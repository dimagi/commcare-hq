from concurrent.futures import ThreadPoolExecutor, as_completed
from datetime import date
from typing import Iterable, List, Optional

from celery.schedules import crontab
from celery.task import periodic_task

from casexml.apps.case.mock import CaseBlock
from dimagi.utils.chunked import chunked

from corehq.apps.hqcase.utils import submit_case_blocks
from corehq.form_processor.interfaces.dbaccessors import CaseAccessors
from corehq.motech.models import ConnectionSettings
from corehq.util.soft_assert import soft_assert
from custom.onse.const import CASE_TYPE, CONNECTION_SETTINGS_NAME, DOMAIN
from custom.onse.models import iter_mappings

<<<<<<< HEAD
MAX_THREAD_WORKERS = 10
=======
# The production DHIS2 server is on the other side of an
# interoperability service that changes the URL schema from
# "base_url/api/resource" to "service/dhis2core/api/v0/resource".
# Its ConnectionSettings instance uses URL "service/dhis2core/api/v0/"
# Set ``DROP_API_PREFIX = True`` to drop the "/api" before "/resource",
# so that resource URLs end up as "service/dhis2core/api/v0/resource".
DROP_API_PREFIX = True

>>>>>>> f21236a2
_soft_assert = soft_assert('@'.join(('nhooper', 'dimagi.com')))


@periodic_task(
    # Run on the 5th day of every quarter
    run_every=crontab(day_of_month=5, month_of_year='1,4,7,10',
                      hour=22, minute=30),
    queue='background_queue',
)
def update_facility_cases_from_dhis2_data_elements(
    print_notifications: bool = False
):
    """
    Update facility_supervision cases with indicators collected in DHIS2
    over the last quarter.

    :param print_notifications: If True, notifications are printed,
        otherwise they are emailed.

    """
    dhis2_server = get_dhis2_server(print_notifications)
    try:
        case_blocks = get_case_blocks()
        with ThreadPoolExecutor(max_workers=MAX_THREAD_WORKERS) as executor:
            futures = (executor.submit(set_case_updates, dhis2_server, cb)
                       for cb in case_blocks)
            for futures_chunk in chunked(futures, 100):
                case_blocks_chunk = []
                for future in as_completed(futures_chunk):
                    case_block = future.result()  # reraises exceptions in workers
                    case_blocks_chunk.append(case_block)
                save_cases(case_blocks_chunk)
    except Exception as err:
        message = f'Importing ONSE ISS facility cases from DHIS2 failed: {err}'
        if print_notifications:
            print(message)
        else:
            dhis2_server.get_requests().notify_exception(message)
            raise
    else:
        message = 'Successfully imported ONSE ISS facility cases from DHIS2'
        if print_notifications:
            print(message)
        else:
            # For most things we pass silently. But we can repurpose
            # `notify_error()` to tell admins that the import went through,
            # because it only happens once a quarter.
            dhis2_server.get_requests().notify_error(message)


def get_dhis2_server(
    print_notifications: bool = False
) -> ConnectionSettings:
    try:
        return ConnectionSettings.objects.get(domain=DOMAIN,
                                              name=CONNECTION_SETTINGS_NAME)
    except ConnectionSettings.DoesNotExist:
        message = (f'ConnectionSettings {CONNECTION_SETTINGS_NAME!r} not '
                   f'found in domain {DOMAIN!r} for importing DHIS2 data '
                   f'elements.')
        if print_notifications:
            print(message)
        else:
            _soft_assert(False, message)
        raise


def get_case_blocks() -> Iterable[CaseBlock]:
    case_accessors = CaseAccessors(DOMAIN)
    for case_id in case_accessors.get_case_ids_in_domain(type=CASE_TYPE):
        case = case_accessors.get_case(case_id)
        if not case.external_id:
            # This case is not mapped to a facility in DHIS2.
            continue
        case_block = CaseBlock(
            case_id=case.case_id,
            external_id=case.external_id,
            case_type=CASE_TYPE,
            case_name=case.name,
            update={},
        )
        yield case_block


def set_case_updates(
    dhis2_server: ConnectionSettings,
    case_block: CaseBlock,
) -> CaseBlock:
    """
    Fetch data sets of data elements for last quarter from ``dhis2_server``
    and update the data elements corresponding case properties in
    ``case_block`` in place.
    """
    # Several of the data elements we want belong to the same data
    # sets. Only fetch a data set if we don't already have it.
    data_set_cache = {}
    for mapping in iter_mappings():
        if not mapping.data_set_id:
            raise ValueError(
                f'Mapping {mapping} does not include data set ID. '
                'Use **fetch_onse_data_set_ids** command.')
        if mapping.data_set_id not in data_set_cache:
            data_set_cache[mapping.data_set_id] = fetch_data_set(
                dhis2_server, mapping.data_set_id,
                # facility case external_id is set to its DHIS2 org
                # unit. This is the DHIS2 facility whose data we
                # want to import.
                org_unit_id=case_block.external_id,
            )
        if data_set_cache[mapping.data_set_id] is None:
            # No data for this facility. `None` = "We don't know"
            case_block.update[mapping.case_property] = None
        else:
            case_block.update[mapping.case_property] = get_data_element_total(
                mapping.data_element_id,
                data_values=data_set_cache[mapping.data_set_id]
            )
    return case_block


def fetch_data_set(
    dhis2_server: ConnectionSettings,
    data_set_id: str,
    org_unit_id: str,
) -> Optional[List[dict]]:
    """
    Returns a list of `DHIS2 data values`_, or ``None`` if the the given
    org unit has no data collected for the last quarter.

    Raises exceptions on connection timeout or non-200 response status.


    .. _DHIS2 data values: https://docs.dhis2.org/master/en/developer/html/webapi_data_values.html

    """
    requests = dhis2_server.get_requests()
    endpoint = '/dataValueSets' if DROP_API_PREFIX else '/api/dataValueSets'
    params = {
        'period': get_last_quarter(),
        'dataSet': data_set_id,
        'orgUnit': org_unit_id,
    }
    response = requests.get(endpoint, params, raise_for_status=True)
    return response.json().get('dataValues', None)


def get_last_quarter(today: Optional[date] = None) -> str:
    """
    Returns the last quarter in  DHIS2 web API `period format`_.
    e.g. "2004Q1"

    .. _period format: https://docs.dhis2.org/master/en/developer/html/webapi_date_perid_format.html
    """
    if today is None:
        today = date.today()
    year = today.year
    last_quarter = (today.month - 1) // 3
    if last_quarter == 0:
        year -= 1
        last_quarter = 4
    return f"{year}Q{last_quarter}"


def get_data_element_total(
    data_element_id: str,
    data_values: List[dict],
) -> int:
    """
    A DHIS2 data element may be broken down by category options, and
    ``data_values`` can contain multiple entries for the same data
    element. This function returns the total for a given
    ``data_element_id``.

    The following doctest shows an example value for ``data_values`` as
    might be returned by DHIS2:

    >>> data_values = [
    ...     {
    ...         "dataElement": "f7n9E0hX8qk",
    ...         "period": "2014Q1",
    ...         "orgUnit": "DiszpKrYNg8",
    ...         "categoryOption": "FNnj3jKGS7i",
    ...         "value": "12"
    ...     },
    ...     {
    ...         "dataElement": "f7n9E0hX8qk",
    ...         "period": "2014Q1",
    ...         "orgUnit": "DiszpKrYNg8",
    ...         "categoryOption": "Jkhdsf8sdf4",
    ...         "value": "16"
    ...     }
    ... ]
    >>> get_data_element_total('f7n9E0hX8qk', data_values)
    28

    """
    value = 0
    for data_value in data_values:
        if data_value['dataElement'] == data_element_id:
            value += int(data_value['value'])
    return value


def save_cases(case_blocks: List[CaseBlock]):
    today = date.today().isoformat()
    submit_case_blocks(
        [cb.as_text() for cb in case_blocks],
        DOMAIN,
        xmlns='http://commcarehq.org/dhis2-import',
        device_id=f"dhis2-import-{DOMAIN}-{today}",
    )<|MERGE_RESOLUTION|>--- conflicted
+++ resolved
@@ -15,9 +15,6 @@
 from custom.onse.const import CASE_TYPE, CONNECTION_SETTINGS_NAME, DOMAIN
 from custom.onse.models import iter_mappings
 
-<<<<<<< HEAD
-MAX_THREAD_WORKERS = 10
-=======
 # The production DHIS2 server is on the other side of an
 # interoperability service that changes the URL schema from
 # "base_url/api/resource" to "service/dhis2core/api/v0/resource".
@@ -26,7 +23,8 @@
 # so that resource URLs end up as "service/dhis2core/api/v0/resource".
 DROP_API_PREFIX = True
 
->>>>>>> f21236a2
+MAX_THREAD_WORKERS = 10
+
 _soft_assert = soft_assert('@'.join(('nhooper', 'dimagi.com')))
 
 
