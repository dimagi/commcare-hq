<<<<<<< HEAD
// jls: just delete this file, eh?
hqDefine("inddex/js/main", function () {
    $(function () {     // jls: do on ajax success like in tabular.js?
=======
hqDefine("inddex/js/main", [
    'jquery',
    'reports/js/bootstrap3/standard_hq_report',
    'reports/js/bootstrap3/datatables_config',
    'commcarehq',
], function (
    $,
    standardHQReport,
    datatablesConfig
) {
    $(function () {
>>>>>>> c398e4af
        $("[data-report-table]").each(function (table) {
            const $table = $(table),
                reportTable = $table.data("report-table");  // jls: report_table_js_options?

            if (!reportTable || !reportTable.datatables) {
                return;
            }

            let options = {
                dataTableElem: '#report_table_' + reportTable.slug,
                defaultRows: reportTable.default_rows || 10,
                startAtRowNum: reportTable.default_rows || 10,
                showAllRowsOption: reportTable.show_all_rows,
                loadingTemplateSelector: '#js-template-loading-report',
                defaultSort: true,
                autoWidth: reportTable.headers.auto_width,
                fixColumns: true,
                fixColsNumLeft: 1,
                fixColsWidth: 130,
            };
            if (reportTable.headers.render_aoColumns) {
                options.aoColumns = reportTable.headers.render_aoColumns;
            }
            if (reportTable.headers.custom_sort) {
                options.customSort = reportTable.headers.custom_sort;
            }
            if (reportTable.pagination.is_on) {
                options.ajaxSource = reportTable.pagination.source;
                options.ajaxParams = reportTable.pagination.params;
            }
            if (reportTable.bad_request_error_text) {
                options.badRequestErrorText = "<span class='label label-danger'>Sorry!</span> " + reportTable.bad_request_error_text;
            }

            var reportTables = datatablesConfig.HQReportDataTables(options);
            var standardHQReport = standardHQReport.getStandardHQReport();
            if (typeof standardHQReport !== 'undefined') {
                standardHQReport.handleTabularReportCookies(reportTables);
            }
            reportTables.render();
        });
    });
});<|MERGE_RESOLUTION|>--- conflicted
+++ resolved
@@ -1,9 +1,5 @@
-<<<<<<< HEAD
 // jls: just delete this file, eh?
-hqDefine("inddex/js/main", function () {
-    $(function () {     // jls: do on ajax success like in tabular.js?
-=======
-hqDefine("inddex/js/main", [
+hqDefine("inddex/js/main", [     // jls: do on ajax success like in tabular.js?
     'jquery',
     'reports/js/bootstrap3/standard_hq_report',
     'reports/js/bootstrap3/datatables_config',
@@ -14,7 +10,6 @@
     datatablesConfig
 ) {
     $(function () {
->>>>>>> c398e4af
         $("[data-report-table]").each(function (table) {
             const $table = $(table),
                 reportTable = $table.data("report-table");  // jls: report_table_js_options?
