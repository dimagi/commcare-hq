--- conflicted
+++ resolved
@@ -1,63 +1,15 @@
-<<<<<<< HEAD
 hqDefine("inddex/js/main", [
     'jquery',
-    'reports/js/bootstrap3/standard_hq_report',
-    'reports/js/bootstrap3/datatables_config',
-    'commcarehq',
+    'hqwebapp/js/initial_page_data',
+    'reports/js/bootstrap3/tabular',
 ], function (
     $,
-    standardHQReport,
-    datatablesConfig
+    initialPageData,
+    tabular
 ) {
-    $(function () {
-        $("[data-report-table]").each(function (table) {
-            const $table = $(table),
-                reportTable = $table.data("report-table");
-
-            if (!reportTable || !reportTable.datatables) {
-                return;
-            }
-
-            let options = {
-                dataTableElem: '#report_table_' + reportTable.slug,
-                defaultRows: reportTable.default_rows || 10,
-                startAtRowNum: reportTable.default_rows || 10,
-                showAllRowsOption: reportTable.show_all_rows,
-                loadingTemplateSelector: '#js-template-loading-report',
-                defaultSort: true,
-                autoWidth: reportTable.headers.auto_width,
-                fixColumns: true,
-                fixColsNumLeft: 1,
-                fixColsWidth: 130,
-            };
-            if (reportTable.headers.render_aoColumns) {
-                options.aoColumns = reportTable.headers.render_aoColumns;
-            }
-            if (reportTable.headers.custom_sort) {
-                options.customSort = reportTable.headers.custom_sort;
-            }
-            if (reportTable.pagination.is_on) {
-                options.ajaxSource = reportTable.pagination.source;
-                options.ajaxParams = reportTable.pagination.params;
-            }
-            if (reportTable.bad_request_error_text) {
-                options.badRequestErrorText = "<span class='label label-danger'>Sorry!</span> " + reportTable.bad_request_error_text;
-            }
-
-            var reportTables = datatablesConfig.HQReportDataTables(options);
-            var standardHQReport = standardHQReport.getStandardHQReport();
-            if (typeof standardHQReport !== 'undefined') {
-                standardHQReport.handleTabularReportCookies(reportTables);
-            }
-            reportTables.render();
-=======
-hqDefine("inddex/js/main", function () {
-    const initialPageData = hqImport("hqwebapp/js/initial_page_data"),
-        tabular = hqImport("reports/js/bootstrap3/tabular");
     $(document).on('ajaxSuccess', function (e, xhr, ajaxOptions, data) {
         $(".datatable[data-slug]").each(function (index, table) {
             tabular.renderPage(data.slug, initialPageData.get("report_table_js_options"));
->>>>>>> 64ca8e2b
         });
     });
 });