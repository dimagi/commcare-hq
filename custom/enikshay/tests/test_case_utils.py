from datetime import datetime
import pytz

from django.test import TestCase

from corehq.form_processor.interfaces.dbaccessors import CaseAccessors
from custom.enikshay.tests.utils import ENikshayCaseStructureMixin
from corehq.form_processor.tests.utils import run_with_all_backends, FormProcessorTestUtils

from custom.enikshay.case_utils import (
    get_open_episode_case_from_person,
    get_adherence_cases_between_dates,
    get_occurrence_case_from_episode,
    get_person_case_from_occurrence,
<<<<<<< HEAD
    get_person_case_from_episode,
    update_case
=======
    get_open_occurrence_case_from_person,
    get_open_episode_case_from_occurrence,
>>>>>>> 181c797e
)


class ENikshayCaseUtilsTests(ENikshayCaseStructureMixin, TestCase):
    @classmethod
    def setUpClass(cls):
        super(ENikshayCaseUtilsTests, cls).setUpClass()
        FormProcessorTestUtils.delete_all_cases()

    def setUp(self):
        super(ENikshayCaseUtilsTests, self).setUp()
        self.cases = self.create_case_structure()

    def tearDown(self):
        super(ENikshayCaseUtilsTests, self).tearDown()
        FormProcessorTestUtils.delete_all_cases()

    @run_with_all_backends
    def test_get_adherence_cases_between_dates(self):
        adherence_dates = [
            datetime(2005, 7, 10),
            datetime(2016, 8, 10),
            datetime(2016, 8, 11),
            datetime(2016, 8, 12),
            datetime(2017, 9, 10),
        ]
        self.create_adherence_cases(adherence_dates)
        fetched_cases = get_adherence_cases_between_dates(
            self.domain,
            self.person_id,
            start_date=datetime(2016, 7, 1, tzinfo=pytz.UTC),
            end_date=datetime(2016, 8, 13, tzinfo=pytz.UTC),
        )
        self.assertEqual(len(fetched_cases), 3)
        self.assertItemsEqual(
            ["2016-08-10", "2016-08-11", "2016-08-12"],
            [case.case_id for case in fetched_cases]
        )

        fetched_cases = get_adherence_cases_between_dates(
            self.domain,
            self.person_id,
            start_date=datetime(2010, 7, 1, tzinfo=pytz.UTC),
            end_date=datetime(2010, 8, 13, tzinfo=pytz.UTC),
        )
        self.assertEqual(len(fetched_cases), 0)

        fetched_cases = get_adherence_cases_between_dates(
            self.domain,
            self.person_id,
            start_date=datetime(2016, 8, 10, tzinfo=pytz.UTC),
            end_date=datetime(2016, 8, 10, tzinfo=pytz.UTC),
        )
        self.assertEqual(len(fetched_cases), 1)
        self.assertEqual(
            "2016-08-10",
            fetched_cases[0].case_id,
        )

    @run_with_all_backends
    def test_get_episode(self):
        self.assertEqual(get_open_episode_case_from_person(self.domain, 'person').case_id, 'episode')

    @run_with_all_backends
    def test_get_occurrence_case_from_episode(self):
        self.assertEqual(
            get_occurrence_case_from_episode(self.domain, self.episode_id).case_id,
            self.occurrence_id
        )

    @run_with_all_backends
    def test_get_person_case_from_occurrence(self):
        self.assertEqual(
            get_person_case_from_occurrence(self.domain, self.occurrence_id).case_id,
            self.person_id
        )

    @run_with_all_backends
<<<<<<< HEAD
    def test_get_person_case_from_episode(self):
        self.assertEqual(
            get_person_case_from_episode(self.domain, self.episode_id).case_id,
            self.person_id
        )

    @run_with_all_backends
    def test_update_case(self):
        update_properties = {'age': 99}
        self.factory.create_or_update_cases([self.person])
        case_accessors = CaseAccessors(self.domain)
        person_case = case_accessors.get_case(self.person_id)
        self.assertIsNone(person_case.dynamic_case_properties().get('age', None))
        update_case(self.domain, self.person_id, update_properties)
        person_case = case_accessors.get_case(self.person_id)
        self.assertEqual(person_case.dynamic_case_properties()['age'], '99')
=======
    def test_get_open_occurrence_case_from_person(self):
        self.assertEqual(
            get_open_occurrence_case_from_person(self.domain, self.person_id).case_id,
            self.occurrence_id
        )

    @run_with_all_backends
    def test_get_open_episode_case_from_occurrence(self):
        self.assertEqual(
            get_open_episode_case_from_occurrence(self.domain, self.occurrence_id).case_id,
            self.episode_id
        )
>>>>>>> 181c797e
<|MERGE_RESOLUTION|>--- conflicted
+++ resolved
@@ -12,13 +12,10 @@
     get_adherence_cases_between_dates,
     get_occurrence_case_from_episode,
     get_person_case_from_occurrence,
-<<<<<<< HEAD
     get_person_case_from_episode,
-    update_case
-=======
+    update_case,
     get_open_occurrence_case_from_person,
     get_open_episode_case_from_occurrence,
->>>>>>> 181c797e
 )
 
 
@@ -97,7 +94,6 @@
         )
 
     @run_with_all_backends
-<<<<<<< HEAD
     def test_get_person_case_from_episode(self):
         self.assertEqual(
             get_person_case_from_episode(self.domain, self.episode_id).case_id,
@@ -114,7 +110,8 @@
         update_case(self.domain, self.person_id, update_properties)
         person_case = case_accessors.get_case(self.person_id)
         self.assertEqual(person_case.dynamic_case_properties()['age'], '99')
-=======
+
+    @run_with_all_backends
     def test_get_open_occurrence_case_from_person(self):
         self.assertEqual(
             get_open_occurrence_case_from_person(self.domain, self.person_id).case_id,
@@ -126,5 +123,4 @@
         self.assertEqual(
             get_open_episode_case_from_occurrence(self.domain, self.occurrence_id).case_id,
             self.episode_id
-        )
->>>>>>> 181c797e
+        )