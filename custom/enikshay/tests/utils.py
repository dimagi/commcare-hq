# -*- coding: utf-8 -*-

from datetime import datetime
import uuid

from corehq.apps.domain.models import Domain
from casexml.apps.case.mock import CaseFactory, CaseStructure, CaseIndex
from corehq.apps.locations.models import SQLLocation, LocationType
from casexml.apps.case.const import CASE_INDEX_EXTENSION
from corehq.apps.locations.tests.util import (
    LocationStructure,
    LocationTypeStructure,
    setup_location_types_with_structure,
    setup_locations_with_structure,
)
from corehq.apps.users.dbaccessors.all_commcare_users import delete_all_users
from custom.enikshay.const import (
    PRIMARY_PHONE_NUMBER,
    BACKUP_PHONE_NUMBER,
    MERM_ID,
    PERSON_FIRST_NAME,
    PERSON_LAST_NAME,
    TREATMENT_START_DATE,
    TREATMENT_SUPPORTER_FIRST_NAME,
    TREATMENT_SUPPORTER_LAST_NAME,
    TREATMENT_SUPPORTER_PHONE,
    WEIGHT_BAND,
    ENROLLED_IN_PRIVATE,
)
from corehq.apps.users.models import CommCareUser


def get_person_case_structure(case_id, user_id, extra_update=None):
    extra_update = extra_update or {}
    update = {
        'name': u"Peregrine เՇร ค Շгคק",
        PERSON_FIRST_NAME: u"Peregrine",
        PERSON_LAST_NAME: u"เՇร ค Շгคק",
        'aadhaar_number': "499118665246",
        MERM_ID: "123456789",
        'dob': "1987-08-15",
        'age': '20',
        'sex': 'male',
        'current_address': 'Mr. Everest',
        'secondary_contact_name_address': 'Mrs. Everestie',
        'previous_tb_treatment': 'yes',
        'nikshay_registered': "false",
    }
    update.update(extra_update)

    return CaseStructure(
        case_id=case_id,
        attrs={
            "case_type": "person",
            "user_id": user_id,
            "create": True,
            "owner_id": uuid.uuid4().hex,
            "update": update
        },
    )


def get_occurrence_case_structure(case_id, indexed_person_case):
    return CaseStructure(
        case_id=case_id,
        attrs={
            'create': True,
            'case_type': 'occurrence',
            "update": dict(
                name="Occurrence #1",
            )
        },
        indices=[CaseIndex(
            indexed_person_case,
            identifier='host',
            relationship=CASE_INDEX_EXTENSION,
            related_type=indexed_person_case.attrs['case_type'],
        )],
    )


def get_episode_case_structure(case_id, indexed_occurrence_case, extra_update=None):
    extra_update = extra_update or {}
    update = {
        'date_of_diagnosis': '2014-09-09',
        'default_adherence_confidence': 'high',
        'disease_classification': 'extra_pulmonary',
        'episode_type': 'confirmed_tb',
        'hiv_status': 'reactive',
        'name': 'Episode #1',
        'occupation': 'engineer',
        'opened_on': datetime(1989, 6, 11, 0, 0),
        'patient_type_choice': 'treatment_after_lfu',
        'person_name': u'Peregrine เՇร ค Շгคק',
        'site_choice': 'pleural_effusion',
        'treatment_supporter_designation': 'ngo_volunteer',
        TREATMENT_START_DATE: "2015-03-03",
        TREATMENT_SUPPORTER_FIRST_NAME: u"𝔊𝔞𝔫𝔡𝔞𝔩𝔣",
        TREATMENT_SUPPORTER_LAST_NAME: u"𝔗𝔥𝔢 𝔊𝔯𝔢𝔶",
    }
    update.update(extra_update)

    return CaseStructure(
        case_id=case_id,
        attrs={
            'create': True,
            'case_type': 'episode',
            "update": update
        },
        indices=[CaseIndex(
            indexed_occurrence_case,
            identifier='host',
            relationship=CASE_INDEX_EXTENSION,
            related_type=indexed_occurrence_case.attrs['case_type'],
        )],
    )


def get_adherence_case_structure(case_id, indexed_episode_id, adherence_date, extra_update=None):
    extra_update = extra_update or {}
    update = {
        "person_name": "Pippin",
        "adherence_confidence": "medium",
        "shared_number_99_dots": False,
        "adherence_date": adherence_date
    }
    update.update(extra_update)
    return CaseStructure(
        case_id=case_id,
        attrs={
            "case_type": "adherence",
            "create": True,
            "update": update
        },
        indices=[CaseIndex(
            CaseStructure(case_id=indexed_episode_id, attrs={"create": False}),
            identifier='host',
            relationship=CASE_INDEX_EXTENSION,
            related_type='episode',
        )],
        walk_related=False,
    )


class ENikshayCaseStructureMixin(object):
    def setUp(self):
        super(ENikshayCaseStructureMixin, self).setUp()
        delete_all_users()
        self.domain = getattr(self, 'domain', 'fake-domain-from-mixin')
        self.factory = CaseFactory(domain=self.domain)
        self.user = CommCareUser.create(
            self.domain,
            "jon-snow@user",
            "123",
        )
        self.person_id = u"person"
        self.occurrence_id = u"occurrence"
        self.episode_id = u"episode"
        self.test_id = u"test"
        self.lab_referral_id = u"lab_referral"
        self.primary_phone_number = "0123456789"
        self.secondary_phone_number = "0999999999"
        self.treatment_supporter_phone = "066000666"
        self._episode = None
        self._person = None

    def tearDown(self):
        delete_all_users()
        super(ENikshayCaseStructureMixin, self).tearDown()

    @property
    def person(self):
        if not self._person:
            self._person = get_person_case_structure(
                self.person_id,
                self.user.user_id,
                extra_update={
                    PRIMARY_PHONE_NUMBER: self.primary_phone_number,
                    BACKUP_PHONE_NUMBER: self.secondary_phone_number,
                    ENROLLED_IN_PRIVATE: 'false',
                }
            )
        return self._person

    @property
    def occurrence(self):
        return get_occurrence_case_structure(
            self.occurrence_id,
            self.person
        )

    @property
    def episode(self):
        if not self._episode:
            self._episode = get_episode_case_structure(
                self.episode_id,
                self.occurrence,
                extra_update={
                    TREATMENT_SUPPORTER_PHONE: self.treatment_supporter_phone,
                    WEIGHT_BAND: "adult_55-69"
                }
            )
        return self._episode

    def create_case(self, case):
        return self.factory.create_or_update_cases([case])

    def create_case_structure(self):
        return {case.case_id: case for case in self.factory.create_or_update_cases([self.episode])}

    @property
    def test(self):
        return CaseStructure(
            case_id=self.test_id,
            attrs={
                'create': True,
                'case_type': 'test',
                "update": dict(
                    date_reported=datetime(2016, 8, 6).date(),
                    lab_serial_number=19,
                    test_type_value="microscopy-zn",
                    purpose_of_testing="diagnostic",
                    result_grade="1+",
                    testing_facility_id=self.dmc.get_id,
                )
            },
            indices=[CaseIndex(
                self.occurrence,
                identifier='host',
                relationship=CASE_INDEX_EXTENSION,
                related_type=self.occurrence.attrs['case_type'],
            )],
        )

    @property
    def lab_referral(self):
        return CaseStructure(
            case_id=self.lab_referral_id,
            attrs={
                'create': True,
                'case_type': 'lab_referral',
                'owner_id': self.dmc.get_id,
                "update": {}
            },
            indices=[CaseIndex(
                self.test,
                identifier='host',
                relationship=CASE_INDEX_EXTENSION,
                related_type=self.test.attrs['case_type'],
            )],
        )

    def create_adherence_cases(self, adherence_dates, adherence_source='99DOTS'):
        return self.factory.create_or_update_cases([
            get_adherence_case_structure(
                adherence_date.strftime('%Y-%m-%d-%H-%M'),
                self.episode_id,
                adherence_date,
                extra_update={
                    "name": adherence_date,
                    "adherence_source": adherence_source,
                    "adherence_value": "unobserved_dose",
                }
            )
            for adherence_date in adherence_dates
        ])

    def create_adherence_case(self, adherence_date, adherence_source="99DOTS", adherence_value="unobserved_dose",
                              case_id=None):
        return self.factory.create_or_update_cases([
            get_adherence_case_structure(case_id, self.episode_id, adherence_date, extra_update={
                "adherence_source": adherence_source,
                "adherence_value": adherence_value,
            })
        ])


class ENikshayLocationStructureMixin(object):
    def setUp(self):
        self.domain = getattr(self, 'domain', 'fake-domain-from-mixin')
        self.project = Domain(name=self.domain)
        self.project.save()
        _, locations = setup_enikshay_locations(self.domain)
        self.sto = locations['STO']
        self.sto.metadata = {
            'nikshay_code': 'MH',
            'is_test': 'no',
        }
        self.sto.save()

        self.dto = locations['DTO']
        self.dto.metadata = {
            'nikshay_code': 'ABD',
            'is_test': 'no',
        }
        self.dto.save()

        self.drtb_hiv = locations['DRTB-HIV']
        self.drtb_hiv.save()

        self.tu = locations['TU']
        self.tu.metadata = {
            'nikshay_code': '1',
            'is_test': 'no',
        }
        self.tu.save()

        self.phi = locations['PHI']
        self.phi.metadata = {
            'nikshay_code': '2',
            'is_test': 'no',
        }
        self.phi.save()

        self.dmc = locations['DMC']
        self.dmc.metadata = {
            'nikshay_code': '123',
            'is_test': 'no',
        }
        self.dmc.save()

<<<<<<< HEAD
        self.pcp = locations['Private Doctor']
        self.pcp.metadata = {
            'nikshay_code': "private_doctor",
            'is_test': 'no',
        }
        self.pcp.save()
=======
        self.pcp = locations['PCP']

>>>>>>> 88d5f584
        super(ENikshayLocationStructureMixin, self).setUp()

    def tearDown(self):
        self.project.delete()
        SQLLocation.objects.all().delete()
        LocationType.objects.all().delete()
        super(ENikshayLocationStructureMixin, self).tearDown()

    def assign_person_to_location(self, location_id):
        return self.create_case(
            CaseStructure(
                case_id=self.person_id,
                attrs={
                    "update": dict(
                        owner_id=location_id,
                    )
                }
            )
        )[0]


def setup_enikshay_locations(domain_name):
    location_type_structure = [
        LocationTypeStructure('ctd', [
            LocationTypeStructure('sto', [
                LocationTypeStructure('cto', [
                    LocationTypeStructure('dto', [
                        LocationTypeStructure('tu', [
                            LocationTypeStructure('phi', []),
                            LocationTypeStructure('dmc', []),
                        ]),
                        LocationTypeStructure('drtb-hiv', []),
<<<<<<< HEAD
                        LocationTypeStructure('pcp', []),
                        LocationTypeStructure('pcc', []),
=======
                        LocationTypeStructure('pac', []),
                        LocationTypeStructure('pcc', []),
                        LocationTypeStructure('pcp', []),
                        LocationTypeStructure('pdr', []),
>>>>>>> 88d5f584
                        LocationTypeStructure('plc', []),
                    ])
                ]),
                LocationTypeStructure('drtb', []),
                LocationTypeStructure('cdst', []),
            ])
        ])
    ]
    location_structure = [
        LocationStructure('CTD', 'ctd', [
            LocationStructure('STO', 'sto', [
                LocationStructure('CTO', 'cto', [
                    LocationStructure('DTO', 'dto', [
                        LocationStructure('TU', 'tu', [
                            LocationStructure('PHI', 'phi', []),
                            LocationStructure('DMC', 'dmc', []),
                        ]),
                        LocationStructure('DRTB-HIV', 'drtb-hiv', []),
<<<<<<< HEAD
                        LocationStructure('Private Doctor', 'pcp', []),
                        LocationStructure('Private Chemist', 'pcc', []),
                        LocationStructure('Private Lab', 'plc', []),
=======
                        LocationStructure('PAC', 'pac', []),
                        LocationStructure('PCC', 'pcc', []),
                        LocationStructure('PCP', 'pcp', []),
                        LocationStructure('PDR', 'pdr', []),
                        LocationStructure('PLC', 'plc', []),
>>>>>>> 88d5f584
                    ])
                ]),
                LocationStructure('DRTB', 'drtb', []),
                LocationStructure('CDST', 'cdst', []),
            ])
        ])
    ]

    return (setup_location_types_with_structure(domain_name, location_type_structure),
            setup_locations_with_structure(domain_name, location_structure))<|MERGE_RESOLUTION|>--- conflicted
+++ resolved
@@ -319,17 +319,13 @@
         }
         self.dmc.save()
 
-<<<<<<< HEAD
-        self.pcp = locations['Private Doctor']
+        self.pcp = locations['PCP']
         self.pcp.metadata = {
             'nikshay_code': "private_doctor",
             'is_test': 'no',
         }
         self.pcp.save()
-=======
-        self.pcp = locations['PCP']
-
->>>>>>> 88d5f584
+
         super(ENikshayLocationStructureMixin, self).setUp()
 
     def tearDown(self):
@@ -362,15 +358,10 @@
                             LocationTypeStructure('dmc', []),
                         ]),
                         LocationTypeStructure('drtb-hiv', []),
-<<<<<<< HEAD
-                        LocationTypeStructure('pcp', []),
-                        LocationTypeStructure('pcc', []),
-=======
                         LocationTypeStructure('pac', []),
                         LocationTypeStructure('pcc', []),
                         LocationTypeStructure('pcp', []),
                         LocationTypeStructure('pdr', []),
->>>>>>> 88d5f584
                         LocationTypeStructure('plc', []),
                     ])
                 ]),
@@ -389,17 +380,11 @@
                             LocationStructure('DMC', 'dmc', []),
                         ]),
                         LocationStructure('DRTB-HIV', 'drtb-hiv', []),
-<<<<<<< HEAD
-                        LocationStructure('Private Doctor', 'pcp', []),
-                        LocationStructure('Private Chemist', 'pcc', []),
-                        LocationStructure('Private Lab', 'plc', []),
-=======
                         LocationStructure('PAC', 'pac', []),
                         LocationStructure('PCC', 'pcc', []),
                         LocationStructure('PCP', 'pcp', []),
                         LocationStructure('PDR', 'pdr', []),
                         LocationStructure('PLC', 'plc', []),
->>>>>>> 88d5f584
                     ])
                 ]),
                 LocationStructure('DRTB', 'drtb', []),
