--- conflicted
+++ resolved
@@ -17,15 +17,11 @@
 from corehq.motech.repeaters.signals import create_repeat_records
 from custom.enikshay.case_utils import (
     get_person_case_from_episode,
-<<<<<<< HEAD
-)
-=======
     get_open_episode_case_from_person,
     get_occurrence_case_from_test,
     get_open_episode_case_from_occurrence,
     person_has_any_nikshay_notifiable_episode,
     get_person_case_from_occurrence)
->>>>>>> 3b07af5b
 from custom.enikshay.exceptions import ENikshayCaseNotFound
 from custom.enikshay.const import (
     TREATMENT_OUTCOME,
