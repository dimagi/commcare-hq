from corehq.apps.locations.models import SQLLocation
from custom.enikshay.exceptions import NikshayLocationNotFound, ENikshayCaseNotFound
<<<<<<< HEAD
from custom.enikshay.case_utils import (
    get_person_case_from_episode,
    get_lab_referral_from_test,
)
=======
from custom.enikshay.case_utils import get_person_case_from_episode
from casexml.apps.case.const import ARCHIVED_CASE_OWNER_ID
>>>>>>> 8ce308c2


def _is_submission_from_test_location(case_id, owner_id):
    try:
        phi_location = SQLLocation.objects.get(location_id=owner_id)
    except SQLLocation.DoesNotExist:
        raise NikshayLocationNotFound(
            "Location with id {location_id} not found. This is the owner for person with id: {person_id}"
            .format(location_id=owner_id, person_id=case_id)
        )
    return phi_location.metadata.get('is_test', "yes") == "yes"


def is_valid_person_submission(person_case):
    return not _is_submission_from_test_location(person_case.case_id, person_case.owner_id)


def is_valid_episode_submission(episode_case):
    try:
        person_case = get_person_case_from_episode(episode_case.domain, episode_case)
    except ENikshayCaseNotFound:
        return False
<<<<<<< HEAD
    return not _is_submission_from_test_location(person_case)


def is_valid_test_submission(test_case):
    try:
        lab_referral_case = get_lab_referral_from_test(test_case.domain, test_case.get_id)
    except ENikshayCaseNotFound:
        return False

    try:
        dmc_location = SQLLocation.objects.get(location_id=lab_referral_case.owner_id)
    except SQLLocation.DoesNotExist:
        raise NikshayLocationNotFound(
            "Location with id {location_id} not found. This is the owner for lab referral with id: \
            {lab_referral_id}"
            .format(location_id=lab_referral_case.owner_id, lab_referral_id=lab_referral_case.case_id)
        )
    return dmc_location.metadata.get('is_test', "yes") == "yes"
=======
    return not _is_submission_from_test_location(person_case.case_id, person_case.owner_id)


def is_valid_archived_submission(episode_case):
    try:
        person_case = get_person_case_from_episode(episode_case.domain, episode_case)
    except ENikshayCaseNotFound:
        return False
    owner_id = person_case.owner_id
    if owner_id == ARCHIVED_CASE_OWNER_ID:
        owner_id = person_case.dynamic_case_properties().get('last_owner', None)

    return not _is_submission_from_test_location(person_case.case_id, owner_id)
>>>>>>> 8ce308c2
<|MERGE_RESOLUTION|>--- conflicted
+++ resolved
@@ -1,14 +1,10 @@
 from corehq.apps.locations.models import SQLLocation
 from custom.enikshay.exceptions import NikshayLocationNotFound, ENikshayCaseNotFound
-<<<<<<< HEAD
 from custom.enikshay.case_utils import (
     get_person_case_from_episode,
     get_lab_referral_from_test,
 )
-=======
-from custom.enikshay.case_utils import get_person_case_from_episode
 from casexml.apps.case.const import ARCHIVED_CASE_OWNER_ID
->>>>>>> 8ce308c2
 
 
 def _is_submission_from_test_location(case_id, owner_id):
@@ -31,8 +27,7 @@
         person_case = get_person_case_from_episode(episode_case.domain, episode_case)
     except ENikshayCaseNotFound:
         return False
-<<<<<<< HEAD
-    return not _is_submission_from_test_location(person_case)
+    return not _is_submission_from_test_location(person_case.case_id, person_case.owner_id)
 
 
 def is_valid_test_submission(test_case):
@@ -50,8 +45,6 @@
             .format(location_id=lab_referral_case.owner_id, lab_referral_id=lab_referral_case.case_id)
         )
     return dmc_location.metadata.get('is_test', "yes") == "yes"
-=======
-    return not _is_submission_from_test_location(person_case.case_id, person_case.owner_id)
 
 
 def is_valid_archived_submission(episode_case):
@@ -63,5 +56,4 @@
     if owner_id == ARCHIVED_CASE_OWNER_ID:
         owner_id = person_case.dynamic_case_properties().get('last_owner', None)
 
-    return not _is_submission_from_test_location(person_case.case_id, owner_id)
->>>>>>> 8ce308c2
+    return not _is_submission_from_test_location(person_case.case_id, owner_id)