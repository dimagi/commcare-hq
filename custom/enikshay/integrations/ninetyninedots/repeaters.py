from corehq.toggles import NINETYNINE_DOTS
from django.urls import reverse
from django.utils.translation import ugettext_lazy as _

from corehq.form_processor.models import CommCareCaseSQL

from corehq.apps.repeaters.models import CaseRepeater
from corehq.apps.repeaters.signals import create_repeat_records
from casexml.apps.case.signals import case_post_save

from custom.enikshay.integrations.utils import (
    is_valid_person_submission,
    is_valid_episode_submission,
    case_was_created,
    case_properties_changed
)
from custom.enikshay.case_utils import (
    get_open_episode_case_from_person,
    get_episode_case_from_adherence,
    CASE_TYPE_EPISODE,
    CASE_TYPE_PERSON,
)
from custom.enikshay.const import (
    TREATMENT_OUTCOME,
    NINETYNINEDOTS_EPISODE_PROPERTIES,
    NINETYNINEDOTS_PERSON_PROPERTIES,
)
from custom.enikshay.exceptions import ENikshayCaseNotFound


class Base99DOTSRepeater(CaseRepeater):
    class Meta(object):
        app_label = 'repeaters'

    @classmethod
    def available_for_domain(cls, domain):
        return NINETYNINE_DOTS.enabled(domain)


class NinetyNineDotsRegisterPatientRepeater(Base99DOTSRepeater):
    """Register a patient in 99DOTS
    Case Type: Episode
    Trigger: When episode.dots_99_enabled is true, but episode.dots_99_registered is false
    Side Effects:
        Success: episode.dots_99_registered = true, dots_99_error = ''
        Error: dots_99_error = 'error message'
    Endpoint: https://www.99dots.org/Dimagi99DOTSAPI/registerPatient

    """

    friendly_name = _("99DOTS Patient Registration (episode case type)")

    @classmethod
    def get_custom_url(cls, domain):
        from custom.enikshay.integrations.ninetyninedots.views import RegisterPatientRepeaterView
        return reverse(RegisterPatientRepeaterView.urlname, args=[domain])

    def allowed_to_forward(self, episode_case):
        allowed_case_types_and_users = self._allowed_case_type(episode_case) and self._allowed_user(episode_case)
        if not allowed_case_types_and_users:
            return False

        case_properties = episode_case.dynamic_case_properties()
        enabled = case_properties.get('dots_99_enabled') == 'true'
        not_registered = (
            case_properties.get('dots_99_registered') == 'false' or
            case_properties.get('dots_99_registered') is None
        )
        return (
            enabled
            and not_registered
            and is_valid_episode_submission(episode_case)
            and case_properties_changed(episode_case, ['dots_99_enabled'])
        )


class NinetyNineDotsUpdatePatientRepeater(Base99DOTSRepeater):
    """Update patient records a patient in 99DOTS
    Case Type: Person, Episode
    Trigger: When any pertinent property changes
    Side Effects:
        Error: dots_99_error = 'error message'
    Endpoint: https://www.99dots.org/Dimagi99DOTSAPI/updatePatient

    """

    friendly_name = _("99DOTS Patient Update (person & episode case type)")

    @classmethod
    def get_custom_url(cls, domain):
        from custom.enikshay.integrations.ninetyninedots.views import UpdatePatientRepeaterView
        return reverse(UpdatePatientRepeaterView.urlname, args=[domain])

    def allowed_to_forward(self, case):
        if not self._allowed_case_type(case) and self._allowed_user(case):
            return False

        try:
            if case.type == CASE_TYPE_PERSON:
                person_case = case
                episode_case = get_open_episode_case_from_person(person_case.domain, person_case.case_id)
                props_changed = case_properties_changed(person_case, NINETYNINEDOTS_PERSON_PROPERTIES)
                registered_episode = episode_registered_with_99dots(episode_case)
            elif case.type == CASE_TYPE_EPISODE:
                episode_case = case
                props_changed = case_properties_changed(episode_case, NINETYNINEDOTS_EPISODE_PROPERTIES)
                registered_episode = (episode_registered_with_99dots(episode_case)
                                      and not case_properties_changed(episode_case, 'dots_99_registered'))
            else:
                return False
        except ENikshayCaseNotFound:
            return False

        return (
            registered_episode
            and props_changed
            and (
                (case.type == CASE_TYPE_EPISODE and is_valid_episode_submission(episode_case))
                or (case.type == CASE_TYPE_PERSON and is_valid_person_submission(person_case))
            )
        )


class NinetyNineDotsAdherenceRepeater(Base99DOTSRepeater):
    """Send Adherence datapoints to 99DOTS
    Case Type: Adherence
    Trigger: When a new adherence datapoint is collected in eNikshay when a patient is enrolled in 99DOTS
    Side Effects:
        Success: adherence.dots_99_updated = true
        Error: adherence.dots_99_updated = false, adherence.dots_99_error = 'error message'
    Endpoint: https://www.99dots.org/Dimagi99DOTSAPI/updateAdherenceInformation

    """
    friendly_name = _("99DOTS Update Adherence (adherence case type)")

    @classmethod
    def get_custom_url(cls, domain):
        from custom.enikshay.integrations.ninetyninedots.views import UpdateAdherenceRepeaterView
        return reverse(UpdateAdherenceRepeaterView.urlname, args=[domain])

    def allowed_to_forward(self, adherence_case):
        allowed_case_types_and_users = (
            self._allowed_case_type(adherence_case) and self._allowed_user(adherence_case)
        )
        if not allowed_case_types_and_users:
            return False

        episode_case = get_episode_case_from_adherence(adherence_case.domain, adherence_case.case_id)
        episode_case_properties = episode_case.dynamic_case_properties()
        adherence_case_properties = adherence_case.dynamic_case_properties()

        enabled = episode_case_properties.get('dots_99_enabled') == 'true'
        registered = episode_case_properties.get('dots_99_registered') == 'true'
        from_enikshay = adherence_case_properties.get('adherence_source') == 'enikshay'
        previously_updated = adherence_case_properties.get('dots_99_updated') == 'true'
        return (
            enabled
            and registered
            and from_enikshay
            and not previously_updated
            and case_was_created(adherence_case)
            and is_valid_episode_submission(episode_case)
        )


class NinetyNineDotsTreatmentOutcomeRepeater(Base99DOTSRepeater):
    """Update treatment outcomes in 99DOTS
    Case Type: Episode
    Trigger: When a treatment outcome is collected for an episode that is registered in 99DOTS
    Side Effects:
        Success: episode.dots_99_treatment_outcome_updated = 'true'
        Error: episode.dots_99_error = 'error message'
    Endpoint: https://www.99dots.org/Dimagi99DOTSAPI/closeCase

    """
    friendly_name = _("99DOTS Update Treatment Outcome (episode case type)")

    @classmethod
    def get_custom_url(cls, domain):
        from custom.enikshay.integrations.ninetyninedots.views import UpdateTreatmentOutcomeRepeaterView
        return reverse(UpdateTreatmentOutcomeRepeaterView.urlname, args=[domain])

    def allowed_to_forward(self, episode_case):
        allowed_case_types_and_users = (
            self._allowed_case_type(episode_case) and self._allowed_user(episode_case)
        )
        if not allowed_case_types_and_users:
            return False

        episode_case_properties = episode_case.dynamic_case_properties()
        enabled = episode_case_properties.get('dots_99_enabled') == 'true'
        registered = episode_case_properties.get('dots_99_registered') == 'true'
        return (
            enabled
            and registered
            and case_properties_changed(episode_case, [TREATMENT_OUTCOME])
            and is_valid_episode_submission(episode_case)
        )


def episode_registered_with_99dots(episode):
    return episode.dynamic_case_properties().get('dots_99_registered', False) == 'true'


<<<<<<< HEAD
def case_properties_changed(case, case_properties):
    if isinstance(case_properties, basestring):
        case_properties = [case_properties]

    last_case_action = case.actions[-1]
    if last_case_action.is_case_create:
        return False

    update_actions = [update.get_update_action() for update in get_case_updates(last_case_action.form)]
    property_changed = any(
        action for action in update_actions
        if isinstance(action, CaseUpdateAction)
        and (
            any(
                case_property in action.dynamic_properties for case_property in case_properties
            )
            or ("owner_id" in case_properties and action.owner_id)
        )
    )
    return property_changed


=======
>>>>>>> f968c6b3
def create_case_repeat_records(sender, case, **kwargs):
    create_repeat_records(NinetyNineDotsRegisterPatientRepeater, case)
    create_repeat_records(NinetyNineDotsUpdatePatientRepeater, case)
    create_repeat_records(NinetyNineDotsAdherenceRepeater, case)
    create_repeat_records(NinetyNineDotsTreatmentOutcomeRepeater, case)

case_post_save.connect(create_case_repeat_records, CommCareCaseSQL)<|MERGE_RESOLUTION|>--- conflicted
+++ resolved
@@ -202,31 +202,6 @@
     return episode.dynamic_case_properties().get('dots_99_registered', False) == 'true'
 
 
-<<<<<<< HEAD
-def case_properties_changed(case, case_properties):
-    if isinstance(case_properties, basestring):
-        case_properties = [case_properties]
-
-    last_case_action = case.actions[-1]
-    if last_case_action.is_case_create:
-        return False
-
-    update_actions = [update.get_update_action() for update in get_case_updates(last_case_action.form)]
-    property_changed = any(
-        action for action in update_actions
-        if isinstance(action, CaseUpdateAction)
-        and (
-            any(
-                case_property in action.dynamic_properties for case_property in case_properties
-            )
-            or ("owner_id" in case_properties and action.owner_id)
-        )
-    )
-    return property_changed
-
-
-=======
->>>>>>> f968c6b3
 def create_case_repeat_records(sender, case, **kwargs):
     create_repeat_records(NinetyNineDotsRegisterPatientRepeater, case)
     create_repeat_records(NinetyNineDotsUpdatePatientRepeater, case)
