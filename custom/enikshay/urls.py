from __future__ import absolute_import
from django.conf.urls import include, url

<<<<<<< HEAD
from custom.enikshay.views import (
    EpisodeTaskDebugView,
    EpisodeTaskStatusView,
    ReconciliationTaskView,
)
from custom.enikshay.reports.views import LocationsView, duplicate_ids_report
=======
from custom.enikshay.views import EpisodeTaskDebugView, EpisodeTaskStatusView
from custom.enikshay.reports.views import LocationsView, DistrictLocationsView, DuplicateIdsReport
>>>>>>> e4d71b13

urlpatterns = [
    url(r'^99dots/', include("custom.enikshay.integrations.ninetyninedots.urls")),
    url(r'^bets/', include("custom.enikshay.integrations.bets.urls")),
    url(r'^nikshay/', include("custom.enikshay.integrations.nikshay.urls")),
    url(r'^enikshay_locations$', LocationsView.as_view(), name='enikshay_locations'),
    url(r'^enikshay_district_locations$', DistrictLocationsView.as_view(), name='enikshay_district_locations'),
    url(r'^episode_task_debug/(?P<episode_id>[\w-]+)/$', EpisodeTaskDebugView.as_view(),
        name=EpisodeTaskDebugView.urlname),
    url(r'^episode_task_status/$', EpisodeTaskStatusView.as_view(),
        name=EpisodeTaskStatusView.urlname),
    url(r'^duplicate_ids/voucher/$', DuplicateIdsReport.as_view(),
        {'case_type': 'voucher'}, name='enikshay_duplicate_voucher_ids'),
    url(r'^duplicate_ids/person/$', DuplicateIdsReport.as_view(),
        {'case_type': 'person'}, name='enikshay_duplicate_person_ids'),
    url(r'^reconciliation_tasks/$', ReconciliationTaskView.as_view())
]<|MERGE_RESOLUTION|>--- conflicted
+++ resolved
@@ -1,17 +1,12 @@
 from __future__ import absolute_import
 from django.conf.urls import include, url
 
-<<<<<<< HEAD
 from custom.enikshay.views import (
     EpisodeTaskDebugView,
     EpisodeTaskStatusView,
     ReconciliationTaskView,
 )
-from custom.enikshay.reports.views import LocationsView, duplicate_ids_report
-=======
-from custom.enikshay.views import EpisodeTaskDebugView, EpisodeTaskStatusView
 from custom.enikshay.reports.views import LocationsView, DistrictLocationsView, DuplicateIdsReport
->>>>>>> e4d71b13
 
 urlpatterns = [
     url(r'^99dots/', include("custom.enikshay.integrations.ninetyninedots.urls")),
