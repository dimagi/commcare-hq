<<<<<<< HEAD
from custom.enikshay.integrations.ninetyninedots.repeater_generators import RegisterPatientPayloadGenerator
from custom.enikshay.reports.case_finding import CaseFindingReport
from custom.enikshay.reports.treatment_outcome import TreatmentOutcomeReport

CUSTOM_REPORTS = (
    ('Custom Reports', (
        CaseFindingReport,
        TreatmentOutcomeReport
    )),
)
=======
>>>>>>> dbb9a43f
<|MERGE_RESOLUTION|>--- conflicted
+++ resolved
@@ -1,5 +1,3 @@
-<<<<<<< HEAD
-from custom.enikshay.integrations.ninetyninedots.repeater_generators import RegisterPatientPayloadGenerator
 from custom.enikshay.reports.case_finding import CaseFindingReport
 from custom.enikshay.reports.treatment_outcome import TreatmentOutcomeReport
 
@@ -8,6 +6,4 @@
         CaseFindingReport,
         TreatmentOutcomeReport
     )),
-)
-=======
->>>>>>> dbb9a43f
+)