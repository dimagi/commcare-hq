--- conflicted
+++ resolved
@@ -519,7 +519,6 @@
         app_label = 'ilsgateway'
 
 
-<<<<<<< HEAD
 class ILSMigrationStats(models.Model):
     products_count = models.IntegerField(default=0)
     locations_count = models.IntegerField(default=0)
@@ -554,12 +553,12 @@
             )
         elif self.object_type == 'location':
             return reverse(EditLocationView.urlname, kwargs={'domain': self.domain, 'loc_id': self.object_id})
-=======
+
+
 class ILSGatewayWebUser(models.Model):
     # To remove after switchover
     external_id = models.IntegerField(db_index=True)
     email = models.CharField(max_length=128)
->>>>>>> c93939ae
 
 
 @receiver(commcare_domain_pre_delete)
