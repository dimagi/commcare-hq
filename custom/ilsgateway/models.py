from couchdbkit.ext.django.schema import Document, BooleanProperty, StringProperty
from casexml.apps.stock.models import DocDomainMapping
from datetime import datetime
from django.db import models
from corehq.apps.commtrack.models import Product
from dimagi.utils.dates import force_to_datetime


class ILSMigrationCheckpoint(models.Model):
    domain = models.CharField(max_length=100)
    date = models.DateTimeField(null=True)
    start_date = models.DateTimeField(null=True)
    api = models.CharField(max_length=100)
    limit = models.PositiveIntegerField()
    offset = models.PositiveIntegerField()


class ILSGatewayConfig(Document):
    enabled = BooleanProperty(default=False)
    domain = StringProperty()
    url = StringProperty(default="http://ilsgateway.com/api/v0_1")
    username = StringProperty()
    password = StringProperty()

    @classmethod
    def for_domain(cls, name):
        try:
            mapping = DocDomainMapping.objects.get(domain_name=name, doc_type='ILSGatewayConfig')
            return cls.get(docid=mapping.doc_id)
        except DocDomainMapping.DoesNotExist:
            return None

    @classmethod
    def get_all_configs(cls):
        mappings = DocDomainMapping.objects.filter(doc_type='ILSGatewayConfig')
        configs = [cls.get(docid=mapping.doc_id) for mapping in mappings]
        return configs

    @classmethod
    def get_all_enabled_domains(cls):
        configs = cls.get_all_configs()
        return [c.domain for c in filter(lambda config: config.enabled, configs)]

    @property
    def is_configured(self):
        return True if self.enabled and self.url and self.password and self.username else False

    def save(self, **params):
        super(ILSGatewayConfig, self).save(**params)
        try:
            DocDomainMapping.objects.get(doc_id=self._id,
                                         domain_name=self.domain,
                                         doc_type="ILSGatewayConfig")
        except DocDomainMapping.DoesNotExist:
            DocDomainMapping.objects.create(doc_id=self._id,
                                            domain_name=self.domain,
                                            doc_type='ILSGatewayConfig')


# Ported from:
# https://github.com/dimagi/logistics/blob/tz-master/logistics_project/apps/tanzania/models.py#L68
class SupplyPointStatusValues(object):
    RECEIVED = "received"
    NOT_RECEIVED = "not_received"
    SUBMITTED = "submitted"
    NOT_SUBMITTED = "not_submitted"
    REMINDER_SENT = "reminder_sent"
    ALERT_SENT = "alert_sent"
    CHOICES = [RECEIVED, NOT_RECEIVED, SUBMITTED,
               NOT_SUBMITTED, REMINDER_SENT, ALERT_SENT]


# Ported from:
# https://github.com/dimagi/logistics/blob/tz-master/logistics_project/apps/tanzania/models.py#L78
class SupplyPointStatusTypes(object):
    DELIVERY_FACILITY = "del_fac"
    DELIVERY_DISTRICT = "del_dist"
    R_AND_R_FACILITY = "rr_fac"
    R_AND_R_DISTRICT = "rr_dist"
    SOH_FACILITY = "soh_fac"
    SUPERVISION_FACILITY = "super_fac"
    LOSS_ADJUSTMENT_FACILITY = "la_fac"
    DELINQUENT_DELIVERIES = "del_del"

    CHOICE_MAP = {
        DELIVERY_FACILITY: {SupplyPointStatusValues.REMINDER_SENT: "Waiting Delivery Confirmation",
                            SupplyPointStatusValues.RECEIVED: "Delivery received",
                            SupplyPointStatusValues.NOT_RECEIVED: "Delivery Not Received"},
        DELIVERY_DISTRICT: {SupplyPointStatusValues.REMINDER_SENT: "Waiting Delivery Confirmation",
                            SupplyPointStatusValues.RECEIVED: "Delivery received",
                            SupplyPointStatusValues.NOT_RECEIVED: "Delivery not received"},
        R_AND_R_FACILITY: {SupplyPointStatusValues.REMINDER_SENT: "Waiting R&R sent confirmation",
                           SupplyPointStatusValues.SUBMITTED: "R&R Submitted From Facility to District",
                           SupplyPointStatusValues.NOT_SUBMITTED: "R&R Not Submitted"},
        R_AND_R_DISTRICT: {SupplyPointStatusValues.REMINDER_SENT: "R&R Reminder Sent to District",
                           SupplyPointStatusValues.SUBMITTED: "R&R Submitted from District to MSD"},
        SOH_FACILITY: {SupplyPointStatusValues.REMINDER_SENT: "Stock on hand reminder sent to Facility",
                       SupplyPointStatusValues.SUBMITTED: "Stock on hand Submitted"},
        SUPERVISION_FACILITY: {SupplyPointStatusValues.REMINDER_SENT: "Supervision Reminder Sent",
                               SupplyPointStatusValues.RECEIVED: "Supervision Received",
                               SupplyPointStatusValues.NOT_RECEIVED: "Supervision Not Received"},
        LOSS_ADJUSTMENT_FACILITY: {
            SupplyPointStatusValues.REMINDER_SENT: "Lost/Adjusted Reminder sent to Facility"
        },
        DELINQUENT_DELIVERIES: {
            SupplyPointStatusValues.ALERT_SENT: "Delinquent deliveries summary sent to District"
        },
    }

    @classmethod
    def get_display_name(cls, type, value):
        return cls.CHOICE_MAP[type][value]

    @classmethod
    def is_legal_combination(cls, type, value):
        return type in cls.CHOICE_MAP and value in cls.CHOICE_MAP[type]


# Ported from: https://github.com/dimagi/logistics/blob/tz-master/logistics_project/apps/tanzania/models.py#L124
class SupplyPointStatus(models.Model):
    status_type = models.CharField(choices=((k, k) for k in SupplyPointStatusTypes.CHOICE_MAP.keys()),
                                   max_length=50)
    status_value = models.CharField(max_length=50,
                                    choices=((c, c) for c in SupplyPointStatusValues.CHOICES))
    status_date = models.DateTimeField(default=datetime.utcnow)
    supply_point = models.CharField(max_length=100, db_index=True)
    external_id = models.PositiveIntegerField(null=True, db_index=True)

    def save(self, *args, **kwargs):
        if not SupplyPointStatusTypes.is_legal_combination(self.status_type, self.status_value):
            raise ValueError("%s and %s is not a legal value combination" %
                             (self.status_type, self.status_value))
        super(SupplyPointStatus, self).save(*args, **kwargs)

    def __unicode__(self):
        return "%s: %s" % (self.status_type, self.status_value)

    @property
    def name(self):
        return SupplyPointStatusTypes.get_display_name(self.status_type, self.status_value)

    @classmethod
    def wrap_from_json(cls, obj, location_id):
        obj['supply_point'] = location_id
        obj['external_id'] = obj['id']
        del obj['id']
        return cls(**obj)

    class Meta:
        verbose_name = "Facility Status"
        verbose_name_plural = "Facility Statuses"
        get_latest_by = "status_date"
        ordering = ('-status_date',)


# Ported from: https://github.com/dimagi/logistics/blob/tz-master/logistics_project/apps/tanzania/models.py#L170
class DeliveryGroupReport(models.Model):
    supply_point = models.CharField(max_length=100, db_index=True)
    quantity = models.IntegerField()
    report_date = models.DateTimeField(default=datetime.now())
    message = models.CharField(max_length=100, db_index=True)
    delivery_group = models.CharField(max_length=1)
    external_id = models.PositiveIntegerField(null=True, db_index=True)

    class Meta:
        ordering = ('-report_date',)

    @classmethod
    def wrap_from_json(cls, obj, location_id):
        obj['supply_point'] = location_id
        obj['external_id'] = obj['id']
        del obj['id']
        return cls(**obj)


<<<<<<< HEAD
class BaseReportingModel(models.Model):
    """
    A model to encapsulate aggregate (data warehouse) data used by a report.
    """
=======
# Ported from: https://github.com/dimagi/logistics/blob/tz-master/logistics_project/apps/tanzania/models.py#L170
# https://github.com/dimagi/rapidsms-logistics/blob/master/logistics/warehouse_models.py#L14
class ReportingModel(models.Model):
    """
    A model to encapsulate aggregate (data warehouse) data used by a report.
    """
    date = models.DateTimeField()                   # viewing time period
>>>>>>> 17237748
    supply_point = models.CharField(max_length=100, db_index=True)
    create_date = models.DateTimeField(editable=False)
    update_date = models.DateTimeField(editable=False)
    external_id = models.PositiveIntegerField(db_index=True, null=True)

    def save(self, *args, **kwargs):
        if not self.id:
            self.create_date = datetime.utcnow()
        self.update_date = datetime.utcnow()
<<<<<<< HEAD
        super(BaseReportingModel, self).save(*args, **kwargs)

    class Meta:
        abstract = True


class ReportingModel(BaseReportingModel):
    """
    A model to encapsulate aggregate (data warehouse) data used by a report.

    Just a BaseReportingModel + a date.
    """
    date = models.DateTimeField()                   # viewing time period
=======
        super(ReportingModel, self).save(*args, **kwargs)
>>>>>>> 17237748

    class Meta:
        abstract = True


<<<<<<< HEAD
=======
# Ported from: https://github.com/dimagi/rapidsms-logistics/blob/master/logistics/warehouse_models.py#L44
>>>>>>> 17237748
class SupplyPointWarehouseRecord(models.Model):
    """
    When something gets updated in the warehouse, create a record of having
    done that.
    """
    supply_point = models.CharField(max_length=100, db_index=True)
    create_date = models.DateTimeField()


<<<<<<< HEAD
=======
# Ported from:
# https://github.com/dimagi/logistics/blob/tz-master/logistics_project/apps/tanzania/reporting/models.py#L9
>>>>>>> 17237748
class OrganizationSummary(ReportingModel):
    total_orgs = models.PositiveIntegerField(default=0)
    average_lead_time_in_days = models.FloatField(default=0)

    def __unicode__(self):
        return "%s: %s/%s" % (self.supply_point, self.date.month, self.date.year)


<<<<<<< HEAD
=======
# Ported from:
# https://github.com/dimagi/logistics/blob/tz-master/logistics_project/apps/tanzania/reporting/models.py#L16
>>>>>>> 17237748
class GroupSummary(models.Model):
    """
    Warehouse data related to a particular category of reporting
    (e.g. stock on hand summary)
    """
    org_summary = models.ForeignKey('OrganizationSummary')
    title = models.CharField(max_length=50, blank=True, null=True)  # SOH
    total = models.PositiveIntegerField(default=0)
    responded = models.PositiveIntegerField(default=0)
    on_time = models.PositiveIntegerField(default=0)
    complete = models.PositiveIntegerField(default=0)  # "complete" = submitted or responded
    external_id = models.PositiveIntegerField(db_index=True, null=True)

    @classmethod
    def wrap_form_json(cls, obj, location_id):
        org_summary_id = obj['org_summary']['id']
        del obj['org_summary']['id']
        obj['org_summary']['external_id'] = org_summary_id
        obj['org_summary']['supply_point'] = location_id
        obj['org_summary']['create_date'] = force_to_datetime(obj['org_summary']['create_date'])
        obj['org_summary']['update_date'] = force_to_datetime(obj['org_summary']['update_date'])
        obj['org_summary']['date'] = force_to_datetime(obj['org_summary']['date'])
        try:
            obj['org_summary'] = OrganizationSummary.objects.get(external_id=org_summary_id)
        except OrganizationSummary.DoesNotExist:
            obj['org_summary'] = OrganizationSummary.objects.create(**obj['org_summary'])
        obj['external_id'] = obj['id']
        del obj['id']
        return cls(**obj)

    @property
    def late(self):
        return self.complete - self.on_time

    @property
    def not_responding(self):
        return self.total - self.responded

<<<<<<< HEAD
    @property
    def received(self):
        assert self.title in [SupplyPointStatusTypes.DELIVERY_FACILITY,
                              SupplyPointStatusTypes.SUPERVISION_FACILITY]
=======
    def is_delivery_or_supervision_facility(self):
        return self.title in [SupplyPointStatusTypes.DELIVERY_FACILITY,
                              SupplyPointStatusTypes.SUPERVISION_FACILITY]

    @property
    def received(self):
        assert self.is_delivery_or_supervision_facility()
>>>>>>> 17237748
        return self.complete

    @property
    def not_received(self):
<<<<<<< HEAD
        assert self.title in [SupplyPointStatusTypes.DELIVERY_FACILITY,
                              SupplyPointStatusTypes.SUPERVISION_FACILITY]
=======
        assert self.title in self.is_delivery_or_supervision_facility()
>>>>>>> 17237748
        return self.responded - self.complete

    @property
    def sup_received(self):
        assert self.title in SupplyPointStatusTypes.SUPERVISION_FACILITY
        return self.complete

    @property
    def sup_not_received(self):
        assert self.title == SupplyPointStatusTypes.SUPERVISION_FACILITY
        return self.responded - self.complete

    @property
    def del_received(self):
        assert self.title == SupplyPointStatusTypes.DELIVERY_FACILITY
        return self.complete

    @property
    def del_not_received(self):
        assert self.title == SupplyPointStatusTypes.DELIVERY_FACILITY
        return self.responded - self.complete

    @property
    def not_submitted(self):
        assert self.title in [SupplyPointStatusTypes.SOH_FACILITY,
                              SupplyPointStatusTypes.R_AND_R_FACILITY]
        return self.responded - self.complete

    def __unicode__(self):
        return "%s - %s" % (self.org_summary, self.title)


<<<<<<< HEAD
=======
# Ported from:
# https://github.com/dimagi/logistics/blob/tz-master/logistics_project/apps/tanzania/reporting/models.py#L78
>>>>>>> 17237748
class ProductAvailabilityData(ReportingModel):
    product = models.CharField(max_length=100, db_index=True)
    total = models.PositiveIntegerField(default=0)
    with_stock = models.PositiveIntegerField(default=0)
    without_stock = models.PositiveIntegerField(default=0)
    without_data = models.PositiveIntegerField(default=0)

    @classmethod
    def wrap_from_json(cls, obj, domain, location_id):
        product = Product.get_by_code(domain, obj['product'])
        obj['product'] = product._id
        obj['supply_point'] = location_id
        obj['external_id'] = obj['id']
        del obj['id']
        return cls(**obj)


<<<<<<< HEAD
=======
# Ported from:
# https://github.com/dimagi/logistics/blob/tz-master/logistics_project/apps/tanzania/reporting/models.py#L85
>>>>>>> 17237748
class ProductAvailabilityDashboardChart(object):
    label_color = {
        "Stocked out": "#a30808",
        "Not Stocked out": "#7aaa7a",
        "No Stock Data": "#efde7f"
    }
    width = 900
    height = 300
    div = "product_availability_summary_plot_placeholder"
    legenddiv = "product_availability_summary_legend"
    xaxistitle = "Products"
    yaxistitle = "Facilities"


<<<<<<< HEAD
=======
# Ported from:
# https://github.com/dimagi/logistics/blob/tz-master/logistics_project/apps/tanzania/reporting/models.py#L97
>>>>>>> 17237748
class Alert(ReportingModel):
    type = models.CharField(max_length=50, blank=True, null=True)
    number = models.PositiveIntegerField(default=0)
    text = models.TextField()
    url = models.CharField(max_length=100, blank=True, null=True)
    expires = models.DateTimeField()


<<<<<<< HEAD
class DeliveryGroups(object):
=======
# Ported from:
# https://github.com/dimagi/logistics/blob/tz-master/logistics_project/apps/tanzania/models.py#L11
class DeliveryGroups(object):
    """
        There are three delivery groups of facilities: A, B, C.
        Every month groups have different roles starting from the state below.
        Submitting group: January = A
        Processing group: January = C
        Delivering group: January = B
        Next month A will be changed to B, B to C and C to B.
    """

>>>>>>> 17237748
    GROUPS = ('A', 'B', 'C')

    def __init__(self, month=None, facs=None):
        self.month = month if month else datetime.utcnow().month
        self.facs = facs

<<<<<<< HEAD
    # Current submitting group: Jan = A
    # Current processing group: Jan = C
    # Current delivering group: Jan = B

=======
>>>>>>> 17237748
    def current_submitting_group(self, month=None):
        month = month if month else self.month
        return self.GROUPS[(month + 2) % 3]

    def current_processing_group(self, month=None):
        month = month if month else self.month
        return self.current_submitting_group(month=(month + 2))

    def current_delivering_group(self, month=None):
        month = month if month else self.month
        return self.current_submitting_group(month=(month + 1))

    def delivering(self, facs=None, month=None):
        if not facs:
            facs = self.facs
        if not facs:
            return []
        return filter(lambda f: self.current_delivering_group(month) in f.metadata.get('groups', []), facs)

    def processing(self, facs=None, month=None):
        if not facs:
            facs = self.facs
        if not facs:
            return []
        return filter(lambda f: self.current_processing_group(month) in f.metadata.get('groups', []), facs)

    def submitting(self, facs=None, month=None):
        if not facs:
            facs = self.facs
        if not facs:
            return []
        return filter(lambda f: self.current_submitting_group(month) in f.metadata.get('groups', []), facs)


<<<<<<< HEAD
=======
# Ported from:
# https://github.com/dimagi/logistics/blob/tz-master/logistics_project/apps/tanzania/reporting/models.py#L97
>>>>>>> 17237748
class ReportRun(models.Model):
    """
    Log of whenever the warehouse models get updated.
    """
    start = models.DateTimeField()  # the start of the period covered (from a data perspective)
    end = models.DateTimeField()   # the end of the period covered (from a data perspective)
    start_run = models.DateTimeField()        # when this started
    end_run = models.DateTimeField(null=True)  # when this finished
    complete = models.BooleanField(default=False)
    has_error = models.BooleanField(default=False)
    domain = models.CharField(max_length=60)

    @classmethod
    def last_success(cls, domain):
        """
        The last successful execution of a report, or None if no records found.
        """
        qs = cls.objects.filter(complete=True, has_error=False, domain=domain)
        return qs.order_by("-start_run")[0] if qs.count() else None<|MERGE_RESOLUTION|>--- conflicted
+++ resolved
@@ -173,12 +173,6 @@
         return cls(**obj)
 
 
-<<<<<<< HEAD
-class BaseReportingModel(models.Model):
-    """
-    A model to encapsulate aggregate (data warehouse) data used by a report.
-    """
-=======
 # Ported from: https://github.com/dimagi/logistics/blob/tz-master/logistics_project/apps/tanzania/models.py#L170
 # https://github.com/dimagi/rapidsms-logistics/blob/master/logistics/warehouse_models.py#L14
 class ReportingModel(models.Model):
@@ -186,7 +180,6 @@
     A model to encapsulate aggregate (data warehouse) data used by a report.
     """
     date = models.DateTimeField()                   # viewing time period
->>>>>>> 17237748
     supply_point = models.CharField(max_length=100, db_index=True)
     create_date = models.DateTimeField(editable=False)
     update_date = models.DateTimeField(editable=False)
@@ -196,32 +189,13 @@
         if not self.id:
             self.create_date = datetime.utcnow()
         self.update_date = datetime.utcnow()
-<<<<<<< HEAD
-        super(BaseReportingModel, self).save(*args, **kwargs)
+        super(ReportingModel, self).save(*args, **kwargs)
 
     class Meta:
         abstract = True
 
 
-class ReportingModel(BaseReportingModel):
-    """
-    A model to encapsulate aggregate (data warehouse) data used by a report.
-
-    Just a BaseReportingModel + a date.
-    """
-    date = models.DateTimeField()                   # viewing time period
-=======
-        super(ReportingModel, self).save(*args, **kwargs)
->>>>>>> 17237748
-
-    class Meta:
-        abstract = True
-
-
-<<<<<<< HEAD
-=======
 # Ported from: https://github.com/dimagi/rapidsms-logistics/blob/master/logistics/warehouse_models.py#L44
->>>>>>> 17237748
 class SupplyPointWarehouseRecord(models.Model):
     """
     When something gets updated in the warehouse, create a record of having
@@ -231,11 +205,8 @@
     create_date = models.DateTimeField()
 
 
-<<<<<<< HEAD
-=======
 # Ported from:
 # https://github.com/dimagi/logistics/blob/tz-master/logistics_project/apps/tanzania/reporting/models.py#L9
->>>>>>> 17237748
 class OrganizationSummary(ReportingModel):
     total_orgs = models.PositiveIntegerField(default=0)
     average_lead_time_in_days = models.FloatField(default=0)
@@ -244,11 +215,8 @@
         return "%s: %s/%s" % (self.supply_point, self.date.month, self.date.year)
 
 
-<<<<<<< HEAD
-=======
 # Ported from:
 # https://github.com/dimagi/logistics/blob/tz-master/logistics_project/apps/tanzania/reporting/models.py#L16
->>>>>>> 17237748
 class GroupSummary(models.Model):
     """
     Warehouse data related to a particular category of reporting
@@ -287,12 +255,6 @@
     def not_responding(self):
         return self.total - self.responded
 
-<<<<<<< HEAD
-    @property
-    def received(self):
-        assert self.title in [SupplyPointStatusTypes.DELIVERY_FACILITY,
-                              SupplyPointStatusTypes.SUPERVISION_FACILITY]
-=======
     def is_delivery_or_supervision_facility(self):
         return self.title in [SupplyPointStatusTypes.DELIVERY_FACILITY,
                               SupplyPointStatusTypes.SUPERVISION_FACILITY]
@@ -300,17 +262,11 @@
     @property
     def received(self):
         assert self.is_delivery_or_supervision_facility()
->>>>>>> 17237748
         return self.complete
 
     @property
     def not_received(self):
-<<<<<<< HEAD
-        assert self.title in [SupplyPointStatusTypes.DELIVERY_FACILITY,
-                              SupplyPointStatusTypes.SUPERVISION_FACILITY]
-=======
         assert self.title in self.is_delivery_or_supervision_facility()
->>>>>>> 17237748
         return self.responded - self.complete
 
     @property
@@ -343,11 +299,8 @@
         return "%s - %s" % (self.org_summary, self.title)
 
 
-<<<<<<< HEAD
-=======
 # Ported from:
 # https://github.com/dimagi/logistics/blob/tz-master/logistics_project/apps/tanzania/reporting/models.py#L78
->>>>>>> 17237748
 class ProductAvailabilityData(ReportingModel):
     product = models.CharField(max_length=100, db_index=True)
     total = models.PositiveIntegerField(default=0)
@@ -365,11 +318,8 @@
         return cls(**obj)
 
 
-<<<<<<< HEAD
-=======
 # Ported from:
 # https://github.com/dimagi/logistics/blob/tz-master/logistics_project/apps/tanzania/reporting/models.py#L85
->>>>>>> 17237748
 class ProductAvailabilityDashboardChart(object):
     label_color = {
         "Stocked out": "#a30808",
@@ -384,11 +334,8 @@
     yaxistitle = "Facilities"
 
 
-<<<<<<< HEAD
-=======
 # Ported from:
 # https://github.com/dimagi/logistics/blob/tz-master/logistics_project/apps/tanzania/reporting/models.py#L97
->>>>>>> 17237748
 class Alert(ReportingModel):
     type = models.CharField(max_length=50, blank=True, null=True)
     number = models.PositiveIntegerField(default=0)
@@ -397,9 +344,6 @@
     expires = models.DateTimeField()
 
 
-<<<<<<< HEAD
-class DeliveryGroups(object):
-=======
 # Ported from:
 # https://github.com/dimagi/logistics/blob/tz-master/logistics_project/apps/tanzania/models.py#L11
 class DeliveryGroups(object):
@@ -412,20 +356,12 @@
         Next month A will be changed to B, B to C and C to B.
     """
 
->>>>>>> 17237748
     GROUPS = ('A', 'B', 'C')
 
     def __init__(self, month=None, facs=None):
         self.month = month if month else datetime.utcnow().month
         self.facs = facs
 
-<<<<<<< HEAD
-    # Current submitting group: Jan = A
-    # Current processing group: Jan = C
-    # Current delivering group: Jan = B
-
-=======
->>>>>>> 17237748
     def current_submitting_group(self, month=None):
         month = month if month else self.month
         return self.GROUPS[(month + 2) % 3]
@@ -460,11 +396,8 @@
         return filter(lambda f: self.current_submitting_group(month) in f.metadata.get('groups', []), facs)
 
 
-<<<<<<< HEAD
-=======
 # Ported from:
 # https://github.com/dimagi/logistics/blob/tz-master/logistics_project/apps/tanzania/reporting/models.py#L97
->>>>>>> 17237748
 class ReportRun(models.Model):
     """
     Log of whenever the warehouse models get updated.
