--- conflicted
+++ resolved
@@ -1,12 +1,7 @@
-<<<<<<< HEAD
 DELETE FROM "icds_dashboard_growth_monitoring_forms" WHERE month < %(month)s
 {"month": "2018-10-01"}
-DELETE FROM "icds_dashboard_growth_monitoring_forms" WHERE month = %(month)s
-{"month": "2019-01-01"}
-=======
 DELETE FROM "icds_dashboard_growth_monitoring_forms" WHERE month=%(month)s AND state_id = %(state)s
 {"month": "2019-01-01", "state": "st1"}
->>>>>>> 29716e0b
 
         INSERT INTO "icds_dashboard_growth_monitoring_forms" (
             state_id, supervisor_id, month, case_id, latest_time_end_processed,
