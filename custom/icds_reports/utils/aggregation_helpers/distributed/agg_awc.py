--- conflicted
+++ resolved
@@ -6,18 +6,14 @@
 from corehq.apps.userreports.util import get_table_name
 from corehq.toggles import ICDS_LOCATION_REASSIGNMENT_AGG
 
-<<<<<<< HEAD
 from custom.icds_reports.utils.aggregation_helpers import get_child_health_temp_tablename, transform_day_to_month, get_agg_child_temp_tablename, get_prev_agg_tablename, is_current_month
 from custom.icds_reports.const import AGG_CCS_RECORD_CF_TABLE, AGG_THR_V2_TABLE, AGG_ADOLESCENT_GIRLS_REGISTRATION_TABLE
-=======
-from custom.icds_reports.utils.aggregation_helpers import get_child_health_temp_tablename, transform_day_to_month, get_agg_child_temp_tablename
 from custom.icds_reports.const import (
     AGG_CCS_RECORD_CF_TABLE,
     AGG_THR_V2_TABLE,
     AGG_ADOLESCENT_GIRLS_REGISTRATION_TABLE,
     AGG_MIGRATION_TABLE
 )
->>>>>>> f9c6ccf8
 from custom.icds_reports.utils.aggregation_helpers.distributed.base import BaseICDSAggregationDistributedHelper
 
 logger = logging.getLogger(__name__)
@@ -271,12 +267,8 @@
         WHERE ut.awc_id = agg_awc.awc_id and ut.supervisor_id=agg_awc.supervisor_id;
         """.format(
             tablename=self.temporary_tablename,
-<<<<<<< HEAD
             ucr_tablename=self.get_table('static-person_cases_v3'),
-=======
-            ucr_tablename=get_table_name(self.domain, 'static-person_cases_v3'),
             migration_table=AGG_MIGRATION_TABLE,
->>>>>>> f9c6ccf8
             seeking_services=(
                 "CASE WHEN "
                 "registered_status IS DISTINCT FROM 0 AND (agg_migration.is_migrated IS DISTINCT FROM 1 OR "
@@ -322,14 +314,9 @@
         where agg_awc.awc_id = ut.awc_id and ut.supervisor_id=agg_awc.supervisor_id;
         """.format(
             tablename=self.temporary_tablename,
-<<<<<<< HEAD
             ucr_tablename=self.get_table('static-person_cases_v3'),
             adolescent_girls_table=AGG_ADOLESCENT_GIRLS_REGISTRATION_TABLE
-=======
-            ucr_tablename=get_table_name(self.domain, 'static-person_cases_v3'),
-            adolescent_girls_table=AGG_ADOLESCENT_GIRLS_REGISTRATION_TABLE,
             migration_table=AGG_MIGRATION_TABLE
->>>>>>> f9c6ccf8
         ), {
             'start_date': self.month_start,
             'end_date': self.month_end
