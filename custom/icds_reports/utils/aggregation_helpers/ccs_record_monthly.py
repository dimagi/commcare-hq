--- conflicted
+++ resolved
@@ -54,7 +54,7 @@
 
     @property
     def person_case_ucr_tablename(self):
-        doc_id = StaticDataSourceConfiguration.get_doc_id(self.domain, 'static-person_cases_v2')
+        doc_id = StaticDataSourceConfiguration.get_doc_id(self.domain, 'static-person_cases_v3')
         config, _ = get_datasource_config(doc_id, self.domain)
         return get_table_name(self.domain, config.table_id).decode('utf-8')
 
@@ -173,7 +173,6 @@
             ('has_aadhar_id', "CASE WHEN person_cases.aadhar_date < {} THEN"
                               "  1 ELSE 0 END".format(end_month_string)),
             ('counsel_fp_methods', 'NULL'),
-<<<<<<< HEAD
             ('pregnant', 'CASE WHEN {} THEN 1 ELSE 0 END'.format(pregnant_to_consider)),
             ('pregnant_all', 'CASE WHEN {} THEN 1 ELSE 0 END'.format(pregnant_all)),
             ('lactating', 'CASE WHEN {} THEN 1 ELSE 0 END'.format(lactating)),
@@ -186,20 +185,7 @@
             ('minority', 'case_list.minority'),
             ('resident', 'case_list.resident'),
             ('valid_in_month', "CASE WHEN {} THEN 1 ELSE 0 END".format(valid_in_month)),
-=======
-            ('pregnant', 'ucr.pregnant'),
-            ('pregnant_all', 'ucr.pregnant_all'),
-            ('lactating', 'ucr.lactating'),
-            ('lactating_all', 'ucr.lactating_all'),
-            ('institutional_delivery_in_month', 'ucr.institutional_delivery_in_month'),
             ('institutional_delivery', 'case_list.institutional_delivery'),
-            ('add', 'ucr.add'),
-            ('caste', 'ucr.caste'),
-            ('disabled', 'ucr.disabled'),
-            ('minority', 'ucr.minority'),
-            ('resident', 'ucr.resident'),
-            ('valid_in_month', 'ucr.valid_in_month'),
->>>>>>> 5918ebf3
             ('anc_in_month',
              '( '
                 '(CASE WHEN ut.due_list_date_anc_1 BETWEEN %(start_date)s AND %(end_date)s THEN 1 ELSE 0 END) + '
