--- conflicted
+++ resolved
@@ -174,20 +174,6 @@
             ('has_aadhar_id', "CASE WHEN person_cases.aadhar_date < {} THEN"
                               "  1 ELSE 0 END".format(end_month_string)),
             ('counsel_fp_methods', 'NULL'),
-<<<<<<< HEAD
-            ('pregnant', 'ucr.pregnant'),
-            ('pregnant_all', 'ucr.pregnant_all'),
-            ('lactating', 'ucr.lactating'),
-            ('lactating_all', 'ucr.lactating_all'),
-            ('institutional_delivery_in_month', 'ucr.institutional_delivery_in_month'),
-            ('institutional_delivery', 'case_list.institutional_delivery'),
-            ('add', 'ucr.add'),
-            ('caste', 'ucr.caste'),
-            ('disabled', 'ucr.disabled'),
-            ('minority', 'ucr.minority'),
-            ('resident', 'ucr.resident'),
-            ('valid_in_month', 'ucr.valid_in_month'),
-=======
             ('pregnant', 'CASE WHEN {} THEN 1 ELSE 0 END'.format(pregnant_to_consider)),
             ('pregnant_all', 'CASE WHEN {} THEN 1 ELSE 0 END'.format(pregnant_all)),
             ('lactating', 'CASE WHEN {} THEN 1 ELSE 0 END'.format(lactating)),
@@ -201,7 +187,6 @@
             ('resident', 'case_list.resident'),
             ('valid_in_month', "CASE WHEN {} THEN 1 ELSE 0 END".format(valid_in_month)),
             ('institutional_delivery', 'case_list.institutional_delivery'),
->>>>>>> a4441c08
             ('anc_in_month',
              '( '
                 '(CASE WHEN ut.due_list_date_anc_1 BETWEEN %(start_date)s AND %(end_date)s THEN 1 ELSE 0 END) + '
