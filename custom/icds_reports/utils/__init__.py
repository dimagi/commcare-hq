--- conflicted
+++ resolved
@@ -2472,41 +2472,40 @@
         return None
 
 
-<<<<<<< HEAD
+def generate_quarter_months(quarter, year):
+    months = []
+    end_month = int(quarter) * 3
+    for i in range(end_month - 2, end_month + 1):
+        months.append(date(year, i, 1))
+    return months
+
+
+def calculate_percent(num, den, extra_number, truncate_out=True):
+    if den == 0:
+        ret = 0
+    else:
+        ret = (num / den) * 100
+
+    if extra_number:
+        ret = ret / extra_number
+    if truncate_out is True:
+        return "{}%".format("%.2f" % ret)
+    else:
+        return ret
+
+
+def handle_average(val):
+    if val is None:
+        ret = 0
+    else:
+        ret = val / 3
+    return ret
+
+
 def get_filters_from_config_for_chart_view(config):
     config_filter = copy.deepcopy(config)
     if 'gender' in config_filter:
         config_filter['sex'] = config_filter['gender']
         del config_filter['gender']
     del config_filter['aggregation_level']
-    return config_filter
-=======
-def generate_quarter_months(quarter, year):
-    months = []
-    end_month = int(quarter) * 3
-    for i in range(end_month - 2, end_month + 1):
-        months.append(date(year, i, 1))
-    return months
-
-
-def calculate_percent(num, den, extra_number, truncate_out=True):
-    if den == 0:
-        ret = 0
-    else:
-        ret = (num / den) * 100
-
-    if extra_number:
-        ret = ret / extra_number
-    if truncate_out is True:
-        return "{}%".format("%.2f" % ret)
-    else:
-        return ret
-
-
-def handle_average(val):
-    if val is None:
-        ret = 0
-    else:
-        ret = val / 3
-    return ret
->>>>>>> 13e762ad
+    return config_filter