from __future__ import absolute_import, division
from __future__ import unicode_literals
import json
import os
import string
import time
import zipfile

from collections import defaultdict
from datetime import datetime, timedelta, date
from functools import wraps

import operator

import pytz
import qrcode
from base64 import b64encode
from io import BytesIO
from dateutil.relativedelta import relativedelta
from django.template.loader import render_to_string, get_template
from openpyxl.styles import PatternFill, Border, Side, Alignment, Font
from openpyxl import Workbook
from xhtml2pdf import pisa

from corehq import toggles
from corehq.apps.app_manager.dbaccessors import get_latest_released_build_id
from corehq.apps.locations.models import SQLLocation
from corehq.apps.reports.datatables import DataTablesColumn
from corehq.apps.reports.sqlreport import DatabaseColumn
from corehq.apps.reports_core.filters import Choice
from corehq.apps.userreports.models import StaticReportConfiguration, AsyncIndicator
from corehq.apps.userreports.reports.data_source import ConfigurableReportDataSource
from corehq.util.datadog.gauges import datadog_histogram
from corehq.util.python_compatibility import soft_assert_type_text
from corehq.util.quickcache import quickcache
from corehq.util.timer import TimingContext
from custom.icds_reports import const
from custom.icds_reports.const import ISSUE_TRACKER_APP_ID, LOCATION_TYPES
from custom.icds_reports.models.helper import IcdsFile
from custom.icds_reports.queries import get_test_state_locations_id, get_test_district_locations_id
from couchexport.export import export_from_tables
from dimagi.utils.dates import DateSpan
from django.db.models import Case, When, Q, F, IntegerField, Max, Min
import six
import uuid
from six.moves import range
from sqlagg.filters import EQ, NOT, AND
from io import open
from pillowtop.models import KafkaCheckpoint
from six.moves import zip


OPERATORS = {
    "==": operator.eq,
    "!=": operator.ne,
    ">": operator.gt,
    ">=": operator.ge,
    "<": operator.lt,
    "<=": operator.le,
    "in": operator.contains,
}

RED = '#de2d26'
ORANGE = '#fc9272'
BLUE = '#006fdf'
PINK = '#fee0d2'
GREY = '#9D9D9D'


DATA_NOT_ENTERED = "Data Not Entered"
DEFAULT_VALUE = DATA_NOT_ENTERED
DATA_NOT_VALID = "Data Not Valid"

india_timezone = pytz.timezone('Asia/Kolkata')


class MPRData(object):
    resource_file = '../resources/block_mpr.json'


class ASRData(object):
    resource_file = '../resources/block_asr.json'


class ICDSData(object):

    def __init__(self, domain, filters, report_id):
        report_config = ConfigurableReportDataSource.from_spec(
            self._get_static_report_configuration_without_owner_transform(report_id.format(domain=domain), domain)
        )
        report_config.set_filter_values(filters)
        self.report_config = report_config

    def _get_static_report_configuration_without_owner_transform(self, report_id, domain):
        static_report_configuration = StaticReportConfiguration.by_id(report_id, domain)
        for report_column in static_report_configuration.report_columns:
            transform = report_column.transform
            if transform.get('type') == 'custom' and transform.get('custom_type') == 'owner_display':
                report_column.transform = {}
        return static_report_configuration

    @quickcache(['cache_key'], timeout=60 * 60)
    def data(self, cache_key):
        return self.report_config.get_data()


class ICDSMixin(object):
    has_sections = False
    posttitle = None

    def __init__(self, config):
        self.config = config

    @property
    def subtitle(self):
        return []

    @property
    def headers(self):
        return []

    @property
    def rows(self):
        return [[]]

    @property
    def sources(self):
        with open(os.path.join(os.path.dirname(__file__), self.resource_file), encoding='utf-8') as f:
            return json.loads(f.read())[self.slug]

    @property
    def selected_location(self):
        if self.config['location_id']:
            return SQLLocation.objects.get(
                location_id=self.config['location_id']
            )

    @property
    def awc(self):
        if self.config['location_id']:
            return self.selected_location.get_descendants(include_self=True).filter(
                location_type__name='awc'
            )

    @property
    def awc_number(self):
        if self.awc:
            return len(
                [
                    loc for loc in self.awc
                    if 'test' not in loc.metadata and loc.metadata.get('test', '').lower() != 'yes'
                ]
            )

    def custom_data(self, selected_location, domain):
        timer = TimingContext()
        with timer:
            to_ret = self._custom_data(selected_location, domain)
        datadog_histogram(
            "commcare.icds.block_reports.custom_data_time",
            timer.duration,
            tags="location_type:{}, report_slug:{}".format(
                selected_location.location_type.name, self.slug
            )
        )
        return to_ret

    def _custom_data(self, selected_location, domain):
        data = {}

        for config in self.sources['data_source']:
            filters = {}
            cache_key = {'report_id': config['id'].format(domain=domain)}
            if selected_location:
                key = selected_location.location_type.name.lower() + '_id'
                filters = {
                    key: [Choice(value=selected_location.location_id, display=selected_location.name)]
                }
                cache_key[key] = selected_location.location_id
            if 'date_filter_field' in config:
                datespan = self.config['date_span']
                filters.update({config['date_filter_field']: datespan})
                cache_key[config['date_filter_field']] = {
                    'startdate': datespan.startdate.strftime("%m-%d-%Y"),
                    'enddate': datespan.enddate.strftime("%m-%d-%Y")
                }
            if 'filter' in config:
                for fil in config['filter']:
                    if 'type' in fil:
                        now = datetime.now()
                        start_date = now if 'start' not in fil else now - timedelta(days=fil['start'])
                        end_date = now if 'end' not in fil else now - timedelta(days=fil['end'])
                        datespan = DateSpan(start_date, end_date)
                        filters.update({fil['column']: datespan})
                        cache_key[fil['column']] = {
                            'startdate': datespan.startdate.strftime("%m-%d-%Y"),
                            'enddate': datespan.enddate.strftime("%m-%d-%Y")
                        }
                    else:
<<<<<<< HEAD
                        _filter = {fil['column']: {
                            'operator': fil['operator'],
                            'operand': fil['value']
                        }}
                        filters.update(_filter)
                        cache_key.update(_filter)

            report_data = ICDSData(domain, filters, config['id']).data(cache_key)
=======
                        filters.update({
                            fil['column']: {
                                'operator': fil['operator'],
                                'operand': fil['value']
                            }
                        })

            timer = TimingContext()
            with timer:
                report_data = ICDSData(domain, filters, config['id']).data()
            datadog_histogram(
                "commcare.icds.block_reports.ucr_querytime",
                timer.duration,
                tags="config:{}, location_type:{}, report_slug:{}".format(
                    config['id'], selected_location.location_type.name, self.slug
                )
            )

>>>>>>> fe4612a2
            for column in config['columns']:
                column_agg_func = column['agg_fun']
                column_name = column['column_name']
                column_data = 0
                if column_agg_func == 'sum':
                    column_data = sum([x.get(column_name, 0) or 0 for x in report_data])
                elif column_agg_func == 'count':
                    column_data = len(report_data)
                elif column_agg_func == 'count_if':
                    value = column['condition']['value']
                    op = column['condition']['operator']

                    def check_condition(v):
                        if isinstance(v, six.string_types):
                            soft_assert_type_text(v)
                            fil_v = str(value)
                        elif isinstance(v, int):
                            fil_v = int(value)
                        else:
                            fil_v = value

                        if op == "in":
                            return OPERATORS[op](fil_v, v)
                        else:
                            return OPERATORS[op](v, fil_v)

                    column_data = len([val for val in report_data if check_condition(val[column_name])])
                elif column_agg_func == 'avg':
                    values = [x.get(column_name, 0) for x in report_data]
                    column_data = sum(values) / (len(values) or 1)
                column_display = column_name if 'column_in_report' not in column else column['column_in_report']
                data.update({
                    column_display: data.get(column_display, 0) + column_data
                })
        return data


class ICDSDataTableColumn(DataTablesColumn):

    @property
    def render_html(self):
        column_params = dict(
            title=self.html,
            sort=self.sortable,
            rotate=self.rotate,
            css="span%d" % self.css_span if self.css_span > 0 else '',
            rowspan=self.rowspan,
            help_text=self.help_text,
            expected=self.expected
        )
        return render_to_string("icds_reports/partials/column.html", dict(
            col=column_params
        ))


def percent_increase(prop, data, prev_data):
    current = 0
    previous = 0
    if data:
        current = data[0][prop]
    if prev_data:
        previous = prev_data[0][prop]

    if previous:
        tenths_of_promils = (((current or 0) - (previous or 0)) * 10000) / float(previous or 1)
        return tenths_of_promils / 100 if (tenths_of_promils < -1 or 1 < tenths_of_promils) else 0
    else:
        return "Data in the previous reporting period was 0"


def percent_diff(property, current_data, prev_data, all):
    current = 0
    curr_all = 1
    prev = 0
    prev_all = 1
    if current_data:
        current = (current_data[0][property] or 0)
        curr_all = (current_data[0][all] or 1)

    if prev_data:
        prev = (prev_data[0][property] or 0)
        prev_all = (prev_data[0][all] or 1)

    current_percent = current / float(curr_all) * 100
    prev_percent = prev / float(prev_all) * 100

    if prev_percent:
        tenths_of_promils = ((current_percent - prev_percent) * 10000) / (prev_percent or 1.0)
        return tenths_of_promils / 100 if (tenths_of_promils < -1 or 1 < tenths_of_promils) else 0
    else:
        return "Data in the previous reporting period was 0"


def get_value(data, prop):
    return (data[0][prop] or 0) if data else 0


def apply_exclude(domain, queryset):
    return queryset.exclude(
        Q(state_id__in=get_test_state_locations_id(domain)) |
        Q(district_id__in=get_test_district_locations_id(domain))
    )


def get_age_filter(age_value):
    """
        When age_value = 6 it means first range is chosen 0-6 months.
        For that range we want to include 0 and 6 in results.
    """
    if age_value == '6':
        return {'age_tranche__in': ['0', '6']}
    else:
        return {'age_tranche': age_value}


def get_age_filter_in_months(age_value):
    """
        When age_value = 6 it means first range is chosen 0-6 months.
        For that range we want to include 0 and 6 in results.
    """
    if age_value == '6':
        return {'age_in_months__range': ['0', '6']}
    elif age_value == '12':
        return {'age_in_months__range': ['7', '12']}
    elif age_value == '24':
        return {'age_in_months__range': ['13', '24']}
    elif age_value == '36':
        return {'age_in_months__range': ['25', '36']}
    elif age_value == '48':
        return {'age_in_months__range': ['37', '48']}
    elif age_value == '60':
        return {'age_in_months__range': ['49', '60']}
    elif age_value == '72':
        return {'age_in_months__range': ['61', '72']}


def match_age(age):
    if 0 <= age <= 1:
        return '0-1 month'
    elif 1 < age <= 6:
        return '1-6 months'
    elif 6 < age <= 12:
        return '6-12 months'
    elif 12 < age <= 36:
        return '1-3 years'
    elif 36 < age <= 72:
        return '3-6 years'


def get_location_filter(location_id, domain):
    """
    Args:
        location_id (str)
        domain (str)
    Returns:
        dict
    """
    if not location_id:
        return {}

    config = {}
    try:
        sql_location = SQLLocation.objects.get(location_id=location_id, domain=domain)
    except SQLLocation.DoesNotExist:
        return {'aggregation_level': 1}
    config.update(
        {
            ('%s_id' % ancestor.location_type.code): ancestor.location_id
            for ancestor in sql_location.get_ancestors(include_self=True)
        }
    )
    config['aggregation_level'] = len(config) + 1
    return config


def get_location_level(aggregation_level):
    if not aggregation_level:
        return LOCATION_TYPES[0]
    elif aggregation_level >= len(LOCATION_TYPES):
        return LOCATION_TYPES[-1]
    return LOCATION_TYPES[aggregation_level - 1]


@quickcache([])
def get_latest_issue_tracker_build_id():
    return get_latest_released_build_id('icds-cas', ISSUE_TRACKER_APP_ID)


def get_status(value, second_part='', normal_value='', exportable=False, data_entered=False):
    status = {'value': DATA_NOT_VALID if data_entered else DATA_NOT_ENTERED, 'color': 'black'}
    if not value or value in ['unweighed', 'unmeasured', 'unknown']:
        status = {'value': DATA_NOT_VALID if data_entered else DATA_NOT_ENTERED, 'color': 'black'}
    elif value in ['severely_underweight', 'severe']:
        status = {'value': 'Severely ' + second_part, 'color': 'red'}
    elif value in ['moderately_underweight', 'moderate']:
        status = {'value': 'Moderately ' + second_part, 'color': 'black'}
    elif value in ['normal']:
        status = {'value': normal_value, 'color': 'black'}
    return status if not exportable else status['value']


def is_anemic(value):
    if value['anemic_severe']:
        return 'Y'
    elif value['anemic_moderate']:
        return 'Y'
    elif value['anemic_normal']:
        return 'N'
    else:
        return DATA_NOT_ENTERED


def get_anemic_status(value):
    if value['anemic_severe']:
        return 'Severe'
    elif value['anemic_moderate']:
        return 'Moderate'
    elif value['anemic_normal']:
        return 'Normal'
    else:
        return DATA_NOT_ENTERED


def get_symptoms(value):
    if value['bleeding']:
        return 'Bleeding'
    elif value['swelling']:
        return 'Face, hand or genital swelling'
    elif value['blurred_vision']:
        return 'Blurred vision / headache'
    elif value['convulsions']:
        return 'Convulsions / unconsciousness'
    elif value['rupture']:
        return 'Water ruptured without labor pains'
    else:
        return 'None'


def get_counseling(value):
    counseling = []
    if value['eating_extra']:
        counseling.append('Eating Extra')
    if value['resting']:
        counseling.append('Taking Rest')
    if value['immediate_breastfeeding']:
        counseling.append('Counsel on Immediate Breastfeeding')
    if counseling:
        return ', '.join(counseling)
    else:
        return 'None'


def get_tt_dates(value):
    tt_dates = []
    # ignore 1970-01-01 as that is default date for ledger dates
    default = date(1970, 1, 1)
    if value['tt_1'] and value['tt_1'] != default:
        tt_dates.append(str(value['tt_1']))
    if value['tt_2'] and value['tt_2'] != default:
        tt_dates.append(str(value['tt_2']))
    if tt_dates:
        return '; '.join(tt_dates)
    else:
        return 'None'


def get_delivery_nature(value):
    delivery_natures = {
        1: 'Vaginal',
        2: 'Caesarean',
        3: 'Instrumental',
        0: DATA_NOT_ENTERED,
    }
    return delivery_natures.get(value['delivery_nature'], DATA_NOT_ENTERED)


def current_age(dob, selected_date):
    age = relativedelta(selected_date, dob)
    age_format = ""
    if age.years:
        age_format += "%s year%s " % (age.years, '' if age.years == 1 else 's')
    if age.months:
        age_format += "%s month%s " % (age.months, '' if age.months == 1 else 's')
    if not age.years and not age.months:
        if age.days > 0:
            age_format = "%s day%s" % (age.days, '' if age.days == 1 else 's')
        else:
            age_format = "0 days"
    return age_format


def exclude_records_by_age_for_column(exclude_config, column):
    return Case(
        When(~Q(**exclude_config), then=F(column)),
        default=0,
        output_field=IntegerField()
    )


def generate_data_for_map(data, loc_level, num_prop, denom_prop, fill_key_lower, fill_key_bigger, all_property=None):
    data_for_map = defaultdict(lambda: {
        num_prop: 0,
        denom_prop: 0,
        'original_name': []
    })

    if all_property:
        data_for_map = defaultdict(lambda: {
            num_prop: 0,
            denom_prop: 0,
            'original_name': [],
            all_property: 0
        })

    valid_total = 0
    in_month_total = 0
    total = 0
    values_to_calculate_average = {'numerator': 0, 'denominator': 0}

    for row in data:
        valid = row[denom_prop] or 0
        name = row['%s_name' % loc_level]
        on_map_name = row['%s_map_location_name' % loc_level] or name
        in_month = row[num_prop] or 0

        values_to_calculate_average['numerator'] += in_month if in_month else 0
        values_to_calculate_average['denominator'] += row[denom_prop] if row[denom_prop] else 0

        valid_total += valid
        in_month_total += in_month
        if all_property:
            all_data = row[all_property] or 0
            data_for_map[on_map_name][all_property] += all_data
            total += all_data
        data_for_map[on_map_name][num_prop] += in_month
        data_for_map[on_map_name][denom_prop] += valid
        data_for_map[on_map_name]['original_name'].append(name)

    for data_for_location in six.itervalues(data_for_map):
        value = data_for_location[num_prop] * 100 / (data_for_location[denom_prop] or 1)
        fill_format = '%s%%-%s%%'
        if value < fill_key_lower:
            data_for_location.update({'fillKey': (fill_format % (0, fill_key_lower))})
        elif fill_key_lower <= value < fill_key_bigger:
            data_for_location.update({'fillKey': (fill_format % (fill_key_lower, fill_key_bigger))})
        elif value >= fill_key_bigger:
            data_for_location.update({'fillKey': (fill_format % (fill_key_bigger, 100))})

    average = (
        (values_to_calculate_average['numerator'] * 100) /
        float(values_to_calculate_average['denominator'] or 1)
    )
    return data_for_map, valid_total, in_month_total, average, total


def calculate_date_for_age(dob, date):
    now = datetime.utcnow().date()
    if now.month == date.month and now.year == date.year:
        date_for_age = now
    else:
        date_for_age = (date + relativedelta(months=1)) - relativedelta(days=1)
    return current_age(dob, date_for_age)


def chosen_filters_to_labels(config, default_interval=''):
    gender_types = {
        'M': 'Male',
        'F': 'Female'
    }

    age_intervals = {
        '6': '0-6 months (0-180 days)',
        '12': '6-12 months (181-365 days)',
        '24': '12-24 months (366-730 days)',
        '36': '24-36 months (731-1095 days)',
        '48': '36-48 months (1096-1460 days)',
        '60': '48-60 months (1461-1825 days)',
        '72': '60-72 months (1826-2190 days)'
    }

    gender = config.get('gender')
    gender_label = ' ({gender})'.format(gender=gender_types.get(gender)) if gender else ''
    chosen_gender = '{gender}'.format(gender=gender_types.get(gender)) if gender else ''

    age = config.get('age_tranche')
    age_in = config.get('age_tranche__in')
    if age:
        chosen_age = '{age}'.format(age=age_intervals.get(age))
    elif age_in:
        chosen_age = '{age}'.format(age=age_intervals.get(age_in[-1]))
    else:
        chosen_age = default_interval

    delimiter = ', ' if gender and chosen_age else ''
    chosen_filters = ' ({gender}{delimiter}{age})'\
        .format(gender=chosen_gender, delimiter=delimiter, age=chosen_age) if gender or chosen_age else ''

    return gender_label, chosen_age, chosen_filters


def zip_folder(pdf_files):
    zip_hash = uuid.uuid4().hex
    icds_file = IcdsFile(blob_id=zip_hash, data_type='issnip_monthly')
    in_memory = BytesIO()
    zip_file = zipfile.ZipFile(in_memory, 'w', zipfile.ZIP_DEFLATED)
    files_to_zip = IcdsFile.objects.filter(blob_id__in=list(pdf_files.keys()), data_type='issnip_monthly')

    for pdf_file in files_to_zip:
        zip_file.writestr(
            'ICDS_CAS_monthly_register_{}.pdf'.format(pdf_files[pdf_file.blob_id]),
            pdf_file.get_file_from_blobdb().read()
        )
    zip_file.close()

    # we need to reset buffer position to the beginning after creating zip, if not read() will return empty string
    # we read this to save file in blobdb
    in_memory.seek(0)
    icds_file.store_file_in_blobdb(in_memory, expired=60 * 60 * 24)
    icds_file.save()
    return zip_hash


def create_excel_file(excel_data, data_type, file_format):
    file_hash = uuid.uuid4().hex
    export_file = BytesIO()
    icds_file = IcdsFile(blob_id=file_hash, data_type=data_type)
    export_from_tables(excel_data, export_file, file_format)
    export_file.seek(0)
    icds_file.store_file_in_blobdb(export_file, expired=60 * 60 * 24)
    icds_file.save()
    return file_hash


def create_pdf_file(pdf_context):
    pdf_hash = uuid.uuid4().hex
    template = get_template("icds_reports/icds_app/pdf/issnip_monthly_register.html")
    resultFile = BytesIO()
    icds_file = IcdsFile(blob_id=pdf_hash, data_type='issnip_monthly')
    try:
        pdf_page = template.render(pdf_context)
    except Exception as ex:
        pdf_page = str(ex)
    pisa.CreatePDF(
        pdf_page,
        dest=resultFile,
        show_error_as_pdf=True)
    # we need to reset buffer position to the beginning after creating pdf, if not read() will return empty string
    # we read this to save file in blobdb
    resultFile.seek(0)

    icds_file.store_file_in_blobdb(resultFile, expired=60 * 60 * 24)
    icds_file.save()
    return pdf_hash


def generate_qrcode(data):
    qr = qrcode.QRCode(
        version=1,
        error_correction=qrcode.constants.ERROR_CORRECT_L,
        box_size=10,
        border=4
    )
    qr.add_data(data)
    qr.make(fit=True)
    image = qr.make_image()
    output = BytesIO()
    image.save(output, "PNG")
    qr_content = b64encode(output.getvalue())
    return qr_content


def icds_pre_release_features(user):
    return toggles.ICDS_DASHBOARD_REPORT_FEATURES.enabled(user.username)


def indian_formatted_number(number):
    s = str(number)
    if s.isdigit():
        r = ",".join([s[x - 2:x] for x in range(-3, -len(s), -2)][::-1] + [s[-3:]])
        return "".join(r)
    else:
        return 0


@quickcache(['domain', 'location_id', 'show_test'], timeout=5 * 60)
def get_child_locations(domain, location_id, show_test):
    if location_id:
        locations = SQLLocation.objects.get(domain=domain, location_id=location_id).get_children()
    else:
        locations = SQLLocation.objects.filter(domain=domain, location_type__code=const.LocationTypes.STATE)

    if not show_test:
        return [
            sql_location for sql_location in locations
            if sql_location.metadata.get('is_test_location', 'real') != 'test'
        ]
    else:
        return list(locations)


def person_has_aadhaar_column(beta):
    return 'cases_person_has_aadhaar_v2'


def person_is_beneficiary_column(beta):
    return 'cases_person_beneficiary_v2'


def wasting_moderate_column(beta):
    return 'wasting_moderate_v2'


def wasting_severe_column(beta):
    return 'wasting_severe_v2'


def wasting_normal_column(beta):
    return 'wasting_normal_v2'


def stunting_moderate_column(beta):
    return 'zscore_grading_hfa_moderate'


def stunting_severe_column(beta):
    return 'zscore_grading_hfa_severe'


def stunting_normal_column(beta):
    return 'zscore_grading_hfa_normal'


def current_month_stunting_column(beta):
    return 'current_month_stunting_v2'


def current_month_wasting_column(beta):
    return 'current_month_wasting_v2'


def hfa_recorded_in_month_column(beta):
    return 'zscore_grading_hfa_recorded_in_month'


def wfh_recorded_in_month_column(beta):
    return 'zscore_grading_wfh_recorded_in_month'


def default_age_interval(beta):
    return '0 - 5 years'


def get_age_filters(beta):
    return [
        NOT(EQ('age_tranche', 'age_72'))
    ]


def get_age_condition(beta):
    return "age_tranche != :age_72"


def track_time(func):
    """A decorator to track the duration an aggregation script takes to execute"""
    from custom.icds_reports.models import AggregateSQLProfile

    def get_async_indicator_time():
        return AsyncIndicator.objects.exclude(date_queued__isnull=True)\
            .aggregate(Max('date_created'))['date_created__max'] or datetime.now()

    def get_sync_datasource_time():
        return KafkaCheckpoint.objects.filter(checkpoint_id__in=const.UCR_PILLOWS) \
            .exclude(doc_modification_time__isnull=True)\
            .aggregate(Min('doc_modification_time'))['doc_modification_time__min']

    @wraps(func)
    def wrapper(*args, **kwargs):
        start = time.time()
        result = func(*args, **kwargs)
        end = time.time()

        sync_latest_ds_update = get_sync_datasource_time()
        async_latest_ds_update = get_async_indicator_time()

        if sync_latest_ds_update and async_latest_ds_update:
            last_included_doc_time = min(sync_latest_ds_update, async_latest_ds_update)
        else:
            last_included_doc_time = sync_latest_ds_update or async_latest_ds_update

        AggregateSQLProfile.objects.create(
            name=func.__name__,
            duration=int(end - start),
            last_included_doc_time=last_included_doc_time
        )
        return result

    return wrapper


def percent_num(x, y):
    return (x or 0) * 100 / float(y or 1)


def percent(x, y):
    return "%.2f %%" % (percent_num(x, y))


def format_decimal(num):
    return "%.2f" % num


def percent_or_not_entered(x, y):
    return percent(x, y) if y and x is not None else DATA_NOT_ENTERED


class ICDSDatabaseColumn(DatabaseColumn):
    def get_raw_value(self, row):
        return (self.view.get_value(row) or '') if row else ''


def india_now():
    utc_now = datetime.now(pytz.utc)
    india_now = utc_now.astimezone(india_timezone)
    return india_now.strftime("%H:%M:%S %d %B %Y")


def day_suffix(day):
    return 'th' if 11 <= day <= 13 else {1: 'st', 2: 'nd', 3: 'rd'}.get(day % 10, 'th')


def custom_strftime(format_to_use, date_to_format):
    # adds {S} option to strftime that formats day as 1st, 3rd, 11th etc.
    return date_to_format.strftime(format_to_use).replace(
        '{S}', str(date_to_format.day) + day_suffix(date_to_format.day)
    )


def create_aww_performance_excel_file(excel_data, data_type, month, state, district=None, block=None):
    aggregation_level = 3 if block else (2 if district else 1)
    export_info = excel_data[1][1]
    excel_data = [line[aggregation_level:] for line in excel_data[0][1]]
    thin_border = Border(
        left=Side(style='thin'),
        right=Side(style='thin'),
        top=Side(style='thin'),
        bottom=Side(style='thin')
    )
    warp_text_alignment = Alignment(wrap_text=True)
    bold_font = Font(bold=True)
    blue_fill = PatternFill("solid", fgColor="B3C5E5")
    grey_fill = PatternFill("solid", fgColor="BFBFBF")

    workbook = Workbook()
    worksheet = workbook.active
    worksheet.title = "AWW Performance Report"
    worksheet.sheet_view.showGridLines = False
    # sheet title
    worksheet.merge_cells('B2:{0}2'.format(
        "J" if aggregation_level == 3 else ("K" if aggregation_level == 2 else "L")
    ))
    title_cell = worksheet['B2']
    title_cell.fill = PatternFill("solid", fgColor="4472C4")
    title_cell.value = "AWW Performance Report for the month of {}".format(month)
    title_cell.font = Font(size=18, color="FFFFFF")
    title_cell.alignment = Alignment(horizontal="center")

    # sheet header
    header_cells = {"B3", "C3", "D3", "E3", "F3", "G3", "H3", "I3", "J3"}
    if aggregation_level < 3:
        header_cells.add("K3")
    if aggregation_level < 2:
        header_cells.add("L3")
    for cell in header_cells:
        worksheet[cell].fill = blue_fill
        worksheet[cell].font = bold_font
        worksheet[cell].alignment = warp_text_alignment
    worksheet.merge_cells('B3:C3')
    worksheet['B3'].value = "State: {}".format(state)
    if district:
        worksheet['D3'].value = "District: {}".format(district)
    worksheet.merge_cells('E3:F3')
    if block:
        worksheet['E3'].value = "Block: {}".format(block)
    date_description_cell_start = "H3" if aggregation_level == 3 else ("I3" if aggregation_level == 2 else "J3")
    date_description_cell_finish = "I3" if aggregation_level == 3 else ("J3" if aggregation_level == 2 else "K3")
    date_column = "J3" if aggregation_level == 3 else ("K3" if aggregation_level == 2 else "L3")
    worksheet.merge_cells('{0}:{1}'.format(
        date_description_cell_start,
        date_description_cell_finish,
    ))
    worksheet[date_description_cell_start].value = "Date when downloaded:"
    worksheet[date_description_cell_start].alignment = Alignment(horizontal="right")
    utc_now = datetime.now(pytz.utc)
    now_in_india = utc_now.astimezone(india_timezone)
    worksheet[date_column].value = custom_strftime('{S} %b %Y', now_in_india)
    worksheet[date_column].alignment = Alignment(horizontal="right")

    # table header
    table_header_position_row = 5
    headers = ["S.No"]
    if aggregation_level < 2:
        headers.append("District")
    if aggregation_level < 3:
        headers.append("Block")
    headers.extend(["Supervisor", "AWC", "AWW Name", "AWW Contact Number", "Home Visits Conducted",
                    "Number of Days AWC was Open", "Weighing Efficiency", "Eligible for Incentive"])
    columns = 'B C D E F G H I J'
    if aggregation_level < 3:
        columns += " K"
    if aggregation_level < 2:
        columns += " L"
    columns = columns.split()
    table_header = {}
    for col, header in zip(columns, headers):
        table_header[col] = header
    for column, value in table_header.items():
        cell = "{}{}".format(column, table_header_position_row)
        worksheet[cell].fill = grey_fill
        worksheet[cell].border = thin_border
        worksheet[cell].font = bold_font
        worksheet[cell].alignment = warp_text_alignment
        worksheet[cell].value = value

    # table contents
    row_position = table_header_position_row + 1

    for enum, row in enumerate(excel_data[1:], start=1):
        for column_index in range(len(columns)):
            column = columns[column_index]
            cell = "{}{}".format(column, row_position)
            worksheet[cell].border = thin_border
            if column_index == 0:
                worksheet[cell].value = enum
            else:
                worksheet[cell].value = row[column_index - 1]
        row_position += 1

    # sheet dimensions
    title_row = worksheet.row_dimensions[2]
    title_row.height = 23
    worksheet.row_dimensions[table_header_position_row].height = 46
    widths = {}
    widths_columns = ['A']
    widths_columns.extend(columns)
    standard_widths = [4, 7, 15]
    standard_widths.extend([15] * (3 - aggregation_level))
    standard_widths.extend([13, 12, 13, 15, 11, 14, 14])
    for col, width in zip(widths_columns, standard_widths):
        widths[col] = width
    widths['C'] = max(widths['C'], len(state) * 4 // 3 if state else 0)
    widths['D'] = 13 + (len(district) * 4 // 3 if district else 0)
    widths['F'] = max(widths['F'], len(block) * 4 // 3 if block else 0)
    for column in ["C", "E", "G"]:
        if widths[column] > 25:
            worksheet.row_dimensions[3].height = max(
                16 * ((widths[column] // 25) + 1),
                worksheet.row_dimensions[3].height
            )
            widths[column] = 25
    columns = columns[1:]
    # column widths based on table contents
    for column_index in range(len(columns)):
        widths[columns[column_index]] = max(
            widths[columns[column_index]],
            max(
                len(row[column_index].decode('utf-8') if isinstance(row[column_index], bytes)
                    else six.text_type(row[column_index])
                    )
                for row in excel_data[1:]) * 4 // 3 if len(excel_data) >= 2 else 0
        )

    for column, width in widths.items():
        worksheet.column_dimensions[column].width = width

    # export info
    worksheet2 = workbook.create_sheet("Export Info")
    worksheet2.column_dimensions['A'].width = 14
    for n, export_info_item in enumerate(export_info, start=1):
        worksheet2['A{0}'.format(n)].value = export_info_item[0]
        worksheet2['B{0}'.format(n)].value = export_info_item[1]

    # saving file
    file_hash = uuid.uuid4().hex
    export_file = BytesIO()
    icds_file = IcdsFile(blob_id=file_hash, data_type=data_type)
    workbook.save(export_file)
    export_file.seek(0)
    icds_file.store_file_in_blobdb(export_file, expired=60 * 60 * 24)
    icds_file.save()
    return file_hash


def create_excel_file_in_openpyxl(excel_data, data_type):
    workbook = Workbook()
    first_worksheet = True
    for worksheet_data in excel_data:
        if first_worksheet:
            worksheet = workbook.active
            worksheet.title = worksheet_data[0]
            first_worksheet = False
        else:
            worksheet = workbook.create_sheet(worksheet_data[0])
        for row_number, row_data in enumerate(worksheet_data[1], start=1):
            for column_number, cell_data in enumerate(row_data, start=1):
                worksheet.cell(row=row_number, column=column_number).value = cell_data

    # saving file
    file_hash = uuid.uuid4().hex
    export_file = BytesIO()
    icds_file = IcdsFile(blob_id=file_hash, data_type=data_type)
    workbook.save(export_file)
    export_file.seek(0)
    icds_file.store_file_in_blobdb(export_file, expired=60 * 60 * 24)
    icds_file.save()
    return file_hash


def create_lady_supervisor_excel_file(excel_data, data_type, month, aggregation_level):
    export_info = excel_data[1][1]
    state = export_info[1][1] if aggregation_level > 0 else ''
    district = export_info[2][1] if aggregation_level > 1 else ''
    block = export_info[3][1] if aggregation_level > 2 else ''
    excel_data = [line[aggregation_level:] for line in excel_data[0][1]]
    thin_border = Border(
        left=Side(style='thin'),
        right=Side(style='thin'),
        top=Side(style='thin'),
        bottom=Side(style='thin')
    )
    warp_text_alignment = Alignment(wrap_text=True)
    bold_font = Font(bold=True)
    blue_fill = PatternFill("solid", fgColor="B3C5E5")
    grey_fill = PatternFill("solid", fgColor="BFBFBF")

    workbook = Workbook()
    worksheet = workbook.active
    worksheet.title = "LS Performance Report"
    worksheet.sheet_view.showGridLines = False
    # sheet title
    amount_of_columns = 9 - aggregation_level
    last_column = string.ascii_uppercase[amount_of_columns]
    worksheet.merge_cells('B2:{0}2'.format(last_column))
    title_cell = worksheet['B2']
    title_cell.fill = PatternFill("solid", fgColor="4472C4")
    title_cell.value = "Lady Supervisor Performance Report for the {}".format(month)
    title_cell.font = Font(size=18, color="FFFFFF")
    title_cell.alignment = Alignment(horizontal="center")

    columns = [string.ascii_uppercase[i] for i in range(1, amount_of_columns + 1)]

    # sheet header
    header_cells = ['{0}3'.format(column) for column in columns]
    for cell in header_cells:
        worksheet[cell].fill = blue_fill
        worksheet[cell].font = bold_font
        worksheet[cell].alignment = warp_text_alignment
    if state:
        worksheet['B3'].value = "State: {}".format(state)
        worksheet.merge_cells('B3:C3')
    if district:
        worksheet['D3'].value = "District: {}".format(district)
    if block:
        worksheet['E3'].value = "Block: {}".format(block)
    date_cell = '{0}3'.format(last_column)
    date_description_cell = '{0}3'.format(string.ascii_uppercase[amount_of_columns - 1])
    worksheet[date_description_cell].value = "Date when downloaded:"
    worksheet[date_description_cell].alignment = Alignment(horizontal="right")
    utc_now = datetime.now(pytz.utc)
    now_in_india = utc_now.astimezone(india_timezone)
    worksheet[date_cell].value = custom_strftime('{S} %b %Y', now_in_india)
    worksheet[date_cell].alignment = Alignment(horizontal="right")

    # table header
    table_header_position_row = 5
    header_data = excel_data[0]
    headers = ["S.No"]
    headers.extend(header_data)

    table_header = {}
    for col, header in zip(columns, headers):
        table_header[col] = header
    for column, value in table_header.items():
        cell = "{}{}".format(column, table_header_position_row)
        worksheet[cell].fill = grey_fill
        worksheet[cell].border = thin_border
        worksheet[cell].font = bold_font
        worksheet[cell].alignment = warp_text_alignment
        worksheet[cell].value = value

    # table contents
    row_position = table_header_position_row + 1

    for enum, row in enumerate(excel_data[1:], start=1):
        for column_index in range(len(columns)):
            column = columns[column_index]
            cell = "{}{}".format(column, row_position)
            worksheet[cell].border = thin_border
            if column_index == 0:
                worksheet[cell].value = enum
            else:
                worksheet[cell].value = row[column_index - 1]
        row_position += 1

    # sheet dimensions
    title_row = worksheet.row_dimensions[2]
    title_row.height = 23
    worksheet.row_dimensions[table_header_position_row].height = 46
    widths = {}
    widths_columns = ['A']
    widths_columns.extend(columns)
    standard_widths = [4, 7]
    standard_widths.extend([15] * (4 - aggregation_level))
    standard_widths.extend([25, 15, 25, 15])
    for col, width in zip(widths_columns, standard_widths):
        widths[col] = width
    widths['C'] = max(widths['C'], len(state) * 4 // 3 if state else 0)
    widths['D'] = 9 + (len(district) * 4 // 3 if district else 0)
    widths['E'] = 8 + (len(block) * 4 // 3 if district else 0)

    columns = columns[1:]
    # column widths based on table contents
    for column_index in range(len(columns)):
        widths[columns[column_index]] = max(
            widths[columns[column_index]],
            max(
                len(row[column_index].decode('utf-8') if isinstance(row[column_index], bytes)
                    else six.text_type(row[column_index])
                    )
                for row in excel_data[1:]) * 4 // 3 if len(excel_data) >= 2 else 0
        )

    for column, width in widths.items():
        worksheet.column_dimensions[column].width = width

    # export info
    worksheet2 = workbook.create_sheet("Export Info")
    worksheet2.column_dimensions['A'].width = 14
    for n, export_info_item in enumerate(export_info, start=1):
        worksheet2['A{0}'.format(n)].value = export_info_item[0]
        worksheet2['B{0}'.format(n)].value = export_info_item[1]

    # saving file
    file_hash = uuid.uuid4().hex
    export_file = BytesIO()
    icds_file = IcdsFile(blob_id=file_hash, data_type=data_type)
    workbook.save(export_file)
    export_file.seek(0)
    icds_file.store_file_in_blobdb(export_file, expired=60 * 60 * 24)
    icds_file.save()
    return file_hash


def get_datatables_ordering_info(request):
    # retrive table ordering provided by datatables plugin upon clicking on column header
    start = int(request.GET.get('start', 0))
    length = int(request.GET.get('length', 10))
    order_by_number_column = request.GET.get('order[0][column]')
    order_by_name_column = request.GET.get('columns[%s][data]' % order_by_number_column)
    order_dir = request.GET.get('order[0][dir]', 'asc')
    return start, length, order_by_number_column, order_by_name_column, order_dir


def phone_number_function(x):
    return "+{0}{1}".format('' if str(x).startswith('91') else '91', x) if x else x<|MERGE_RESOLUTION|>--- conflicted
+++ resolved
@@ -197,7 +197,6 @@
                             'enddate': datespan.enddate.strftime("%m-%d-%Y")
                         }
                     else:
-<<<<<<< HEAD
                         _filter = {fil['column']: {
                             'operator': fil['operator'],
                             'operand': fil['value']
@@ -205,18 +204,9 @@
                         filters.update(_filter)
                         cache_key.update(_filter)
 
-            report_data = ICDSData(domain, filters, config['id']).data(cache_key)
-=======
-                        filters.update({
-                            fil['column']: {
-                                'operator': fil['operator'],
-                                'operand': fil['value']
-                            }
-                        })
-
             timer = TimingContext()
             with timer:
-                report_data = ICDSData(domain, filters, config['id']).data()
+                report_data = ICDSData(domain, filters, config['id'], cache_key).data()
             datadog_histogram(
                 "commcare.icds.block_reports.ucr_querytime",
                 timer.duration,
@@ -224,8 +214,6 @@
                     config['id'], selected_location.location_type.name, self.slug
                 )
             )
-
->>>>>>> fe4612a2
             for column in config['columns']:
                 column_agg_func = column['agg_fun']
                 column_name = column['column_name']
