--- conflicted
+++ resolved
@@ -29,11 +29,8 @@
         'service_delivery_report_view.sql',
         'bihar_demographics.sql',
         'pmo_api.sql',
-<<<<<<< HEAD
+        'bihar_api_mother_view.sql',
         'bihar_vaccine.sql'
-=======
-        'bihar_api_mother_view.sql'
->>>>>>> 92b7deca
     ]
     migrator = RawSQLMigration(('custom', 'icds_reports', 'migrations', 'sql_templates', 'database_views'))
     operations = []
