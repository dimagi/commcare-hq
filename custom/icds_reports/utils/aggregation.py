from __future__ import absolute_import
from __future__ import unicode_literals

import datetime
from datetime import date
import hashlib

from dateutil.relativedelta import relativedelta
from django.utils.functional import cached_property
import six

from corehq.apps.locations.models import SQLLocation
from corehq.apps.userreports.models import StaticDataSourceConfiguration, get_datasource_config
from corehq.apps.userreports.util import get_table_name
from custom.icds_reports.const import (
    AGG_COMP_FEEDING_TABLE,
    AGG_CCS_RECORD_BP_TABLE,
    AGG_CCS_RECORD_PNC_TABLE,
    AGG_CCS_RECORD_THR_TABLE,
    AGG_CCS_RECORD_DELIVERY_TABLE,
    AGG_CHILD_HEALTH_PNC_TABLE,
    AGG_CHILD_HEALTH_THR_TABLE,
    AGG_DAILY_FEEDING_TABLE,
    AGG_GROWTH_MONITORING_TABLE,
    AGG_INFRASTRUCTURE_TABLE,
    DASHBOARD_DOMAIN,
)
from six.moves import range
from six.moves import map


def transform_day_to_month(day):
    return day.replace(day=1)


def month_formatter(day):
    return transform_day_to_month(day).strftime('%Y-%m-%d')


class BaseICDSAggregationHelper(object):
    """Defines an interface for aggregating data from UCRs to specific tables
    for the dashboard.

    All aggregate tables are partitioned by state and month

    Attributes:
        ucr_data_source_id - The UCR data source that contains the raw data to aggregate
        aggregate_parent_table - The parent table defined in models.py that will contain aggregate data
        aggregate_child_table_prefix - The prefix for tables that inherit from the parent table
    """
    ucr_data_source_id = None
    aggregate_parent_table = None
    aggregate_child_table_prefix = None
    child_health_monthly_ucr_id = 'static-child_cases_monthly_tableau_v2'
    ccs_record_monthly_ucr_id = 'static-ccs_record_cases_monthly_tableau_v2'

    def __init__(self, state_id, month):
        self.state_id = state_id
        self.month = transform_day_to_month(month)

    @property
    def domain(self):
        # Currently its only possible for one domain to have access to the ICDS dashboard per env
        return DASHBOARD_DOMAIN

    @property
    def ucr_tablename(self):
        doc_id = StaticDataSourceConfiguration.get_doc_id(self.domain, self.ucr_data_source_id)
        config, _ = get_datasource_config(doc_id, self.domain)
        return get_table_name(self.domain, config.table_id)

    def generate_child_tablename(self, month=None):
        month = month or self.month
        month_string = month_formatter(month)
        hash_for_table = hashlib.md5(self.state_id + month_string).hexdigest()[8:]
        return self.aggregate_child_table_prefix + hash_for_table

    def create_table_query(self, month=None):
        month = month or self.month
        month_string = month_formatter(month)
        tablename = self.generate_child_tablename(month)

        return """
        CREATE TABLE IF NOT EXISTS "{child_tablename}" (
            CHECK (month = %(month_string)s AND state_id = %(state_id)s),
            LIKE "{parent_tablename}" INCLUDING DEFAULTS INCLUDING CONSTRAINTS INCLUDING INDEXES
        ) INHERITS ("{parent_tablename}")
        """.format(
            parent_tablename=self.aggregate_parent_table,
            child_tablename=tablename,
        ), {
            "month_string": month_string,
            "state_id": self.state_id
        }

    def drop_table_query(self):
        tablename = self.generate_child_tablename(self.month)
        return 'DROP TABLE IF EXISTS "{tablename}"'.format(tablename=tablename)

    def data_from_ucr_query(self):
        """Returns (SQL query, query parameters) from the UCR data table that
        puts data in the form expected by the aggregate table
        """
        raise NotImplementedError

    def aggregate_query(self):
        """Returns (SQL query, query parameters) that will aggregate from a UCR
        source to an aggregate table.
        """
        raise NotImplementedError

    def compare_with_old_data_query(self):
        """Used for backend migrations from one data source to another. Returns
        (SQL query, query parameters) that will return any rows that are
        inconsistent from the old data to the new.
        """
        raise NotImplementedError


class ComplementaryFormsAggregationHelper(BaseICDSAggregationHelper):
    ucr_data_source_id = 'static-complementary_feeding_forms'
    aggregate_parent_table = AGG_COMP_FEEDING_TABLE
    aggregate_child_table_prefix = 'icds_db_child_cf_form_'

    @property
    def _old_ucr_tablename(self):
        doc_id = StaticDataSourceConfiguration.get_doc_id(self.domain, self.child_health_monthly_ucr_id)
        config, _ = get_datasource_config(doc_id, self.domain)
        return get_table_name(self.domain, config.table_id)

    def data_from_ucr_query(self):
        current_month_start = month_formatter(self.month)
        next_month_start = month_formatter(self.month + relativedelta(months=1))

        return """
        SELECT DISTINCT child_health_case_id AS case_id,
        LAST_VALUE(timeend) OVER w AS latest_time_end,
        MAX(play_comp_feeding_vid) OVER w AS play_comp_feeding_vid,
        MAX(comp_feeding) OVER w AS comp_feeding_ever,
        MAX(demo_comp_feeding) OVER w AS demo_comp_feeding,
        MAX(counselled_pediatric_ifa) OVER w AS counselled_pediatric_ifa,
        LAST_VALUE(comp_feeding) OVER w AS comp_feeding_latest,
        LAST_VALUE(diet_diversity) OVER w AS diet_diversity,
        LAST_VALUE(diet_quantity) OVER w AS diet_quantity,
        LAST_VALUE(hand_wash) OVER w AS hand_wash
        FROM "{ucr_tablename}"
        WHERE timeend >= %(current_month_start)s AND timeend < %(next_month_start)s AND state_id = %(state_id)s
        WINDOW w AS (
            PARTITION BY child_health_case_id
            ORDER BY timeend RANGE BETWEEN UNBOUNDED PRECEDING AND UNBOUNDED FOLLOWING
        )
        """.format(ucr_tablename=self.ucr_tablename), {
            "current_month_start": current_month_start,
            "next_month_start": next_month_start,
            "state_id": self.state_id
        }

    def aggregation_query(self):
        month = self.month.replace(day=1)
        tablename = self.generate_child_tablename(month)
        previous_month_tablename = self.generate_child_tablename(month - relativedelta(months=1))

        ucr_query, ucr_query_params = self.data_from_ucr_query()
        query_params = {
            "month": month_formatter(month),
            "state_id": self.state_id
        }
        query_params.update(ucr_query_params)

        # GREATEST calculations are for when we want to know if a thing has
        # ever happened to a case.
        # CASE WHEN calculations are for when we want to know if a case
        # happened during the last form for this case. We must use CASE WHEN
        # and not COALESCE as when questions are skipped they will be NULL
        # and we want NULL in the aggregate table
        return """
        INSERT INTO "{tablename}" (
          state_id, month, case_id, latest_time_end_processed, comp_feeding_ever,
          demo_comp_feeding, counselled_pediatric_ifa, play_comp_feeding_vid,
          comp_feeding_latest, diet_diversity, diet_quantity, hand_wash
        ) (
          SELECT
            %(state_id)s AS state_id,
            %(month)s AS month,
            COALESCE(ucr.case_id, prev_month.case_id) AS case_id,
            GREATEST(ucr.latest_time_end, prev_month.latest_time_end_processed) AS latest_time_end_processed,
            GREATEST(ucr.comp_feeding_ever, prev_month.comp_feeding_ever) AS comp_feeding_ever,
            GREATEST(ucr.demo_comp_feeding, prev_month.demo_comp_feeding) AS demo_comp_feeding,
            GREATEST(ucr.counselled_pediatric_ifa, prev_month.counselled_pediatric_ifa) AS counselled_pediatric_ifa,
            GREATEST(ucr.play_comp_feeding_vid, prev_month.play_comp_feeding_vid) AS play_comp_feeding_vid,
            CASE WHEN ucr.latest_time_end IS NOT NULL
                 THEN ucr.comp_feeding_latest ELSE prev_month.comp_feeding_latest
            END AS comp_feeding_latest,
            CASE WHEN ucr.latest_time_end IS NOT NULL
                 THEN ucr.diet_diversity ELSE prev_month.diet_diversity
            END AS diet_diversity,
            CASE WHEN ucr.latest_time_end IS NOT NULL
                 THEN ucr.diet_quantity ELSE prev_month.diet_quantity
            END AS diet_quantity,
            CASE WHEN ucr.latest_time_end IS NOT NULL
                 THEN ucr.hand_wash ELSE prev_month.hand_wash
            END AS hand_wash
          FROM ({ucr_table_query}) ucr
          FULL OUTER JOIN "{previous_month_tablename}" prev_month
          ON ucr.case_id = prev_month.case_id
        )
        """.format(
            ucr_table_query=ucr_query,
            previous_month_tablename=previous_month_tablename,
            tablename=tablename
        ), query_params

    def compare_with_old_data_query(self):
        """Compares data from the complementary feeding forms aggregate table
        to the the old child health monthly UCR table that current aggregate
        script uses
        """
        month = self.month.replace(day=1)
        return """
        SELECT agg.case_id
        FROM "{child_health_monthly_ucr}" chm_ucr
        FULL OUTER JOIN "{new_agg_table}" agg
        ON chm_ucr.doc_id = agg.case_id AND chm_ucr.month = agg.month AND agg.state_id = chm_ucr.state_id
        WHERE chm_ucr.month = %(month)s and agg.state_id = %(state_id)s AND (
              (chm_ucr.cf_eligible = 1 AND (
                  chm_ucr.cf_in_month != agg.comp_feeding_latest OR
                  chm_ucr.cf_diet_diversity != agg.diet_diversity OR
                  chm_ucr.cf_diet_quantity != agg.diet_quantity OR
                  chm_ucr.cf_handwashing != agg.hand_wash OR
                  chm_ucr.cf_demo != agg.demo_comp_feeding OR
                  chm_ucr.counsel_pediatric_ifa != agg.counselled_pediatric_ifa OR
                  chm_ucr.counsel_comp_feeding_vid != agg.play_comp_feeding_vid
              )) OR (chm_ucr.cf_initiation_eligible = 1 AND chm_ucr.cf_initiated != agg.comp_feeding_ever)
        )
        """.format(
            child_health_monthly_ucr=self._old_ucr_tablename,
            new_agg_table=self.aggregate_parent_table,
        ), {
            "month": month.strftime('%Y-%m-%d'),
            "state_id": self.state_id
        }


class PostnatalCareFormsChildHealthAggregationHelper(BaseICDSAggregationHelper):
    ucr_data_source_id = 'static-postnatal_care_forms'
    aggregate_parent_table = AGG_CHILD_HEALTH_PNC_TABLE
    aggregate_child_table_prefix = 'icds_db_child_pnc_form_'

    @property
    def _old_ucr_tablename(self):
        doc_id = StaticDataSourceConfiguration.get_doc_id(self.domain, self.child_health_monthly_ucr_id)
        config, _ = get_datasource_config(doc_id, self.domain)
        return get_table_name(self.domain, config.table_id)

    def data_from_ucr_query(self):
        current_month_start = month_formatter(self.month)
        next_month_start = month_formatter(self.month + relativedelta(months=1))

        return """
        SELECT DISTINCT child_health_case_id AS case_id,
        LAST_VALUE(timeend) OVER w AS latest_time_end,
        MAX(counsel_increase_food_bf) OVER w AS counsel_increase_food_bf,
        MAX(counsel_breast) OVER w AS counsel_breast,
        MAX(skin_to_skin) OVER w AS skin_to_skin,
        LAST_VALUE(is_ebf) OVER w AS is_ebf,
        LAST_VALUE(water_or_milk) OVER w AS water_or_milk,
        LAST_VALUE(other_milk_to_child) OVER w AS other_milk_to_child,
        LAST_VALUE(tea_other) OVER w AS tea_other,
        LAST_VALUE(eating) OVER w AS eating,
        MAX(counsel_exclusive_bf) OVER w AS counsel_exclusive_bf,
        MAX(counsel_only_milk) OVER w AS counsel_only_milk,
        MAX(counsel_adequate_bf) OVER w AS counsel_adequate_bf,
        LAST_VALUE(not_breastfeeding) OVER w AS not_breastfeeding
        FROM "{ucr_tablename}"
        WHERE timeend >= %(current_month_start)s AND
              timeend < %(next_month_start)s AND
              state_id = %(state_id)s AND
              child_health_case_id IS NOT NULL
        WINDOW w AS (
            PARTITION BY child_health_case_id
            ORDER BY timeend RANGE BETWEEN UNBOUNDED PRECEDING AND UNBOUNDED FOLLOWING
        )
        """.format(ucr_tablename=self.ucr_tablename), {
            "current_month_start": current_month_start,
            "next_month_start": next_month_start,
            "state_id": self.state_id
        }

    def aggregation_query(self):
        month = self.month.replace(day=1)
        tablename = self.generate_child_tablename(month)
        previous_month_tablename = self.generate_child_tablename(month - relativedelta(months=1))

        ucr_query, ucr_query_params = self.data_from_ucr_query()
        query_params = {
            "month": month_formatter(month),
            "state_id": self.state_id
        }
        query_params.update(ucr_query_params)

        return """
        INSERT INTO "{tablename}" (
          state_id, month, case_id, latest_time_end_processed, counsel_increase_food_bf,
          counsel_breast, skin_to_skin, is_ebf, water_or_milk, other_milk_to_child,
          tea_other, eating, counsel_exclusive_bf, counsel_only_milk, counsel_adequate_bf,
          not_breastfeeding
        ) (
          SELECT
            %(state_id)s AS state_id,
            %(month)s AS month,
            COALESCE(ucr.case_id, prev_month.case_id) AS case_id,
            GREATEST(ucr.latest_time_end, prev_month.latest_time_end_processed) AS latest_time_end_processed,
            GREATEST(ucr.counsel_increase_food_bf, prev_month.counsel_increase_food_bf) AS counsel_increase_food_bf,
            GREATEST(ucr.counsel_breast, prev_month.counsel_breast) AS counsel_breast,
            GREATEST(ucr.skin_to_skin, prev_month.skin_to_skin) AS skin_to_skin,
            ucr.is_ebf AS is_ebf,
            ucr.water_or_milk AS water_or_milk,
            ucr.other_milk_to_child AS other_milk_to_child,
            ucr.tea_other AS tea_other,
            ucr.eating AS eating,
            GREATEST(ucr.counsel_exclusive_bf, prev_month.counsel_exclusive_bf) AS counsel_exclusive_bf,
            GREATEST(ucr.counsel_only_milk, prev_month.counsel_only_milk) AS counsel_only_milk,
            GREATEST(ucr.counsel_adequate_bf, prev_month.counsel_adequate_bf) AS counsel_adequate_bf,
            ucr.not_breastfeeding AS not_breastfeeding
          FROM ({ucr_table_query}) ucr
          FULL OUTER JOIN "{previous_month_tablename}" prev_month
          ON ucr.case_id = prev_month.case_id
        )
        """.format(
            ucr_table_query=ucr_query,
            previous_month_tablename=previous_month_tablename,
            tablename=tablename
        ), query_params

    def compare_with_old_data_query(self):
        """Compares data from the complementary feeding forms aggregate table
        to the the old child health monthly UCR table that current aggregate
        script uses
        """
        month = self.month.replace(day=1)
        return """
        SELECT agg.case_id
        FROM "{child_health_monthly_ucr}" chm_ucr
        FULL OUTER JOIN "{new_agg_table}" agg
        ON chm_ucr.doc_id = agg.case_id AND chm_ucr.month = agg.month AND agg.state_id = chm_ucr.state_id
        WHERE chm_ucr.month = %(month)s and agg.state_id = %(state_id)s AND (
              (chm_ucr.pnc_eligible = 1 AND (
                  chm_ucr.counsel_increase_food_bf != COALESCE(agg.counsel_increase_food_bf) OR
                  chm_ucr.counsel_manage_breast_problems != COALESCE(agg.counsel_breast, 0)
              )) OR
              (chm_ucr.ebf_eligible = 1 AND (
                  chm_ucr.ebf_in_month != COALESCE(agg.is_ebf, 0) OR
                  chm_ucr.ebf_drinking_liquid != (
                      GREATEST(agg.water_or_milk, agg.other_milk_to_child, agg.tea_other, 0)
                  ) OR
                  chm_ucr.ebf_eating != COALESCE(agg.eating, 0) OR
                  chm_ucr.ebf_not_breastfeeding_reason != COALESCE(agg.not_breastfeeding, 'not_breastfeeding') OR
                  chm_ucr.counsel_ebf != GREATEST(agg.counsel_exclusive_bf, agg.counsel_only_milk, 0) OR
                  chm_ucr.counsel_adequate_bf != GREATEST(agg.counsel_adequate_bf, 0)
              ))
        )
        """.format(
            child_health_monthly_ucr=self._old_ucr_tablename,
            new_agg_table=self.aggregate_parent_table,
        ), {
            "month": month.strftime('%Y-%m-%d'),
            "state_id": self.state_id
        }


class PostnatalCareFormsCcsRecordAggregationHelper(BaseICDSAggregationHelper):
    ucr_data_source_id = 'static-postnatal_care_forms'
    aggregate_parent_table = AGG_CCS_RECORD_PNC_TABLE
    aggregate_child_table_prefix = 'icds_db_ccs_pnc_form_'

    @property
    def _old_ucr_tablename(self):
        doc_id = StaticDataSourceConfiguration.get_doc_id(self.domain, self.ccs_record_monthly_ucr_id)
        config, _ = get_datasource_config(doc_id, self.domain)
        return get_table_name(self.domain, config.table_id)

    def data_from_ucr_query(self):
        current_month_start = month_formatter(self.month)
        next_month_start = month_formatter(self.month + relativedelta(months=1))

        return """
        SELECT DISTINCT ccs_record_case_id AS case_id,
        LAST_VALUE(timeend) OVER w AS latest_time_end,
        MAX(counsel_methods) OVER w AS counsel_methods,
        LAST_VALUE(is_ebf) OVER w as is_ebf
        FROM "{ucr_tablename}"
        WHERE timeend >= %(current_month_start)s AND timeend < %(next_month_start)s AND state_id = %(state_id)s
        WINDOW w AS (
            PARTITION BY ccs_record_case_id
            ORDER BY timeend RANGE BETWEEN UNBOUNDED PRECEDING AND UNBOUNDED FOLLOWING
        )
        """.format(ucr_tablename=self.ucr_tablename), {
            "current_month_start": current_month_start,
            "next_month_start": next_month_start,
            "state_id": self.state_id
        }

    def aggregation_query(self):
        month = self.month.replace(day=1)
        tablename = self.generate_child_tablename(month)
        previous_month_tablename = self.generate_child_tablename(month - relativedelta(months=1))

        ucr_query, ucr_query_params = self.data_from_ucr_query()
        query_params = {
            "month": month_formatter(month),
            "state_id": self.state_id
        }
        query_params.update(ucr_query_params)

        return """
        INSERT INTO "{tablename}" (
          state_id, month, case_id, latest_time_end_processed, counsel_methods, is_ebf
        ) (
          SELECT
            %(state_id)s AS state_id,
            %(month)s AS month,
            COALESCE(ucr.case_id, prev_month.case_id) AS case_id,
            GREATEST(ucr.latest_time_end, prev_month.latest_time_end_processed) AS latest_time_end_processed,
            GREATEST(ucr.counsel_methods, prev_month.counsel_methods) AS counsel_methods,
            ucr.is_ebf as is_ebf
          FROM ({ucr_table_query}) ucr
          FULL OUTER JOIN "{previous_month_tablename}" prev_month
          ON ucr.case_id = prev_month.case_id
        )
        """.format(
            ucr_table_query=ucr_query,
            previous_month_tablename=previous_month_tablename,
            tablename=tablename
        ), query_params

    def compare_with_old_data_query(self):
        """Compares data from the complementary feeding forms aggregate table
        to the the old child health monthly UCR table that current aggregate
        script uses
        """
        month = self.month.replace(day=1)
        return """
        SELECT agg.case_id
        FROM "{ccs_record_monthly_ucr}" crm_ucr
        FULL OUTER JOIN "{new_agg_table}" agg
        ON crm_ucr.doc_id = agg.case_id AND crm_ucr.month = agg.month AND agg.state_id = crm_ucr.state_id
        WHERE crm_ucr.month = %(month)s and agg.state_id = %(state_id)s AND (
              (crm_ucr.lactating = 1 OR crm_ucr.pregnant = 1) AND (
                crm_ucr.counsel_fp_methods != COALESCE(agg.counsel_methods, 0) OR
                (crm_ucr.pnc_visited_in_month = 1 AND
                 agg.latest_time_end_processed NOT BETWEEN %(month)s AND %(next_month)s)
              )
        )
        """.format(
            ccs_record_monthly_ucr=self._old_ucr_tablename,
            new_agg_table=self.aggregate_parent_table,
        ), {
            "month": month.strftime('%Y-%m-%d'),
            "next_month": (month + relativedelta(month=1)).strftime('%Y-%m-%d'),
            "state_id": self.state_id
        }


class THRFormsChildHealthAggregationHelper(BaseICDSAggregationHelper):
    ucr_data_source_id = 'static-dashboard_thr_forms'
    aggregate_parent_table = AGG_CHILD_HEALTH_THR_TABLE
    aggregate_child_table_prefix = 'icds_db_child_thr_form_'

    def aggregation_query(self):
        month = self.month.replace(day=1)
        tablename = self.generate_child_tablename(month)
        current_month_start = month_formatter(self.month)
        next_month_start = month_formatter(self.month + relativedelta(months=1))

        query_params = {
            "month": month_formatter(month),
            "state_id": self.state_id,
            "current_month_start": current_month_start,
            "next_month_start": next_month_start,
        }

        return """
        INSERT INTO "{tablename}" (
          state_id, month, case_id, latest_time_end_processed, days_ration_given_child
        ) (
          SELECT
            %(state_id)s AS state_id,
            %(month)s AS month,
            child_health_case_id AS case_id,
            MAX(timeend) AS latest_time_end_processed,
            SUM(days_ration_given_child) AS days_ration_given_child
          FROM "{ucr_tablename}"
          WHERE state_id = %(state_id)s AND
                timeend >= %(current_month_start)s AND timeend < %(next_month_start)s AND
                child_health_case_id IS NOT NULL
          GROUP BY child_health_case_id
        )
        """.format(
            ucr_tablename=self.ucr_tablename,
            tablename=tablename
        ), query_params


class THRFormsCcsRecordAggregationHelper(BaseICDSAggregationHelper):
    ucr_data_source_id = 'static-dashboard_thr_forms'
    aggregate_parent_table = AGG_CCS_RECORD_THR_TABLE
    aggregate_child_table_prefix = 'icds_db_ccs_thr_form_'

    def aggregation_query(self):
        month = self.month.replace(day=1)
        tablename = self.generate_child_tablename(month)
        current_month_start = month_formatter(self.month)
        next_month_start = month_formatter(self.month + relativedelta(months=1))

        query_params = {
            "month": month_formatter(month),
            "state_id": self.state_id,
            "current_month_start": current_month_start,
            "next_month_start": next_month_start,
        }

        return """
        INSERT INTO "{tablename}" (
          state_id, month, case_id, latest_time_end_processed, days_ration_given_mother
        ) (
          SELECT
            %(state_id)s AS state_id,
            %(month)s AS month,
            ccs_record_case_id AS case_id,
            MAX(timeend) AS latest_time_end_processed,
            SUM(days_ration_given_mother) AS days_ration_given_mother
          FROM "{ucr_tablename}"
          WHERE state_id = %(state_id)s AND
                timeend >= %(current_month_start)s AND timeend < %(next_month_start)s AND
                ccs_record_case_id IS NOT NULL
          GROUP BY ccs_record_case_id
        )
        """.format(
            ucr_tablename=self.ucr_tablename,
            tablename=tablename
        ), query_params


class GrowthMonitoringFormsAggregationHelper(BaseICDSAggregationHelper):
    ucr_data_source_id = 'static-dashboard_growth_monitoring_forms'
    aggregate_parent_table = AGG_GROWTH_MONITORING_TABLE
    aggregate_child_table_prefix = 'icds_db_gm_form_'

    @property
    def _old_ucr_tablename(self):
        doc_id = StaticDataSourceConfiguration.get_doc_id(self.domain, self.child_health_monthly_ucr_id)
        config, _ = get_datasource_config(doc_id, self.domain)
        return get_table_name(self.domain, config.table_id)

    def data_from_ucr_query(self):
        current_month_start = month_formatter(self.month)
        next_month_start = month_formatter(self.month + relativedelta(months=1))

        # We need many windows here because we want the last time changed for each of these columns
        # Window definitions inspired by https://stackoverflow.com/a/47223416
        # The CASE/WHEN's are needed, because time end should be NULL when a form has not changed the value,
        # but the windows include all forms (this works because we use LAST_VALUE and NULLs are sorted to the top
        return """
            SELECT
                DISTINCT child_health_case_id AS case_id,
                LAST_VALUE(weight_child) OVER weight_child AS weight_child,
                CASE
                    WHEN LAST_VALUE(weight_child) OVER weight_child IS NULL THEN NULL
                    ELSE LAST_VALUE(timeend) OVER weight_child
                END AS weight_child_last_recorded,
                LAST_VALUE(height_child) OVER height_child AS height_child,
                CASE
                    WHEN LAST_VALUE(height_child) OVER height_child IS NULL THEN NULL
                    ELSE LAST_VALUE(timeend) OVER height_child
                END AS height_child_last_recorded,
                CASE
                    WHEN LAST_VALUE(zscore_grading_wfa) OVER zscore_grading_wfa = 0 THEN NULL
                    ELSE LAST_VALUE(zscore_grading_wfa) OVER zscore_grading_wfa
                END AS zscore_grading_wfa,
                CASE
                    WHEN LAST_VALUE(zscore_grading_wfa) OVER zscore_grading_wfa = 0 THEN NULL
                    ELSE LAST_VALUE(timeend) OVER zscore_grading_wfa
                END AS zscore_grading_wfa_last_recorded,
                CASE
                    WHEN LAST_VALUE(zscore_grading_hfa) OVER zscore_grading_hfa = 0 THEN NULL
                    ELSE LAST_VALUE(zscore_grading_hfa) OVER zscore_grading_hfa
                END AS zscore_grading_hfa,
                CASE
                    WHEN LAST_VALUE(zscore_grading_hfa) OVER zscore_grading_hfa = 0 THEN NULL
                    ELSE LAST_VALUE(timeend) OVER zscore_grading_hfa
                END AS zscore_grading_hfa_last_recorded,
                CASE
                    WHEN LAST_VALUE(zscore_grading_wfh) OVER zscore_grading_wfh = 0 THEN NULL
                    ELSE LAST_VALUE(zscore_grading_wfh) OVER zscore_grading_wfh
                END AS zscore_grading_wfh,
                CASE
                    WHEN LAST_VALUE(zscore_grading_wfh) OVER zscore_grading_wfh = 0 THEN NULL
                    ELSE LAST_VALUE(timeend) OVER zscore_grading_wfh
                END AS zscore_grading_wfh_last_recorded,
                CASE
                    WHEN LAST_VALUE(muac_grading) OVER muac_grading = 0 THEN NULL
                    ELSE LAST_VALUE(muac_grading) OVER muac_grading
                END AS muac_grading,
                CASE
                    WHEN LAST_VALUE(muac_grading) OVER muac_grading = 0 THEN NULL
                    ELSE LAST_VALUE(timeend) OVER muac_grading
                END AS muac_grading_last_recorded
            FROM "{ucr_tablename}"
            WHERE timeend >= %(current_month_start)s AND timeend < %(next_month_start)s
                AND state_id = %(state_id)s AND child_health_case_id IS NOT NULL
            WINDOW
                weight_child AS (
                    PARTITION BY child_health_case_id
                    ORDER BY
                        CASE WHEN weight_child IS NULL THEN 0 ELSE 1 END ASC,
                        timeend RANGE BETWEEN UNBOUNDED PRECEDING AND UNBOUNDED FOLLOWING
                ),
                height_child AS (
                    PARTITION BY child_health_case_id
                    ORDER BY
                        CASE WHEN height_child IS NULL THEN 0 ELSE 1 END ASC,
                        timeend RANGE BETWEEN UNBOUNDED PRECEDING AND UNBOUNDED FOLLOWING
                ),
                zscore_grading_wfa AS (
                    PARTITION BY child_health_case_id
                    ORDER BY
                        CASE WHEN zscore_grading_wfa = 0 THEN 0 ELSE 1 END ASC,
                        timeend RANGE BETWEEN UNBOUNDED PRECEDING AND UNBOUNDED FOLLOWING
                ),
                zscore_grading_hfa AS (
                    PARTITION BY child_health_case_id
                    ORDER BY
                        CASE WHEN zscore_grading_hfa = 0 THEN 0 ELSE 1 END ASC,
                        timeend RANGE BETWEEN UNBOUNDED PRECEDING AND UNBOUNDED FOLLOWING
                ),
                zscore_grading_wfh AS (
                    PARTITION BY child_health_case_id
                    ORDER BY
                        CASE WHEN zscore_grading_wfh = 0 THEN 0 ELSE 1 END ASC,
                        timeend RANGE BETWEEN UNBOUNDED PRECEDING AND UNBOUNDED FOLLOWING
                ),
                muac_grading AS (
                    PARTITION BY child_health_case_id
                    ORDER BY
                        CASE WHEN muac_grading = 0 THEN 0 ELSE 1 END ASC,
                        timeend RANGE BETWEEN UNBOUNDED PRECEDING AND UNBOUNDED FOLLOWING
                )
        """.format(ucr_tablename=self.ucr_tablename), {
            "current_month_start": current_month_start,
            "next_month_start": next_month_start,
            "state_id": self.state_id
        }

    def aggregation_query(self):
        month = self.month.replace(day=1)
        tablename = self.generate_child_tablename(month)
        previous_month_tablename = self.generate_child_tablename(month - relativedelta(months=1))

        ucr_query, ucr_query_params = self.data_from_ucr_query()
        query_params = {
            "month": month_formatter(month),
            "state_id": self.state_id
        }
        query_params.update(ucr_query_params)

        # The '1970-01-01' is a fallback, this should never happen,
        # but an unexpected NULL should not block other data
        return """
        INSERT INTO "{tablename}" (
            state_id, month, case_id, latest_time_end_processed,
            weight_child, weight_child_last_recorded,
            height_child, height_child_last_recorded,
            zscore_grading_wfa, zscore_grading_wfa_last_recorded,
            zscore_grading_hfa, zscore_grading_hfa_last_recorded,
            zscore_grading_wfh, zscore_grading_wfh_last_recorded,
            muac_grading, muac_grading_last_recorded
        ) (
          SELECT
            %(state_id)s AS state_id,
            %(month)s AS month,
            COALESCE(ucr.case_id, prev_month.case_id) AS case_id,
            GREATEST(
                ucr.weight_child_last_recorded,
                ucr.height_child_last_recorded,
                ucr.zscore_grading_wfa_last_recorded,
                ucr.zscore_grading_hfa_last_recorded,
                ucr.zscore_grading_wfh_last_recorded,
                ucr.muac_grading_last_recorded,
                prev_month.latest_time_end_processed,
                '1970-01-01'
            ) AS latest_time_end_processed,
            COALESCE(ucr.weight_child, prev_month.weight_child) AS weight_child,
            GREATEST(ucr.weight_child_last_recorded, prev_month.weight_child_last_recorded) AS weight_child_last_recorded,
            COALESCE(ucr.height_child, prev_month.height_child) AS height_child,
            GREATEST(ucr.height_child_last_recorded, prev_month.height_child_last_recorded) AS height_child_last_recorded,
            COALESCE(ucr.zscore_grading_wfa, prev_month.zscore_grading_wfa) AS zscore_grading_wfa,
            GREATEST(ucr.zscore_grading_wfa_last_recorded, prev_month.zscore_grading_wfa_last_recorded) AS zscore_grading_wfa_last_recorded,
            COALESCE(ucr.zscore_grading_hfa, prev_month.zscore_grading_hfa) AS zscore_grading_hfa,
            GREATEST(ucr.zscore_grading_hfa_last_recorded, prev_month.zscore_grading_hfa_last_recorded) AS zscore_grading_hfa_last_recorded,
            COALESCE(ucr.zscore_grading_wfh, prev_month.zscore_grading_wfh) AS zscore_grading_wfh,
            GREATEST(ucr.zscore_grading_wfh_last_recorded, prev_month.zscore_grading_wfh_last_recorded) AS zscore_grading_wfh_last_recorded,
            COALESCE(ucr.muac_grading, prev_month.muac_grading) AS muac_grading,
            GREATEST(ucr.muac_grading_last_recorded, prev_month.muac_grading_last_recorded) AS muac_grading_last_recorded
          FROM ({ucr_table_query}) ucr
          FULL OUTER JOIN "{previous_month_tablename}" prev_month
          ON ucr.case_id = prev_month.case_id
        )
        """.format(
            ucr_table_query=ucr_query,
            previous_month_tablename=previous_month_tablename,
            tablename=tablename
        ), query_params

    def compare_with_old_data_query(self):
        # only partially implements this comparison for now
        month = self.month.replace(day=1)
        return """
        SELECT agg.case_id
        FROM "{child_health_monthly_ucr}" chm_ucr
        FULL OUTER JOIN "{new_agg_table}" agg
        ON chm_ucr.doc_id = agg.case_id AND chm_ucr.month = agg.month AND agg.state_id = chm_ucr.state_id
        WHERE chm_ucr.month = %(month)s and agg.state_id = %(state_id)s AND
              (chm_ucr.wer_eligible = 1 AND (
                 (chm_ucr.nutrition_status_last_recorded = 'severely_underweight' AND agg.zscore_grading_wfa = 1) OR
                 (chm_ucr.nutrition_status_last_recorded = 'moderately_underweight' AND agg.zscore_grading_wfa = 2) OR
                 (chm_ucr.nutrition_status_last_recorded = 'normal' AND agg.zscore_grading_wfa IN (3,4)) OR
                 (chm_ucr.nutrition_status_last_recorded IS NULL AND agg.zscore_grading_wfa = 0) OR
                 (chm_ucr.weight_recorded_in_month = agg.weight_child AND agg.latest_time_end_processed BETWEEN %(month)s AND %(next_month)s)
              ))
        """.format(
            child_health_monthly_ucr=self._old_ucr_tablename,
            new_agg_table=self.aggregate_parent_table,
        ), {
            "month": month.strftime('%Y-%m-%d'),
            "next_month": (month + relativedelta(month=1)).strftime('%Y-%m-%d'),
            "state_id": self.state_id
        }


class BirthPreparednessFormsAggregationHelper(BaseICDSAggregationHelper):
    ucr_data_source_id = 'static-dashboard_birth_preparedness_forms'
    aggregate_parent_table = AGG_CCS_RECORD_BP_TABLE
    aggregate_child_table_prefix = 'icds_db_bp_form_'

    @property
    def _old_ucr_tablename(self):
        doc_id = StaticDataSourceConfiguration.get_doc_id(self.domain, self.ccs_record_monthly_ucr_id)
        config, _ = get_datasource_config(doc_id, self.domain)
        return get_table_name(self.domain, config.table_id)

    def _anemic_query(self):
        """
        UPDATE agg_table SET
            anemia = anemia
        FROM (
            SELECT ccs_record_case_id, LAST_VALUE(anemia) OVER w AS anemia
            FROM ucr_table
            WHERE state_id = state_id AND month = month AND anemia != 0
        ) ut
        WHERE agg_table.state_id = state_id AND agg_table.month = month AND case_id = ut.ccs_record_case_id
        """

    def data_from_ucr_query(self):
        current_month_start = month_formatter(self.month)
        next_month_start = month_formatter(self.month + relativedelta(months=1))

        # anemia calculation is wrong here because it doesn't ignore nulls.
        return """
        SELECT DISTINCT ccs_record_case_id AS case_id,
        LAST_VALUE(timeend) OVER w AS latest_time_end,
        MAX(immediate_breastfeeding) OVER w AS immediate_breastfeeding,
        LAST_VALUE(eating_extra) OVER w as eating_extra,
        LAST_VALUE(resting) OVER w as resting,
        LAST_VALUE(anc_weight) OVER w as anc_weight,
        LAST_VALUE(anc_blood_pressure) OVER w as anc_blood_pressure,
        LAST_VALUE(bp_sys) OVER w as bp_sys,
        LAST_VALUE(bp_dia) OVER w as bp_dia,
        LAST_VALUE(anc_hemoglobin) OVER w as anc_hemoglobin,
        LAST_VALUE(bleeding) OVER w as bleeding,
        LAST_VALUE(swelling) OVER w as swelling,
        LAST_VALUE(blurred_vision) OVER w as blurred_vision,
        LAST_VALUE(convulsions) OVER w as convulsions,
        LAST_VALUE(rupture) OVER w as rupture
        FROM "{ucr_tablename}"
        WHERE timeend >= %(current_month_start)s AND timeend < %(next_month_start)s AND state_id = %(state_id)s
        WINDOW w AS (
            PARTITION BY ccs_record_case_id
            ORDER BY timeend RANGE BETWEEN UNBOUNDED PRECEDING AND UNBOUNDED FOLLOWING
        )
        """.format(ucr_tablename=self.ucr_tablename), {
            "current_month_start": current_month_start,
            "next_month_start": next_month_start,
            "state_id": self.state_id
        }

    def aggregation_query(self):
        month = self.month.replace(day=1)
        tablename = self.generate_child_tablename(month)
        previous_month_tablename = self.generate_child_tablename(month - relativedelta(months=1))

        ucr_query, ucr_query_params = self.data_from_ucr_query()
        query_params = {
            "month": month_formatter(month),
            "state_id": self.state_id
        }
        query_params.update(ucr_query_params)

        return """
        INSERT INTO "{tablename}" (
          state_id, month, case_id, latest_time_end_processed,
          immediate_breastfeeding, anemia, eating_extra, resting,
          anc_weight, anc_blood_pressure, bp_sys, bp_dia, anc_hemoglobin, 
          bleeding, swelling, blurred_vision, convulsions, rupture
        ) (
          SELECT
            %(state_id)s AS state_id,
            %(month)s AS month,
            COALESCE(ucr.case_id, prev_month.case_id) AS case_id,
            GREATEST(ucr.latest_time_end, prev_month.latest_time_end_processed) AS latest_time_end_processed,
            GREATEST(ucr.immediate_breastfeeding, prev_month.immediate_breastfeeding) AS immediate_breastfeeding,
            prev_month.anemia AS anemia,
            COALESCE(ucr.eating_extra, prev_month.eating_extra) AS eating_extra,
            COALESCE(ucr.resting, prev_month.resting) AS resting,
            COALESCE(ucr.anc_weight, prev_month.anc_weight) as anc_weight,
            COALESCE(ucr.anc_blood_pressure, prev_month.anc_blood_pressure) as anc_blood_pressure,
            COALESCE(ucr.bp_sys, prev_month.bp_sys) as bp_sys,
            COALESCE(ucr.bp_dia, prev_month.bp_dia) as bp_dia,
            COALESCE(ucr.anc_hemoglobin, prev_month.anc_hemoglobin) as anc_hemoglobin,
            ucr.bleeding as bleeding,
            ucr.swelling as swelling,
            ucr.blurred_vision as blurred_vision,
            ucr.convulsions as convulsions,
            ucr.rupture as rupture
          FROM ({ucr_table_query}) ucr
          FULL OUTER JOIN "{previous_month_tablename}" prev_month
          ON ucr.case_id = prev_month.case_id
        )
        """.format(
            ucr_table_query=ucr_query,
            previous_month_tablename=previous_month_tablename,
            tablename=tablename
        ), query_params

    def compare_with_old_data_query(self):
        month = self.month.replace(day=1)
        return """
        SELECT agg.case_id
        FROM "{ccs_record_monthly_ucr}" ccs_ucr
        FULL OUTER JOIN "{new_agg_table}" agg
        ON ccs_ucr.doc_id = agg.case_id AND ccs_ucr.month = agg.month AND agg.state_id = ccs_ucr.state_id
        WHERE ccs_ucr.month = %(month)s and agg.state_id = %(state_id)s AND
              (ccs_ucr.pregnant = 1 AND (
                 (ccs_ucr.anemic_severe = 1 AND agg.anemia != 1) OR
                 (ccs_ucr.anemic_moderate = 1 AND agg.anemia != 2) OR
                 (ccs_ucr.anemic_normal = 1 AND agg.anemia != 3) OR
                 (ccs_ucr.anemic_unknown = 1 AND agg.anemia != 0) OR
                 ccs_ucr.extra_meal != agg.eating_extra OR
                 ccs_ucr.resting_during_pregnancy != agg.resting
              )) AND
              (ccs_ucr.pregnant = 1 AND trimester = 3 AND (
                 ccs_ucr.counsel_immediate_bf != agg.immediate_breastfeeding
              ))
        """.format(
            ccs_record_monthly_ucr=self._old_ucr_tablename,
            new_agg_table=self.aggregate_parent_table,
        ), {
            "month": month.strftime('%Y-%m-%d'),
            "next_month": (month + relativedelta(month=1)).strftime('%Y-%m-%d'),
            "state_id": self.state_id
        }


class DeliveryFormsAggregationHelper(BaseICDSAggregationHelper):
    ucr_data_source_id = 'static-dashboard_delivery_forms'
    aggregate_parent_table = AGG_CCS_RECORD_DELIVERY_TABLE
    aggregate_child_table_prefix = 'icds_db_delivery_form_'

    def aggregation_query(self):
        month = self.month.replace(day=1)
        tablename = self.generate_child_tablename(month)
        current_month_start = month_formatter(self.month)
        next_month_start = month_formatter(self.month + relativedelta(months=1))

        query_params = {
            "month": month_formatter(month),
            "state_id": self.state_id,
            "current_month_start": current_month_start,
            "next_month_start": next_month_start,
        }

        return """
        INSERT INTO "{tablename}" (
          state_id, month, case_id, latest_time_end_processed, breastfed_at_birth
        ) (
          SELECT
            %(state_id)s AS state_id,
            %(month)s AS month,
            case_load_ccs_record0 AS case_id,
            LAST_VALUE(timeend) over w AS latest_time_end_processed,
            LAST_VALUE(breastfed_at_birth) over w as breastfed_at_birth
          FROM "{ucr_tablename}"
          WHERE state_id = %(state_id)s AND
                timeend >= %(current_month_start)s AND timeend < %(next_month_start)s AND
                case_load_ccs_record0 IS NOT NULL
          WINDOW w AS (
            PARTITION BY case_load_ccs_record0
            ORDER BY timeend RANGE BETWEEN UNBOUNDED PRECEDING AND UNBOUNDED FOLLOWING
          )
        )
        """.format(
            ucr_tablename=self.ucr_tablename,
            tablename=tablename
        ), query_params


def recalculate_aggregate_table(model_class):
    """Expects a class (not instance) of models.Model

    Not expected to last past 2018 (ideally past May) so this shouldn't break in 2019
    """
    state_ids = (
        SQLLocation.objects
        .filter(domain='icds-cas', location_type__name='state')
        .values_list('location_id', flat=True)
    )

    for state_id in state_ids:
        for year in (2015, 2016, 2017):
            for month in range(1, 13):
                model_class.aggregate(state_id, date(year, month, 1))

        for month in range(1, date.today().month + 1):
            model_class.aggregate(state_id, date(2018, month, 1))


class ChildHealthMonthlyAggregationHelper(BaseICDSAggregationHelper):
    base_tablename = 'child_health_monthly'

    def __init__(self, month):
        self.month = transform_day_to_month(month)

    @property
    def child_health_monthly_ucr_tablename(self):
        doc_id = StaticDataSourceConfiguration.get_doc_id(self.domain, self.child_health_monthly_ucr_id)
        config, _ = get_datasource_config(doc_id, self.domain)
        return get_table_name(self.domain, config.table_id)

    @property
    def child_health_case_ucr_tablename(self):
        doc_id = StaticDataSourceConfiguration.get_doc_id(self.domain, 'static-child_health_cases')
        config, _ = get_datasource_config(doc_id, self.domain)
        return get_table_name(self.domain, config.table_id)

    @property
    def child_tasks_case_ucr_tablename(self):
        doc_id = StaticDataSourceConfiguration.get_doc_id(self.domain, 'static-child_tasks_cases')
        config, _ = get_datasource_config(doc_id, self.domain)
        return get_table_name(self.domain, config.table_id)

    @property
    def tablename(self):
        return "{}_{}".format(self.base_tablename, self.month.strftime("%Y-%m-%d"))

    def drop_table_query(self):
        return 'DELETE FROM "{}"'.format(self.tablename)

    def aggregation_query(self):
        columns = (
            ("awc_id", "ucr.awc_id"),
            ("case_id", "ucr.case_id"),
            ("month", "ucr.month"),
            ("sex", "ucr.sex"),
            ("age_tranche", "ucr.age_tranche"),
            ("caste", "ucr.caste"),
            ("disabled", "ucr.disabled"),
            ("minority", "ucr.minority"),
            ("resident", "ucr.resident"),
            ("dob", "ucr.dob"),
            ("age_in_months", "ucr.age_in_months"),
            ("open_in_month", "ucr.open_in_month"),
            ("alive_in_month", "ucr.alive_in_month"),
            ("born_in_month", "ucr.born_in_month"),
            ("bf_at_birth_born_in_month", "ucr.bf_at_birth_born_in_month"),
            ("fully_immunized_eligible", "ucr.fully_immunized_eligible"),
            ("fully_immunized_on_time", "ucr.fully_immunized_on_time"),
            ("fully_immunized_late", "ucr.fully_immunized_late"),
            ("has_aadhar_id", "ucr.has_aadhar_id"),
            ("valid_in_month", "ucr.valid_in_month"),
            ("valid_all_registered_in_month", "ucr.valid_all_registered_in_month"),
            ("person_name", "child_health.person_name"),
            ("mother_name", "child_health.mother_name"),
            # PSE/DF Indicators
            ("pse_eligible", "ucr.pse_eligible"),
            ("pse_days_attended",
                "CASE WHEN ucr.pse_eligible = 1 THEN COALESCE(df.sum_attended_child_ids, 0) ELSE NULL END"),
            # EBF Indicators
            ("ebf_eligible", "ucr.ebf_eligible"),
            ("ebf_in_month", "CASE WHEN ucr.ebf_eligible = 1 THEN COALESCE(pnc.is_ebf, 0) ELSE 0 END"),
            ("ebf_not_breastfeeding_reason",
                "CASE WHEN ucr.ebf_eligible = 1 THEN pnc.not_breastfeeding ELSE NULL END"),
            ("ebf_drinking_liquid",
                "CASE WHEN ucr.ebf_eligible = 1 THEN GREATEST(pnc.water_or_milk, pnc.other_milk_to_child, pnc.tea_other, 0) ELSE 0 END"),
            ("ebf_eating",
                "CASE WHEN ucr.ebf_eligible = 1 THEN COALESCE(pnc.eating, 0) ELSE 0 END"),
            ("ebf_no_bf_no_milk", "0"),
            ("ebf_no_bf_pregnant_again", "0"),
            ("ebf_no_bf_child_too_old", "0"),
            ("ebf_no_bf_mother_sick", "0"),
            ("counsel_adequate_bf",
                "CASE WHEN ucr.ebf_eligible = 1 THEN COALESCE(pnc.counsel_adequate_bf, 0) ELSE 0 END"),
            ("ebf_no_info_recorded",
                """CASE WHEN ucr.ebf_eligible = 1 AND date_trunc('MONTH', pnc.latest_time_end_processed) = %(start_date)s THEN 0 ELSE ucr.ebf_eligible END"""),
            ("counsel_ebf",
                "CASE WHEN ucr.ebf_eligible = 1 THEN GREATEST(pnc.counsel_exclusive_bf, pnc.counsel_only_milk, 0) ELSE 0 END"),
            # PNC Indicators
            ("pnc_eligible", "ucr.pnc_eligible"),
            ("counsel_increase_food_bf",
                "CASE WHEN ucr.pnc_eligible = 1 THEN COALESCE(pnc.counsel_increase_food_bf, 0) ELSE 0 END"),
            ("counsel_manage_breast_problems",
                "CASE WHEN ucr.pnc_eligible = 1 THEN COALESCE(pnc.counsel_breast, 0) ELSE 0 END"),
            ("counsel_skin_to_skin",
                "CASE WHEN ucr.pnc_eligible = 1 THEN COALESCE(pnc.skin_to_skin, 0) ELSE 0 END"),
            # GM Indicators
            ("low_birth_weight_born_in_month", "ucr.low_birth_weight_born_in_month"),
            ("wer_eligible", "ucr.wer_eligible"),
            ("nutrition_status_last_recorded", "ucr.nutrition_status_last_recorded"),
            ("current_month_nutrition_status", "ucr.current_month_nutrition_status"),
            ("nutrition_status_weighed", "ucr.nutrition_status_weighed"),
            ("recorded_weight", "ucr.weight_recorded_in_month"),
            ("recorded_height",
                "COALESCE(CASE WHEN (date_trunc('MONTH', gm.height_child_last_recorded) = %(start_date)s) THEN gm.height_child ELSE NULL END, ucr.height_recorded_in_month)"),
            ("height_measured_in_month",
                "COALESCE(CASE WHEN (date_trunc('MONTH', gm.height_child_last_recorded) = %(start_date)s) THEN 1 ELSE NULL END, ucr.height_measured_in_month)"),
            ("current_month_stunting", "ucr.current_month_stunting"),
            ("stunting_last_recorded", "ucr.stunting_last_recorded"),
            ("wasting_last_recorded", "ucr.wasting_last_recorded"),
            ("current_month_wasting", "ucr.current_month_wasting"),
            ("zscore_grading_hfa", "gm.zscore_grading_hfa"),
            ("zscore_grading_hfa_recorded_in_month",
                "CASE WHEN (date_trunc('MONTH', gm.zscore_grading_hfa_last_recorded) = %(start_date)s) THEN 1 ELSE 0 END"),
            ("zscore_grading_wfh", "gm.zscore_grading_wfh"),
            ("zscore_grading_wfh_recorded_in_month",
                "CASE WHEN (date_trunc('MONTH', gm.zscore_grading_wfh_last_recorded) = %(start_date)s) THEN 1 ELSE 0 END"),
            ("muac_grading", "gm.muac_grading"),
            ("muac_grading_recorded_in_month",
                "CASE WHEN (date_trunc('MONTH', gm.muac_grading_last_recorded) = %(start_date)s) THEN 1 ELSE 0 END"),
            # CF Indicators
            ("cf_eligible", "ucr.cf_eligible"),
            ("cf_initiation_eligible", "ucr.cf_initiation_eligible"),
            ("cf_in_month", "CASE WHEN ucr.cf_eligible = 1 THEN COALESCE(cf.comp_feeding_latest, 0) ELSE 0 END"),
            ("cf_diet_diversity", "CASE WHEN ucr.cf_eligible = 1 THEN COALESCE(cf.diet_diversity, 0) ELSE 0 END"),
            ("cf_diet_quantity", "CASE WHEN ucr.cf_eligible = 1 THEN COALESCE(cf.diet_quantity, 0) ELSE 0 END"),
            ("cf_handwashing", "CASE WHEN ucr.cf_eligible = 1 THEN COALESCE(cf.hand_wash, 0) ELSE 0 END"),
            ("cf_demo", "CASE WHEN ucr.cf_eligible = 1 THEN COALESCE(cf.demo_comp_feeding, 0) ELSE 0 END"),
            ("counsel_pediatric_ifa",
                "CASE WHEN ucr.cf_eligible = 1 THEN COALESCE(cf.counselled_pediatric_ifa, 0) ELSE 0 END"),
            ("counsel_comp_feeding_vid",
                "CASE WHEN ucr.cf_eligible = 1 THEN COALESCE(cf.play_comp_feeding_vid, 0) ELSE 0 END"),
            ("cf_initiation_in_month",
                "CASE WHEN ucr.cf_initiation_eligible = 1 THEN COALESCE(cf.comp_feeding_ever, 0) ELSE 0 END"),
            # THR Indicators
            ("thr_eligible", "ucr.thr_eligible"),
            ("num_rations_distributed",
                "CASE WHEN ucr.thr_eligible = 1 THEN COALESCE(thr.days_ration_given_child, 0) ELSE NULL END"),
            ("days_ration_given_child", "thr.days_ration_given_child"),
            # Tasks case Indicators
            ("immunization_in_month", """
                  CASE WHEN
                      date_trunc('MONTH', child_tasks.due_list_date_1g_dpt_1) = %(start_date)s OR
                      date_trunc('MONTH', child_tasks.due_list_date_2g_dpt_2) = %(start_date)s OR
                      date_trunc('MONTH', child_tasks.due_list_date_3g_dpt_3) = %(start_date)s OR
                      date_trunc('MONTH', child_tasks.due_list_date_5g_dpt_booster) = %(start_date)s OR
                      date_trunc('MONTH', child_tasks.due_list_date_5g_dpt_booster1) = %(start_date)s OR
                      date_trunc('MONTH', child_tasks.due_list_date_7gdpt_booster_2) = %(start_date)s OR
                      date_trunc('MONTH', child_tasks.due_list_date_0g_hep_b_0) = %(start_date)s OR
                      date_trunc('MONTH', child_tasks.due_list_date_1g_hep_b_1) = %(start_date)s OR
                      date_trunc('MONTH', child_tasks.due_list_date_2g_hep_b_2) = %(start_date)s OR
                      date_trunc('MONTH', child_tasks.due_list_date_3g_hep_b_3) = %(start_date)s OR
                      date_trunc('MONTH', child_tasks.due_list_date_3g_ipv) = %(start_date)s OR
                      date_trunc('MONTH', child_tasks.due_list_date_4g_je_1) = %(start_date)s OR
                      date_trunc('MONTH', child_tasks.due_list_date_5g_je_2) = %(start_date)s OR
                      date_trunc('MONTH', child_tasks.due_list_date_5g_measles_booster) = %(start_date)s OR
                      date_trunc('MONTH', child_tasks.due_list_date_4g_measles) = %(start_date)s OR
                      date_trunc('MONTH', child_tasks.due_list_date_1g_penta_1) = %(start_date)s OR
                      date_trunc('MONTH', child_tasks.due_list_date_2g_penta_2) = %(start_date)s OR
                      date_trunc('MONTH', child_tasks.due_list_date_3g_penta_3) = %(start_date)s OR
                      date_trunc('MONTH', child_tasks.due_list_date_1g_rv_1) = %(start_date)s OR
                      date_trunc('MONTH', child_tasks.due_list_date_2g_rv_2) = %(start_date)s OR
                      date_trunc('MONTH', child_tasks.due_list_date_3g_rv_3) = %(start_date)s OR
                      date_trunc('MONTH', child_tasks.due_list_date_4g_vit_a_1) = %(start_date)s OR
                      date_trunc('MONTH', child_tasks.due_list_date_5g_vit_a_2) = %(start_date)s OR
                      date_trunc('MONTH', child_tasks.due_list_date_6g_vit_a_3) = %(start_date)s OR
                      date_trunc('MONTH', child_tasks.due_list_date_6g_vit_a_4) = %(start_date)s OR
                      date_trunc('MONTH', child_tasks.due_list_date_6g_vit_a_5) = %(start_date)s OR
                      date_trunc('MONTH', child_tasks.due_list_date_6g_vit_a_6) = %(start_date)s OR
                      date_trunc('MONTH', child_tasks.due_list_date_6g_vit_a_7) = %(start_date)s OR
                      date_trunc('MONTH', child_tasks.due_list_date_6g_vit_a_8) = %(start_date)s OR
                      date_trunc('MONTH', child_tasks.due_list_date_7g_vit_a_9) = %(start_date)s
                  THEN 1 ELSE NULL END
            """),
        )
        return """
        INSERT INTO "{tablename}" (
            {columns}
        ) (SELECT
            {calculations}
            FROM "{ucr_child_monthly_table}" ucr
            LEFT OUTER JOIN "{agg_cf_table}" cf ON ucr.doc_id = cf.case_id AND ucr.month = cf.month
            LEFT OUTER JOIN "{agg_thr_table}" thr ON ucr.doc_id = thr.case_id AND ucr.month = thr.month
            LEFT OUTER JOIN "{agg_gm_table}" gm ON ucr.doc_id = gm.case_id AND ucr.month = gm.month
            LEFT OUTER JOIN "{agg_pnc_table}" pnc ON ucr.doc_id = pnc.case_id AND ucr.month = pnc.month
            LEFT OUTER JOIN "{agg_df_table}" df ON ucr.doc_id = df.case_id AND ucr.month = df.month
            LEFT OUTER JOIN "{child_health_case_ucr}" child_health ON ucr.doc_id = child_health.doc_id
            LEFT OUTER JOIN "{child_tasks_case_ucr}" child_tasks ON ucr.doc_id = child_tasks.child_health_case_id
            WHERE ucr.month = %(start_date)s
            ORDER BY ucr.awc_id, ucr.case_id
        )
        """.format(
            tablename=self.tablename,
            columns=", ".join([col[0] for col in columns]),
            calculations=", ".join([col[1] for col in columns]),
            ucr_child_monthly_table=self.child_health_monthly_ucr_tablename,
            agg_cf_table=AGG_COMP_FEEDING_TABLE,
            agg_thr_table=AGG_CHILD_HEALTH_THR_TABLE,
            child_health_case_ucr=self.child_health_case_ucr_tablename,
            agg_gm_table=AGG_GROWTH_MONITORING_TABLE,
            agg_pnc_table=AGG_CHILD_HEALTH_PNC_TABLE,
            agg_df_table=AGG_DAILY_FEEDING_TABLE,
            child_tasks_case_ucr=self.child_tasks_case_ucr_tablename,
        ), {
            "start_date": self.month
        }

    def indexes(self):
        return [
            'CREATE INDEX ON "{}" (case_id)'.format(self.tablename),
            'CREATE INDEX ON "{}" (awc_id)'.format(self.tablename),
        ]


class InactiveAwwsAggregationHelper(BaseICDSAggregationHelper):
    ucr_data_source_id = 'static-usage_forms'

    def __init__(self, last_sync):
        self.last_sync = last_sync

    @cached_property
    def aggregate_parent_table(self):
        from custom.icds_reports.models import AggregateInactiveAWW
        return AggregateInactiveAWW._meta.db_table

    def data_from_ucr_query(self):
        return """
            SELECT DISTINCT awc_id as awc_id,
                FIRST_VALUE(form_date) OVER forms as first_submission,
                LAST_VALUE(form_date) OVER forms as last_submission
            FROM "{ucr_tablename}"
            WHERE inserted_at >= %(last_sync)s AND form_date <= %(now)s
            WINDOW forms AS (
              PARTITION BY awc_id
              ORDER BY form_date ASC RANGE BETWEEN UNBOUNDED PRECEDING AND UNBOUNDED FOLLOWING
            )
        """.format(
            ucr_tablename=self.ucr_tablename,
        ), {
            "last_sync": self.last_sync,
            "now": datetime.datetime.utcnow()
        }

    def missing_location_query(self):
        return """
        INSERT INTO "{table_name}" (
            awc_id, awc_name, awc_site_code, supervisor_id, supervisor_name,
            block_id, block_name, district_id, district_name, state_id, state_name
        ) (
            SELECT
                loc.doc_id as awc_id,
                loc.awc_name as awc_name,
                'awc' || loc.awc_site_code as awc_site_code,
                loc.supervisor_id as supervisor_id,
                loc.supervisor_name as supervisor_name,
                loc.block_id as block_id,
                loc.block_name as block_name,
                loc.district_id as district_id,
                loc.district_name as district_name,
                loc.state_id as state_id,
                loc.state_name as state_name
            FROM "{awc_location_table_name}" loc
            WHERE loc.doc_id not in (
              SELECT aww.awc_id FROM "{table_name}" aww
            ) and loc.doc_id != 'All'
        )
        """.format(
            table_name=self.aggregate_parent_table,
            awc_location_table_name='awc_location'
        )

    def aggregate_query(self):
        ucr_query, params = self.data_from_ucr_query()
        return """
            UPDATE "{table_name}" AS agg_table SET
                first_submission = LEAST(agg_table.first_submission, ut.first_submission),
                last_submission = GREATEST(agg_table.last_submission, ut.last_submission)
            FROM (
              SELECT
                loc.doc_id as awc_id,
                ucr.first_submission as first_submission,
                ucr.last_submission as last_submission
              FROM ({ucr_table_query}) ucr
              JOIN "{awc_location_table_name}" loc
              ON ucr.awc_id = loc.doc_id
            ) ut
            WHERE agg_table.awc_id = ut.awc_id
        """.format(
            table_name=self.aggregate_parent_table,
            ucr_table_query=ucr_query,
            awc_location_table_name='awc_location',
        ), params


class DailyFeedingFormsChildHealthAggregationHelper(BaseICDSAggregationHelper):
    ucr_data_source_id = 'dashboard_child_health_daily_feeding_forms'
    aggregate_parent_table = AGG_DAILY_FEEDING_TABLE
    aggregate_child_table_prefix = 'icds_db_child_daily_feed_form_'

    def aggregation_query(self):
        tablename = self.generate_child_tablename(self.month)
        current_month_start = month_formatter(self.month)
        next_month_start = month_formatter(self.month + relativedelta(months=1))

        query_params = {
            "month": month_formatter(self.month),
            "state_id": self.state_id,
            "current_month_start": current_month_start,
            "next_month_start": next_month_start,
        }

        return """
        INSERT INTO "{tablename}" (
          state_id, month, case_id, latest_time_end_processed, sum_attended_child_ids
        ) (
          SELECT
            %(state_id)s AS state_id,
            %(month)s AS month,
            child_health_case_id AS case_id,
            MAX(timeend) AS latest_time_end_processed,
            SUM(attended_child_ids) AS sum_attended_child_ids
          FROM "{ucr_tablename}"
          WHERE state_id = %(state_id)s AND
                timeend >= %(current_month_start)s AND timeend < %(next_month_start)s AND
                child_health_case_id IS NOT NULL
          GROUP BY child_health_case_id
        )
        """.format(
            ucr_tablename=self.ucr_tablename,
            tablename=tablename
        ), query_params


class AggChildHealthAggregationHelper(BaseICDSAggregationHelper):
    base_tablename = 'agg_child_health'

    def __init__(self, month):
        self.month = transform_day_to_month(month)

    @property
    def child_health_monthly_ucr_tablename(self):
        doc_id = StaticDataSourceConfiguration.get_doc_id(self.domain, self.child_health_monthly_ucr_id)
        config, _ = get_datasource_config(doc_id, self.domain)
        return get_table_name(self.domain, config.table_id)

    def _tablename_func(self, agg_level):
        return "{}_{}_{}".format(self.base_tablename, self.month.strftime("%Y-%m-%d"), agg_level)

    @property
    def tablename(self):
        return self._tablename_func(5)

    def drop_table_query(self):
        return 'DELETE FROM "{}"'.format(self.tablename)

    def aggregation_query(self):
        columns = (
            ('state_id', 'ucr.state_id'),
            ('district_id', 'ucr.district_id'),
            ('block_id', 'ucr.block_id'),
            ('supervisor_id', 'ucr.supervisor_id'),
            ('awc_id', 'chm.awc_id'),
            ('month', 'chm.month'),
            ('gender', 'chm.sex'),
            ('age_tranche', 'chm.age_tranche'),
            ('caste', 'chm.caste'),
            ('disabled', "COALESCE(chm.disabled, 'no') as coalesce_disabled"),
            ('minority', "COALESCE(chm.minority, 'no') as coalesce_minority"),
            ('resident', "COALESCE(chm.resident, 'no') as coalesce_resident"),
            ('valid_in_month', "SUM(chm.valid_in_month)"),
            ('nutrition_status_weighed', "SUM(chm.nutrition_status_weighed)"),
            ('nutrition_status_unweighed', "SUM(chm.wer_eligible) - SUM(chm.nutrition_status_weighed)"),
            ('nutrition_status_normal',
                "SUM(CASE WHEN ucr.nutrition_status_normal = 1 AND "
                "chm.nutrition_status_weighed = 1 THEN 1 ELSE 0 END)"),
            ('nutrition_status_moderately_underweight',
                "SUM(CASE WHEN ucr.nutrition_status_moderately_underweight = 1 "
                "AND chm.nutrition_status_weighed = 1 THEN 1 ELSE 0 END)"),
            ('nutrition_status_severely_underweight',
                "SUM(CASE WHEN ucr.nutrition_status_severely_underweight = 1 "
                "AND chm.nutrition_status_weighed = 1 THEN 1 ELSE 0 END)"),
            ('wer_eligible', "SUM(chm.wer_eligible)"),
            ('thr_eligible', "SUM(chm.thr_eligible)"),
            ('rations_21_plus_distributed',
                "SUM(CASE WHEN chm.num_rations_distributed >= 21 THEN 1 ELSE 0 END)"),
            ('pse_eligible', "SUM(chm.pse_eligible)"),
            ('pse_attended_16_days',
                "COUNT(*) FILTER (WHERE chm.pse_eligible = 1 AND chm.pse_days_attended >= 16)"),
            ('born_in_month', "SUM(chm.born_in_month)"),
            ('low_birth_weight_in_month', "SUM(chm.low_birth_weight_born_in_month)"),
            ('bf_at_birth', "SUM(chm.bf_at_birth_born_in_month)"),
            ('ebf_eligible', "SUM(chm.ebf_eligible)"),
            ('ebf_in_month', "SUM(chm.ebf_in_month)"),
            ('cf_eligible', "SUM(chm.cf_eligible)"),
            ('cf_in_month', "SUM(chm.cf_in_month)"),
            ('cf_diet_diversity', "SUM(chm.cf_diet_diversity)"),
            ('cf_diet_quantity', "SUM(chm.cf_diet_quantity)"),
            ('cf_demo', "SUM(chm.cf_demo)"),
            ('cf_handwashing', "SUM(chm.cf_handwashing)"),
            ('counsel_increase_food_bf', "SUM(chm.counsel_increase_food_bf)"),
            ('counsel_manage_breast_problems', "SUM(chm.counsel_manage_breast_problems)"),
            ('counsel_ebf', "SUM(chm.counsel_ebf)"),
            ('counsel_adequate_bf', "SUM(chm.counsel_adequate_bf)"),
            ('counsel_pediatric_ifa', "SUM(chm.counsel_pediatric_ifa)"),
            ('counsel_play_cf_video', "SUM(chm.counsel_comp_feeding_vid)"),
            ('fully_immunized_eligible', "SUM(chm.fully_immunized_eligible)"),
            ('fully_immunized_on_time', "SUM(chm.fully_immunized_on_time)"),
            ('fully_immunized_late', "SUM(chm.fully_immunized_late)"),
            ('has_aadhar_id', "SUM(chm.has_aadhar_id)"),
            ('aggregation_level', '5'),
            ('pnc_eligible', 'SUM(chm.pnc_eligible)'),
            # height_eligible calculation is to keep consistent with usage of
            # age_in_months_start & age_in_months_end in UCR
            ('height_eligible',
                "SUM(CASE WHEN chm.age_in_months >= 6 AND chm.age_tranche NOT IN ('72') AND "
                "chm.valid_in_month = 1 THEN 1 ELSE 0 END)"),
            ('wasting_moderate',
                "SUM(CASE WHEN ucr.wasting_moderate = 1 AND ucr.nutrition_status_weighed = 1 "
                "AND ucr.height_measured_in_month = 1 THEN 1 ELSE 0 END)"),
            ('wasting_severe',
                "SUM(CASE WHEN ucr.wasting_severe = 1 AND ucr.nutrition_status_weighed = 1 "
                "AND ucr.height_measured_in_month = 1 THEN 1 ELSE 0 END)"),
            ('stunting_moderate',
                "SUM(CASE WHEN ucr.stunting_moderate = 1 AND ucr.height_measured_in_month = 1 "
                "THEN 1 ELSE 0 END)"),
            ('stunting_severe',
                "SUM(CASE WHEN ucr.stunting_severe = 1 AND ucr.height_measured_in_month = 1 "
                "THEN 1 ELSE 0 END)"),
            ('cf_initiation_in_month', "SUM(chm.cf_initiation_in_month)"),
            ('cf_initiation_eligible', "SUM(chm.cf_initiation_eligible)"),
            ('height_measured_in_month', "SUM(ucr.height_measured_in_month)"),
            ('wasting_normal',
                "SUM(CASE WHEN ucr.wasting_normal = 1 AND ucr.nutrition_status_weighed = 1 "
                "AND ucr.height_measured_in_month = 1 THEN 1 ELSE 0 END)"),
            ('stunting_normal',
                "SUM(CASE WHEN ucr.stunting_normal = 1 AND ucr.height_measured_in_month = 1 "
                "THEN 1 ELSE 0 END)"),
            ('valid_all_registered_in_month', "SUM(chm.valid_all_registered_in_month)"),
            ('ebf_no_info_recorded', "SUM(chm.ebf_no_info_recorded)"),
            ('weighed_and_height_measured_in_month',
                "SUM(CASE WHEN chm.nutrition_status_weighed = 1 AND ucr.height_measured_in_month = 1 "
                "THEN 1 ELSE 0 END)"),
            ('weighed_and_born_in_month',
                "SUM(CASE WHEN (chm.born_in_month = 1 AND (chm.nutrition_status_weighed = 1 "
                "OR chm.low_birth_weight_born_in_month = 1)) THEN 1 ELSE 0 END)"),
            ('zscore_grading_hfa_normal',
                "SUM(CASE WHEN chm.zscore_grading_hfa_recorded_in_month = 1 AND "
                "chm.zscore_grading_hfa = 3 THEN 1 ELSE 0 END)"),
            ('zscore_grading_hfa_moderate',
                "SUM(CASE WHEN chm.zscore_grading_hfa_recorded_in_month = 1 AND "
                "chm.zscore_grading_hfa = 2 THEN 1 ELSE 0 END)"),
            ('zscore_grading_hfa_severe',
                "SUM(CASE WHEN chm.zscore_grading_hfa_recorded_in_month = 1 AND "
                "chm.zscore_grading_hfa = 1 THEN 1 ELSE 0 END)"),
            ('wasting_normal_v2',
                "SUM(CASE WHEN chm.zscore_grading_wfh_recorded_in_month = 1 AND chm.zscore_grading_wfh = 3 THEN 1 "
                "WHEN chm.muac_grading_recorded_in_month = 1 AND chm.muac_grading = 3 THEN 1 "
                "ELSE 0 END)"),
            ('wasting_moderate_v2',
                "SUM(CASE WHEN chm.zscore_grading_wfh_recorded_in_month = 1 AND chm.zscore_grading_wfh = 2 THEN 1 "
                "WHEN chm.muac_grading_recorded_in_month = 1 AND chm.muac_grading = 2 THEN 1 "
                "ELSE 0 END)"),
            ('wasting_severe_v2',
                "SUM(CASE WHEN chm.zscore_grading_wfh_recorded_in_month = 1 AND chm.zscore_grading_wfh = 1 THEN 1 "
                "WHEN chm.muac_grading_recorded_in_month = 1 AND chm.muac_grading = 1 THEN 1 "
                "ELSE 0 END)"),
            ('zscore_grading_hfa_recorded_in_month', "SUM(chm.zscore_grading_hfa_recorded_in_month)"),
            ('zscore_grading_wfh_recorded_in_month', "SUM(chm.zscore_grading_wfh_recorded_in_month)"),
            ('days_ration_given_child', "SUM(chm.days_ration_given_child)"),
        )
        return """
        INSERT INTO "{tablename}" (
            {columns}
        ) (SELECT
            {calculations}
            FROM "{ucr_child_monthly_table}" ucr
            LEFT OUTER JOIN "{child_health_monthly_table}" chm ON ucr.doc_id = chm.case_id AND ucr.month = chm.month AND ucr.awc_id = chm.awc_id
            WHERE ucr.month = %(start_date)s AND chm.month = %(start_date)s AND
                  ucr.state_id != '' AND ucr.state_id IS NOT NULL
            GROUP BY ucr.state_id, ucr.district_id, ucr.block_id, ucr.supervisor_id, chm.awc_id,
                     chm.month, chm.sex, chm.age_tranche, chm.caste,
                     coalesce_disabled, coalesce_minority, coalesce_resident
            ORDER BY ucr.state_id, ucr.district_id, ucr.block_id, ucr.supervisor_id, chm.awc_id
        )
        """.format(
            tablename=self.tablename,
            columns=", ".join([col[0] for col in columns]),
            calculations=", ".join([col[1] for col in columns]),
            ucr_child_monthly_table=self.child_health_monthly_ucr_tablename,
            child_health_monthly_table='child_health_monthly',
        ), {
            "start_date": self.month
        }

    def rollup_query(self, aggregation_level):
        columns = (
            ('state_id', 'state_id'),
            ('district_id', lambda col: col if aggregation_level > 1 else "'All'"),
            ('block_id', lambda col: col if aggregation_level > 2 else "'All'"),
            ('supervisor_id', lambda col: col if aggregation_level > 3 else "'All'"),
            ('awc_id', lambda col: col if aggregation_level > 4 else "'All'"),
            ('month', 'month'),
            ('gender', 'gender'),
            ('age_tranche', 'age_tranche'),
            ('caste', "'All'"),
            ('disabled', "'All'"),
            ('minority', "'All'"),
            ('resident', "'All'"),
            ('valid_in_month', ),
            ('nutrition_status_weighed', ),
            ('nutrition_status_unweighed', ),
            ('nutrition_status_normal', ),
            ('nutrition_status_moderately_underweight', ),
            ('nutrition_status_severely_underweight', ),
            ('wer_eligible', ),
            ('thr_eligible', ),
            ('rations_21_plus_distributed', ),
            ('pse_eligible', ),
            ('pse_attended_16_days', ),
            ('born_in_month', ),
            ('low_birth_weight_in_month', ),
            ('bf_at_birth', ),
            ('ebf_eligible', ),
            ('ebf_in_month', ),
            ('cf_eligible', ),
            ('cf_in_month', ),
            ('cf_diet_diversity', ),
            ('cf_diet_quantity', ),
            ('cf_demo', ),
            ('cf_handwashing', ),
            ('counsel_increase_food_bf', ),
            ('counsel_manage_breast_problems', ),
            ('counsel_ebf', ),
            ('counsel_adequate_bf', ),
            ('counsel_pediatric_ifa', ),
            ('counsel_play_cf_video', ),
            ('fully_immunized_eligible', ),
            ('fully_immunized_on_time', ),
            ('fully_immunized_late', ),
            ('has_aadhar_id', ),
            ('aggregation_level', str(aggregation_level)),
            ('pnc_eligible', ),
            ('height_eligible', ),
            ('wasting_moderate', ),
            ('wasting_severe', ),
            ('stunting_moderate', ),
            ('stunting_severe', ),
            ('cf_initiation_in_month', ),
            ('cf_initiation_eligible', ),
            ('height_measured_in_month', ),
            ('wasting_normal', ),
            ('stunting_normal', ),
            ('valid_all_registered_in_month', ),
            ('ebf_no_info_recorded', ),
            ('weighed_and_height_measured_in_month', ),
            ('weighed_and_born_in_month', ),
            ('days_ration_given_child', ),
            ('zscore_grading_hfa_normal', ),
            ('zscore_grading_hfa_moderate', ),
            ('zscore_grading_hfa_severe', ),
            ('wasting_normal_v2', ),
            ('wasting_moderate_v2', ),
            ('wasting_severe_v2', ),
            ('zscore_grading_hfa_recorded_in_month', ),
            ('zscore_grading_wfh_recorded_in_month', ),
        )

        def _transform_column(column_tuple):
            column = column_tuple[0]

            if len(column_tuple) == 2:
                agg_col = column_tuple[1]
                if isinstance(agg_col, six.string_types):
                    return column_tuple
                elif callable(agg_col):
                    return (column, agg_col(column))

            return (column, 'SUM({})'.format(column))

        columns = list(map(_transform_column, columns))

        # in the future these may need to include more columns, but historically
        # caste, resident, minority and disabled have been skipped
        group_by = ["state_id", "month", "gender", "age_tranche"]
        if aggregation_level > 1:
            group_by.append("district_id")
        if aggregation_level > 2:
            group_by.append("block_id")
        if aggregation_level > 3:
            group_by.append("supervisor_id")

        return """
        INSERT INTO "{to_tablename}" (
            {columns}
        ) (
            SELECT {calculations}
            FROM "{from_tablename}"
            GROUP BY {group_by}
            ORDER BY {group_by}
        )
        """.format(
            to_tablename=self._tablename_func(aggregation_level),
            from_tablename=self._tablename_func(aggregation_level + 1),
            columns=", ".join([col[0] for col in columns]),
            calculations=", ".join([col[1] for col in columns]),
            group_by=", ".join(group_by),
        )

    def indexes(self, aggregation_level):
        indexes = [
            'CREATE INDEX ON "{}" (state_id)'.format(self.tablename),
            'CREATE INDEX ON "{}" (gender)'.format(self.tablename),
            'CREATE INDEX ON "{}" (age_tranche)'.format(self.tablename),
        ]
        if aggregation_level > 1:
            indexes.append('CREATE INDEX ON "{}" (district_id)'.format(self.tablename))
        if aggregation_level > 2:
            indexes.append('CREATE INDEX ON "{}" (block_id)'.format(self.tablename))
        if aggregation_level > 3:
            indexes.append('CREATE INDEX ON "{}" (supervisor_id)'.format(self.tablename))

        return indexes


<<<<<<< HEAD
class CcsRecordMonthlyAggregationHelper(BaseICDSAggregationHelper):
    base_tablename = 'ccs_record_monthly'

    def __init__(self, month):
        self.month = transform_day_to_month(month)

    @property
    def ccs_record_monthly_ucr_tablename(self):
        doc_id = StaticDataSourceConfiguration.get_doc_id(self.domain, self.ccs_record_monthly_ucr_id)
        config, _ = get_datasource_config(doc_id, self.domain)
        return get_table_name(self.domain, config.table_id)

    @property
    def ccs_record_case_ucr_tablename(self):
        doc_id = StaticDataSourceConfiguration.get_doc_id(self.domain, 'static-ccs_record_cases')
        config, _ = get_datasource_config(doc_id, self.domain)
        return get_table_name(self.domain, config.table_id)

    @property
    def pregnant_tasks_cases_ucr_tablename(self):
        doc_id = StaticDataSourceConfiguration.get_doc_id(self.domain, 'static-pregnant-tasks_cases')
        config, _ = get_datasource_config(doc_id, self.domain)
        return get_table_name(self.domain, config.table_id)

    @property
    def tablename(self):
        return "{}_{}".format(self.base_tablename, self.month.strftime("%Y-%m-%d"))

    def drop_table_query(self):
        return 'DELETE FROM "{}"'.format(self.tablename)

    def aggregate_query(self):

        columns = (
            ('awc_id', 'ucr.awc_id'),
            ('case_id', 'ucr.case_id'),
            ('month', 'ucr.month'),
            ('age_in_months', 'ucr.age_in_months'),
            ('ccs_status', 'ucr.ccs_status'),
            ('open_in_month', 'ucr.open_in_month'),
            ('alive_in_month', 'ucr.alive_in_month'),
            ('trimester', 'ucr.trimester'),
            ('num_rations_distributed', 'CASE WHEN ucr.thr_eligible = 1 THEN COALESCE(agg_thr.days_ration_given_mother, 0) ELSE NULL END'),
            ('thr_eligible', 'ucr.thr_eligible'),
            ('tetanus_complete', 'ucr.tetanus_complete'),
            ('delivered_in_month', 'ucr.delivered_in_month'),
            ('anc1_received_at_delivery', 'ucr.anc1_received_at_delivery'),
            ('anc2_received_at_delivery', 'ucr.anc2_received_at_delivery'),
            ('anc3_received_at_delivery', 'ucr.anc3_received_at_delivery'),
            ('anc4_received_at_delivery', 'ucr.anc4_received_at_delivery'),
            ('registration_trimester_at_delivery', 'ucr.registration_trimester_at_delivery'),
            ('using_ifa', 'ucr.using_ifa'),
            ('ifa_consumed_last_seven_days', 'ucr.ifa_consumed_last_seven_days'),
            ('anemic_severe', 'ucr.anemic_severe'),
            ('anemic_moderate', 'ucr.anemic_moderate'),
            ('anemic_normal', 'ucr.anemic_normal'),
            ('anemic_unknown', 'ucr.anemic_unknown'),
            ('extra_meal', 'ucr.extra_meal'),
            ('resting_during_pregnancy', 'ucr.resting_during_pregnancy'),
            ('bp_visited_in_month', 'ucr.bp_visited_in_month'),
            ('pnc_visited_in_month', 'NULL'),
            ('trimester_2', 'ucr.trimester_2'),
            ('trimester_3', 'ucr.trimester_3'),
            ('counsel_immediate_bf', 'ucr.counsel_immediate_bf'),
            ('counsel_bp_vid', 'ucr.counsel_bp_vid'),
            ('counsel_preparation', 'ucr.counsel_preparation'),
            ('counsel_fp_vid', 'ucr.counsel_fp_vid'),
            ('counsel_immediate_conception', 'ucr.counsel_immediate_conception'),
            ('counsel_accessible_postpartum_fp', 'ucr.counsel_accessible_postpartum_fp'),
            ('bp1_complete', 'ucr.bp1_complete'),
            ('bp2_complete', 'ucr.bp2_complete'),
            ('bp3_complete', 'ucr.bp3_complete'),
            ('pnc_complete', 'ucr.pnc_complete'),
            ('postnatal', 'ucr.postnatal'),
            ('has_aadhar_id', 'ucr.has_aadhar_id'),
            ('counsel_fp_methods', 'NULL'),
            ('pregnant', 'ucr.pregnant'),
            ('pregnant_all', 'ucr.pregnant_all'),
            ('lactating', 'ucr.lactating'),
            ('lactating_all', 'ucr.lactating_all'),
            ('institutional_delivery_in_month', 'ucr.institutional_delivery_in_month'),
            ('add', 'ucr.add'),
            ('caste', 'ucr.caste'),
            ('disabled', 'ucr.disabled'),
            ('minority', 'ucr.minority'),
            ('resident', 'ucr.resident'),
            ('valid_in_month', 'ucr.valid_in_month'),
            ('anc_in_month',
                '( '
                '(CASE WHEN ut.due_list_date_anc_1 BETWEEN %(start_date)s AND %(end_date)s THEN 1 ELSE 0 END) + '
                '(CASE WHEN ut.due_list_date_anc_2 BETWEEN %(start_date)s AND %(end_date)s THEN 1 ELSE 0 END) + '
                '(CASE WHEN ut.due_list_date_anc_3 BETWEEN %(start_date)s AND %(end_date)s THEN 1 ELSE 0 END) + '
                '(CASE WHEN ut.due_list_date_anc_4 BETWEEN %(start_date)s AND %(end_date)s THEN 1 ELSE 0 END) '
                ')'),
            ('anc_1', 'ut.due_list_date_anc_1'),
            ('anc_2', 'ut.due_list_date_anc_2'),
            ('anc_3', 'ut.due_list_date_anc_3'),
            ('anc_4', 'ut.due_list_date_anc_4'),
            ('tt_1', 'ut.due_list_date_tt_1'),
            ('tt_2', 'ut.due_list_date_tt_2'),
            ('immediate_breastfeeding', 'agg_bp.immediate_breastfeeding'),
            ('anemia', 'agg_bp.anemia'),
            ('eating_extra', 'agg_bp.eating_extra'),
            ('resting', 'agg_bp.resting'),
            ('anc_weight', 'agg_bp.anc_weight'),
            ('anc_blood_pressure', 'agg_bp.anc_blood_pressure'),
            ('bp_sys', 'agg_bp.bp_sys'),
            ('bp_dia', 'agg_bp.bp_dia'),
            ('anc_hemoglobin', 'agg_bp.anc_hemoglobin'),
            ('bleeding', 'agg_bp.bleeding'),
            ('swelling', 'agg_bp.swelling'),
            ('blurred_vision', 'agg_bp.blurred_vision'),
            ('convulsions', 'agg_bp.convulsions'),
            ('rupture', 'agg_bp.rupture'),
            ('home_visit_date', 'agg_bp.latest_time_end_processed::DATE'),
            ('is_ebf', 'agg_pnc.is_ebf'),
            ('breastfed_at_birth', 'agg_delivery.breastfed_at_birth'),
            ('person_name', 'case_list.person_name'),
            ('edd', 'case_list.edd'),
            ('delivery_nature', 'case_list.delivery_nature'),
            ('mobile_number', 'case_list.mobile_number'),
            ('preg_order', 'case_list.preg_order'),
            ('num_pnc_visits', 'case_list.num_pnc_visits'),
        )
        return """
        INSERT INTO "{tablename}" (
            {columns}
        ) (SELECT
            {calculations}
            FROM "{ucr_ccs_record_monthly_table}" ucr
            LEFT OUTER JOIN "{agg_thr_table}" agg_thr ON ucr.doc_id = agg_thr.case_id AND ucr.month = agg_thr.month and ucr.valid_in_month = 1
            LEFT OUTER JOIN "{agg_bp_table}" agg_bp ON ucr.doc_id = agg_bp.case_id AND ucr.month = agg_bp.month and ucr.valid_in_month = 1
            LEFT OUTER JOIN "{agg_pnc_table}" agg_pnc ON ucr.doc_id = agg_pnc.case_id AND ucr.month = agg_pnc.month and ucr.valid_in_month = 1
            LEFT OUTER JOIN "{agg_delivery_table}" agg_delivery ON ucr.doc_id = agg_delivery.case_id AND ucr.month = agg_delivery.month and ucr.valid_in_month = 1
            LEFT OUTER JOIN "{ccs_record_case_ucr}" case_list ON ucr.doc_id = case_list.doc_id
            LEFT OUTER JOIN "{pregnant_tasks_case_ucr}" ut ON ucr.doc_id = ut.ccs_record_case_id
            WHERE ucr.month = %(start_date)s
            ORDER BY ucr.awc_id, ucr.case_id
        )
        """.format(
            tablename=self.tablename,
            columns=", ".join([col[0] for col in columns]),
            calculations=", ".join([col[1] for col in columns]),
            ucr_ccs_record_monthly_table=self.ccs_record_monthly_ucr_tablename,
            agg_thr_table=AGG_CCS_RECORD_THR_TABLE,
            ccs_record_case_ucr=self.ccs_record_case_ucr_tablename,
            agg_pnc_table=AGG_CCS_RECORD_PNC_TABLE,
            agg_bp_form_table=AGG_CCS_RECORD_BP_TABLE,
            agg_delivery_table=AGG_CCS_RECORD_DELIVERY_TABLE,
            pregnant_tasks_case_ucr=self.pregnant_tasks_cases_ucr_tablename,
        ), {
            "start_date": self.month,
            "end_date": self.end_date
        }

    def indexes(self):
        return [
            'CREATE INDEX ON "{}" (awc_id, case_id)'.format(self.tablename),
        ]

class AggCcsRecordAggregationHelper(BaseICDSAggregationHelper):
    base_tablename = 'agg_ccs_record'

    def __init__(self, month):
        self.month = transform_day_to_month(month)
        self.end_date = transform_day_to_month(month + relativedelta(months=1, seconds=-1))

    @property
    def ccs_record_monthly_ucr_tablename(self):
        doc_id = StaticDataSourceConfiguration.get_doc_id(self.domain, self.ccs_record_monthly_ucr_id)
        config, _ = get_datasource_config(doc_id, self.domain)
        return get_table_name(self.domain, config.table_id)

    def _tablename_func(self, agg_level):
        return "{}_{}_{}".format(self.base_tablename, self.month.strftime("%Y-%m-%d"), agg_level)

    @property
    def tablename(self):
        return self._tablename_func(5)

    def drop_table_query(self):
        return 'DELETE FROM "{}"'.format(self.tablename)

    def aggregate_query(self):

        columns = (
            ('state_id', 'state_id'),
            ('district_id', 'district_id'),
            ('block_id', 'block_id'),
            ('supervisor_id', 'supervisor_id'),
            ('awc_id', 'awc_id'),
            ('month', 'month'),
            ('ccs_status', 'ccs_status'),
            ('trimester', "COALESCE(ucr.trimester::text, '')"),
            ('caste', 'caste'),
            ('disabled', "COALESCE(ucr.disabled, 'no')"),
            ('minority', "COALESCE(ucr.minority, 'no')"),
            ('resident', "COALESCE(ucr.resident,'no')"),
            ('valid_in_month', 'sum(ucr.valid_in_month)'),
            ('lactating', 'sum(ucr.lactating)'),
            ('pregnant', 'sum(ucr.pregnant)'),
            ('thr_eligible', 'sum(ucr.thr_eligible)'),
            ('rations_21_plus_distributed', 'sum(ucr.rations_21_plus_distributed)'),
            ('tetanus_complete', 'sum(ucr.tetanus_complete)'),
            ('delivered_in_month', 'sum(ucr.delivered_in_month)'),
            ('anc1_received_at_delivery', 'sum(ucr.anc1_received_at_delivery)'),
            ('anc2_received_at_delivery', 'sum(ucr.anc2_received_at_delivery)'),
            ('anc3_received_at_delivery', 'sum(ucr.anc3_received_at_delivery)'),
            ('anc4_received_at_delivery', 'sum(ucr.anc4_received_at_delivery)'),
            ('registration_trimester_at_delivery', 'avg(ucr.registration_trimester_at_delivery)'),
            ('using_ifa', 'sum(ucr.using_ifa)'),
            ('ifa_consumed_last_seven_days', 'sum(ucr.ifa_consumed_last_seven_days)'),
            ('anemic_normal', 'sum(ucr.anemic_normal)'),
            ('anemic_moderate', 'sum(ucr.anemic_moderate)'),
            ('anemic_severe', 'sum(ucr.anemic_severe)'),
            ('anemic_unknown', 'sum(ucr.anemic_unknown)'),
            ('extra_meal', 'sum(ucr.extra_meal)'),
            ('resting_during_pregnancy', 'sum(ucr.resting_during_pregnancy)'),
            ('bp1_complete', 'sum(ucr.bp1_complete)'),
            ('bp2_complete', 'sum(ucr.bp2_complete)'),
            ('bp3_complete', 'sum(ucr.bp3_complete)'),
            ('pnc_complete', 'sum(ucr.pnc_complete)'),
            ('trimester_2', 'sum(ucr.trimester_2)'),
            ('trimester_3', 'sum(ucr.trimester_3)'),
            ('postnatal', 'sum(ucr.postnatal)'),
            ('counsel_bp_vid', 'sum(ucr.counsel_bp_vid)'),
            ('counsel_preparation', 'sum(ucr.counsel_preparation)'),
            ('counsel_immediate_bf', 'sum(ucr.counsel_immediate_bf)'),
            ('counsel_fp_vid', 'sum(ucr.counsel_fp_vid)'),
            ('counsel_immediate_conception', 'sum(ucr.counsel_immediate_conception)'),
            ('counsel_accessible_postpartum_fp', 'sum(ucr.counsel_accessible_postpartum_fp)'),
            ('has_aadhar_id', 'sum(ucr.has_aadhar_id)'),
            ('aggregation_level', '5 '),
            ('valid_all_registered_in_month', 'sum(ucr.valid_all_registered_in_month)'),
            ('institutional_delivery_in_month', 'sum(ucr.institutional_delivery_in_month)'),
            ('lactating_all', 'sum(ucr.lactating_all)'),
            ('pregnant_all', 'sum(ucr.pregnant_all)'),
        )
        return """
        INSERT INTO "{tablename}" (
            {columns}
        ) (SELECT
            {calculations}
            FROM "{ucr_ccs_record_table}"
            WHERE month = %(start_date)s AND state_id != ''
            GROUP BY state_id, district_id, block_id, supervisor_id, awc_id, month, 
                     ccs_status, trimester, caste, disabled, minority, resident
        )
        """.format(
            tablename=self.tablename,
            columns=", ".join([col[0] for col in columns]),
            calculations=", ".join([col[1] for col in columns]),
            ucr_ccs_record_table=self.ccs_record_monthly_ucr_tablename
        ), {
            "start_date": self.month
        }

    def rollup_query(self, aggregation_level):
        columns = (
            ('state_id', 'state_id'),
            ('district_id', lambda col: col if aggregation_level > 1 else "'All'"),
            ('block_id', lambda col: col if aggregation_level > 2 else "'All'"),
            ('supervisor_id', lambda col: col if aggregation_level > 3 else "'All'"),
            ('awc_id', lambda col: col if aggregation_level > 4 else "'All'"),
            ('month', 'month'),
            ('ccs_status', 'ccs_status'),
            ('trimester', 'All'),
            ('caste', 'All'),
            ('disabled', 'All'),
            ('minority', 'All'),
            ('resident', 'All'),
            ('valid_in_month', ),
            ('lactating', ),
            ('pregnant', ),
            ('thr_eligible', ),
            ('rations_21_plus_distributed', ),
            ('tetanus_complete', ),
            ('delivered_in_month', ),
            ('anc1_received_at_delivery', ),
            ('anc2_received_at_delivery', ),
            ('anc3_received_at_delivery', ),
            ('anc4_received_at_delivery', ),
            ('registration_trimester_at_delivery', ),
            ('using_ifa', ),
            ('ifa_consumed_last_seven_days', ),
            ('anemic_normal', ),
            ('anemic_moderate', ),
            ('anemic_severe', ),
            ('anemic_unknown', ),
            ('extra_meal', ),
            ('resting_during_pregnancy', ),
            ('bp1_complete', ),
            ('bp2_complete', ),
            ('bp3_complete', ),
            ('pnc_complete', ),
            ('trimester_2', ),
            ('trimester_3', ),
            ('postnatal', ),
            ('counsel_bp_vid', ),
            ('counsel_preparation', ),
            ('counsel_immediate_bf', ),
            ('counsel_fp_vid', ),
            ('counsel_immediate_conception', ),
            ('counsel_accessible_postpartum_fp', ),
            ('has_aadhar_id', ),
            ('aggregation_level', str(aggregation_level)),
            ('valid_all_registered_in_month', ),
            ('institutional_delivery_in_month', ),
            ('lactating_all', ),
            ('pregnant_all', ),
        )

        def _transform_column(column_tuple):
            column = column_tuple[0]

            if len(column_tuple) == 2:
                agg_col = column_tuple[1]
                if isinstance(agg_col, six.string_types):
                    return column_tuple
                elif callable(agg_col):
                    return (column, agg_col(column))

            return (column, 'SUM({})'.format(column))

        columns = list(map(_transform_column, columns))

        # in the future these may need to include more columns, but historically
        # caste, resident, minority and disabled have been skipped
        group_by = ["state_id", "month", "ccs_status"]
        if aggregation_level > 1:
            group_by.append("district_id")
        if aggregation_level > 2:
            group_by.append("block_id")
        if aggregation_level > 3:
            group_by.append("supervisor_id")

        return """
        INSERT INTO "{to_tablename}" (
            {columns}
        ) (
            SELECT {calculations}
            FROM "{from_tablename}"
            GROUP BY {group_by}
            ORDER BY {group_by}
        )
        """.format(
            to_tablename=self._tablename_func(aggregation_level),
            from_tablename=self._tablename_func(aggregation_level + 1),
            columns=", ".join([col[0] for col in columns]),
            calculations=", ".join([col[1] for col in columns]),
            group_by=", ".join(group_by),
        )

    def indexes(self, aggregation_level):
        indexes = [
            'CREATE INDEX ON "{}" (ccs_status)'.format(self.tablename),
        ]

        agg_locations = ['state_id']
        if aggregation_level > 1:
            indexes.append('CREATE INDEX ON "{}" (district_id)'.format(self.tablename))
            agg_locations.append('district_id')
        if aggregation_level > 2:
            indexes.append('CREATE INDEX ON "{}" (block_id)'.format(self.tablename))
            agg_locations.append('block_id')
        if aggregation_level > 3:
            indexes.append('CREATE INDEX ON "{}" (supervisor_id)'.format(self.tablename))
            agg_locations.append('supervisor_id')

        indexes.append('CREATE INDEX ON "{}" ({})'.format(self.tablename, ', '.join(agg_locations)))
        return indexes
=======
class AwcInfrastructureAggregationHelper(BaseICDSAggregationHelper):
    ucr_data_source_id = 'static-infrastructure_form_v2'
    aggregate_parent_table = AGG_INFRASTRUCTURE_TABLE
    aggregate_child_table_prefix = 'icds_db_infra_form_'
    column_names = (
        'timeend',
        'awc_building', 'source_drinking_water', 'toilet_functional',
        'electricity_awc', 'adequate_space_pse',
        'adult_scale_available', 'baby_scale_available', 'flat_scale_available',
        'adult_scale_usable', 'baby_scale_usable', 'cooking_utensils_usable',
        'infantometer_usable', 'medicine_kits_usable', 'stadiometer_usable',
    )

    def _window_helper(self, column_name):
        return (
            "LAST_VALUE({column}) OVER {column} AS {column}".format(column=column_name),
            """
            {column} AS (
                PARTITION BY awc_id
                ORDER BY
                    CASE WHEN {column} IS NULL THEN 0 ELSE 1 END ASC,
                    timeend RANGE BETWEEN UNBOUNDED PRECEDING AND UNBOUNDED FOLLOWING
            )
            """.format(column=column_name)
        )

    def data_from_ucr_query(self):
        next_month_start = month_formatter(self.month + relativedelta(months=1))
        six_months_ago = month_formatter(self.month - relativedelta(months=6))

        windows = [
            self._window_helper(column_name)
            for column_name in self.column_names
        ]
        select_lines = ', '.join([window[0] for window in windows])
        window_lines = ', '.join([window[1] for window in windows])

        return """
            SELECT
                DISTINCT awc_id AS awc_id,
                {select_lines}
            FROM "{ucr_tablename}"
            WHERE timeend >= %(six_months_ago)s AND timeend < %(next_month_start)s
                AND state_id = %(state_id)s AND awc_id IS NOT NULL
            WINDOW
                {window_lines}
        """.format(
            ucr_tablename=self.ucr_tablename,
            select_lines=select_lines,
            window_lines=window_lines,
        ), {
            "six_months_ago": six_months_ago,
            "next_month_start": next_month_start,
            "state_id": self.state_id,
        }

    def aggregation_query(self):
        month = self.month.replace(day=1)
        tablename = self.generate_child_tablename(month)

        ucr_query, ucr_query_params = self.data_from_ucr_query()
        query_params = {
            "month": month_formatter(month),
            "state_id": self.state_id
        }
        query_params.update(ucr_query_params)

        return """
        INSERT INTO "{tablename}" (
            state_id, month, awc_id, latest_time_end_processed,
            awc_building, source_drinking_water, toilet_functional,
            electricity_awc, adequate_space_pse,
            adult_scale_available, baby_scale_available, flat_scale_available,
            adult_scale_usable, baby_scale_usable, cooking_utensils_usable,
            infantometer_usable, medicine_kits_usable, stadiometer_usable
        ) (
          SELECT
            %(state_id)s AS state_id,
            %(month)s AS month,
            ucr.awc_id AS awc_id,
            ucr.timeend as latest_time_end_processed,
            ucr.awc_building as awc_building,
            ucr.source_drinking_water as source_drinking_water,
            ucr.toilet_functional as toilet_functional,
            ucr.electricity_awc as electricity_awc,
            ucr.adequate_space_pse as adequate_space_pse,
            ucr.adult_scale_available as adult_scale_available,
            ucr.baby_scale_available as baby_scale_available,
            ucr.flat_scale_available as flat_scale_available,
            ucr.adult_scale_usable as adult_scale_usable,
            ucr.baby_scale_usable as baby_scale_usable,
            ucr.cooking_utensils_usable as cooking_utensils_usable,
            ucr.infantometer_usable as infantometer_usable,
            ucr.medicine_kits_usable as medicine_kits_usable,
            ucr.stadiometer_usable as stadiometer_usable
          FROM ({ucr_table_query}) ucr
        )
        """.format(
            ucr_table_query=ucr_query,
            tablename=tablename
        ), query_params
>>>>>>> 21a6e0be
<|MERGE_RESOLUTION|>--- conflicted
+++ resolved
@@ -1548,7 +1548,6 @@
         return indexes
 
 
-<<<<<<< HEAD
 class CcsRecordMonthlyAggregationHelper(BaseICDSAggregationHelper):
     base_tablename = 'ccs_record_monthly'
 
@@ -1709,6 +1708,7 @@
             'CREATE INDEX ON "{}" (awc_id, case_id)'.format(self.tablename),
         ]
 
+
 class AggCcsRecordAggregationHelper(BaseICDSAggregationHelper):
     base_tablename = 'agg_ccs_record'
 
@@ -1920,7 +1920,8 @@
 
         indexes.append('CREATE INDEX ON "{}" ({})'.format(self.tablename, ', '.join(agg_locations)))
         return indexes
-=======
+
+
 class AwcInfrastructureAggregationHelper(BaseICDSAggregationHelper):
     ucr_data_source_id = 'static-infrastructure_form_v2'
     aggregate_parent_table = AGG_INFRASTRUCTURE_TABLE
@@ -2022,4 +2023,3 @@
             ucr_table_query=ucr_query,
             tablename=tablename
         ), query_params
->>>>>>> 21a6e0be
