--- conflicted
+++ resolved
@@ -1,8 +1,5 @@
-<<<<<<< HEAD
+from custom.icds_reports.models.views import BiharDemographicsView, BiharAPIMotherView
 from custom.icds_reports.models.views import BiharDemographicsView, BiharVaccineView
-=======
-from custom.icds_reports.models.views import BiharDemographicsView, BiharAPIMotherView
->>>>>>> 92b7deca
 from custom.icds_reports.const import CAS_API_PAGE_SIZE
 from custom.icds_reports.cache import icds_quickcache
 
@@ -75,8 +72,33 @@
 
     # To apply pagination on database query with data size length
     limited_demographics_data = list(demographics_data_query[:CAS_API_PAGE_SIZE])
-<<<<<<< HEAD
-    return limited_demographics_data,  get_total_records_count(month, state_id)
+    return limited_demographics_data, get_total_records_count(BiharDemographicsView.__name__, month, state_id)
+
+
+def get_mother_details(month, state_id, last_ccs_case_id):
+    bihar_mother_details = BiharAPIMotherView.objects.filter(
+        month=month,
+        state_id=state_id,
+        ccs_case_id__gt=last_ccs_case_id
+    ).order_by('ccs_case_id').values(
+        'household_id',
+        'ccs_case_id',
+        'person_id',
+        'married',
+        'husband_name',
+        'husband_id',
+        'last_preg_year',
+        'last_preg_tt',
+        'is_pregnant',
+        'preg_reg_date',
+        'tt_1',
+        'tt_2',
+        'tt_booster',
+        'add',
+        'hb'
+    )
+    limited_mother_details_data = list(bihar_mother_details[:CAS_API_PAGE_SIZE])
+    return limited_mother_details_data, get_total_records_count(BiharAPIMotherView.__name__, month, state_id)
 
 
 @icds_quickcache(['month', 'state_id'], timeout=60 * 60 * 2)
@@ -145,33 +167,4 @@
 
     # To apply pagination on database query with data size length
     limited_vaccine_data = list(vaccine_data_query[:CAS_API_PAGE_SIZE])
-    return limited_vaccine_data, get_vaccine_total_records_count(month, state_id)
-=======
-    return limited_demographics_data, get_total_records_count(BiharDemographicsView.__name__, month, state_id)
-
-
-def get_mother_details(month, state_id, last_ccs_case_id):
-    bihar_mother_details = BiharAPIMotherView.objects.filter(
-        month=month,
-        state_id=state_id,
-        ccs_case_id__gt=last_ccs_case_id
-    ).order_by('ccs_case_id').values(
-        'household_id',
-        'ccs_case_id',
-        'person_id',
-        'married',
-        'husband_name',
-        'husband_id',
-        'last_preg_year',
-        'last_preg_tt',
-        'is_pregnant',
-        'preg_reg_date',
-        'tt_1',
-        'tt_2',
-        'tt_booster',
-        'add',
-        'hb'
-    )
-    limited_mother_details_data = list(bihar_mother_details[:CAS_API_PAGE_SIZE])
-    return limited_mother_details_data, get_total_records_count(BiharAPIMotherView.__name__, month, state_id)
->>>>>>> 92b7deca
+    return limited_vaccine_data, get_vaccine_total_records_count(month, state_id)