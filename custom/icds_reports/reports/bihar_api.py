from custom.icds_reports.models.views import BiharDemographicsView, BiharAPIMotherView
from custom.icds_reports.const import CAS_API_PAGE_SIZE
from custom.icds_reports.cache import icds_quickcache
from dateutil.relativedelta import relativedelta
from dimagi.utils.dates import force_to_date

# cache for 2 hours because it wont change atleast for 24 hours.
# This API will be hit in a loop of something and they should be able to scrape all
# the records in 2 hours.
@icds_quickcache(['model_classname', 'month', 'state_id'], timeout=60 * 60 * 2)
def get_total_records_count(model_classname, month, state_id):
    classes = {
        BiharDemographicsView.__name__: BiharDemographicsView,
        BiharAPIMotherView.__name__: BiharAPIMotherView
    }
    return classes[model_classname].objects.filter(
        month=month,
        state_id=state_id
    ).count()


def get_api_demographics_data(month, state_id, last_person_case_id):
    demographics_data_query = BiharDemographicsView.objects.filter(
        month=month,
        state_id=state_id,
        person_id__gt=last_person_case_id
    ).order_by('person_id').values(
        'state_name',
        'state_site_code',
        'district_name',
        'district_site_code',
        'block_name',
        'block_site_code',
        'supervisor_name',
        'supervisor_site_code',
        'awc_name',
        'awc_site_code',
        'ward_number',
        'household_id',
        'household_name',
        'hh_reg_date',
        'hh_num',
        'hh_gps_location',
        'hh_caste',
        'hh_bpl_apl',
        'hh_minority',
        'hh_religion',
        'hh_member_number',
        'person_id',
        'person_name',
        'has_adhaar',
        'bank_account_number',
        'ifsc_code',
        'age_at_reg',
        'dob',
        'gender',
        'blood_group',
        'disabled',
        'disability_type',
        'referral_status',
        'migration_status',
        'resident',
        'registered_status',
        'rch_id',
        'mcts_id',
        'phone_number',
        'date_death',
        'site_death',
        'closed_on',
        'reason_closure'
    )

    # To apply pagination on database query with data size length
    limited_demographics_data = list(demographics_data_query[:CAS_API_PAGE_SIZE])
<<<<<<< HEAD
    return limited_demographics_data,  get_total_records_count(month, state_id)


@icds_quickcache(['month', 'state_id'], timeout=60 * 60 * 2)
def get_total_school_records_count(month, state_id, month_end_11yr, month_start_14yr):

    return BiharDemographicsView.objects.filter(
        month=month,
        state_id=state_id,
        dob__lt=month_end_11yr,
        dob__gte=month_start_14yr,
        gender='F',
    ).count()


def get_api_school_data(month, state_id, last_person_case_id):
    month_start = force_to_date(month).replace(day=1)
    month_end = month_start + relativedelta(months=1, seconds=-1)
    month_end_11yr = month_end - relativedelta(years=11)
    month_start_14yr = month_start - relativedelta(years=14)

    school_data_query = BiharDemographicsView.objects.filter(
        month=month,
        state_id=state_id,
        dob__lt=month_end_11yr,
        dob__gte=month_start_14yr,
        gender='F',
        person_id__gt=last_person_case_id
    ).order_by('person_id').values(
        'person_id',
        'person_name',
        'out_of_school_status',
        'last_class_attended_ever'
    )

    # To apply pagination on database query with data size length
    limited_school_data = list(school_data_query[:CAS_API_PAGE_SIZE])
    return limited_school_data, get_total_school_records_count(month, state_id,
                                                                month_end_11yr, month_start_14yr)
=======
    return limited_demographics_data, get_total_records_count(BiharDemographicsView.__name__, month, state_id)


def get_mother_details(month, state_id, last_ccs_case_id):
    bihar_mother_details = BiharAPIMotherView.objects.filter(
        month=month,
        state_id=state_id,
        ccs_case_id__gt=last_ccs_case_id
    ).order_by('ccs_case_id').values(
        'household_id',
        'ccs_case_id',
        'person_id',
        'married',
        'husband_name',
        'husband_id',
        'last_preg_year',
        'last_preg_tt',
        'is_pregnant',
        'preg_reg_date',
        'tt_1',
        'tt_2',
        'tt_booster',
        'add',
        'hb'
    )
    limited_mother_details_data = list(bihar_mother_details[:CAS_API_PAGE_SIZE])
    return limited_mother_details_data, get_total_records_count(BiharAPIMotherView.__name__, month, state_id)
>>>>>>> 92b7deca
<|MERGE_RESOLUTION|>--- conflicted
+++ resolved
@@ -72,8 +72,33 @@
 
     # To apply pagination on database query with data size length
     limited_demographics_data = list(demographics_data_query[:CAS_API_PAGE_SIZE])
-<<<<<<< HEAD
-    return limited_demographics_data,  get_total_records_count(month, state_id)
+    return limited_demographics_data, get_total_records_count(BiharDemographicsView.__name__, month, state_id)
+
+
+def get_mother_details(month, state_id, last_ccs_case_id):
+    bihar_mother_details = BiharAPIMotherView.objects.filter(
+        month=month,
+        state_id=state_id,
+        ccs_case_id__gt=last_ccs_case_id
+    ).order_by('ccs_case_id').values(
+        'household_id',
+        'ccs_case_id',
+        'person_id',
+        'married',
+        'husband_name',
+        'husband_id',
+        'last_preg_year',
+        'last_preg_tt',
+        'is_pregnant',
+        'preg_reg_date',
+        'tt_1',
+        'tt_2',
+        'tt_booster',
+        'add',
+        'hb'
+    )
+    limited_mother_details_data = list(bihar_mother_details[:CAS_API_PAGE_SIZE])
+    return limited_mother_details_data, get_total_records_count(BiharAPIMotherView.__name__, month, state_id)
 
 
 @icds_quickcache(['month', 'state_id'], timeout=60 * 60 * 2)
@@ -111,33 +136,4 @@
     # To apply pagination on database query with data size length
     limited_school_data = list(school_data_query[:CAS_API_PAGE_SIZE])
     return limited_school_data, get_total_school_records_count(month, state_id,
-                                                                month_end_11yr, month_start_14yr)
-=======
-    return limited_demographics_data, get_total_records_count(BiharDemographicsView.__name__, month, state_id)
-
-
-def get_mother_details(month, state_id, last_ccs_case_id):
-    bihar_mother_details = BiharAPIMotherView.objects.filter(
-        month=month,
-        state_id=state_id,
-        ccs_case_id__gt=last_ccs_case_id
-    ).order_by('ccs_case_id').values(
-        'household_id',
-        'ccs_case_id',
-        'person_id',
-        'married',
-        'husband_name',
-        'husband_id',
-        'last_preg_year',
-        'last_preg_tt',
-        'is_pregnant',
-        'preg_reg_date',
-        'tt_1',
-        'tt_2',
-        'tt_booster',
-        'add',
-        'hb'
-    )
-    limited_mother_details_data = list(bihar_mother_details[:CAS_API_PAGE_SIZE])
-    return limited_mother_details_data, get_total_records_count(BiharAPIMotherView.__name__, month, state_id)
->>>>>>> 92b7deca
+                                                                month_end_11yr, month_start_14yr)