--- conflicted
+++ resolved
@@ -15,23 +15,12 @@
     data = AggAwcMonthly.objects.filter(
         month=date(year, month, 1),
         **query_filters
-<<<<<<< HEAD
-    ).order_by(*order).values(
-        'state_name', 'district_name', 'block_name', 'supervisor_name', 'awc_name', 'awc_id', 'month',
-        'valid_visits', 'expected_visits'
-    )
-    paginated_data = data[:length]
-
-    def get_value_or_data_not_entered(source, field):
-        value = source.get(field)
-=======
     ).order_by(*order).annotate(awc_code=F('awc_site_code')).values(
         'awc_id', 'awc_code', 'valid_visits', 'expected_visits'
     )
     paginated_data = data[:length]
 
     def get_value_or_data_not_entered(value):
->>>>>>> 5a74d26d
         if value is None:
             return DATA_NOT_ENTERED
         return value
@@ -71,7 +60,7 @@
         'total_0_3_female_reg_in_month',
         'total_0_3_male_reg_in_month',
         'total_3_6_female_benefit_in_month',
-        'total_3_6_male_benfit_in_month',
+        'total_3_6_male_benefit_in_month',
         'total_3_6_female_reg_in_month',
         'total_3_6_male_reg_in_month'
     )
