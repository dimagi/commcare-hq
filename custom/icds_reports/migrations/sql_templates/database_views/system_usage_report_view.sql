DROP VIEW IF EXISTS system_usage_report_view CASCADE;
CREATE VIEW system_usage_report_view AS
    SELECT
        "agg_awc_monthly"."awc_id" AS "awc_id",
        "agg_awc_monthly"."awc_name" AS "awc_name",
        "agg_awc_monthly"."supervisor_id" AS "supervisor_id",
        "agg_awc_monthly"."supervisor_name" AS "supervisor_name",
        "agg_awc_monthly"."block_id" AS "block_id",
        "agg_awc_monthly"."block_name" AS "block_name",
        "agg_awc_monthly"."district_id" AS "district_id",
        "agg_awc_monthly"."district_name" AS "district_name",
        "agg_awc_monthly"."state_id" AS "state_id",
        "agg_awc_monthly"."state_name" AS "state_name",
        "agg_awc_monthly"."aggregation_level" AS "aggregation_level",
        "agg_awc_monthly"."month" AS "month",
        "agg_awc_monthly"."contact_phone_number" AS "contact_phone_number",
        COALESCE("agg_awc_monthly"."awc_days_open", 0) AS "awc_days_open",
        COALESCE("agg_awc_monthly"."num_launched_awcs", 0) AS "num_launched_awcs",
        COALESCE("agg_awc_monthly"."usage_num_hh_reg", 0) AS "usage_num_hh_reg",
        COALESCE("agg_awc_monthly"."usage_num_add_pregnancy", 0) AS "usage_num_add_pregnancy",
        COALESCE("agg_awc_monthly"."usage_num_bp_tri1", 0)+COALESCE("agg_awc_monthly"."usage_num_bp_tri2", 0)+COALESCE("agg_awc_monthly"."usage_num_bp_tri3", 0) AS "usage_num_bp_tri",
        COALESCE("agg_awc_monthly"."usage_num_delivery", 0) AS "usage_num_delivery",
        COALESCE("agg_awc_monthly"."usage_num_pnc", 0) AS "usage_num_pnc",
        COALESCE("agg_awc_monthly"."usage_num_thr", 0) AS "usage_num_thr",
        COALESCE("agg_awc_monthly"."usage_num_ebf", 0) AS "usage_num_ebf",
        COALESCE("agg_awc_monthly"."usage_num_cf", 0) AS "usage_num_cf",
        COALESCE("agg_awc_monthly"."usage_num_gmp", 0) AS "usage_num_gmp",
        COALESCE("agg_awc_monthly"."usage_num_due_list_ccs", 0) + COALESCE("agg_awc_monthly"."usage_num_due_list_child_health", 0) AS "usage_num_due_list_ccs_and_child_health",
        COALESCE("agg_ls"."num_supervisor_launched", 0) AS "num_supervisor_launched",
<<<<<<< HEAD
        "agg_awc_monthly"."app_version" AS "app_version",
        "agg_awc_monthly"."commcare_version" AS "commcare_version"
=======
        "agg_awc_monthly"."num_launched_states" AS "num_launched_states",
        "agg_awc_monthly"."num_launched_districts" AS "num_launched_districts",
        "agg_awc_monthly"."num_launched_blocks" AS "num_launched_blocks",
        "agg_awc_monthly"."num_launched_supervisors" AS "num_launched_supervisors",
        "agg_awc_monthly"."block_map_location_name" AS "block_map_location_name",
        "agg_awc_monthly"."district_map_location_name" AS "district_map_location_name",
        "agg_awc_monthly"."state_map_location_name" AS "state_map_location_name"
>>>>>>> 64107086
    FROM "agg_awc_monthly"
    LEFT JOIN agg_ls ON (
        ("agg_awc_monthly"."month" = "agg_ls"."month") AND
        ("agg_awc_monthly"."aggregation_level" = "agg_ls"."aggregation_level") AND
        ("agg_awc_monthly"."state_id" = "agg_ls"."state_id") AND
        ("agg_awc_monthly"."district_id" = "agg_ls"."district_id") AND
        ("agg_awc_monthly"."block_id" = "agg_ls"."block_id") AND
        ("agg_awc_monthly"."supervisor_id" = "agg_ls"."supervisor_id")
    );<|MERGE_RESOLUTION|>--- conflicted
+++ resolved
@@ -27,18 +27,16 @@
         COALESCE("agg_awc_monthly"."usage_num_gmp", 0) AS "usage_num_gmp",
         COALESCE("agg_awc_monthly"."usage_num_due_list_ccs", 0) + COALESCE("agg_awc_monthly"."usage_num_due_list_child_health", 0) AS "usage_num_due_list_ccs_and_child_health",
         COALESCE("agg_ls"."num_supervisor_launched", 0) AS "num_supervisor_launched",
-<<<<<<< HEAD
-        "agg_awc_monthly"."app_version" AS "app_version",
-        "agg_awc_monthly"."commcare_version" AS "commcare_version"
-=======
         "agg_awc_monthly"."num_launched_states" AS "num_launched_states",
         "agg_awc_monthly"."num_launched_districts" AS "num_launched_districts",
         "agg_awc_monthly"."num_launched_blocks" AS "num_launched_blocks",
         "agg_awc_monthly"."num_launched_supervisors" AS "num_launched_supervisors",
         "agg_awc_monthly"."block_map_location_name" AS "block_map_location_name",
         "agg_awc_monthly"."district_map_location_name" AS "district_map_location_name",
-        "agg_awc_monthly"."state_map_location_name" AS "state_map_location_name"
->>>>>>> 64107086
+        "agg_awc_monthly"."state_map_location_name" AS "state_map_location_name",
+        COALESCE("agg_ls"."num_supervisor_launched", 0) AS "num_supervisor_launched",
+        "agg_awc_monthly"."app_version" AS "app_version",
+        "agg_awc_monthly"."commcare_version" AS "commcare_version"
     FROM "agg_awc_monthly"
     LEFT JOIN agg_ls ON (
         ("agg_awc_monthly"."month" = "agg_ls"."month") AND
