--- conflicted
+++ resolved
@@ -245,50 +245,9 @@
                       </nav>
                   </div>
                   <div class="row no-margin">
-<<<<<<< HEAD
-                      {% registerurl 'icds-ng-template' domain '---' %}
-                      {% registerurl 'program_summary' domain '---' %}
-                      {% registerurl 'awc_reports' domain '---' %}
-                      {% registerurl 'underweight_children' domain '---' %}
-                      {% registerurl 'prevalence_of_severe' domain '---' %}
-                      {% registerurl 'prevalence_of_stunting' domain '---' %}
-                      {% registerurl 'low_birth' domain '---' %}
-                      {% registerurl 'early_initiation' domain '---' %}
-                      {% registerurl 'icds_locations' domain %}
-                      {% registerurl 'icds_locations_ancestors' domain %}
-                      {% registerurl 'fact_sheets' domain %}
-                      {% registerurl 'exclusive-breastfeeding' domain '---' %}
-                      {% registerurl 'children_initiated' domain '---' %}
-                      {% registerurl 'institutional_deliveries' domain '---' %}
-                      {% registerurl 'immunization_coverage' domain '---' %}
-                      {% registerurl 'awc_daily_status' domain '---' %}
-                      {% registerurl 'awcs_covered' domain '---' %}
-                      {% registerurl 'registered_household' domain '---' %}
-                      {% registerurl 'enrolled_children' domain '---' %}
-                      {% registerurl 'enrolled_women' domain '---' %}
-                      {% registerurl 'lactating_enrolled_women' domain '---' %}
-                      {% registerurl 'adolescent_girls' domain '---' %}
-                      {% registerurl 'adhaar' domain '---' %}
-                      {% registerurl 'clean_water' domain '---' %}
-                      {% registerurl 'functional_toilet' domain '---' %}
-                      {% registerurl 'medicine_kit' domain '---' %}
-                      {% registerurl 'infantometer' domain '---' %}
-                      {% registerurl 'stadiometer' domain '---' %}
-                      {% registerurl 'infants_weight_scale' domain '---' %}
-                      {% registerurl 'adult_weight_scale' domain '---' %}
-                      {% registerurl 'awc_locations' domain %}
-                      {% registerurl 'issnip_pdf_status' domain %}
-                      {% registerurl 'icds_export_indicator' domain %}
-                      {% registerurl 'have_access_to_location' domain %}
-                      {% registerurl 'lady_supervisor' domain %}
-                      {% registerurl 'cas_export' domain %}
-                      {% registerurl 'service_delivery_dashboard' domain  '---'%}
-                      <div class="ng-view"></div>
-=======
                     {% include 'icds_reports/partials/register_dashboard_urls.html' %}
                     {% include 'icds_reports/partials/dashboard_initial_page_data.html' %}
                     <div class="ng-view"></div>
->>>>>>> d6358804
                   </div>
               </div>
             </div>
