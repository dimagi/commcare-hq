from django.conf.urls import url, include

from . import mobile_views
from custom.icds_reports.views import (
    LegacyTableauRedirectView, DashboardView, IcdsDynamicTemplateView, ProgramSummaryView,
    PrevalenceOfUndernutritionView, LocationView, LocationAncestorsView, AwcReportsView,
    ExportIndicatorView, FactSheetsView, PrevalenceOfSevereView, PrevalenceOfStuntingView,
    ExclusiveBreastfeedingView, NewbornsWithLowBirthWeightView, EarlyInitiationBreastfeeding,
    ChildrenInitiatedView, InstitutionalDeliveriesView, ImmunizationCoverageView, AWCDailyStatusView,
    AWCsCoveredView, RegisteredHouseholdView, EnrolledChildrenView, EnrolledWomenView,
    LactatingEnrolledWomenView, AdolescentGirlsView, AdhaarBeneficiariesView, CleanWaterView,
    FunctionalToiletView, MedicineKitView, InfantsWeightScaleView, AdultWeightScaleView, AggregationScriptPage,
    ICDSBugReportView, AWCLocationView, DownloadPDFReport, CheckExportReportStatus, ICDSImagesAccessorAPI,
    HaveAccessToLocation, InactiveAWW, DownloadExportReport, DishaAPIView, NICIndicatorAPIView, LadySupervisorView,
    CasDataExport, CasDataExportAPIView, ServiceDeliveryDashboardView, InactiveDashboardUsers, APWebservice,
<<<<<<< HEAD
    DailyIndicators, InfantometerView, StadiometerView
=======
    DailyIndicators, MWCDDataView
>>>>>>> 4da95972
)

dashboard_urls = [
    url(r'^icds_image_accessor/(?P<form_id>[\w\-:]+)/(?P<attachment_id>.*)$',
        ICDSImagesAccessorAPI.as_view(), name='icds_image_accessor'),
    url(r'^data_export', CasDataExportAPIView.as_view(), name='data_export_api'),
    url('^', DashboardView.as_view(), name='icds_dashboard'),
]

maternal_and_child_urls = [
    url(
        r'^underweight_children/(?P<step>[\w-]+)/',
        PrevalenceOfUndernutritionView.as_view(),
        name='underweight_children'),
    url(
        r'^prevalence_of_severe/(?P<step>[\w-]+)/',
        PrevalenceOfSevereView.as_view(),
        name='prevalence_of_severe'),
    url(
        r'^prevalence_of_stunting/(?P<step>[\w-]+)/',
        PrevalenceOfStuntingView.as_view(),
        name='prevalence_of_stunting'),
    url(
        r'^low_birth/(?P<step>[\w-]+)/',
        NewbornsWithLowBirthWeightView.as_view(),
        name='low_birth'),
    url(
        r'^early_initiation/(?P<step>[\w-]+)/',
        EarlyInitiationBreastfeeding.as_view(),
        name='early_initiation'),
    url(
        r'^exclusive-breastfeeding/(?P<step>[\w-]+)/',
        ExclusiveBreastfeedingView.as_view(),
        name='exclusive-breastfeeding'),
    url(
        r'^children_initiated/(?P<step>[\w-]+)/',
        ChildrenInitiatedView.as_view(),
        name='children_initiated'),
    url(
        r'^institutional_deliveries/(?P<step>[\w-]+)/',
        InstitutionalDeliveriesView.as_view(),
        name='institutional_deliveries'),
    url(
        r'^immunization_coverage/(?P<step>[\w-]+)/',
        ImmunizationCoverageView.as_view(),
        name='immunization_coverage'),
]

cas_reach_urls = [
    url(
        r'^awc_daily_status/(?P<step>[\w-]+)/',
        AWCDailyStatusView.as_view(),
        name='awc_daily_status'),
    url(
        r'^awcs_covered/(?P<step>[\w-]+)/',
        AWCsCoveredView.as_view(),
        name='awcs_covered'),
]

demographics_urls = [
    url(
        r'^registered_household/(?P<step>[\w-]+)/',
        RegisteredHouseholdView.as_view(),
        name='registered_household'),
    url(
        r'^enrolled_children/(?P<step>[\w-]+)/',
        EnrolledChildrenView.as_view(),
        name='enrolled_children'),
    url(
        r'^enrolled_women/(?P<step>[\w-]+)/',
        EnrolledWomenView.as_view(),
        name='enrolled_women'),
    url(
        r'^lactating_enrolled_women/(?P<step>[\w-]+)/',
        LactatingEnrolledWomenView.as_view(),
        name='lactating_enrolled_women'),
    url(
        r'^adolescent_girls/(?P<step>[\w-]+)/',
        AdolescentGirlsView.as_view(),
        name='adolescent_girls'),
    url(
        r'^adhaar/(?P<step>[\w-]+)/',
        AdhaarBeneficiariesView.as_view(),
        name='adhaar'),
]

awc_infrastructure_urls = [
    url(
        r'^clean_water/(?P<step>[\w-]+)/',
        CleanWaterView.as_view(),
        name='clean_water'),
    url(
        r'^functional_toilet/(?P<step>[\w-]+)/',
        FunctionalToiletView.as_view(),
        name='functional_toilet'),
    url(
        r'^medicine_kit/(?P<step>[\w-]+)/',
        MedicineKitView.as_view(),
        name='medicine_kit'),
    url(
        r'^infantometer/(?P<step>[\w-]+)/',
        InfantometerView.as_view(),
        name='infantometer'),
    url(
        r'^stadiometer/(?P<step>[\w-]+)/',
        StadiometerView.as_view(),
        name='stadiometer'),
    url(
        r'^infants_weight_scale/(?P<step>[\w-]+)/',
        InfantsWeightScaleView.as_view(),
        name='infants_weight_scale'),
    url(
        r'^adult_weight_scale/(?P<step>[\w-]+)/',
        AdultWeightScaleView.as_view(),
        name='adult_weight_scale'),
]


mobile_dashboard_urls = [
    url(r'^login/$', mobile_views.login, name="cas_mobile_dashboard_login"),
]


urlpatterns = [
    url(r'^tableau/(?P<workbook>\w+)/(?P<worksheet>\w+)$', LegacyTableauRedirectView.as_view(),
        name='icds_tableau'),
    url(r'^icds_dashboard/', include(dashboard_urls)),
    url(r'^icds_dashboard_mobile/', include(mobile_dashboard_urls)),
    url(r'^icds-ng-template/(?P<template>[\w-].+)', IcdsDynamicTemplateView.as_view(), name='icds-ng-template'),
    url(r'^program_summary/(?P<step>[\w-]+)/', ProgramSummaryView.as_view(), name='program_summary'),
    url(r'^lady_supervisor/', LadySupervisorView.as_view(), name='lady_supervisor'),
    url(
        r'^service_delivery_dashboard/(?P<step>[\w-]+)/',
        ServiceDeliveryDashboardView.as_view(),
        name='service_delivery_dashboard'
    ),
    url(r'^maternal_and_child/', include(maternal_and_child_urls)),
    url(r'^icds_cas_reach/', include(cas_reach_urls)),
    url(r'^demographics/', include(demographics_urls)),
    url(r'^awc_infrastructure/', include(awc_infrastructure_urls)),
    url(r'^awc_reports/(?P<step>[\w-]+)/', AwcReportsView.as_view(), name='awc_reports'),
    url(r'^locations$', LocationView.as_view(), name='icds_locations'),
    url(r'^locations/ancestors$', LocationAncestorsView.as_view(), name='icds_locations_ancestors'),
    url(r'^icds_export_indicator$', ExportIndicatorView.as_view(), name='icds_export_indicator'),
    url(r'^fact_sheets$', FactSheetsView.as_view(), name='fact_sheets'),
    url(r'^aggregation_script/', AggregationScriptPage.as_view(), name=AggregationScriptPage.urlname),
    url(r'^bug_report/', ICDSBugReportView.as_view(), name='icds_bug_report'),
    url(r'^awc_locations/', AWCLocationView.as_view(), name='awc_locations'),
    url(r'^icds_download_pdf/', DownloadPDFReport.as_view(), name='icds_download_pdf'),
    url(r'^icds_download_excel/', DownloadExportReport.as_view(), name='icds_download_excel'),
    url(r'^issnip_pdf_status/', CheckExportReportStatus.as_view(), name='issnip_pdf_status'),
    url(r'^have_access_to_location/', HaveAccessToLocation.as_view(), name='have_access_to_location'),
    url(r'^inactive_aww', InactiveAWW.as_view(), name='inactive_aww'),
    url(r'^inactive_dashboard_users', InactiveDashboardUsers.as_view(), name='inactive_dashboard_users'),
    url(r'^health_indicators', DishaAPIView.as_view(), name='disha_api'),
    url(r'^nic_indicators', NICIndicatorAPIView.as_view(), name='nic_indicator_api'),
    url(r'^cas_export', CasDataExport.as_view(), name='cas_export'),
    url(r'^ap_webservice', APWebservice.as_view(), name='ap_webservice'),
    url(r'^daily_indicators', DailyIndicators.as_view(), name='daily_indicators'),
    url(r'^mwcd_indicators', MWCDDataView.as_view(), name='mwcd_indicators'),

]

DASHBOARD_URL_GROUPS = urlpatterns + dashboard_urls + mobile_dashboard_urls + maternal_and_child_urls + cas_reach_urls + demographics_urls + awc_infrastructure_urls<|MERGE_RESOLUTION|>--- conflicted
+++ resolved
@@ -13,11 +13,7 @@
     ICDSBugReportView, AWCLocationView, DownloadPDFReport, CheckExportReportStatus, ICDSImagesAccessorAPI,
     HaveAccessToLocation, InactiveAWW, DownloadExportReport, DishaAPIView, NICIndicatorAPIView, LadySupervisorView,
     CasDataExport, CasDataExportAPIView, ServiceDeliveryDashboardView, InactiveDashboardUsers, APWebservice,
-<<<<<<< HEAD
-    DailyIndicators, InfantometerView, StadiometerView
-=======
-    DailyIndicators, MWCDDataView
->>>>>>> 4da95972
+    DailyIndicators, InfantometerView, StadiometerView, MWCDDataView
 )
 
 dashboard_urls = [
