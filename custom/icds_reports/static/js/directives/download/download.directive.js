--- conflicted
+++ resolved
@@ -214,11 +214,7 @@
 DownloadController.$inject = ['$location', 'locationHierarchy', 'locationsService', 'userLocationId'];
 
 window.angular.module('icdsApp').directive("download", function() {
-<<<<<<< HEAD
-    var url = hqImport('hqwebapp/js/urllib').reverse;
-=======
-    var url = hqImport('hqwebapp/js/initial_page_data.js').reverse;
->>>>>>> f14ec89a
+    var url = hqImport('hqwebapp/js/initial_page_data').reverse;
     return {
         restrict:'E',
         scope: {
