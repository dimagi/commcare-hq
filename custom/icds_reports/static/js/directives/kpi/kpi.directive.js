var url = hqImport('hqwebapp/js/initial_page_data').reverse;


<<<<<<< HEAD
function KpiController($location) {
=======
function KpiController($location, haveAccessToFeatures) {
    this.haveAccessToFeatures = haveAccessToFeatures;
>>>>>>> a8275877
    this.goToStep = function(path) {
        var page_path = "#/" + path;
        if (Object.keys($location.search()).length > 0) {
            page_path += '?';
        }
        window.angular.forEach($location.search(), function(v, k) {
            page_path += (k + '=' + v + '&');
        });
        return page_path;
    };

    this.showPercentInfo = function () {
        var selected_month = parseInt($location.search()['month']) || new Date().getMonth() + 1;
        var selected_year =  parseInt($location.search()['year']) || new Date().getFullYear();
        var current_month = new Date().getMonth() + 1;
        var current_year = new Date().getFullYear();

        return selected_month !== current_month || selected_year !== current_year;
    };

    this.isNumber = window.angular.isNumber;
}

KpiController.$inject = ['$location', 'haveAccessToFeatures'];

window.angular.module('icdsApp').directive("kpi",  ['templateProviderService', function (templateProviderService) {
    return {
        restrict:'E',
        scope: {
            data: '=',
        },
        bindToController: true,
        templateUrl: function () {
            return templateProviderService.getTemplate('kpi.directive');
        },
        controller: KpiController,
        controllerAs: "$ctrl",
    };
}]);<|MERGE_RESOLUTION|>--- conflicted
+++ resolved
@@ -1,12 +1,8 @@
 var url = hqImport('hqwebapp/js/initial_page_data').reverse;
 
 
-<<<<<<< HEAD
-function KpiController($location) {
-=======
 function KpiController($location, haveAccessToFeatures) {
     this.haveAccessToFeatures = haveAccessToFeatures;
->>>>>>> a8275877
     this.goToStep = function(path) {
         var page_path = "#/" + path;
         if (Object.keys($location.search()).length > 0) {
