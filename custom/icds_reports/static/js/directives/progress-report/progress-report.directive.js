--- conflicted
+++ resolved
@@ -1,10 +1,6 @@
 /* global _ */
 
-<<<<<<< HEAD
-var url = hqImport('hqwebapp/js/urllib').reverse;
-=======
-var url = hqImport('hqwebapp/js/initial_page_data.js').reverse;
->>>>>>> f14ec89a
+var url = hqImport('hqwebapp/js/initial_page_data').reverse;
 
 function ProgressReportController($scope, $location, progressReportService, storageService, userLocationId) {
     var vm = this;
