--- conflicted
+++ resolved
@@ -83,12 +83,6 @@
         def test_fucntion(x):
             return format_decimal(x) if x else DATA_NOT_ENTERED
 
-<<<<<<< HEAD
-        def phone_number_fucntion(x):
-            return "{}".format(x) if x else x
-
-=======
->>>>>>> a4441c08
         columns = [
             DatabaseColumn(
                 'AWC Name',
