--- conflicted
+++ resolved
@@ -36,13 +36,8 @@
                     'num_awcs_conducted_cbe': 1,
                     'thr_given_21_days': 80,
                     'valid_visits': 0,
-<<<<<<< HEAD
                     'expected_visits': 185,
-                    'thr': '29.20 %',
-=======
-                    'expected_visits': 322,
                     'thr': '28.67 %',
->>>>>>> fa78eaaf
                     'num_launched_awcs': 9,
                     'block_name': 'Data Not Entered',
                     'children_0_3': 143,
@@ -60,13 +55,8 @@
                     'num_awcs_conducted_cbe': 1,
                     'thr_given_21_days': 181,
                     'valid_visits': 0,
-<<<<<<< HEAD
                     'expected_visits': 193,
-                    'thr': '58.20 %',
-=======
-                    'expected_visits': 340,
                     'thr': '56.92 %',
->>>>>>> fa78eaaf
                     'num_launched_awcs': 11,
                     'block_name': 'Data Not Entered',
                     'children_0_3': 171,
@@ -127,13 +117,8 @@
                     'num_awcs_conducted_cbe': 1,
                     'thr_given_21_days': 80,
                     'valid_visits': 0,
-<<<<<<< HEAD
                     'expected_visits': 185,
-                    'thr': '29.20 %',
-=======
-                    'expected_visits': 322,
                     'thr': '28.67 %',
->>>>>>> fa78eaaf
                     'num_launched_awcs': 9,
                     'block_name': 'Data Not Entered',
                     'children_0_3': 143,
