--- conflicted
+++ resolved
@@ -527,12 +527,8 @@
             )
         elif step == 'beneficiary':
             data = get_awc_report_beneficiary(
-<<<<<<< HEAD
+                domain,
                 config['awc_site_code'],
-=======
-                domain,
-                config['awc_id'],
->>>>>>> 9cba99bf
                 tuple(month.timetuple())[:3],
                 tuple(two_before.timetuple())[:3]
             )
