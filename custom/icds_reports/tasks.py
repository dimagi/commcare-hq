--- conflicted
+++ resolved
@@ -67,12 +67,9 @@
     THREE_MONTHS,
     DASHBOARD_USAGE_EXPORT,
     SERVICE_DELIVERY_REPORT,
-<<<<<<< HEAD
-    CHILD_GROWTH_TRACKER_REPORT, POSHAN_PROGRESS_REPORT
-=======
     CHILD_GROWTH_TRACKER_REPORT,
+    POSHAN_PROGRESS_REPORT,
     AWW_ACTIVITY_REPORT
->>>>>>> 461b633b
 )
 from custom.icds_reports.models import (
     AggAwc,
@@ -157,11 +154,9 @@
     zip_folder,
     get_dashboard_usage_excel_file,
     create_service_delivery_report,
-<<<<<<< HEAD
-    create_child_growth_tracker_report, create_poshan_progress_report
-=======
-    create_child_growth_tracker_report, create_aww_activity_report
->>>>>>> 461b633b
+    create_child_growth_tracker_report,
+    create_poshan_progress_report,
+    create_aww_activity_report
 )
 from custom.icds_reports.utils.aggregation_helpers.distributed import (
     ChildHealthMonthlyAggregationDistributedHelper,
@@ -1056,6 +1051,30 @@
             )
         else:
             cache_key = create_excel_file(excel_data, data_type, file_format)
+
+    elif indicator == AWW_ACTIVITY_REPORT:
+        data_type = 'AWW_Activity_Report'
+        excel_data = AwwActivityExport(
+            config=config,
+            loc_level=aggregation_level,
+            show_test=include_test,
+            beta=beta
+        ).get_excel_data(location)
+        export_info = excel_data[1][1]
+        generated_timestamp = date_parser.parse(export_info[0][1])
+        formatted_timestamp = generated_timestamp.strftime("%d-%m-%Y__%H-%M-%S")
+        data_type = 'Aww_Activity_Report__{}'.format(formatted_timestamp)
+
+        if file_format == 'xlsx':
+            cache_key = create_aww_activity_report(
+                excel_data,
+                data_type,
+                config,
+                aggregation_level
+            )
+        else:
+            cache_key = create_excel_file(excel_data, data_type, file_format)
+
     elif indicator == POSHAN_PROGRESS_REPORT:
         data_type = 'Poshan_Progress_Report'
         excel_data = PoshanProgressReport(
@@ -1072,49 +1091,14 @@
             report_layout=report_layout,
             formatted_timestamp=formatted_timestamp)
 
-<<<<<<< HEAD
         if file_format == 'xlsx':
-            cache_key = create_poshan_progress_report(
-=======
-        formatted_timestamp = datetime.now().strftime("%d-%m-%Y__%H-%M-%S")
-        data_type = 'Child Growth Tracker Report__{}'.format(formatted_timestamp)
-    elif indicator == AWW_ACTIVITY_REPORT:
-        data_type = 'AWW_Activity_Report'
-        excel_data = AwwActivityExport(
-            config=config,
-            loc_level=aggregation_level,
-            show_test=include_test,
-            beta=beta
-        ).get_excel_data(location)
-        export_info = excel_data[1][1]
-        generated_timestamp = date_parser.parse(export_info[0][1])
-        formatted_timestamp = generated_timestamp.strftime("%d-%m-%Y__%H-%M-%S")
-        data_type = 'Aww_Activity_Report__{}'.format(formatted_timestamp)
-
-        if file_format == 'xlsx':
-            cache_key = create_aww_activity_report(
->>>>>>> 461b633b
-                excel_data,
-                data_type,
-                config,
-                aggregation_level
-            )
+            cache_key = create_poshan_progress_report(excel_data, data_type, config, aggregation_level)
         else:
             cache_key = create_excel_file(excel_data, data_type, file_format)
-<<<<<<< HEAD
 
     if indicator not in (AWW_INCENTIVE_REPORT, LS_REPORT_EXPORT, THR_REPORT_EXPORT, CHILDREN_EXPORT,
                          DASHBOARD_USAGE_EXPORT, SERVICE_DELIVERY_REPORT, CHILD_GROWTH_TRACKER_REPORT,
-                         POSHAN_PROGRESS_REPORT):
-=======
-
-
-
-
-    if indicator not in (AWW_INCENTIVE_REPORT, LS_REPORT_EXPORT, THR_REPORT_EXPORT, CHILDREN_EXPORT,
-                         DASHBOARD_USAGE_EXPORT, SERVICE_DELIVERY_REPORT, CHILD_GROWTH_TRACKER_REPORT,
-                         AWW_ACTIVITY_REPORT):
->>>>>>> 461b633b
+                         AWW_ACTIVITY_REPORT, POSHAN_PROGRESS_REPORT):
         if file_format == 'xlsx' and beta:
             cache_key = create_excel_file_in_openpyxl(excel_data, data_type)
         else:
