from __future__ import absolute_import

from __future__ import unicode_literals
from collections import namedtuple
import csv342 as csv
from datetime import date, datetime, timedelta
import io
import logging
import os

from celery import chain, group
from celery.schedules import crontab
from celery.task import periodic_task, task
from dateutil.relativedelta import relativedelta
from django.conf import settings
from django.db import Error, IntegrityError, connections, transaction
from django.db.models import F

from corehq.apps.locations.models import SQLLocation
from corehq.apps.userreports.models import get_datasource_config
from corehq.apps.userreports.util import get_indicator_adapter, get_table_name
from corehq.const import SERVER_DATE_FORMAT
from corehq.form_processor.change_publishers import publish_case_saved
from corehq.form_processor.interfaces.dbaccessors import CaseAccessors
from corehq.sql_db.connections import get_icds_ucr_db_alias
from corehq.util.decorators import serial_task
from corehq.util.log import send_HTML_email
from corehq.util.soft_assert import soft_assert
from corehq.util.view_utils import reverse
from custom.icds_reports.const import DASHBOARD_DOMAIN
from custom.icds_reports.models import (
    AggChildHealthMonthly,
    AggregateComplementaryFeedingForms,
    AggregateGrowthMonitoringForms,
    AggregateChildHealthPostnatalCareForms,
    AggregateChildHealthTHRForms,
    UcrTableNameMapping)
from custom.icds_reports.reports.issnip_monthly_register import ISSNIPMonthlyReport
from custom.icds_reports.utils import zip_folder, create_pdf_file, icds_pre_release_features, track_time
from dimagi.utils.chunked import chunked
from dimagi.utils.dates import force_to_date
from dimagi.utils.logging import notify_exception
import six
from six.moves import range
from io import open

celery_task_logger = logging.getLogger('celery.task')

UCRAggregationTask = namedtuple("UCRAggregationTask", ['type', 'date'])

DASHBOARD_TEAM_MEMBERS = ['jemord', 'ssrikrishnan', 'mharrison', 'vmaheshwari', 'stewari']
DASHBOARD_TEAM_EMAILS = ['{}@{}'.format(member_id, 'dimagi.com') for member_id in DASHBOARD_TEAM_MEMBERS]
_dashboard_team_soft_assert = soft_assert(to=DASHBOARD_TEAM_EMAILS)

CCS_RECORD_MONTHLY_UCR = 'static-ccs_record_cases_monthly_tableau_v2'
CHILD_HEALTH_MONTHLY_UCR = 'static-child_cases_monthly_tableau_v2'
if settings.SERVER_ENVIRONMENT == 'softlayer':
    # Currently QA needs more monthly data, so these are different than on ICDS
    # If this exists after July 1, ask Emord why these UCRs still exist
    CCS_RECORD_MONTHLY_UCR = 'extended_ccs_record_monthly_tableau'
    CHILD_HEALTH_MONTHLY_UCR = 'extended_child_health_monthly_tableau'


UCR_TABLE_NAME_MAPPING = [
    {'type': "awc_location", 'name': 'static-awc_location'},
    {'type': 'awc_mgmt', 'name': 'static-awc_mgt_forms'},
    {'type': 'ccs_record_monthly', 'name': CCS_RECORD_MONTHLY_UCR},
    {'type': 'child_health_monthly', 'name': CHILD_HEALTH_MONTHLY_UCR},
    {'type': 'daily_feeding', 'name': 'static-daily_feeding_forms'},
    {'type': 'household', 'name': 'static-household_cases'},
    {'type': 'infrastructure', 'name': 'static-infrastructure_form'},
    {'type': 'person', 'name': 'static-person_cases_v2'},
    {'type': 'usage', 'name': 'static-usage_forms'},
    {'type': 'vhnd', 'name': 'static-vhnd_form'},
    {'type': 'complementary_feeding', 'is_ucr': False, 'name': 'icds_dashboard_comp_feed_form'},
    {'type': 'aww_user', 'name': 'static-commcare_user_cases'},
    {'type': 'child_tasks', 'name': 'static-child_tasks_cases'},
    {'type': 'pregnant_tasks', 'name': 'static-pregnant-tasks_cases'},
    {'type': 'thr_form', 'is_ucr': False, 'name': 'icds_dashboard_child_health_thr_forms'},
    {'type': 'child_list', 'name': 'static-child_health_cases'},
]

SQL_FUNCTION_PATHS = [
    ('migrations', 'sql_templates', 'database_functions', 'update_months_table.sql'),
    ('migrations', 'sql_templates', 'database_functions', 'update_location_table.sql'),
    ('migrations', 'sql_templates', 'database_functions', 'create_new_table_for_month.sql'),
    ('migrations', 'sql_templates', 'database_functions', 'create_new_agg_table_for_month.sql'),
    ('migrations', 'sql_templates', 'database_functions', 'insert_into_child_health_monthly.sql'),
    ('migrations', 'sql_templates', 'database_functions', 'insert_into_ccs_record_monthly.sql'),
    ('migrations', 'sql_templates', 'database_functions', 'insert_into_daily_attendance.sql'),
    ('migrations', 'sql_templates', 'database_functions', 'aggregate_child_health.sql'),
    ('migrations', 'sql_templates', 'database_functions', 'aggregate_ccs_record.sql'),
    ('migrations', 'sql_templates', 'database_functions', 'aggregate_awc_data.sql'),
    ('migrations', 'sql_templates', 'database_functions', 'aggregate_location_table.sql'),
    ('migrations', 'sql_templates', 'database_functions', 'aggregate_awc_daily.sql'),
]

SQL_VIEWS_PATHS = [
    ('migrations', 'sql_templates', 'database_views', 'awc_location_months.sql'),
    ('migrations', 'sql_templates', 'database_views', 'agg_awc_monthly.sql'),
    ('migrations', 'sql_templates', 'database_views', 'agg_ccs_record_monthly.sql'),
    ('migrations', 'sql_templates', 'database_views', 'agg_child_health_monthly.sql'),
    ('migrations', 'sql_templates', 'database_views', 'daily_attendance.sql'),
    ('migrations', 'sql_templates', 'database_views', 'agg_awc_daily.sql'),
    ('migrations', 'sql_templates', 'database_views', 'child_health_monthly.sql'),
]


@periodic_task(run_every=crontab(minute=30, hour=23), acks_late=True, queue='icds_aggregation_queue')
def run_move_ucr_data_into_aggregation_tables_task(date=None):
    move_ucr_data_into_aggregation_tables.delay(date)


@serial_task('move-ucr-data-into-aggregate-tables', timeout=30 * 60, queue='icds_aggregation_queue')
def move_ucr_data_into_aggregation_tables(date=None, intervals=2):
    date = date or datetime.utcnow().date()
    monthly_dates = []

    # probably this should be run one time, for now I leave this in aggregations script (not a big cost)
    # but remove issues when someone add new table to mapping, also we don't need to add new rows manually
    # on production servers
    _update_ucr_table_mapping()

    first_day_of_month = date.replace(day=1)
    for interval in range(intervals - 1, 0, -1):
        # calculate the last day of the previous months to send to the aggregation script
        first_day_next_month = first_day_of_month - relativedelta(months=interval - 1)
        monthly_dates.append(first_day_next_month - relativedelta(days=1))

    monthly_dates.append(date)

    db_alias = get_icds_ucr_db_alias()
    if db_alias:
        with connections[db_alias].cursor() as cursor:
            _create_aggregate_functions(cursor)
            _create_views(cursor)
            _update_aggregate_locations_tables(cursor)

        tasks = []

        for monthly_date in monthly_dates:
            calculation_date = monthly_date.strftime('%Y-%m-%d')
            tasks.extend([
                group(
                    icds_aggregation_task.si(date=calculation_date, func=_update_months_table),
                    icds_aggregation_task.si(date=calculation_date, func=_aggregate_cf_forms),
                    icds_aggregation_task.si(date=calculation_date, func=_aggregate_thr_forms),
                    icds_aggregation_task.si(date=calculation_date, func=_aggregate_gm_forms),
                    icds_aggregation_task.si(date=calculation_date, func=_aggregate_child_health_pnc_forms),
                ),
                group(
                    icds_aggregation_task.si(date=calculation_date, func=_child_health_monthly_table),
                    icds_aggregation_task.si(date=calculation_date, func=_ccs_record_monthly_table),
                    icds_aggregation_task.si(date=calculation_date, func=_daily_attendance_table),
                ),
                group(
                    icds_aggregation_task.si(date=calculation_date, func=_agg_child_health_table),
                    icds_aggregation_task.si(date=calculation_date, func=_agg_ccs_record_table),
                ),
                group(
                    icds_aggregation_task.si(date=calculation_date, func=_agg_awc_table),
                    no_op_task_for_celery_bug.si(),
                )
            ])

        tasks.append(group(
            icds_aggregation_task.si(date=date.strftime('%Y-%m-%d'), func=aggregate_awc_daily),
            no_op_task_for_celery_bug.si(),
        ))
        tasks.append(group(
            email_dashboad_team.si(aggregation_date=date.strftime('%Y-%m-%d')),
            no_op_task_for_celery_bug.si(),
        ))
        chain(*tasks).delay()


<<<<<<< HEAD
def _create_views(cursor):
    try:
        celery_task_logger.info("Starting icds reports create_sql_views")
        for sql_view_path in SQL_VIEWS_PATHS:
            path = os.path.join(os.path.dirname(__file__), *sql_view_path)
            with open(path, "r", encoding='utf-8') as sql_file:
                sql_to_execute = sql_file.read()
                cursor.execute(sql_to_execute)
        celery_task_logger.info("Ended icds reports create_views")
    except Exception:
        # This is likely due to a change in the UCR models or aggregation script which should be rare
        # First step would be to look through this error to find what function is causing the error
        # and look for recent changes in this folder.
        _dashboard_team_soft_assert(False, "Unexpected occurred while creating views in dashboard aggregation")
        raise
=======
@task(queue="icds_aggregation_queue")
def no_op_task_for_celery_bug():
    # Under celery 3.1.18, we've noticed that tasks need to be grouped when using canvas
    # If the tasks are not grouped, then once celery gets to that task, no future tasks will be queued.
    # Grouping one task by itself does not appear to work.
    # If there's only one task for a group, we can add this to get around this issue.
    # Once we upgrade celery we can experiment with getting rid of this.
    pass
>>>>>>> 561e458e


def _create_aggregate_functions(cursor):
    try:
        celery_task_logger.info("Starting icds reports create_functions")
        for sql_function_path in SQL_FUNCTION_PATHS:
            path = os.path.join(os.path.dirname(__file__), *sql_function_path)
            with open(path, "r", encoding='utf-8') as sql_file:
                sql_to_execute = sql_file.read()
                cursor.execute(sql_to_execute)
        celery_task_logger.info("Ended icds reports create_functions")
    except Exception:
        # This is likely due to a change in the UCR models or aggregation script which should be rare
        # First step would be to look through this error to find what function is causing the error
        # and look for recent changes in this folder.
        _dashboard_team_soft_assert(False, "Unexpected occurred while creating functions in dashboard aggregation")
        raise


def _update_aggregate_locations_tables(cursor):
    try:
        path = os.path.join(os.path.dirname(__file__), 'sql_templates', 'update_locations_table.sql')
        celery_task_logger.info("Starting icds reports update_location_tables")
        with open(path, "r", encoding='utf-8') as sql_file:
            sql_to_execute = sql_file.read()
            cursor.execute(sql_to_execute)
        celery_task_logger.info("Ended icds reports update_location_tables_sql")
    except IntegrityError:
        # This has occurred when there's a location upload, but not all locations were updated.
        # Some more details are here https://github.com/dimagi/commcare-hq/pull/18839
        # It's usually fixed by rebuild the location UCR table and running this task again, but
        # that PR should fix that issue
        _dashboard_team_soft_assert(False, "Error occurred while aggregating locations")
        raise
    except Exception:
        # I'm not sure what this one will be
        _dashboard_team_soft_assert(
            False, "Unexpected occurred while aggregating locations in dashboard aggregation")
        raise


@task(queue='icds_aggregation_queue', bind=True, default_retry_delay=15 * 60, acks_late=True)
def icds_aggregation_task(self, date, func):
    db_alias = get_icds_ucr_db_alias()
    if not db_alias:
        return

    celery_task_logger.info("Starting icds reports {} {}".format(date, func.__name__))

    try:
        func(date)
    except Error as exc:
        _dashboard_team_soft_assert(
            False,
            "{} aggregation failed on {} for {}. This task will be retried in 15 minutes".format(
                func.__name__, settings.SERVER_ENVIRONMENT, date
            )
        )
        notify_exception(
            None, message="Error occurred during ICDS aggregation",
            details={'func': func.__name__, 'date': date, 'error': exc}
        )
        self.retry(exc=exc)

    celery_task_logger.info("Ended icds reports {} {}".format(date, func.__name__))


@track_time
def _aggregate_cf_forms(day):
    _state_based_aggregation(AggregateComplementaryFeedingForms, day)


@track_time
def _aggregate_gm_forms(day):
    _state_based_aggregation(AggregateGrowthMonitoringForms, day)


@track_time
def _aggregate_child_health_pnc_forms(day):
    _state_based_aggregation(AggregateChildHealthPostnatalCareForms, day)


@track_time
def _aggregate_thr_forms(day):
    _state_based_aggregation(AggregateChildHealthTHRForms, day)


def _state_based_aggregation(model, day):
    state_ids = (SQLLocation.objects
                 .filter(domain=DASHBOARD_DOMAIN, location_type__name='state')
                 .values_list('location_id', flat=True))

    agg_date = force_to_date(day)
    for state_id in state_ids:
        model.aggregate(state_id, agg_date)


@transaction.atomic
def _run_custom_sql_script(commands, day=None):
    db_alias = get_icds_ucr_db_alias()
    if not db_alias:
        return

    with connections[db_alias].cursor() as cursor:
        for command in commands:
            cursor.execute(command, [day])


<<<<<<< HEAD
=======
@track_time
def _create_child_health_monthly_view():
    _run_custom_sql_script(["SELECT create_child_health_monthly_view()"])


@track_time
>>>>>>> 561e458e
def aggregate_awc_daily(day):
    _run_custom_sql_script(["SELECT aggregate_awc_daily(%s)"], day)


@track_time
def _update_months_table(day):
    _run_custom_sql_script(["SELECT update_months_table(%s)"], day)


@track_time
def _child_health_monthly_table(day):
    _run_custom_sql_script([
        "SELECT create_new_table_for_month('child_health_monthly', %s)",
        "SELECT insert_into_child_health_monthly(%s)"
    ], day)


@track_time
def _ccs_record_monthly_table(day):
    _run_custom_sql_script([
        "SELECT create_new_table_for_month('ccs_record_monthly', %s)",
        "SELECT insert_into_ccs_record_monthly(%s)"
    ], day)


@track_time
def _daily_attendance_table(day):
    _run_custom_sql_script([
        "SELECT create_new_table_for_month('daily_attendance', %s)",
        "SELECT insert_into_daily_attendance(%s)"
    ], day)


@track_time
def _agg_child_health_table(day):
    _run_custom_sql_script([
        "SELECT create_new_aggregate_table_for_month('agg_child_health', %s)",
        "SELECT aggregate_child_health(%s)"
    ], day)


@track_time
def _agg_ccs_record_table(day):
    _run_custom_sql_script([
        "SELECT create_new_aggregate_table_for_month('agg_ccs_record', %s)",
        "SELECT aggregate_ccs_record(%s)"
    ], day)


@track_time
def _agg_awc_table(day):
    _run_custom_sql_script([
        "SELECT create_new_aggregate_table_for_month('agg_awc', %s)",
        "SELECT aggregate_awc_data(%s)"
    ], day)


@task(queue='icds_aggregation_queue')
def email_dashboad_team(aggregation_date):
    # temporary soft assert to verify it's completing
    _dashboard_team_soft_assert(False, "Aggregation completed on {}".format(settings.SERVER_ENVIRONMENT))
    celery_task_logger.info("Aggregation has completed")
    icds_data_validation.delay(aggregation_date)


@periodic_task(
    queue='background_queue',
    run_every=crontab(day_of_week='tuesday,thursday,saturday', minute=0, hour=21),
    acks_late=True
)
def recalculate_stagnant_cases():
    domain = 'icds-cas'
    config_ids = [
        'static-icds-cas-static-ccs_record_cases_monthly_v2',
        'static-icds-cas-static-ccs_record_cases_monthly_tableau_v2',
        'static-icds-cas-static-child_cases_monthly_v2',
        'static-icds-cas-static-child_cases_monthly_tableau_v2',
    ]

    stagnant_cases = set()

    for config_id in config_ids:
        config, is_static = get_datasource_config(config_id, domain)
        adapter = get_indicator_adapter(config)
        case_ids = _find_stagnant_cases(adapter)
        celery_task_logger.info(
            "Found {} stagnant cases in config {}".format(len(case_ids), config_id)
        )
        stagnant_cases = stagnant_cases.union(set(case_ids))
        celery_task_logger.info(
            "Total number of stagant cases is now {}".format(len(stagnant_cases))
        )

    case_accessor = CaseAccessors(domain)
    num_stagnant_cases = len(stagnant_cases)
    current_case_num = 0
    for case_ids in chunked(stagnant_cases, 1000):
        current_case_num += len(case_ids)
        cases = case_accessor.get_cases(list(case_ids))
        for case in cases:
            publish_case_saved(case, send_post_save_signal=False)
        celery_task_logger.info(
            "Resaved {} / {} cases".format(current_case_num, num_stagnant_cases)
        )


def _find_stagnant_cases(adapter):
    stagnant_date = datetime.utcnow() - timedelta(days=26)
    table = adapter.get_table()
    query = adapter.get_query_object()
    query = query.with_entities(table.columns.doc_id).filter(
        table.columns.inserted_at <= stagnant_date
    ).distinct()
    return query.all()


@task(queue='icds_dashboard_reports_queue')
def prepare_issnip_monthly_register_reports(domain, awcs, pdf_format, month, year, couch_user):
    selected_date = date(year, month, 1)
    report_context = {
        'reports': [],
        'user_have_access_to_features': icds_pre_release_features(couch_user),
    }

    pdf_files = []

    report_data = ISSNIPMonthlyReport(config={
        'awc_id': awcs,
        'month': selected_date,
        'domain': domain
    }, icds_feature_flag=icds_pre_release_features(couch_user)).to_pdf_format

    if pdf_format == 'one':
        report_context['reports'] = report_data
        cache_key = create_pdf_file(report_context)
    else:
        for data in report_data:
            report_context['reports'] = [data]
            pdf_hash = create_pdf_file(report_context)
            pdf_files.append({
                'uuid': pdf_hash,
                'location_name': data['awc_name']
            })
        cache_key = zip_folder(pdf_files)

    params = {
        'domain': domain,
        'uuid': cache_key,
        'format': pdf_format
    }

    return {
        'domain': domain,
        'uuid': cache_key,
        'format': pdf_format,
        'link': reverse('icds_download_pdf', params=params, absolute=True, kwargs={'domain': domain})
    }


@task(queue='background_queue')
def icds_data_validation(day):
    """Checks all AWCs to validate that there will be no inconsistencies in the
    reporting dashboard.
    """

    # agg tables store the month like YYYY-MM-01
    month = force_to_date(day)
    month.replace(day=1)
    return_values = ('state_name', 'district_name', 'block_name', 'supervisor_name', 'awc_name')

    bad_wasting_awcs = AggChildHealthMonthly.objects.filter(
        month=month, aggregation_level=5
    ).exclude(
        weighed_and_height_measured_in_month=(
            F('wasting_moderate') + F('wasting_severe') + F('wasting_normal')
        )
    ).values_list(*return_values)

    bad_stunting_awcs = AggChildHealthMonthly.objects.filter(month=month, aggregation_level=5).exclude(
        height_measured_in_month=(
            F('stunting_severe') + F('stunting_moderate') + F('stunting_normal')
        )
    ).values_list(*return_values)

    bad_underweight_awcs = AggChildHealthMonthly.objects.filter(month=month, aggregation_level=5).exclude(
        nutrition_status_weighed=(
            F('nutrition_status_normal') +
            F('nutrition_status_moderately_underweight') +
            F('nutrition_status_severely_underweight')
        )
    ).values_list(*return_values)

    bad_lbw_awcs = AggChildHealthMonthly.objects.filter(month=month, aggregation_level=5).exclude(
        weighed_and_born_in_month__gt=(
            F('low_birth_weight_in_month')
        )
    ).values_list(*return_values)

    _send_data_validation_email(
        return_values, month, {
            'bad_wasting_awcs': bad_wasting_awcs,
            'bad_stunting_awcs': bad_stunting_awcs,
            'bad_underweight_awcs': bad_underweight_awcs,
            'bad_lbw_awcs': bad_lbw_awcs,
        })


def _send_data_validation_email(csv_columns, month, bad_data):
    # intentionally using length here because the query will need to evaluate anyway to send the CSV file
    if all(len(v) == 0 for _, v in six.iteritems(bad_data)):
        return

    bad_wasting_awcs = bad_data.get('bad_wasting_awcs', [])
    bad_stunting_awcs = bad_data.get('bad_stunting_awcs', [])
    bad_underweight_awcs = bad_data.get('bad_underweight_awcs', [])
    bad_lbw_awcs = bad_data.get('bad_lbw_awcs', [])

    csv_file = io.StringIO()
    writer = csv.writer(csv_file)
    writer.writerow(('type',) + csv_columns)
    _icds_add_awcs_to_file(writer, 'wasting', bad_wasting_awcs)
    _icds_add_awcs_to_file(writer, 'stunting', bad_stunting_awcs)
    _icds_add_awcs_to_file(writer, 'underweight', bad_underweight_awcs)
    _icds_add_awcs_to_file(writer, 'low_birth_weight', bad_lbw_awcs)

    email_content = """
    Incorrect wasting AWCs: {bad_wasting_awcs}
    Incorrect stunting AWCs: {bad_stunting_awcs}
    Incorrect underweight AWCs: {bad_underweight_awcs}
    Incorrect low birth weight AWCs: {bad_lbw_awcs}

    Please see attached file for more details
    """.format(
        bad_wasting_awcs=len(bad_wasting_awcs),
        bad_stunting_awcs=len(bad_stunting_awcs),
        bad_underweight_awcs=len(bad_underweight_awcs),
        bad_lbw_awcs=len(bad_lbw_awcs),
    )

    filename = month.strftime('validation_results_%s.csv' % SERVER_DATE_FORMAT)
    send_HTML_email(
        '[{}] - ICDS Dashboard Validation Results'.format(settings.SERVER_ENVIRONMENT),
        DASHBOARD_TEAM_EMAILS, email_content,
        file_attachments=[{'file_obj': csv_file, 'title': filename, 'mimetype': 'text/csv'}],
    )


def _icds_add_awcs_to_file(csv_writer, error_type, rows):
    for row in rows:
        csv_writer.writerow((error_type, ) + row)


def _update_ucr_table_mapping():
    celery_task_logger.info("Started updating ucr_table_name_mapping table")
    for table in UCR_TABLE_NAME_MAPPING:
        if table.get('is_ucr', True):
            table_name = get_table_name(DASHBOARD_DOMAIN, table['name'])
        else:
            table_name = table['name']
        UcrTableNameMapping.objects.update_or_create(
            table_type=table['type'],
            defaults={'table_name': table_name}
        )
    celery_task_logger.info("Ended updating ucr_table_name_mapping table")<|MERGE_RESOLUTION|>--- conflicted
+++ resolved
@@ -174,7 +174,6 @@
         chain(*tasks).delay()
 
 
-<<<<<<< HEAD
 def _create_views(cursor):
     try:
         celery_task_logger.info("Starting icds reports create_sql_views")
@@ -190,7 +189,8 @@
         # and look for recent changes in this folder.
         _dashboard_team_soft_assert(False, "Unexpected occurred while creating views in dashboard aggregation")
         raise
-=======
+
+        
 @task(queue="icds_aggregation_queue")
 def no_op_task_for_celery_bug():
     # Under celery 3.1.18, we've noticed that tasks need to be grouped when using canvas
@@ -199,7 +199,6 @@
     # If there's only one task for a group, we can add this to get around this issue.
     # Once we upgrade celery we can experiment with getting rid of this.
     pass
->>>>>>> 561e458e
 
 
 def _create_aggregate_functions(cursor):
@@ -308,15 +307,6 @@
             cursor.execute(command, [day])
 
 
-<<<<<<< HEAD
-=======
-@track_time
-def _create_child_health_monthly_view():
-    _run_custom_sql_script(["SELECT create_child_health_monthly_view()"])
-
-
-@track_time
->>>>>>> 561e458e
 def aggregate_awc_daily(day):
     _run_custom_sql_script(["SELECT aggregate_awc_daily(%s)"], day)
 
