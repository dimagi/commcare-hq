--- conflicted
+++ resolved
@@ -80,12 +80,8 @@
 from custom.icds_reports.sqldata.exports.pregnant_women import PregnantWomenExport
 from custom.icds_reports.sqldata.exports.system_usage import SystemUsageExport
 from custom.icds_reports.utils import zip_folder, create_pdf_file, icds_pre_release_features, track_time, \
-<<<<<<< HEAD
-    create_excel_file, create_aww_performance_excel_file, create_excel_file_in_openpyxl
-=======
     create_excel_file, create_aww_performance_excel_file, create_excel_file_in_openpyxl, \
     create_lady_supervisor_excel_file
->>>>>>> a4441c08
 from custom.icds_reports.utils.aggregation_helpers.child_health_monthly import ChildHealthMonthlyAggregationHelper
 from custom.icds_reports.utils.aggregation_helpers.mbt import CcsMbtHelper, ChildHealthMbtHelper, AwcMbtHelper
 from dimagi.utils.chunked import chunked
@@ -264,11 +260,7 @@
                             *res_ls_tasks
                             ).apply_async()
 
-<<<<<<< HEAD
-            res_awc.get()
-=======
             res_awc.get(disable_sync_subtasks=False)
->>>>>>> a4441c08
 
             first_of_month_string = monthly_date.strftime('%Y-%m-01')
             for state_id in state_ids:
@@ -722,13 +714,6 @@
             month=config['month'],
             aggregation_level=aggregation_level
         ).get_excel_data()
-<<<<<<< HEAD
-        location_object = AwcLocationMonths.objects.filter(
-            block_id=location,
-            aggregation_level=3
-        ).first()
-=======
->>>>>>> a4441c08
         if file_format == 'xlsx':
             cache_key = create_aww_performance_excel_file(
                 excel_data,
@@ -746,9 +731,6 @@
             )
         else:
             cache_key = create_excel_file(excel_data, data_type, file_format)
-<<<<<<< HEAD
-    if indicator != AWW_INCENTIVE_REPORT:
-=======
     elif indicator == LS_REPORT_EXPORT:
         data_type = 'Lady_Supervisor'
         config['aggregation_level'] = 4  # this report on all levels shows data (row) per sector
@@ -768,7 +750,6 @@
         else:
             cache_key = create_excel_file(excel_data, data_type, file_format)
     if indicator not in (AWW_INCENTIVE_REPORT, LS_REPORT_EXPORT):
->>>>>>> a4441c08
         if file_format == 'xlsx' and beta:
             cache_key = create_excel_file_in_openpyxl(excel_data, data_type)
         else:
@@ -1061,8 +1042,6 @@
             icds_file, _ = IcdsFile.objects.get_or_create(blob_id='{}-{}-{}'.format(helper.base_tablename, state_id, month), data_type='mbt_{}'.format(helper.base_tablename))
             icds_file.store_file_in_blobdb(f, expired=THREE_MONTHS)
             icds_file.save()
-<<<<<<< HEAD
-=======
 
 
 @task(queue='background_queue')
@@ -1071,5 +1050,4 @@
     reach_keys = cache.keys('*cas_reach_data*')
     for key in reach_keys:
         cache.delete(key)
-    create_datadog_event('redis: delete dashboard keys', 'finish')
->>>>>>> a4441c08
+    create_datadog_event('redis: delete dashboard keys', 'finish')