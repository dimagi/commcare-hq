from __future__ import absolute_import

from __future__ import unicode_literals
from collections import namedtuple
import csv342 as csv
from datetime import date, datetime, timedelta
import io
import logging
import os

from celery import chain, group
from celery.schedules import crontab
from celery.task import periodic_task, task
from dateutil.relativedelta import relativedelta
from django.conf import settings
from django.db import Error, IntegrityError, connections, transaction
from django.db.models import F

from corehq.apps.locations.models import SQLLocation
from corehq.apps.userreports.models import get_datasource_config
from corehq.apps.userreports.util import get_indicator_adapter, get_table_name
from corehq.const import SERVER_DATE_FORMAT
from corehq.form_processor.change_publishers import publish_case_saved
from corehq.form_processor.interfaces.dbaccessors import CaseAccessors
from corehq.sql_db.connections import get_icds_ucr_db_alias
from corehq.util.decorators import serial_task
from corehq.util.log import send_HTML_email
from corehq.util.soft_assert import soft_assert
from corehq.util.view_utils import reverse
from custom.icds_reports.const import DASHBOARD_DOMAIN
from custom.icds_reports.models import (
    AggChildHealthMonthly,
    AggregateComplementaryFeedingForms,
    AggregateGrowthMonitoringForms,
    AggregateChildHealthPostnatalCareForms,
    AggregateChildHealthTHRForms,
    AggregateCcsRecordTHRForms,
    UcrTableNameMapping)
from custom.icds_reports.reports.issnip_monthly_register import ISSNIPMonthlyReport
from custom.icds_reports.utils import zip_folder, create_pdf_file, icds_pre_release_features, track_time
from dimagi.utils.chunked import chunked
from dimagi.utils.dates import force_to_date
from dimagi.utils.logging import notify_exception
import six
from six.moves import range
from io import open

celery_task_logger = logging.getLogger('celery.task')

UCRAggregationTask = namedtuple("UCRAggregationTask", ['type', 'date'])

DASHBOARD_TEAM_MEMBERS = ['jemord', 'cellowitz', 'mharrison', 'vmaheshwari', 'stewari']
DASHBOARD_TEAM_EMAILS = ['{}@{}'.format(member_id, 'dimagi.com') for member_id in DASHBOARD_TEAM_MEMBERS]
_dashboard_team_soft_assert = soft_assert(to=DASHBOARD_TEAM_EMAILS, send_to_ops=False)

CCS_RECORD_MONTHLY_UCR = 'static-ccs_record_cases_monthly_tableau_v2'
CHILD_HEALTH_MONTHLY_UCR = 'static-child_cases_monthly_tableau_v2'
if settings.SERVER_ENVIRONMENT == 'softlayer':
    # Currently QA needs more monthly data, so these are different than on ICDS
    # If this exists after July 1, ask Emord why these UCRs still exist
    CCS_RECORD_MONTHLY_UCR = 'extended_ccs_record_monthly_tableau'
    CHILD_HEALTH_MONTHLY_UCR = 'extended_child_health_monthly_tableau'


UCR_TABLE_NAME_MAPPING = [
    {'type': "awc_location", 'name': 'static-awc_location'},
    {'type': 'awc_mgmt', 'name': 'static-awc_mgt_forms'},
    {'type': 'ccs_record_monthly', 'name': CCS_RECORD_MONTHLY_UCR},
    {'type': 'child_health_monthly', 'name': CHILD_HEALTH_MONTHLY_UCR},
    {'type': 'daily_feeding', 'name': 'static-daily_feeding_forms'},
    {'type': 'household', 'name': 'static-household_cases'},
    {'type': 'infrastructure', 'name': 'static-infrastructure_form'},
    {'type': 'person', 'name': 'static-person_cases_v2'},
    {'type': 'usage', 'name': 'static-usage_forms'},
    {'type': 'vhnd', 'name': 'static-vhnd_form'},
    {'type': 'complementary_feeding', 'is_ucr': False, 'name': 'icds_dashboard_comp_feed_form'},
    {'type': 'aww_user', 'name': 'static-commcare_user_cases'},
    {'type': 'child_tasks', 'name': 'static-child_tasks_cases'},
    {'type': 'pregnant_tasks', 'name': 'static-pregnant-tasks_cases'},
    {'type': 'thr_form', 'is_ucr': False, 'name': 'icds_dashboard_child_health_thr_forms'},
    {'type': 'child_list', 'name': 'static-child_health_cases'},
]

SQL_FUNCTION_PATHS = [
    ('migrations', 'sql_templates', 'database_functions', 'update_months_table.sql'),
    ('migrations', 'sql_templates', 'database_functions', 'update_location_table.sql'),
    ('migrations', 'sql_templates', 'database_functions', 'create_new_table_for_month.sql'),
    ('migrations', 'sql_templates', 'database_functions', 'create_new_agg_table_for_month.sql'),
    ('migrations', 'sql_templates', 'database_functions', 'insert_into_child_health_monthly.sql'),
    ('migrations', 'sql_templates', 'database_functions', 'insert_into_ccs_record_monthly.sql'),
    ('migrations', 'sql_templates', 'database_functions', 'insert_into_daily_attendance.sql'),
    ('migrations', 'sql_templates', 'database_functions', 'aggregate_child_health.sql'),
    ('migrations', 'sql_templates', 'database_functions', 'aggregate_ccs_record.sql'),
    ('migrations', 'sql_templates', 'database_functions', 'aggregate_awc_data.sql'),
    ('migrations', 'sql_templates', 'database_functions', 'aggregate_location_table.sql'),
    ('migrations', 'sql_templates', 'database_functions', 'aggregate_awc_daily.sql'),
]

SQL_VIEWS_PATHS = [
    ('migrations', 'sql_templates', 'database_views', 'awc_location_months.sql'),
    ('migrations', 'sql_templates', 'database_views', 'agg_awc_monthly.sql'),
    ('migrations', 'sql_templates', 'database_views', 'agg_ccs_record_monthly.sql'),
    ('migrations', 'sql_templates', 'database_views', 'agg_child_health_monthly.sql'),
    ('migrations', 'sql_templates', 'database_views', 'daily_attendance.sql'),
    ('migrations', 'sql_templates', 'database_views', 'agg_awc_daily.sql'),
    ('migrations', 'sql_templates', 'database_views', 'child_health_monthly.sql'),
]


@periodic_task(run_every=crontab(minute=30, hour=23), acks_late=True, queue='icds_aggregation_queue')
def run_move_ucr_data_into_aggregation_tables_task(date=None):
    move_ucr_data_into_aggregation_tables.delay(date)


@serial_task('move-ucr-data-into-aggregate-tables', timeout=30 * 60, queue='icds_aggregation_queue')
def move_ucr_data_into_aggregation_tables(date=None, intervals=2):
    date = date or datetime.utcnow().date()
    monthly_dates = []

    # probably this should be run one time, for now I leave this in aggregations script (not a big cost)
    # but remove issues when someone add new table to mapping, also we don't need to add new rows manually
    # on production servers
    _update_ucr_table_mapping()

    first_day_of_month = date.replace(day=1)
    for interval in range(intervals - 1, 0, -1):
        # calculate the last day of the previous months to send to the aggregation script
        first_day_next_month = first_day_of_month - relativedelta(months=interval - 1)
        monthly_dates.append(first_day_next_month - relativedelta(days=1))

    monthly_dates.append(date)

    db_alias = get_icds_ucr_db_alias()
    if db_alias:
        with connections[db_alias].cursor() as cursor:
            _create_aggregate_functions(cursor)
            _create_views(cursor)
            _update_aggregate_locations_tables(cursor)

        tasks = []
        state_ids = (SQLLocation.objects
                     .filter(domain=DASHBOARD_DOMAIN, location_type__name='state')
                     .values_list('location_id', flat=True))

        for monthly_date in monthly_dates:
            calculation_date = monthly_date.strftime('%Y-%m-%d')
            stage_1_tasks = [
                icds_state_aggregation_task.si(state_id=state_id, date=monthly_date, func=_aggregate_gm_forms)
                for state_id in state_ids
            ]
            stage_1_tasks.extend([
                icds_state_aggregation_task.si(state_id=state_id, date=monthly_date, func=_aggregate_cf_forms)
                for state_id in state_ids
            ])
            stage_1_tasks.extend([
                icds_state_aggregation_task.si(state_id=state_id, date=monthly_date, func=_aggregate_thr_forms)
                for state_id in state_ids
            ])
            stage_1_tasks.extend([
                icds_state_aggregation_task.si(
                    state_id=state_id, date=monthly_date, func=_aggregate_child_health_pnc_forms
                ) for state_id in state_ids
            ])
            stage_1_tasks.append(icds_aggregation_task.si(date=calculation_date, func=_update_months_table))
            tasks.extend([
                group(*stage_1_tasks),
                group(
                    icds_aggregation_task.si(date=calculation_date, func=_child_health_monthly_table),
                    icds_aggregation_task.si(date=calculation_date, func=_ccs_record_monthly_table),
                    icds_aggregation_task.si(date=calculation_date, func=_daily_attendance_table),
                ),
                group(
                    icds_aggregation_task.si(date=calculation_date, func=_agg_child_health_table),
                    icds_aggregation_task.si(date=calculation_date, func=_agg_ccs_record_table),
                ),
                group(
                    icds_aggregation_task.si(date=calculation_date, func=_agg_awc_table),
                    no_op_task_for_celery_bug.si(),
                )
            ])

        tasks.append(group(
            icds_aggregation_task.si(date=date.strftime('%Y-%m-%d'), func=aggregate_awc_daily),
            no_op_task_for_celery_bug.si(),
        ))
        tasks.append(group(
            email_dashboad_team.si(aggregation_date=date.strftime('%Y-%m-%d')),
            no_op_task_for_celery_bug.si(),
        ))
        chain(*tasks).delay()


def _create_views(cursor):
    try:
        celery_task_logger.info("Starting icds reports create_sql_views")
        for sql_view_path in SQL_VIEWS_PATHS:
            path = os.path.join(os.path.dirname(__file__), *sql_view_path)
            with open(path, "r", encoding='utf-8') as sql_file:
                sql_to_execute = sql_file.read()
                cursor.execute(sql_to_execute)
        celery_task_logger.info("Ended icds reports create_views")
    except Exception:
        # This is likely due to a change in the UCR models or aggregation script which should be rare
        # First step would be to look through this error to find what function is causing the error
        # and look for recent changes in this folder.
        _dashboard_team_soft_assert(False, "Unexpected occurred while creating views in dashboard aggregation")
        raise

        
@task(queue="icds_aggregation_queue")
def no_op_task_for_celery_bug():
    # Under celery 3.1.18, we've noticed that tasks need to be grouped when using canvas
    # If the tasks are not grouped, then once celery gets to that task, no future tasks will be queued.
    # Grouping one task by itself does not appear to work.
    # If there's only one task for a group, we can add this to get around this issue.
    # Once we upgrade celery we can experiment with getting rid of this.
    pass


def _create_aggregate_functions(cursor):
    try:
        celery_task_logger.info("Starting icds reports create_functions")
        for sql_function_path in SQL_FUNCTION_PATHS:
            path = os.path.join(os.path.dirname(__file__), *sql_function_path)
            with open(path, "r", encoding='utf-8') as sql_file:
                sql_to_execute = sql_file.read()
                cursor.execute(sql_to_execute)
        celery_task_logger.info("Ended icds reports create_functions")
    except Exception:
        # This is likely due to a change in the UCR models or aggregation script which should be rare
        # First step would be to look through this error to find what function is causing the error
        # and look for recent changes in this folder.
        _dashboard_team_soft_assert(False, "Unexpected occurred while creating functions in dashboard aggregation")
        raise


def _update_aggregate_locations_tables(cursor):
    try:
        path = os.path.join(os.path.dirname(__file__), 'sql_templates', 'update_locations_table.sql')
        celery_task_logger.info("Starting icds reports update_location_tables")
        with open(path, "r", encoding='utf-8') as sql_file:
            sql_to_execute = sql_file.read()
            cursor.execute(sql_to_execute)
        celery_task_logger.info("Ended icds reports update_location_tables_sql")
    except IntegrityError:
        # This has occurred when there's a location upload, but not all locations were updated.
        # Some more details are here https://github.com/dimagi/commcare-hq/pull/18839
        # It's usually fixed by rebuild the location UCR table and running this task again, but
        # that PR should fix that issue
        _dashboard_team_soft_assert(False, "Error occurred while aggregating locations")
        raise
    except Exception:
        # I'm not sure what this one will be
        _dashboard_team_soft_assert(
            False, "Unexpected occurred while aggregating locations in dashboard aggregation")
        raise


@task(queue='icds_aggregation_queue', bind=True, default_retry_delay=15 * 60, acks_late=True)
def icds_aggregation_task(self, date, func):
    db_alias = get_icds_ucr_db_alias()
    if not db_alias:
        return

    celery_task_logger.info("Starting icds reports {} {}".format(date, func.__name__))

    try:
        func(date)
    except Error as exc:
        _dashboard_team_soft_assert(
            False,
            "{} aggregation failed on {} for {}. This task will be retried in 15 minutes".format(
                func.__name__, settings.SERVER_ENVIRONMENT, date
            )
        )
        notify_exception(
            None, message="Error occurred during ICDS aggregation",
            details={'func': func.__name__, 'date': date, 'error': exc}
        )
        self.retry(exc=exc)

    celery_task_logger.info("Ended icds reports {} {}".format(date, func.__name__))


@task(queue='icds_aggregation_queue', bind=True, default_retry_delay=15 * 60, acks_late=True)
def icds_state_aggregation_task(self, state_id, date, func):
    db_alias = get_icds_ucr_db_alias()
    if not db_alias:
        return

    celery_task_logger.info("Starting icds reports {} {} {}".format(state_id, date, func.__name__))

    try:
        func(state_id, date)
    except Error as exc:
        _dashboard_team_soft_assert(
            False,
            "{} aggregation failed on {} for {} on {}. This task will be retried in 15 minutes".format(
                func.__name__, settings.SERVER_ENVIRONMENT, state_id, date
            )
        )
        notify_exception(
            None, message="Error occurred during ICDS aggregation",
            details={'func': func.__name__, 'date': date, 'state_id': state_id, 'error': exc}
        )
        self.retry(exc=exc)

    celery_task_logger.info("Ended icds reports {} {} {}".format(state_id, date, func.__name__))


@track_time
def _aggregate_cf_forms(state_id, day):
    AggregateComplementaryFeedingForms.aggregate(state_id, day)


@track_time
def _aggregate_gm_forms(state_id, day):
    AggregateGrowthMonitoringForms.aggregate(state_id, day)


@track_time
def _aggregate_child_health_pnc_forms(state_id, day):
    AggregateChildHealthPostnatalCareForms.aggregate(state_id, day)


<<<<<<< HEAD
    agg_date = force_to_date(day)
    for state_id in state_ids:
        AggregateChildHealthTHRForms.aggregate(state_id, agg_date)
        AggregateCcsRecordTHRForms.aggregate(state_id, agg_date)
=======
@track_time
def _aggregate_thr_forms(state_id, day):
    AggregateChildHealthTHRForms.aggregate(state_id, day)
>>>>>>> ab853d26


@transaction.atomic
def _run_custom_sql_script(commands, day=None):
    db_alias = get_icds_ucr_db_alias()
    if not db_alias:
        return

    with connections[db_alias].cursor() as cursor:
        for command in commands:
            cursor.execute(command, [day])


def aggregate_awc_daily(day):
    _run_custom_sql_script(["SELECT aggregate_awc_daily(%s)"], day)


@track_time
def _update_months_table(day):
    _run_custom_sql_script(["SELECT update_months_table(%s)"], day)


@track_time
def _child_health_monthly_table(day):
    _run_custom_sql_script([
        "SELECT create_new_table_for_month('child_health_monthly', %s)",
        "SELECT insert_into_child_health_monthly(%s)"
    ], day)


@track_time
def _ccs_record_monthly_table(day):
    _run_custom_sql_script([
        "SELECT create_new_table_for_month('ccs_record_monthly', %s)",
        "SELECT insert_into_ccs_record_monthly(%s)"
    ], day)


@track_time
def _daily_attendance_table(day):
    _run_custom_sql_script([
        "SELECT create_new_table_for_month('daily_attendance', %s)",
        "SELECT insert_into_daily_attendance(%s)"
    ], day)


@track_time
def _agg_child_health_table(day):
    _run_custom_sql_script([
        "SELECT create_new_aggregate_table_for_month('agg_child_health', %s)",
        "SELECT aggregate_child_health(%s)"
    ], day)


@track_time
def _agg_ccs_record_table(day):
    _run_custom_sql_script([
        "SELECT create_new_aggregate_table_for_month('agg_ccs_record', %s)",
        "SELECT aggregate_ccs_record(%s)"
    ], day)


@track_time
def _agg_awc_table(day):
    _run_custom_sql_script([
        "SELECT create_new_aggregate_table_for_month('agg_awc', %s)",
        "SELECT aggregate_awc_data(%s)"
    ], day)


@task(queue='icds_aggregation_queue')
def email_dashboad_team(aggregation_date):
    # temporary soft assert to verify it's completing
    _dashboard_team_soft_assert(False, "Aggregation completed on {}".format(settings.SERVER_ENVIRONMENT))
    celery_task_logger.info("Aggregation has completed")
    icds_data_validation.delay(aggregation_date)


@periodic_task(
    queue='background_queue',
    run_every=crontab(day_of_week='tuesday,thursday,saturday', minute=0, hour=21),
    acks_late=True
)
def recalculate_stagnant_cases():
    domain = 'icds-cas'
    config_ids = [
        'static-icds-cas-static-ccs_record_cases_monthly_v2',
        'static-icds-cas-static-ccs_record_cases_monthly_tableau_v2',
        'static-icds-cas-static-child_cases_monthly_v2',
        'static-icds-cas-static-child_cases_monthly_tableau_v2',
    ]

    stagnant_cases = set()

    for config_id in config_ids:
        config, is_static = get_datasource_config(config_id, domain)
        adapter = get_indicator_adapter(config)
        case_ids = _find_stagnant_cases(adapter)
        celery_task_logger.info(
            "Found {} stagnant cases in config {}".format(len(case_ids), config_id)
        )
        stagnant_cases = stagnant_cases.union(set(case_ids))
        celery_task_logger.info(
            "Total number of stagant cases is now {}".format(len(stagnant_cases))
        )

    case_accessor = CaseAccessors(domain)
    num_stagnant_cases = len(stagnant_cases)
    current_case_num = 0
    for case_ids in chunked(stagnant_cases, 1000):
        current_case_num += len(case_ids)
        cases = case_accessor.get_cases(list(case_ids))
        for case in cases:
            publish_case_saved(case, send_post_save_signal=False)
        celery_task_logger.info(
            "Resaved {} / {} cases".format(current_case_num, num_stagnant_cases)
        )


def _find_stagnant_cases(adapter):
    stagnant_date = datetime.utcnow() - timedelta(days=26)
    table = adapter.get_table()
    query = adapter.get_query_object()
    query = query.with_entities(table.columns.doc_id).filter(
        table.columns.inserted_at <= stagnant_date
    ).distinct()
    return query.all()


@task(queue='icds_dashboard_reports_queue')
def prepare_issnip_monthly_register_reports(domain, awcs, pdf_format, month, year, couch_user):
    selected_date = date(year, month, 1)
    report_context = {
        'reports': [],
        'user_have_access_to_features': icds_pre_release_features(couch_user),
    }

    pdf_files = []

    report_data = ISSNIPMonthlyReport(config={
        'awc_id': awcs,
        'month': selected_date,
        'domain': domain
    }, icds_feature_flag=icds_pre_release_features(couch_user)).to_pdf_format

    if pdf_format == 'one':
        report_context['reports'] = report_data
        cache_key = create_pdf_file(report_context)
    else:
        for data in report_data:
            report_context['reports'] = [data]
            pdf_hash = create_pdf_file(report_context)
            pdf_files.append({
                'uuid': pdf_hash,
                'location_name': data['awc_name']
            })
        cache_key = zip_folder(pdf_files)

    params = {
        'domain': domain,
        'uuid': cache_key,
        'format': pdf_format
    }

    return {
        'domain': domain,
        'uuid': cache_key,
        'format': pdf_format,
        'link': reverse('icds_download_pdf', params=params, absolute=True, kwargs={'domain': domain})
    }


@task(queue='background_queue')
def icds_data_validation(day):
    """Checks all AWCs to validate that there will be no inconsistencies in the
    reporting dashboard.
    """

    # agg tables store the month like YYYY-MM-01
    month = force_to_date(day)
    month.replace(day=1)
    return_values = ('state_name', 'district_name', 'block_name', 'supervisor_name', 'awc_name')

    bad_wasting_awcs = AggChildHealthMonthly.objects.filter(
        month=month, aggregation_level=5
    ).exclude(
        weighed_and_height_measured_in_month=(
            F('wasting_moderate') + F('wasting_severe') + F('wasting_normal')
        )
    ).values_list(*return_values)

    bad_stunting_awcs = AggChildHealthMonthly.objects.filter(month=month, aggregation_level=5).exclude(
        height_measured_in_month=(
            F('stunting_severe') + F('stunting_moderate') + F('stunting_normal')
        )
    ).values_list(*return_values)

    bad_underweight_awcs = AggChildHealthMonthly.objects.filter(month=month, aggregation_level=5).exclude(
        nutrition_status_weighed=(
            F('nutrition_status_normal') +
            F('nutrition_status_moderately_underweight') +
            F('nutrition_status_severely_underweight')
        )
    ).values_list(*return_values)

    bad_lbw_awcs = AggChildHealthMonthly.objects.filter(
        month=month, aggregation_level=5, weighed_and_born_in_month__lt=F('low_birth_weight_in_month')
    ).values_list(*return_values)

    _send_data_validation_email(
        return_values, month, {
            'bad_wasting_awcs': bad_wasting_awcs,
            'bad_stunting_awcs': bad_stunting_awcs,
            'bad_underweight_awcs': bad_underweight_awcs,
            'bad_lbw_awcs': bad_lbw_awcs,
        })


def _send_data_validation_email(csv_columns, month, bad_data):
    # intentionally using length here because the query will need to evaluate anyway to send the CSV file
    if all(len(v) == 0 for _, v in six.iteritems(bad_data)):
        return

    bad_wasting_awcs = bad_data.get('bad_wasting_awcs', [])
    bad_stunting_awcs = bad_data.get('bad_stunting_awcs', [])
    bad_underweight_awcs = bad_data.get('bad_underweight_awcs', [])
    bad_lbw_awcs = bad_data.get('bad_lbw_awcs', [])

    csv_file = io.StringIO()
    writer = csv.writer(csv_file)
    writer.writerow(('type',) + csv_columns)
    _icds_add_awcs_to_file(writer, 'wasting', bad_wasting_awcs)
    _icds_add_awcs_to_file(writer, 'stunting', bad_stunting_awcs)
    _icds_add_awcs_to_file(writer, 'underweight', bad_underweight_awcs)
    _icds_add_awcs_to_file(writer, 'low_birth_weight', bad_lbw_awcs)

    email_content = """
    Incorrect wasting AWCs: {bad_wasting_awcs}
    Incorrect stunting AWCs: {bad_stunting_awcs}
    Incorrect underweight AWCs: {bad_underweight_awcs}
    Incorrect low birth weight AWCs: {bad_lbw_awcs}

    Please see attached file for more details
    """.format(
        bad_wasting_awcs=len(bad_wasting_awcs),
        bad_stunting_awcs=len(bad_stunting_awcs),
        bad_underweight_awcs=len(bad_underweight_awcs),
        bad_lbw_awcs=len(bad_lbw_awcs),
    )

    filename = month.strftime('validation_results_%s.csv' % SERVER_DATE_FORMAT)
    send_HTML_email(
        '[{}] - ICDS Dashboard Validation Results'.format(settings.SERVER_ENVIRONMENT),
        DASHBOARD_TEAM_EMAILS, email_content,
        file_attachments=[{'file_obj': csv_file, 'title': filename, 'mimetype': 'text/csv'}],
    )


def _icds_add_awcs_to_file(csv_writer, error_type, rows):
    for row in rows:
        csv_writer.writerow((error_type, ) + row)


def _update_ucr_table_mapping():
    celery_task_logger.info("Started updating ucr_table_name_mapping table")
    for table in UCR_TABLE_NAME_MAPPING:
        if table.get('is_ucr', True):
            table_name = get_table_name(DASHBOARD_DOMAIN, table['name'])
        else:
            table_name = table['name']
        UcrTableNameMapping.objects.update_or_create(
            table_type=table['type'],
            defaults={'table_name': table_name}
        )
    celery_task_logger.info("Ended updating ucr_table_name_mapping table")<|MERGE_RESOLUTION|>--- conflicted
+++ resolved
@@ -323,16 +323,10 @@
     AggregateChildHealthPostnatalCareForms.aggregate(state_id, day)
 
 
-<<<<<<< HEAD
-    agg_date = force_to_date(day)
-    for state_id in state_ids:
-        AggregateChildHealthTHRForms.aggregate(state_id, agg_date)
-        AggregateCcsRecordTHRForms.aggregate(state_id, agg_date)
-=======
 @track_time
 def _aggregate_thr_forms(state_id, day):
     AggregateChildHealthTHRForms.aggregate(state_id, day)
->>>>>>> ab853d26
+    AggregateCcsRecordTHRForms.aggregate(state_id, day)
 
 
 @transaction.atomic
