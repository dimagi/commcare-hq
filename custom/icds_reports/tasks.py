from __future__ import absolute_import, unicode_literals

import io
import logging
import os
import re
import pytz
import tempfile
import zipfile
from collections import namedtuple
from datetime import date, datetime, timedelta
from io import BytesIO, open

from django.conf import settings
from django.db import Error, IntegrityError, connections, transaction
from django.db.models import F

import csv342 as csv
import six
from celery import chain
from celery.schedules import crontab
from celery.task import periodic_task, task
from dateutil.relativedelta import relativedelta
from dateutil import parser as date_parser
from six.moves import range

from couchexport.export import export_from_tables
from dimagi.utils.chunked import chunked
from dimagi.utils.dates import force_to_date
from dimagi.utils.logging import notify_exception

from corehq import toggles
from corehq.apps.data_pipeline_audit.dbacessors import (
    get_es_counts_by_doc_type,
    get_primary_db_case_counts,
    get_primary_db_form_counts,
)
from corehq.apps.locations.models import SQLLocation
from corehq.apps.userreports.models import get_datasource_config
from corehq.apps.userreports.util import get_indicator_adapter, get_table_name
from corehq.apps.users.dbaccessors.all_commcare_users import (
    get_all_user_id_username_pairs_by_domain,
)
from corehq.const import SERVER_DATE_FORMAT
from corehq.form_processor.change_publishers import publish_case_saved
from corehq.form_processor.interfaces.dbaccessors import CaseAccessors
from corehq.sql_db.connections import get_icds_ucr_db_alias, get_icds_ucr_citus_db_alias, \
    get_icds_ucr_db_alias_or_citus
from corehq.sql_db.routers import db_for_read_write, force_citus_engine, forced_citus
from corehq.util.datadog.utils import case_load_counter, create_datadog_event
from corehq.util.decorators import serial_task
from corehq.util.log import send_HTML_email
from corehq.util.soft_assert import soft_assert
from corehq.util.view_utils import reverse
from custom.icds_reports.const import (
    AWC_INFRASTRUCTURE_EXPORT,
    AWW_INCENTIVE_REPORT,
    BENEFICIARY_LIST_EXPORT,
    CHILDREN_EXPORT,
    DASHBOARD_DOMAIN,
    DEMOGRAPHICS_EXPORT,
    LS_REPORT_EXPORT,
    PREGNANT_WOMEN_EXPORT,
    SYSTEM_USAGE_EXPORT,
    THREE_MONTHS,
    INDIA_TIMEZONE,
    THR_REPORT_EXPORT
)
from custom.icds_reports.experiment import DashboardQueryExperiment
from custom.icds_reports.models import (
    AggAwc,
    AggCcsRecord,
    AggChildHealth,
    AggChildHealthMonthly,
    AggLs,
    AggregateAwcInfrastructureForms,
    AggregateBirthPreparednesForms,
    AggregateCcsRecordComplementaryFeedingForms,
    AggregateCcsRecordDeliveryForms,
    AggregateCcsRecordPostnatalCareForms,
    AggregateCcsRecordTHRForms,
    AggregateChildHealthDailyFeedingForms,
    AggregateChildHealthPostnatalCareForms,
    AggregateChildHealthTHRForms,
    AggregateComplementaryFeedingForms,
    AggregateGrowthMonitoringForms,
    AwcLocation,
    AWWIncentiveReport,
    CcsRecordMonthly,
    ChildHealthMonthly,
    ICDSAuditEntryRecord,
    UcrTableNameMapping,
    IcdsMonths)
from custom.icds_reports.models.aggregate import (
    AggAwcDaily,
    AggregateBeneficiaryForm,
    AggregateInactiveAWW,
    AggregateLsAWCVisitForm,
    AggregateLsVhndForm,
    DailyAttendance,
    AggregateTHRForm
)
from custom.icds_reports.models.helper import IcdsFile
from custom.icds_reports.reports.disha import build_dumps_for_month
from custom.icds_reports.reports.incentive import IncentiveReport
from custom.icds_reports.reports.issnip_monthly_register import (
    ISSNIPMonthlyReport,
)
from custom.icds_reports.sqldata.exports.awc_infrastructure import (
    AWCInfrastructureExport,
)
from custom.icds_reports.sqldata.exports.beneficiary import BeneficiaryExport
from custom.icds_reports.sqldata.exports.children import ChildrenExport
from custom.icds_reports.sqldata.exports.demographics import DemographicsExport
from custom.icds_reports.sqldata.exports.lady_supervisor import (
    LadySupervisorExport,
)
from custom.icds_reports.reports.take_home_ration import (
    TakeHomeRationExport
)
from custom.icds_reports.sqldata.exports.pregnant_women import (
    PregnantWomenExport,
)
from custom.icds_reports.sqldata.exports.system_usage import SystemUsageExport
from custom.icds_reports.utils import (
    create_aww_performance_excel_file,
    create_excel_file,
    create_excel_file_in_openpyxl,
    create_lady_supervisor_excel_file,
    create_thr_report_excel_file,
    create_pdf_file,
    get_performance_report_blob_key,
    icds_pre_release_features,
    track_time,
    zip_folder,
)
from custom.icds_reports.utils.aggregation_helpers.helpers import get_helper
from custom.icds_reports.utils.aggregation_helpers.monolith import (
    ChildHealthMonthlyAggregationHelper,
)
from custom.icds_reports.utils.aggregation_helpers.monolith.mbt import (
    AwcMbtHelper,
    CcsMbtHelper,
    ChildHealthMbtHelper,
)
from six.moves import zip

celery_task_logger = logging.getLogger('celery.task')

UCRAggregationTask = namedtuple("UCRAggregationTask", ['type', 'date'])

DASHBOARD_TEAM_EMAILS = ['{}@{}'.format('dashboard-aggregation-script', 'dimagi.com')]
_dashboard_team_soft_assert = soft_assert(to=DASHBOARD_TEAM_EMAILS, send_to_ops=False)


UCR_TABLE_NAME_MAPPING = [
    {'type': "awc_location", 'name': 'static-awc_location'},
    {'type': 'daily_feeding', 'name': 'static-daily_feeding_forms'},
    {'type': 'household', 'name': 'static-household_cases'},
    {'type': 'infrastructure', 'name': 'static-infrastructure_form'},
    {'type': 'person', 'name': 'static-person_cases_v3'},
    {'type': 'usage', 'name': 'static-usage_forms'},
    {'type': 'vhnd', 'name': 'static-vhnd_form'},
    {'type': 'complementary_feeding', 'is_ucr': False, 'name': 'icds_dashboard_comp_feed_form'},
    {'type': 'aww_user', 'name': 'static-commcare_user_cases'},
    {'type': 'child_tasks', 'name': 'static-child_tasks_cases'},
    {'type': 'pregnant_tasks', 'name': 'static-pregnant-tasks_cases'},
    {'type': 'thr_form', 'is_ucr': False, 'name': 'icds_dashboard_child_health_thr_forms'},
    {'type': 'child_list', 'name': 'static-child_health_cases'},
    {'type': 'ccs_record_list', 'name': 'static-ccs_record_cases'},
    {'type': 'ls_vhnd', 'name': 'static-ls_vhnd_form'},
    {'type': 'ls_home_visits', 'name': 'static-ls_home_visit_forms_filled'},
    {'type': 'ls_awc_mgt', 'name': 'static-awc_mgt_forms'},
    {'type': 'cbe_form', 'name': 'static-cbe_form'},
    {'type': 'thr_form_v2', 'name': 'static-thr_forms_v2'}
]

SQL_FUNCTION_PATHS = [
    ('migrations', 'sql_templates', 'database_functions', 'update_months_table.sql'),
    ('migrations', 'sql_templates', 'database_functions', 'create_new_agg_table_for_month.sql'),
]


# Tasks that are only to be run on ICDS_ENVS should be marked
# with @only_icds_periodic_task rather than @periodic_task
if settings.SERVER_ENVIRONMENT in settings.ICDS_ENVS:
    only_icds_periodic_task = periodic_task
else:
    def only_icds_periodic_task(**kwargs):
        return lambda fn: fn


@periodic_task(run_every=crontab(minute=0, hour=18),
               acks_late=True, queue='icds_aggregation_queue')
def run_move_ucr_data_into_aggregation_tables_task():
    move_ucr_data_into_aggregation_tables.delay()
    if toggles.PARALLEL_AGGREGATION.enabled(DASHBOARD_DOMAIN):
        move_ucr_data_into_aggregation_tables.delay(force_citus=True)


@serial_task('{force_citus}', timeout=36 * 60 * 60, queue='icds_aggregation_queue')
def move_ucr_data_into_aggregation_tables(date=None, intervals=2, force_citus=False):
    if force_citus:
        force_citus_engine()

    start_time = datetime.now(pytz.utc)
    date = date or start_time.date()
    monthly_dates = []

    # probably this should be run one time, for now I leave this in aggregations script (not a big cost)
    # but remove issues when someone add new table to mapping, also we don't need to add new rows manually
    # on production servers
    _update_ucr_table_mapping()

    first_day_of_month = date.replace(day=1)
    for interval in range(intervals - 1, 0, -1):
        # calculate the last day of the previous months to send to the aggregation script
        first_day_next_month = first_day_of_month - relativedelta(months=interval - 1)
        monthly_dates.append(first_day_next_month - relativedelta(days=1))

    monthly_dates.append(date)

    db_alias = get_icds_ucr_db_alias_or_citus(force_citus)
    if db_alias:
        with connections[db_alias].cursor() as cursor:
            _create_aggregate_functions(cursor)

        _update_aggregate_locations_tables()

        state_ids = list(SQLLocation.objects
                     .filter(domain=DASHBOARD_DOMAIN, location_type__name='state')
                     .values_list('location_id', flat=True))

        for monthly_date in monthly_dates:
            calculation_date = monthly_date.strftime('%Y-%m-%d')
            res_daily = icds_aggregation_task.delay(date=calculation_date, func_name='_daily_attendance_table', force_citus=force_citus)
            res_daily.get(disable_sync_subtasks=False)

            stage_1_tasks = [
                icds_state_aggregation_task.si(state_id=state_id, date=monthly_date, func_name='_aggregate_gm_forms', force_citus=force_citus)
                for state_id in state_ids
            ]
            stage_1_tasks.extend([
                icds_state_aggregation_task.si(state_id=state_id, date=monthly_date, func_name='_aggregate_df_forms', force_citus=force_citus)
                for state_id in state_ids
            ])
            stage_1_tasks.extend([
                icds_state_aggregation_task.si(state_id=state_id, date=monthly_date, func_name='_aggregate_cf_forms', force_citus=force_citus)
                for state_id in state_ids
            ])
            stage_1_tasks.extend([
                icds_state_aggregation_task.si(state_id=state_id, date=monthly_date, func_name='_aggregate_ccs_cf_forms', force_citus=force_citus)
                for state_id in state_ids
            ])
            stage_1_tasks.extend([
                icds_state_aggregation_task.si(state_id=state_id, date=monthly_date, func_name='_aggregate_child_health_thr_forms', force_citus=force_citus)
                for state_id in state_ids
            ])
            stage_1_tasks.extend([
                icds_state_aggregation_task.si(state_id=state_id, date=monthly_date, func_name='_aggregate_ccs_record_thr_forms', force_citus=force_citus)
                for state_id in state_ids
            ])
            stage_1_tasks.extend([
                icds_state_aggregation_task.si(
                    state_id=state_id, date=monthly_date, func_name='_aggregate_child_health_pnc_forms', force_citus=force_citus
                ) for state_id in state_ids
            ])
            stage_1_tasks.extend([
                icds_state_aggregation_task.si(
                    state_id=state_id, date=monthly_date, func_name='_aggregate_ccs_record_pnc_forms', force_citus=force_citus
                ) for state_id in state_ids
            ])
            stage_1_tasks.extend([
                icds_state_aggregation_task.si(
                    state_id=state_id, date=monthly_date, func_name='_aggregate_delivery_forms', force_citus=force_citus
                ) for state_id in state_ids
            ])
            stage_1_tasks.extend([
                icds_state_aggregation_task.si(
                    state_id=state_id, date=monthly_date, func_name='_aggregate_bp_forms', force_citus=force_citus
                ) for state_id in state_ids
            ])
            stage_1_tasks.extend([
                icds_state_aggregation_task.si(state_id=state_id, date=monthly_date, func_name='_aggregate_awc_infra_forms', force_citus=force_citus)
                for state_id in state_ids
            ])
            stage_1_tasks.extend([
                icds_state_aggregation_task.si(state_id=state_id, date=calculation_date,
                                               func_name='_agg_thr_table', force_citus=force_citus)
                for state_id in state_ids
            ])

            stage_1_tasks.append(icds_aggregation_task.si(date=calculation_date, func_name='_update_months_table', force_citus=force_citus))

            # https://github.com/celery/celery/issues/4274
            stage_1_task_results = [stage_1_task.delay() for stage_1_task in stage_1_tasks]
            for stage_1_task_result in stage_1_task_results:
                stage_1_task_result.get(disable_sync_subtasks=False)

            res_child = chain(
                icds_state_aggregation_task.si(
                    state_id=state_ids, date=calculation_date, func_name='_child_health_monthly_table', force_citus=force_citus
                ),
                icds_aggregation_task.si(date=calculation_date, func_name='_agg_child_health_table', force_citus=force_citus)
            ).apply_async()
            res_ccs = chain(
                icds_aggregation_task.si(date=calculation_date, func_name='_ccs_record_monthly_table', force_citus=force_citus),
                icds_aggregation_task.si(date=calculation_date, func_name='_agg_ccs_record_table', force_citus=force_citus),
            ).apply_async()

            res_ccs.get(disable_sync_subtasks=False)
            res_child.get(disable_sync_subtasks=False)

            res_ls_tasks = list()
            res_ls_tasks.extend([icds_state_aggregation_task.si(state_id=state_id, date=calculation_date,
                                                                func_name='_agg_ls_awc_mgt_form', force_citus=force_citus)
                                 for state_id in state_ids
                                 ])
            res_ls_tasks.extend([icds_state_aggregation_task.si(state_id=state_id, date=calculation_date,
                                                                func_name='_agg_ls_vhnd_form', force_citus=force_citus)
                                 for state_id in state_ids
                                 ])
            res_ls_tasks.extend([icds_state_aggregation_task.si(state_id=state_id, date=calculation_date,
                                                                func_name='_agg_beneficiary_form', force_citus=force_citus)
                                 for state_id in state_ids
                                 ])

            res_ls_tasks.append(icds_aggregation_task.si(date=calculation_date, func_name='_agg_ls_table', force_citus=force_citus))

            res_awc = chain(icds_aggregation_task.si(date=calculation_date, func_name='_agg_awc_table', force_citus=force_citus),
                            *res_ls_tasks
                            ).apply_async()

            res_awc.get(disable_sync_subtasks=False)

            first_of_month_string = monthly_date.strftime('%Y-%m-01')
            for state_id in state_ids:
                create_mbt_for_month.delay(state_id, first_of_month_string, force_citus)
        if date.weekday() == 5:
            icds_aggregation_task.delay(date=date.strftime('%Y-%m-%d'), func_name='_agg_awc_table_weekly', force_citus=force_citus)
        chain(
            icds_aggregation_task.si(date=date.strftime('%Y-%m-%d'), func_name='aggregate_awc_daily',
                                     force_citus=force_citus),
            email_dashboad_team.si(aggregation_date=date.strftime('%Y-%m-%d'), aggregation_start_time=start_time,
<<<<<<< HEAD
                                   force_citus=force_citus)
=======
                                   force_citus=force_citus),
>>>>>>> e0c35313
        ).delay()
        if not force_citus:
            _bust_awc_cache.delay()



def _create_aggregate_functions(cursor):
    try:
        celery_task_logger.info("Starting icds reports create_functions")
        for sql_function_path in SQL_FUNCTION_PATHS:
            path = os.path.join(os.path.dirname(__file__), *sql_function_path)
            with open(path, "r", encoding='utf-8') as sql_file:
                sql_to_execute = sql_file.read()
                cursor.execute(sql_to_execute)
        celery_task_logger.info("Ended icds reports create_functions")
    except Exception:
        # This is likely due to a change in the UCR models or aggregation script which should be rare
        # First step would be to look through this error to find what function is causing the error
        # and look for recent changes in this folder.
        _dashboard_team_soft_assert(False, "Unexpected occurred while creating functions in dashboard aggregation")
        raise


def _update_aggregate_locations_tables():
    try:
        celery_task_logger.info("Starting icds reports update_location_tables")
        with transaction.atomic(using=db_for_read_write(AwcLocation)):
            AwcLocation.aggregate()
        celery_task_logger.info("Ended icds reports update_location_tables_sql")
    except IntegrityError:
        # This has occurred when there's a location upload, but not all locations were updated.
        # Some more details are here https://github.com/dimagi/commcare-hq/pull/18839
        # It's usually fixed by rebuild the location UCR table and running this task again, but
        # that PR should fix that issue
        _dashboard_team_soft_assert(False, "Error occurred while aggregating locations")
        raise
    except Exception:
        # I'm not sure what this one will be
        _dashboard_team_soft_assert(
            False, "Unexpected occurred while aggregating locations in dashboard aggregation")
        raise


@task(serializer='pickle', queue='icds_aggregation_queue', bind=True, default_retry_delay=15 * 60, acks_late=True)
def icds_aggregation_task(self, date, func_name, force_citus=False):
    if force_citus:
        force_citus_engine()
    func = {
        '_agg_ls_table': _agg_ls_table,
        '_update_months_table': _update_months_table,
        '_daily_attendance_table': _daily_attendance_table,
        '_agg_child_health_table': _agg_child_health_table,
        '_ccs_record_monthly_table': _ccs_record_monthly_table,
        '_agg_ccs_record_table': _agg_ccs_record_table,
        '_agg_awc_table': _agg_awc_table,
        '_agg_awc_table_weekly': _agg_awc_table_weekly,
        'aggregate_awc_daily': aggregate_awc_daily,
    }[func_name]

    if six.PY2 and isinstance(date, bytes):
        date = date.decode('utf-8')

    db_alias = get_icds_ucr_db_alias_or_citus(force_citus)
    if not db_alias:
        return

    celery_task_logger.info("Starting icds reports {} {}".format(date, func.__name__))
    try:
        func(date)
    except Error as exc:
        notify_exception(
            None, message="Error occurred during ICDS aggregation",
            details={'func': func.__name__, 'date': date, 'error': exc}
        )
        _dashboard_team_soft_assert(
            False,
            "{}{} aggregation failed on {} for {}. This task will be retried in 15 minutes".format(
                'Citus' if force_citus else '', func.__name__, settings.SERVER_ENVIRONMENT, date
            )
        )
        self.retry(exc=exc)

    celery_task_logger.info("Ended icds reports {} {}".format(date, func.__name__))


@task(serializer='pickle', queue='icds_aggregation_queue', bind=True, default_retry_delay=15 * 60, acks_late=True)
def icds_state_aggregation_task(self, state_id, date, func_name, force_citus=False):
    if force_citus:
        force_citus_engine()
    func = {
        '_aggregate_gm_forms': _aggregate_gm_forms,
        '_aggregate_df_forms': _aggregate_df_forms,
        '_aggregate_cf_forms': _aggregate_cf_forms,
        '_aggregate_ccs_cf_forms': _aggregate_ccs_cf_forms,
        '_aggregate_child_health_thr_forms': _aggregate_child_health_thr_forms,
        '_aggregate_ccs_record_thr_forms': _aggregate_ccs_record_thr_forms,
        '_aggregate_child_health_pnc_forms': _aggregate_child_health_pnc_forms,
        '_aggregate_ccs_record_pnc_forms': _aggregate_ccs_record_pnc_forms,
        '_aggregate_delivery_forms': _aggregate_delivery_forms,
        '_aggregate_bp_forms': _aggregate_bp_forms,
        '_aggregate_awc_infra_forms': _aggregate_awc_infra_forms,
        '_child_health_monthly_table': _child_health_monthly_table,
        '_agg_ls_awc_mgt_form': _agg_ls_awc_mgt_form,
        '_agg_ls_vhnd_form': _agg_ls_vhnd_form,
        '_agg_beneficiary_form': _agg_beneficiary_form,
        '_agg_thr_table': _agg_thr_table
    }[func_name]

    if six.PY2 and isinstance(date, bytes):
        date = date.decode('utf-8')

    db_alias = get_icds_ucr_db_alias_or_citus(force_citus)
    if not db_alias:
        return

    celery_task_logger.info("Starting icds reports {} {} {}".format(state_id, date, func.__name__))

    try:
        func(state_id, date)
    except Error as exc:
        notify_exception(
            None, message="Error occurred during ICDS aggregation",
            details={'func': func.__name__, 'date': date, 'state_id': state_id, 'error': exc}
        )
        citus = 'Citus ' if force_citus else ''
        _dashboard_team_soft_assert(
            False,
            "{}{} aggregation failed on {} for {} on {}. This task will be retried in 15 minutes".format(
                citus, func.__name__, settings.SERVER_ENVIRONMENT, state_id, date
            )
        )
        self.retry(exc=exc)

    celery_task_logger.info("Ended icds reports {} {} {}".format(state_id, date, func.__name__))


@track_time
def _aggregate_cf_forms(state_id, day):
    AggregateComplementaryFeedingForms.aggregate(state_id, day)


@track_time
def _aggregate_ccs_cf_forms(state_id, day):
    AggregateCcsRecordComplementaryFeedingForms.aggregate(state_id, day)


@track_time
def _aggregate_gm_forms(state_id, day):
    AggregateGrowthMonitoringForms.aggregate(state_id, day)


@track_time
def _aggregate_df_forms(state_id, day):
    AggregateChildHealthDailyFeedingForms.aggregate(state_id, day)


@track_time
def _aggregate_child_health_pnc_forms(state_id, day):
    AggregateChildHealthPostnatalCareForms.aggregate(state_id, day)


@track_time
def _aggregate_ccs_record_pnc_forms(state_id, day):
    AggregateCcsRecordPostnatalCareForms.aggregate(state_id, day)


@track_time
def _aggregate_child_health_thr_forms(state_id, day):
    AggregateChildHealthTHRForms.aggregate(state_id, day)


@track_time
def _aggregate_ccs_record_thr_forms(state_id, day):
    AggregateCcsRecordTHRForms.aggregate(state_id, day)


@track_time
def _aggregate_awc_infra_forms(state_id, day):
    AggregateAwcInfrastructureForms.aggregate(state_id, day)


@task(serializer='pickle', queue='icds_aggregation_queue', default_retry_delay=15 * 60, acks_late=True)
@track_time
def _aggregate_inactive_aww(day, force_citus=False):
    if force_citus:
        force_citus_engine()
    AggregateInactiveAWW.aggregate(day)


@track_time
def _aggregate_delivery_forms(state_id, day):
    AggregateCcsRecordDeliveryForms.aggregate(state_id, day)


@track_time
def _aggregate_bp_forms(state_id, day):
    AggregateBirthPreparednesForms.aggregate(state_id, day)


def _run_custom_sql_script(commands, day=None, db_alias=None):
    if not db_alias:
        return

    with transaction.atomic(using=db_alias):
        with connections[db_alias].cursor() as cursor:
            for command in commands:
                cursor.execute(command, [day])


@track_time
def aggregate_awc_daily(day):
    with transaction.atomic(using=db_for_read_write(AggAwcDaily)):
        AggAwcDaily.aggregate(force_to_date(day))


@track_time
def _update_months_table(day):
    db_alias = db_for_read_write(IcdsMonths)
    _run_custom_sql_script(["SELECT update_months_table(%s)"], day, db_alias=db_alias)


def get_cursor(model, write=True):
    db = db_for_read_write(model, write)
    return connections[db].cursor()


@track_time
def _child_health_monthly_table(state_ids, day):
    force_citus = forced_citus()
    helper = get_helper(ChildHealthMonthlyAggregationHelper.helper_key)(state_ids, force_to_date(day))

    celery_task_logger.info("Creating temporary table")
    with get_cursor(ChildHealthMonthly) as cursor:
        cursor.execute(helper.drop_temporary_table())
        cursor.execute(helper.create_temporary_table())

    # https://github.com/celery/celery/issues/4274
    sub_aggregations = [
        _child_health_helper.delay(query=query, params=params, force_citus=force_citus)
        for query, params in helper.pre_aggregation_queries()
    ]
    for sub_aggregation in sub_aggregations:
        sub_aggregation.get(disable_sync_subtasks=False)

    celery_task_logger.info("Inserting into child_health_monthly_table")
    with transaction.atomic(using=db_for_read_write(ChildHealthMonthly)):
        ChildHealthMonthly.aggregate(state_ids, force_to_date(day))

    celery_task_logger.info("Dropping temporary table")
    with get_cursor(ChildHealthMonthly) as cursor:
        cursor.execute(helper.drop_temporary_table())


@task(serializer='pickle', queue='icds_aggregation_queue', default_retry_delay=15 * 60, acks_late=True)
@track_time
def _child_health_helper(query, params, force_citus=False):
    if force_citus:
        force_citus_engine()
    celery_task_logger.info("Running child_health_helper with %s", params)
    with get_cursor(ChildHealthMonthly) as cursor:
        cursor.execute(query, params)


@track_time
def _ccs_record_monthly_table(day):
    with transaction.atomic(using=db_for_read_write(CcsRecordMonthly)):
        CcsRecordMonthly.aggregate(force_to_date(day))


@track_time
def _daily_attendance_table(day):
    DailyAttendance.aggregate(force_to_date(day))


@track_time
def _agg_child_health_table(day):
    db_alias = db_for_read_write(AggChildHealth)
    with transaction.atomic(using=db_alias):
        _run_custom_sql_script([
            "SELECT create_new_aggregate_table_for_month('agg_child_health', %s)",
        ], day, db_alias=db_alias)
        AggChildHealth.aggregate(force_to_date(day))


@track_time
def _agg_ccs_record_table(day):
    db_alias = db_for_read_write(AggCcsRecord)
    with transaction.atomic(using=db_alias):
        _run_custom_sql_script([
            "SELECT create_new_aggregate_table_for_month('agg_ccs_record', %s)",
        ], day, db_alias=db_alias)
        AggCcsRecord.aggregate(force_to_date(day))


@track_time
def _agg_awc_table(day):
    db_alias = db_for_read_write(AggAwc)
    with transaction.atomic(using=db_alias):
        _run_custom_sql_script([
            "SELECT create_new_aggregate_table_for_month('agg_awc', %s)"
        ], day, db_alias=db_alias)
        AggAwc.aggregate(force_to_date(day))


@track_time
def _agg_ls_vhnd_form(state_id, day):
    with transaction.atomic(using=db_for_read_write(AggLs)):
        AggregateLsVhndForm.aggregate(state_id, force_to_date(day))


@track_time
def _agg_beneficiary_form(state_id, day):
    with transaction.atomic(using=db_for_read_write(AggLs)):
        AggregateBeneficiaryForm.aggregate(state_id, force_to_date(day))


@track_time
def _agg_ls_awc_mgt_form(state_id, day):
    with transaction.atomic(using=db_for_read_write(AggLs)):
        AggregateLsAWCVisitForm.aggregate(state_id, force_to_date(day))


@track_time
def _agg_ls_table(day):
    with transaction.atomic(using=db_for_read_write(AggLs)):
        AggLs.aggregate(force_to_date(day))


@track_time
def _agg_thr_table(state_id, day):
    with transaction.atomic(using=db_for_read_write(AggregateTHRForm)):
        AggregateTHRForm.aggregate(state_id, force_to_date(day))


@track_time
def _agg_awc_table_weekly(day):
    with transaction.atomic(using=db_for_read_write(AggAwc)):
        AggAwc.weekly_aggregate(force_to_date(day))


@task(serializer='pickle', queue='icds_aggregation_queue')
def email_dashboad_team(aggregation_date, aggregation_start_time, force_citus=False):
    aggregation_start_time = aggregation_start_time.astimezone(INDIA_TIMEZONE)
    aggregation_finish_time = datetime.now(INDIA_TIMEZONE)
    if six.PY2 and isinstance(aggregation_date, bytes):
        aggregation_date = aggregation_date.decode('utf-8')

    # temporary soft assert to verify it's completing
    if not settings.UNIT_TESTING:
        citus = 'Citus ' if force_citus else ''
        timings = "Aggregation Started At : {} IST, Completed At : {} IST".format(aggregation_start_time,
                                                                                  aggregation_finish_time)
        _dashboard_team_soft_assert(False, "{}Aggregation completed on {}".format(citus,
                                                                                  settings.SERVER_ENVIRONMENT),
                                    timings)
    celery_task_logger.info("Aggregation has completed")
    icds_data_validation.delay(aggregation_date)


@periodic_task(
    queue='background_queue',
    run_every=crontab(day_of_week='tuesday,thursday,saturday', minute=0, hour=16),
    acks_late=True
)
def recalculate_stagnant_cases():
    domain = 'icds-cas'
    config_ids = [
        'static-icds-cas-static-ccs_record_cases_monthly_v2',
        'static-icds-cas-static-child_cases_monthly_v2',
    ]

    track_case_load = case_load_counter("find_stagnant_cases", domain)
    stagnant_cases = set()
    for config_id in config_ids:
        config, is_static = get_datasource_config(config_id, domain)
        adapter = get_indicator_adapter(config, load_source='find_stagnant_cases')
        case_ids = _find_stagnant_cases(adapter)
        num_cases = len(case_ids)
        adapter.track_load(num_cases)
        celery_task_logger.info(
            "Found {} stagnant cases in config {}".format(num_cases, config_id)
        )
        stagnant_cases = stagnant_cases.union(set(case_ids))
        celery_task_logger.info(
            "Total number of stagant cases is now {}".format(len(stagnant_cases))
        )

    case_accessor = CaseAccessors(domain)
    num_stagnant_cases = len(stagnant_cases)
    current_case_num = 0
    for case_ids in chunked(stagnant_cases, 1000):
        current_case_num += len(case_ids)
        cases = case_accessor.get_cases(list(case_ids))
        for case in cases:
            track_case_load()
            publish_case_saved(case, send_post_save_signal=False)
        celery_task_logger.info(
            "Resaved {} / {} cases".format(current_case_num, num_stagnant_cases)
        )


def _find_stagnant_cases(adapter):
    stagnant_date = datetime.utcnow() - timedelta(days=26)
    table = adapter.get_table()
    query = adapter.get_query_object()
    query = query.with_entities(table.columns.doc_id).filter(
        table.columns.inserted_at <= stagnant_date
    ).distinct()
    return query.all()


@task(serializer='pickle', queue='icds_dashboard_reports_queue')
def prepare_excel_reports(config, aggregation_level, include_test, beta, location, domain,
                          file_format, indicator):
    if indicator == CHILDREN_EXPORT:
        data_type = 'Children'
        excel_data = ChildrenExport(
            config=config,
            loc_level=aggregation_level,
            show_test=include_test,
            beta=beta
        ).get_excel_data(location)
    elif indicator == PREGNANT_WOMEN_EXPORT:
        data_type = 'Pregnant_Women'
        excel_data = PregnantWomenExport(
            config=config,
            loc_level=aggregation_level,
            show_test=include_test
        ).get_excel_data(location)
    elif indicator == DEMOGRAPHICS_EXPORT:
        data_type = 'Demographics'
        excel_data = DemographicsExport(
            config=config,
            loc_level=aggregation_level,
            show_test=include_test,
            beta=beta
        ).get_excel_data(location)
    elif indicator == SYSTEM_USAGE_EXPORT:
        data_type = 'System_Usage'
        excel_data = SystemUsageExport(
            config=config,
            loc_level=aggregation_level,
            show_test=include_test
        ).get_excel_data(
            location,
            system_usage_num_launched_awcs_formatting_at_awc_level=aggregation_level > 4 and beta,
            system_usage_num_of_days_awc_was_open_formatting=aggregation_level <= 4 and beta,
        )
    elif indicator == AWC_INFRASTRUCTURE_EXPORT:
        data_type = 'AWC_Infrastructure'
        excel_data = AWCInfrastructureExport(
            config=config,
            loc_level=aggregation_level,
            show_test=include_test,
            beta=beta,
        ).get_excel_data(location)
    elif indicator == BENEFICIARY_LIST_EXPORT:
        # this report doesn't use this configuration
        config.pop('aggregation_level', None)
        data_type = 'Beneficiary_List'
        excel_data = BeneficiaryExport(
            config=config,
            loc_level=aggregation_level,
            show_test=include_test,
            beta=beta
        ).get_excel_data(location)
    elif indicator == AWW_INCENTIVE_REPORT:
        today = date.today()
        data_type = 'AWW_Performance_{}'.format(today.strftime('%Y_%m_%d'))
        month = config['month'].strftime("%B %Y")
        state = SQLLocation.objects.get(
            location_id=config['state_id'], domain=config['domain']
        ).name
        district = SQLLocation.objects.get(
            location_id=config['district_id'], domain=config['domain']
        ).name if aggregation_level >= 2 else None
        block = SQLLocation.objects.get(
            location_id=config['block_id'], domain=config['domain']
        ).name if aggregation_level == 3 else None
        cache_key = get_performance_report_blob_key(state, district, block, month, file_format)
    elif indicator == LS_REPORT_EXPORT:
        data_type = 'Lady_Supervisor'
        config['aggregation_level'] = 4  # this report on all levels shows data (row) per sector
        excel_data = LadySupervisorExport(
            config=config,
            loc_level=aggregation_level,
            show_test=include_test,
            beta=beta
        ).get_excel_data(location)
        if file_format == 'xlsx':
            cache_key = create_lady_supervisor_excel_file(
                excel_data,
                data_type,
                config['month'].strftime("%B %Y"),
                aggregation_level,
            )
        else:
            cache_key = create_excel_file(excel_data, data_type, file_format)
    elif indicator == THR_REPORT_EXPORT:
        loc_level = aggregation_level if location else 0
        excel_data = TakeHomeRationExport(
            location=location,
            month=config['month'],
            loc_level=loc_level,
            beta=beta
        ).get_excel_data()
        export_info = excel_data[1][1]
        generated_timestamp = date_parser.parse(export_info[0][1])
        formatted_timestamp = generated_timestamp.strftime("%d-%m-%Y__%H-%M-%S")
        data_type = 'THR Report__{}'.format(formatted_timestamp)

        if file_format == 'xlsx':
            cache_key = create_thr_report_excel_file(
                excel_data,
                data_type,
                config['month'].strftime("%B %Y"),
                loc_level,
            )
        else:
            cache_key = create_excel_file(excel_data, data_type, file_format)

    if indicator not in (AWW_INCENTIVE_REPORT, LS_REPORT_EXPORT, THR_REPORT_EXPORT):
        if file_format == 'xlsx' and beta:
            cache_key = create_excel_file_in_openpyxl(excel_data, data_type)
        else:
            cache_key = create_excel_file(excel_data, data_type, file_format)
    params = {
        'domain': domain,
        'uuid': cache_key,
        'file_format': file_format,
        'data_type': data_type,
    }
    return {
        'domain': domain,
        'uuid': cache_key,
        'file_format': file_format,
        'data_type': data_type,
        'link': reverse('icds_download_excel', params=params, absolute=True, kwargs={'domain': domain})
    }


@task(serializer='pickle', queue='icds_dashboard_reports_queue')
def prepare_issnip_monthly_register_reports(domain, awcs, pdf_format, month, year, couch_user):
    selected_date = date(year, month, 1)
    report_context = {
        'reports': [],
        'user_have_access_to_features': icds_pre_release_features(couch_user),
    }

    pdf_files = {}

    report_data = ISSNIPMonthlyReport(config={
        'awc_id': awcs,
        'month': selected_date,
        'domain': domain
    }, icds_feature_flag=icds_pre_release_features(couch_user)).to_pdf_format

    if pdf_format == 'one':
        report_context['reports'] = report_data
        cache_key = create_pdf_file(report_context)
    else:
        for data in report_data:
            report_context['reports'] = [data]
            pdf_hash = create_pdf_file(report_context)
            pdf_files.update({
                pdf_hash: data['awc_name']
            })
        cache_key = zip_folder(pdf_files)

    params = {
        'domain': domain,
        'uuid': cache_key,
        'format': pdf_format
    }

    return {
        'domain': domain,
        'uuid': cache_key,
        'format': pdf_format,
        'link': reverse('icds_download_pdf', params=params, absolute=True, kwargs={'domain': domain})
    }


@task(serializer='pickle', queue='background_queue')
def icds_data_validation(day):
    """Checks all AWCs to validate that there will be no inconsistencies in the
    reporting dashboard.
    """

    # agg tables store the month like YYYY-MM-01
    month = force_to_date(day)
    month.replace(day=1)
    return_values = ('state_name', 'district_name', 'block_name', 'supervisor_name', 'awc_name')

    bad_wasting_awcs = AggChildHealthMonthly.objects.filter(
        month=month, aggregation_level=5
    ).exclude(
        weighed_and_height_measured_in_month=(
            F('wasting_moderate') + F('wasting_severe') + F('wasting_normal')
        )
    ).values_list(*return_values)

    bad_stunting_awcs = AggChildHealthMonthly.objects.filter(month=month, aggregation_level=5).exclude(
        height_measured_in_month=(
            F('stunting_severe') + F('stunting_moderate') + F('stunting_normal')
        )
    ).values_list(*return_values)

    bad_underweight_awcs = AggChildHealthMonthly.objects.filter(month=month, aggregation_level=5).exclude(
        nutrition_status_weighed=(
            F('nutrition_status_normal') +
            F('nutrition_status_moderately_underweight') +
            F('nutrition_status_severely_underweight')
        )
    ).values_list(*return_values)

    bad_lbw_awcs = AggChildHealthMonthly.objects.filter(
        month=month, aggregation_level=5, weighed_and_born_in_month__lt=F('low_birth_weight_in_month')
    ).values_list(*return_values)

    _send_data_validation_email(
        return_values, month, {
            'bad_wasting_awcs': bad_wasting_awcs,
            'bad_stunting_awcs': bad_stunting_awcs,
            'bad_underweight_awcs': bad_underweight_awcs,
            'bad_lbw_awcs': bad_lbw_awcs,
        })


def _send_data_validation_email(csv_columns, month, bad_data):
    # intentionally using length here because the query will need to evaluate anyway to send the CSV file
    if all(len(v) == 0 for _, v in six.iteritems(bad_data)):
        return

    bad_wasting_awcs = bad_data.get('bad_wasting_awcs', [])
    bad_stunting_awcs = bad_data.get('bad_stunting_awcs', [])
    bad_underweight_awcs = bad_data.get('bad_underweight_awcs', [])
    bad_lbw_awcs = bad_data.get('bad_lbw_awcs', [])

    csv_file = io.StringIO()
    writer = csv.writer(csv_file)
    writer.writerow(('type',) + csv_columns)
    _icds_add_awcs_to_file(writer, 'wasting', bad_wasting_awcs)
    _icds_add_awcs_to_file(writer, 'stunting', bad_stunting_awcs)
    _icds_add_awcs_to_file(writer, 'underweight', bad_underweight_awcs)
    _icds_add_awcs_to_file(writer, 'low_birth_weight', bad_lbw_awcs)

    email_content = """
    Incorrect wasting AWCs: {bad_wasting_awcs}
    Incorrect stunting AWCs: {bad_stunting_awcs}
    Incorrect underweight AWCs: {bad_underweight_awcs}
    Incorrect low birth weight AWCs: {bad_lbw_awcs}

    Please see attached file for more details
    """.format(
        bad_wasting_awcs=len(bad_wasting_awcs),
        bad_stunting_awcs=len(bad_stunting_awcs),
        bad_underweight_awcs=len(bad_underweight_awcs),
        bad_lbw_awcs=len(bad_lbw_awcs),
    )

    filename = month.strftime('validation_results_%s.csv' % SERVER_DATE_FORMAT)
    send_HTML_email(
        '[{}] - ICDS Dashboard Validation Results'.format(settings.SERVER_ENVIRONMENT),
        DASHBOARD_TEAM_EMAILS, email_content,
        file_attachments=[{'file_obj': csv_file, 'title': filename, 'mimetype': 'text/csv'}],
    )


def _icds_add_awcs_to_file(csv_writer, error_type, rows):
    for row in rows:
        csv_writer.writerow((error_type, ) + row)


def _update_ucr_table_mapping():
    celery_task_logger.info("Started updating ucr_table_name_mapping table")
    for table in UCR_TABLE_NAME_MAPPING:
        if table.get('is_ucr', True):
            table_name = get_table_name(DASHBOARD_DOMAIN, table['name'])
        else:
            table_name = table['name']
        UcrTableNameMapping.objects.update_or_create(
            table_type=table['type'],
            defaults={'table_name': table_name}
        )
    celery_task_logger.info("Ended updating ucr_table_name_mapping table")


def _get_value(data, field):
    default = 'N/A'
    if field == 'days_inactive':
        default = 0
    return getattr(data, field) or default


# This task caused memory spikes once a day on the india env
# before it was switched to icds-only (June 2019)
@only_icds_periodic_task(run_every=crontab(minute=30, hour=18), acks_late=True, queue='icds_aggregation_queue')
def collect_inactive_awws():
    celery_task_logger.info("Started updating the Inactive AWW")
    filename = "inactive_awws_%s.csv" % date.today().strftime('%Y-%m-%d')
    last_sync = IcdsFile.objects.filter(data_type='inactive_awws').order_by('-file_added').first()

    # If last sync not exist then collect initial data
    if not last_sync:
        last_sync_date = datetime(2017, 3, 1).date()
    else:
        last_sync_date = last_sync.file_added

    _aggregate_inactive_aww(last_sync_date)
    if toggles.PARALLEL_AGGREGATION.enabled(DASHBOARD_DOMAIN):
        _aggregate_inactive_aww.delay(last_sync_date, force_citus=True)

    celery_task_logger.info("Collecting inactive AWW to generate zip file")
    excel_data = AggregateInactiveAWW.objects.all()

    celery_task_logger.info("Preparing data to csv file")
    columns = [x.name for x in AggregateInactiveAWW._meta.fields] + [
        'days_since_start',
        'days_inactive'
    ]
    rows = [columns]
    for data in excel_data:
        rows.append(
            [_get_value(data, field) for field in columns]
        )

    celery_task_logger.info("Creating csv file")
    export_file = BytesIO()
    export_from_tables([['inactive AWWSs', rows]], export_file, 'csv')

    celery_task_logger.info("Saving csv file in blobdb")
    sync = IcdsFile(blob_id=filename, data_type='inactive_awws')
    sync.store_file_in_blobdb(export_file)
    sync.save()
    celery_task_logger.info("Ended updating the Inactive AWW")


@periodic_task(run_every=crontab(day_of_week='monday', hour=0, minute=0),
               acks_late=True, queue='background_queue')
def collect_inactive_dashboard_users():
    celery_task_logger.info("Started updating the Inactive Dashboard users")

    end_date = datetime.utcnow()
    start_date_week = end_date - timedelta(days=7)
    start_date_month = end_date - timedelta(days=30)

    not_logged_in_week = get_dashboard_users_not_logged_in(start_date_week, end_date)
    not_logged_in_month = get_dashboard_users_not_logged_in(start_date_month, end_date)

    week_file_name = 'dashboard_users_not_logged_in_{:%Y-%m-%d}_to_{:%Y-%m-%d}.csv'.format(
        start_date_week, end_date
    )
    month_file_name = 'dashboard_users_not_logged_in_{:%Y-%m-%d}_to_{:%Y-%m-%d}.csv'.format(
        start_date_month, end_date
    )
    rows_not_logged_in_week = _get_inactive_dashboard_user_rows(not_logged_in_week)
    rows_not_logged_in_month = _get_inactive_dashboard_user_rows(not_logged_in_month)

    sync = IcdsFile(blob_id="inactive_dashboad_users_%s.zip" % date.today().strftime('%Y-%m-%d'),
                    data_type='inactive_dashboard_users')

    in_memory = BytesIO()
    zip_file = zipfile.ZipFile(in_memory, 'w', zipfile.ZIP_DEFLATED)

    zip_file.writestr(week_file_name,
                      '\n'.join(rows_not_logged_in_week)
                      )
    zip_file.writestr(month_file_name,
                      '\n'.join(rows_not_logged_in_month)
                      )

    zip_file.close()

    # we need to reset buffer position to the beginning after creating zip, if not read() will return empty string
    # we read this to save file in blobdb
    in_memory.seek(0)
    sync.store_file_in_blobdb(in_memory)

    sync.save()


def _get_inactive_dashboard_user_rows(not_logged_in_week):
    from corehq.apps.users.models import CommCareUser
    rows = ['"Username","Location","State"']
    for username in not_logged_in_week:
        user = CommCareUser.get_by_username(username)
        loc = user.sql_location
        loc_name = loc.name.encode('ascii', 'replace').decode() if loc else ''
        state = loc.get_ancestor_of_type('state') if loc else None
        state_name = state.name.encode('ascii', 'replace').decode() if state else ''
        rows.append('"{}","{}","{}"'.format(username, loc_name, state_name))

    return rows


def get_dashboard_users_not_logged_in(start_date, end_date, domain='icds-cas'):

    all_users = get_all_user_id_username_pairs_by_domain(domain, include_web_users=False,
                                                         include_mobile_users=True)

    dashboard_uname_rx = re.compile(r'^\d*\.[a-zA-Z]*@.*')
    dashboard_usernames = {
        uname
        for id, uname in all_users
        if dashboard_uname_rx.match(uname)
    }

    logged_in = ICDSAuditEntryRecord.objects.filter(
        time_of_use__gte=start_date, time_of_use__lt=end_date
    ).values_list('username', flat=True)

    logged_in_dashboard_users = {
        u
        for u in logged_in
        if dashboard_uname_rx.match(u)
    }

    not_logged_in = dashboard_usernames - logged_in_dashboard_users
    return not_logged_in


@periodic_task(run_every=crontab(day_of_week=5, hour=14, minute=0), acks_late=True, queue='icds_aggregation_queue')
def build_disha_dump():
    # Weekly refresh of disha dumps for current and last month
    DISHA_NOTIFICATION_EMAIL = '{}@{}'.format('icds-dashboard', 'dimagi.com')
    _soft_assert = soft_assert(to=[DISHA_NOTIFICATION_EMAIL], send_to_ops=False)
    month = date.today().replace(day=1)
    last_month = month - timedelta(days=1)
    last_month = last_month.replace(day=1)
    celery_task_logger.info("Started dumping DISHA data")
    try:
        build_dumps_for_month(month, rebuild=True)
        build_dumps_for_month(last_month, rebuild=True)
    except Exception:
        _soft_assert(False, "DISHA weekly task has failed.")
    else:
        _soft_assert(False, "DISHA weekly task has succeeded.")
    celery_task_logger.info("Finished dumping DISHA data")


@periodic_task(run_every=crontab(hour=17, minute=0, day_of_month='12'), acks_late=True, queue='icds_aggregation_queue')
def build_incentive_report(agg_date=None):
    state_ids = (SQLLocation.objects
                 .filter(domain=DASHBOARD_DOMAIN, location_type__name='state')
                 .values_list('location_id', flat=True))
    locations = (SQLLocation.objects
                 .filter(domain=DASHBOARD_DOMAIN, location_type__name__in=['state', 'district', 'block'])
                 .select_related('parent__parent', 'location_type'))
    if agg_date is None:
        current_month = date.today().replace(day=1)
        agg_date = current_month - relativedelta(months=1)
    for state in state_ids:
        AWWIncentiveReport.aggregate(state, agg_date)
    for file_format in ['xlsx', 'csv']:
        for location in locations:
            if location.location_type.name == 'state':
                build_incentive_files.delay(location, agg_date, file_format, 1, location)
            elif location.location_type.name == 'district':
                build_incentive_files.delay(location, agg_date, file_format, 2, location.parent, location)
            else:
                build_incentive_files.delay(location, agg_date, file_format, 3, location.parent.parent, location.parent)


@task(queue='icds_dashboard_reports_queue', serializer='pickle')
def build_incentive_files(location, month, file_format, aggregation_level, state, district=None):
    data_type = 'AWW_Performance'
    excel_data = IncentiveReport(
        location=location.location_id,
        month=month,
        aggregation_level=aggregation_level
    ).get_excel_data()
    state_name = state.name
    district_name = district.name if aggregation_level >= 2 else None
    block_name = location.name if aggregation_level == 3 else None
    month_string = month.strftime("%B %Y")
    if file_format == 'xlsx':
        create_aww_performance_excel_file(
            excel_data,
            data_type,
            month_string,
            state_name,
            district_name,
            block_name
        )
    else:
        blob_key = get_performance_report_blob_key(state_name, district_name, block_name, month_string, file_format)
        create_excel_file(excel_data, data_type, file_format, blob_key, timeout=None)


@task(queue='icds_dashboard_reports_queue')
def create_mbt_for_month(state_id, month, force_citus=False):
    if force_citus:
        force_citus_engine()
    helpers = (CcsMbtHelper, ChildHealthMbtHelper, AwcMbtHelper)
    for helper_class in helpers:
        helper = get_helper(helper_class.helper_key)(state_id, month)
        # run on primary DB to avoid "conflict with recovery" errors
        with get_cursor(helper.base_class, write=True) as cursor, tempfile.TemporaryFile() as f:
            cursor.copy_expert(helper.query(), f)
            f.seek(0)
            icds_file, _ = IcdsFile.objects.get_or_create(
                blob_id='{}-{}-{}'.format(helper.base_tablename, state_id, month),
                data_type='mbt_{}'.format(helper.base_tablename)
            )
            icds_file.store_file_in_blobdb(f, expired=THREE_MONTHS)
            icds_file.save()


@task(queue='dashboard_comparison_queue')
def run_citus_experiment_raw_sql(parameterized_sql, params, data_source="Unknown"):
    experiment_context = {
        "data_source": data_source,
        "sql_query": parameterized_sql,
        "params": params,
    }
    experiment = DashboardQueryExperiment(name="Dashboard Query Experiment", context=experiment_context)
    with experiment.control() as control:
        db_alias = get_icds_ucr_db_alias()
        with connections[db_alias].cursor() as cursor:
            cursor.execute(parameterized_sql, params)
            control.record(_dictfetchall(cursor))

    with experiment.candidate() as candidate:
        db_alias = get_icds_ucr_citus_db_alias()
        with connections[db_alias].cursor() as cursor:
            cursor.execute(parameterized_sql, params)
            candidate.record(_dictfetchall(cursor))

    objects = experiment.run()
    return objects


def _dictfetchall(cursor):
    "Return all rows from a cursor as a dict"
    columns = [col[0] for col in cursor.description]
    return [
        dict(zip(columns, row))
        for row in cursor.fetchall()
    ]<|MERGE_RESOLUTION|>--- conflicted
+++ resolved
@@ -342,15 +342,8 @@
             icds_aggregation_task.si(date=date.strftime('%Y-%m-%d'), func_name='aggregate_awc_daily',
                                      force_citus=force_citus),
             email_dashboad_team.si(aggregation_date=date.strftime('%Y-%m-%d'), aggregation_start_time=start_time,
-<<<<<<< HEAD
                                    force_citus=force_citus)
-=======
-                                   force_citus=force_citus),
->>>>>>> e0c35313
         ).delay()
-        if not force_citus:
-            _bust_awc_cache.delay()
-
 
 
 def _create_aggregate_functions(cursor):
