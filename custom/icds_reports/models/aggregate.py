--- conflicted
+++ resolved
@@ -25,12 +25,9 @@
     PostnatalCareFormsChildHealthAggregationHelper,
     PostnatalCareFormsCcsRecordAggregationHelper,
     THRFormsChildHealthAggregationHelper,
-<<<<<<< HEAD
     THRFormsCcsRecordAggregationHelper,
+    InactiveAwwsAggregationHelper
 )
-=======
-    InactiveAwwsAggregationHelper)
->>>>>>> 3a434394
 
 
 class CcsRecordMonthly(models.Model):
@@ -972,7 +969,6 @@
             return [row.child_health_case_id for row in rows]
 
 
-<<<<<<< HEAD
 class AggregateBirthPreparednesForms(models.Model):
     # partitioned based on these fields
     state_id = models.CharField(max_length=40)
@@ -1108,7 +1104,8 @@
             cursor.execute(helper.drop_table_query())
             cursor.execute(curr_month_query, curr_month_params)
             cursor.execute(agg_query, agg_params)
-=======
+
+
 class AggregateInactiveAWW(models.Model):
     awc_id = models.TextField(primary_key=True)
     awc_name = models.TextField(blank=True, null=True)
@@ -1149,5 +1146,4 @@
             cursor.execute(aggregation_query, agg_params)
 
     class Meta(object):
-        app_label = 'icds_reports'
->>>>>>> 3a434394
+        app_label = 'icds_reports'