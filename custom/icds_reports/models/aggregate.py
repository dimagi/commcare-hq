--- conflicted
+++ resolved
@@ -20,28 +20,20 @@
     AGG_CCS_RECORD_DELIVERY_TABLE
 )
 from custom.icds_reports.utils.aggregation import (
-<<<<<<< HEAD
     BirthPreparednessFormsAggregationHelper,
-=======
     AggChildHealthAggregationHelper,
     ChildHealthMonthlyAggregationHelper,
->>>>>>> 345a9049
     ComplementaryFormsAggregationHelper,
     DailyFeedingFormsChildHealthAggregationHelper,
     GrowthMonitoringFormsAggregationHelper,
     PostnatalCareFormsChildHealthAggregationHelper,
     PostnatalCareFormsCcsRecordAggregationHelper,
     THRFormsChildHealthAggregationHelper,
-<<<<<<< HEAD
     THRFormsCcsRecordAggregationHelper,
     InactiveAwwsAggregationHelper,
     DeliveryFormsAggregationHelper
 )
-=======
-    InactiveAwwsAggregationHelper,
-)
 from six.moves import range
->>>>>>> 345a9049
 
 
 class CcsRecordMonthly(models.Model):
