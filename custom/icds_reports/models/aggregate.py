--- conflicted
+++ resolved
@@ -17,11 +17,8 @@
     AGG_CHILD_HEALTH_THR_TABLE,
     AGG_DAILY_FEEDING_TABLE,
     AGG_GROWTH_MONITORING_TABLE,
-<<<<<<< HEAD
-    AGG_CCS_RECORD_DELIVERY_TABLE
-=======
+    AGG_CCS_RECORD_DELIVERY_TABLE,
     AGG_INFRASTRUCTURE_TABLE,
->>>>>>> 21a6e0be
 )
 from custom.icds_reports.utils.aggregation import (
     BirthPreparednessFormsAggregationHelper,
