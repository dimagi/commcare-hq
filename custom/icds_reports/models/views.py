--- conflicted
+++ resolved
@@ -1210,15 +1210,12 @@
     )
     num_supervisor_launched = models.IntegerField(blank=True, null=True)
     month = models.DateField(blank=True, null=True)
-<<<<<<< HEAD
-    app_version = models.IntegerField(blank=True, null=True)
-    commcare_version = models.TextField(blank=True, null=True)
-=======
     num_launched_states = models.IntegerField(blank=True, null=True)
     num_launched_districts = models.IntegerField(blank=True, null=True)
     num_launched_blocks = models.IntegerField(blank=True, null=True)
     num_launched_supervisors = models.IntegerField(blank=True, null=True)
->>>>>>> 64107086
+    app_version = models.IntegerField(blank=True, null=True)
+    commcare_version = models.TextField(blank=True, null=True)
 
     class Meta(object):
         app_label = 'icds_reports'
