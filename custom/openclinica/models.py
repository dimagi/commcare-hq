from collections import defaultdict
import hashlib
from lxml import etree

from corehq.apps.users.models import CouchUser
from corehq.util.quickcache import quickcache
from custom.openclinica.const import AUDIT_LOGS
from custom.openclinica.utils import (
    OpenClinicaIntegrationError,
    is_item_group_repeating,
    is_study_event_repeating,
    get_item_measurement_unit,
    get_question_item,
    get_oc_user,
    get_study_event_name,
    oc_format_date,
)
from dimagi.ext.couchdbkit import (
    Document,
    DocumentSchema,
    StringProperty,
    SchemaProperty,
    BooleanProperty,
)
from dimagi.utils.couch.cache import cache_core
<<<<<<< HEAD
=======
from suds.client import Client
from suds.wsse import Security, UsernameToken
>>>>>>> f5ead06f


_reserved_keys = ('@uiVersion', '@xmlns', '@name', '#type', 'case', 'meta', '@version')


<<<<<<< HEAD
=======
class OpenClinicaAPI(object):
    """
    We use OpenClinica's SOAP API. because their REST API is limited.

    CommCare subject cases are iterated, and data built up from form
    submissions. Subjects and their data are then compared with OpenClinica.
    Missing subjects are created using `StudySubject.create` and missing
    events are scheduled with `Event.schedule`. Data is then ready to import
    using `Data.import`.

    This automates a process that would otherwise need to be done manually.

    One manual aspect still remains. The OpenClinica administrator still needs
    to create users on OpenClinica for all CommCare mobile workers for the
    study, in order for AuditLog data exported from CommCare to match
    OpenClinica users.

    +============+==============================+====================+==========================================+
    | Web        | Method                       | Description        | WSDL Location (Input Value)              |
    | Service    |                              |                    |                                          |
    +============+==============================+====================+==========================================+
    | Create     | StudySubject.create          | Creates a new      | http://${your instance}/OpenClinica-ws/  |
    | Study      |                              | Study Subject      | ws/studySubject/v1/studySubjectWsdl.wsdl |
    | Subject    |                              |                    |                                          |
    +------------+------------------------------+--------------------+------------------------------------------+
    | List all   | StudySubject                 | Lists the Subjects | http://${your instance}/OpenClinica-ws/  |
    | Study      | .listAllByStudy              | in a study         | ws/studySubject/v1/studySubjectWsdl.wsdl |
    | Subjects   |                              |                    |                                          |
    +------------+------------------------------+--------------------+------------------------------------------+
    | Find if    | StudySubject.isStudySubject  | Find if Study      | http://${your instance}/OpenClinica-ws/  |
    | Study      |                              | Subject exists     | ws/studySubject/v1/studySubjectWsdl.wsdl |
    | Subject    |                              |                    |                                          |
    | exists     |                              |                    |                                          |
    +------------+------------------------------+--------------------+------------------------------------------+
    | Schedule   | Event.schedule               | Schedules an       | http://${your instance}/OpenClinica-ws/  |
    | Event      |                              | Event for an       | ws/event/v1/eventWsdl.wsdl               |
    |            |                              | enrolled Study     |                                          |
    |            |                              | Subject            |                                          |
    +------------+------------------------------+--------------------+------------------------------------------+
    | Import     | Data.import                  | Imports Data onto  | http://${your instance}/OpenClinica-ws/  |
    | Data       |                              | an OpenClincia     | ws/data/v1/dataWsdl.wsdl                 |
    |            |                              | CRF for an already |                                          |
    |            |                              | scheduled study    |                                          |
    |            |                              | event              |                                          |
    +------------+------------------------------+--------------------+------------------------------------------+
    | Get Study  | Study.getMetadata            | Returns study      | http://${your instance}/OpenClinica-ws/  |
    | Metadata   |                              | definition         | ws/study/v1/studyWsdl.wsdl               |
    |            |                              | metadata in        |                                          |
    |            |                              | CDISC ODM XML      |                                          |
    |            |                              | format (with       |                                          |
    |            |                              | OpenClinica        |                                          |
    |            |                              | extensions)        |                                          |
    +------------+------------------------------+--------------------+------------------------------------------+
    | List Study | Study.listAll                | Returns a lists of | http://${your instance}/OpenClinica-ws/  |
    |            |                              | studies and sites  | ws/study/v1/studyWsdl.wsdl               |
    +------------+------------------------------+--------------------+------------------------------------------+
    | Study      | StudyEventDefinition.listAll | Lists study event  | http://${your instance}/OpenClinica-ws/  |
    | Event      |                              | definitions in     | ws/studyEventDefinition/v1/              |
    | Definition |                              | study              | studyEventDefinitionWsdl.wsdl            |
    +------------+------------------------------+--------------------+------------------------------------------+

    """

    def __init__(self, base_url, username, password, study_id, prefetch=False):
        """
        Initialise OpenClinicaAPI

        :param base_url: Protocol, address (and port) of the server, e.g. "https://openclinica.example.com:8080/"
        :param username: Username enabled for API authentication
        :param password: Password
        :param study_id: Study identifier
        :param prefetch: Fetch WSDLs on init?
        """
        self._base_url = base_url if base_url[-1] == '/' else base_url + '/'
        self._username = username
        self._password = password
        self._study_id = study_id
        self._clients = {
            'data': None,
            'event': None,
            'study': None,
            'studyEventDefinition': None,
            'studySubject': None
        }
        if prefetch:
            for endpoint in self._clients:
                self.get_client(endpoint)

    def get_client(self, endpoint):
        if endpoint not in self._clients:
            raise ValueError('Unknown OpenClinica API endpoint')
        if self._clients[endpoint] is None:
            client = Client('{url}OpenClinica-ws/ws/{endpoint}/v1/{endpoint}Wsdl.wsdl'.format(
                url=self._base_url,
                endpoint=endpoint
            ))
            security = Security()
            password = hashlib.sha1(self._password).hexdigest()  # SHA1, not AES as documentation says
            token = UsernameToken(self._username, password)
            security.tokens.append(token)
            client.set_options(wsse=security)
            self._clients[endpoint] = client
        return self._clients[endpoint]

    def get_study_metadata_string(self):
        """
        Returns study metadata as an XML string
        """
        study_client = self.get_client('study')
        study_client.set_options(retxml=True)  # Don't parse the study metadata; just give us the raw XML
        resp = study_client.service.getMetadata({'identifier': self._study_id})
        soap_env = etree.fromstring(resp)
        nsmap = {
            'SOAP-ENV': "http://schemas.xmlsoap.org/soap/envelope/",
            'OC': "http://openclinica.org/ws/study/v1"
        }
        odm = soap_env.xpath('./SOAP-ENV:Body/OC:createResponse/OC:odm', namespaces=nsmap)[0]
        return odm.text


>>>>>>> f5ead06f
class StudySettings(DocumentSchema):
    is_ws_enabled = BooleanProperty()
    url = StringProperty()
    username = StringProperty()
    password = StringProperty()
    protocol_id = StringProperty()
    metadata = StringProperty()  # Required when web service is not enabled


class OpenClinicaSettings(Document):
    domain = StringProperty()
    study = SchemaProperty(StudySettings)  # One study per domain prevents cases from getting mixed up

    @classmethod
    def for_domain(cls, domain):
        res = cache_core.cached_view(
            cls.get_db(),
            "by_domain_doc_type_date/view",
            key=[domain, 'OpenClinicaSettings', None],
            reduce=False,
            include_docs=True,
            wrapper=cls.wrap)
        return res[0] if len(res) > 0 else None


class ItemGroup(object):
    """
    One CommCare form can contribute to multiple item groups. And multiple forms can be required to
    complete one item group. When a second instance of a form type (identified by xmlns) is added to an
    item group, then the item group is closed and a new one opened.
    """
    def __init__(self, domain, oid):
        self.oid = oid
        self.completed_cc_forms = set([])
        # self.is_repeating = is_item_group_repeating(domain, oid)  # Unused. We use use CommCare repeat groups
        self.items = defaultdict(dict)


class StudyEvent(object):
    """
    Like item groups, study events can also be repeated. To make things
    interesting, repeating study events can contain repeating item groups.

    We use SINGLE_EVENT_FORM_EVENT_INDEX to know whether to create a new
    StudyEvent. In subsequent projects we should us a study_event subcase of
    the subject case type.
    """
    def __init__(self, domain, oid, case_id):
        self.oid = oid
        self.case_id = case_id
        self.is_repeating = is_study_event_repeating(domain, oid)
        self.forms = defaultdict(lambda: defaultdict(list))  # a dict of forms containing a dict of item groups
        self.name = get_study_event_name(domain, oid)
        self.start_datetime = None
        self.end_datetime = None

    @property
    def start_short(self):
        """
        Format the start date and time for the UI.

        Format the date and time so that the user to copy and paste into OpenClinica
        """
        return self.start_datetime.strftime('%d-%b-%Y %H:%M')  # e.g. 01-Jan-1970 00:00

    @property
    def end_short(self):
        return self.end_datetime.strftime('%d-%b-%Y %H:%M')

    @property
    def start_long(self):
        """
        Format the start date and time for the ODM export.

        OpenClinica UI doesn't allow the user to set seconds, so theirs is always "%H:%M:00.0". Make ours match:
        """
        return self.start_datetime.strftime('%Y-%m-%d %H:%M:00.0')

    @property
    def end_long(self):
        return self.end_datetime.strftime('%Y-%m-%d %H:%M:00.0')


class Subject(object):
    """
    Manages data for a subject case
    """
    def __init__(self, subject_key, study_subject_id, domain):
        self.subject_key = subject_key
        self.study_subject_id = study_subject_id
        self.enrollment_date = None
        self.sex = None
        self.dob = None

        # We need the domain to get study metadata for study events and item groups
        self._domain = domain

        # This subject's data. Stored as subject[study_event_oid][i][form_oid][item_group_oid][j][item_oid]
        # (Study events and item groups are lists because they can repeat.)
        self.data = defaultdict(list)

        # Tracks items in self.data by reference using form ID and question. We need this so that we can
        # update an item if its form has been edited on HQ, by looking it up with new_form.orig_id.
        self.question_items = defaultdict(dict)

        # The mobile workers who entered this subject's data. Used for audit logs. The number of mobile workers
        # entering data for any single subject should be small, even in large studies with thousands of users.
        # Because we are fetching the user for every question, use a dictionary for speed.
        self.mobile_workers = {}

    def get_study_event(self, item, form, case_id):
        """
        Return the current study event. Opens a new study event if necessary.
        """
        if len(self.data[item.study_event_oid]):
            study_event = self.data[item.study_event_oid][-1]
            if study_event.is_repeating and study_event.case_id != case_id:
                study_event = StudyEvent(self._domain, item.study_event_oid, case_id)
                self.data[item.study_event_oid].append(study_event)
        else:
            study_event = StudyEvent(self._domain, item.study_event_oid, case_id)
            self.data[item.study_event_oid].append(study_event)
        return study_event

    def get_item_group(self, item, form, case_id):
        """
        Return the current item group and study event. Opens a new item group if necessary.

        Item groups are analogous to CommCare question groups. Like question groups, they can repeat.
        """
        study_event = self.get_study_event(item, form, case_id)
        oc_form = study_event.forms[item.form_oid]
        if not oc_form[item.item_group_oid]:
            oc_form[item.item_group_oid].append(ItemGroup(self._domain, item.item_group_oid))
        item_group = oc_form[item.item_group_oid][-1]
        return item_group, study_event

    def get_item_dict(self, item, form, case_id, question):
        """
        Return a dict for storing item data, and current study event.

        Return both because both the item dict and study event may be updated by a form or question.
        """
        item_group, study_event = self.get_item_group(item, form, case_id)
        item_dict = item_group.items[item.item_oid]
        self.question_items[form.get_id][question] = (item_dict, study_event)
        return item_dict, study_event

    @staticmethod
    def edit_item(item_dict, form, question, answer, audit_log_id_ref, oc_user):
        if AUDIT_LOGS:
            audit_log_id_ref['id'] += 1
            item_dict['audit_logs'].append({
                'id': 'AL_{}'.format(audit_log_id_ref['id']),
                'user_id': oc_user.user_id,
                'username': oc_user.username,
                'full_name': oc_user.full_name,
                'timestamp': form.received_on,
                'audit_type': 'Item data value updated',
                'old_value': item_dict['value'],
                'new_value': answer,
                'value_type': question,
            })
        item_dict['value'] = answer

    @staticmethod
    @quickcache(['domain', 'user_id'])
    def _get_cc_user(domain, user_id):
        return CouchUser.get_by_user_id(user_id, domain)

    def _get_oc_user(self, user_id):
        if user_id not in self.mobile_workers:
            cc_user = self._get_cc_user(self._domain, user_id)
            oc_user = get_oc_user(self._domain, cc_user)
            if oc_user is None:
                raise OpenClinicaIntegrationError(
                    'OpenClinica user not found for CommCare user "{}"'.format(cc_user.username))
            self.mobile_workers[user_id] = oc_user
        return self.mobile_workers[user_id]

    def add_item(self, item, form, case_id, question, answer, audit_log_id_ref):
        oc_user = self._get_oc_user(form.auth_context['user_id'])
        if getattr(form, 'deprecated_form_id', None) and question in self.question_items[form.deprecated_form_id]:
            # This form has been edited on HQ. Fetch original item
            item_dict, study_event = self.question_items[form.deprecated_form_id][question]
            if item_dict['value'] != answer:
                self.edit_item(item_dict, form, question, answer, audit_log_id_ref, oc_user)
        else:
            item_dict, study_event = self.get_item_dict(item, form, case_id, question)
            if item_dict and item_dict['value'] != answer:
                # This form has been submitted more than once for a non-repeating item group. This is an edit.
                self.edit_item(item_dict, form, question, answer, audit_log_id_ref, oc_user)
            else:
                item_dict['value'] = answer
                if AUDIT_LOGS:
                    audit_log_id_ref['id'] += 1
                    item_dict['audit_logs'] = [{
                        'id': 'AL_{}'.format(audit_log_id_ref['id']),
                        'user_id': oc_user.user_id,
                        'username': oc_user.username,
                        'full_name': oc_user.full_name,
                        'timestamp': form.received_on,
                        'audit_type': 'Item data value updated',
                        'reason': 'initial value',
                        'new_value': answer,
                        'value_type': question,
                    }]
                mu_oid = get_item_measurement_unit(self._domain, item)
                if mu_oid:
                    item_dict['measurement_unit_oid'] = mu_oid

        if study_event.start_datetime is None or form.form['meta']['timeStart'] < study_event.start_datetime:
            study_event.start_datetime = form.form['meta']['timeStart']
        if study_event.end_datetime is None or form.form['meta']['timeEnd'] > study_event.end_datetime:
            study_event.end_datetime = form.form['meta']['timeEnd']

    def add_item_group(self, item, form):
        study_event = self.get_study_event(item, form)
        oc_form = study_event.forms[item.form_oid]
        item_group = ItemGroup(self._domain, item.item_group_oid)
        oc_form[item.item_group_oid].append(item_group)

    def add_data(self, data, form, event_case, audit_log_id_ref):
        def get_next_item(event_id, question_list):
            for question_ in question_list:
                item_ = get_question_item(self._domain, event_id, question_)
                if item_:
                    return item_
            return None

        event_id = getattr(event_case, 'event_type')
        # If a CommCare form is an OpenClinica repeating item group, then we would need to add a new item
        # group. TODO: More testing
        for key, value in data.iteritems():
            if key in _reserved_keys:
                continue
            if isinstance(value, list):
                # Repeat group
                # NOTE: We need to assume that repeat groups can't be edited in later form submissions
                item = get_next_item(event_id, value)
                if item is None:
                    # None of the questions in this group are OpenClinica items
                    continue
                self.add_item_group(item, form)
                for v in value:
                    # TODO: More testing
                    if not isinstance(v, dict):
                        raise OpenClinicaIntegrationError(
                            'CommCare question value is an unexpected data type. Form XMLNS: "{}"'.format(
                                form.xmlns))
                    self.add_data(v, form, event_case, audit_log_id_ref)
            elif isinstance(value, dict):
                # Group
                self.add_data(value, form, event_case, audit_log_id_ref)
            else:
                # key is a question and value is its answer
                item = get_question_item(self._domain, event_id, key)
                if item is None:
                    # This is a CommCare-only question or form
                    continue
                case_id = event_case.get_id
                self.add_item(item, form, case_id, key, oc_format_date(value), audit_log_id_ref)

    def get_report_events(self):
        """
        The events as they appear in the report.

        These are useful for scheduling events in OpenClinica, which cannot be imported from ODM until they have
        been scheduled.
        """
        events = []
        for study_events in self.data.itervalues():
            for study_event in study_events:
                events.append(
                    '"{name}" ({start} - {end})'.format(
                        name=study_event.name,
                        start=study_event.start_short,
                        end=study_event.end_short))
        return ', '.join(events)

    def get_export_data(self):
        """
        Transform Subject.data into the structure that CdiscOdmExportWriter expects
        """
        mkitemlist = lambda d: [dict(v, item_oid=k) for k, v in d.iteritems()]  # `dict()` updates v with item_oid

        def mkitemgrouplist(itemgroupdict):
            itemgrouplist = []
            for oid, item_groups in itemgroupdict.iteritems():
                for i, item_group in enumerate(item_groups):
                    itemgrouplist.append({
                        'item_group_oid': oid,
                        'repeat_key': i + 1,
                        'items': mkitemlist(item_group.items)
                    })
            return itemgrouplist

        mkformslist = lambda d: [{'form_oid': k, 'item_groups': mkitemgrouplist(v)} for k, v in d.iteritems()]

        def mkeventslist(eventsdict):
            eventslist = []
            for oid, study_events in eventsdict.iteritems():
                for i, study_event in enumerate(study_events):
                    eventslist.append({
                        'study_event_oid': oid,
                        'repeat_key': i + 1,
                        'start_long': study_event.start_long,
                        'end_long': study_event.end_long,
                        'forms': mkformslist(study_event.forms)
                    })
            return eventslist

        return mkeventslist(self.data)<|MERGE_RESOLUTION|>--- conflicted
+++ resolved
@@ -1,7 +1,6 @@
 from collections import defaultdict
 import hashlib
 from lxml import etree
-
 from corehq.apps.users.models import CouchUser
 from corehq.util.quickcache import quickcache
 from custom.openclinica.const import AUDIT_LOGS
@@ -23,18 +22,13 @@
     BooleanProperty,
 )
 from dimagi.utils.couch.cache import cache_core
-<<<<<<< HEAD
-=======
 from suds.client import Client
 from suds.wsse import Security, UsernameToken
->>>>>>> f5ead06f
 
 
 _reserved_keys = ('@uiVersion', '@xmlns', '@name', '#type', 'case', 'meta', '@version')
 
 
-<<<<<<< HEAD
-=======
 class OpenClinicaAPI(object):
     """
     We use OpenClinica's SOAP API. because their REST API is limited.
@@ -155,7 +149,6 @@
         return odm.text
 
 
->>>>>>> f5ead06f
 class StudySettings(DocumentSchema):
     is_ws_enabled = BooleanProperty()
     url = StringProperty()
