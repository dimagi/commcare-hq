--- conflicted
+++ resolved
@@ -1,12 +1,8 @@
 from __future__ import absolute_import
-from collections import defaultdict, namedtuple
+from collections import namedtuple
 from datetime import datetime, date, time
-import logging
 import re
 from lxml import etree
-import os
-from django.conf import settings
-from corehq.apps.app_manager.util import all_apps_by_domain
 from corehq.util.quickcache import quickcache
 from couchforms.models import XFormDeprecated
 
@@ -74,13 +70,6 @@
 
     Metadata is fetched from the OpenClinica web service
     """
-<<<<<<< HEAD
-    from custom.openclinica.models import OpenClinicaSettings
-
-    oc_settings = OpenClinicaSettings.for_domain(domain)
-    if oc_settings.study.is_ws_enabled:
-        raise NotImplementedError('Fetching study metadata using web services is not yet available')
-=======
     from custom.openclinica.models import OpenClinicaAPI, OpenClinicaSettings
 
     oc_settings = OpenClinicaSettings.for_domain(domain)
@@ -92,7 +81,6 @@
             oc_settings.study.protocol_id
         )
         return api.get_study_metadata_string(oc_settings['STUDY'])
->>>>>>> f5ead06f
     else:
         return oc_settings.study.metadata
 
