--- conflicted
+++ resolved
@@ -18,12 +18,6 @@
 
     def get_file(self):
         return get_blob_db().get(key=self.blob_id, type_code=CODES.tempfile)
-<<<<<<< HEAD
-
-    def get_file_size(self):
-        return get_blob_db().size(key=self.blob_id)
-=======
->>>>>>> 820f81d1
 
     @memoized
     def get_file_meta(self):
