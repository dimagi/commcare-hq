from django.dispatch import receiver
from corehq import Domain
from corehq.apps.commtrack.const import RequisitionStatus
from corehq.apps.commtrack.signals import supply_point_modified
from custom.openlmis.api import OpenLMISEndpoint
<<<<<<< HEAD
from custom.openlmis.commtrack import sync_supply_point_to_openlmis, approved_requisition, approve_requisition
from casexml.apps.case.signals import cases_received
=======
from custom.openlmis.commtrack import sync_supply_point_to_openlmis, requisition_receipt
>>>>>>> 51e844c1


@receiver(supply_point_modified)
def supply_point_updated(sender, supply_point, created, **kwargs):
    project = Domain.get_by_name(supply_point.domain)
    if project.commtrack_enabled and project.commtrack_settings.openlmis_enabled:
        endpoint = OpenLMISEndpoint.from_config(project.commtrack_settings.openlmis_config)
        sync_supply_point_to_openlmis(supply_point, endpoint)

<<<<<<< HEAD

@receiver(approved_requisition)
def approve_requisitions(sender, requisitions, **kwargs):
    if requisitions and requisitions[0].requisition_status is RequisitionStatus.APPROVED:
        project = Domain.get_by_name(requisitions[0].domain)
        if project.commtrack_enabled and project.commtrack_settings.openlmis_enabled:
            endpoint = OpenLMISEndpoint.from_config(project.commtrack_settings.openlmis_config)
            approve_requisition(requisitions, endpoint)
=======
@receiver(requisition_receipt)
def confirm_delivery(sender, requisitions, **kwargs):
    if requisitions and requisitions[0].requisition_status is RequisitionStatus.RECEIVED:
        project = Domain.get_by_name(requisitions[0].domain)
        if project.commtrack_enabled and project.commtrack_settings.openlmis_enabled:
            endpoint = OpenLMISEndpoint.from_config(project.commtrack_settings.openlmis_config)
            confirm_delivery(requisitions, endpoint)
>>>>>>> 51e844c1
<|MERGE_RESOLUTION|>--- conflicted
+++ resolved
@@ -3,12 +3,7 @@
 from corehq.apps.commtrack.const import RequisitionStatus
 from corehq.apps.commtrack.signals import supply_point_modified
 from custom.openlmis.api import OpenLMISEndpoint
-<<<<<<< HEAD
-from custom.openlmis.commtrack import sync_supply_point_to_openlmis, approved_requisition, approve_requisition
-from casexml.apps.case.signals import cases_received
-=======
-from custom.openlmis.commtrack import sync_supply_point_to_openlmis, requisition_receipt
->>>>>>> 51e844c1
+from custom.openlmis.commtrack import sync_supply_point_to_openlmis, requisition_approved, approve_requisition, requisition_receipt, delivery_update
 
 
 @receiver(supply_point_modified)
@@ -18,21 +13,20 @@
         endpoint = OpenLMISEndpoint.from_config(project.commtrack_settings.openlmis_config)
         sync_supply_point_to_openlmis(supply_point, endpoint)
 
-<<<<<<< HEAD
 
-@receiver(approved_requisition)
+@receiver(requisition_approved)
 def approve_requisitions(sender, requisitions, **kwargs):
     if requisitions and requisitions[0].requisition_status is RequisitionStatus.APPROVED:
         project = Domain.get_by_name(requisitions[0].domain)
         if project.commtrack_enabled and project.commtrack_settings.openlmis_enabled:
             endpoint = OpenLMISEndpoint.from_config(project.commtrack_settings.openlmis_config)
             approve_requisition(requisitions, endpoint)
-=======
+
+
 @receiver(requisition_receipt)
 def confirm_delivery(sender, requisitions, **kwargs):
     if requisitions and requisitions[0].requisition_status is RequisitionStatus.RECEIVED:
         project = Domain.get_by_name(requisitions[0].domain)
         if project.commtrack_enabled and project.commtrack_settings.openlmis_enabled:
             endpoint = OpenLMISEndpoint.from_config(project.commtrack_settings.openlmis_config)
-            confirm_delivery(requisitions, endpoint)
->>>>>>> 51e844c1
+            delivery_update(requisitions, endpoint)