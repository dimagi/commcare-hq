from django.utils.translation import ugettext as _
from custom.succeed.utils import CONFIG

PM1 = 'http://openrosa.org/formdesigner/111B09EB-DFFA-4613-9A16-A19BA6ED7D04'
PM2 = 'http://openrosa.org/formdesigner/4B52ADB2-AA79-4056-A13E-BB34871876A1'
PM_PM2 = 'http://openrosa.org/formdesigner/31ad9d386120d25238327f0315ada53d9e0f60d9'
PM3 = 'http://openrosa.org/formdesigner/5250590B-2EB2-46A8-9943-B7008CDA2BB9'
PM4 = 'http://openrosa.org/formdesigner/876cec8f07c0e29b9f9e2bd0b33c5c85bf0192ee'
CM1 = 'http://openrosa.org/formdesigner/9946952C-A2EB-43D5-A500-B386C56A49A7'
CM2 = 'http://openrosa.org/formdesigner/BCFFFE7E-8C93-4B4E-9589-FF12C710C255'
CM3 = 'http://openrosa.org/formdesigner/4EA3D459-7FB6-414F-B106-05E6E707568B'
CM4 = 'http://openrosa.org/formdesigner/263cc99e9f0cdbc55d307359c7b45a1e555f35d1'
CM5 = 'http://openrosa.org/formdesigner/8abd54794d8c5d592100b8cdf1f642903b7f4abe'
CM6 = 'http://openrosa.org/formdesigner/9b47556945c6476438c2ac2f0583e2ca0055e46a'
CM7 = 'http://openrosa.org/formdesigner/4b924f784e8dd6a23045649730e82f6a2e7ce7cf'
CM_NEW_TASK = 'http://openrosa.org/formdesigner/BBDEBCBD-5EC6-47F9-A8E3-5CCF74AB9EFE'
CM_UPDATE_TASK = 'http://openrosa.org/formdesigner/2447a22e4a648d5510db9a4db65f3b60ac91ed98'
HUD1 = 'http://openrosa.org/formdesigner/24433229c5f25d0bd3ceee9bf70c72093056d1af'
HUD2 = 'http://openrosa.org/formdesigner/63f8287ac6e7dce0292ebac9b232b0d3bde327dc'
PD1 = 'http://openrosa.org/formdesigner/9eb0eaf6954791425d6d5f0b66db9a484cacd264'
PD2 = 'http://openrosa.org/formdesigner/69751bf3078369491e1c2f1e3c874895f762a4c1'
PD2AM = 'http://openrosa.org/formdesigner/b5376c48fbe845273db04ba88bb610577480fc26'
PD2BPM = 'http://openrosa.org/formdesigner/8fca2fbbbe0655c55d651f587d99368f248842cd'
PD2CHM = 'http://openrosa.org/formdesigner/351ec6c430a7dd90f6f7a96938f3d58183ec3992'
PD2DIABM = 'http://openrosa.org/formdesigner/9e15c3bad39a9f5aea5961c164c7d27d47b555bf'
PD2DEPM = 'http://openrosa.org/formdesigner/40836f5360aad0e4ae84f39dd45d2c205511e73b'
PD2SCM = 'http://openrosa.org/formdesigner/b3226cecdc7c32fe7aca37a76799b48900b2e050'
PD2OM = 'http://openrosa.org/formdesigner/e859b4d46422f61d902be6acd3ed758009694998'
CHW1 = 'http://openrosa.org/formdesigner/4b368b1d73862abeca3bce67b6e09724b8dca850'
CHW1PS = 'http://openrosa.org/formdesigner/40836f5360aad0e4ae84f39dd45d2c205511e73b'
CHW1DIAB = 'http://openrosa.org/formdesigner/2FD5DD7C-38A2-4F46-9386-134C574F7407'
CHW1CHOL = 'http://openrosa.org/formdesigner/351ec6c430a7dd90f6f7a96938f3d58183ec3992'
CHW1SMOKINGSENS = 'http://openrosa.org/formdesigner/937a24202f98f87263a7ecbe5fe8a559dc827a05'
CHW1SL = 'http://openrosa.org/formdesigner/137B1EC0-0DF9-4238-8E7C-0191EF1187AA'
CHW1DIETOBESITY = 'http://openrosa.org/formdesigner/5DE940C5-430B-41AF-8C58-E4C63C49470F'
CHW1COMPREF = 'http://openrosa.org/formdesigner/282DAA4B-6246-43B2-9551-A905C05D8476'
CHW2 = 'http://openrosa.org/formdesigner/cbc4e37437945bfda04e391d11006b6d02c24fc2'
CHW3 = 'http://openrosa.org/formdesigner/5d77815bf7631a527d8647cdbaa5971e367f6548'
CHW4 = 'http://openrosa.org/formdesigner/f8a741808584d772c4b899ef84db197da5b4d12a'
AP2 = 'http://openrosa.org/formdesigner/58ba18b4bd2054419bfa8da8ec2d08f6c547c91b'
CUSTOM_EDIT = 'http://commcarehq.org/cloudcare/custom-edit'
EMPTY_FIELD = "---"

OUTPUT_DATE_FORMAT = "%m/%d/%Y"
INTERACTION_OUTPUT_DATE_FORMAT = "%m/%d/%Y %H:%M"
INPUT_DATE_FORMAT = "%Y-%m-%d"

CM_APP_CM_MODULE = 0
CM_APP_HUD_MODULE = 1
CM_APP_PD_MODULE = 2
CM_APP_CHW_MODULE = 3
<<<<<<< HEAD
CM_APP_CP_MODULE = 4
CM_APP_APPOINTMENTS_MODULE = 5
CM_APP_MEDICATIONS_MODULE = 6
CM_APP_VIEW_UPDATE_TASK_MODULE = 7
=======
CM_APP_APPOINTMENTS_MODULE = 4
CM_APP_MEDICATIONS_MODULE = 5
CM_APP_CREATE_TASK_MODULE = 6
CM_APP_UPDATE_VIEW_TASK_MODULE = 7
>>>>>>> 472fd93e

PM_APP_PM_MODULE = 0

CHW_APP_ACHW_MODULE = 0
CHW_APP_PD_MODULE = 1
CHW_APP_CHW1_MODULE = 2
CHW_APP_CHW2_MODULE = 3
CHW_APP_CM_MODULE = 4
CHW_APP_MA_MODULE = 5
CHW_APP_TASK_MODULE = 6

VISIT_SCHEDULE = [
    {
        'visit_name': _('CM Initial contact form'),
        'xmlns': CM1,
        'days': 5,
        'module_idx': CM_APP_CM_MODULE,
        'responsible_party': CONFIG['cm_role'],
        'show_button': True,
        'target_date_case_property': 'CM1_form_target'
    },
    {
        'visit_name': _('CM Medical Record Review'),
        'xmlns': CM2,
        'days': 7,
        'module_idx': CM_APP_CM_MODULE,
        'responsible_party': CONFIG['cm_role'],
        'show_button': True,
        'target_date_case_property': 'CM2_form_target'
    },
    {
        'visit_name': _('CM 1-week Telephone Call'),
        'xmlns': CM3,
        'days': 10,
        'module_idx': CM_APP_CM_MODULE,
        'show_button': True,
        'responsible_party': CONFIG['cm_role'],
        'scheduled_source': 'CM3_scheduled_date',
        'target_date_case_property': 'CM3_form_target'
    },
    {
        'visit_name': _('CM Initial huddle'),
        'xmlns': HUD1,
        'days': 21,
        'module_idx': CM_APP_HUD_MODULE,
        'responsible_party': CONFIG['cm_role'],
        'show_button': True,
        'target_date_case_property': 'HUD1_form_target'
    },
    {
        'visit_name': _('CHW Home Visit 1'),
        'xmlns': CHW1,
        'days': 35,
        'module_idx': CM_APP_CHW_MODULE,
        'show_button': False,
        'responsible_party': CONFIG['chw_role'],
        'scheduled_source': 'CHW1_scheduled_date',
        'target_date_case_property': 'CHW1_form_target'
    },
    {
        'visit_name': _('CM Clinic Visit 1'),
        'xmlns': CM4,
        'days': 49,
        'module_idx': CM_APP_CM_MODULE,
        'show_button': True,
        'responsible_party': CONFIG['cm_role'],
        'scheduled_source': 'CM4_scheduled_date',
        'target_date_case_property': 'CM4_form_target'
    },
    {
        'visit_name': _('CHW Home Visit 2'),
        'xmlns': CHW2,
        'days': 100,
        'module_idx': CM_APP_CHW_MODULE,
        'show_button': False,
        'responsible_party': CONFIG['chw_role'],
        'scheduled_source': 'CHW2_scheduled_date',
        'target_date_case_property': 'CHW2_form_target'
    },
    {
        'visit_name': _('CM Clinic Visit 2'),
        'xmlns': CM5,
        'days': 130,
        'module_idx': CM_APP_CM_MODULE,
        'show_button': True,
        'responsible_party': CONFIG['cm_role'],
        'scheduled_source': 'CM5_scheduled_date',
        'target_date_case_property': 'CM5_form_target'
    },
    {
        'visit_name': _('CHW CDSMP tracking'),
        'xmlns': CHW4,
        'days': 135,
        'module_idx': CM_APP_CHW_MODULE,
        'show_button': False,
        'responsible_party': CONFIG['chw_role'],
        'scheduled_source': 'CHW4_scheduled_date',
        'target_date_case_property': 'CHW4_form_target'
    },
    {
        'visit_name': _('CHW Home Visit 3'),
        'xmlns': CHW2,
        'days': 200,
        'module_idx': CM_APP_CHW_MODULE,
        'show_button': False,
        'responsible_party': CONFIG['chw_role'],
        'scheduled_source': 'CHW2-2_scheduled_date',
        'target_date_case_property': 'CHW2-2_form_target'
    },
    {
        'visit_name': _('CM Clinic Visit 3'),
        'xmlns': CM5,
        'days': 250,
        'module_idx': CM_APP_CM_MODULE,
        'show_button': 'CHW2-2_scheduled_date',
        'responsible_party': CONFIG['cm_role'],
        'scheduled_source': 'CM5-2_scheduled_date',
        'target_date_case_property': 'CM5-2_form_target'
    },
]

SUBMISSION_SELECT_FIELDS = [
    {
        "text": "Project Manager Forms",
        "val": "pm_forms",
        "next": [
            {
                "text": "PM1 Enrollment Form",
                "val": PM1
            },
            {
                "text": "PM2 Edit/Update Patient Info",
                "val": PM2
            },
            {
                "text": "PM3 Disenrollment Form",
                "val": PM3
            },
            {
                "text": "PM4 Change Care Site",
                "val": PM4
            }
        ]
    },
    {
        "text": "Care Manager Forms",
        "val": "cm_forms",
        "next": [
            {
                "text": "CM1 Initial Contact Form",
                "val": CM1
            },
            {
                "text": "CM2 Medical Record Form",
                "val": CM2
            },
            {
                "text": "CM3 1-week Phone Call",
                "val": CM3
            },
            {
                "text": "CM4 Initial Clinic Visit",
                "val": CM4
            },
            {
                "text": "CM5 Follow-up Clinic Visit",
                "val": CM5
            },
            {
                "text": "CM6 Follow-up Phone",
                "val": CM6
            },
            {
                "text": "CM7 Edit Patient Schedule",
                "val": CM7
            }
        ]
    },
    {
        "text": "CHW Forms",
        "val": "chwm_forms",
        "next": [
            {
                "text": "CHW1 Initial Home Visit",
                "val": CHW1
            },
            {
                "text": "CHW1 Psycho-Social",
                "val": CHW1PS
            },
            {
                "text": "CHW1 Cholesterol",
                "val": CHW1CHOL
            },
            {
                "text": "CHW1 Smoking Cessation",
                "val": CHW1SMOKINGSENS
            },
            {
                "text": "CHW1 Stroke Literacy",
                "val": CHW1SL
            },
            {
                "text": "CHW1 Communication Preferences",
                "val": CHW1COMPREF
            },
            {
                "text": "CHW2 Follow-up Home Visit",
                "val": CHW2
            },
            {
                "text": "CHW3 Follow-up Phone",
                "val": CHW3
            },
            {
                "text": "CHW4 CDSMP Tracking",
                "val": CHW4
            }
        ]
    },
    {
        "text": "Patient Data Forms",
        "val": "pd_forms",
        "next": [
            {
                "text": "PD1 Problem List",
                "val": PD1
            },
            {
                "text": "PD2 Medications",
                "val": PD2
            },
            {
                "text": "PD2 Antithrombotic Meds",
                "val": PD2AM
            },
            {
                "text": "PD2 Blood Pressure Meds",
                "val": PD2BPM
            },
            {
                "text": "PD2 Cholesterol Meds",
                "val": PD2CHM
            },
            {
                "text": "PD2 Diabetes Meds",
                "val": PD2DIABM
            },
            {
                "text": "PD2 Depression Meds",
                "val": PD2DEPM
            },
            {
                "text": "PD2 Smoking Cessation Meds",
                "val": PD2SCM
            },
            {
                "text": "PD2 Other Meds",
                "val": PD2OM
            }
        ]
    },
    {
        "text": "Huddle Forms",
        "val": "hd_forms",
        "next": [
            {
                "text": "HUD1 Initial Huddle",
                "val": HUD1
            },
            {
                "text": "HUD2 Follow-up Huddle",
                "val": HUD2
            }
        ]
    }
]

LAST_INTERACTION_LIST = [PM1, PM3, CM1, CM3, CM4, CM5, CM6, CHW1, CHW2, CHW3, CHW4]
MEDICATION_DETAILS = ['MEDS_at_prescribed', 'MEDS_bp_prescribed', 'MEDS_cholesterol_prescribed', 'MEDS_depression_prescribed',
                      'MEDS_diabetes_prescribed', 'MEDS_smoking_prescribed', 'MEDS_other_prescribed']

TASK_RISK_FACTOR = {
    "stroke_literacy": "Stroke Literacy",
    "blood_pressure": "Blood Pressure",
    "cholesterol": "Cholesterol",
    "diabetes": "Diabetes",
    "psycho-social": "Psycho/social",
    "healthy-eating": "Healthy Eating",
    "physical_activity": "Physical activity",
    "transportation": "Transportation",
    "insurance": "Access to Insurance",
    "alcohol-drug": "Alcohol and Drug Use",
    "medication": "Medication Management",
    "general": "General"
}

class DrilldownReportMixin(object):

    report_template_path = ""

    hide_filters = True
    filters = []
    flush_layout = True
    fields = []
    es_results=None

    @property
    def render_next(self):
        return None if self.rendered_as == "async" else self.rendered_as

    @classmethod
    def show_in_navigation(cls, *args, **kwargs):
        return False<|MERGE_RESOLUTION|>--- conflicted
+++ resolved
@@ -49,17 +49,10 @@
 CM_APP_HUD_MODULE = 1
 CM_APP_PD_MODULE = 2
 CM_APP_CHW_MODULE = 3
-<<<<<<< HEAD
-CM_APP_CP_MODULE = 4
-CM_APP_APPOINTMENTS_MODULE = 5
-CM_APP_MEDICATIONS_MODULE = 6
-CM_APP_VIEW_UPDATE_TASK_MODULE = 7
-=======
 CM_APP_APPOINTMENTS_MODULE = 4
 CM_APP_MEDICATIONS_MODULE = 5
 CM_APP_CREATE_TASK_MODULE = 6
 CM_APP_UPDATE_VIEW_TASK_MODULE = 7
->>>>>>> 472fd93e
 
 PM_APP_PM_MODULE = 0
 
