#!/bin/bash
set -ev

source .travis/utils.sh

echo "Matrix params: MATRIX_TYPE=${MATRIX_TYPE:?Empty value for MATRIX_TYPE}, BOWER=${BOWER:-no}"

if [ "${MATRIX_TYPE}" = "python" ]; then
    pip install coverage unittest2 mock
<<<<<<< HEAD
    .travis/kafka_setup.sh
elif [ "${MATRIX_TYPE}" = "python-sharded" ]; then
    pip install coverage unittest2 mock
    .travis/pg_setup.sh
    psql -c 'create database commcarehq' -U postgres
    psql -c 'create database commcarehq_proxy' -U postgres
    psql -c 'create database commcarehq_p1' -U postgres
    psql -c 'create database commcarehq_p2' -U postgres
=======

    setup_elasticsearch
    setup_kafka
>>>>>>> 81edb696
elif [ "${MATRIX_TYPE}" = "javascript" ]; then
    psql -c 'create database commcarehq' -U postgres
    npm install -g grunt
    npm install -g grunt-cli
    npm install
else
    echo "Unknown value MATRIX_TYPE=$MATRIX_TYPE. Allowed values are 'python', 'javascript'"
    exit 1
fi

if [ "${BOWER:-no}" = "yes" ]; then
    npm install -g bower
    bower install
fi<|MERGE_RESOLUTION|>--- conflicted
+++ resolved
@@ -7,8 +7,9 @@
 
 if [ "${MATRIX_TYPE}" = "python" ]; then
     pip install coverage unittest2 mock
-<<<<<<< HEAD
-    .travis/kafka_setup.sh
+
+    setup_elasticsearch
+    setup_kafka
 elif [ "${MATRIX_TYPE}" = "python-sharded" ]; then
     pip install coverage unittest2 mock
     .travis/pg_setup.sh
@@ -16,11 +17,6 @@
     psql -c 'create database commcarehq_proxy' -U postgres
     psql -c 'create database commcarehq_p1' -U postgres
     psql -c 'create database commcarehq_p2' -U postgres
-=======
-
-    setup_elasticsearch
-    setup_kafka
->>>>>>> 81edb696
 elif [ "${MATRIX_TYPE}" = "javascript" ]; then
     psql -c 'create database commcarehq' -U postgres
     npm install -g grunt
