import os
from warnings import filterwarnings

import settingshelper as helper
from settings import *  # noqa: F403

# Commenting out temporarily for tests
# if os.environ.get('ELASTICSEARCH_MAJOR_VERSION'):
#     ELASTICSEARCH_MAJOR_VERSION = int(os.environ.get('ELASTICSEARCH_MAJOR_VERSION'))

ELASTICSEARCH_MAJOR_VERSION = 5

# timeout faster in tests
ES_SEARCH_TIMEOUT = 5

# Default multiplexed value for_test adapter
ES_FOR_TEST_INDEX_MULTIPLEXED = False
ES_FOR_TEST_INDEX_SWAPPED = False


# Set multiplexed settings to false for test runs

ES_APPS_INDEX_MULTIPLEXED = False
ES_CASE_SEARCH_INDEX_MULTIPLEXED = False
ES_CASES_INDEX_MULTIPLEXED = False
ES_DOMAINS_INDEX_MULTIPLEXED = False
ES_FORMS_INDEX_MULTIPLEXED = False
ES_GROUPS_INDEX_MULTIPLEXED = False
ES_SMS_INDEX_MULTIPLEXED = False
ES_USERS_INDEX_MULTIPLEXED = False


ES_APPS_INDEX_SWAPPED = False
ES_CASE_SEARCH_INDEX_SWAPPED = False
ES_CASES_INDEX_SWAPPED = False
ES_DOMAINS_INDEX_SWAPPED = False
ES_FORMS_INDEX_SWAPPED = False
ES_GROUPS_INDEX_SWAPPED = False
ES_SMS_INDEX_SWAPPED = False
ES_USERS_INDEX_SWAPPED = False

<<<<<<< HEAD
# This should be updated when a new value is added to ES_REINDEX_LOG else test will fail
ES_MULTIPLEX_TO_VERSION = '6'
=======
ES_SETTINGS = {
    'default': {
        'number_of_replicas': 0,
        'number_of_shards': 1,
    },
}
>>>>>>> f641f50b

# note: the only reason these are prepended to INSTALLED_APPS is because of
# a weird travis issue with kafka. if for any reason this order causes problems
# it can be reverted whenever that's figured out.
# https://github.com/dimagi/commcare-hq/pull/10034#issuecomment-174868270
INSTALLED_APPS = (
    'django_nose',
    'testapps.test_elasticsearch',
    'testapps.test_pillowtop',
) + tuple(INSTALLED_APPS)  # noqa: F405

TEST_RUNNER = 'django_nose.BasicNoseRunner'
NOSE_ARGS = [
    #'--no-migrations' # trim ~120s from test run with db tests
    #'--with-fixture-bundling',
]
NOSE_PLUGINS = [
    'corehq.tests.nose.HqTestFinderPlugin',
    'corehq.tests.noseplugins.classcleanup.ClassCleanupPlugin',
    'corehq.tests.noseplugins.dbtransaction.DatabaseTransactionPlugin',
    'corehq.tests.noseplugins.dividedwerun.DividedWeRunPlugin',
    'corehq.tests.noseplugins.djangomigrations.DjangoMigrationsPlugin',
    'corehq.tests.noseplugins.cmdline_params.CmdLineParametersPlugin',
    'corehq.tests.noseplugins.patches.PatchesPlugin',
    'corehq.tests.noseplugins.redislocks.RedisLockTimeoutPlugin',
    'corehq.tests.noseplugins.uniformresult.UniformTestResultPlugin',

    # The following are not enabled by default
    'corehq.tests.noseplugins.logfile.LogFilePlugin',
    'corehq.tests.noseplugins.timing.TimingPlugin',
    'corehq.tests.noseplugins.output.OutputPlugin',
    'corehq.tests.noseplugins.elasticsnitch.ElasticSnitchPlugin',

    # Uncomment to debug tests. Plugins have nice hooks for inspecting state
    # before/after each test or context setup/teardown, etc.
    #'corehq.tests.noseplugins.debug.DebugPlugin',
]

# these settings can be overridden with environment variables
for key, value in {
    'NOSE_DB_TEST_CONTEXT': 'corehq.tests.nose.HqdbContext',
    'NOSE_NON_DB_TEST_CONTEXT': 'corehq.tests.nose.ErrorOnDbAccessContext',
    'NOSE_IGNORE_FILES': '^localsettings',
    'NOSE_EXCLUDE_DIRS': 'scripts',

    'DD_DOGSTATSD_DISABLE': 'true',
    'DD_TRACE_ENABLED': 'false',
}.items():
    os.environ.setdefault(key, value)
del key, value

if "SKIP_TESTS_REQUIRING_EXTRA_SETUP" not in globals():
    SKIP_TESTS_REQUIRING_EXTRA_SETUP = False

CELERY_TASK_ALWAYS_EAGER = True
# keep a copy of the original PILLOWTOPS setting around in case other tests want it.
_PILLOWTOPS = PILLOWTOPS # noqa F405
PILLOWTOPS = {}

PHONE_TIMEZONES_HAVE_BEEN_PROCESSED = True
PHONE_TIMEZONES_SHOULD_BE_PROCESSED = True

ENABLE_PRELOGIN_SITE = True

# override dev_settings
CACHE_REPORTS = True

# Hide couchdb 'unclosed socket' warnings
filterwarnings("ignore", r"unclosed.*socket.*raddr=\([^) ]* 5984\)", ResourceWarning)


def _set_logging_levels(levels):
    import logging
    for path, level in levels.items():
        logging.getLogger(path).setLevel(level)


_set_logging_levels({
    # Quiet down noisy loggers. Selective removal can be handy for debugging.
    'alembic': 'WARNING',
    'corehq.apps.auditcare': 'INFO',
    'boto3': 'WARNING',
    'botocore': 'INFO',
    'couchdbkit.request': 'INFO',
    'couchdbkit.designer': 'WARNING',
    'datadog': 'WARNING',
    'elasticsearch': 'ERROR',
    'kafka.conn': 'WARNING',
    'kafka.client': 'WARNING',
    'kafka.consumer.kafka': 'WARNING',
    'kafka.metrics': 'WARNING',
    'kafka.protocol.parser': 'WARNING',
    'kafka.producer': 'WARNING',
    'quickcache': 'INFO',
    'requests.packages.urllib3': 'WARNING',
    's3transfer': 'INFO',
    'urllib3': 'WARNING',
})

# use empty LOGGING dict with --debug=nose,nose.plugins to debug test discovery
# TODO empty logging config (and fix revealed deprecation warnings)
LOGGING = {
    'disable_existing_loggers': False,
    'version': 1,
    'loggers': {},
}

helper.assign_test_db_names(DATABASES)  # noqa: F405
helper.update_redis_location_for_tests(CACHES)  # noqa: F405

# See comment under settings.SMS_QUEUE_ENABLED
SMS_QUEUE_ENABLED = False

# use all providers in tests
METRICS_PROVIDERS = [
    'corehq.util.metrics.datadog.DatadogMetrics',
    'corehq.util.metrics.prometheus.PrometheusMetrics',
]

FORMPLAYER_INTERNAL_AUTH_KEY = "abc123"

# A workaround to test the messaging framework. See: https://stackoverflow.com/a/60218100
MESSAGE_STORAGE = 'django.contrib.messages.storage.cookie.CookieStorage'

if os.environ.get("STRIPE_PRIVATE_KEY"):
    STRIPE_PRIVATE_KEY = os.environ.get("STRIPE_PRIVATE_KEY")<|MERGE_RESOLUTION|>--- conflicted
+++ resolved
@@ -39,17 +39,14 @@
 ES_SMS_INDEX_SWAPPED = False
 ES_USERS_INDEX_SWAPPED = False
 
-<<<<<<< HEAD
 # This should be updated when a new value is added to ES_REINDEX_LOG else test will fail
 ES_MULTIPLEX_TO_VERSION = '6'
-=======
 ES_SETTINGS = {
     'default': {
         'number_of_replicas': 0,
         'number_of_shards': 1,
     },
 }
->>>>>>> f641f50b
 
 # note: the only reason these are prepended to INSTALLED_APPS is because of
 # a weird travis issue with kafka. if for any reason this order causes problems
