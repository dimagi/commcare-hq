Setting up CommCare HQ for Developers
-------------------------------------

This document describes setting up a development environment for working on
CommCare HQ. Such an environment is not suitable for real projects. Production
environments should be deployed and managed [using
commcare-cloud](https://dimagi.github.io/commcare-cloud/)

These instructions are for Mac or Linux computers. For Windows, consider using
an Ubuntu virtual machine.

Common issues and their solutions can be found at the end
of this document.

### (Optional) Copying data from an existing HQ install

If you're setting up HQ on a new computer, you may have an old, functional
environment around.  If you don't want to start from scratch, back up your
Postgres and Couch data.

* PostgreSQL
  * Create a pg dump.  You'll need to verify the host IP address:

        $ pg_dump -h 0.0.0.0 -U commcarehq commcarehq > /path/to/backup_hq_db.sql

* CouchDB
  * From a non-Docker install: Copy `/var/lib/couchdb2/`
  * From a Docker install: Copy `~/.local/share/dockerhq/couchdb2`.

Save those backups to somewhere you'll be able to access from the new environment.

### Downloading and configuring CommCare HQ

#### Prerequisites

- [Git](https://git-scm.com/book/en/v2/Getting-Started-Installing-Git)
- [Python 3.6](https://www.python.org/downloads/) and `python-dev`, `distutils` packages

      $ sudo apt install python3-distutils python3-dev

- [Pip](https://pip.pypa.io/en/stable/installing/)
- [Virtualenv](https://virtualenv.pypa.io/en/stable/)
- [Virtualenvwrapper](https://virtualenvwrapper.readthedocs.io/en/latest/#introduction)
- [Pango](https://pango.gnome.org/) 

      $ sudo apt install libpango1.0-0


##### macOS Notes

- You may need to use `sudo` to for some of the above setup:

      $ sudo python get-pip.py
      $ sudo pip install virtualenv
      $ sudo pip install virtualenvwrapper --ignore-installed six

- Additional requirements:
  - [Homebrew](https://brew.sh)
  - [libmagic](https://macappstore.org/libmagic) (available via homebrew)
  - [pango](https://www.pango.org/) (available via homebrew)

#### Setup virtualenv

Run the following commands:

    $ source /usr/local/bin/virtualenvwrapper.sh
    $ mkvirtualenv --no-site-packages commcare-hq -p python3.6

#### Clone and setup repo / requirements

Once all the dependencies are in order, please do the following:

    $ git clone https://github.com/dimagi/commcare-hq.git
    $ cd commcare-hq
    $ git submodule update --init --recursive
    $ workon commcare-hq  # if your "commcare-hq" virtualenv is not already activated
    $ setvirtualenvproject  # optional - sets this directory as the project root

Next, install the appropriate requirements (only one is necessary).

* Recommended for those developing CommCare HQ

      $ pip install -r requirements/dev-requirements.txt

* For production environments

      $ pip install -r requirements/prod-requirements.txt

* Minimum required packages

      $ pip install -r requirements/requirements.txt

(If this fails you may need to [install lxml's dependencies](https://stackoverflow.com/a/5178444/8207) or pango.)

Note that once you're up and running, you'll want to periodically re-run these steps, and a few others, to keep your environment up to date. Some developers have found it helpful to automate these tasks. For pulling code, instead of `git pull`, you can run [this script](https://github.com/dimagi/commcare-hq/blob/master/scripts/update-code.sh) to update all code, including submodules. [This script](https://github.com/dimagi/commcare-hq/blob/master/scripts/hammer.sh) will update all code and do a few more tasks like run migrations and update libraries, so it's good to run once a month or so, or when you pull code and then immediately hit an error.

#### Setup localsettings

First create your `localsettings.py` file:

    $ cp localsettings.example.py localsettings.py


Enter `localsettings.py` and do the following:
- Find the `LOG_FILE` and `DJANGO_LOG_FILE` entries. Ensure that the directories for both exist and are writeable. If they do not exist, create them.
- You may also want to add the line `from dev_settings import *` at the top of the file, which includes some useful default settings.

Create the shared directory.  If you have not modified `SHARED_DRIVE_ROOT`, then run:

    $ mkdir sharedfiles

### Set up Docker services

Once you have completed the above steps, you can use Docker to build and run all of the service containers.
The steps for setting up Docker can be found in the [docker folder](docker/README.md).

### (Optional) Copying data from an existing HQ install

If you previously created backups of another HQ install's data, you can now copy that to the new install.

* Postgres
  * Make sure Postgres is running:

        $ ./scripts/docker ps

  * Make sure `psql` is installed: (Ubuntu)

        $ sudo apt install postgresql postgresql-contrib

  * Restore the backup:

        $ psql -U commcarehq -h 0.0.0.0 commcarehq < /path/to/backup_hq_db.sql

* CouchDB
  * Stop Couch:

        $ ./scripts/docker stop couch

  * Copy the `couchdb2/` dir to `~/.local/share/dockerhq/couchdb2`.
  * Start Couch

        $ ./scripts/docker start couch

  * Fire up Fauxton to check that the dbs are there: http://0.0.0.0:5984/_utils/


### Set up your Django environment

Before running any of the commands below, you should have all of the following
running: CouchDB, Redis, and Elasticsearch.
The easiest way to do this is using the Docker instructions above.

Populate your database:

    $ ./manage.py sync_couch_views
    $ ./manage.py create_kafka_topics
    $ env CCHQ_IS_FRESH_INSTALL=1 ./manage.py migrate --noinput
    $ ./manage.py compilejsi18n

You should run `./manage.py migrate` frequently, but only use the environment
variable CCHQ_IS_FRESH_INSTALL during your initial setup.  It is used to skip a
few tricky migrations that aren't necessary for new installs.

To set up elasticsearch indexes run the following:

    $ ./manage.py ptop_preindex

This will create all of the elasticsearch indexes (that don't already exist) and populate them with any
data that's in the database.

Next, set the aliases of the elastic indices. These can be set by a management command that sets the stored index
names to the aliases.

    $ ./manage.py ptop_es_manage --flip_all_aliases

### Installing Bower

We use Bower to manage our JavaScript dependencies. In order to download the required JavaScript packages,
you'll need to install `bower` and run `bower install`. Follow these steps to install:

1. If you do not already have npm:

    For Ubuntu: In Ubuntu this is now bundled with NodeJS. An up-to-date version is available on the NodeSource
    repository. Run the following commands:

        $ curl -sL https://deb.nodesource.com/setup_8.x | sudo -E bash -
        $ sudo apt-get install -y nodejs

    For macOS: Install with Homebrew:

        $ brew install node

    For others: install [npm](https://www.npmjs.com/)

2. Install Bower:

        $ sudo npm -g install bower

<<<<<<< HEAD
3. Run bower with:
        $ sudo chown -R $USER:$GROUP ~/.npm
        $ sudo chown -R $USER:$GROUP ~/.config
=======
3. Run Bower with:

>>>>>>> 61fa14ff
        $ bower install


### Install JS-XPATH

This is required for the server side xpath validation. See [package.json](package.json) for exact version.

```
npm install dimagi/js-xpath#v0.0.2-rc1
```

### Using LESS: 2 Options

#### Option 1: Let Client Side Javascript (less.js) handle it for you

This is the setup most developers use. If you don't know which option to use, use this one. It's the simplest to set up and the least painful way to develop: just make sure your `localsettings.py` does not contain `COMPRESS_ENABLED` or `COMPRESS_OFFLINE` settings (or has them both set to `False`).

The disadvantage is that this is a different setup than production, where LESS files are compressed.

#### Option 2: Compress OFFLINE, just like production

This mirrors production's setup, but it's really only useful if you're trying to debug issues that mirror production that's related to staticfiles and compressor. For all practical uses, please use Option 1 to save yourself the headache.

Make sure your `localsettings.py` file has the following set:
```
COMPRESS_ENABLED = True
COMPRESS_OFFLINE = True
```

For all STATICFILES changes (primarily LESS and JavaScript), run:

    $ ./manage.py collectstatic
    $ ./manage.py compilejsi18n
    $ ./manage.py fix_less_imports_collectstatic
    $ ./manage.py compress


#### Formplayer

Formplayer is a Java service that allows us to use applications on the web instead of on a mobile device. 

In `localsettings.py`:
```
FORMPLAYER_URL = 'http://localhost:8010'
LOCAL_APPS += ('django_extensions',)
```

When running HQ, be sure to use `runserver_plus`:
```
python manage.py runserver_plus
```

Then you need to have Formplayer running.

Prerequisites:
+ Install Java (left as an exercise for the reader)
+ [Initialize formplayer database](https://github.com/dimagi/formplayer#building-and-running)

To get set up, download the settings file and `formplayer.jar`. You may run this
in the commcare-hq repo root.

    $ curl https://raw.githubusercontent.com/dimagi/formplayer/master/config/application.example.properties -o formplayer.properties
    $ curl https://s3.amazonaws.com/dimagi-formplayer-jars/latest-successful/formplayer.jar -o formplayer.jar

Thereafter, to run Formplayer, navigate to the dir where you installed them
above (probably the repo root), and run:

    $ java -jar formplayer.jar --spring.config.name=formplayer

This starts a process in the foreground, so you'll need to keep it open as long
as you plan on using Formplayer. If Formplayer stops working, you can try
re-fetching it using the same command above. Feel free to add it to your
`hammer` command or wherever.

    $ curl https://s3.amazonaws.com/dimagi-formplayer-jars/latest-successful/formplayer.jar -o formplayer.jar

#### Browser Settings

We recommend disabling the cache. In Chrome, go to Dev Tools > Settings > Preferences > Network and check "Disable cache (while DevTools is open)"


Running CommCare HQ
-------------------

Make sure the required services are running (PostgreSQL, Redis, CouchDB, Kafka, Elasticsearch).

    $ ./manage.py check_services

Some of the services listed there aren't necessary for very basic operation, but it can give you a good idea of what's broken.

Then run the following separately:

    # run the Django server
    $ ./manage.py runserver 0.0.0.0:8000

    # Keeps elasticsearch index in sync
    $ ./manage.py run_ptop --all

    # Setting up the asynchronous task scheduler (only required if you have CELERY_TASK_ALWAYS_EAGER=False in settings)
    $ celery -A corehq worker -l info

Create a superuser for your local environment

    $ ./manage.py make_superuser <email>

Running Formdesigner in Development mode
----------------------------------------
By default, HQ uses vellum minified build files to render form-designer. To use files from Vellum directly, do following

```
# localsettings.py:
VELLUM_DEBUG = "dev"
```

    # symlink your Vellum code to submodules/formdesigner
    $ ln -s absolute/path/to/Vellum absolute/path/to/submodules/formdesigner/


Airflow
-------

It is usually not required to have a local airflow environment running.

However, if you do need to get setup on Airflow (which is used to back some reporting infrastructure)
you can follow the instructions in the [pipes repository](https://github.com/dimagi/pipes/).


Running Tests
-------------

To run the standard tests for CommCare HQ, simply run

    $ ./manage.py test

To run a particular test or subset of tests

    $ ./manage.py test <test.module.path>[:<TestClass>[.<test_name>]]

    # examples
    $ ./manage.py test corehq.apps.app_manager
    $ ./manage.py test corehq.apps.app_manager.tests.test_suite:SuiteTest
    $ ./manage.py test corehq.apps.app_manager.tests.test_suite:SuiteTest.test_picture_format

    # alternate: file system path
    $ ./manage.py test corehq/apps/app_manager
    $ ./manage.py test corehq/apps/app_manager/tests/test_suite.py:SuiteTest
    $ ./manage.py test corehq/apps/app_manager/tests/test_suite.py:SuiteTest.test_picture_format

If database tests are failing because of a `permission denied` error, give your
Postgres user permissions to create a database.
In the Postgres shell, run the following as a superuser:

    # ALTER USER commcarehq CREATEDB;

### REUSE DB
To avoid having to run the database setup for each test run you can specify the
`REUSE_DB` environment variable
which will use an existing test database if one exists:

    $ REUSE_DB=1 ./manage.py test corehq.apps.app_manager

Or, to drop the current test DB and create a fresh one

    $ ./manage.py test corehq.apps.app_manager --reusedb=reset

See `corehq.tests.nose.HqdbContext` for full description
of `REUSE_DB` and `--reusedb`.

### Running tests by tag
You can run all tests with a certain tag as follows:

    $ ./manage.py test --attr=tag

Available tags:

  * all_backends: all tests decorated with `run_with_all_backeds`

See http://nose.readthedocs.io/en/latest/plugins/attrib.html for more details.

### Running only failed tests
See https://github.com/nose-devs/nose/blob/master/nose/plugins/testid.py

## Javascript tests

### Setup

In order to run the JavaScript tests you'll need to install the required npm packages:

    $ npm install

It's recommended to install grunt globally in order to use grunt from the command line:

    $ npm install -g grunt
    $ npm install -g grunt-cli

In order for the tests to run the __development server needs to be running on port 8000__.

### Running tests from the command line

To run all JavaScript tests in all the apps:

    $ grunt mocha

To run the JavaScript tests for a particular app run:

    $ grunt mocha:<app_name> // (e.g. grunt mocha:app_manager)

To list all the apps available to run:

    $ grunt list


### Running tests from the browser

To run tests from the browser (useful for debugging) visit this url:

```
http://localhost:8000/mocha/<app_name>
```

Occasionally you will see an app specified with a `#`, like `app_manager#b3`. The string after `#` specifies that the test uses an alternate configuration. To visit this suite in the browser go to:

```
http://localhost:8000/mocha/<app_name>/<config>  // (e.g. http://localhost:8000/mocha/app_manager/b3)
```

### Continuous JavaScript testing

By running the `watch` command, it's possible to continuously run the JavaScript test suite while developing

    $ grunt watch:<app_name>  // (e.g. grunt watch:app_manager)

## Sniffer

You can also use sniffer to auto run the Python tests.

When running, sniffer auto-runs the specified tests whenever you save a file
For example, you are working on the `retire` method of `CommCareUser`. You are writing a `RetireUserTestCase`, which you want to run every time you make a small change to the `retire` method, or to the `testCase`. Sniffer to the rescue!

### Sniffer Usage

    $ sniffer -x <test.module.path>[:<TestClass>[.<test_name>]]

In our example, we would run 

    $ sniffer -x corehq.apps.users.tests.retire:RetireUserTestCase`

You can also add the regular `nose` environment variables, like `REUSE_DB=1 sniffer -x <test>`

For JavaScript tests, you can add `--js-` before the JavaScript app test name, for example:

    $ sniffer -x --js-app_manager

You can combine the two to run the JavaScript tests when saving js files, and
run the Python tests when saving py files as follows:

    $ sniffer -x --js-app_manager -x corehq.apps.app_manager:AppManagerViewTest

### Sniffer Installation instructions
https://github.com/jeffh/sniffer/
(recommended to install pyinotify or macfsevents for this to actually be worthwhile otherwise it takes a long time to see the change)

## Other links

+ [Common Issues](https://github.com/dimagi/commcare-hq/blob/master/COMMON_ISSUES.md)<|MERGE_RESOLUTION|>--- conflicted
+++ resolved
@@ -196,14 +196,8 @@
 
         $ sudo npm -g install bower
 
-<<<<<<< HEAD
-3. Run bower with:
-        $ sudo chown -R $USER:$GROUP ~/.npm
-        $ sudo chown -R $USER:$GROUP ~/.config
-=======
 3. Run Bower with:
 
->>>>>>> 61fa14ff
         $ bower install
 
 
