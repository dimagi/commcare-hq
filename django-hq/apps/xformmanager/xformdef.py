from xformmanager.util import *
from lxml import etree
import re
import logging

class ElementDef(object):
    """ Stores metadata about simple and complex types """
 
    def __init__(self, target_namespace='', is_repeatable=False):
        self.child_elements = []
        self.allowable_values = []
        self.name = target_namespace
        self.type = ''
        self.is_repeatable = is_repeatable
        #the xpath field is deprecated (unused)
        self.xpath = ''
        #self.attributes - not supported yet
      
    def isValid(): # to do: place restriction functions in here
        pass

    def addChild(self, element_def):
        self.child_elements.append(element_def)

    def __str__(self, depth=0, string='', ):
        indent = ' '*depth
        string = indent + "xpath=" + str(self.name) + "\n"
        string = string + indent + "name=" + str(self.name) + ", type=" + str(self.type) + ", repeatable=" + str(self.is_repeatable)  + "\n"
        for child in self.child_elements:
            string = string + child.__str__(depth+1, string)
        return string

class FormDef(ElementDef):
    """ Stores metadata about forms """

    def __init__(self, stream_pointer=None):
        self.types = {}
        if stream_pointer is not None:
<<<<<<< HEAD
            skip_junk(stream_pointer)
            self.parseStream(stream_pointer)
=======
            payload = get_xml_string(stream_pointer)
            self.parseString(payload)
>>>>>>> 7a6d21f5
          
    def __str__(self):
        string =  "DEFINITION OF " + str(self.name) + "\n"
        string = string + "TYPES: \n"
        for t in self.types:
            string = string + self.types[t].name + "\n" 
            for allowable_value in self.types[t].allowable_values:
                string = string + " allowable_value: " + allowable_value + "\n"                 
            for multiselect_value in self.types[t].multiselect_values:
                string = string + " multiselect_value: " + multiselect_value + "\n"                 
        string = string + "ELEMENTS: \n"
        return string + ElementDef.__str__(self)

<<<<<<< HEAD
    def parseStream(self, stream_pointer):
        tree = etree.parse(stream_pointer)

        root = tree.getroot()
=======
    def parseString(self, string):
        root = etree.XML(string)

>>>>>>> 7a6d21f5
        target_namespace = root.get('targetNamespace')
        if target_namespace is None:
            logging.error("Target namespace is not found in xsd schema")
        self.target_namespace = target_namespace
        ElementDef.__init__(self, target_namespace)

        self.xpath = ""
        self.__addAttributesAndChildElements(self, root, '', '')
      
    def __addAttributesAndChildElements(self, element, input_tree, xpath, name_prefix):
        for input_node in etree.ElementChildIterator(input_tree):
            name = str(input_node.get('name'))
            if (str(input_node.tag)).find("element") > -1 and ( name.find('root') == -1 ):
                next_name_prefix = ''
                if input_node.get('maxOccurs') > 1:
                    child_element = ElementDef(is_repeatable=True)
                    self.__populateElementFields(child_element, input_node, element.xpath, name )
                else:
                    child_element = ElementDef()
                    #discard parent_name
                    next_name_prefix = join_if_exists( name_prefix, name )
                    name = next_name_prefix
                    self.__populateElementFields(child_element, input_node, element.xpath, name )
                element.addChild(child_element)
                #theoretically, simpleType enumerations and list values can be defined inside of elements
                #in practice, this isn't how things are currently generated in the schema generator,
                #so we don't support that (yet)
                self.__addAttributesAndChildElements(child_element, input_node, element.xpath, next_name_prefix )
            elif (str(input_node.tag)).find("simpleType") > -1:
                simpleType = SimpleType( str(input_node.get('name')) )
                child = input_node[0]
                if (str(child.tag)).find("restriction") > -1:
                    for enum in child:
                        if (str(enum.tag)).find("enumeration") > -1:
                            simpleType.allowable_values.append( sanitize(enum.get("value")) )
                elif (str(child.tag)).find("list") > -1:
                    multiselect_name = child.get("itemType")
                    if self.types[multiselect_name] is not None:
                        simpleType.multiselect_values = self.types[multiselect_name].allowable_values
                # add new type definition
                self.types[simpleType.name] = simpleType
            else:
                # Skip non-elements (e.g. <sequence>, <complex-type>
                self.__addAttributesAndChildElements(element, input_node, element.xpath, name_prefix)
    
    def __populateElementFields(self, element, input_node, xpath, full_name):
        if not element.name: element.name = full_name
        element.type = input_node.get('type')
        if element.type is not None: element.type = element.type
        element.min_occurs = input_node.get('minOccurs')
        element.tag = input_node.tag
        name = input_node.get('name')
        if xpath: element.xpath = xpath + "/x:" + name
        else: element.xpath = "x:" + name
        
class SimpleType(object):
    """ Stores type definition for simple types """
    def __init__(self, name=''):
        self.allowable_values = []
        self.multiselect_values = []
        self.name = name<|MERGE_RESOLUTION|>--- conflicted
+++ resolved
@@ -36,13 +36,8 @@
     def __init__(self, stream_pointer=None):
         self.types = {}
         if stream_pointer is not None:
-<<<<<<< HEAD
-            skip_junk(stream_pointer)
-            self.parseStream(stream_pointer)
-=======
             payload = get_xml_string(stream_pointer)
             self.parseString(payload)
->>>>>>> 7a6d21f5
           
     def __str__(self):
         string =  "DEFINITION OF " + str(self.name) + "\n"
@@ -56,16 +51,9 @@
         string = string + "ELEMENTS: \n"
         return string + ElementDef.__str__(self)
 
-<<<<<<< HEAD
-    def parseStream(self, stream_pointer):
-        tree = etree.parse(stream_pointer)
-
-        root = tree.getroot()
-=======
     def parseString(self, string):
         root = etree.XML(string)
 
->>>>>>> 7a6d21f5
         target_namespace = root.get('targetNamespace')
         if target_namespace is None:
             logging.error("Target namespace is not found in xsd schema")
