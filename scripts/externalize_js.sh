--- conflicted
+++ resolved
@@ -110,11 +110,7 @@
 else
     echo "----------------------------"
     echo "Please add this static import somewhere in the html file"
-<<<<<<< HEAD
-    echo "{% block js %}{{ block.super }}\n\t<script src='{% static "$NEW_MODULE_NAME".js %}'></script>\n{% endblock %}"
-=======
-    echo "{% block js %}{{ block.super }}\n\t<script src=\"{% static '$new_module_name'.js %}\"></script>\n{% endblock %}"
->>>>>>> be1897e4
+    echo "{% block js %}{{ block.super }}\n\t<script src=\"{% static '$NEW_MODULE_NAME'.js %}\"></script>\n{% endblock %}"
     echo "----------------------------"
 fi
 
