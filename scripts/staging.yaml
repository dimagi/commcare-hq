########################
#   STAGING WORKFLOW   #
########################

# GENERAL PROCESS
# From your commcare-hq directory with the virtualenv turned on and master
# checked out to safely push your changes to scripts/staging.yaml
#     $ scripts/commit-staging --push
# to check if your branch causes any conflicts before rebuilding
#     $ scripts/rebuildstaging --no-push
# to rebuild from your new spec and deploy
#     $ scripts/rebuildstaging
#     $ commcare-cloud staging deploy
# Above commands commands can be run without the flag as well.

# CONFLICT RESOLUTION
# First, determine where the conflict lies.
# a). branch `foo` conflicts with `master`
#       $ git checkout -b foo origin/foo
#       $ git pull origin master
#     try to resolve conflict
#       $ git push origin foo
# b). branch `foo` conflicts with branch `bar`
#     you can't just merge foo into bar or vice versa, otherwise the PR
#     for foo will contain commits from bar.  Instead make a third,
#     conflict-resolution branch:
#       $ git checkout -b foo+bar --no-track origin/foo
#       $ git pull origin bar
#     try to resolve conflict
#       $ git push origin foo+bar
#     add the branch `foo+bar` to staging.yaml and move branches foo and
#     bar to right below it
#
#     Later on branch B gets merged into master and removed from staging.yaml.
#     Perhaps the person who removes it also notices the A+B and does the
#     following. Otherwise anyone who comes along and sees A+B but not both
#     branches can feel free to assume the following need to be done.
#       * Merge A+B into A. Since B is now gone, you want to merge the
#         resolution into A, otherwise A will conflict with master.
#       * Remove A+B from staging.yaml. It's no longer necessary since it's
#         now a subset of A.
#
# If you are unsure of how to resolve a conflict, notify the branch owner.

# FORMPLAYER
# From the formplayer, repo, call `./scripts/rebuildstaging`
# This rebuilds the `autostaging` branch of formplayer and runs the formplayer-staging job on jenkins

trunk: master
name: autostaging
deploy_env: staging
branches:
  - vellum-staging  # DO NOT REMOVE this is similar to "autostaging", but for vellum
  - jls/sync-mixins-hard-fail # Jenny May 24
  - jls/migrate-MobileAuthKeyRecord-2 # Jenny May 16
  - jls/migrateCommtrackConfig-2 # Jenny Sept 27
#  - nemanja1040:infobip_fallback_backend  # Nemanja Stancic Jul 29
  - fr/user-data-jit            # Farid September 2
  - sr/case-reindex-staging # Sravan Oct 14
  # - gh/improve-queueing-repeaters # Graham Oct 22
  - sr/es-alias # Sravan Nov 18
  - nh/dhis2/sqldataset_maps  # Norman Dec 18
  - dmr/count-email-sends-bounces-by-domain  # Danny Dec 18
  - prem-fissionhq:dedicated_migration_process # Prem/Amit Dec 23
  - jls/web-apps-sticky-search-again # Jenny Jan 26
  - dependabot/pip/requirements/lxml-4.6.2  # Biyeun Jan 8
  #- solleks:cdg/accessible_pagination  # Ben / Charlie Jan 11
  - mk/remove-aaa # MK Jan 18
<<<<<<< HEAD
  - sr/parent-select # Jenny Dec 29
  - sr/casesearch  # Sravan Jan 18
  - sr/ext-close2 # Sravan Jan 21
  - prem-fissionhq:bugfix/dedicated_migration_process # Prem/Amit Jan 21
  - nh/reminders  # Norman Jan 26
  - ap/fix-deactivated-users-not-showing-in-reports # Amit Jan 28
  # - sr/cs-help  # Sravan Jan 29
  # - mjr/login_logging  # Matt Jan 28
  - fr/ethiopian-date-widget-webapps                            # Farid Jan 29
  - solleks:cdg/accessible_pagination # Charlie/Steph Jan 31
  - adil-uddin:feature/USH-606-conditional-alert-modal # Adil/Jenny Feb 1
  - jls/caseSearchItemsetFix # Jenny Feb 1
  - dependabot/pip/requirements/openpyxl-3.0.6  # Daniel Feb 2
  - jls/fix-case-claim-session-var # Jenny Feb 2
  - smh/bulk-upload-web-users # Steph Feb 2
=======
  - prem-fissionhq:bugfix/dedicated_migration_process # Prem/Amit Jan 21
  - nh/reminders  # Norman Jan 26
  - ap/fix-deactivated-users-not-showing-in-reports # Amit Jan 28
  - mjr/login_logging  # Matt Jan 28
  - fr/ethiopian-date-widget-webapps                            # Farid Jan 29
  - adil-uddin:feature/USH-606-conditional-alert-modal # Adil/Jenny Feb 1
  - jls/caseSearchItemsetFix # Jenny Feb 1
  - dependabot/pip/requirements/openpyxl-3.0.6  # Daniel Feb 2
  - jls/fix-case-claim-session-var+jls/remove-case-claim-include-closed
  - jls/remove-case-claim-include-closed # Jenny Feb 4
  - jls/fix-case-claim-session-var # Jenny Feb 2
  - smh/bulk-upload-web-users # Steph Feb 2
  - null-date-prefilter # MK Feb 3
  - ap/fix-header-tab-caching # Amit Feb 3
  - sr/cs-help2+sr/daterange-webapps # Sravan Feb 4
  - sr/cs-help2  # Sravan Feb 4
  - sr/daterange-webapps # Sravan Feb 4
  - solleks:cdg/accessible_combobox2 # Charlie/Steph Feb 4
>>>>>>> ad22dc3d
submodules: {}<|MERGE_RESOLUTION|>--- conflicted
+++ resolved
@@ -66,23 +66,6 @@
   - dependabot/pip/requirements/lxml-4.6.2  # Biyeun Jan 8
   #- solleks:cdg/accessible_pagination  # Ben / Charlie Jan 11
   - mk/remove-aaa # MK Jan 18
-<<<<<<< HEAD
-  - sr/parent-select # Jenny Dec 29
-  - sr/casesearch  # Sravan Jan 18
-  - sr/ext-close2 # Sravan Jan 21
-  - prem-fissionhq:bugfix/dedicated_migration_process # Prem/Amit Jan 21
-  - nh/reminders  # Norman Jan 26
-  - ap/fix-deactivated-users-not-showing-in-reports # Amit Jan 28
-  # - sr/cs-help  # Sravan Jan 29
-  # - mjr/login_logging  # Matt Jan 28
-  - fr/ethiopian-date-widget-webapps                            # Farid Jan 29
-  - solleks:cdg/accessible_pagination # Charlie/Steph Jan 31
-  - adil-uddin:feature/USH-606-conditional-alert-modal # Adil/Jenny Feb 1
-  - jls/caseSearchItemsetFix # Jenny Feb 1
-  - dependabot/pip/requirements/openpyxl-3.0.6  # Daniel Feb 2
-  - jls/fix-case-claim-session-var # Jenny Feb 2
-  - smh/bulk-upload-web-users # Steph Feb 2
-=======
   - prem-fissionhq:bugfix/dedicated_migration_process # Prem/Amit Jan 21
   - nh/reminders  # Norman Jan 26
   - ap/fix-deactivated-users-not-showing-in-reports # Amit Jan 28
@@ -101,5 +84,4 @@
   - sr/cs-help2  # Sravan Feb 4
   - sr/daterange-webapps # Sravan Feb 4
   - solleks:cdg/accessible_combobox2 # Charlie/Steph Feb 4
->>>>>>> ad22dc3d
 submodules: {}