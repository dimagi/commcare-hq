--- conflicted
+++ resolved
@@ -62,42 +62,20 @@
   - dmr/count-email-sends-bounces-by-domain  # Danny Dec 18
   - nh/dhis2/sqldataset_maps  # Norman Dec 18
   - nh/reminders  # Norman Jan 26
+  - fr/ethiopian-date-widget-webapps                            # Farid Jan 29
   - smh/bulk-upload-web-users # Steph Feb 22
+  - sr/geocoder  # Sravan Feb 25
+  - mk/fhir/data-dictionary # MK Feb 26
   - nh/fhir/repeater  # Norman Mar 1
   - smh/modify_admin_role_display_web_invite_download # Steph Mar 2
+  #- ap/translation-update # Amit March 16
+  - ap/escape-html-underscore # Amit March 16
   - fr/consumer-user             # Farid March 17
+  - bmb/upgrade-js-xpath  # Biyeun March 18
+  - feature/USH-606-conditional-alert-modal # Jenny March 18
+  - kev/repeat-translation-inner-group # Kevin Mar 22
   - mjr/xss_accounting # Matt Mar 24
   - solleks:cdg/accessible_links2 # Charlie/Steph Mar 25
-  - solleks:cdg/upgrade_select2 # Charlie/Staph/Jenny April 7
+  - jm/pillow-upgrade # Joel Mar 29
   - sk/get_display_data # Simon March 30
-<<<<<<< HEAD
-  - rp/fix-broken-link #Rynhard April 8
-=======
-  - sk/consolidate-doc-lookup # Simon March 30
-  - sr/ucr-cs  # Sravan March 31
-  - rp/fix-broken-link # Rynhard March 31
-  - bmb/sso-token-encryption  # Biyeun Apr 1
-  - sr/pagedSessions  # Sravan April 2
-  - nh/wfp/api_manager  # Norman Apr 2
-  - ap/escape-html-in-app-manager # Amit Apr 2
-  - ap/escape-html-in-cloudcare # Amit Apr 2
-  - ap/escape-html-in-hqwebapp # Amit Apr 2
-  - ap/escape-html-in-multimedia # Amit Apr 2
-  - ap/escape-html-in-reports # Amit Apr 2
-  - ap/escape-html-in-users # Amit Apr 2
-  - ap/escape-templates-in-datainterfaces # Amit Apr 2
-  - ap/escape-html-in-remaining-apps # Amit Apr 5
-  - smh/missing-queryData # Steph Apr 2
-  - revert-29446-revert-29218-mjr/xss_app_manager # Matt April 5
-  - mjr/xss_reports  # Matt April 7
-  - sr/jumptoErrors # Sravan April 6
-  - fr/smart-oauth-prep         # Farid April 7
-  - mk/form-mm-exports-filters # MK April 8
-  - fr/smart-oauth-views        # Farid April 7
-  - mjr/xss_custom_fields  # Matt April 7
-  - dmr/remove-vestigial-reference-to-session-cookie  # Danny Apr 7
-  - ap/fix-ko-html-parsing-issues # Amit April 8
-  - rp/fix-f2a-hyperlink # Rynhard April 8
-
->>>>>>> 57a99abc
 submodules: {}