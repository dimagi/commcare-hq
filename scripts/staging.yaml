--- conflicted
+++ resolved
@@ -79,16 +79,10 @@
     - bmb/sso-documentation-links  # Biyeun June 11, in pilot & QA please do not remove!
     - mjr/report-access  # Matt June 14
     - sr/mixed-case-types  # Sravan June 15
-<<<<<<< HEAD
-    - es/reminders  # Ethan June 15
-    - mjr/hidden-report-columns  # Matt June 15
-    - gh/improve-erm-ui # Graham June 16
-=======
     - mjr/hidden-report-columns  # Matt June 15
     - gh/improve-erm-ui # Graham June 16
     - rn_disallow_yui_cors # Rohit Negi
     - jls/move-enterprise-permissions-2-of-3+mk/user-history/base
     - mk/user-history/base # MK June 21 [QA]
     - cs/SC-1517-openmrs_cancelled_payloads_not_logged # Charl June 21
->>>>>>> eb00d27b
 submodules: { }