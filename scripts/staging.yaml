########################
#   STAGING WORKFLOW   #
########################

# GENERAL PROCESS
# From your commcare-hq directory with the virtualenv turned on and master
# checked out to safely push your changes to scripts/staging.yaml
#     $ scripts/commit-staging --push
# to check if your branch causes any conflicts before rebuilding
#     $ scripts/rebuildstaging --no-push
# to rebuild from your new spec and deploy
#     $ scripts/rebuildstaging
#     $ commcare-cloud --control staging deploy
# Above commands commands can be run without the flag as well.

# CONFLICT RESOLUTION
# First, determine where the conflict lies.
# a). branch `foo` conflicts with `master`
#       $ git checkout -b foo origin/foo
#       $ git pull origin master
#     try to resolve conflict
#       $ git push origin foo
# b). branch `foo` conflicts with branch `bar`
#     you can't just merge foo into bar or vice versa, otherwise the PR
#     for foo will contain commits from bar.  Instead make a third,
#     conflict-resolution branch:
#       $ git checkout -b foo+bar --no-track origin/foo
#       $ git pull origin bar
#     try to resolve conflict
#       $ git push origin foo+bar
#     add the branch `foo+bar` to staging.yaml and move branches foo and
#     bar to right below it
#
#     Later on branch B gets merged into master and removed from staging.yaml.
#     Perhaps the person who removes it also notices the A+B and does the
#     following. Otherwise anyone who comes along and sees A+B but not both
#     branches can feel free to assume the following need to be done.
#       * Merge A+B into A. Since B is now gone, you want to merge the
#         resolution into A, otherwise A will conflict with master.
#       * Remove A+B from staging.yaml. It's no longer necessary since it's
#         now a subset of A.
#
# If you are unsure of how to resolve a conflict, notify the branch owner.

# FORMPLAYER
# From the formplayer, repo, call `./scripts/rebuildstaging`
# This rebuilds the `autostaging` branch of formplayer and runs the formplayer-staging job on jenkins

trunk: master
name: autostaging
deploy_env: staging
branches:
    # see https://confluence.dimagi.com/display/GTD/Deploy+Process#DeployProcess-vellum
    - vellum-staging  # DO NOT REMOVE this is similar to "autostaging", but for vellum
    # - nemanja1040:infobip_fallback_backend  # Nemanja Stancic Jul 29
    - sr/case-reindex-staging # Sravan Oct 14
    - sr/es-alias # Sravan Nov 18
    - sr/cs-multiselect  # Sravan May 31
    - ce/bulk-case-search # Cal July 6
    - rp/enterprize-sms-report # Rynhard July 12
    #- sr/memoized-toggle # Sravan July 26
    - bmb/sso-login-v2  # Biyeun July 26
    - jls/caktus-data-dictionary-release-2 # Jenny Sept 21
    - cs/SC-1567-bulk-export-filters # Charl Aug 26
    - smh/cross-domain-ucr-ui-updates # Steph Sept 14
    - smh/cross-domain-ucr-report-builder-ui # Steph Sept 14
<<<<<<< HEAD
=======
    - jls/smart-linking-in-web-apps+sk/additional-registry-cases
>>>>>>> 2b9d9e15
    - jls/smart-linking-in-web-apps # Jenny Sept 22
    - dmr/throttle-system-forms  # Danny Sept 24
    - smh/remove-extra-spinner-icons # Steph Oct 6
    - ml/remove-pickles-phonelog # Minha Oct 7
    - dependabot/npm_and_yarn/moment-2.29.1 # Amit Oct 8
    - dependabot/pip/requirements/certifi-2021.10.8   # SK / Joel Oct 12
    - ml/remove-pickles-user-importer # Minha Oct 13
    - rp/insert-status-embed # Rynhard Oct 15
    - fr/dedupe+ad/auto-update-rules-for-linked-spaces
    - fr/dedupe  # Farid Sept 17
    - ad/auto-update-rules-for-linked-spaces # Addison Oct 25
<<<<<<< HEAD
    - dm/upgrade-gevent+sk/app-workflow-visualization
#    - ml/remove-pickles-reports # Minha Oct 21
    - sk/data-registry-form-linking+sk/app-workflow-visualization # Simon oct 30
    - sk/data-registry-form-linking+jls/smart-linking-in-web-apps-stack-jump
=======
#    - ml/remove-pickles-reports # Minha Oct 21
    - sk/data-registry-form-linking+sk/additional-registry-cases
>>>>>>> 2b9d9e15
    - sk/data-registry-form-linking  # Simon Oct 22
    - jls/enable-usercase-button # Jenny Oct 27
    - do/exclude-users-forward-forms # Dominic Oct 29
    - ap/resume-cancelled-batches # Amit Nov 1
    - bmb/upgrade-babel-2.9.1  # Biyeun Nov 1 (touches 2FA, phone number validation, going into QA)
    - bmb/update-datatables-dt  # Biyeun Nov 2
<<<<<<< HEAD
=======
    - sk/additional-registry-cases  # Simon Nov 4
    - rc/store-usernames-in-log # Robert Nov 4
    - do/user-profiles-not-updating # Dominic Nov 4
>>>>>>> 2b9d9e15
submodules: { }<|MERGE_RESOLUTION|>--- conflicted
+++ resolved
@@ -64,10 +64,7 @@
     - cs/SC-1567-bulk-export-filters # Charl Aug 26
     - smh/cross-domain-ucr-ui-updates # Steph Sept 14
     - smh/cross-domain-ucr-report-builder-ui # Steph Sept 14
-<<<<<<< HEAD
-=======
     - jls/smart-linking-in-web-apps+sk/additional-registry-cases
->>>>>>> 2b9d9e15
     - jls/smart-linking-in-web-apps # Jenny Sept 22
     - dmr/throttle-system-forms  # Danny Sept 24
     - smh/remove-extra-spinner-icons # Steph Oct 6
@@ -79,25 +76,15 @@
     - fr/dedupe+ad/auto-update-rules-for-linked-spaces
     - fr/dedupe  # Farid Sept 17
     - ad/auto-update-rules-for-linked-spaces # Addison Oct 25
-<<<<<<< HEAD
-    - dm/upgrade-gevent+sk/app-workflow-visualization
-#    - ml/remove-pickles-reports # Minha Oct 21
-    - sk/data-registry-form-linking+sk/app-workflow-visualization # Simon oct 30
-    - sk/data-registry-form-linking+jls/smart-linking-in-web-apps-stack-jump
-=======
 #    - ml/remove-pickles-reports # Minha Oct 21
     - sk/data-registry-form-linking+sk/additional-registry-cases
->>>>>>> 2b9d9e15
     - sk/data-registry-form-linking  # Simon Oct 22
     - jls/enable-usercase-button # Jenny Oct 27
     - do/exclude-users-forward-forms # Dominic Oct 29
     - ap/resume-cancelled-batches # Amit Nov 1
     - bmb/upgrade-babel-2.9.1  # Biyeun Nov 1 (touches 2FA, phone number validation, going into QA)
     - bmb/update-datatables-dt  # Biyeun Nov 2
-<<<<<<< HEAD
-=======
     - sk/additional-registry-cases  # Simon Nov 4
     - rc/store-usernames-in-log # Robert Nov 4
     - do/user-profiles-not-updating # Dominic Nov 4
->>>>>>> 2b9d9e15
 submodules: { }