from collections import defaultdict
from couchdbkit import ResourceNotFound
from bihar.reports.indicators.filters import A_MONTH, is_pregnant_mother, get_add, get_edd
from couchforms.safe_index import safe_index
from dimagi.utils.parsing import string_to_datetime
import datetime as dt
from bihar.reports.indicators.visits import visit_is, get_related_prop

EMPTY = (0,0)
GRACE_PERIOD = dt.timedelta(days=7)


def _num_denom(num, denom):
    return "%s/%s" % (num, denom)

def _in_last_month(date):
    today = dt.datetime.today().date()
    return today - A_MONTH < date < today

def _in_timeframe(date, days):
    today = dt.datetime.today().date()
    return today - dt.timedelta(days=days) < date < today

def _mother_due_in_window(case, days):
    get_visitduedate = lambda case: case.edd - dt.timedelta(days=days) + GRACE_PERIOD
    return is_pregnant_mother(case) and get_edd(case) and _in_last_month(get_visitduedate(case))
        
def _mother_delivered_in_window(case, days):
    get_visitduedate = lambda case: case.add + dt.timedelta(days=days) + GRACE_PERIOD
    return is_pregnant_mother(case) and get_add(case) and _in_last_month(get_visitduedate(case))

def _num_denom_count(cases, num_func, denom_func):
    num = denom = 0
    for case in cases:
        denom_diff = denom_func(case)
        if denom_diff:
            denom += denom_diff
            num_diff = num_func(case)
            assert num_diff <= denom_diff
            # this is to prevent the numerator from ever passing the denominator
            # though is probably not totally accurate
            num += num_diff
    return _num_denom(num, denom)

def _visits_due(case, schedule):
    return [i + 1 for i, days in enumerate(schedule) \
            if _mother_delivered_in_window(case, days)]

def _visits_done(case, schedule, type):
    due = _visits_due(case, schedule)
    count = len(filter(lambda a: visit_is(a, type), case.actions))
    return len([v for v in due if count > v])

def _delivered_in_timeframe(case, days):
    return is_pregnant_mother(case) and get_add(case) and _in_timeframe(case.add, days)

def _delivered_at_in_timeframe(case, at, days):
    at = at if isinstance(at, list) else [at]
    return getattr(case, 'birth_place', None) in at and _delivered_in_timeframe(case, days)

def _get_time_of_visit_after_birth(case):
    for action in case.actions:
        if action.updated_unknown_properties.get("add", None):
            return action.date
    return None

def _visited_in_timeframe_of_birth(case, days):
    visit_time = _get_time_of_visit_after_birth(case)
    time_birth = get_related_prop(case, "time_of_birth") or get_add(case) # use add if time_of_birth can't be found
    if visit_time and time_birth:
        if isinstance(time_birth, dt.date):
            time_birth = dt.datetime.combine(time_birth, dt.datetime.time(dt.datetime.now())) #convert date to dt.datetime
        return time_birth < visit_time < time_birth + dt.timedelta(days=days)
    return False

def _weak_babies(case): # :(
    return is_pregnant_mother(case) and\
           (getattr(case, 'recently_delivered', None) == "yes" or get_related_prop(case, 'birth_status') == "live_birth")


    
# NOTE: cases in, values out might not be the right API
# but it's what we need for the first set of stuff.
# might want to revisit.

# NOTE: this is going to be slooooow
def bp2_last_month(cases):
    due = lambda case: 1 if _mother_due_in_window(case, 75) else 0
    # make sure they've done 2 bp visits
    done = lambda case: 1 if len(filter(lambda a: visit_is(a, 'bp'), case.actions)) >= 2 else 0
    return _num_denom_count(cases, due, done)    
    
def bp3_last_month(cases):
    due = lambda case: 1 if _mother_due_in_window(case, 45) else 0
    # make sure they've done 2 bp visits
    done = lambda case: 1 if len(filter(lambda a: visit_is(a, 'bp'), case.actions)) >= 3 else 0
    return _num_denom_count(cases, due, done)    
    
def pnc_last_month(cases):
    pnc_schedule = (1, 3, 6)
    due = lambda case: len(_visits_due(case, pnc_schedule))
    done = lambda case: _visits_done(case, pnc_schedule, "pnc")
    return _num_denom_count(cases, done, due)

def eb_last_month(cases):
    eb_schedule = (14, 28, 60, 90, 120, 150)
    due = lambda case: len(_visits_due(case, eb_schedule))
    done = lambda case: _visits_done(case, eb_schedule, "eb")
    return _num_denom_count(cases, done, due)

def cf_last_month(cases):
    cf_schedule_in_months = (6, 7, 8, 9, 12, 15, 18)
    cf_schedule = (m * 30 for m in cf_schedule_in_months)
    due = lambda case: len(_visits_due(case, cf_schedule))
    done = lambda case: _visits_done(case, cf_schedule, "cf")
    return _num_denom_count(cases, done, due)

def hd_day(cases):
    valid_cases = filter(lambda case: _delivered_at_in_timeframe(case, 'home', 30), cases)
    denom = len(valid_cases)
    num = len(filter(lambda case:_visited_in_timeframe_of_birth(case, 1) , valid_cases))
    return _num_denom(num, denom)

def id_day(cases):
    valid_cases = filter(lambda case: _delivered_at_in_timeframe(case, ['private', 'public'], 30), cases)
    denom = len(valid_cases)
    num = len(filter(lambda case:_visited_in_timeframe_of_birth(case, 1) , valid_cases))
    return _num_denom(num, denom)

def idnb(cases):
    valid_cases = filter(lambda case: _delivered_at_in_timeframe(case, ['private', 'public'], 30) and
                                      get_related_prop(case, 'birth_status') == "live_birth", cases)
    denom = len(valid_cases)

    def breastfed_hour(case):
        dtf = get_related_prop(case, 'date_time_feed')
        tob = get_related_prop(case, 'time_of_birth')
        if dtf and tob:
            return dtf - tob <= dt.timedelta(hours=1)
        return False

    num = len(filter(lambda case: breastfed_hour(case), valid_cases))
    return _num_denom(num, denom)

def ptlb(cases, num_only=False):
    valid_cases = filter(lambda case: _weak_babies(case), cases)
    denom = len(valid_cases)
    num = len(filter(lambda case: getattr(case, 'term', None) == "pre_term", valid_cases))
<<<<<<< HEAD
    return _num_denom(num, denom) if not num_only else num

def lt2kglb(cases, num_only=False):
    valid_cases = filter(lambda case: _weak_babies(case), cases)
    denom = len(valid_cases)

    def over2(case):
        w = get_related_prop(case, 'weight')
        fw = get_related_prop(case, 'first_weight')
        return (w is not None and w < 2.0) or (fw is not None and fw < 2.0)

    num = len(filter(lambda case: over2(case), valid_cases))
    return _num_denom(num, denom) if not num_only else num
=======
    return _num_denom(num, denom)

def _get_time_of_birth(form):
    try:
        time_of_birth = form.xpath('form/data/child_info/case/update/time_of_birth')
        assert time_of_birth is not None
    except AssertionError:
        time_of_birth = safe_index(
            form.xpath('form/data/child_info')[0],
            'case/update/time_of_birth'.split('/')
        )
    return time_of_birth

def complications(cases, days, now=None):
    """
    DENOM: [
        any DELIVERY forms with (
            /data/complications = 'yes'
        ) in last 30 days
        PLUS any PNC forms with ( # 'any applicable from PNC forms with' (?)
            /data/abdominal_pain ='yes' or
            /data/bleeding = 'yes' or
            /data/discharge = 'yes' or
            /data/fever = 'yes' or
            /data/pain_urination = 'yes'
        ) in the last 30 days
        PLUS any REGISTRATION forms with (
            /data/abd_pain ='yes' or    # == abdominal_pain
            /data/fever = 'yes' or
            /data/pain_urine = 'yes' or    # == pain_urination
            /data/vaginal_discharge = 'yes'    # == discharge
        ) with /data/add in last 30 days
        PLUS any EBF forms with (
            /data/abdominal_pain ='yes' or
            /data/bleeding = 'yes' or
            /data/discharge = 'yes' or
            /data/fever = 'yes' or
            /data/pain_urination = 'yes'
        ) in last 30 days    # note, don't exist in EBF yet, but will shortly
    ]
    NUM: [
        filter (
            DELIVERY ? form.meta.timeStart - /data/child_info/case/update/time_of_birth,
            REGISTRATION|PNC|EBF ? form.meta.timeStart - case.add
        ) < `days` days
    ]
    """
    #https://bitbucket.org/dimagi/cc-apps/src/caab8f93c1e48d702b5d9032ef16c9cec48868f0/bihar/mockup/bihar_pnc.xml
    #https://bitbucket.org/dimagi/cc-apps/src/caab8f93c1e48d702b5d9032ef16c9cec48868f0/bihar/mockup/bihar_del.xml
    #https://bitbucket.org/dimagi/cc-apps/src/caab8f93c1e48d702b5d9032ef16c9cec48868f0/bihar/mockup/bihar_registration.xml
    #https://bitbucket.org/dimagi/cc-apps/src/caab8f93c1e48d702b5d9032ef16c9cec48868f0/bihar/mockup/bihar_ebf.xml
    now = now or dt.datetime.utcnow()
    PNC = 'http://bihar.commcarehq.org/pregnancy/pnc'
    DELIVERY = 'http://bihar.commcarehq.org/pregnancy/del'
    REGISTRATION = 'http://bihar.commcarehq.org/pregnancy/registration'
    EBF = 'https://bitbucket.org/dimagi/cc-apps/src/caab8f93c1e48d702b5d9032ef16c9cec48868f0/bihar/mockup/bihar_ebf.xml'
    _pnc_ebc_complications = [
        '/data/abdominal_pain',
        '/data/bleeding',
        '/data/discharge',
        '/data/fever',
        '/data/pain_urination',
        ]
    complications_by_form = {
        DELIVERY: [
            '/data/complications'
        ],
        PNC: _pnc_ebc_complications,
        EBF: _pnc_ebc_complications,
        REGISTRATION: [
            '/data/abd_pain',
            '/data/fever',
            '/data/pain_urine',
            '/data/vaginal_discharge',
            ],
        }

    debug = defaultdict(int)
    def get_forms(case, days=30):
        for action in case.actions:
            debug['forms_scanned'] +=1
            if now - dt.timedelta(days=days) <= action.date <= now:
                debug['submitted_in_time'] +=1
                try:
                    yield action.xform
                except ResourceNotFound:
                    debug['bad_xform_refs'] += 1

    done = 0
    due = 0
    days = dt.timedelta(days=days)
    for case in cases:
        for form in get_forms(case):
            try:
                complication_paths = complications_by_form[form.xmlns]
            except KeyError:
                continue
            debug['relevent_xmlns'] += 1
            for p in complication_paths:
                has_complications = form.xpath('form/data/complications')
                if has_complications == 'no':
                    debug['%s complications is no' % form.xmlns.split('/')[-1]] += 1
                elif has_complications is None:
                    debug['%s complications dne' % form.xmlns.split('/')[-1]] += 1
                else:
                    debug['has_complications'] += 1
                print form.get_id, p, form.xpath('form' + p)
                if form.xpath('form' + p) == 'yes':
                    due += 1
                    if form.xmlns == DELIVERY:
                        add = _get_time_of_birth(form)
                    else:
                        add = get_add(case)
                    add = string_to_datetime(add)
                    if form.metatdata.timeStart - add < days:
                        done += 1
    return "%s/%s,<br/>debug: %s" % (done, due, dict(debug))
>>>>>>> 6381e4f4
<|MERGE_RESOLUTION|>--- conflicted
+++ resolved
@@ -146,7 +146,6 @@
     valid_cases = filter(lambda case: _weak_babies(case), cases)
     denom = len(valid_cases)
     num = len(filter(lambda case: getattr(case, 'term', None) == "pre_term", valid_cases))
-<<<<<<< HEAD
     return _num_denom(num, denom) if not num_only else num
 
 def lt2kglb(cases, num_only=False):
@@ -160,8 +159,6 @@
 
     num = len(filter(lambda case: over2(case), valid_cases))
     return _num_denom(num, denom) if not num_only else num
-=======
-    return _num_denom(num, denom)
 
 def _get_time_of_birth(form):
     try:
@@ -277,5 +274,4 @@
                     add = string_to_datetime(add)
                     if form.metatdata.timeStart - add < days:
                         done += 1
-    return "%s/%s,<br/>debug: %s" % (done, due, dict(debug))
->>>>>>> 6381e4f4
+    return "%s/%s,<br/>debug: %s" % (done, due, dict(debug))