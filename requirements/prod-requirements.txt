#
# This file is autogenerated by pip-compile with python 3.9
# To update, run:
#
#    `make requirements` or `make upgrade-requirements`
#
alembic==1.4.3
    # via -r base-requirements.in
amqp==2.6.1
    # via kombu
architect==0.5.6
    # via -r base-requirements.in
asttokens==2.0.5
    # via stack-data
attrs==18.2.0
    # via
    #   -r base-requirements.in
    #   jsonschema
babel==2.9.1
    # via flower
backcall==0.2.0
    # via ipython
billiard==3.5.0.4
    # via -r base-requirements.in
<<<<<<< HEAD
=======
black==22.1.0
    # via ipython
>>>>>>> 455523f3
boto3==1.17.85
    # via -r base-requirements.in
botocore==1.20.85
    # via
    #   boto3
    #   s3transfer
celery @ https://github.com/dimagi/celery/raw/v4.1.1.2/releases/celery-4.1.1.2-py2.py3-none-any.whl
    # via
    #   -r base-requirements.in
    #   django-celery-results
    #   flower
certifi==2020.6.20
    # via
    #   -r prod-requirements.in
    #   requests
    #   sentry-sdk
cffi==1.14.3
    # via
    #   cryptography
    #   csiphash
chardet==3.0.4
    # via
    #   ghdiff
    #   requests
click==8.0.3
    # via black
cloudant==2.14.0
    # via jsonobject-couchdbkit
commcaretranslationchecker==0.9.7
    # via -r base-requirements.in
concurrent-log-handler==0.9.12
    # via -r base-requirements.in
contextlib2==0.6.0.post1
    # via schema
cryptography==3.4.8
    # via
    #   -r prod-requirements.in
    #   jwcrypto
    #   pyopenssl
csiphash==0.0.5
    # via -r base-requirements.in
datadog==0.39.0
    # via -r base-requirements.in
ddtrace==0.44.0
    # via -r base-requirements.in
decorator==4.0.11
    # via
    #   -r base-requirements.in
    #   datadog
    #   ipython
    #   jsonpath-ng
defusedxml==0.7.1
    # via -r base-requirements.in
deprecated==1.2.10
    # via pygithub
diff-match-patch==20200713
    # via -r base-requirements.in
dimagi-memoized==1.1.3
    # via -r base-requirements.in
django==2.2.25
    # via
    #   -r base-requirements.in
    #   django-angular
    #   django-appconf
    #   django-braces
    #   django-bulk-update
    #   django-formtools
    #   django-logentry-admin
    #   django-oauth-toolkit
    #   django-otp
    #   django-phonenumber-field
    #   django-prbac
    #   django-recaptcha
    #   django-redis
    #   django-statici18n
    #   django-two-factor-auth
    #   django-user-agents
    #   djangorestframework
    #   jsonfield
django-angular==2.2.4
    # via -r base-requirements.in
django-appconf==1.0.4
    # via
    #   django-compressor
    #   django-statici18n
django-autoslug==1.9.8
    # via -r base-requirements.in
django-braces==1.14.0
    # via -r base-requirements.in
django-bulk-update==2.2.0
    # via -r base-requirements.in
django-celery-results==1.0.4
    # via -r base-requirements.in
django-compressor==2.4
    # via -r base-requirements.in
django-countries==4.6
    # via -r base-requirements.in
django-crispy-forms==1.10.0
    # via -r base-requirements.in
django-cte==1.1.4
    # via -r base-requirements.in
django-formtools==2.1
    # via
    #   -r base-requirements.in
    #   django-two-factor-auth
django-logentry-admin==1.0.6
    # via -r base-requirements.in
django-oauth-toolkit==1.5.0
    # via -r base-requirements.in
django-otp==0.9.4
    # via
    #   -r base-requirements.in
    #   django-two-factor-auth
django-partial-index==0.6.0
    # via -r base-requirements.in
django-phonenumber-field==5.2.0
    # via
    #   -r base-requirements.in
    #   django-two-factor-auth
django-prbac==1.0.1
    # via -r base-requirements.in
django-recaptcha==2.0.6
    # via -r base-requirements.in
django-redis==4.12.1
    # via -r base-requirements.in
django-redis-sessions==0.6.1
    # via -r base-requirements.in
django-statici18n==1.9.0
    # via -r base-requirements.in
django-tastypie==0.14.3
    # via -r base-requirements.in
django-transfer==0.4
    # via -r base-requirements.in
django-two-factor-auth==1.13.1
    # via -r base-requirements.in
django-user-agents==0.4.0
    # via -r base-requirements.in
django-websocket-redis==0.6.0
    # via -r base-requirements.in
djangorestframework==3.12.2
    # via -r base-requirements.in
dnspython==1.15.0
    # via
    #   -r base-requirements.in
    #   email-validator
dropbox==9.3.0
    # via -r base-requirements.in
elasticsearch2==2.5.1
    # via -r base-requirements.in
elasticsearch5==5.5.6
    # via -r base-requirements.in
email-validator==1.1.3
    # via -r base-requirements.in
et-xmlfile==1.0.1
    # via openpyxl
ethiopian-date-converter==0.1.5
    # via -r base-requirements.in
eulxml==1.1.3
    # via -r base-requirements.in
executing==0.8.2
    # via stack-data
faker==5.0.2
    # via -r base-requirements.in
flower==0.9.2
    # via -r prod-requirements.in
gevent==21.8.0
    # via
    #   -r base-requirements.in
    #   django-websocket-redis
ghdiff==0.4
    # via -r base-requirements.in
greenlet==1.1.2
    # via
    #   -r base-requirements.in
    #   django-websocket-redis
    #   gevent
gunicorn==20.0.4
    # via -r base-requirements.in
hiredis==2.0.0
    # via -r base-requirements.in
httpagentparser==1.9.0
    # via -r base-requirements.in
idna==2.10
    # via
    #   -r prod-requirements.in
    #   email-validator
    #   requests
intervaltree==3.1.0
    # via ddtrace
ipython==8.0.1
    # via -r prod-requirements.in
iso8601==0.1.13
    # via -r base-requirements.in
isodate==0.6.0
    # via python3-saml
jdcal==1.4.1
    # via openpyxl
jedi==0.18.1
    # via ipython
jinja2==2.11.3
    # via -r base-requirements.in
jmespath==0.10.0
    # via
    #   boto3
    #   botocore
json-delta==2.0
    # via -r base-requirements.in
jsonfield==2.1.1
    # via
    #   -r base-requirements.in
    #   django-prbac
jsonobject==0.9.10
    # via
    #   -r base-requirements.in
    #   jsonobject-couchdbkit
jsonobject-couchdbkit==1.0.1
    # via -r base-requirements.in
jsonpath-ng @ https://github.com/kaapstorm/python-jsonpath-rw/raw/wherenot+find_or_create/wheel/jsonpath_ng-1.5.2.2-py3-none-any.whl
    # via -r base-requirements.in
jsonschema==3.2.0
    # via -r base-requirements.in
jwcrypto==0.8
    # via django-oauth-toolkit
kafka-python==1.4.7
    # via -r base-requirements.in
kombu==4.2.2.post1
    # via -r base-requirements.in
laboratory==0.2.0
    # via -r base-requirements.in
lxml==4.7.1
    # via
    #   -r base-requirements.in
    #   eulxml
    #   python3-saml
    #   xmlsec
mako==1.1.3
    # via alembic
markupsafe==1.1.1
    # via
    #   jinja2
    #   mako
matplotlib-inline==0.1.3
    # via ipython
mypy-extensions==0.4.3
    # via black
ndg-httpsclient==0.5.1
    # via -r prod-requirements.in
oauthlib==3.1.0
    # via
    #   django-oauth-toolkit
    #   requests-oauthlib
openpyxl==3.0.6
    # via
    #   -r base-requirements.in
    #   commcaretranslationchecker
parso==0.8.3
    # via jedi
pathspec==0.9.0
    # via black
pexpect==4.8.0
    # via ipython
phonenumberslite==8.12.10
    # via -r base-requirements.in
pickle5==0.0.11
    # via -r base-requirements.in
pickleshare==0.7.5
    # via ipython
pillow==9.0.0
    # via
    #   -r base-requirements.in
    #   reportlab
platformdirs==2.4.1
    # via black
ply==3.11
    # via
    #   eulxml
    #   jsonpath-ng
polib==1.1.0
    # via -r base-requirements.in
prometheus-client==0.7.1
    # via -r base-requirements.in
prompt-toolkit==3.0.26
    # via ipython
protobuf==3.13.0
    # via ddtrace
psycogreen==1.0.2
    # via -r base-requirements.in
psycopg2==2.8.6
    # via -r base-requirements.in
ptyprocess==0.7.0
    # via pexpect
pure-eval==0.2.2
    # via stack-data
py-kissmetrics==1.1.0
    # via -r base-requirements.in
pyasn1==0.4.8
    # via
    #   -r prod-requirements.in
    #   ndg-httpsclient
pycparser==2.20
    # via cffi
pycryptodome==3.10.1
    # via -r base-requirements.in
pygithub==1.54.1
    # via -r base-requirements.in
pygments==2.8.1
    # via
    #   -r base-requirements.in
    #   ipython
pygooglechart==0.4.0
    # via -r base-requirements.in
pyjwt==1.7.1
    # via
    #   pygithub
    #   twilio
pyopenssl==20.0.1
    # via
    #   -r prod-requirements.in
    #   -r sso-requirements.in
    #   ndg-httpsclient
pyphonetics==0.5.3
    # via -r base-requirements.in
pyrsistent==0.17.3
    # via jsonschema
pysocks==1.7.1
    # via twilio
python-dateutil==2.8.1
    # via
    #   -r base-requirements.in
    #   alembic
    #   botocore
    #   django-tastypie
    #   faker
python-editor==1.0.4
    # via alembic
python-imap==1.0.0
    # via -r base-requirements.in
python-magic==0.4.22
    # via -r base-requirements.in
python-mimeparse==1.6.0
    # via django-tastypie
python3-saml==1.12.0
    # via -r sso-requirements.in
pytz==2020.1
    # via
    #   -r base-requirements.in
    #   babel
    #   django
    #   flower
    #   twilio
pyyaml==5.4.1
    # via -r base-requirements.in
pyzxcvbn==0.8.0
    # via -r base-requirements.in
qrcode==4.0.4
    # via
    #   -r base-requirements.in
    #   django-two-factor-auth
quickcache==0.5.4
    # via -r base-requirements.in
rcssmin==1.0.6
    # via django-compressor
redis==3.5.3
    # via
    #   -r base-requirements.in
    #   django-redis
    #   django-redis-sessions
    #   django-websocket-redis
reportlab==3.5.55
    # via -r base-requirements.in
requests==2.25.1
    # via
    #   -r base-requirements.in
    #   cloudant
    #   datadog
    #   django-oauth-toolkit
    #   dropbox
    #   pygithub
    #   requests-oauthlib
    #   requests-toolbelt
    #   stripe
    #   tinys3
    #   twilio
requests-oauthlib==1.3.0
    # via -r base-requirements.in
requests-toolbelt==0.9.1
    # via -r base-requirements.in
rjsmin==1.1.0
    # via django-compressor
s3transfer==0.4.2
    # via boto3
schema==0.7.2
    # via -r base-requirements.in
sentry-sdk==0.19.5
    # via -r base-requirements.in
setproctitle==1.2.2
    # via -r prod-requirements.in
sh==1.14.2
    # via -r base-requirements.in
simpleeval @ git+https://github.com/dimagi/simpleeval.git@d85c5a9f972c0f0416a1716bb06d1a3ebc83e7ec
    # via -r base-requirements.in
simplejson==3.17.2
    # via
    #   -r base-requirements.in
    #   django-prbac
six==1.15.0
    # via
    #   -r base-requirements.in
    #   django-braces
    #   django-compressor
    #   django-oauth-toolkit
    #   django-statici18n
    #   django-transfer
    #   django-websocket-redis
    #   dropbox
    #   ethiopian-date-converter
    #   eulxml
    #   ghdiff
    #   isodate
    #   jsonfield
    #   jsonobject
    #   jsonobject-couchdbkit
    #   jsonpath-ng
    #   jsonschema
    #   protobuf
    #   pyopenssl
    #   python-dateutil
    #   pyzxcvbn
    #   qrcode
    #   quickcache
    #   tenacity
    #   twilio
socketpool==0.5.3
    # via -r base-requirements.in
sortedcontainers==2.3.0
    # via intervaltree
sqlagg==0.17.2
    # via -r base-requirements.in
sqlalchemy==1.3.19
    # via
    #   -r base-requirements.in
    #   alembic
    #   sqlagg
sqlparse==0.3.1
    # via django
stack-data==0.1.4
    # via ipython
stripe==2.54.0
    # via -r base-requirements.in
suds-py3==1.4.4.1
    # via -r base-requirements.in
tenacity==6.2.0
    # via ddtrace
text-unidecode==1.3
    # via
    #   -r base-requirements.in
    #   faker
tinys3==0.1.12
    # via -r base-requirements.in
tomli==2.0.0
    # via black
toposort==1.7
    # via -r base-requirements.in
tornado==4.5.3
    # via flower
traitlets==5.1.1
    # via
    #   ipython
    #   matplotlib-inline
tropo-webapi-python==0.1.3
    # via -r base-requirements.in
turn-python==0.0.1
    # via -r base-requirements.in
twilio==6.5.1
    # via -r base-requirements.in
typing-extensions==4.0.1
<<<<<<< HEAD
    # via -r base-requirements.in
=======
    # via black
>>>>>>> 455523f3
ua-parser==0.10.0
    # via user-agents
unidecode==1.2.0
    # via pyphonetics
urllib3==1.26.5
    # via
    #   botocore
    #   elasticsearch2
    #   elasticsearch5
    #   py-kissmetrics
    #   requests
    #   sentry-sdk
user-agents==2.2.0
    # via django-user-agents
uwsgi==2.0.19.1
    # via -r prod-requirements.in
vine==1.3.0
    # via amqp
wcwidth==0.2.5
    # via prompt-toolkit
werkzeug==1.0.1
    # via -r base-requirements.in
wrapt==1.12.1
    # via deprecated
xlrd==2.0.1
    # via -r base-requirements.in
xlwt==1.3.0
    # via -r base-requirements.in
xmlsec==1.3.11
    # via python3-saml
zope.event==4.5.0
    # via gevent
zope.interface==5.4.0
    # via gevent

# The following packages are considered to be unsafe in a requirements file:
pip==21.3.1
    # via -r prod-requirements.in
setuptools==50.3.0
    # via
    #   django-websocket-redis
    #   gevent
    #   gunicorn
    #   ipython
    #   jsonschema
    #   protobuf
    #   zope.event
    #   zope.interface<|MERGE_RESOLUTION|>--- conflicted
+++ resolved
@@ -22,11 +22,8 @@
     # via ipython
 billiard==3.5.0.4
     # via -r base-requirements.in
-<<<<<<< HEAD
-=======
 black==22.1.0
     # via ipython
->>>>>>> 455523f3
 boto3==1.17.85
     # via -r base-requirements.in
 botocore==1.20.85
@@ -503,11 +500,9 @@
 twilio==6.5.1
     # via -r base-requirements.in
 typing-extensions==4.0.1
-<<<<<<< HEAD
-    # via -r base-requirements.in
-=======
-    # via black
->>>>>>> 455523f3
+    # via
+    #   -r base-requirements.in
+    #   black
 ua-parser==0.10.0
     # via user-agents
 unidecode==1.2.0
