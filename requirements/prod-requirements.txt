#
# This file is autogenerated by pip-compile with python 3.9
# To update, run:
#
#    `make requirements` or `make upgrade-requirements`
#
alembic==1.7.7
    # via -r base-requirements.in
amqp==5.1.1
    # via kombu
architect==0.6.0
    # via -r base-requirements.in
asgiref==3.5.0
    # via django
asttokens==2.0.5
    # via stack-data
attrs==21.4.0
    # via
    #   -r base-requirements.in
    #   jsonschema
backcall==0.2.0
    # via ipython
beaker==1.11.0
    # via oic
billiard==3.6.4.0
    # via celery
<<<<<<< HEAD
boto3==1.17.85
=======
boto3==1.24.28
>>>>>>> 7c4e58ad
    # via -r base-requirements.in
botocore==1.27.28
    # via
    #   boto3
    #   s3transfer
cachetools==5.0.0
    # via google-auth
celery==5.2.7
    # via
    #   -r base-requirements.in
    #   django-celery-results
    #   flower
certifi==2020.6.20
    # via
    #   -r prod-requirements.in
    #   requests
    #   sentry-sdk
cffi==1.14.3
    # via
    #   cryptography
    #   csiphash
    #   pynacl
chardet==3.0.4
    # via
    #   ghdiff
    #   requests
click==8.1.3
    # via
    #   celery
    #   click-didyoumean
    #   click-plugins
    #   click-repl
click-didyoumean==0.3.0
    # via celery
click-plugins==1.1.1
    # via celery
click-repl==0.2.0
    # via celery
cloudant==2.14.0
    # via jsonobject-couchdbkit
commcaretranslationchecker==0.9.7
    # via -r base-requirements.in
contextlib2==21.6.0
    # via schema
cryptography==3.4.8
    # via
    #   -r prod-requirements.in
    #   jwcrypto
    #   oic
    #   pyopenssl
csiphash==0.0.5
    # via -r base-requirements.in
datadog==0.39.0
    # via -r base-requirements.in
ddtrace==0.44.0
    # via -r base-requirements.in
decorator==4.0.11
    # via
    #   -r base-requirements.in
    #   datadog
    #   ipython
    #   jsonpath-ng
defusedxml==0.7.1
    # via
    #   -r base-requirements.in
    #   oic
deprecated==1.2.10
    # via pygithub
diff-match-patch==20200713
    # via -r base-requirements.in
dimagi-memoized==1.1.3
    # via -r base-requirements.in
django==3.2.14
    # via
    #   -r base-requirements.in
    #   django-appconf
    #   django-braces
    #   django-bulk-update
    #   django-formtools
    #   django-logentry-admin
    #   django-oauth-toolkit
    #   django-otp
    #   django-phonenumber-field
    #   django-prbac
    #   django-recaptcha
    #   django-redis
    #   django-statici18n
    #   django-two-factor-auth
    #   django-user-agents
    #   djangorestframework
    #   jsonfield
django-appconf==1.0.5
    # via
    #   django-compressor
    #   django-statici18n
django-autoslug==1.9.8
    # via -r base-requirements.in
django-braces==1.14.0
    # via -r base-requirements.in
django-bulk-update==2.2.0
    # via -r base-requirements.in
django-celery-results==2.4.0
    # via -r base-requirements.in
django-compressor==2.4
    # via -r base-requirements.in
django-countries==7.3.2
    # via -r base-requirements.in
django-crispy-forms==1.10.0
    # via -r base-requirements.in
django-cte==1.2.0
    # via -r base-requirements.in
django-formtools==2.3
    # via
    #   -r base-requirements.in
    #   django-two-factor-auth
django-logentry-admin==1.0.6
    # via -r base-requirements.in
django-oauth-toolkit==1.5.0
    # via -r base-requirements.in
django-otp==0.9.4
    # via
    #   -r base-requirements.in
    #   django-two-factor-auth
django-phonenumber-field==5.2.0
    # via
    #   -r base-requirements.in
    #   django-two-factor-auth
django-prbac==1.0.1
    # via -r base-requirements.in
django-recaptcha==2.0.6
    # via -r base-requirements.in
django-redis==4.12.1
    # via -r base-requirements.in
django-redis-sessions==0.6.2
    # via -r base-requirements.in
django-statici18n==1.9.0
    # via -r base-requirements.in
django-tastypie==0.14.4
    # via -r base-requirements.in
django-transfer==0.4
    # via -r base-requirements.in
django-two-factor-auth==1.13.2
    # via -r base-requirements.in
django-user-agents==0.4.0
    # via -r base-requirements.in
django-websocket-redis @ https://raw.githubusercontent.com/dimagi/django-websocket-redis/0.6.0.1/releases/django_websocket_redis-0.6.0.1-py3-none-any.whl
    # via -r base-requirements.in
djangorestframework==3.13.1
    # via -r base-requirements.in
dnspython==1.15.0
    # via
    #   -r base-requirements.in
    #   email-validator
dropbox==9.3.0
    # via -r base-requirements.in
elasticsearch2==2.5.1
    # via -r base-requirements.in
elasticsearch5==5.5.6
    # via -r base-requirements.in
email-validator==1.1.3
    # via -r base-requirements.in
et-xmlfile==1.0.1
    # via openpyxl
ethiopian-date-converter==0.1.5
    # via -r base-requirements.in
eulxml==1.1.3
    # via -r base-requirements.in
executing==0.8.3
    # via stack-data
faker==5.0.2
    # via -r base-requirements.in
flower==1.0.0
    # via -r prod-requirements.in
future==0.18.2
    # via pyjwkest
gevent==21.8.0
    # via
    #   -r base-requirements.in
    #   django-websocket-redis
ghdiff==0.4
    # via -r base-requirements.in
google-api-core==2.5.0
    # via google-api-python-client
google-api-python-client==2.32.0
    # via -r base-requirements.in
google-auth==2.6.0
    # via
    #   google-api-core
    #   google-api-python-client
    #   google-auth-httplib2
    #   google-auth-oauthlib
google-auth-httplib2==0.1.0
    # via
    #   -r base-requirements.in
    #   google-api-python-client
google-auth-oauthlib==0.4.6
    # via -r base-requirements.in
googleapis-common-protos==1.54.0
    # via google-api-core
greenlet==1.1.2
    # via
    #   -r base-requirements.in
    #   django-websocket-redis
    #   gevent
gunicorn==20.0.4
    # via -r base-requirements.in
hiredis==2.0.0
    # via -r base-requirements.in
httpagentparser==1.9.0
    # via -r base-requirements.in
httplib2==0.20.4
    # via
    #   google-api-python-client
    #   google-auth-httplib2
humanize==4.1.0
    # via flower
idna==2.10
    # via
    #   -r prod-requirements.in
    #   email-validator
    #   requests
importlib-metadata==4.12.0
    # via markdown
intervaltree==3.1.0
    # via ddtrace
ipython==8.2.0
    # via -r prod-requirements.in
iso8601==0.1.13
    # via -r base-requirements.in
isodate==0.6.1
    # via python3-saml
jedi==0.18.1
    # via ipython
jinja2==2.11.3
    # via -r base-requirements.in
jmespath==0.10.0
    # via
    #   boto3
    #   botocore
json-delta==2.0
    # via -r base-requirements.in
jsonfield==2.1.1
    # via
    #   -r base-requirements.in
    #   django-prbac
jsonobject==2.0.0
    # via
    #   -r base-requirements.in
    #   jsonobject-couchdbkit
jsonobject-couchdbkit==1.0.1
    # via -r base-requirements.in
jsonpath-ng @ https://github.com/kaapstorm/python-jsonpath-rw/raw/wherenot+find_or_create/wheel/jsonpath_ng-1.5.2.2-py3-none-any.whl
    # via -r base-requirements.in
jsonschema==3.2.0
    # via -r base-requirements.in
jwcrypto==0.8
    # via django-oauth-toolkit
kafka-python==1.4.7
    # via -r base-requirements.in
kombu==5.2.4
    # via celery
laboratory==0.2.0
    # via -r base-requirements.in
lxml==4.9.1
    # via
    #   -r base-requirements.in
    #   eulxml
    #   python3-saml
    #   xmlsec
mako==1.1.3
    # via
    #   alembic
    #   oic
markdown==3.3.6
    # via -r base-requirements.in
markupsafe==1.1.1
    # via
    #   jinja2
    #   mako
matplotlib-inline==0.1.3
    # via ipython
ndg-httpsclient==0.5.1
    # via -r prod-requirements.in
oauthlib==3.1.0
    # via
    #   django-oauth-toolkit
    #   requests-oauthlib
oic==1.3.0
    # via -r base-requirements.in
openpyxl==3.0.9
    # via
    #   -r base-requirements.in
    #   commcaretranslationchecker
parso==0.8.3
    # via jedi
pexpect==4.8.0
    # via ipython
phonenumberslite==8.12.48
    # via -r base-requirements.in
pickle5==0.0.11
    # via -r base-requirements.in
pickleshare==0.7.5
    # via ipython
pillow==9.0.1
    # via
    #   -r base-requirements.in
    #   reportlab
ply==3.11
    # via
    #   eulxml
    #   jsonpath-ng
polib==1.1.1
    # via -r base-requirements.in
prometheus-client==0.14.1
    # via
    #   -r base-requirements.in
    #   flower
prompt-toolkit==3.0.26
    # via
    #   click-repl
    #   ipython
protobuf==3.15.0
    # via
    #   ddtrace
    #   google-api-core
    #   googleapis-common-protos
psycogreen==1.0.2
    # via -r base-requirements.in
psycopg2==2.8.6
    # via -r base-requirements.in
ptyprocess==0.7.0
    # via pexpect
pure-eval==0.2.2
    # via stack-data
py-kissmetrics==1.1.0
    # via -r base-requirements.in
pyasn1==0.4.8
    # via
    #   -r prod-requirements.in
    #   ndg-httpsclient
    #   pyasn1-modules
    #   rsa
pyasn1-modules==0.2.8
    # via google-auth
pycparser==2.20
    # via cffi
pycryptodome==3.10.1
    # via -r base-requirements.in
pycryptodomex==3.14.1
    # via
    #   oic
    #   pyjwkest
pygithub==1.55
    # via -r base-requirements.in
pygments==2.11.2
    # via ipython
pygooglechart==0.4.0
    # via -r base-requirements.in
pyjwkest==1.4.2
    # via oic
pyjwt==2.4.0
    # via
    #   pygithub
    #   twilio
pynacl==1.5.0
    # via pygithub
pyopenssl==20.0.1
    # via
    #   -r prod-requirements.in
    #   -r sso-requirements.in
    #   ndg-httpsclient
pyparsing==3.0.7
    # via httplib2
pyphonetics==0.5.3
    # via -r base-requirements.in
pyrsistent==0.17.3
    # via jsonschema
python-dateutil==2.8.2
    # via
    #   -r base-requirements.in
    #   botocore
    #   django-tastypie
    #   faker
python-imap==1.0.0
    # via -r base-requirements.in
python-magic==0.4.22
    # via -r base-requirements.in
python-mimeparse==1.6.0
    # via django-tastypie
python3-saml==1.12.0
    # via -r sso-requirements.in
pytz==2022.1
    # via
    #   celery
    #   django
    #   djangorestframework
    #   flower
    #   twilio
pyyaml==5.4.1
    # via -r base-requirements.in
pyzxcvbn==0.8.0
    # via -r base-requirements.in
qrcode==4.0.4
    # via
    #   -r base-requirements.in
    #   django-two-factor-auth
quickcache==0.5.4
    # via -r base-requirements.in
rcssmin==1.0.6
    # via django-compressor
redis==3.5.3
    # via
    #   -r base-requirements.in
    #   django-redis
    #   django-redis-sessions
    #   django-websocket-redis
reportlab==3.6.9
    # via -r base-requirements.in
requests==2.25.1
    # via
    #   -r base-requirements.in
    #   cloudant
    #   datadog
    #   django-oauth-toolkit
    #   dropbox
    #   google-api-core
    #   oic
    #   pygithub
    #   pyjwkest
    #   requests-oauthlib
    #   requests-toolbelt
    #   stripe
    #   tinys3
    #   twilio
requests-oauthlib==1.3.1
    # via
    #   -r base-requirements.in
    #   google-auth-oauthlib
requests-toolbelt==0.9.1
    # via -r base-requirements.in
rjsmin==1.1.0
    # via django-compressor
rsa==4.8
    # via google-auth
s3transfer==0.6.0
    # via boto3
schema==0.7.5
    # via -r base-requirements.in
sentry-sdk==0.19.5
    # via -r base-requirements.in
setproctitle==1.2.2
    # via -r prod-requirements.in
sh==1.14.2
    # via -r base-requirements.in
simpleeval @ git+https://github.com/dimagi/simpleeval.git@d85c5a9f972c0f0416a1716bb06d1a3ebc83e7ec
    # via -r base-requirements.in
simplejson==3.17.6
    # via
    #   -r base-requirements.in
    #   django-prbac
six==1.16.0
    # via
    #   -r base-requirements.in
    #   asttokens
    #   click-repl
    #   django-braces
    #   django-compressor
    #   django-oauth-toolkit
    #   django-statici18n
    #   django-transfer
    #   django-websocket-redis
    #   dropbox
    #   ethiopian-date-converter
    #   eulxml
    #   ghdiff
    #   google-auth
    #   google-auth-httplib2
    #   isodate
    #   jsonfield
    #   jsonobject
    #   jsonobject-couchdbkit
    #   jsonpath-ng
    #   jsonschema
    #   protobuf
    #   pyjwkest
    #   pyopenssl
    #   python-dateutil
    #   pyzxcvbn
    #   qrcode
    #   quickcache
    #   tenacity
socketpool==0.5.3
    # via -r base-requirements.in
sortedcontainers==2.3.0
    # via intervaltree
sqlagg==0.17.2
    # via -r base-requirements.in
sqlalchemy==1.3.19
    # via
    #   -r base-requirements.in
    #   alembic
    #   sqlagg
sqlparse==0.3.1
    # via django
stack-data==0.1.4
    # via ipython
stripe==2.54.0
    # via -r base-requirements.in
suds-py3==1.4.5.0
    # via -r base-requirements.in
tenacity==6.2.0
    # via ddtrace
text-unidecode==1.3
    # via
    #   -r base-requirements.in
    #   faker
tinys3==0.1.12
    # via -r base-requirements.in
toposort==1.7
    # via -r base-requirements.in
tornado==6.1
    # via flower
traitlets==5.1.1
    # via
    #   ipython
    #   matplotlib-inline
tropo-webapi-python==0.1.3
    # via -r base-requirements.in
turn-python==0.0.1
    # via -r base-requirements.in
twilio==7.9.1
    # via -r base-requirements.in
typing-extensions==4.1.1
    # via
    #   django-countries
    #   oic
ua-parser==0.10.0
    # via user-agents
unidecode==1.2.0
    # via pyphonetics
uritemplate==4.1.1
    # via google-api-python-client
urllib3==1.26.5
    # via
    #   botocore
    #   elasticsearch2
    #   elasticsearch5
    #   py-kissmetrics
    #   requests
    #   sentry-sdk
user-agents==2.2.0
    # via django-user-agents
uwsgi==2.0.19.1
    # via -r prod-requirements.in
vine==5.0.0
    # via
    #   amqp
    #   celery
    #   kombu
wcwidth==0.2.5
    # via prompt-toolkit
werkzeug==1.0.1
    # via -r base-requirements.in
wrapt==1.12.1
    # via deprecated
xlrd==2.0.1
    # via -r base-requirements.in
xlwt==1.3.0
    # via -r base-requirements.in
xmlsec==1.3.12
    # via python3-saml
zipp==3.7.0
    # via importlib-metadata
zope-event==4.5.0
    # via gevent
zope-interface==5.4.0
    # via gevent

# The following packages are considered to be unsafe in a requirements file:
pip==22.0.4
    # via -r prod-requirements.in
setuptools==50.3.0
    # via
    #   django-websocket-redis
    #   gevent
    #   gunicorn
    #   ipython
    #   jsonschema
    #   zope-event
    #   zope-interface<|MERGE_RESOLUTION|>--- conflicted
+++ resolved
@@ -24,11 +24,7 @@
     # via oic
 billiard==3.6.4.0
     # via celery
-<<<<<<< HEAD
-boto3==1.17.85
-=======
 boto3==1.24.28
->>>>>>> 7c4e58ad
     # via -r base-requirements.in
 botocore==1.27.28
     # via
