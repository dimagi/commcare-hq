#
# This file is autogenerated by pip-compile with python 3.9
# To update, run:
#
#    `make requirements` or `make upgrade-requirements`
#
alabaster==0.7.12
    # via sphinx
alembic==1.4.3
    # via -r base-requirements.in
amqp==2.6.1
    # via kombu
architect==0.5.6
    # via -r base-requirements.in
asttokens==2.0.5
    # via stack-data
attrs==18.2.0
    # via
    #   -r base-requirements.in
    #   jsonschema
babel==2.9.1
    # via sphinx
backcall==0.2.0
    # via ipython
beautifulsoup4==4.10.0
    # via -r test-requirements.in
billiard==3.5.0.4
    # via -r base-requirements.in
black==22.1.0
    # via ipython
boto3==1.17.85
    # via -r base-requirements.in
botocore==1.20.85
    # via
    #   boto3
    #   s3transfer
cachetools==5.0.0
    # via google-auth
celery @ https://github.com/dimagi/celery/raw/v4.1.1.2/releases/celery-4.1.1.2-py2.py3-none-any.whl
    # via
    #   -r base-requirements.in
    #   django-celery-results
certifi==2020.6.20
    # via
    #   requests
    #   sentry-sdk
cffi==1.14.3
    # via
    #   cryptography
    #   csiphash
chardet==3.0.4
    # via
    #   ghdiff
    #   requests
click==8.0.3
    # via
    #   black
    #   git-build-branch
    #   pip-tools
cloudant==2.14.0
    # via jsonobject-couchdbkit
colorama==0.4.3
    # via
    #   radon
    #   sniffer
commcaretranslationchecker==0.9.7
    # via -r base-requirements.in
contextlib2==0.6.0.post1
    # via
    #   git-build-branch
    #   schema
coverage==5.5
    # via -r test-requirements.in
cryptography==3.4.8
    # via
    #   jwcrypto
    #   pyopenssl
csiphash==0.0.5
    # via -r base-requirements.in
datadog==0.39.0
    # via -r base-requirements.in
ddtrace==0.44.0
    # via -r base-requirements.in
decorator==4.0.11
    # via
    #   -r base-requirements.in
    #   datadog
    #   ipython
    #   jsonpath-ng
defusedxml==0.7.1
    # via -r base-requirements.in
deprecated==1.2.10
    # via pygithub
diff-match-patch==20200713
    # via -r base-requirements.in
dimagi-memoized==1.1.3
    # via -r base-requirements.in
django==2.2.27
    # via
    #   -r base-requirements.in
    #   django-appconf
    #   django-braces
    #   django-bulk-update
    #   django-extensions
    #   django-formtools
    #   django-logentry-admin
    #   django-oauth-toolkit
    #   django-otp
    #   django-phonenumber-field
    #   django-prbac
    #   django-recaptcha
    #   django-redis
    #   django-statici18n
    #   django-two-factor-auth
    #   django-user-agents
    #   djangorestframework
    #   jsonfield
django-appconf==1.0.4
    # via
    #   django-compressor
    #   django-statici18n
django-autoslug==1.9.8
    # via -r base-requirements.in
django-braces==1.14.0
    # via -r base-requirements.in
django-bulk-update==2.2.0
    # via -r base-requirements.in
django-celery-results==1.0.4
    # via -r base-requirements.in
django-compressor==2.4
    # via -r base-requirements.in
django-countries==7.3.2
    # via -r base-requirements.in
django-crispy-forms==1.10.0
    # via -r base-requirements.in
django-cte==1.1.4
    # via -r base-requirements.in
django-extensions==3.1.3
    # via -r dev-requirements.in
django-formtools==2.3
    # via
    #   -r base-requirements.in
    #   django-two-factor-auth
django-logentry-admin==1.0.6
    # via -r base-requirements.in
django-nose @ https://github.com/dimagi/django-nose/raw/fast-first-1.4.6.1/releases/django_nose-1.4.6.1-py2.py3-none-any.whl
    # via -r test-requirements.in
django-oauth-toolkit==1.5.0
    # via -r base-requirements.in
django-otp==0.9.4
    # via
    #   -r base-requirements.in
    #   django-two-factor-auth
django-phonenumber-field==5.2.0
    # via
    #   -r base-requirements.in
    #   django-two-factor-auth
django-prbac==1.0.1
    # via -r base-requirements.in
django-recaptcha==2.0.6
    # via -r base-requirements.in
django-redis==4.12.1
    # via -r base-requirements.in
django-redis-sessions==0.6.1
    # via -r base-requirements.in
django-statici18n==1.9.0
    # via -r base-requirements.in
django-tastypie==0.14.3
    # via -r base-requirements.in
django-transfer==0.4
    # via -r base-requirements.in
django-two-factor-auth==1.13.1
    # via -r base-requirements.in
django-user-agents==0.4.0
    # via -r base-requirements.in
django-websocket-redis==0.6.0
    # via -r base-requirements.in
djangorestframework==3.12.2
    # via -r base-requirements.in
dnspython==1.15.0
    # via
    #   -r base-requirements.in
    #   email-validator
docutils==0.16
    # via
    #   -r dev-requirements.in
    #   sphinx
    #   sphinx-rtd-theme
dropbox==9.3.0
    # via -r base-requirements.in
elasticsearch2==2.5.1
    # via -r base-requirements.in
elasticsearch5==5.5.6
    # via -r base-requirements.in
email-validator==1.1.3
    # via -r base-requirements.in
et-xmlfile==1.0.1
    # via openpyxl
ethiopian-date-converter==0.1.5
    # via -r base-requirements.in
eulxml==1.1.3
    # via -r base-requirements.in
executing==0.8.2
    # via stack-data
fakecouch==0.0.15
    # via -r test-requirements.in
faker==5.0.2
    # via -r base-requirements.in
fixture==1.5.11
    # via -r dev-requirements.in
flake8==3.9.2
    # via -r dev-requirements.in
flaky==3.7.0
    # via -r test-requirements.in
freezegun==1.1.0
    # via -r test-requirements.in
future==0.18.2
    # via radon
gevent==21.8.0
    # via
    #   -r base-requirements.in
    #   django-websocket-redis
    #   git-build-branch
ghdiff==0.4
    # via -r base-requirements.in
git-build-branch==0.1.13
    # via -r dev-requirements.in
gnureadline==8.0.0
    # via -r dev-requirements.in
google-api-core==2.5.0
    # via google-api-python-client
google-api-python-client==2.32.0
    # via -r base-requirements.in
google-auth==2.6.0
    # via
    #   google-api-core
    #   google-api-python-client
    #   google-auth-httplib2
    #   google-auth-oauthlib
google-auth-httplib2==0.1.0
    # via
    #   -r base-requirements.in
    #   google-api-python-client
google-auth-oauthlib==0.4.6
    # via -r base-requirements.in
googleapis-common-protos==1.54.0
    # via google-api-core
greenlet==1.1.2
    # via
    #   -r base-requirements.in
    #   django-websocket-redis
    #   gevent
gunicorn==20.0.4
    # via -r base-requirements.in
hiredis==2.0.0
    # via -r base-requirements.in
httpagentparser==1.9.0
    # via -r base-requirements.in
httplib2==0.20.4
    # via
    #   google-api-python-client
    #   google-auth-httplib2
idna==2.10
    # via
    #   email-validator
    #   requests
imagesize==1.2.0
    # via sphinx
intervaltree==3.1.0
    # via ddtrace
ipython==8.0.1
    # via -r dev-requirements.in
iso8601==0.1.13
    # via -r base-requirements.in
isodate==0.6.0
    # via python3-saml
jdcal==1.4.1
    # via openpyxl
jedi==0.18.1
    # via ipython
jinja2==2.11.3
    # via
    #   -r base-requirements.in
    #   sphinx
jmespath==0.10.0
    # via
    #   boto3
    #   botocore
json-delta==2.0
    # via -r base-requirements.in
jsonfield==2.1.1
    # via
    #   -r base-requirements.in
    #   django-prbac
jsonobject==0.9.10
    # via
    #   -r base-requirements.in
    #   git-build-branch
    #   jsonobject-couchdbkit
jsonobject-couchdbkit==1.0.1
    # via -r base-requirements.in
jsonpath-ng @ https://github.com/kaapstorm/python-jsonpath-rw/raw/wherenot+find_or_create/wheel/jsonpath_ng-1.5.2.2-py3-none-any.whl
    # via -r base-requirements.in
jsonschema==3.2.0
    # via -r base-requirements.in
jwcrypto==0.8
    # via django-oauth-toolkit
kafka-python==1.4.7
    # via -r base-requirements.in
kombu==4.2.2.post1
    # via -r base-requirements.in
laboratory==0.2.0
    # via -r base-requirements.in
lxml==4.7.1
    # via
    #   -r base-requirements.in
    #   eulxml
    #   python3-saml
    #   xmlsec
mako==1.1.3
    # via alembic
mando==0.6.4
    # via radon
markupsafe==1.1.1
    # via
    #   jinja2
    #   mako
matplotlib-inline==0.1.3
    # via ipython
mccabe==0.6.1
    # via flake8
mypy==0.931
    # via -r test-requirements.in
mypy-extensions==0.4.3
    # via
    #   black
    #   mypy
nose==1.3.7
    # via
    #   -r test-requirements.in
    #   django-nose
    #   nose-exclude
    #   sniffer
nose-exclude==0.5.0
    # via -r test-requirements.in
oauthlib==3.1.0
    # via
    #   django-oauth-toolkit
    #   requests-oauthlib
openpyxl==3.0.6
    # via
    #   -r base-requirements.in
    #   commcaretranslationchecker
packaging==20.4
    # via sphinx
parso==0.8.3
    # via jedi
pathspec==0.9.0
    # via black
pep517==0.10.0
    # via pip-tools
pexpect==4.8.0
    # via ipython
phonenumberslite==8.12.10
    # via -r base-requirements.in
pickle5==0.0.11
    # via -r base-requirements.in
pickleshare==0.7.5
    # via ipython
pillow==9.0.0
    # via
    #   -r base-requirements.in
    #   reportlab
pip-tools==6.5.1
    # via -r test-requirements.in
platformdirs==2.4.1
    # via black
ply==3.11
    # via
    #   eulxml
    #   jsonpath-ng
polib==1.1.0
    # via -r base-requirements.in
prometheus-client==0.7.1
    # via -r base-requirements.in
prompt-toolkit==3.0.26
    # via ipython
protobuf==3.15.0
    # via
    #   ddtrace
    #   google-api-core
    #   googleapis-common-protos
psutil==5.8.0
    # via -r dev-requirements.in
psycogreen==1.0.2
    # via -r base-requirements.in
psycopg2==2.8.6
    # via
    #   -r base-requirements.in
    #   sqlalchemy-postgres-copy
ptyprocess==0.7.0
    # via pexpect
pure-eval==0.2.2
    # via stack-data
py-kissmetrics==1.1.0
    # via -r base-requirements.in
pyasn1==0.4.8
    # via
    #   pyasn1-modules
    #   rsa
pyasn1-modules==0.2.8
    # via google-auth
pycodestyle==2.7.0
    # via flake8
pycparser==2.20
    # via cffi
pycryptodome==3.10.1
    # via -r base-requirements.in
pyflakes==2.3.1
    # via flake8
pygithub==1.54.1
    # via -r base-requirements.in
pygments==2.11.2
    # via
    #   ipython
    #   sphinx
pygooglechart==0.4.0
    # via -r base-requirements.in
pyjwt==1.7.1
    # via
    #   pygithub
    #   twilio
pyopenssl==20.0.1
    # via -r sso-requirements.in
pyparsing==2.4.7
    # via
    #   httplib2
    #   packaging
pyphonetics==0.5.3
    # via -r base-requirements.in
pyrsistent==0.17.3
    # via jsonschema
pysocks==1.7.1
    # via twilio
python-dateutil==2.8.1
    # via
    #   -r base-requirements.in
    #   alembic
    #   botocore
    #   django-tastypie
    #   faker
    #   freezegun
python-editor==1.0.4
    # via alembic
python-imap==1.0.0
    # via -r base-requirements.in
python-magic==0.4.22
    # via -r base-requirements.in
python-mimeparse==1.6.0
    # via django-tastypie
python-termstyle==0.1.10
    # via sniffer
python3-saml==1.12.0
    # via -r sso-requirements.in
pytz==2020.1
    # via
    #   -r base-requirements.in
    #   babel
    #   django
    #   twilio
pyyaml==5.4.1
    # via
    #   -r base-requirements.in
    #   git-build-branch
pyzxcvbn==0.8.0
    # via -r base-requirements.in
qrcode==4.0.4
    # via
    #   -r base-requirements.in
    #   django-two-factor-auth
quickcache==0.5.4
    # via -r base-requirements.in
radon==5.1.0
    # via -r test-requirements.in
rcssmin==1.0.6
    # via django-compressor
redis==3.5.3
    # via
    #   -r base-requirements.in
    #   django-redis
    #   django-redis-sessions
    #   django-websocket-redis
reportlab==3.5.55
    # via -r base-requirements.in
requests==2.25.1
    # via
    #   -r base-requirements.in
    #   cloudant
    #   datadog
    #   django-oauth-toolkit
    #   dropbox
    #   google-api-core
    #   pygithub
    #   requests-mock
    #   requests-oauthlib
    #   requests-toolbelt
    #   sphinx
    #   stripe
    #   tinys3
    #   twilio
requests-mock==1.9.3
    # via -r test-requirements.in
requests-oauthlib==1.3.0
    # via
    #   -r base-requirements.in
    #   google-auth-oauthlib
requests-toolbelt==0.9.1
    # via -r base-requirements.in
rjsmin==1.1.0
    # via django-compressor
rsa==4.8
    # via google-auth
s3transfer==0.4.2
    # via boto3
schema==0.7.2
    # via -r base-requirements.in
sentry-sdk==0.19.5
    # via -r base-requirements.in
sh==1.14.2
    # via
    #   -r base-requirements.in
    #   git-build-branch
simpleeval @ git+https://github.com/dimagi/simpleeval.git@d85c5a9f972c0f0416a1716bb06d1a3ebc83e7ec
    # via -r base-requirements.in
simplejson==3.17.2
    # via
    #   -r base-requirements.in
    #   django-prbac
six==1.15.0
    # via
    #   -r base-requirements.in
    #   asttokens
    #   django-braces
    #   django-compressor
    #   django-oauth-toolkit
    #   django-statici18n
    #   django-transfer
    #   django-websocket-redis
    #   dropbox
    #   ethiopian-date-converter
    #   eulxml
    #   fixture
    #   ghdiff
    #   google-auth
    #   google-auth-httplib2
    #   isodate
    #   jsonfield
    #   jsonobject
    #   jsonobject-couchdbkit
    #   jsonpath-ng
    #   jsonschema
    #   mando
    #   packaging
    #   protobuf
    #   pyopenssl
    #   python-dateutil
    #   pyzxcvbn
    #   qrcode
    #   quickcache
    #   requests-mock
    #   sqlalchemy-postgres-copy
    #   tenacity
    #   twilio
sniffer==0.4.1
    # via -r dev-requirements.in
snowballstemmer==2.0.0
    # via sphinx
socketpool==0.5.3
    # via -r base-requirements.in
sortedcontainers==2.3.0
    # via intervaltree
soupsieve==2.0.1
    # via beautifulsoup4
sphinx==4.1.2
    # via
    #   -r dev-requirements.in
    #   sphinx-rtd-theme
sphinx-rtd-theme==0.5.2
    # via -r dev-requirements.in
sphinxcontrib-applehelp==1.0.2
    # via sphinx
sphinxcontrib-devhelp==1.0.2
    # via sphinx
sphinxcontrib-django==0.5.1
    # via -r dev-requirements.in
sphinxcontrib-htmlhelp==2.0.0
    # via sphinx
sphinxcontrib-jsmath==1.0.1
    # via sphinx
sphinxcontrib-qthelp==1.0.3
    # via sphinx
sphinxcontrib-serializinghtml==1.1.5
    # via sphinx
sqlagg==0.17.2
    # via -r base-requirements.in
sqlalchemy==1.3.19
    # via
    #   -r base-requirements.in
    #   alembic
    #   sqlagg
    #   sqlalchemy-postgres-copy
sqlalchemy-postgres-copy==0.5.0
    # via -r test-requirements.in
sqlparse==0.3.1
    # via django
stack-data==0.1.4
    # via ipython
stripe==2.54.0
    # via -r base-requirements.in
suds-py3==1.4.4.1
    # via -r base-requirements.in
tenacity==6.2.0
    # via ddtrace
testil==1.1
    # via -r test-requirements.in
text-unidecode==1.3
    # via
    #   -r base-requirements.in
    #   faker
tinys3==0.1.12
    # via -r base-requirements.in
toml==0.10.2
    # via pep517
tomli==2.0.0
    # via
    #   black
    #   mypy
toposort==1.7
    # via -r base-requirements.in
traitlets==5.1.1
    # via
    #   ipython
    #   matplotlib-inline
tropo-webapi-python==0.1.3
    # via -r base-requirements.in
turn-python==0.0.1
    # via -r base-requirements.in
twilio==6.5.1
    # via -r base-requirements.in
typing-extensions==4.1.1
    # via
    #   black
<<<<<<< HEAD
    #   mypy
=======
    #   django-countries
>>>>>>> 03a96d53
ua-parser==0.10.0
    # via user-agents
unidecode==1.2.0
    # via pyphonetics
uritemplate==4.1.1
    # via google-api-python-client
urllib3==1.26.5
    # via
    #   botocore
    #   elasticsearch2
    #   elasticsearch5
    #   py-kissmetrics
    #   requests
    #   sentry-sdk
user-agents==2.2.0
    # via django-user-agents
vine==1.3.0
    # via amqp
wcwidth==0.2.5
    # via prompt-toolkit
werkzeug==1.0.1
    # via -r base-requirements.in
wheel==0.37.0
    # via
    #   -r dev-requirements.in
    #   pip-tools
wrapt==1.12.1
    # via deprecated
xlrd==2.0.1
    # via -r base-requirements.in
xlwt==1.3.0
    # via -r base-requirements.in
xmlsec==1.3.11
    # via python3-saml
yapf==0.31.0
    # via -r dev-requirements.in
zope-event==4.5.0
    # via gevent
zope-interface==5.4.0
    # via gevent

# The following packages are considered to be unsafe in a requirements file:
pip==21.3.1
    # via pip-tools
setuptools==50.3.0
    # via
    #   django-websocket-redis
    #   gevent
    #   gunicorn
    #   ipython
    #   jsonschema
    #   pip-tools
    #   python-termstyle
    #   sphinx
    #   zope-event
    #   zope-interface<|MERGE_RESOLUTION|>--- conflicted
+++ resolved
@@ -650,11 +650,8 @@
 typing-extensions==4.1.1
     # via
     #   black
-<<<<<<< HEAD
+    #   django-countries
     #   mypy
-=======
-    #   django-countries
->>>>>>> 03a96d53
 ua-parser==0.10.0
     # via user-agents
 unidecode==1.2.0
