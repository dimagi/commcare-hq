--- conflicted
+++ resolved
@@ -606,11 +606,7 @@
     # via -r base-requirements.in
 sentry-sdk==1.19.1
     # via -r base-requirements.in
-<<<<<<< HEAD
-sh==2.0.4
-=======
 sh==2.0.3
->>>>>>> 67b1487f
     # via
     #   -r base-requirements.in
     #   dependency-metrics
