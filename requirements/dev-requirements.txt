--- conflicted
+++ resolved
@@ -19,15 +19,8 @@
 bcrypt==3.1.6             # via paramiko
 beautifulsoup4==4.7.1
 billiard==3.3.0.23
-<<<<<<< HEAD
-boto3==1.4.4
-botocore==1.5.95
-cairocffi==0.9.0
-cairosvg==1.0.22
-=======
 boto3==1.9.91
 botocore==1.12.91
->>>>>>> 82c06a21
 celery==3.1.25
 certifi==2018.11.29
 cffi==1.11.5
