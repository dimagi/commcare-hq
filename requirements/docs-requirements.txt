#
# This file is autogenerated by pip-compile with python 3.9
# To update, run:
#
#    `make requirements` or `make upgrade-requirements`
#
alabaster==0.7.12
    # via sphinx
alembic==1.7.7
    # via -r base-requirements.in
amqp==5.1.1
    # via kombu
architect==0.6.0
    # via -r base-requirements.in
asgiref==3.5.0
    # via django
async-timeout==4.0.2
    # via redis
attrs==21.4.0
    # via
    #   -r base-requirements.in
    #   cattrs
    #   ddtrace
    #   fiona
    #   jsonschema
babel==2.9.1
    # via sphinx
beaker==1.11.0
    # via oic
billiard==3.6.4.0
    # via celery
boto3==1.24.96
    # via -r base-requirements.in
botocore==1.27.96
    # via
    #   boto3
    #   s3transfer
bytecode==0.14.2
    # via ddtrace
cachecontrol==0.12.11
    # via firebase-admin
cachetools==5.0.0
    # via google-auth
cattrs==23.1.1
    # via ddtrace
celery==5.2.7
    # via
    #   -r base-requirements.in
    #   django-celery-results
certifi==2022.12.7
    # via
    #   fiona
    #   pyproj
    #   requests
    #   sentry-sdk
cffi==1.14.3
    # via
    #   cryptography
    #   csiphash
    #   pynacl
charset-normalizer==3.1.0
    # via requests
click==8.1.3
    # via
    #   celery
    #   click-didyoumean
    #   click-plugins
    #   click-repl
    #   cligj
    #   fiona
click-didyoumean==0.3.0
    # via celery
click-plugins==1.1.1
    # via
    #   celery
    #   fiona
click-repl==0.2.0
    # via celery
cligj==0.7.2
    # via fiona
cloudant==2.14.0
    # via jsonobject-couchdbkit
commcaretranslationchecker==0.9.7
    # via -r base-requirements.in
contextlib2==21.6.0
    # via schema
<<<<<<< HEAD
crispy-bootstrap3to5 @ git+https://github.com/dimagi/crispy-bootstrap3to5.git@775b93b8cd8e5312cab4a367409a95b66ce18165
    # via -r base-requirements.in
cryptography==39.0.1
=======
cryptography==41.0.2
>>>>>>> 978608c7
    # via
    #   jwcrypto
    #   oic
    #   pyjwt
    #   pyopenssl
csiphash==0.0.5
    # via -r base-requirements.in
datadog==0.39.0
    # via -r base-requirements.in
ddsketch==2.0.4
    # via ddtrace
ddtrace==1.13.4
    # via -r base-requirements.in
decorator==4.0.11
    # via
    #   -r base-requirements.in
    #   datadog
    #   jsonpath-ng
defusedxml==0.7.1
    # via
    #   -r base-requirements.in
    #   oic
deprecated==1.2.10
    # via
    #   jwcrypto
    #   opentelemetry-api
    #   pygithub
diff-match-patch==20230430
    # via -r base-requirements.in
dimagi-memoized==1.1.3
    # via -r base-requirements.in
django==3.2.20
    # via
    #   -r base-requirements.in
    #   crispy-bootstrap3to5
    #   django-appconf
    #   django-braces
    #   django-bulk-update
    #   django-crispy-forms
    #   django-extensions
    #   django-formtools
    #   django-logentry-admin
    #   django-oauth-toolkit
    #   django-otp
    #   django-phonenumber-field
    #   django-prbac
    #   django-recaptcha
    #   django-redis
    #   django-statici18n
    #   django-two-factor-auth
    #   django-user-agents
    #   djangorestframework
    #   jsonfield
    #   sphinxcontrib-django
django-appconf==1.0.5
    # via
    #   django-compressor
    #   django-statici18n
django-autoslug==1.9.8
    # via -r base-requirements.in
django-braces==1.14.0
    # via -r base-requirements.in
django-bulk-update==2.2.0
    # via -r base-requirements.in
django-celery-results==2.4.0
    # via -r base-requirements.in
django-compressor==4.1
    # via -r base-requirements.in
django-countries==7.3.2
    # via -r base-requirements.in
django-crispy-forms==2.0.0
    # via
    #   -r base-requirements.in
    #   crispy-bootstrap3to5
django-cte==1.2.0
    # via -r base-requirements.in
django-extensions==3.1.3
    # via -r docs-requirements.in
django-field-audit==1.2.6
    # via -r base-requirements.in
django-formtools==2.3
    # via
    #   -r base-requirements.in
    #   django-two-factor-auth
django-logentry-admin==1.0.6
    # via -r base-requirements.in
django-oauth-toolkit==1.5.0
    # via -r base-requirements.in
django-otp==1.1.3
    # via
    #   -r base-requirements.in
    #   django-two-factor-auth
django-phonenumber-field==6.4.0
    # via
    #   -r base-requirements.in
    #   django-two-factor-auth
django-prbac==1.0.1
    # via -r base-requirements.in
django-recaptcha==3.0.0
    # via -r base-requirements.in
django-redis==5.3.0
    # via -r base-requirements.in
django-redis-sessions==0.6.2
    # via -r base-requirements.in
django-statici18n==1.9.0
    # via -r base-requirements.in
django-tastypie==0.14.4
    # via -r base-requirements.in
django-transfer==0.4
    # via -r base-requirements.in
django-two-factor-auth==1.13.2
    # via -r base-requirements.in
django-user-agents==0.4.0
    # via -r base-requirements.in
django-websocket-redis @ https://raw.githubusercontent.com/dimagi/django-websocket-redis/0.6.0.1/releases/django_websocket_redis-0.6.0.1-py3-none-any.whl
    # via -r base-requirements.in
djangorestframework==3.13.1
    # via -r base-requirements.in
docutils==0.18.1
    # via
    #   myst-parser
    #   sphinx
    #   sphinx-rtd-theme
dropbox==11.36.0
    # via -r base-requirements.in
elasticsearch2==2.5.1
    # via -r base-requirements.in
elasticsearch5==5.5.6
    # via -r base-requirements.in
envier==0.4.0
    # via ddtrace
et-xmlfile==1.0.1
    # via openpyxl
ethiopian-date-converter==0.1.5
    # via -r base-requirements.in
eulxml==1.1.3
    # via -r base-requirements.in
exceptiongroup==1.1.1
    # via cattrs
fiona==1.9.3
    # via geopandas
firebase-admin==6.1.0
    # via -r base-requirements.in
future==0.18.3
    # via pyjwkest
geographiclib==2.0
    # via geopy
geopandas==0.12.2
    # via -r base-requirements.in
geopy==2.3.0
    # via -r base-requirements.in
gevent==21.8.0
    # via
    #   -r base-requirements.in
    #   django-websocket-redis
google-api-core[grpc]==2.11.0
    # via
    #   firebase-admin
    #   google-api-python-client
    #   google-cloud-core
    #   google-cloud-firestore
    #   google-cloud-storage
google-api-python-client==2.32.0
    # via
    #   -r base-requirements.in
    #   firebase-admin
google-auth==2.18.1
    # via
    #   google-api-core
    #   google-api-python-client
    #   google-auth-httplib2
    #   google-auth-oauthlib
    #   google-cloud-core
    #   google-cloud-storage
google-auth-httplib2==0.1.0
    # via
    #   -r base-requirements.in
    #   google-api-python-client
google-auth-oauthlib==0.4.6
    # via -r base-requirements.in
google-cloud-core==2.3.2
    # via
    #   google-cloud-firestore
    #   google-cloud-storage
google-cloud-firestore==2.11.1
    # via firebase-admin
google-cloud-storage==2.9.0
    # via firebase-admin
google-crc32c==1.5.0
    # via google-resumable-media
google-resumable-media==2.5.0
    # via google-cloud-storage
googleapis-common-protos==1.59.0
    # via
    #   google-api-core
    #   grpcio-status
greenlet==1.1.2
    # via
    #   -r base-requirements.in
    #   django-websocket-redis
    #   gevent
grpcio==1.54.2
    # via
    #   google-api-core
    #   grpcio-status
grpcio-status==1.54.2
    # via google-api-core
gunicorn==20.0.4
    # via -r base-requirements.in
hiredis==2.0.0
    # via -r base-requirements.in
hl7apy==1.3.4
    # via -r base-requirements.in
httpagentparser==1.9.0
    # via -r base-requirements.in
httplib2==0.20.4
    # via
    #   google-api-python-client
    #   google-auth-httplib2
idna==2.10
    # via requests
imagesize==1.4.1
    # via sphinx
importlib-metadata==6.0.0
    # via
    #   fiona
    #   markdown
    #   opentelemetry-api
    #   sphinx
iso8601==1.1.0
    # via -r base-requirements.in
jinja2==3.1.2
    # via
    #   -r base-requirements.in
    #   myst-parser
    #   sphinx
jmespath==0.10.0
    # via
    #   boto3
    #   botocore
jsonfield==2.1.1
    # via
    #   -r base-requirements.in
    #   django-prbac
jsonobject==2.0.0
    # via
    #   -r base-requirements.in
    #   jsonobject-couchdbkit
jsonobject-couchdbkit==1.0.1
    # via -r base-requirements.in
jsonpath-ng @ https://github.com/kaapstorm/python-jsonpath-rw/raw/wherenot+find_or_create/wheel/jsonpath_ng-1.5.2.2-py3-none-any.whl
    # via -r base-requirements.in
jsonschema==4.17.3
    # via
    #   -r base-requirements.in
    #   ddtrace
jwcrypto==1.4
    # via django-oauth-toolkit
kafka-python==1.4.7
    # via -r base-requirements.in
kombu==5.2.4
    # via celery
looseversion==1.0.3
    # via -r base-requirements.in
lxml==4.9.1
    # via
    #   -r base-requirements.in
    #   eulxml
mako==1.2.2
    # via
    #   alembic
    #   oic
markdown==3.4.1
    # via -r base-requirements.in
markdown-it-py==3.0.0
    # via
    #   mdit-py-plugins
    #   myst-parser
markupsafe==2.1.2
    # via
    #   jinja2
    #   mako
    #   werkzeug
mdit-py-plugins==0.4.0
    # via myst-parser
mdurl==0.1.2
    # via markdown-it-py
msgpack==1.0.5
    # via cachecontrol
munch==2.5.0
    # via fiona
myst-parser==2.0.0
    # via -r docs-requirements.in
numpy==1.24.3
    # via
    #   pandas
    #   shapely
oauthlib==3.1.0
    # via
    #   django-oauth-toolkit
    #   requests-oauthlib
oic==1.3.0
    # via -r base-requirements.in
openpyxl==3.0.9
    # via
    #   -r base-requirements.in
    #   commcaretranslationchecker
opentelemetry-api==1.18.0
    # via ddtrace
packaging==23.0
    # via
    #   -r base-requirements.in
    #   ddtrace
    #   geopandas
    #   sphinx
pandas==2.0.1
    # via geopandas
phonenumberslite==8.12.48
    # via -r base-requirements.in
pickle5==0.0.11
    # via -r base-requirements.in
pillow==9.3.0
    # via
    #   -r base-requirements.in
    #   reportlab
ply==3.11
    # via
    #   eulxml
    #   jsonpath-ng
    #   stone
polib==1.1.1
    # via -r base-requirements.in
pprintpp==0.4.0
    # via sphinxcontrib-django
prometheus-client==0.14.1
    # via -r base-requirements.in
prompt-toolkit==3.0.36
    # via click-repl
proto-plus==1.22.2
    # via google-cloud-firestore
protobuf==4.23.1
    # via
    #   ddsketch
    #   ddtrace
    #   google-api-core
    #   google-cloud-firestore
    #   googleapis-common-protos
    #   grpcio-status
    #   proto-plus
psycogreen==1.0.2
    # via -r base-requirements.in
psycopg2==2.9.6
    # via -r base-requirements.in
py-kissmetrics==1.1.0
    # via -r base-requirements.in
pyasn1==0.4.8
    # via
    #   pyasn1-modules
    #   rsa
pyasn1-modules==0.2.8
    # via google-auth
pycparser==2.20
    # via cffi
pycryptodome==3.10.1
    # via -r base-requirements.in
pycryptodomex==3.14.1
    # via
    #   oic
    #   pyjwkest
pygithub==1.55
    # via -r base-requirements.in
pygments==2.14.0
    # via sphinx
pyjwkest==1.4.2
    # via oic
pyjwt[crypto]==2.7.0
    # via
    #   -r base-requirements.in
    #   firebase-admin
    #   pygithub
    #   twilio
pynacl==1.5.0
    # via pygithub
pyopenssl==23.2.0
    # via -r docs-requirements.in
pyparsing==2.4.7
    # via httplib2
pyphonetics==0.5.3
    # via -r base-requirements.in
pypng==0.20220715.0
    # via qrcode
pyproj==3.5.0
    # via geopandas
pyrsistent==0.17.3
    # via jsonschema
python-dateutil==2.8.2
    # via
    #   -r base-requirements.in
    #   botocore
    #   django-tastypie
    #   pandas
python-imap==1.0.0
    # via -r base-requirements.in
python-magic==0.4.27
    # via -r base-requirements.in
python-mimeparse==1.6.0
    # via django-tastypie
pytz==2022.1
    # via
    #   babel
    #   celery
    #   django
    #   djangorestframework
    #   pandas
    #   twilio
pyyaml==6.0
    # via
    #   -r base-requirements.in
    #   myst-parser
pyzxcvbn==0.8.0
    # via -r base-requirements.in
qrcode==7.4.2
    # via
    #   -r base-requirements.in
    #   django-two-factor-auth
quickcache==0.5.4
    # via -r base-requirements.in
rcssmin==1.1.0
    # via django-compressor
redis==4.5.4
    # via
    #   -r base-requirements.in
    #   django-redis
    #   django-redis-sessions
    #   django-websocket-redis
reportlab==3.6.9
    # via -r base-requirements.in
requests==2.28.2
    # via
    #   -r base-requirements.in
    #   cachecontrol
    #   cloudant
    #   datadog
    #   django-oauth-toolkit
    #   dropbox
    #   google-api-core
    #   google-cloud-storage
    #   oic
    #   pygithub
    #   pyjwkest
    #   requests-oauthlib
    #   requests-toolbelt
    #   sphinx
    #   stripe
    #   twilio
requests-oauthlib==1.3.1
    # via
    #   -r base-requirements.in
    #   google-auth-oauthlib
requests-toolbelt==0.9.1
    # via -r base-requirements.in
rjsmin==1.2.0
    # via django-compressor
rsa==4.8
    # via google-auth
s3transfer==0.6.0
    # via boto3
schema==0.7.5
    # via -r base-requirements.in
sentry-sdk==1.19.1
    # via -r base-requirements.in
sh==2.0.3
    # via -r base-requirements.in
shapely==2.0.1
    # via
    #   -r base-requirements.in
    #   geopandas
simpleeval @ git+https://github.com/dimagi/simpleeval.git@d85c5a9f972c0f0416a1716bb06d1a3ebc83e7ec
    # via -r base-requirements.in
simplejson==3.17.6
    # via
    #   -r base-requirements.in
    #   django-prbac
six==1.16.0
    # via
    #   -r base-requirements.in
    #   click-repl
    #   ddsketch
    #   ddtrace
    #   django-braces
    #   django-oauth-toolkit
    #   django-statici18n
    #   django-transfer
    #   django-websocket-redis
    #   dropbox
    #   ethiopian-date-converter
    #   eulxml
    #   google-auth
    #   google-auth-httplib2
    #   jsonfield
    #   jsonobject
    #   jsonobject-couchdbkit
    #   jsonpath-ng
    #   munch
    #   pyjwkest
    #   python-dateutil
    #   pyzxcvbn
    #   quickcache
    #   stone
snowballstemmer==2.1.0
    # via sphinx
socketpool==0.5.3
    # via -r base-requirements.in
sphinx==6.2.1
    # via
    #   -r docs-requirements.in
    #   myst-parser
    #   sphinx-rtd-theme
    #   sphinxcontrib-django
    #   sphinxcontrib-jquery
sphinx-rtd-theme==1.2.1
    # via -r docs-requirements.in
sphinxcontrib-applehelp==1.0.2
    # via sphinx
sphinxcontrib-devhelp==1.0.2
    # via sphinx
sphinxcontrib-django==2.3
    # via -r docs-requirements.in
sphinxcontrib-htmlhelp==2.0.0
    # via sphinx
sphinxcontrib-jquery==4.1
    # via sphinx-rtd-theme
sphinxcontrib-jsmath==1.0.1
    # via sphinx
sphinxcontrib-qthelp==1.0.3
    # via sphinx
sphinxcontrib-serializinghtml==1.1.5
    # via sphinx
sqlagg==0.17.2
    # via -r base-requirements.in
sqlalchemy==1.3.19
    # via
    #   -r base-requirements.in
    #   alembic
    #   sqlagg
sqlparse==0.4.4
    # via django
stone==3.3.1
    # via dropbox
stripe==4.1.0
    # via -r base-requirements.in
suds-py3==1.4.5.0
    # via -r base-requirements.in
tenacity==8.2.2
    # via ddtrace
text-unidecode==1.3
    # via -r base-requirements.in
toposort==1.7
    # via -r base-requirements.in
tropo-webapi-python==0.1.3
    # via -r base-requirements.in
turn-python==0.0.1
    # via -r base-requirements.in
twilio==7.12.0
    # via -r base-requirements.in
typing-extensions==4.1.1
    # via
    #   bytecode
    #   cattrs
    #   ddtrace
    #   django-countries
    #   oic
    #   qrcode
tzdata==2023.3
    # via pandas
ua-parser==0.10.0
    # via user-agents
unidecode==1.2.0
    # via pyphonetics
uritemplate==4.1.1
    # via google-api-python-client
urllib3==1.26.12
    # via
    #   -r docs-requirements.in
    #   botocore
    #   elasticsearch2
    #   elasticsearch5
    #   google-auth
    #   py-kissmetrics
    #   requests
    #   sentry-sdk
user-agents==2.2.0
    # via django-user-agents
vine==5.0.0
    # via
    #   amqp
    #   celery
    #   kombu
wcwidth==0.2.5
    # via prompt-toolkit
werkzeug==2.2.3
    # via -r base-requirements.in
wrapt==1.12.1
    # via deprecated
xlrd==2.0.1
    # via -r base-requirements.in
xlwt==1.3.0
    # via -r base-requirements.in
xmltodict==0.13.0
    # via ddtrace
zipp==3.7.0
    # via importlib-metadata
zope-event==4.5.0
    # via gevent
zope-interface==5.4.0
    # via gevent

# The following packages are considered to be unsafe in a requirements file:
setuptools==67.3.2
    # via
    #   django-websocket-redis
    #   gevent
    #   gunicorn
    #   opentelemetry-api
    #   zope-event
    #   zope-interface<|MERGE_RESOLUTION|>--- conflicted
+++ resolved
@@ -84,13 +84,9 @@
     # via -r base-requirements.in
 contextlib2==21.6.0
     # via schema
-<<<<<<< HEAD
 crispy-bootstrap3to5 @ git+https://github.com/dimagi/crispy-bootstrap3to5.git@775b93b8cd8e5312cab4a367409a95b66ce18165
     # via -r base-requirements.in
-cryptography==39.0.1
-=======
 cryptography==41.0.2
->>>>>>> 978608c7
     # via
     #   jwcrypto
     #   oic
