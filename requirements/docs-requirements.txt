#
# This file is autogenerated by pip-compile with python 3.9
# To update, run:
#
#    `make requirements` or `make upgrade-requirements`
#
alabaster==0.7.12
    # via sphinx
alembic==1.7.7
    # via -r base-requirements.in
amqp==5.1.1
    # via kombu
architect==0.6.0
    # via -r base-requirements.in
asgiref==3.5.0
    # via django
async-timeout==4.0.2
    # via redis
attrs==21.4.0
    # via
    #   -r base-requirements.in
    #   jsonschema
babel==2.9.1
    # via sphinx
beaker==1.11.0
    # via oic
billiard==3.6.4.0
    # via celery
<<<<<<< HEAD
boto3==1.24.28
    # via
    #   -r base-requirements.in
    #   django-ses
botocore==1.27.28
=======
boto3==1.24.96
    # via -r base-requirements.in
botocore==1.27.96
>>>>>>> ff0189be
    # via
    #   boto3
    #   s3transfer
cachetools==5.0.0
    # via google-auth
celery==5.2.7
    # via
    #   -r base-requirements.in
    #   django-celery-results
certifi==2022.12.7
    # via
    #   requests
    #   sentry-sdk
cffi==1.14.3
    # via
    #   cryptography
    #   csiphash
    #   pynacl
chardet==3.0.4
    # via ghdiff
charset-normalizer==3.1.0
    # via requests
click==8.1.3
    # via
    #   celery
    #   click-didyoumean
    #   click-plugins
    #   click-repl
click-didyoumean==0.3.0
    # via celery
click-plugins==1.1.1
    # via celery
click-repl==0.2.0
    # via celery
cloudant==2.14.0
    # via jsonobject-couchdbkit
commcaretranslationchecker==0.9.7
    # via -r base-requirements.in
contextlib2==21.6.0
    # via schema
cryptography==39.0.1
    # via
    #   jwcrypto
    #   oic
csiphash==0.0.5
    # via -r base-requirements.in
datadog==0.39.0
    # via -r base-requirements.in
ddtrace==0.44.0
    # via -r base-requirements.in
decorator==4.0.11
    # via
    #   -r base-requirements.in
    #   datadog
    #   jsonpath-ng
defusedxml==0.7.1
    # via
    #   -r base-requirements.in
    #   oic
deprecated==1.2.10
    # via
    #   jwcrypto
    #   pygithub
diff-match-patch==20200713
    # via -r base-requirements.in
dimagi-memoized==1.1.3
    # via -r base-requirements.in
django==3.2.18
    # via
    #   -r base-requirements.in
    #   django-appconf
    #   django-braces
    #   django-bulk-update
    #   django-extensions
    #   django-formtools
    #   django-logentry-admin
    #   django-oauth-toolkit
    #   django-otp
    #   django-phonenumber-field
    #   django-prbac
    #   django-recaptcha
    #   django-redis
    #   django-ses
    #   django-statici18n
    #   django-two-factor-auth
    #   django-user-agents
    #   djangorestframework
    #   jsonfield
django-appconf==1.0.5
    # via
    #   django-compressor
    #   django-statici18n
django-autoslug==1.9.8
    # via -r base-requirements.in
django-braces==1.14.0
    # via -r base-requirements.in
django-bulk-update==2.2.0
    # via -r base-requirements.in
django-celery-results==2.4.0
    # via -r base-requirements.in
django-compressor==4.1
    # via -r base-requirements.in
django-countries==7.3.2
    # via -r base-requirements.in
django-crispy-forms==1.10.0
    # via -r base-requirements.in
django-cte==1.2.0
    # via -r base-requirements.in
django-extensions==3.1.3
    # via -r docs-requirements.in
django-field-audit==1.2.6
    # via -r base-requirements.in
django-formtools==2.3
    # via
    #   -r base-requirements.in
    #   django-two-factor-auth
django-logentry-admin==1.0.6
    # via -r base-requirements.in
django-oauth-toolkit==1.5.0
    # via -r base-requirements.in
django-otp==1.1.3
    # via
    #   -r base-requirements.in
    #   django-two-factor-auth
django-phonenumber-field==6.4.0
    # via
    #   -r base-requirements.in
    #   django-two-factor-auth
django-prbac==1.0.1
    # via -r base-requirements.in
django-recaptcha==3.0.0
    # via -r base-requirements.in
django-redis==4.12.1
    # via -r base-requirements.in
django-redis-sessions==0.6.2
    # via -r base-requirements.in
django-ses==3.1.2
    # via -r base-requirements.in
django-statici18n==1.9.0
    # via -r base-requirements.in
django-tastypie==0.14.4
    # via -r base-requirements.in
django-transfer==0.4
    # via -r base-requirements.in
django-two-factor-auth==1.13.2
    # via -r base-requirements.in
django-user-agents==0.4.0
    # via -r base-requirements.in
django-websocket-redis @ https://raw.githubusercontent.com/dimagi/django-websocket-redis/0.6.0.1/releases/django_websocket_redis-0.6.0.1-py3-none-any.whl
    # via -r base-requirements.in
djangorestframework==3.13.1
    # via -r base-requirements.in
docutils==0.18.1
    # via
    #   myst-parser
    #   sphinx
    #   sphinx-rtd-theme
dropbox==11.36.0
    # via -r base-requirements.in
elasticsearch2==2.5.1
    # via -r base-requirements.in
elasticsearch5==5.5.6
    # via -r base-requirements.in
et-xmlfile==1.0.1
    # via openpyxl
ethiopian-date-converter==0.1.5
    # via -r base-requirements.in
eulxml==1.1.3
    # via -r base-requirements.in
future==0.18.3
    # via pyjwkest
gevent==21.8.0
    # via
    #   -r base-requirements.in
    #   django-websocket-redis
ghdiff==0.4
    # via -r base-requirements.in
google-api-core==2.5.0
    # via google-api-python-client
google-api-python-client==2.32.0
    # via -r base-requirements.in
google-auth==2.6.0
    # via
    #   google-api-core
    #   google-api-python-client
    #   google-auth-httplib2
    #   google-auth-oauthlib
google-auth-httplib2==0.1.0
    # via
    #   -r base-requirements.in
    #   google-api-python-client
google-auth-oauthlib==0.4.6
    # via -r base-requirements.in
googleapis-common-protos==1.54.0
    # via google-api-core
greenlet==1.1.2
    # via
    #   -r base-requirements.in
    #   django-websocket-redis
    #   gevent
gunicorn==20.0.4
    # via -r base-requirements.in
hiredis==2.0.0
    # via -r base-requirements.in
httpagentparser==1.9.0
    # via -r base-requirements.in
httplib2==0.20.4
    # via
    #   google-api-python-client
    #   google-auth-httplib2
idna==2.10
    # via requests
imagesize==1.4.1
    # via sphinx
importlib-metadata==6.0.0
    # via
    #   markdown
    #   sphinx
intervaltree==3.1.0
    # via ddtrace
iso8601==1.1.0
    # via -r base-requirements.in
jinja2==3.1.2
    # via
    #   -r base-requirements.in
    #   myst-parser
    #   sphinx
jmespath==0.10.0
    # via
    #   boto3
    #   botocore
json-delta==2.0
    # via -r base-requirements.in
jsonfield==2.1.1
    # via
    #   -r base-requirements.in
    #   django-prbac
jsonobject==2.0.0
    # via
    #   -r base-requirements.in
    #   jsonobject-couchdbkit
jsonobject-couchdbkit==1.0.1
    # via -r base-requirements.in
jsonpath-ng @ https://github.com/kaapstorm/python-jsonpath-rw/raw/wherenot+find_or_create/wheel/jsonpath_ng-1.5.2.2-py3-none-any.whl
    # via -r base-requirements.in
jsonschema==4.17.3
    # via -r base-requirements.in
jwcrypto==1.4
    # via django-oauth-toolkit
kafka-python==1.4.7
    # via -r base-requirements.in
kombu==5.2.4
    # via celery
laboratory==0.2.0
    # via -r base-requirements.in
looseversion==1.0.3
    # via -r base-requirements.in
lxml==4.9.1
    # via
    #   -r base-requirements.in
    #   eulxml
mako==1.2.2
    # via
    #   alembic
    #   oic
markdown==3.4.1
    # via -r base-requirements.in
markdown-it-py==2.2.0
    # via
    #   mdit-py-plugins
    #   myst-parser
markupsafe==2.1.2
    # via
    #   jinja2
    #   mako
    #   werkzeug
mdit-py-plugins==0.3.4
    # via myst-parser
mdurl==0.1.2
    # via markdown-it-py
myst-parser==0.19.1
    # via -r docs-requirements.in
oauthlib==3.1.0
    # via
    #   django-oauth-toolkit
    #   requests-oauthlib
oic==1.3.0
    # via -r base-requirements.in
openpyxl==3.0.9
    # via
    #   -r base-requirements.in
    #   commcaretranslationchecker
packaging==23.0
    # via
    #   -r base-requirements.in
    #   sphinx
phonenumberslite==8.12.48
    # via -r base-requirements.in
pickle5==0.0.11
    # via -r base-requirements.in
pillow==9.3.0
    # via
    #   -r base-requirements.in
    #   reportlab
ply==3.11
    # via
    #   eulxml
    #   jsonpath-ng
    #   stone
polib==1.1.1
    # via -r base-requirements.in
prometheus-client==0.14.1
    # via -r base-requirements.in
prompt-toolkit==3.0.36
    # via click-repl
protobuf==3.18.3
    # via
    #   ddtrace
    #   google-api-core
    #   googleapis-common-protos
psycogreen==1.0.2
    # via -r base-requirements.in
psycopg2==2.8.6
    # via -r base-requirements.in
py-kissmetrics==1.1.0
    # via -r base-requirements.in
pyasn1==0.4.8
    # via
    #   pyasn1-modules
    #   rsa
pyasn1-modules==0.2.8
    # via google-auth
pycparser==2.20
    # via cffi
pycryptodome==3.10.1
    # via -r base-requirements.in
pycryptodomex==3.14.1
    # via
    #   oic
    #   pyjwkest
pygithub==1.55
    # via -r base-requirements.in
pygments==2.14.0
    # via sphinx
pyjwkest==1.4.2
    # via oic
pyjwt==2.4.0
    # via
    #   -r base-requirements.in
    #   pygithub
    #   twilio
pynacl==1.5.0
    # via pygithub
pyparsing==2.4.7
    # via httplib2
pyphonetics==0.5.3
    # via -r base-requirements.in
pypng==0.20220715.0
    # via qrcode
pyrsistent==0.17.3
    # via jsonschema
python-dateutil==2.8.2
    # via
    #   -r base-requirements.in
    #   botocore
    #   django-tastypie
python-imap==1.0.0
    # via -r base-requirements.in
python-magic==0.4.22
    # via -r base-requirements.in
python-mimeparse==1.6.0
    # via django-tastypie
pytz==2022.1
    # via
    #   babel
    #   celery
    #   django
    #   django-ses
    #   djangorestframework
    #   twilio
pyyaml==6.0
    # via
    #   -r base-requirements.in
    #   myst-parser
pyzxcvbn==0.8.0
    # via -r base-requirements.in
qrcode==7.4.2
    # via
    #   -r base-requirements.in
    #   django-two-factor-auth
quickcache==0.5.4
    # via -r base-requirements.in
rcssmin==1.1.0
    # via django-compressor
redis==4.5.4
    # via
    #   -r base-requirements.in
    #   django-redis
    #   django-redis-sessions
    #   django-websocket-redis
reportlab==3.6.9
    # via -r base-requirements.in
requests==2.28.2
    # via
    #   -r base-requirements.in
    #   cloudant
    #   datadog
    #   django-oauth-toolkit
    #   dropbox
    #   google-api-core
    #   oic
    #   pygithub
    #   pyjwkest
    #   requests-oauthlib
    #   requests-toolbelt
    #   sphinx
    #   stripe
    #   twilio
requests-oauthlib==1.3.1
    # via
    #   -r base-requirements.in
    #   google-auth-oauthlib
requests-toolbelt==0.9.1
    # via -r base-requirements.in
rjsmin==1.2.0
    # via django-compressor
rsa==4.8
    # via google-auth
s3transfer==0.6.0
    # via boto3
schema==0.7.5
    # via -r base-requirements.in
sentry-sdk==1.19.1
    # via -r base-requirements.in
sh==1.14.2
    # via -r base-requirements.in
simpleeval @ git+https://github.com/dimagi/simpleeval.git@d85c5a9f972c0f0416a1716bb06d1a3ebc83e7ec
    # via -r base-requirements.in
simplejson==3.17.6
    # via
    #   -r base-requirements.in
    #   django-prbac
six==1.16.0
    # via
    #   -r base-requirements.in
    #   click-repl
    #   django-braces
    #   django-oauth-toolkit
    #   django-statici18n
    #   django-transfer
    #   django-websocket-redis
    #   dropbox
    #   ethiopian-date-converter
    #   eulxml
    #   ghdiff
    #   google-auth
    #   google-auth-httplib2
    #   jsonfield
    #   jsonobject
    #   jsonobject-couchdbkit
    #   jsonpath-ng
    #   pyjwkest
    #   python-dateutil
    #   pyzxcvbn
    #   quickcache
    #   stone
    #   tenacity
snowballstemmer==2.1.0
    # via sphinx
socketpool==0.5.3
    # via -r base-requirements.in
sortedcontainers==2.3.0
    # via intervaltree
sphinx==6.1.3
    # via
    #   -r docs-requirements.in
    #   myst-parser
    #   sphinx-rtd-theme
    #   sphinxcontrib-jquery
sphinx-rtd-theme==1.2.0
    # via -r docs-requirements.in
sphinxcontrib-applehelp==1.0.2
    # via sphinx
sphinxcontrib-devhelp==1.0.2
    # via sphinx
sphinxcontrib-django==0.5.1
    # via -r docs-requirements.in
sphinxcontrib-htmlhelp==2.0.0
    # via sphinx
sphinxcontrib-jquery==4.1
    # via sphinx-rtd-theme
sphinxcontrib-jsmath==1.0.1
    # via sphinx
sphinxcontrib-qthelp==1.0.3
    # via sphinx
sphinxcontrib-serializinghtml==1.1.5
    # via sphinx
sqlagg==0.17.2
    # via -r base-requirements.in
sqlalchemy==1.3.19
    # via
    #   -r base-requirements.in
    #   alembic
    #   sqlagg
sqlparse==0.4.4
    # via django
stone==3.3.1
    # via dropbox
stripe==4.1.0
    # via -r base-requirements.in
suds-py3==1.4.5.0
    # via -r base-requirements.in
tenacity==6.2.0
    # via ddtrace
text-unidecode==1.3
    # via -r base-requirements.in
toposort==1.7
    # via -r base-requirements.in
tropo-webapi-python==0.1.3
    # via -r base-requirements.in
turn-python==0.0.1
    # via -r base-requirements.in
twilio==7.12.0
    # via -r base-requirements.in
typing-extensions==4.1.1
    # via
    #   django-countries
    #   oic
    #   qrcode
ua-parser==0.10.0
    # via user-agents
unidecode==1.2.0
    # via pyphonetics
uritemplate==4.1.1
    # via google-api-python-client
urllib3==1.26.12
    # via
    #   -r docs-requirements.in
    #   botocore
    #   elasticsearch2
    #   elasticsearch5
    #   py-kissmetrics
    #   requests
    #   sentry-sdk
user-agents==2.2.0
    # via django-user-agents
vine==5.0.0
    # via
    #   amqp
    #   celery
    #   kombu
wcwidth==0.2.5
    # via prompt-toolkit
werkzeug==2.2.3
    # via -r base-requirements.in
wrapt==1.12.1
    # via deprecated
xlrd==2.0.1
    # via -r base-requirements.in
xlwt==1.3.0
    # via -r base-requirements.in
zipp==3.7.0
    # via importlib-metadata
zope-event==4.5.0
    # via gevent
zope-interface==5.4.0
    # via gevent

# The following packages are considered to be unsafe in a requirements file:
setuptools==67.3.2
    # via
    #   django-websocket-redis
    #   gevent
    #   gunicorn
    #   zope-event
    #   zope-interface<|MERGE_RESOLUTION|>--- conflicted
+++ resolved
@@ -26,17 +26,11 @@
     # via oic
 billiard==3.6.4.0
     # via celery
-<<<<<<< HEAD
-boto3==1.24.28
+boto3==1.24.96
     # via
     #   -r base-requirements.in
     #   django-ses
-botocore==1.27.28
-=======
-boto3==1.24.96
-    # via -r base-requirements.in
 botocore==1.27.96
->>>>>>> ff0189be
     # via
     #   boto3
     #   s3transfer
