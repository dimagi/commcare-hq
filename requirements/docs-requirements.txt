#
# This file is autogenerated by pip-compile with python 3.9
# To update, run:
#
#    `make requirements` or `make upgrade-requirements`
#
alabaster==0.7.12
    # via sphinx
alembic==1.4.3
    # via -r base-requirements.in
amqp==2.6.1
    # via kombu
architect==0.6.0
    # via -r base-requirements.in
asgiref==3.5.0
    # via django
attrs==21.4.0
    # via
    #   -r base-requirements.in
    #   jsonschema
    #   markdown-it-py
babel==2.9.1
    # via sphinx
beaker==1.11.0
    # via oic
billiard==3.5.0.4
    # via -r base-requirements.in
boto3==1.17.85
    # via -r base-requirements.in
botocore==1.20.85
    # via
    #   boto3
    #   s3transfer
cachetools==5.0.0
    # via google-auth
celery @ https://github.com/dimagi/celery/raw/v4.1.1.2/releases/celery-4.1.1.2-py2.py3-none-any.whl
    # via
    #   -r base-requirements.in
    #   django-celery-results
certifi==2020.6.20
    # via
    #   requests
    #   sentry-sdk
cffi==1.14.3
    # via
    #   cryptography
    #   csiphash
    #   pynacl
chardet==3.0.4
    # via
    #   ghdiff
    #   requests
cloudant==2.14.0
    # via jsonobject-couchdbkit
commcaretranslationchecker==0.9.7
    # via -r base-requirements.in
contextlib2==21.6.0
    # via schema
cryptography==3.4.8
    # via
    #   jwcrypto
    #   oic
csiphash==0.0.5
    # via -r base-requirements.in
datadog==0.39.0
    # via -r base-requirements.in
ddtrace==0.44.0
    # via -r base-requirements.in
decorator==4.0.11
    # via
    #   -r base-requirements.in
    #   datadog
    #   jsonpath-ng
defusedxml==0.7.1
    # via
    #   -r base-requirements.in
    #   oic
deprecated==1.2.10
    # via pygithub
diff-match-patch==20200713
    # via -r base-requirements.in
dimagi-memoized==1.1.3
    # via -r base-requirements.in
django==3.2.13
    # via
    #   -r base-requirements.in
    #   django-appconf
    #   django-braces
    #   django-bulk-update
    #   django-extensions
    #   django-formtools
    #   django-logentry-admin
    #   django-oauth-toolkit
    #   django-otp
    #   django-phonenumber-field
    #   django-prbac
    #   django-recaptcha
    #   django-redis
    #   django-statici18n
    #   django-two-factor-auth
    #   django-user-agents
    #   djangorestframework
    #   jsonfield
django-appconf==1.0.5
    # via
    #   django-compressor
    #   django-statici18n
django-autoslug==1.9.8
    # via -r base-requirements.in
django-braces==1.14.0
    # via -r base-requirements.in
django-bulk-update==2.2.0
    # via -r base-requirements.in
django-celery-results==1.0.4
    # via -r base-requirements.in
django-compressor==2.4
    # via -r base-requirements.in
django-countries==7.3.2
    # via -r base-requirements.in
django-crispy-forms==1.10.0
    # via -r base-requirements.in
django-cte==1.2.0
    # via -r base-requirements.in
django-extensions==3.1.3
    # via -r docs-requirements.in
django-formtools==2.3
    # via
    #   -r base-requirements.in
    #   django-two-factor-auth
django-logentry-admin==1.0.6
    # via -r base-requirements.in
django-oauth-toolkit==1.5.0
    # via -r base-requirements.in
django-otp==0.9.4
    # via
    #   -r base-requirements.in
    #   django-two-factor-auth
django-phonenumber-field==5.2.0
    # via
    #   -r base-requirements.in
    #   django-two-factor-auth
django-prbac==1.0.1
    # via -r base-requirements.in
django-recaptcha==2.0.6
    # via -r base-requirements.in
django-redis==4.12.1
    # via -r base-requirements.in
django-redis-sessions==0.6.2
    # via -r base-requirements.in
django-statici18n==1.9.0
    # via -r base-requirements.in
django-tastypie==0.14.4
    # via -r base-requirements.in
django-transfer==0.4
    # via -r base-requirements.in
django-two-factor-auth==1.13.2
    # via -r base-requirements.in
django-user-agents==0.4.0
    # via -r base-requirements.in
django-websocket-redis @ https://raw.githubusercontent.com/dimagi/django-websocket-redis/0.6.0.1/releases/django_websocket_redis-0.6.0.1-py3-none-any.whl
    # via -r base-requirements.in
djangorestframework==3.12.2
    # via -r base-requirements.in
dnspython==1.15.0
    # via
    #   -r base-requirements.in
    #   email-validator
docutils==0.16
    # via
    #   -r docs-requirements.in
    #   myst-parser
    #   sphinx
    #   sphinx-rtd-theme
dropbox==9.3.0
    # via -r base-requirements.in
elasticsearch2==2.5.1
    # via -r base-requirements.in
elasticsearch5==5.5.6
    # via -r base-requirements.in
email-validator==1.1.3
    # via -r base-requirements.in
et-xmlfile==1.0.1
    # via openpyxl
ethiopian-date-converter==0.1.5
    # via -r base-requirements.in
eulxml==1.1.3
    # via -r base-requirements.in
faker==5.0.2
    # via -r base-requirements.in
future==0.18.2
    # via pyjwkest
gevent==21.8.0
    # via
    #   -r base-requirements.in
    #   django-websocket-redis
ghdiff==0.4
    # via -r base-requirements.in
google-api-core==2.5.0
    # via google-api-python-client
google-api-python-client==2.32.0
    # via -r base-requirements.in
google-auth==2.6.0
    # via
    #   google-api-core
    #   google-api-python-client
    #   google-auth-httplib2
    #   google-auth-oauthlib
google-auth-httplib2==0.1.0
    # via
    #   -r base-requirements.in
    #   google-api-python-client
google-auth-oauthlib==0.4.6
    # via -r base-requirements.in
googleapis-common-protos==1.54.0
    # via google-api-core
greenlet==1.1.2
    # via
    #   -r base-requirements.in
    #   django-websocket-redis
    #   gevent
gunicorn==20.0.4
    # via -r base-requirements.in
hiredis==2.0.0
    # via -r base-requirements.in
httpagentparser==1.9.0
    # via -r base-requirements.in
httplib2==0.20.4
    # via
    #   google-api-python-client
    #   google-auth-httplib2
idna==2.10
    # via
    #   email-validator
    #   requests
imagesize==1.2.0
    # via sphinx
importlib-metadata==4.11.3
    # via markdown
intervaltree==3.1.0
    # via ddtrace
iso8601==0.1.13
    # via -r base-requirements.in
jinja2==2.11.3
    # via
    #   -r base-requirements.in
    #   myst-parser
    #   sphinx
jmespath==0.10.0
    # via
    #   boto3
    #   botocore
json-delta==2.0
    # via -r base-requirements.in
jsonfield==2.1.1
    # via
    #   -r base-requirements.in
    #   django-prbac
jsonobject==2.0.0
    # via
    #   -r base-requirements.in
    #   jsonobject-couchdbkit
jsonobject-couchdbkit==1.0.1
    # via -r base-requirements.in
jsonpath-ng @ https://github.com/kaapstorm/python-jsonpath-rw/raw/wherenot+find_or_create/wheel/jsonpath_ng-1.5.2.2-py3-none-any.whl
    # via -r base-requirements.in
jsonschema==3.2.0
    # via -r base-requirements.in
jwcrypto==0.8
    # via django-oauth-toolkit
kafka-python==1.4.7
    # via -r base-requirements.in
kombu==4.2.2.post1
    # via -r base-requirements.in
laboratory==0.2.0
    # via -r base-requirements.in
lxml==4.7.1
    # via
    #   -r base-requirements.in
    #   eulxml
mako==1.1.3
    # via
    #   alembic
    #   oic
markdown==3.3.6
    # via -r base-requirements.in
markdown-it-py==1.1.0
    # via
    #   mdit-py-plugins
    #   myst-parser
markupsafe==1.1.1
    # via
    #   jinja2
    #   mako
mdit-py-plugins==0.2.8
    # via myst-parser
myst-parser==0.15.2
    # via -r docs-requirements.in
oauthlib==3.1.0
    # via
    #   django-oauth-toolkit
    #   requests-oauthlib
oic==1.3.0
    # via -r base-requirements.in
openpyxl==3.0.9
    # via
    #   -r base-requirements.in
    #   commcaretranslationchecker
packaging==20.9
    # via sphinx
phonenumberslite==8.12.48
    # via -r base-requirements.in
pickle5==0.0.11
    # via -r base-requirements.in
pillow==9.0.1
    # via
    #   -r base-requirements.in
    #   reportlab
ply==3.11
    # via
    #   eulxml
    #   jsonpath-ng
polib==1.1.1
    # via -r base-requirements.in
prometheus-client==0.7.1
    # via -r base-requirements.in
protobuf==3.15.0
    # via
    #   ddtrace
    #   google-api-core
    #   googleapis-common-protos
psycogreen==1.0.2
    # via -r base-requirements.in
psycopg2==2.8.6
    # via -r base-requirements.in
py-kissmetrics==1.1.0
    # via -r base-requirements.in
pyasn1==0.4.8
    # via
    #   pyasn1-modules
    #   rsa
pyasn1-modules==0.2.8
    # via google-auth
pycparser==2.20
    # via cffi
pycryptodome==3.10.1
    # via -r base-requirements.in
<<<<<<< HEAD
pycryptodomex==3.14.1
    # via
    #   oic
    #   pyjwkest
pygithub==1.54.1
=======
pygithub==1.55
>>>>>>> 2b9feb3e
    # via -r base-requirements.in
pygments==2.11.2
    # via sphinx
pygooglechart==0.4.0
    # via -r base-requirements.in
<<<<<<< HEAD
pyjwkest==1.4.2
    # via oic
pyjwt==1.7.1
=======
pyjwt==2.4.0
>>>>>>> 2b9feb3e
    # via
    #   pygithub
    #   twilio
pynacl==1.5.0
    # via pygithub
pyparsing==2.4.7
    # via
    #   httplib2
    #   packaging
pyphonetics==0.5.3
    # via -r base-requirements.in
pyrsistent==0.17.3
    # via jsonschema
pysocks==1.7.1
    # via twilio
python-dateutil==2.8.2
    # via
    #   -r base-requirements.in
    #   alembic
    #   botocore
    #   django-tastypie
    #   faker
python-editor==1.0.4
    # via alembic
python-imap==1.0.0
    # via -r base-requirements.in
python-magic==0.4.22
    # via -r base-requirements.in
python-mimeparse==1.6.0
    # via django-tastypie
pytz==2020.1
    # via
    #   -r base-requirements.in
    #   babel
    #   django
    #   twilio
pyyaml==5.4.1
    # via
    #   -r base-requirements.in
    #   myst-parser
pyzxcvbn==0.8.0
    # via -r base-requirements.in
qrcode==4.0.4
    # via
    #   -r base-requirements.in
    #   django-two-factor-auth
quickcache==0.5.4
    # via -r base-requirements.in
rcssmin==1.0.6
    # via django-compressor
redis==3.5.3
    # via
    #   -r base-requirements.in
    #   django-redis
    #   django-redis-sessions
    #   django-websocket-redis
reportlab==3.6.9
    # via -r base-requirements.in
requests==2.25.1
    # via
    #   -r base-requirements.in
    #   cloudant
    #   datadog
    #   django-oauth-toolkit
    #   dropbox
    #   google-api-core
    #   oic
    #   pygithub
    #   pyjwkest
    #   requests-oauthlib
    #   requests-toolbelt
    #   sphinx
    #   stripe
    #   tinys3
    #   twilio
requests-oauthlib==1.3.1
    # via
    #   -r base-requirements.in
    #   google-auth-oauthlib
requests-toolbelt==0.9.1
    # via -r base-requirements.in
rjsmin==1.1.0
    # via django-compressor
rsa==4.8
    # via google-auth
s3transfer==0.4.2
    # via boto3
schema==0.7.5
    # via -r base-requirements.in
sentry-sdk==0.19.5
    # via -r base-requirements.in
sh==1.14.2
    # via -r base-requirements.in
simpleeval @ git+https://github.com/dimagi/simpleeval.git@d85c5a9f972c0f0416a1716bb06d1a3ebc83e7ec
    # via -r base-requirements.in
simplejson==3.17.2
    # via
    #   -r base-requirements.in
    #   django-prbac
six==1.16.0
    # via
    #   -r base-requirements.in
    #   django-braces
    #   django-compressor
    #   django-oauth-toolkit
    #   django-statici18n
    #   django-transfer
    #   django-websocket-redis
    #   dropbox
    #   ethiopian-date-converter
    #   eulxml
    #   ghdiff
    #   google-auth
    #   google-auth-httplib2
    #   jsonfield
    #   jsonobject
    #   jsonobject-couchdbkit
    #   jsonpath-ng
    #   jsonschema
    #   protobuf
    #   pyjwkest
    #   python-dateutil
    #   pyzxcvbn
    #   qrcode
    #   quickcache
    #   tenacity
    #   twilio
snowballstemmer==2.1.0
    # via sphinx
socketpool==0.5.3
    # via -r base-requirements.in
sortedcontainers==2.3.0
    # via intervaltree
sphinx==4.1.2
    # via
    #   -r docs-requirements.in
    #   myst-parser
    #   sphinx-rtd-theme
sphinx-rtd-theme==0.5.2
    # via -r docs-requirements.in
sphinxcontrib-applehelp==1.0.2
    # via sphinx
sphinxcontrib-devhelp==1.0.2
    # via sphinx
sphinxcontrib-django==0.5.1
    # via -r docs-requirements.in
sphinxcontrib-htmlhelp==2.0.0
    # via sphinx
sphinxcontrib-jsmath==1.0.1
    # via sphinx
sphinxcontrib-qthelp==1.0.3
    # via sphinx
sphinxcontrib-serializinghtml==1.1.5
    # via sphinx
sqlagg==0.17.2
    # via -r base-requirements.in
sqlalchemy==1.3.19
    # via
    #   -r base-requirements.in
    #   alembic
    #   sqlagg
sqlparse==0.3.1
    # via django
stripe==2.54.0
    # via -r base-requirements.in
suds-py3==1.4.5.0
    # via -r base-requirements.in
tenacity==6.2.0
    # via ddtrace
text-unidecode==1.3
    # via
    #   -r base-requirements.in
    #   faker
tinys3==0.1.12
    # via -r base-requirements.in
toposort==1.7
    # via -r base-requirements.in
tropo-webapi-python==0.1.3
    # via -r base-requirements.in
turn-python==0.0.1
    # via -r base-requirements.in
twilio==6.5.1
    # via -r base-requirements.in
typing-extensions==4.1.1
    # via
    #   django-countries
    #   oic
ua-parser==0.10.0
    # via user-agents
unidecode==1.2.0
    # via pyphonetics
uritemplate==4.1.1
    # via google-api-python-client
urllib3==1.26.5
    # via
    #   botocore
    #   elasticsearch2
    #   elasticsearch5
    #   py-kissmetrics
    #   requests
    #   sentry-sdk
user-agents==2.2.0
    # via django-user-agents
vine==1.3.0
    # via amqp
werkzeug==1.0.1
    # via -r base-requirements.in
wrapt==1.12.1
    # via deprecated
xlrd==2.0.1
    # via -r base-requirements.in
xlwt==1.3.0
    # via -r base-requirements.in
zipp==3.7.0
    # via importlib-metadata
zope-event==4.5.0
    # via gevent
zope-interface==5.4.0
    # via gevent

# The following packages are considered to be unsafe in a requirements file:
setuptools==53.0.0
    # via
    #   django-websocket-redis
    #   gevent
    #   gunicorn
    #   jsonschema
    #   sphinx
    #   zope-event
    #   zope-interface<|MERGE_RESOLUTION|>--- conflicted
+++ resolved
@@ -45,7 +45,6 @@
     # via
     #   cryptography
     #   csiphash
-    #   pynacl
 chardet==3.0.4
     # via
     #   ghdiff
@@ -344,32 +343,22 @@
     # via cffi
 pycryptodome==3.10.1
     # via -r base-requirements.in
-<<<<<<< HEAD
 pycryptodomex==3.14.1
     # via
     #   oic
     #   pyjwkest
 pygithub==1.54.1
-=======
-pygithub==1.55
->>>>>>> 2b9feb3e
     # via -r base-requirements.in
 pygments==2.11.2
     # via sphinx
 pygooglechart==0.4.0
     # via -r base-requirements.in
-<<<<<<< HEAD
 pyjwkest==1.4.2
     # via oic
 pyjwt==1.7.1
-=======
-pyjwt==2.4.0
->>>>>>> 2b9feb3e
     # via
     #   pygithub
     #   twilio
-pynacl==1.5.0
-    # via pygithub
 pyparsing==2.4.7
     # via
     #   httplib2
