alembic
architect
attrs>=21.4
boto3
celery
CommcareTranslationChecker>=0.9.7
csiphash
datadog
ddtrace
decorator==4.0.11  # required by django-digest
defusedxml
diff-match-patch
dimagi-memoized
django-autoslug
django-braces
django-bulk-update
django-celery-results
django-compressor
django-countries
django-crispy-forms
django-cte
django-field-audit
django-formtools
django-logentry-admin
django-oauth-toolkit
django-otp
django-phonenumber-field
django-prbac
django-redis-sessions
django-redis
django-recaptcha
django-statici18n
django-tastypie
django-transfer
django-two-factor-auth
django-user-agents
django-websocket-redis @ https://raw.githubusercontent.com/dimagi/django-websocket-redis/0.6.0.1/releases/django_websocket_redis-0.6.0.1-py3-none-any.whl
django>=3.2.18,<4.0
djangorestframework
dropbox
elasticsearch2>=2.0.0,<3.0.0  # we will be deprecating support for ES2 soon
elasticsearch5>=5.0.0,<6.0.0  # ES5 support is currently in development
ethiopian-date-converter
eulxml
<<<<<<< HEAD
firebase-admin
geopandas
geopy
=======
geopandas  # SolTech - Geospatial library for Geospatial feature
geopy  # SolTech - Geocoding library for Geospatial feature
>>>>>>> de8b70f4
gevent
ghdiff
google-api-python-client==2.32.0
google-auth-httplib2==0.1.0
google-auth-oauthlib==0.4.6
greenlet
gunicorn
hiredis
httpagentparser
iso8601
Jinja2
jsonfield
jsonobject-couchdbkit
jsonobject>=2.0.0
# jsonpath-ng with support for "wherenot" operator, and building documents
# Upgrade when changes merged upstream
jsonpath-ng @ https://github.com/kaapstorm/python-jsonpath-rw/raw/wherenot+find_or_create/wheel/jsonpath_ng-1.5.2.2-py3-none-any.whl
jsonschema
kafka-python
looseversion
lxml
markdown
oic
openpyxl
packaging
phonenumberslite
pickle5  # For Pythons pre 3.8.3. Can be removed when no environment will ever revert to < 3.8
Pillow
polib
prometheus-client
psycogreen
psycopg2
py-KISSmetrics
pycryptodome>=3.6.6  # security update
PyGithub
python-dateutil
python-imap
pyphonetics
python-magic
pyjwt
PyYAML
hl7apy
pyzxcvbn
qrcode
quickcache
redis
reportlab
requests_oauthlib
requests_toolbelt
requests
schema
sentry-sdk
sh
shapely  # SolTech - Planar geometric manipulation library for Geospatial feature
# Package has an unfixed issue https://github.com/danthedeckie/simpleeval/issues/90 Can use that once https://github.com/danthedeckie/simpleeval/pull/91 is merged
simpleeval @ git+https://github.com/dimagi/simpleeval.git@d85c5a9f972c0f0416a1716bb06d1a3ebc83e7ec
simplejson
six
socketpool
sqlagg
SQLAlchemy
stripe
suds-py3
text-unidecode
toposort
tropo-webapi-python
turn-python
twilio
werkzeug
xlrd
xlwt<|MERGE_RESOLUTION|>--- conflicted
+++ resolved
@@ -42,14 +42,9 @@
 elasticsearch5>=5.0.0,<6.0.0  # ES5 support is currently in development
 ethiopian-date-converter
 eulxml
-<<<<<<< HEAD
 firebase-admin
-geopandas
-geopy
-=======
 geopandas  # SolTech - Geospatial library for Geospatial feature
 geopy  # SolTech - Geocoding library for Geospatial feature
->>>>>>> de8b70f4
 gevent
 ghdiff
 google-api-python-client==2.32.0
