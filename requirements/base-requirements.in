alembic
architect
attrs>=21.4
<<<<<<< HEAD
beautifulsoup4
bleach
bleach[css]
=======
beautifulsoup4  # USH - used for rich text messaging emails, and some tests
bleach  # USH - used for rich text messaging emails
bleach[css]  # USH - used for rich text messaging emails
>>>>>>> 4a2e50cd
boto3
celery
CommcareTranslationChecker>=0.9.7
csiphash
<<<<<<< HEAD
css_inline
=======
css_inline  # USH - used for rich text messaging emails
>>>>>>> 4a2e50cd
datadog
ddtrace
decorator==4.0.11  # required by django-digest
defusedxml
diff-match-patch
dimagi-memoized
django-autoslug
django-braces
django-bulk-update
django-celery-results
django-compressor
django-countries
django-crispy-forms
crispy-bootstrap3to5 @ git+https://github.com/dimagi/crispy-bootstrap3to5.git@775b93b8cd8e5312cab4a367409a95b66ce18165
django-cte
django-field-audit
django-formtools
django-logentry-admin
django-oauth-toolkit
django-otp
django-phonenumber-field
django-prbac
django-redis-sessions
django-redis
django-recaptcha
django-statici18n
django-tastypie
django-transfer
django-two-factor-auth
django-user-agents
django-websocket-redis @ https://raw.githubusercontent.com/dimagi/django-websocket-redis/0.6.0.1/releases/django_websocket_redis-0.6.0.1-py3-none-any.whl
django>=3.2.18,<4.0
djangorestframework
dropbox
elasticsearch2>=2.0.0,<3.0.0  # we will be deprecating support for ES2 soon
elasticsearch5>=5.0.0,<6.0.0  # ES5 support is currently in development
ethiopian-date-converter
eulxml
firebase-admin  # India Division - used for FCM Push Notifications
gevent
google-api-python-client==2.32.0
google-auth-httplib2==0.1.0
google-auth-oauthlib==0.4.6
greenlet
gunicorn
haversine  # SolTech - Used in Geospatial features
hiredis
httpagentparser
iso8601
Jinja2
jsonfield
jsonobject-couchdbkit
jsonobject>=2.0.0
# jsonpath-ng with support for "wherenot" operator, and building documents
# Upgrade when changes merged upstream
jsonpath-ng @ https://github.com/kaapstorm/python-jsonpath-rw/raw/wherenot+find_or_create/wheel/jsonpath_ng-1.5.2.2-py3-none-any.whl
jsonschema
kafka-python
looseversion
lxml
markdown
oic
pulp  # Used in Geospatial features to solve routing problems - SolTech
openpyxl
packaging
phonenumberslite
pickle5  # For Pythons pre 3.8.3. Can be removed when no environment will ever revert to < 3.8
Pillow
polib
prometheus-client
psycogreen
psycopg2
py-KISSmetrics
pycryptodome>=3.6.6  # security update
PyGithub
python-dateutil
python-imap
pyphonetics
python-magic
pyjwt
PyYAML
hl7apy
pyzxcvbn
qrcode
quickcache
redis
reportlab
requests_oauthlib
requests_toolbelt
requests
schema
sentry-sdk
sh
# Package has an unfixed issue https://github.com/danthedeckie/simpleeval/issues/90 Can use that once https://github.com/danthedeckie/simpleeval/pull/91 is merged
simpleeval @ git+https://github.com/dimagi/simpleeval.git@d85c5a9f972c0f0416a1716bb06d1a3ebc83e7ec
simplejson
six
socketpool
sqlagg
SQLAlchemy
stripe
suds-py3
text-unidecode
toposort
tropo-webapi-python
turn-python
twilio
werkzeug
xlrd
xlwt<|MERGE_RESOLUTION|>--- conflicted
+++ resolved
@@ -1,24 +1,14 @@
 alembic
 architect
 attrs>=21.4
-<<<<<<< HEAD
-beautifulsoup4
-bleach
-bleach[css]
-=======
 beautifulsoup4  # USH - used for rich text messaging emails, and some tests
 bleach  # USH - used for rich text messaging emails
 bleach[css]  # USH - used for rich text messaging emails
->>>>>>> 4a2e50cd
 boto3
 celery
 CommcareTranslationChecker>=0.9.7
 csiphash
-<<<<<<< HEAD
-css_inline
-=======
 css_inline  # USH - used for rich text messaging emails
->>>>>>> 4a2e50cd
 datadog
 ddtrace
 decorator==4.0.11  # required by django-digest
