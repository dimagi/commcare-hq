--- conflicted
+++ resolved
@@ -251,13 +251,8 @@
     #   -r base-requirements.in
     #   celery
 laboratory==0.2.0
-<<<<<<< HEAD
-    # via -r requirements.in
+    # via -r base-requirements.in
 lxml==4.6.2
-=======
-    # via -r base-requirements.in
-lxml==4.3.5
->>>>>>> 0508ce8a
     # via
     #   -r base-requirements.in
     #   eulxml
