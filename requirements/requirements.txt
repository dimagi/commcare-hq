#
# This file is autogenerated by pip-compile with python 3.9
# To update, run:
#
#    `make requirements` or `make upgrade-requirements`
#
alembic==1.7.7
    # via -r base-requirements.in
amqp==2.6.1
    # via kombu
architect==0.6.0
    # via -r base-requirements.in
asgiref==3.5.0
    # via django
attrs==21.4.0
    # via
    #   -r base-requirements.in
    #   jsonschema
beaker==1.11.0
    # via oic
billiard==3.5.0.4
    # via -r base-requirements.in
boto3==1.17.85
    # via -r base-requirements.in
botocore==1.20.85
    # via
    #   boto3
    #   s3transfer
cachetools==5.0.0
    # via google-auth
celery @ https://github.com/dimagi/celery/raw/v4.1.1.2/releases/celery-4.1.1.2-py2.py3-none-any.whl
    # via
    #   -r base-requirements.in
    #   django-celery-results
certifi==2020.6.20
    # via
    #   requests
    #   sentry-sdk
cffi==1.14.3
    # via
    #   cryptography
    #   csiphash
    #   pynacl
chardet==3.0.4
    # via
    #   ghdiff
    #   requests
cloudant==2.14.0
    # via jsonobject-couchdbkit
commcaretranslationchecker==0.9.7
    # via -r base-requirements.in
contextlib2==21.6.0
    # via schema
cryptography==3.4.8
    # via
    #   jwcrypto
    #   oic
    #   pyopenssl
csiphash==0.0.5
    # via -r base-requirements.in
datadog==0.39.0
    # via -r base-requirements.in
ddtrace==0.44.0
    # via -r base-requirements.in
decorator==4.0.11
    # via
    #   -r base-requirements.in
    #   datadog
    #   jsonpath-ng
defusedxml==0.7.1
    # via
    #   -r base-requirements.in
    #   oic
deprecated==1.2.10
    # via pygithub
diff-match-patch==20200713
    # via -r base-requirements.in
dimagi-memoized==1.1.3
    # via -r base-requirements.in
django==3.2.13
    # via
    #   -r base-requirements.in
    #   django-appconf
    #   django-braces
    #   django-bulk-update
    #   django-formtools
    #   django-logentry-admin
    #   django-oauth-toolkit
    #   django-otp
    #   django-phonenumber-field
    #   django-prbac
    #   django-recaptcha
    #   django-redis
    #   django-statici18n
    #   django-two-factor-auth
    #   django-user-agents
    #   djangorestframework
    #   jsonfield
django-appconf==1.0.5
    # via
    #   django-compressor
    #   django-statici18n
django-autoslug==1.9.8
    # via -r base-requirements.in
django-braces==1.14.0
    # via -r base-requirements.in
django-bulk-update==2.2.0
    # via -r base-requirements.in
django-celery-results==1.0.4
    # via -r base-requirements.in
django-compressor==2.4
    # via -r base-requirements.in
django-countries==7.3.2
    # via -r base-requirements.in
django-crispy-forms==1.10.0
    # via -r base-requirements.in
django-cte==1.2.0
    # via -r base-requirements.in
django-formtools==2.3
    # via
    #   -r base-requirements.in
    #   django-two-factor-auth
django-logentry-admin==1.0.6
    # via -r base-requirements.in
django-oauth-toolkit==1.5.0
    # via -r base-requirements.in
django-otp==0.9.4
    # via
    #   -r base-requirements.in
    #   django-two-factor-auth
django-phonenumber-field==5.2.0
    # via
    #   -r base-requirements.in
    #   django-two-factor-auth
django-prbac==1.0.1
    # via -r base-requirements.in
django-recaptcha==2.0.6
    # via -r base-requirements.in
django-redis==4.12.1
    # via -r base-requirements.in
django-redis-sessions==0.6.2
    # via -r base-requirements.in
django-statici18n==1.9.0
    # via -r base-requirements.in
django-tastypie==0.14.4
    # via -r base-requirements.in
django-transfer==0.4
    # via -r base-requirements.in
django-two-factor-auth==1.13.2
    # via -r base-requirements.in
django-user-agents==0.4.0
    # via -r base-requirements.in
django-websocket-redis @ https://raw.githubusercontent.com/dimagi/django-websocket-redis/0.6.0.1/releases/django_websocket_redis-0.6.0.1-py3-none-any.whl
    # via -r base-requirements.in
djangorestframework==3.13.1
    # via -r base-requirements.in
dnspython==1.15.0
    # via
    #   -r base-requirements.in
    #   email-validator
dropbox==9.3.0
    # via -r base-requirements.in
elasticsearch2==2.5.1
    # via -r base-requirements.in
elasticsearch5==5.5.6
    # via -r base-requirements.in
email-validator==1.1.3
    # via -r base-requirements.in
et-xmlfile==1.0.1
    # via openpyxl
ethiopian-date-converter==0.1.5
    # via -r base-requirements.in
eulxml==1.1.3
    # via -r base-requirements.in
faker==5.0.2
    # via -r base-requirements.in
future==0.18.2
    # via pyjwkest
gevent==21.8.0
    # via
    #   -r base-requirements.in
    #   django-websocket-redis
ghdiff==0.4
    # via -r base-requirements.in
<<<<<<< HEAD
graphviz==0.17
    # via -r base-requirements.in
greenlet==0.4.17
=======
google-api-core==2.5.0
    # via google-api-python-client
google-api-python-client==2.32.0
    # via -r base-requirements.in
google-auth==2.6.0
    # via
    #   google-api-core
    #   google-api-python-client
    #   google-auth-httplib2
    #   google-auth-oauthlib
google-auth-httplib2==0.1.0
    # via
    #   -r base-requirements.in
    #   google-api-python-client
google-auth-oauthlib==0.4.6
    # via -r base-requirements.in
googleapis-common-protos==1.54.0
    # via google-api-core
greenlet==1.1.2
>>>>>>> 04e3a00d
    # via
    #   -r base-requirements.in
    #   django-websocket-redis
    #   gevent
gunicorn==20.0.4
    # via -r base-requirements.in
hiredis==2.0.0
    # via -r base-requirements.in
httpagentparser==1.9.0
    # via -r base-requirements.in
httplib2==0.20.4
    # via
    #   google-api-python-client
    #   google-auth-httplib2
idna==2.10
    # via
    #   email-validator
    #   requests
importlib-metadata==4.11.3
    # via markdown
intervaltree==3.1.0
    # via ddtrace
iso8601==0.1.13
    # via -r base-requirements.in
isodate==0.6.1
    # via python3-saml
jinja2==2.11.3
    # via -r base-requirements.in
jmespath==0.10.0
    # via
    #   boto3
    #   botocore
json-delta==2.0
    # via -r base-requirements.in
jsonfield==2.1.1
    # via
    #   -r base-requirements.in
    #   django-prbac
jsonobject==2.0.0
    # via
    #   -r base-requirements.in
    #   jsonobject-couchdbkit
jsonobject-couchdbkit==1.0.1
    # via -r base-requirements.in
jsonpath-ng @ https://github.com/kaapstorm/python-jsonpath-rw/raw/wherenot+find_or_create/wheel/jsonpath_ng-1.5.2.2-py3-none-any.whl
    # via -r base-requirements.in
jsonschema==3.2.0
    # via -r base-requirements.in
jwcrypto==0.8
    # via django-oauth-toolkit
kafka-python==1.4.7
    # via -r base-requirements.in
kombu==4.2.2.post1
    # via -r base-requirements.in
laboratory==0.2.0
    # via -r base-requirements.in
lxml==4.9.0
    # via
    #   -r base-requirements.in
    #   eulxml
    #   python3-saml
    #   xmlsec
mako==1.1.3
    # via
    #   alembic
    #   oic
markdown==3.3.6
    # via -r base-requirements.in
markupsafe==1.1.1
    # via
    #   jinja2
    #   mako
oauthlib==3.1.0
    # via
    #   django-oauth-toolkit
    #   requests-oauthlib
oic==1.3.0
    # via -r base-requirements.in
openpyxl==3.0.9
    # via
    #   -r base-requirements.in
    #   commcaretranslationchecker
phonenumberslite==8.12.48
    # via -r base-requirements.in
pickle5==0.0.11
    # via -r base-requirements.in
pillow==9.0.1
    # via
    #   -r base-requirements.in
    #   reportlab
ply==3.11
    # via
    #   eulxml
    #   jsonpath-ng
polib==1.1.1
    # via -r base-requirements.in
prometheus-client==0.7.1
    # via -r base-requirements.in
protobuf==3.15.0
    # via
    #   ddtrace
    #   google-api-core
    #   googleapis-common-protos
psycogreen==1.0.2
    # via -r base-requirements.in
psycopg2==2.8.6
    # via -r base-requirements.in
py-kissmetrics==1.1.0
    # via -r base-requirements.in
pyasn1==0.4.8
    # via
    #   pyasn1-modules
    #   rsa
pyasn1-modules==0.2.8
    # via google-auth
pycparser==2.20
    # via cffi
pycryptodome==3.10.1
    # via -r base-requirements.in
pycryptodomex==3.14.1
    # via
    #   oic
    #   pyjwkest
pygithub==1.55
    # via -r base-requirements.in
pygooglechart==0.4.0
    # via -r base-requirements.in
pyjwkest==1.4.2
    # via oic
pyjwt==2.4.0
    # via
    #   pygithub
    #   twilio
pynacl==1.5.0
    # via pygithub
pyopenssl==20.0.1
    # via -r sso-requirements.in
pyparsing==3.0.7
    # via httplib2
pyphonetics==0.5.3
    # via -r base-requirements.in
pyrsistent==0.17.3
    # via jsonschema
pysocks==1.7.1
    # via twilio
python-dateutil==2.8.2
    # via
    #   -r base-requirements.in
    #   botocore
    #   django-tastypie
    #   faker
python-imap==1.0.0
    # via -r base-requirements.in
python-magic==0.4.22
    # via -r base-requirements.in
python-mimeparse==1.6.0
    # via django-tastypie
python3-saml==1.12.0
    # via -r sso-requirements.in
pytz==2020.1
    # via
    #   -r base-requirements.in
    #   django
    #   djangorestframework
    #   twilio
pyyaml==5.4.1
    # via -r base-requirements.in
pyzxcvbn==0.8.0
    # via -r base-requirements.in
qrcode==4.0.4
    # via
    #   -r base-requirements.in
    #   django-two-factor-auth
quickcache==0.5.4
    # via -r base-requirements.in
rcssmin==1.0.6
    # via django-compressor
redis==3.5.3
    # via
    #   -r base-requirements.in
    #   django-redis
    #   django-redis-sessions
    #   django-websocket-redis
reportlab==3.6.9
    # via -r base-requirements.in
requests==2.25.1
    # via
    #   -r base-requirements.in
    #   cloudant
    #   datadog
    #   django-oauth-toolkit
    #   dropbox
    #   google-api-core
    #   oic
    #   pygithub
    #   pyjwkest
    #   requests-oauthlib
    #   requests-toolbelt
    #   stripe
    #   tinys3
    #   twilio
requests-oauthlib==1.3.1
    # via
    #   -r base-requirements.in
    #   google-auth-oauthlib
requests-toolbelt==0.9.1
    # via -r base-requirements.in
rjsmin==1.1.0
    # via django-compressor
rsa==4.8
    # via google-auth
s3transfer==0.4.2
    # via boto3
schema==0.7.5
    # via -r base-requirements.in
sentry-sdk==0.19.5
    # via -r base-requirements.in
sh==1.14.2
    # via -r base-requirements.in
simpleeval @ git+https://github.com/dimagi/simpleeval.git@d85c5a9f972c0f0416a1716bb06d1a3ebc83e7ec
    # via -r base-requirements.in
simplejson==3.17.2
    # via
    #   -r base-requirements.in
    #   django-prbac
six==1.16.0
    # via
    #   -r base-requirements.in
    #   django-braces
    #   django-compressor
    #   django-oauth-toolkit
    #   django-statici18n
    #   django-transfer
    #   django-websocket-redis
    #   dropbox
    #   ethiopian-date-converter
    #   eulxml
    #   ghdiff
    #   google-auth
    #   google-auth-httplib2
    #   isodate
    #   jsonfield
    #   jsonobject
    #   jsonobject-couchdbkit
    #   jsonpath-ng
    #   jsonschema
    #   protobuf
    #   pyjwkest
    #   pyopenssl
    #   python-dateutil
    #   pyzxcvbn
    #   qrcode
    #   quickcache
    #   tenacity
    #   twilio
socketpool==0.5.3
    # via -r base-requirements.in
sortedcontainers==2.3.0
    # via intervaltree
sqlagg==0.17.2
    # via -r base-requirements.in
sqlalchemy==1.3.19
    # via
    #   -r base-requirements.in
    #   alembic
    #   sqlagg
sqlparse==0.3.1
    # via django
stripe==2.54.0
    # via -r base-requirements.in
suds-py3==1.4.5.0
    # via -r base-requirements.in
tenacity==6.2.0
    # via ddtrace
text-unidecode==1.3
    # via
    #   -r base-requirements.in
    #   faker
tinys3==0.1.12
    # via -r base-requirements.in
toposort==1.7
    # via -r base-requirements.in
tropo-webapi-python==0.1.3
    # via -r base-requirements.in
turn-python==0.0.1
    # via -r base-requirements.in
twilio==6.5.1
    # via -r base-requirements.in
typing-extensions==4.1.1
    # via
    #   django-countries
    #   oic
ua-parser==0.10.0
    # via user-agents
unidecode==1.2.0
    # via pyphonetics
uritemplate==4.1.1
    # via google-api-python-client
urllib3==1.26.5
    # via
    #   botocore
    #   elasticsearch2
    #   elasticsearch5
    #   py-kissmetrics
    #   requests
    #   sentry-sdk
user-agents==2.2.0
    # via django-user-agents
vine==1.3.0
    # via amqp
werkzeug==1.0.1
    # via -r base-requirements.in
wrapt==1.12.1
    # via deprecated
xlrd==2.0.1
    # via -r base-requirements.in
xlwt==1.3.0
    # via -r base-requirements.in
xmlsec==1.3.12
    # via python3-saml
zipp==3.7.0
    # via importlib-metadata
zope-event==4.5.0
    # via gevent
zope-interface==5.4.0
    # via gevent

# The following packages are considered to be unsafe in a requirements file:
setuptools==50.3.0
    # via
    #   django-websocket-redis
    #   gevent
    #   gunicorn
    #   jsonschema
    #   zope-event
    #   zope-interface<|MERGE_RESOLUTION|>--- conflicted
+++ resolved
@@ -182,11 +182,6 @@
     #   django-websocket-redis
 ghdiff==0.4
     # via -r base-requirements.in
-<<<<<<< HEAD
-graphviz==0.17
-    # via -r base-requirements.in
-greenlet==0.4.17
-=======
 google-api-core==2.5.0
     # via google-api-python-client
 google-api-python-client==2.32.0
@@ -206,7 +201,6 @@
 googleapis-common-protos==1.54.0
     # via google-api-core
 greenlet==1.1.2
->>>>>>> 04e3a00d
     # via
     #   -r base-requirements.in
     #   django-websocket-redis
