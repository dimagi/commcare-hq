--- conflicted
+++ resolved
@@ -87,13 +87,8 @@
 jsonobject-couchdbkit==0.9.9
 jsonobject==0.9.3
 jsonpath-rw==1.4.0
-<<<<<<< HEAD
 kafka-python==1.4.3
-kombu==3.0.37             # via celery
-=======
-kafka-python==0.9.5
 kombu==4.2.1              # via celery
->>>>>>> 6cda0564
 laboratory==0.2.0
 lxml==3.4.4
 mako==1.0.7               # via alembic
