--- conflicted
+++ resolved
@@ -6,32 +6,16 @@
 #
 git+git://github.com/dimagi/architect@v0.5.7a3#egg=architect==0.5.7a3
 alembic==0.8.6
-<<<<<<< HEAD
-amqp==2.3.2               # via kombu
-appdirs==1.4.3            # via zeep
-=======
-amqp==1.4.9               # via kombu
-anyjson==0.3.3            # via kombu
->>>>>>> 50e6610e
+amqp==2.4.1               # via kombu
 asn1crypto==0.24.0        # via cryptography
 attrs==18.2.0
 babel==2.6.0              # via django-phonenumber-field
-<<<<<<< HEAD
-billiard==3.5.0.4         # via celery
-boto3==1.4.4
-botocore==1.5.95          # via boto3, s3transfer
-cached-property==1.4.3    # via zeep
-celery==4.2.1
-certifi==2018.10.15       # via requests
-cffi==1.11.5              # via cryptography, csiphash
-=======
-billiard==3.3.0.23        # via celery
+billiard==3.5.0.5         # via celery
 boto3==1.9.94
 botocore==1.12.94         # via boto3, s3transfer
-celery==3.1.25
+celery==4.2.1
 certifi==2018.11.29       # via requests
 cffi==1.12.0              # via cryptography, csiphash
->>>>>>> 50e6610e
 chardet==3.0.4            # via ghdiff, requests
 cloudant==2.7.0
 concurrentloghandler==0.9.1
@@ -48,13 +32,8 @@
 django-angular==0.7.16
 django-appconf==1.0.2     # via django-compressor, django-statici18n
 django-braces==1.13.0
-<<<<<<< HEAD
-django-bulk-update==1.1.10
-django-celery-results==1.0.1
-=======
 django-bulk-update==2.2.0
-django-celery==3.2.1
->>>>>>> 50e6610e
+django-celery-results==1.0.4
 django-compressor==2.1
 django-countries==4.6
 django-crispy-forms==1.7.0
@@ -106,13 +85,8 @@
 jsonobject-couchdbkit==0.9.16
 jsonobject==0.9.8
 jsonpath-rw==1.4.0
-<<<<<<< HEAD
-kafka-python==1.4.3
-kombu==4.2.1              # via celery
-=======
 kafka-python==1.4.4
-kombu==3.0.37             # via celery
->>>>>>> 50e6610e
+kombu==4.3.0              # via celery
 laboratory==0.2.0
 lxml==4.3.1
 mako==1.0.7               # via alembic
@@ -131,13 +105,8 @@
 psycopg2==2.7.7
 py-kissmetrics==1.0.1
 pycco==0.5.1
-<<<<<<< HEAD
-pycparser==2.18           # via cffi
-pycryptodome==3.6.6
-=======
 pycparser==2.19           # via cffi
 pycryptodome==3.7.3
->>>>>>> 50e6610e
 pygithub==1.35
 pygments==2.3.1
 pygooglechart==0.4.0
@@ -181,11 +150,8 @@
 unidecode==0.04.20
 urllib3==1.24.1           # via botocore, dropbox, elasticsearch, py-kissmetrics, requests
 user-agents==1.1.0        # via django-user-agents
-<<<<<<< HEAD
-vine==1.1.4               # via amqp
-=======
+vine==1.2.0               # via amqp
 webencodings==0.5.1       # via html5lib
->>>>>>> 50e6610e
 werkzeug==0.11.15
 wrapt==1.11.1             # via ddtrace
 xhtml2pdf==0.2.3
