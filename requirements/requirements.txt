#
# This file is autogenerated by pip-compile with python 3.9
# To update, run:
#
#    `make requirements` or `make upgrade-requirements`
#
alembic==1.7.7
    # via -r base-requirements.in
amqp==5.1.1
    # via kombu
architect==0.6.0
    # via -r base-requirements.in
asgiref==3.5.0
    # via django
attrs==21.4.0
    # via
    #   -r base-requirements.in
    #   jsonschema
beaker==1.11.0
    # via oic
billiard==3.6.4.0
    # via celery
<<<<<<< HEAD
boto3==1.17.85
    # via -r base-requirements.in
botocore==1.20.85
=======
boto3==1.24.28
    # via -r base-requirements.in
botocore==1.27.28
>>>>>>> 7c4e58ad
    # via
    #   boto3
    #   s3transfer
cachetools==5.0.0
    # via google-auth
celery==5.2.7
    # via
    #   -r base-requirements.in
    #   django-celery-results
certifi==2020.6.20
    # via
    #   requests
    #   sentry-sdk
cffi==1.14.3
    # via
    #   cryptography
    #   csiphash
    #   pynacl
chardet==3.0.4
    # via
    #   ghdiff
    #   requests
click==8.1.3
    # via
    #   celery
    #   click-didyoumean
    #   click-plugins
    #   click-repl
click-didyoumean==0.3.0
    # via celery
click-plugins==1.1.1
    # via celery
click-repl==0.2.0
    # via celery
cloudant==2.14.0
    # via jsonobject-couchdbkit
commcaretranslationchecker==0.9.7
    # via -r base-requirements.in
contextlib2==21.6.0
    # via schema
cryptography==3.4.8
    # via
    #   jwcrypto
    #   oic
    #   pyopenssl
csiphash==0.0.5
    # via -r base-requirements.in
datadog==0.39.0
    # via -r base-requirements.in
ddtrace==0.44.0
    # via -r base-requirements.in
decorator==4.0.11
    # via
    #   -r base-requirements.in
    #   datadog
    #   jsonpath-ng
defusedxml==0.7.1
    # via
    #   -r base-requirements.in
    #   oic
deprecated==1.2.10
    # via pygithub
diff-match-patch==20200713
    # via -r base-requirements.in
dimagi-memoized==1.1.3
    # via -r base-requirements.in
django==3.2.14
    # via
    #   -r base-requirements.in
    #   django-appconf
    #   django-braces
    #   django-bulk-update
    #   django-formtools
    #   django-logentry-admin
    #   django-oauth-toolkit
    #   django-otp
    #   django-phonenumber-field
    #   django-prbac
    #   django-recaptcha
    #   django-redis
    #   django-statici18n
    #   django-two-factor-auth
    #   django-user-agents
    #   djangorestframework
    #   jsonfield
django-appconf==1.0.5
    # via
    #   django-compressor
    #   django-statici18n
django-autoslug==1.9.8
    # via -r base-requirements.in
django-braces==1.14.0
    # via -r base-requirements.in
django-bulk-update==2.2.0
    # via -r base-requirements.in
django-celery-results==2.4.0
    # via -r base-requirements.in
django-compressor==2.4
    # via -r base-requirements.in
django-countries==7.3.2
    # via -r base-requirements.in
django-crispy-forms==1.10.0
    # via -r base-requirements.in
django-cte==1.2.0
    # via -r base-requirements.in
django-formtools==2.3
    # via
    #   -r base-requirements.in
    #   django-two-factor-auth
django-logentry-admin==1.0.6
    # via -r base-requirements.in
django-oauth-toolkit==1.5.0
    # via -r base-requirements.in
django-otp==0.9.4
    # via
    #   -r base-requirements.in
    #   django-two-factor-auth
django-phonenumber-field==5.2.0
    # via
    #   -r base-requirements.in
    #   django-two-factor-auth
django-prbac==1.0.1
    # via -r base-requirements.in
django-recaptcha==2.0.6
    # via -r base-requirements.in
django-redis==4.12.1
    # via -r base-requirements.in
django-redis-sessions==0.6.2
    # via -r base-requirements.in
django-statici18n==1.9.0
    # via -r base-requirements.in
django-tastypie==0.14.4
    # via -r base-requirements.in
django-transfer==0.4
    # via -r base-requirements.in
django-two-factor-auth==1.13.2
    # via -r base-requirements.in
django-user-agents==0.4.0
    # via -r base-requirements.in
django-websocket-redis @ https://raw.githubusercontent.com/dimagi/django-websocket-redis/0.6.0.1/releases/django_websocket_redis-0.6.0.1-py3-none-any.whl
    # via -r base-requirements.in
djangorestframework==3.13.1
    # via -r base-requirements.in
dnspython==1.15.0
    # via
    #   -r base-requirements.in
    #   email-validator
dropbox==9.3.0
    # via -r base-requirements.in
elasticsearch2==2.5.1
    # via -r base-requirements.in
elasticsearch5==5.5.6
    # via -r base-requirements.in
email-validator==1.1.3
    # via -r base-requirements.in
et-xmlfile==1.0.1
    # via openpyxl
ethiopian-date-converter==0.1.5
    # via -r base-requirements.in
eulxml==1.1.3
    # via -r base-requirements.in
faker==5.0.2
    # via -r base-requirements.in
future==0.18.2
    # via pyjwkest
gevent==21.8.0
    # via
    #   -r base-requirements.in
    #   django-websocket-redis
ghdiff==0.4
    # via -r base-requirements.in
google-api-core==2.5.0
    # via google-api-python-client
google-api-python-client==2.32.0
    # via -r base-requirements.in
google-auth==2.6.0
    # via
    #   google-api-core
    #   google-api-python-client
    #   google-auth-httplib2
    #   google-auth-oauthlib
google-auth-httplib2==0.1.0
    # via
    #   -r base-requirements.in
    #   google-api-python-client
google-auth-oauthlib==0.4.6
    # via -r base-requirements.in
googleapis-common-protos==1.54.0
    # via google-api-core
greenlet==1.1.2
    # via
    #   -r base-requirements.in
    #   django-websocket-redis
    #   gevent
gunicorn==20.0.4
    # via -r base-requirements.in
hiredis==2.0.0
    # via -r base-requirements.in
httpagentparser==1.9.0
    # via -r base-requirements.in
httplib2==0.20.4
    # via
    #   google-api-python-client
    #   google-auth-httplib2
idna==2.10
    # via
    #   email-validator
    #   requests
importlib-metadata==4.12.0
    # via markdown
intervaltree==3.1.0
    # via ddtrace
iso8601==0.1.13
    # via -r base-requirements.in
isodate==0.6.1
    # via python3-saml
jinja2==2.11.3
    # via -r base-requirements.in
jmespath==0.10.0
    # via
    #   boto3
    #   botocore
json-delta==2.0
    # via -r base-requirements.in
jsonfield==2.1.1
    # via
    #   -r base-requirements.in
    #   django-prbac
jsonobject==2.0.0
    # via
    #   -r base-requirements.in
    #   jsonobject-couchdbkit
jsonobject-couchdbkit==1.0.1
    # via -r base-requirements.in
jsonpath-ng @ https://github.com/kaapstorm/python-jsonpath-rw/raw/wherenot+find_or_create/wheel/jsonpath_ng-1.5.2.2-py3-none-any.whl
    # via -r base-requirements.in
jsonschema==3.2.0
    # via -r base-requirements.in
jwcrypto==0.8
    # via django-oauth-toolkit
kafka-python==1.4.7
    # via -r base-requirements.in
kombu==5.2.4
    # via celery
laboratory==0.2.0
    # via -r base-requirements.in
lxml==4.9.1
    # via
    #   -r base-requirements.in
    #   eulxml
    #   python3-saml
    #   xmlsec
mako==1.1.3
    # via
    #   alembic
    #   oic
markdown==3.3.6
    # via -r base-requirements.in
markupsafe==1.1.1
    # via
    #   jinja2
    #   mako
oauthlib==3.1.0
    # via
    #   django-oauth-toolkit
    #   requests-oauthlib
oic==1.3.0
    # via -r base-requirements.in
openpyxl==3.0.9
    # via
    #   -r base-requirements.in
    #   commcaretranslationchecker
phonenumberslite==8.12.48
    # via -r base-requirements.in
pickle5==0.0.11
    # via -r base-requirements.in
pillow==9.0.1
    # via
    #   -r base-requirements.in
    #   reportlab
ply==3.11
    # via
    #   eulxml
    #   jsonpath-ng
polib==1.1.1
    # via -r base-requirements.in
prometheus-client==0.14.1
    # via -r base-requirements.in
prompt-toolkit==3.0.29
    # via click-repl
protobuf==3.15.0
    # via
    #   ddtrace
    #   google-api-core
    #   googleapis-common-protos
psycogreen==1.0.2
    # via -r base-requirements.in
psycopg2==2.8.6
    # via -r base-requirements.in
py-kissmetrics==1.1.0
    # via -r base-requirements.in
pyasn1==0.4.8
    # via
    #   pyasn1-modules
    #   rsa
pyasn1-modules==0.2.8
    # via google-auth
pycparser==2.20
    # via cffi
pycryptodome==3.10.1
    # via -r base-requirements.in
pycryptodomex==3.14.1
    # via
    #   oic
    #   pyjwkest
pygithub==1.55
    # via -r base-requirements.in
pygooglechart==0.4.0
    # via -r base-requirements.in
pyjwkest==1.4.2
    # via oic
pyjwt==2.4.0
    # via
    #   pygithub
    #   twilio
pynacl==1.5.0
    # via pygithub
pyopenssl==20.0.1
    # via -r sso-requirements.in
pyparsing==3.0.7
    # via httplib2
pyphonetics==0.5.3
    # via -r base-requirements.in
pyrsistent==0.17.3
    # via jsonschema
python-dateutil==2.8.2
    # via
    #   -r base-requirements.in
    #   botocore
    #   django-tastypie
    #   faker
python-imap==1.0.0
    # via -r base-requirements.in
python-magic==0.4.22
    # via -r base-requirements.in
python-mimeparse==1.6.0
    # via django-tastypie
python3-saml==1.12.0
    # via -r sso-requirements.in
pytz==2022.1
    # via
    #   celery
    #   django
    #   djangorestframework
    #   twilio
pyyaml==5.4.1
    # via -r base-requirements.in
pyzxcvbn==0.8.0
    # via -r base-requirements.in
qrcode==4.0.4
    # via
    #   -r base-requirements.in
    #   django-two-factor-auth
quickcache==0.5.4
    # via -r base-requirements.in
rcssmin==1.0.6
    # via django-compressor
redis==3.5.3
    # via
    #   -r base-requirements.in
    #   django-redis
    #   django-redis-sessions
    #   django-websocket-redis
reportlab==3.6.9
    # via -r base-requirements.in
requests==2.25.1
    # via
    #   -r base-requirements.in
    #   cloudant
    #   datadog
    #   django-oauth-toolkit
    #   dropbox
    #   google-api-core
    #   oic
    #   pygithub
    #   pyjwkest
    #   requests-oauthlib
    #   requests-toolbelt
    #   stripe
    #   tinys3
    #   twilio
requests-oauthlib==1.3.1
    # via
    #   -r base-requirements.in
    #   google-auth-oauthlib
requests-toolbelt==0.9.1
    # via -r base-requirements.in
rjsmin==1.1.0
    # via django-compressor
rsa==4.8
    # via google-auth
s3transfer==0.6.0
    # via boto3
schema==0.7.5
    # via -r base-requirements.in
sentry-sdk==0.19.5
    # via -r base-requirements.in
sh==1.14.2
    # via -r base-requirements.in
simpleeval @ git+https://github.com/dimagi/simpleeval.git@d85c5a9f972c0f0416a1716bb06d1a3ebc83e7ec
    # via -r base-requirements.in
simplejson==3.17.6
    # via
    #   -r base-requirements.in
    #   django-prbac
six==1.16.0
    # via
    #   -r base-requirements.in
    #   click-repl
    #   django-braces
    #   django-compressor
    #   django-oauth-toolkit
    #   django-statici18n
    #   django-transfer
    #   django-websocket-redis
    #   dropbox
    #   ethiopian-date-converter
    #   eulxml
    #   ghdiff
    #   google-auth
    #   google-auth-httplib2
    #   isodate
    #   jsonfield
    #   jsonobject
    #   jsonobject-couchdbkit
    #   jsonpath-ng
    #   jsonschema
    #   protobuf
    #   pyjwkest
    #   pyopenssl
    #   python-dateutil
    #   pyzxcvbn
    #   qrcode
    #   quickcache
    #   tenacity
socketpool==0.5.3
    # via -r base-requirements.in
sortedcontainers==2.3.0
    # via intervaltree
sqlagg==0.17.2
    # via -r base-requirements.in
sqlalchemy==1.3.19
    # via
    #   -r base-requirements.in
    #   alembic
    #   sqlagg
sqlparse==0.3.1
    # via django
stripe==2.54.0
    # via -r base-requirements.in
suds-py3==1.4.5.0
    # via -r base-requirements.in
tenacity==6.2.0
    # via ddtrace
text-unidecode==1.3
    # via
    #   -r base-requirements.in
    #   faker
tinys3==0.1.12
    # via -r base-requirements.in
toposort==1.7
    # via -r base-requirements.in
tropo-webapi-python==0.1.3
    # via -r base-requirements.in
turn-python==0.0.1
    # via -r base-requirements.in
twilio==7.9.1
    # via -r base-requirements.in
typing-extensions==4.1.1
    # via
    #   django-countries
    #   oic
ua-parser==0.10.0
    # via user-agents
unidecode==1.2.0
    # via pyphonetics
uritemplate==4.1.1
    # via google-api-python-client
urllib3==1.26.5
    # via
    #   botocore
    #   elasticsearch2
    #   elasticsearch5
    #   py-kissmetrics
    #   requests
    #   sentry-sdk
user-agents==2.2.0
    # via django-user-agents
vine==5.0.0
    # via
    #   amqp
    #   celery
    #   kombu
wcwidth==0.2.5
    # via prompt-toolkit
werkzeug==1.0.1
    # via -r base-requirements.in
wrapt==1.12.1
    # via deprecated
xlrd==2.0.1
    # via -r base-requirements.in
xlwt==1.3.0
    # via -r base-requirements.in
xmlsec==1.3.12
    # via python3-saml
zipp==3.7.0
    # via importlib-metadata
zope-event==4.5.0
    # via gevent
zope-interface==5.4.0
    # via gevent

# The following packages are considered to be unsafe in a requirements file:
setuptools==50.3.0
    # via
    #   django-websocket-redis
    #   gevent
    #   gunicorn
    #   jsonschema
    #   zope-event
    #   zope-interface<|MERGE_RESOLUTION|>--- conflicted
+++ resolved
@@ -20,15 +20,9 @@
     # via oic
 billiard==3.6.4.0
     # via celery
-<<<<<<< HEAD
-boto3==1.17.85
-    # via -r base-requirements.in
-botocore==1.20.85
-=======
 boto3==1.24.28
     # via -r base-requirements.in
 botocore==1.27.28
->>>>>>> 7c4e58ad
     # via
     #   boto3
     #   s3transfer
