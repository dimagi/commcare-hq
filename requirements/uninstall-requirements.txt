# This file is for requirements that should be removed _before_ pip install
# https://github.com/django-nose/django-nose/pull/228
django-nose
feedparser
pycrypto
restkit
http-parser
zeep
cython
django-celery
numpy
ConcurrentLogHandler
xhtml2pdf
subprocess32
eventlet
contextlib2
redis-py-cluster
<<<<<<< HEAD
enum34
=======
enum34
celery # Remove once we are back to regular celery releases
>>>>>>> 8937d064
<|MERGE_RESOLUTION|>--- conflicted
+++ resolved
@@ -15,9 +15,5 @@
 eventlet
 contextlib2
 redis-py-cluster
-<<<<<<< HEAD
 enum34
-=======
-enum34
-celery # Remove once we are back to regular celery releases
->>>>>>> 8937d064
+celery # Remove once we are back to regular celery releases