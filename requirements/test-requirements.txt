--- conflicted
+++ resolved
@@ -24,13 +24,9 @@
     # via
     #   boto3
     #   s3transfer
-<<<<<<< HEAD
 cachetools==4.2.4
     # via google-auth
-https://github.com/dimagi/celery/raw/v4.1.1.2/releases/celery-4.1.1.2-py2.py3-none-any.whl
-=======
 celery @ https://github.com/dimagi/celery/raw/v4.1.1.2/releases/celery-4.1.1.2-py2.py3-none-any.whl
->>>>>>> 24be0599
     # via
     #   -r base-requirements.in
     #   django-celery-results
