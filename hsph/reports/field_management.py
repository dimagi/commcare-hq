from collections import defaultdict
import datetime
import restkit.errors
import time

from django.utils.datastructures import SortedDict

from dimagi.utils.couch.database import get_db
from dimagi.utils.decorators.memoized import memoized

from corehq.apps.fixtures.models import FixtureDataType, FixtureDataItem
from corehq.apps.reports.standard import ProjectReportParametersMixin, DatespanMixin, CustomProjectReport
<<<<<<< HEAD
from corehq.apps.reports.datatables import (DataTablesColumn, NumericColumn,
        DataTablesHeader, DTSortType)

from corehq.apps.reports.generic import GenericTabularReport
from corehq.apps.reports import util

from dimagi.utils.couch.database import get_db
from dimagi.utils.decorators.memoized import memoized
=======
from corehq.apps.reports.standard.inspect import CaseDisplay, CaseListReport
from corehq.apps.reports.datatables import DataTablesColumn, DataTablesHeader
from corehq.apps.reports.generic import GenericTabularReport
from hsph.reports import HSPHSiteDataMixin
from hsph.fields import AllocatedToFilter
from corehq.apps.api.es import FullCaseES

def short_date_format(date):
    return date.strftime('%d-%b')
>>>>>>> a0e582ce

from hsph.reports import HSPHSiteDataMixin
from hsph.fields import IHForCHFField
        
def datestring_minus_days(datestring, days):
    date = datetime.datetime.strptime(datestring[:10], '%Y-%m-%d')
    return (date - datetime.timedelta(days=days)).isoformat()

def get_user_site_map(domain):
    user_site_map = defaultdict(list)
    data_type = FixtureDataType.by_domain_tag(domain, 'site').first()
    fixtures = FixtureDataItem.by_data_type(domain, data_type.get_id)
    for fixture in fixtures:
        for user in fixture.get_users():
            user_site_map[user._id].append(fixture.fields['site_id'])
    return user_site_map


class FIDAPerformanceReport(GenericTabularReport, CustomProjectReport,
                            ProjectReportParametersMixin, DatespanMixin):
    """
    BetterBirth Shared Dropbox/Updated ICT package/Reporting Specs/FIDA Performance_v2.xls 
    """
    name = "FIDA Performance Report"
    slug = "hsph_fida_performance"
    
    fields = ['corehq.apps.reports.fields.FilterUsersField',
              'corehq.apps.reports.fields.DatespanField',
              'hsph.fields.NameOfFIDAField']

    filter_group_name = "Role - FIDA" 

    @property
    def headers(self):
        return DataTablesHeader(
            DataTablesColumn("Name of FIDA"),
            #DataTablesColumn("Name of Team Leader"),
            NumericColumn("No. of Facilities Covered"),
            NumericColumn("No. of Facility Visits"),
            NumericColumn("No. of Facilities with less than 2 visits/week"),
            DataTablesColumn("Average Time per Birth Record"),
            NumericColumn("Average Number of Birth Records Uploaded Per Visit"),
            NumericColumn("No. of Births with no phone details"),
            NumericColumn("No. of Births with no address"),
            NumericColumn("No. of Births with no contact info"),
            NumericColumn("No. of Home Visits assigned"),
            NumericColumn("No. of Home Visits completed"),
            NumericColumn("No. of Home Visits completed per day"),
            NumericColumn("No. of Home Visits Open at 30 Days"))

    @property
    def rows(self):
        user_site_map = get_user_site_map(self.domain)

        # ordered keys with default values
        keys = SortedDict([
            ('fidaName', None),
            #('teamLeaderName', None),
            ('facilitiesCovered', 0),
            ('facilityVisits', 0),
            ('facilitiesVisitedLessThanTwicePerWeek', None),
            ('avgBirthRegistrationTime', None),
            ('birthRegistrationsPerVisit', None),
            ('noPhoneDetails', 0),
            ('noAddress', 0),
            ('noContactInfo', 0),
            ('homeVisitsAssigned', 0),
            ('homeVisitsCompleted', 0),
            ('homeVisitsCompletedPerDay', 0),
            ('homeVisitsOpenAt30Days', 0)
        ])

        rows = []
        db = get_db()

        startdate = self.datespan.startdate_param_utc[:10]
        enddate = self.datespan.enddate_param_utc[:10]
        
        to_date = lambda string: datetime.datetime.strptime(
                        string, "%Y-%m-%d").date()
        weeks = (to_date(enddate) - to_date(startdate)).days // 7

        for user in self.users:
            user_id = user.get('user_id')

            row = db.view('hsph/fida_performance',
                startkey=["all", self.domain, user_id, startdate],
                endkey=["all", self.domain, user_id, enddate],
                reduce=True,
                wrapper=lambda r: r['value']
            ).first() or {}

            workingDays = db.view('hsph/fida_performance',
                startkey=["workingDays", self.domain, user_id, startdate],
                endkey=["workingDays", self.domain, user_id, enddate],
                reduce=False,
                wrapper=lambda r: r['value']['workingDay']).all()
            workingDays = set(workingDays)

            row['fidaName'] = self.table_cell(
                    user.get('raw_username'), user.get('username_in_report'))
            row['facilitiesCovered'] = len(user_site_map[user_id])
            row['facilitiesVisitedLessThanTwicePerWeek'] = len(
                filter(
                    lambda count: count < weeks * 2, 
                    [row.get(site_id + 'Visits', 0) 
                     for site_id in user_site_map[user_id]]
                )
            )
            if row.get('avgBirthRegistrationTime'):
                row['avgBirthRegistrationTime'] = time.strftime(
                        '%M:%S', time.gmtime(row['avgBirthRegistrationTime']))
            else:
                row['avgBirthRegistrationTime'] = None

            if workingDays:
                row['homeVisitsCompletedPerDay'] = round(
                        row.get('homeVisitsCompleted', 0) / float(len(workingDays)), 1)
            else:
                row['homeVisitsCompletedPerDay'] = 0.0

            # These queries can fail if startdate is less than N days before
            # enddate.  We just catch and supply a default value.
            try:
                row['homeVisitsAssigned'] = db.view('hsph/fida_performance',
                    startkey=['assigned', self.domain, user_id, startdate],
                    endkey=['assigned', self.domain, user_id,
                        datestring_minus_days(enddate, 21)],
                    reduce=True,
                    wrapper=lambda r: r['value']['homeVisitsAssigned']
                ).first()
            except restkit.errors.RequestFailed:
                row['homeVisitsAssigned'] = 0

            try:
                row['homeVisitsOpenAt30Days'] = db.view('hsph/fida_performance',
                    startkey=['open30Days', self.domain, user_id, startdate],
                    endkey=['open30Days', self.domain, user_id,
                        datestring_minus_days(enddate, 29)],
                    reduce=True,
                    wrapper=lambda r: r['value']['homeVisitsOpenAt30Days']
                ).first()
            except restkit.errors.RequestFailed:
                row['homeVisitsOpenAt30Days'] = 0

            list_row = []
            for k, v in keys.items():
                val = row.get(k, v)
                if val is None:
                    val = '---'
                list_row.append(val)

            rows.append(list_row)

        return rows


<<<<<<< HEAD
class FacilityRegistrationsReport(GenericTabularReport, CustomProjectReport,
                                  ProjectReportParametersMixin, DatespanMixin,
                                  HSPHSiteDataMixin):
    """
    BetterBirth Shared Dropbox/Updated ICT package/Reporting Specs/Facility
    Registrations_v2_ss.xls
    """
    name = "Facility Registrations Report"
    slug = "hsph_facility_registrations"
    fields = ['corehq.apps.reports.fields.FilterUsersField',
              'corehq.apps.reports.fields.DatespanField',
              'hsph.fields.NameOfFIDAField',
              'hsph.fields.SiteField']
    filter_group_name = "Role - FIDA"

    @property
    @memoized
    def facility_name_map(self):
        from hsph.fields import FacilityField

        facilities = FacilityField.getFacilities(domain=self.domain)
        return dict([(facility.get('val'), facility.get('text'))
                     for facility in facilities])
    @property
    def headers(self):
        return DataTablesHeader(
            DataTablesColumn("Facility"),
            DataTablesColumn("FIDA"),
            #DataTablesColumn("Team Leader"),
            NumericColumn("No. of visits by FIDA"),
            NumericColumn("No. of birth registrations"),
            NumericColumn("No. of births with no phone details"),
            NumericColumn("No. of births with no address"),
            NumericColumn("No. of births with no contact info"))

    @property
    def rows(self):
        db = get_db()
        site_map = self.selected_site_map or self.site_map
       
        # hack
        facilities = IHForCHFField.get_selected_facilities(
                site_map, domain=self.domain)
        facilities = facilities['ihf'] + facilities['chf']

        rows = []

        def numeric_cell(val):
            return util.format_datatables_data(text=val, sort_key=val)


        for user in self.users:
            for site_id in facilities:
                key = [self.domain, user.get('user_id'), site_id]
                data = db.view('hsph/facility_registrations',
                    startkey=key + [self.datespan.startdate_param_utc],
                    endkey=key + [self.datespan.enddate_param_utc],
                    reduce=True,
                    wrapper=lambda r: r['value']
                ).first()
                
                if data:
                    rows.append([
                        self.facility_name_map[site_id],
                        self.table_cell(user.get('raw_username'), user.get('username_in_report')),
                        numeric_cell(data.get('facilityVisits', 0)),
                        numeric_cell(data.get('birthRegistrations', 0)),
                        numeric_cell(data.get('noPhoneDetails', 0)),
                        numeric_cell(data.get('noAddress', 0)),
                        numeric_cell(data.get('noContactInfo', 0)),
                    ])

        return rows
=======
class HSPHCaseDisplay(CaseDisplay):

    @property
    @memoized
    def _date_admission(self):
        return self.parse_date(self.case['date_admission'])

    @property
    def region(self):
        try:
            return self.report.get_region_name(self.case['region_id'])
        except AttributeError:
            return ""

    @property
    def district(self):
        try:
            return self.report.get_district_name(
                self.case['region_id'], self.case['district_id'])
        except AttributeError:
            return ""

    @property
    def site(self):
        try:
            return self.report.get_site_name(
                self.case['region_id'], self.case['district_id'],
                self.case['site_number'])
        except AttributeError:
            return ""

    @property
    def patient_id(self):
        return self.case.get('patient_id', '')

    @property
    def status(self):
        return "Closed" if self.case['closed'] else "Open"

    @property
    def mother_name(self):
        return self.case.get('name_mother', '')

    @property
    def date_admission(self):
        return short_date_format(self._date_admission)

    @property
    def address(self):
        return self.case.get('house_address', '')

    @property
    @memoized
    def allocated_to(self):
        # this logic is duplicated for elasticsearch in CaseReport.case_filter
        UNKNOWN = "Unknown"
        CALL_CENTER = "Call Center"
        FIELD = "Field"

        if self.case['closed']:
            if 'closed_by' not in self.case:
                return UNKNOWN

            if self.case['closed_by'] in ("cati", "cati_tl"):
                return CALL_CENTER
            elif self.case['closed_by'] in ("fida", "field_manager"):
                return FIELD
            else:
                return UNKNOWN
        else:
            today = datetime.datetime.now()
            if today <= self._date_admission + datetime.timedelta(days=21):
                return CALL_CENTER
            else:
                return FIELD
    
    @property
    def allocated_start(self):
        try:
            delta = datetime.timedelta(
                    days=8 if self.allocated_to == "Call Center" else 21)
            return short_date_format(self._date_admission + delta)
        except AttributeError:
            return ""

    @property
    def allocated_end(self):
        try:
            delta = datetime.timedelta(
                    days=20 if self.allocated_to == 'Call Center' else 29)
            return short_date_format(self._date_admission + delta)
        except AttributeError:
            return ""

    @property
    def outside_allocated_period(self):
        if self.case['closed_on']:
            compare_date = self.parse_date(
                    self.case['closed_on']).replace(tzinfo=None)
        else:
            compare_date = datetime.datetime.utcnow().replace(tzinfo=None)

        return 'Yes' if (compare_date - self._date_admission).days > 29 else 'No'


class CaseReport(CaseListReport, CustomProjectReport, HSPHSiteDataMixin,
                 DatespanMixin):
    name = 'Case Report'
    slug = 'case_report'
    
    fields = (
        'corehq.apps.reports.fields.FilterUsersField',
        'corehq.apps.reports.fields.DatespanField',
        'hsph.fields.SiteField',
        'hsph.fields.AllocatedToFilter',
        'hsph.fields.NameOfFIDAField',
        'corehq.apps.reports.fields.SelectOpenCloseField',
    )

    default_case_type = 'birth'

    @property
    @memoized
    def case_es(self):
        return FullCaseES(self.domain)

    @property
    def headers(self):
        headers = DataTablesHeader(
            DataTablesColumn("Region"),
            DataTablesColumn("District"),
            DataTablesColumn("Site"),
            DataTablesColumn("Patient ID"),
            DataTablesColumn("Status"),
            DataTablesColumn("Mother Name"),
            DataTablesColumn("Date of Admission"),
            DataTablesColumn("Address of Patient"),
            DataTablesColumn("Allocated To"),
            DataTablesColumn("Allocated Start"),
            DataTablesColumn("Allocated End"),
            DataTablesColumn("Outside Allocated Period")
        )
        headers.no_sort = True
        return headers

    @property
    def case_filter(self):
        allocated_to = self.request_params.get(AllocatedToFilter.slug, '')
        region_id = self.request_params.get('hsph_region', '')
        district_id = self.request_params.get('hsph_district', '')
        site_num = str(self.request_params.get('hsph_site', ''))

        filters = [{
            'range': {
                'opened_on': {
                    "from": self.datespan.startdate_param_utc,
                    "to": self.datespan.enddate_param_utc
                }
            }
        }]
        
        if site_num:
            filters.append({'term': {'site_number': site_num.lower()}})
        if district_id:
            filters.append({'term': {'district_id': district_id.lower()}})
        if region_id:
            filters.append({'term': {'region_id': region_id.lower()}})

        if allocated_to:
            max_date_admission = (datetime.date.today() -
                datetime.timedelta(days=21)).strftime("%Y-%m-%d")

            call_center_filter = {
                'or': [
                    {'and': [
                        {'term': {'closed': True}},
                        {'prefix': {'closed_by': 'cati'}}
                    ]},
                    {'and': [
                        {'term': {'closed': False}},
                        {'range': {
                            'date_admission': {
                                'from': max_date_admission
                            }
                        }}
                    ]}
                ]
            }

            if allocated_to == 'cati':
                filters.append(call_center_filter)
            else:
                filters.append({'not': call_center_filter})

        return {'and': filters} if filters else {}

    @property
    def shared_pagination_GET_params(self):
        params = super(CaseReport, self).shared_pagination_GET_params

        slugs = [
            AllocatedToFilter.slug,
            'hsph_region',
            'hsph_district',
            'hsph_site',
            'startdate',
            'enddate'
        ]

        for slug in slugs:
            params.append({
                'name': slug,
                'value': self.request_params.get(slug, '')
            })

        return params

    @property
    def rows(self):
        case_displays = (HSPHCaseDisplay(self, self.get_case(case))
                         for case in self.es_results['hits'].get('hits', []))

        for disp in case_displays:
            yield [
                disp.region,
                disp.district,
                disp.site,
                disp.patient_id,
                disp.status,
                disp.case_link,
                disp.date_admission,
                disp.address,
                disp.allocated_to,
                disp.allocated_start,
                disp.allocated_end,
                disp.outside_allocated_period,
            ]
>>>>>>> a0e582ce
<|MERGE_RESOLUTION|>--- conflicted
+++ resolved
@@ -10,29 +10,20 @@
 
 from corehq.apps.fixtures.models import FixtureDataType, FixtureDataItem
 from corehq.apps.reports.standard import ProjectReportParametersMixin, DatespanMixin, CustomProjectReport
-<<<<<<< HEAD
 from corehq.apps.reports.datatables import (DataTablesColumn, NumericColumn,
         DataTablesHeader, DTSortType)
 
 from corehq.apps.reports.generic import GenericTabularReport
 from corehq.apps.reports import util
 
-from dimagi.utils.couch.database import get_db
-from dimagi.utils.decorators.memoized import memoized
-=======
 from corehq.apps.reports.standard.inspect import CaseDisplay, CaseListReport
-from corehq.apps.reports.datatables import DataTablesColumn, DataTablesHeader
-from corehq.apps.reports.generic import GenericTabularReport
 from hsph.reports import HSPHSiteDataMixin
-from hsph.fields import AllocatedToFilter
+from hsph.fields import AllocatedToFilter, IHForCHFField
 from corehq.apps.api.es import FullCaseES
 
 def short_date_format(date):
     return date.strftime('%d-%b')
->>>>>>> a0e582ce
-
-from hsph.reports import HSPHSiteDataMixin
-from hsph.fields import IHForCHFField
+
         
 def datestring_minus_days(datestring, days):
     date = datetime.datetime.strptime(datestring[:10], '%Y-%m-%d')
@@ -187,7 +178,6 @@
         return rows
 
 
-<<<<<<< HEAD
 class FacilityRegistrationsReport(GenericTabularReport, CustomProjectReport,
                                   ProjectReportParametersMixin, DatespanMixin,
                                   HSPHSiteDataMixin):
@@ -261,7 +251,8 @@
                     ])
 
         return rows
-=======
+
+
 class HSPHCaseDisplay(CaseDisplay):
 
     @property
@@ -498,5 +489,4 @@
                 disp.allocated_start,
                 disp.allocated_end,
                 disp.outside_allocated_period,
-            ]
->>>>>>> a0e582ce
+            ]