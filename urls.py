--- conflicted
+++ resolved
@@ -54,12 +54,8 @@
     (r'^o/', include('corehq.apps.orgs.urls')),
     url(r'^organizations/$', 'corehq.apps.orgs.views.orgs_base', name='orgs_base'),
     (r'^couch/', include('djangocouch.urls')),
-<<<<<<< HEAD
-    (r'^project_store/', include('corehq.apps.appstore.urls')),
-=======
     (r'^project_store(.*)$', 'corehq.apps.appstore.views.redirect'),
     (r'^exchange/', include('corehq.apps.appstore.urls')),
->>>>>>> a3401954
     (r'^webforms/', include('touchforms.formplayer.urls')),
     (r'', include('corehq.apps.hqwebapp.urls')),
     (r'', include('corehq.apps.domain.urls')),
