from django.conf import settings
from django.conf.urls import include, url
from django.contrib import admin
from django.shortcuts import render
from django.views.generic import RedirectView, TemplateView

from corehq import extensions
from corehq.apps.accounting.urls import \
    domain_specific as accounting_domain_specific
from corehq.apps.app_manager.views.formdesigner import ping
from corehq.apps.app_manager.views.phone import list_apps
from corehq.apps.domain.decorators import login_and_domain_required
from corehq.apps.domain.utils import legacy_domain_re
from corehq.apps.domain.views.base import covid19
from corehq.apps.domain.views.feedback import submit_feedback
from corehq.apps.domain.views.pro_bono import ProBonoStaticView
from corehq.apps.domain.views.settings import logo
from corehq.apps.hqwebapp.templatetags.hq_shared_tags import static
from corehq.apps.hqwebapp.urls import \
    domain_specific as hqwebapp_domain_specific
from corehq.apps.hqwebapp.urls import legacy_prelogin
from corehq.apps.hqwebapp.views import (
    apache_license,
    bsd_license,
    no_permissions,
    not_found,
    redirect_to_dimagi,
    server_error,
)
from corehq.apps.registration.tasks import PRICING_LINK
from corehq.apps.reports.views import ReportNotificationUnsubscribeView
from corehq.apps.settings.urls import domain_redirect
from corehq.apps.settings.urls import \
    domain_specific as settings_domain_specific
from corehq.apps.settings.urls import users_redirect
from corehq.apps.sms.urls import sms_admin_interface_urls

try:
    from localsettings import LOCAL_APP_URLS
except ImportError:
    LOCAL_APP_URLS = []

admin.autodiscover()

handler500 = server_error
handler404 = not_found
handler403 = no_permissions


domain_specific = [
    url(r'^logo.png', logo, name='logo'),
    url(r'^apps/', include('corehq.apps.app_manager.urls')),
    url(r'^api/', include('corehq.apps.api.urls')),
    url(r'^receiver/', include('corehq.apps.receiverwrapper.urls')),
    url(r'^settings/', include(settings_domain_specific)),
    url(r'^enterprise/', include(accounting_domain_specific)),
    url(r'^users/', include(users_redirect)),
    url(r'^domain/', include(domain_redirect)),
    url(r'^groups/', include('corehq.apps.groups.urls')),
    url(r'^phone/', include('corehq.apps.ota.urls')),
    url(r'^phone/', include('corehq.apps.mobile_auth.urls')),
    url(r'^sms/', include('corehq.apps.sms.urls')),
    url(r'^reminders/', include('corehq.apps.reminders.urls')),
    url(r'^reports/', include('corehq.apps.reports.urls')),
    url(r'^messaging/', include('corehq.messaging.scheduling.urls')),
    url(r'^data/', include('corehq.apps.data_interfaces.urls')),
    url(r'^data_dictionary/', include('corehq.apps.data_dictionary.urls')),
    url(r'^', include(hqwebapp_domain_specific)),
    url(r'^case/', include('corehq.apps.hqcase.urls')),
    url(r'^case/', include('corehq.apps.case_search.urls')),
    url(r'^case_migrations/', include('corehq.apps.case_migrations.urls')),
    url(r'^cloudcare/', include('corehq.apps.cloudcare.urls')),
    url(r'^fixtures/', include('corehq.apps.fixtures.urls')),
    url(r'^importer/', include('corehq.apps.case_importer.urls')),
    url(r'^up_nrhm/', include('custom.up_nrhm.urls')),
    url(r'^', include('custom.m4change.urls')),
    url(r'^dashboard/', include('corehq.apps.dashboard.urls')),
    url(r'^configurable_reports/', include('corehq.apps.userreports.urls')),
    url(r'^', include('custom.aaa.urls')),
    url(r'^champ_cameroon/', include('custom.champ.urls')),
    url(r'^motech/', include('corehq.motech.urls')),
    url(r'^dhis2/', include('corehq.motech.dhis2.urls')),
    url(r'^openmrs/', include('corehq.motech.openmrs.urls')),
    url(r'^_base_template/$', login_and_domain_required(
        lambda request, domain: render(request, 'hqwebapp/base.html', {'domain': domain})
    )),
    url(r'^zapier/', include('corehq.apps.zapier.urls')),
    url(r'^remote_link/', include('corehq.apps.linked_domain.urls')),
    url(r'^translations/', include('corehq.apps.translations.urls')),
    url(r'^submit_feedback/$', submit_feedback, name='submit_feedback'),
    url(r'^integration/', include('corehq.apps.integration.urls')),
]

<<<<<<< HEAD
for url_modules in extensions.get_contributions("domain_specific_urls"):
    for module in url_modules:
        domain_specific.append(url(r'^', include(module)))

=======
for module in settings.CUSTOM_DOMAIN_SPECIFIC_URL_MODULES:
    domain_specific.append(url(r'^', include(module)))
>>>>>>> e42cddac

urlpatterns = [
    url(r'^favicon\.ico$', RedirectView.as_view(
        url=static('hqwebapp/images/favicon2.png'), permanent=True)),
    url(r'^auditcare/', include('auditcare.urls')),
    url(r'^admin/', admin.site.urls),
    url(r'^analytics/', include('corehq.apps.analytics.urls')),
    url(r'^register/', include('corehq.apps.registration.urls')),
    url(r'^a/(?P<domain>%s)/' % legacy_domain_re, include(domain_specific)),
    url(r'^account/', include('corehq.apps.settings.urls')),
    url(r'', include('corehq.apps.hqwebapp.urls')),
    url(r'', include('corehq.apps.domain.urls')),
    url(r'^hq/accounting/', include('corehq.apps.accounting.urls')),
    url(r'^hq/sms/', include(sms_admin_interface_urls)),
    url(r'^hq/multimedia/', include('corehq.apps.hqmedia.urls')),
    url(r'^hq/admin/', include('corehq.apps.hqadmin.urls')),
    url(r'^hq/admin/', include('corehq.util.metrics.urls')),
    url(r'^hq/flags/', include('corehq.apps.toggle_ui.urls')),
    url(r'^hq/notifications/', include('corehq.apps.notifications.urls')),
    url(r'^unicel/', include('corehq.messaging.smsbackends.unicel.urls')),
    url(r'^smsgh/', include('corehq.messaging.smsbackends.smsgh.urls')),
    url(r'^push/', include('corehq.messaging.smsbackends.push.urls')),
    url(r'^starfish/', include('corehq.messaging.smsbackends.starfish.urls')),
    url(r'^trumpia/', include('corehq.messaging.smsbackends.trumpia.urls')),
    url(r'^apposit/', include('corehq.messaging.smsbackends.apposit.urls')),
    url(r'^tropo/', include('corehq.messaging.smsbackends.tropo.urls')),
    url(r'^turn/', include('corehq.messaging.smsbackends.turn.urls')),
    url(r'^twilio/', include('corehq.messaging.smsbackends.twilio.urls')),
    url(r'^infobip/', include('corehq.messaging.smsbackends.infobip.urls')),
    url(r'^pinpoint/', include('corehq.messaging.smsbackends.amazon_pinpoint.urls')),
    url(r'^dropbox/', include('corehq.apps.dropbox.urls')),
    url(r'^start_enterprise/', include('corehq.messaging.smsbackends.start_enterprise.urls')),
    url(r'^telerivet/', include('corehq.messaging.smsbackends.telerivet.urls')),
    url(r'^kookoo/', include('corehq.messaging.ivrbackends.kookoo.urls')),
    url(r'^yo/', include('corehq.messaging.smsbackends.yo.urls')),
    url(r'^gvi/', include('corehq.messaging.smsbackends.grapevine.urls')),
    url(r'^sislog/', include('corehq.messaging.smsbackends.sislog.urls')),
    url(r'^langcodes/', include('langcodes.urls')),
    url(r'^builds/', include('corehq.apps.builds.urls')),
    url(r'^downloads/temp/', include('soil.urls')),
    url(r'^styleguide/', include('corehq.apps.styleguide.urls')),
    url(r'^500/$', TemplateView.as_view(template_name='500.html')),
    url(r'^404/$', TemplateView.as_view(template_name='404.html')),
    url(r'^403/$', TemplateView.as_view(template_name='403.html')),
    url(r'^captcha/', include('captcha.urls')),
    url(r'^eula/$', redirect_to_dimagi('terms/')),
    url(r'^product_agreement/$', redirect_to_dimagi('terms/')),
    url(r'^apache_license_basic/$', TemplateView.as_view(template_name='apache_license.html'), name='apache_license_basic'),
    url(r'^apache_license/$', apache_license, name='apache_license'),
    url(r'^bsd_license_basic/$', TemplateView.as_view(template_name='bsd_license.html'), name='bsd_license_basic'),
    url(r'^bsd_license/$', bsd_license, name='bsd_license'),
    url(r'^covid19/$', covid19, name='covid19'),
    url(r'^pro_bono/$', ProBonoStaticView.as_view(), name=ProBonoStaticView.urlname),
    url(r'^ping/$', ping, name='ping'),
    url(r'^robots.txt$', TemplateView.as_view(template_name='robots.txt', content_type='text/plain')),
    url(r'^software-plans/$', RedirectView.as_view(url=PRICING_LINK, permanent=True), name='go_to_pricing'),
    url(r'^unsubscribe_report/(?P<scheduled_report_id>[\w-]+)/'
        r'(?P<user_email>[\w.%+-]+@[A-Za-z0-9.-]+\.[A-Za-z]{2,})/(?P<scheduled_report_secret>[\w-]+)/',
        ReportNotificationUnsubscribeView.as_view(), name=ReportNotificationUnsubscribeView.urlname),
    url(r'^phone/list_apps', list_apps, name="list_accessible_apps"),
] + LOCAL_APP_URLS

if settings.ENABLE_PRELOGIN_SITE:
    # handle redirects from old prelogin
    urlpatterns += [
        url(r'', include(legacy_prelogin)),
    ]

if settings.DEBUG:
    try:
        import debug_toolbar
        urlpatterns += [
            url(r'^__debug__/', include(debug_toolbar.urls)),
        ]
    except ImportError:
        pass

    urlpatterns += [
        url(r'^mocha/', include('corehq.apps.mocha.urls')),
    ]<|MERGE_RESOLUTION|>--- conflicted
+++ resolved
@@ -91,15 +91,13 @@
     url(r'^integration/', include('corehq.apps.integration.urls')),
 ]
 
-<<<<<<< HEAD
+for module in settings.CUSTOM_DOMAIN_SPECIFIC_URL_MODULES:
+    domain_specific.append(url(r'^', include(module)))
+
 for url_modules in extensions.get_contributions("domain_specific_urls"):
     for module in url_modules:
         domain_specific.append(url(r'^', include(module)))
 
-=======
-for module in settings.CUSTOM_DOMAIN_SPECIFIC_URL_MODULES:
-    domain_specific.append(url(r'^', include(module)))
->>>>>>> e42cddac
 
 urlpatterns = [
     url(r'^favicon\.ico$', RedirectView.as_view(
