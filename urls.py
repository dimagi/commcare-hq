--- conflicted
+++ resolved
@@ -86,11 +86,6 @@
     (r'^webforms/', include('touchforms.formplayer.urls')),
     (r'', include('corehq.apps.hqwebapp.urls')),
     (r'', include('corehq.apps.domain.urls')),
-<<<<<<< HEAD
-    (r'^announcements/', include('corehq.apps.announcements.urls')),
-=======
-    (r'^adm/', include(adm_admin_interface_urls)),
->>>>>>> 08f68a2a
     (r'^hq/accounting/', include('corehq.apps.accounting.urls')),
     (r'^hq/sms/', include(sms_admin_interface_urls)),
     (r'^hq/multimedia/', include('corehq.apps.hqmedia.urls')),
