--- conflicted
+++ resolved
@@ -22,10 +22,7 @@
         "Caret.js": "INTELOGIE/Caret.js#0.3.1",
         "DOMPurify": "npm:dompurify#2.3.6",
         "ace-builds": "1.5.0",
-<<<<<<< HEAD
-=======
         "babel-loader": "9.1.3",
->>>>>>> fc5ef03e
         "alpinejs": "3.14.1",
         "babel-plugin-transform-modules-requirejs-babel": "^0.1.0",
         "backbone": "npm:backbone#~1.3.2",
@@ -87,10 +84,7 @@
         "requirejs-babel7": "^1.3.2",
         "select2": "4.1.0-rc.0",
         "signature_pad": "^4.1.6",
-<<<<<<< HEAD
-=======
         "string-replace-loader": "3.1.0",
->>>>>>> fc5ef03e
         "sortablejs": "1.15.2",
         "topojson": "3.0.2",
         "uglify-js": "3",
