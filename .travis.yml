--- conflicted
+++ resolved
@@ -33,16 +33,12 @@
   - export TRAVIS_HQ_USERNAME=$TRAVIS_HQ_USERNAME
   - export TRAVIS_HQ_PASSWORD=$TRAVIS_HQ_PASSWORD
   - export DATADOG_API_KEY=$DATADOG_API_KEY
-<<<<<<< HEAD
-  - "scripts/docker py3test --noinput --verbosity=2 --divide-depth=1 --with-timing --threshold=10"
-=======
   - |
     if [[ "$TEST_MAKE_REQUIREMENTS" == "yes" ]]
     then
       bash scripts/test-make-requirements.sh
     fi
-  - "scripts/docker test --noinput --stop --verbosity=2 --divide-depth=1 --with-timing --threshold=10"
->>>>>>> acd3c3c7
+  - "scripts/docker py3test --noinput --stop --verbosity=2 --divide-depth=1 --with-timing --threshold=10"
 after_success:
   # create symlink so artifacts are available
   - sudo ln -s $(pwd) /mnt/commcare-hq-ro
