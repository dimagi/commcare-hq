from functools import wraps
import json
import logging
from couchdbkit.exceptions import ResourceNotFound
from psycopg2._psycopg import InterfaceError
import pytz
from datetime import datetime
import hashlib
import os
import traceback
import math
import time

from django.core.mail import send_mail
from requests import ConnectionError
import requests
import simplejson
import rawes
from django.conf import settings
import sys

from dimagi.utils.decorators.memoized import memoized
from dimagi.utils.couch import LockManager
from pillow_retry.models import PillowError
from pillowtop.couchdb import CachedCouchDB
from .utils import import_settings

from couchdbkit.changes import ChangesStream
from django import db
from dateutil import parser


pillow_logging = logging.getLogger("pillowtop")
pillow_logging.setLevel(logging.INFO)

CHECKPOINT_FREQUENCY = 100
CHECKPOINT_MIN_WAIT = 300
WAIT_HEARTBEAT = 10000
CHANGES_TIMEOUT = 60000
RETRY_INTERVAL = 2  # seconds, exponentially increasing
MAX_RETRIES = 4  # exponential factor threshold for alerts

INDEX_REINDEX_SETTINGS = {"index": {"refresh_interval": "900s",
                                    "merge.policy.merge_factor": 20,
                                    "store.throttle.max_bytes_per_sec": "1mb",
                                    "store.throttle.type": "merge",
                                    "number_of_replicas": "0"}
}
INDEX_STANDARD_SETTINGS = {"index": {"refresh_interval": "1s",
                                     "merge.policy.merge_factor": 10,
                                     "store.throttle.max_bytes_per_sec": "5mb",
                                     "store.throttle.type": "node",
                                     "number_of_replicas": "0"}
}


import functools


class autoretry_connection(object):
    """
    A simple decorator for autoretrying Request ConnectionError errors infinitely with some
    indicator back to us that there's an issue if it's gone on too long
    """

    def __call__(self, fn):
        @functools.wraps(fn)
        def decorated(*args, **kwargs):
            current_tries = 0
            while True:
                try:
                    return fn(*args, **kwargs)
                except ConnectionError, e:
                    next_delay = math.pow(RETRY_INTERVAL, current_tries)
                    pillow_logging.exception('Connection error when calling {fn}: {msg} retrying after a {delay} second delay'.format(
                        fn=fn.__name__,
                        msg=str(e),
                        delay=next_delay
                    ))
                    time.sleep(next_delay)
                    current_tries += 1
                    if current_tries % MAX_RETRIES == 0:
                        pillow_logging.error("Pillowtop error, connectivity issues for %s. %s tries with %s second interval" % (fn.__name__, current_tries, RETRY_INTERVAL))
                        send_mail("Pillowtop Connectivity Error", "Connectivity issues for %s. %s tries with %s second interval. Just letting you know so someone can look into it" % (fn.__name__, current_tries, RETRY_INTERVAL),
                                  settings.SERVER_EMAIL, [x[1] for x in settings.ADMINS])

        return decorated


class PillowtopIndexingError(Exception):
    pass


class PillowtopNetworkError(Exception):
    pass


class PillowtopCheckpointReset(Exception):
    pass


def ms_from_timedelta(td):
    """
    Given a timedelta object, returns a float representing milliseconds
    """
    return (td.seconds * 1000) + (td.microseconds / 1000.0)


def lock_manager(obj):
    if isinstance(obj, LockManager):
        return obj
    else:
        return LockManager(obj, None)


class BasicPillow(object):
    couch_filter = None  # string for filter if needed
    extra_args = {}  # filter args if needed
    document_class = None  # couchdbkit Document class
    changes_seen = 0
    couch_db = None
    include_docs = True
    use_locking = False
    _current_checkpoint = None

    def __init__(self, couch_db=None, document_class=None):
        if document_class:
            self.document_class = document_class

        # Explicitly check for None since a couch db class will evaluate to False
        # if there are no docs in the database.
        self.couch_db = couch_db if couch_db is not None else (
            self.couch_db if self.couch_db is not None else (
                self.document_class.get_db() if self.document_class else None
            ))

        if self.use_locking:
            # document_class must be a CouchDocLockableMixIn
            assert hasattr(self.document_class, 'get_obj_lock_by_id')

        self.settings = import_settings()

    def new_changes(self):
        """
        Couchdbkit > 0.6.0 changes feed listener handler (api changes after this)
        http://couchdbkit.org/docs/changes.html
        """
        changes_stream = ChangesStream(
            db=self.couch_db,
            feed='continuous',
            heartbeat=True,
            since=self.since,
            filter=self.couch_filter,
            include_docs=self.include_docs,
            **self.extra_args
        )
        while True:
            try:
                for change in changes_stream:
                    if change:
                        self.processor(change)
                    else:
                        self.touch_checkpoint(min_interval=CHECKPOINT_MIN_WAIT)
            except PillowtopCheckpointReset:
                self.changes_seen = 0

    def run(self):
        """
        Couch changes stream creation
        """
        pillow_logging.info("Starting pillow %s" % self.__class__)
        self.new_changes()

    def _get_machine_id(self):
        if hasattr(self.settings, 'PILLOWTOP_MACHINE_ID'):
            os_name = getattr(self.settings, 'PILLOWTOP_MACHINE_ID')
        elif hasattr(os, 'uname'):
            os_name = os.uname()[1].replace('.', '_')
        else:
            os_name = 'unknown_os'
        return os_name

    @memoized
    def get_name(self):
        return "%s.%s.%s" % (
            self.__module__, self.__class__.__name__, self._get_machine_id())

    def get_checkpoint_doc_name(self):
        return "pillowtop_%s" % self.get_name()

    def get_checkpoint(self, verify_unchanged=False):
        doc_name = self.get_checkpoint_doc_name()

        if self.couch_db.doc_exist(doc_name):
            checkpoint_doc = self.couch_db.open_doc(doc_name)
        else:
            # legacy check
            # split doc and see if non_hostname setup exists.
            legacy_name = '.'.join(doc_name.split('.')[0:-1])
            starting_seq = "0"
            if self.couch_db.doc_exist(legacy_name):
                pillow_logging.info("hostname specific checkpoint not found, searching legacy")
                legacy_checkpoint = self.couch_db.open_doc(legacy_name)
                if not isinstance(legacy_checkpoint['seq'], int):
                    #if it's not an explicit integer, copy it over directly
                    pillow_logging.info("Legacy checkpoint set")
                    starting_seq = legacy_checkpoint['seq']

            checkpoint_doc = {
                "_id": doc_name,
                "seq": starting_seq
            }
            self.couch_db.save_doc(checkpoint_doc)

        if verify_unchanged and self._current_checkpoint and checkpoint_doc['seq'] != self._current_checkpoint['seq']:
            raise PillowtopCheckpointReset()

        self._current_checkpoint = checkpoint_doc

        return checkpoint_doc

    def reset_checkpoint(self):
        checkpoint_doc = self.get_checkpoint()
        checkpoint_doc['old_seq'] = checkpoint_doc['seq']
        checkpoint_doc['seq'] = "0"
        checkpoint_doc['timestamp'] = datetime.now(tz=pytz.UTC).isoformat()
        self.couch_db.save_doc(checkpoint_doc)

    @property
    def since(self):
        checkpoint = self.get_checkpoint()
        return checkpoint['seq']

    def set_checkpoint(self, change):
        checkpoint = self.get_checkpoint(verify_unchanged=True)

        pillow_logging.info(
            "(%s) setting checkpoint: %s" % (checkpoint['_id'], change['seq'])
        )
        checkpoint['seq'] = change['seq']
        checkpoint['timestamp'] = datetime.now(tz=pytz.UTC).isoformat()
        self.couch_db.save_doc(checkpoint)

    def touch_checkpoint(self, min_interval=0):
        """
        Update the checkpoint timestamp without altering the sequence.
        :param min_interval: minimum interval between timestamp updates
        """
        checkpoint = self.get_checkpoint(verify_unchanged=True)

        now = datetime.now(tz=pytz.UTC)
        previous = self._current_checkpoint.get('timestamp')
        do_update = True
        if previous:
            diff = now - parser.parse(previous).replace(tzinfo=pytz.UTC)
            do_update = diff.total_seconds() >= min_interval

        if do_update:
            pillow_logging.info(
                "(%s) touching checkpoint" % checkpoint['_id']
            )
            checkpoint['timestamp'] = now.isoformat()
            self.couch_db.save_doc(checkpoint)

    def get_db_seq(self):
        return self.couch_db.info()['update_seq']

    def parsing_processor(self, change):
        """
        Processor that also parses the change to json - only for pre 0.6.0 couchdbkit,
        as the change is passed as a string
        """
        self.processor(simplejson.loads(change))

    def processor(self, change, do_set_checkpoint=True):
        """
        Parent processsor for a pillow class - this should not be overridden.
        This workflow is made for the situation where 1 change yields 1 transport/transaction
        """

        self.changes_seen += 1
        if self.changes_seen % CHECKPOINT_FREQUENCY == 0 and do_set_checkpoint:
            self.set_checkpoint(change)

        self.process_change(change)

    def process_change(self, change, is_retry_attempt=False):
        try:
            with lock_manager(self.change_trigger(change)) as t:
                if t is not None:
                    tr = self.change_transform(t)
                    if tr is not None:
                        self.change_transport(tr)
        except Exception, ex:
            if not is_retry_attempt:
                try:
                    # This breaks the module boundary by using a show function defined in commcare-hq
                    # but it was decided that it wasn't worth the effort to maintain the separation.
                    meta = self.couch_db.show('domain/domain_date', change['id'])
                except ResourceNotFound:
                    # Show function does not exist
                    meta = None
                error = PillowError.get_or_create(change, self, change_meta=meta)
                error.add_attempt(ex, sys.exc_info()[2])
                error.save()
                pillow_logging.exception(
                    "[%s] Error on change: %s, %s. Logged as: %s" % (
                        self.get_name(),
                        change['id'],
                        ex,
                        error.id
                    )
                )
            else:
                raise

    def change_trigger(self, changes_dict):
        """
        Step one of pillowtop process
        For a given _changes indicator, the changes dict (the id, _rev) is sent here.

        Note, a couch _changes line is: {'changes': [], 'id': 'guid',  'seq': <int>}
        a 'deleted': True might be there too

        whereas a doc_dict is _id
        Should return a doc_dict
        """
        if changes_dict.get('deleted', False):
            # override deleted behavior on consumers that deal with deletions
            return None
        id = changes_dict['id']
        if self.use_locking:
            lock = self.document_class.get_obj_lock_by_id(id)
            lock.acquire()
            return LockManager(self.couch_db.open_doc(id), lock)
        elif 'doc' in changes_dict:
            return changes_dict['doc']
        else:
            return self.couch_db.open_doc(id)

    def change_transform(self, doc_dict):
        """
        Step two of the pillowtop processor:
        Process/transform doc_dict if needed - by default, return the doc_dict passed.
        """
        return doc_dict

    def change_transport(self, doc_dict):
        """
        Step three of the pillowtop processor:
        Finish transport of doc if needed. Your subclass should implement this
        """
        raise NotImplementedError(
            "Error, this pillowtop subclass has not been configured to do anything!")


PYTHONPILLOW_CHUNK_SIZE = 250
PYTHONPILLOW_CHECKPOINT_FREQUENCY = CHECKPOINT_FREQUENCY * 10


class PythonPillow(BasicPillow):
    """
    A pillow that does filtering in python instead of couch.

    Useful because it will actually set checkpoints throughout even if there
    are no matched docs.

    In initial profiling this was also 2-3x faster than the couch-filtered
    version.

    Subclasses should override the python_filter function to perform python
    filtering.
    """

    def __init__(self, document_class=None, chunk_size=PYTHONPILLOW_CHUNK_SIZE,
                 checkpoint_frequency=PYTHONPILLOW_CHECKPOINT_FREQUENCY):
        """
        Use chunk_size = 0 to disable chunking
        """
        super(PythonPillow, self).__init__(document_class=document_class)
        self.change_queue = []
        self.chunk_size = chunk_size
        self.use_chunking = chunk_size > 0
        self.checkpoint_frequency = checkpoint_frequency
        self.include_docs = not self.use_chunking
        if self.document_class:
            if self.use_chunking:
                self.couch_db = CachedCouchDB(self.document_class.get_db().uri, readonly=False)
            else:
                self.couch_db = self.document_class.get_db()

    def python_filter(self, doc):
        """
        Should return True if the doc is to be processed by your pillow
        """
        return True

    def process_chunk(self):
        self.couch_db.bulk_load([change['id'] for change in self.change_queue],
                                purge_existing=True)

        while len(self.change_queue) > 0:
            change = self.change_queue.pop()
            doc = self.couch_db.open_doc(change['id'], check_main=False)
            if doc and self.python_filter(doc):
                try:
                    self.process_change(change)
                except Exception:
                    logging.exception('something went wrong processing change %s (%s)' % (change['seq'], change['id']))

    def processor(self, change, do_set_checkpoint=True):
        self.changes_seen += 1
        if self.use_chunking:
            self.change_queue.append(change)
            if len(self.change_queue) > self.chunk_size:
                self.process_chunk()
        elif self.python_filter(change['doc']):
            self.process_change(change)
        if self.changes_seen % self.checkpoint_frequency == 0 and do_set_checkpoint:
            # if using chunking make sure we never allow the checkpoint to get in
            # front of the chunks
            if self.use_chunking:
                self.process_chunk()
            self.set_checkpoint(change)

    def run(self):
        self.change_queue = []
        super(PythonPillow, self).run()


class BulkPillow(BasicPillow):
    def bulk_builder(self, changes):
        """
        Generator function for bulk changes - note each individual change item goes through the pillowtop pathway individually
        when loading the bulk item, and short of change_transport, it's identical. It would be slightly more efficient if the couch
        load could be done in bulk for the actual documents, but it's not quite possible without gutting the existing pillowtop API
        http://www.elasticsearch.org/guide/reference/api/bulk.html
        bulk loader follows the following:
        { "index" : { "_index" : "test", "_type" : "type1", "_id" : "1" } }\n
        { "field1" : "value1" }\n
        """
        for change in changes:
            try:
                with lock_manager(self.change_trigger(change)) as t:
                    if t is not None:
                        tr = self.change_transform(t)
                        if tr is not None:
                            self.change_transport(tr)
                            yield {
                                "index": {
                                    "_index": self.es_index,
                                    "_type": self.es_type,
                                    "_id": tr['_id']
                                }
                            }
                            yield tr
            except Exception, ex:
                pillow_logging.error(
                    "[%s] Error on change: %s, %s" % (
                        self.get_name(),
                        change['id'],
                        ex
                    )
                )

    def process_bulk(self, changes):
        self.allow_updates = False
        self.bulk = True
        bstart = datetime.utcnow()
        bulk_payload = '\n'.join(map(simplejson.dumps, self.bulk_builder(changes))) + "\n"
        pillow_logging.info(
            "%s,prepare_bulk,%s" % (self.get_name(), str(ms_from_timedelta(datetime.utcnow() - bstart) / 1000.0)))
        send_start = datetime.utcnow()
        self.send_bulk(bulk_payload)
        pillow_logging.info(
            "%s,send_bulk,%s" % (self.get_name(), str(ms_from_timedelta(datetime.utcnow() - send_start) / 1000.0)))

    def send_bulk(self, payload):
        raise NotImplementedError()


<<<<<<< HEAD
def send_to_elasticsearch(path, es_getter, name, data=None, retries=MAX_RETRIES,
        except_on_failure=False, update=False, delete=False):
    """
    More fault tolerant es.put method
    """
    data = data if data is not None else {}
    current_tries = 0
    while current_tries < retries:
        try:
            if delete:
                res = es_getter().delete(path=path)
            elif update:
                res = es_getter().post("%s/_update" % path, data={"doc": data})
            else:
                res = es_getter().put(path, data=data)
            break
        except ConnectionError, ex:
            current_tries += 1
            pillow_logging.error("[%s] put_robust error %s attempt %d/%d" % (
                name, ex, current_tries, retries))
            time.sleep(math.pow(RETRY_INTERVAL, current_tries))

            if current_tries == retries:
                message = "[%s] Max retry error on %s" % (name, path)
                if except_on_failure:
                    raise PillowtopIndexingError(message)
                else:
                    pillow_logging.error(message)
                res = {}

    if res.get('status', 0) == 400:
        error_message = "Pillowtop put_robust error [%s]:\n%s\n\tpath: %s\n\t%s" % (
            name,
            res.get('error', "No error message"),
            path,
            data.keys())

        if except_on_failure:
            raise PillowtopIndexingError(error_message)
        else:
            pillow_logging.error(error_message)
    return res


class ElasticPillow(BulkPillow):
=======
class AliasedElasticPillow(BulkPillow):
>>>>>>> 05a718ec
    """
    This pillow class defines it as being alias-able. That is, when you query it, you use an
    Alias to access it.

    This could be for varying reasons -  to make an index by certain metadata into its own index
    for performance/separation reasons

    Or, for our initial use case, needing to version/update the index mappings on the fly with
    minimal disruption.


    The workflow for altering an AliasedElasticPillow is that if you know you made a change, the
    pillow will create a new Index with a new md5sum as its suffix. Once it's finished indexing,
    you will need to flip the alias over to it.
    """
    es_host = ""
    es_port = ""
    es_index = ""
    es_type = ""
    es_alias = ''
    es_index_prefix = ''
    seen_types = {}
    es_meta = {}
    es_timeout = 3  # in seconds
    bulk = False
    online = True  # online=False is for in memory (no ES) connectivity for testing purposes

    # Note - we allow for for existence because we do not care - we want the ES
    # index to always have the latest version of the case based upon ALL changes done to it.
    allow_updates = True

    def __init__(self, create_index=True, online=True, **kwargs):
        """
        create_index if the index doesn't exist on the ES cluster
        """
        super(AliasedElasticPillow, self).__init__(**kwargs)
        self.online = online
        index_exists = self.index_exists()
        if create_index and not index_exists:
            self.create_index()
        if self.online:
            self.seen_types = self.get_index_mapping()
            pillow_logging.info("Pillowtop [%s] Retrieved mapping from ES" % self.get_name())
        else:
            pillow_logging.info("Pillowtop [%s] Started with no mapping from server in memory testing mode" % self.get_name())
            self.seen_types = {}

    @autoretry_connection()
    def index_exists(self):
        if not self.online:
            # If offline, just say the index is there and proceed along
            return True

        es = self.get_es()
        res = es.head(self.es_index)
        return res

    def get_doc_path(self, doc_id):
        return "%s/%s/%s" % (self.es_index, self.es_type, doc_id)

    def update_settings(self, settings_dict):
        return self.send_robust("%s/_settings" % self.es_index, data=settings_dict)

    def set_index_reindex_settings(self):
        """
        Set a more optimized setting setup for fast reindexing
        """
        return self.update_settings(INDEX_REINDEX_SETTINGS)

    def set_index_normal_settings(self):
        """
        Normal indexing configuration
        """
        return self.update_settings(INDEX_STANDARD_SETTINGS)

    @autoretry_connection()
    def get_index_mapping(self):
        es = self.get_es()
        return es.get('%s/_mapping' % self.es_index).get(self.es_index, {})

    def set_mapping(self, type_string, mapping):
        if self.online:
            return self.send_robust("%s/%s/_mapping" % (self.es_index, type_string), data=mapping)
        else:
            return {"ok": True, "acknowledged": True}

    @memoized
    def get_es(self):
        return rawes.Elastic('%s:%s' % (self.es_host, self.es_port), timeout=self.es_timeout)

    def delete_index(self):
        """
        Coarse way of deleting an index - a todo is to set aliases where need be
        """
        es = self.get_es()
        if es.head(self.es_index):
            es.delete(self.es_index)

    def create_index(self):
        """
        Rebuild an index after a delete
        """
        self.send_robust(self.es_index, data=self.es_meta)
        self.set_index_normal_settings()

    def refresh_index(self):
        self.get_es().post("%s/_refresh" % self.es_index)

    def change_trigger(self, changes_dict):
        id = changes_dict['id']
        if changes_dict.get('deleted', False):
            try:
                if self.get_es().head(path=self.get_doc_path(id)):
                    self.get_es().delete(path=self.get_doc_path(id))
            except Exception, ex:
                pillow_logging.error(
                    "ElasticPillow: error deleting route %s - ignoring: %s" % (
                        self.get_doc_path(changes_dict['id']),
                        ex,
                    )
                )
            return None
        return super(AliasedElasticPillow, self).change_trigger(changes_dict)

    @autoretry_connection()
    def doc_exists(self, doc_id):
        """
        Using the HEAD 404/200 result API for document existence
        Returns True if 200(exists)
        """
        es = self.get_es()
        doc_path = self.get_doc_path(doc_id)
        head_result = es.head(doc_path)
        return head_result

<<<<<<< HEAD
    def send_robust(self, path, data=None, retries=MAX_RETRIES,
            except_on_failure=False, update=False):
        return send_to_elasticsearch(
            path=path,
            es_getter=self.get_es,
            name=self.get_name(),
            data=data,
            retries=retries,
            except_on_failure=except_on_failure,
            update=update,
        )
=======
    def send_robust(self, path, data=None, retries=MAX_RETRIES, except_on_failure=False, update=False):
        """
        More fault tolerant es.put method
        """
        data = data or {}
        current_tries = 0
        while current_tries < retries:
            try:
                if update:
                    res = self.get_es().post("%s/_update" % path, data={"doc": data})
                else:
                    res = self.get_es().put(path, data=data)
                break
            except ConnectionError, ex:
                current_tries += 1
                pillow_logging.error("[%s] put_robust error %s attempt %d/%d" % (
                    self.get_name(), ex, current_tries, retries))
                time.sleep(math.pow(RETRY_INTERVAL, current_tries))

                if current_tries == retries:
                    message = "[%s] Max retry error on %s" % (self.get_name(), path)
                    if except_on_failure:
                        raise PillowtopIndexingError(message)
                    else:
                        pillow_logging.error(message)
                    res = {}

        if res.get('status', 0) == 400:
            error_message = "Pillowtop put_robust error [%s]:\n%s\n\tpath: %s\n\t%s" % (
                self.get_name(),
                res.get('error', "No error message"),
                path,
                data.keys())

            if except_on_failure:
                raise PillowtopIndexingError(error_message)
            else:
                pillow_logging.error(error_message)
        return res
>>>>>>> 05a718ec

    def change_transport(self, doc_dict):
        """
        Override the elastic transport to go to the index + the type being a string between the
        domain and case type
        """
        try:
            if not self.type_exists(doc_dict):
                # if type is never seen, apply mapping for said type
                type_mapping = self.get_mapping_from_type(doc_dict)
                # update metadata
                type_mapping[self.get_type_string(doc_dict)]['_meta'][
                    'created'] = datetime.isoformat(datetime.utcnow())
                mapping_res = self.set_mapping(self.get_type_string(doc_dict), type_mapping)
                if mapping_res.get('ok', False) and mapping_res.get('acknowledged', False):
                    # API confirms OK, trust it.
                    pillow_logging.info(
                        "Mapping set: [%s] %s" % (self.get_type_string(doc_dict), mapping_res))
                    # manually update in memory dict
                    self.seen_types[self.get_type_string(doc_dict)] = {}

<<<<<<< HEAD
        doc_path = self.get_doc_path(doc_dict['_id'])
=======
            if not self.bulk:
                doc_path = self.get_doc_path_typed(doc_dict)
>>>>>>> 05a718ec

                doc_exists = self.doc_exists(doc_dict)

                if self.allow_updates:
                    can_put = True
                else:
                    can_put = not doc_exists

                if can_put and not self.bulk:
                    res = self.send_robust(doc_path, data=doc_dict, update=doc_exists)
                    return res
        except Exception, ex:
            tb = traceback.format_exc()
            pillow_logging.error(
                "PillowTop [%(pillow_name)s]: Aliased Elastic Pillow transport change data doc_id: %(doc_id)s to elasticsearch error: %(error)s\ntraceback: %(tb)s\n" %
                {
                    "pillow_name": self.get_name(),
                    "doc_id": doc_dict['_id'],
                    "error": ex,
                    "tb": tb
                }
            )
            return None

    def send_bulk(self, payload):
        es = self.get_es()
        es.post('_bulk', data=payload)

    def check_alias(self):
        """
        Naive means to verify the alias of the current pillow iteration is matched.
        """
        es = self.get_es()
        aliased_indexes = es[self.es_alias].get('_aliases')
        return aliased_indexes.keys()

    # todo: remove from class - move to the ptop_es_manage command
    def assume_alias(self):
        """
        For this instance, have the index that represents this index receive the alias itself.
        This presents a management issue later if we route out additional
        indexes/aliases that we automate this carefully. But for now, 1 alias to 1 index.
        Routing will need a refactor anyway
        """

        es = self.get_es()
        if es.head(self.es_alias):
            #remove all existing aliases - this is destructive and could be harmful, but for current
            #uses, it is legal - in a more delicate routing arrangement, a configuration file of
            # some sort should be in use.
            alias_indices = es[self.es_alias].get('_status')['indices'].keys()

            remove_actions = [{"remove": {"index": x, "alias": self.es_alias}} for x in
                              alias_indices]
            remove_data = {"actions": remove_actions}
            es.post('_aliases', data=remove_data)
            #now reapply HEAD/master index
        es.post('_aliases', data={"actions": [{"add":
                                                   {"index": self.es_index,
                                                    "alias": self.es_alias}}]})

    def calc_mapping_hash(self, mapping):
        return hashlib.md5(simplejson.dumps(mapping, sort_keys=True)).hexdigest()

    def calc_meta(self):
        raise NotImplementedError("Need to implement your own meta calculator")

    def bulk_builder(self, changes):
        """
        http://www.elasticsearch.org/guide/reference/api/bulk.html
        bulk loader follows the following:
        { "index" : { "_index" : "test", "_type" : "type1", "_id" : "1" } }\n
        { "field1" : "value1" }\n
        """
        for change in changes:
            try:
                with lock_manager(self.change_trigger(change)) as t:
                    if t is not None:
                        tr = self.change_transform(t)
                        if tr is not None:
                            self.change_transport(tr)
                            yield {
                                "index": {
                                    "_index": self.es_index,
                                    "_type": self.get_type_string(tr),
                                    "_id": tr['_id']
                                }
                            }
                            yield tr
            except Exception, ex:
                pillow_logging.error(
                    "Error on change: %s, %s" % (change['id'], ex)
                )

    # todo: make private and remove extra agruments that are never called
    def type_exists(self, doc_dict, server=False):
        """
        Verify whether the server has indexed this type
        We can assume at startup that the mapping from the server is loaded,
        so in memory will be up to date.

        server = False:
            if true, override to always call server
        """
        es = self.get_es()
        type_string = self.get_type_string(doc_dict)

        if server and self.online:
            type_path = "%(index)s/%(type_string)s" % (
                {
                    'index': self.es_index,
                    'type_string': type_string
                })
            head_result = es.head(type_path)
            self.seen_types[type_string] = head_result
            return head_result
        else:
            return type_string in self.seen_types

    def get_type_string(self, doc_dict):
        raise NotImplementedError("Please implement a custom type string resolver")

    def get_doc_path_typed(self, doc_dict):
        return "%(index)s/%(type_string)s/%(id)s" % (
            {
                'index': self.es_index,
                'type_string': self.get_type_string(doc_dict),
                'id': doc_dict['_id']
            })

    @autoretry_connection()
    def doc_exists(self, doc_dict):
        """
        Overridden based upon the doc type
        """
        es = self.get_es()
        head_result = es.head(self.get_doc_path_typed(doc_dict))
        return head_result

    @memoized
    def get_name(self):
        """
        Gets the doc_name in which to set the checkpoint for itself, based upon
        class name and the hashed name representation.
        """
        return "%s.%s.%s.%s" % (
            self.__module__, self.__class__.__name__, self.calc_meta(), self._get_machine_id())

    def get_mapping_from_type(self, doc_dict):
        raise NotImplementedError("This must be implemented in this subclass!")


class NetworkPillow(BasicPillow):
    """
    Basic network endpoint handler.
    This is useful for the logstash/Splunk use cases.
    """
    endpoint_host = ""
    endpoint_port = 0
    transport_type = 'tcp'

    def change_transport(self, doc_dict):
        try:
            address = (self.endpoint_host, self.endpoint_port)
            if self.transport_type == 'tcp':
                stype = socket.SOCK_STREAM
            elif self.transport_type == 'udp':
                stype = socket.SOCK_DGRAM
            sock = socket.socket(type=stype)
            sock.connect(address)
            sock.send(simplejson.dumps(doc_dict), timeout=1)
            return 1
        except Exception, ex:
            pillow_logging.error(
                "PillowTop [%s]: transport to network socket error: %s" % (self.get_name(), ex))
            return None


class LogstashMonitoringPillow(NetworkPillow):
    """
    This is a logstash endpoint (but really just TCP) for our production monitoring/aggregation
    of log information.
    """

    def __init__(self):
        if settings.DEBUG:
            #In a dev environment don't care about these
            pillow_logging.info(
                "[%s] Settings are DEBUG, suppressing the processing of these feeds" % self.get_name())

    def processor(self, change):
        if settings.DEBUG:
            return {}
        else:
            return super(NetworkPillow, self).processor(change)


def retry_on_connection_failure(fn):
    @wraps(fn)
    def _inner(*args, **kwargs):
        retry = kwargs.pop('retry', True)
        try:
            fn(*args, **kwargs)
        except db.utils.DatabaseError:
            # we have to do this manually to avoid issues with
            # open transactions and already closed connections
            db.transaction.rollback()
            # re raise the exception for additional error handling
            raise
        except InterfaceError:
            # force closing the connection to prevent Django from trying to reuse it.
            # http://www.tryolabs.com/Blog/2014/02/12/long-time-running-process-and-django-orm/
            db.connection.close()
            if retry:
                _inner(retry=False, *args, **kwargs)
            else:
                # re raise the exception for additional error handling
                raise

    return _inner


class SQLPillowMixIn(object):

    def change_trigger(self, changes_dict):
        if changes_dict.get('deleted', False):
            self.change_transport({'_id': changes_dict['id']}, delete=True)
            return None
        return super(SQLPillowMixIn, self).change_trigger(changes_dict)

    @db.transaction.commit_on_success
    @retry_on_connection_failure
    def change_transport(self, doc_dict, delete=False):
        self.process_sql(doc_dict, delete)

    def process_sql(self, doc_dict, delete=False):
        pass


class SQLPillow(SQLPillowMixIn, BasicPillow):
    pass<|MERGE_RESOLUTION|>--- conflicted
+++ resolved
@@ -479,7 +479,6 @@
         raise NotImplementedError()
 
 
-<<<<<<< HEAD
 def send_to_elasticsearch(path, es_getter, name, data=None, retries=MAX_RETRIES,
         except_on_failure=False, update=False, delete=False):
     """
@@ -524,10 +523,7 @@
     return res
 
 
-class ElasticPillow(BulkPillow):
-=======
 class AliasedElasticPillow(BulkPillow):
->>>>>>> 05a718ec
     """
     This pillow class defines it as being alias-able. That is, when you query it, you use an
     Alias to access it.
@@ -663,7 +659,6 @@
         head_result = es.head(doc_path)
         return head_result
 
-<<<<<<< HEAD
     def send_robust(self, path, data=None, retries=MAX_RETRIES,
             except_on_failure=False, update=False):
         return send_to_elasticsearch(
@@ -675,47 +670,6 @@
             except_on_failure=except_on_failure,
             update=update,
         )
-=======
-    def send_robust(self, path, data=None, retries=MAX_RETRIES, except_on_failure=False, update=False):
-        """
-        More fault tolerant es.put method
-        """
-        data = data or {}
-        current_tries = 0
-        while current_tries < retries:
-            try:
-                if update:
-                    res = self.get_es().post("%s/_update" % path, data={"doc": data})
-                else:
-                    res = self.get_es().put(path, data=data)
-                break
-            except ConnectionError, ex:
-                current_tries += 1
-                pillow_logging.error("[%s] put_robust error %s attempt %d/%d" % (
-                    self.get_name(), ex, current_tries, retries))
-                time.sleep(math.pow(RETRY_INTERVAL, current_tries))
-
-                if current_tries == retries:
-                    message = "[%s] Max retry error on %s" % (self.get_name(), path)
-                    if except_on_failure:
-                        raise PillowtopIndexingError(message)
-                    else:
-                        pillow_logging.error(message)
-                    res = {}
-
-        if res.get('status', 0) == 400:
-            error_message = "Pillowtop put_robust error [%s]:\n%s\n\tpath: %s\n\t%s" % (
-                self.get_name(),
-                res.get('error', "No error message"),
-                path,
-                data.keys())
-
-            if except_on_failure:
-                raise PillowtopIndexingError(error_message)
-            else:
-                pillow_logging.error(error_message)
-        return res
->>>>>>> 05a718ec
 
     def change_transport(self, doc_dict):
         """
@@ -737,12 +691,8 @@
                     # manually update in memory dict
                     self.seen_types[self.get_type_string(doc_dict)] = {}
 
-<<<<<<< HEAD
-        doc_path = self.get_doc_path(doc_dict['_id'])
-=======
             if not self.bulk:
                 doc_path = self.get_doc_path_typed(doc_dict)
->>>>>>> 05a718ec
 
                 doc_exists = self.doc_exists(doc_dict)
 
