# coding=utf-8
from __future__ import absolute_import
from __future__ import unicode_literals

from django.test import TestCase

from corehq.apps.export.models import ExportInstance
from corehq.apps.export.models.new import DAILY_SAVED_EXPORT_ATTACHMENT_NAME


class DailySavedExportSavingTest(TestCase):

    def test_file_save_and_load(self):
        payload = b'something small and simple'
        export = ExportInstance(daily_saved_export=True, domain="test")
        export.save()
        export.set_payload(payload)
        self.assertEqual(payload, export.get_payload())

    def test_save_basic_export_to_blobdb(self):
        export = ExportInstance(daily_saved_export=True, domain="test")
        export.save()
        export.set_payload("content")
        self.assertTrue(export.has_file())
        self.assertIn(DAILY_SAVED_EXPORT_ATTACHMENT_NAME, export.external_blobs)
        self.assertEqual(export.file_size, 7)
        with export.get_payload(stream=True) as fh:
<<<<<<< HEAD
            self.assertEqual(fh.read(), b"content")


class SavedBasicExportTest(TestCase):

    def test_file_save_and_load(self):
        payload = 'something small and simple'
        for name in ['normal', 'हिंदी', None]:
            saved = SavedBasicExport(configuration=_mk_config(name))
            saved.save()
            saved.set_payload(payload)
            self.assertEqual(payload.encode('utf-8'), saved.get_payload())

    def test_get_by_index(self):
        index = ['some', 'index']
        saved_export = SavedBasicExport(configuration=_mk_config(index=index))
        saved_export.save()
        back = SavedBasicExport.by_index(index)
        self.assertEqual(1, len(back))
        self.assertEqual(saved_export._id, back[0]._id)

    def test_get_saved_and_delete_copies_missing(self):
        self.assertEqual(None, get_saved_export_and_delete_copies(['missing', 'index']))

    def test_get_saved_and_delete_copies_single(self):
        index = ['single']
        saved_export = SavedBasicExport(configuration=_mk_config(index=index))
        saved_export.save()
        self.assertEqual(saved_export._id, get_saved_export_and_delete_copies(index)._id)

    def test_get_saved_and_delete_copies_multiple(self):
        index = ['multiple']
        # make three exports with the last one being the most recently updated
        timestamp = datetime.datetime.utcnow()
        for i in range(3):
            saved_export = SavedBasicExport(configuration=_mk_config(index=index),
                                            last_updated=timestamp + datetime.timedelta(days=i))
            saved_export.save()

        self.assertEqual(3, len(SavedBasicExport.by_index(index)))
        chosen_one = get_saved_export_and_delete_copies(index)
        # this relies on the variable being set last in the loop which is a bit unintuitive
        self.assertEqual(saved_export._id, chosen_one._id)
        saved_after_deletion = SavedBasicExport.by_index(index)
        self.assertEqual(1, len(saved_after_deletion))
        self.assertEqual(chosen_one._id, saved_after_deletion[0]._id)

    def test_save_basic_export_to_blobdb(self):
        index = ['single']
        saved_export = SavedBasicExport(configuration=_mk_config(index=index))
        saved_export.save()
        saved_export.set_payload("content")
        name = saved_export.get_attachment_name()
        self.assertTrue(saved_export.has_file())
        self.assertIn(name, saved_export.external_blobs)
        self.assertEqual(saved_export.size, 7)
        with saved_export.get_payload(stream=True) as fh:
            self.assertEqual(fh.read(), b"content")


def _mk_config(name='some export name', index='dummy_index'):
    return ExportConfiguration(index=index, name=name, format='xlsx')
=======
            self.assertEqual(fh.read(), b"content")
>>>>>>> 7aad1e5a
<|MERGE_RESOLUTION|>--- conflicted
+++ resolved
@@ -25,69 +25,4 @@
         self.assertIn(DAILY_SAVED_EXPORT_ATTACHMENT_NAME, export.external_blobs)
         self.assertEqual(export.file_size, 7)
         with export.get_payload(stream=True) as fh:
-<<<<<<< HEAD
-            self.assertEqual(fh.read(), b"content")
-
-
-class SavedBasicExportTest(TestCase):
-
-    def test_file_save_and_load(self):
-        payload = 'something small and simple'
-        for name in ['normal', 'हिंदी', None]:
-            saved = SavedBasicExport(configuration=_mk_config(name))
-            saved.save()
-            saved.set_payload(payload)
-            self.assertEqual(payload.encode('utf-8'), saved.get_payload())
-
-    def test_get_by_index(self):
-        index = ['some', 'index']
-        saved_export = SavedBasicExport(configuration=_mk_config(index=index))
-        saved_export.save()
-        back = SavedBasicExport.by_index(index)
-        self.assertEqual(1, len(back))
-        self.assertEqual(saved_export._id, back[0]._id)
-
-    def test_get_saved_and_delete_copies_missing(self):
-        self.assertEqual(None, get_saved_export_and_delete_copies(['missing', 'index']))
-
-    def test_get_saved_and_delete_copies_single(self):
-        index = ['single']
-        saved_export = SavedBasicExport(configuration=_mk_config(index=index))
-        saved_export.save()
-        self.assertEqual(saved_export._id, get_saved_export_and_delete_copies(index)._id)
-
-    def test_get_saved_and_delete_copies_multiple(self):
-        index = ['multiple']
-        # make three exports with the last one being the most recently updated
-        timestamp = datetime.datetime.utcnow()
-        for i in range(3):
-            saved_export = SavedBasicExport(configuration=_mk_config(index=index),
-                                            last_updated=timestamp + datetime.timedelta(days=i))
-            saved_export.save()
-
-        self.assertEqual(3, len(SavedBasicExport.by_index(index)))
-        chosen_one = get_saved_export_and_delete_copies(index)
-        # this relies on the variable being set last in the loop which is a bit unintuitive
-        self.assertEqual(saved_export._id, chosen_one._id)
-        saved_after_deletion = SavedBasicExport.by_index(index)
-        self.assertEqual(1, len(saved_after_deletion))
-        self.assertEqual(chosen_one._id, saved_after_deletion[0]._id)
-
-    def test_save_basic_export_to_blobdb(self):
-        index = ['single']
-        saved_export = SavedBasicExport(configuration=_mk_config(index=index))
-        saved_export.save()
-        saved_export.set_payload("content")
-        name = saved_export.get_attachment_name()
-        self.assertTrue(saved_export.has_file())
-        self.assertIn(name, saved_export.external_blobs)
-        self.assertEqual(saved_export.size, 7)
-        with saved_export.get_payload(stream=True) as fh:
-            self.assertEqual(fh.read(), b"content")
-
-
-def _mk_config(name='some export name', index='dummy_index'):
-    return ExportConfiguration(index=index, name=name, format='xlsx')
-=======
-            self.assertEqual(fh.read(), b"content")
->>>>>>> 7aad1e5a
+            self.assertEqual(fh.read(), b"content")