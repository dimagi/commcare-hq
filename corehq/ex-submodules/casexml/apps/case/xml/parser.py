"""
This isn't really a parser, but it's the code that generates case-like
objects from things from xforms.
"""
import datetime

from casexml.apps.case import const
from casexml.apps.case.xml import DEFAULT_VERSION, V1, V2, NS_REVERSE_LOOKUP_MAP
from dimagi.utils.logging import notify_error
from dimagi.utils.parsing import string_to_utc_datetime

from corehq.util.global_request import get_request_domain
from corehq.util.metrics import metrics_counter

XMLNS_ATTR = "@xmlns"
KNOWN_PROPERTIES = {
    'name': '',
    'external_id': '',
    'type': '',
    'owner_id': '',
    'opened_on': None,
    'user_id': '',
}


def get_version(case_block):
    """
    Given a case block, determine what version it is.
    """
    xmlns = case_block.get(XMLNS_ATTR, "")
    if xmlns:
        if xmlns not in NS_REVERSE_LOOKUP_MAP:
            raise CaseGenerationException(
                "%s not a valid case xmlns. "
                "We don't know how to handle this version." % xmlns
            )
        return NS_REVERSE_LOOKUP_MAP[xmlns]
    domain = get_request_domain()
    tags = {"domain": domain} if domain else {}
    metrics_counter("commcare.deprecated.v1caseblock", tags=tags)
    notify_error("encountered deprecated V1 case block")
    return DEFAULT_VERSION


class CaseGenerationException(Exception):
    """
    When anything illegal/unexpected happens while working with case parsing
    """
    pass


def case_update_from_block(case_block):
    case_version = get_version(case_block)
    return VERSION_FUNCTION_MAP[case_version](case_block)


def case_id_from_block(case_block):
    return CASE_ID_FUNCTION_MAP[get_version(case_block)](case_block)


class CaseActionBase(object):
    action_type_slug = None

    def __init__(self, block, type=None, name=None, external_id=None,
                 user_id=None, owner_id=None, opened_on=None,
                 dynamic_properties=None, indices=None, attachments=None):
        self.raw_block = block
        self.type = type
        self.name = name
        self.external_id = external_id
        self.user_id = user_id
        self.owner_id = owner_id
        self.opened_on = opened_on
        self.dynamic_properties = dynamic_properties or {}
        self.indices = indices or []
        self.attachments = attachments or {}

    def get_known_properties(self):
        return dict((p, getattr(self, p)) for p in KNOWN_PROPERTIES.keys()
                    if getattr(self, p) is not None)

    def __repr__(self):
        return f"{type(self).__name__}(block={self.raw_block!r})"

    @classmethod
    def _from_block_and_mapping(cls, block, mapping):
        def _normalize(val):
            if isinstance(val, list):
                # if we get multiple updates, they look like a list.
                # normalize these by taking the last item
                return val[-1]
            return val

        kwargs = {}
        dynamic_properties = {}
        # if not a dict, it's probably an empty close block
        if isinstance(block, dict):
            for k, v in block.items():
                if k in mapping:
                    kwargs[mapping[k]] = v
                else:
                    dynamic_properties[k] = _normalize(v)

        return cls(block, dynamic_properties=dynamic_properties,
                   **kwargs)

    @classmethod
    def from_v1(cls, block):
<<<<<<< HEAD
        mapping = {const.CASE_TAG_TYPE_ID: const.CASE_UI_TYPE,
                   const.CASE_TAG_NAME: const.CASE_UI_NAME,
                   const.CASE_TAG_EXTERNAL_ID: const.CASE_UI_EXTERNAL_ID,
                   const.CASE_TAG_USER_ID: const.CASE_UI_USER_ID,
                   const.CASE_TAG_OWNER_ID: const.CASE_UI_OWNER_ID,
                   const.CASE_TAG_DATE_OPENED: const.CASE_UI_OPENED_ON}
        return cls._from_block_and_mapping(block, mapping)

    @classmethod
    def from_v2(cls, block):
        # the only difference is the place where "type" is stored
        mapping = {const.CASE_TAG_TYPE: const.CASE_UI_TYPE,
                   const.CASE_TAG_NAME: const.CASE_UI_NAME,
                   const.CASE_TAG_EXTERNAL_ID: const.CASE_UI_EXTERNAL_ID,
                   const.CASE_TAG_USER_ID: const.CASE_UI_USER_ID,
                   const.CASE_TAG_OWNER_ID: const.CASE_UI_OWNER_ID,
                   const.CASE_TAG_DATE_OPENED: const.CASE_UI_OPENED_ON}
        return cls._from_block_and_mapping(block, mapping)
=======
        return cls._from_block_and_mapping(block, cls.V1_PROPERTY_MAPPING)

    @classmethod
    def from_v2(cls, block):
        return cls._from_block_and_mapping(block, cls.V2_PROPERTY_MAPPING)

    V1_PROPERTY_MAPPING = {
        const.CASE_TAG_TYPE_ID: "type",
        const.CASE_TAG_NAME: "name",
        const.CASE_TAG_EXTERNAL_ID: "external_id",
        const.CASE_TAG_USER_ID: "user_id",
        const.CASE_TAG_OWNER_ID: "owner_id",
        const.CASE_TAG_DATE_OPENED: "opened_on"
    }

    # the only difference is the place where "type" is stored
    V2_PROPERTY_MAPPING = {
        const.CASE_TAG_TYPE: "type",
        const.CASE_TAG_NAME: "name",
        const.CASE_TAG_EXTERNAL_ID: "external_id",
        const.CASE_TAG_USER_ID: "user_id",
        const.CASE_TAG_OWNER_ID: "owner_id",
        const.CASE_TAG_DATE_OPENED: "opened_on"
    }
>>>>>>> 64f8bad1


class CaseNoopAction(CaseActionBase):
    """
    Form completed against case without updating any properties (empty case block)
    """
    action_type_slug = const.CASE_ACTION_UPDATE

    def get_known_properties(self):
        return {}


class CaseCreateAction(CaseActionBase):
    action_type_slug = const.CASE_ACTION_CREATE


class CaseUpdateAction(CaseActionBase):
    action_type_slug = const.CASE_ACTION_UPDATE


class CaseCloseAction(CaseActionBase):
    action_type_slug = const.CASE_ACTION_CLOSE


class AbstractAction(object):

    def __init__(self, action_type_slug):
        self.action_type_slug = action_type_slug

        self.dynamic_properties = {}
        self.indices = []
        self.attachments = {}
        # TODO log which products were touched?

    def get_known_properties(self):
        return {}


class CaseAttachment(object):
    """
    A class that wraps an attachment to a case
    """

    def __init__(self, identifier, attachment_src, attachment_from, attachment_name):
        """
        identifier: the tag name
        attachment_src: URL of attachment
        attachment_from: source [local, remote, inline]
        attachment_name: required if inline for inline blob of attachment -
        likely identical to identifier
        """
        self.identifier = identifier
        self.attachment_src = attachment_src
        self.attachment_from = attachment_from
        self.attachment_name = attachment_name

    @property
    def is_delete(self):
        """
        Helper method to see if this is a delete vs. update

        The spec says "no attributes, empty - This will remove the attachment."
        This implementation only considers `src` and `from` values since that
        should be sufficient to detect a deletion. However, technically the
        `name` value could be considered as well, although having a non-empty
        `name` with empty `src` and `from` is an undefined state.
        https://github.com/dimagi/commcare-core/wiki/casexml20#case-action-elements
        """
        return not (self.attachment_src or self.attachment_from)


class CaseAttachmentAction(CaseActionBase):
    action_type_slug = const.CASE_ACTION_ATTACHMENT

    def __init__(self, block, attachments):
        super(CaseAttachmentAction, self).__init__(block, attachments=attachments)

    @classmethod
    def from_v1(cls, block):
        # indices are not supported in v1
        return cls(block, [])

    @classmethod
    def from_v2(cls, block):
        attachments = {}
        if not isinstance(block, dict):
            return cls(block, attachments)

        for id, data in block.items():
            if isinstance(data, str):
                attachment_src = None
                attachment_from = None
                attachment_name = None
            else:
                attachment_src = data.get('@src', None)
                attachment_from = data.get('@from', None)
                attachment_name = data.get('@name', None)
            attachments[id] = CaseAttachment(id, attachment_src, attachment_from, attachment_name)
        return cls(block, attachments)


class CaseIndex(object):
    """
    A class that holds an index to a case.
    """

    def __init__(self, identifier, referenced_type, referenced_id, relationship=None):
        self.identifier = identifier
        self.referenced_type = referenced_type
        self.referenced_id = referenced_id
        self.relationship = relationship or "child"


class CaseIndexAction(CaseActionBase):
    """
    Action describing updates to the case indices
    """
    action_type_slug = const.CASE_ACTION_INDEX

    def __init__(self, block, indices):
        super(CaseIndexAction, self).__init__(block, indices=indices)

    def get_known_properties(self):
        # override this since the index action only cares about a list of indices
        return {}

    @classmethod
    def from_v1(cls, block):
        # indices are not supported in v1
        return cls(block, [])

    @classmethod
    def from_v2(cls, block):
        indices = []
        if not isinstance(block, dict):
            return cls(block, indices)

        for id, data in block.items():
            if "@case_type" not in data:
                raise CaseGenerationException("Invalid index, must have a case type attribute.")
            indices.append(CaseIndex(id, data["@case_type"], data.get("#text", ""),
                                     data.get("@relationship", 'child')))
        return cls(block, indices)


class CaseUpdate(object):
    """
    A temporary model that parses the data from the form consistently.
    The actual Case objects use this to update themselves.
    """

    def __init__(self, id, version, block, user_id="", modified_on_str=""):
        self.id = id
        self.version = version
        self.user_id = user_id
        self.modified_on_str = modified_on_str

        # deal with the various blocks
        self.raw_block = block
        self.create_block = block.get(const.CASE_ACTION_CREATE, {})
        self.update_block = block.get(const.CASE_ACTION_UPDATE, {})
        self.close_block = block.get(const.CASE_ACTION_CLOSE, {})
        self._closes_case = const.CASE_ACTION_CLOSE in block
        self.index_block = block.get(const.CASE_ACTION_INDEX, {})
        self.attachment_block = block.get(const.CASE_ACTION_ATTACHMENT, {})

        # referrals? really? really???
        self.referral_block = block.get(const.REFERRAL_TAG, {})

        # actions
        self.actions = []
        if self.creates_case():
            self.actions.append(CREATE_ACTION_FUNCTION_MAP[self.version](self.create_block))
        if self.updates_case():
            self.actions.append(UPDATE_ACTION_FUNCTION_MAP[self.version](self.update_block))
        if self.closes_case():
            self.actions.append(CLOSE_ACTION_FUNCTION_MAP[self.version](self.close_block))
        if self.has_indices():
            self.actions.append(INDEX_ACTION_FUNCTION_MAP[self.version](self.index_block))
        if self.has_attachments():
            self.actions.append(ATTACHMENT_ACTION_FUNCTION_MAP[self.version](self.attachment_block))

        if not self.actions:
            self.actions.append(NOOP_ACTION_FUNCTION_MAP[self.version]({}))

    def guess_modified_on(self):
        """
        Guess the modified date, defaulting to the current time in UTC.
        """
        return string_to_utc_datetime(self.modified_on_str) if self.modified_on_str else datetime.datetime.utcnow()

    def creates_case(self):
        # creates have to have actual data in them so this is fine
        return bool(self.create_block)

    def updates_case(self):
        # updates have to have actual data in them so this is fine
        return bool(self.update_block)

    def closes_case(self):
        # closes might not have data and so we store this separately
        return self._closes_case

    def has_indices(self):
        return bool(self.index_block)

    def has_referrals(self):
        return bool(self.referral_block)

    def has_attachments(self):
        return bool(self.attachment_block)

    def __str__(self):
        return "%s: %s" % (self.version, self.id)

    def _filtered_action(self, func):
        # filters the actions, assumes exactly 0 or 1 match.
        filtered = list(filter(func, self.actions))
        if filtered:
            assert len(filtered) == 1
            return filtered[0]

    def get_create_action(self):
        return self._filtered_action(lambda a: isinstance(a, CaseCreateAction))

    def get_update_action(self):
        return self._filtered_action(lambda a: isinstance(a, CaseUpdateAction))

    def get_close_action(self):
        return self._filtered_action(lambda a: isinstance(a, CaseCloseAction))

    def get_index_action(self):
        return self._filtered_action(lambda a: isinstance(a, CaseIndexAction))

    def get_attachment_action(self):
        return self._filtered_action(lambda a: isinstance(a, CaseAttachmentAction))

    def get_normalized_update_property_names(self):
        changed_properties = set()
        if self.creates_case():
            changed_properties.update(self.get_create_action().raw_block.keys())
        if self.updates_case():
            changed_properties.update(self.get_update_action().raw_block.keys())

        property_map = \
            CaseCreateAction.V1_PROPERTY_MAPPING if self.version == V1 else CaseCreateAction.V2_PROPERTY_MAPPING

        normalized_properties = {property_map.get(prop, prop) for prop in changed_properties}
        return normalized_properties

    @classmethod
    def from_v1(cls, case_block):
        """
        Gets a case update from a version 1 case.
        Spec: https://bitbucket.org/javarosa/javarosa/wiki/casexml
        """
        case_id = cls.v1_case_id_from(case_block)
        modified_on = case_block.get(const.CASE_TAG_MODIFIED, "")
        return cls(id=case_id, version=V1, block=case_block, modified_on_str=modified_on)

    @classmethod
    def from_v2(cls, case_block):
        """
        Gets a case update from a version 2 case.
        Spec: https://github.com/dimagi/commcare/wiki/casexml20
        """
        return cls(id=cls.v2_case_id_from(case_block),
                   version=V2,
                   block=case_block,
                   user_id=case_block.get(_USER_ID_ATTR, ""),
                   modified_on_str=case_block.get(_MODIFIED_ATTR, ""))

    @classmethod
    def v1_case_id_from(cls, case_block):
        try:
            return case_block[const.CASE_TAG_ID]
        except KeyError:
            raise CaseGenerationException(
                "No case_id element found in v1 case block, "
                "this is a required property."
            )

    @classmethod
    def v2_case_id_from(cls, case_block):
        try:
            return case_block[_CASE_ID_ATTR]
        except KeyError:
            raise CaseGenerationException(
                "No case_id attribute found in v2 case block, "
                "this is a required property."
            )


_CASE_ID_ATTR = "@" + const.CASE_TAG_ID
_USER_ID_ATTR = "@" + const.CASE_TAG_USER_ID
_MODIFIED_ATTR = "@" + const.CASE_TAG_MODIFIED


# this section is what maps various things to their v1/v2 parsers
VERSION_FUNCTION_MAP = {
    V1: CaseUpdate.from_v1,
    V2: CaseUpdate.from_v2
}

CASE_ID_FUNCTION_MAP = {
    V1: CaseUpdate.v1_case_id_from,
    V2: CaseUpdate.v2_case_id_from
}

NOOP_ACTION_FUNCTION_MAP = {
    V1: CaseNoopAction.from_v1,
    V2: CaseNoopAction.from_v2
}

CREATE_ACTION_FUNCTION_MAP = {
    V1: CaseCreateAction.from_v1,
    V2: CaseCreateAction.from_v2
}

UPDATE_ACTION_FUNCTION_MAP = {
    V1: CaseUpdateAction.from_v1,
    V2: CaseUpdateAction.from_v2,
}

CLOSE_ACTION_FUNCTION_MAP = {
    V1: CaseCloseAction.from_v1,
    V2: CaseCloseAction.from_v2,
}
INDEX_ACTION_FUNCTION_MAP = {
    V1: CaseIndexAction.from_v1,
    V2: CaseIndexAction.from_v2
}

ATTACHMENT_ACTION_FUNCTION_MAP = {
    V1: CaseAttachmentAction.from_v1,
    V2: CaseAttachmentAction.from_v2
}<|MERGE_RESOLUTION|>--- conflicted
+++ resolved
@@ -106,26 +106,6 @@
 
     @classmethod
     def from_v1(cls, block):
-<<<<<<< HEAD
-        mapping = {const.CASE_TAG_TYPE_ID: const.CASE_UI_TYPE,
-                   const.CASE_TAG_NAME: const.CASE_UI_NAME,
-                   const.CASE_TAG_EXTERNAL_ID: const.CASE_UI_EXTERNAL_ID,
-                   const.CASE_TAG_USER_ID: const.CASE_UI_USER_ID,
-                   const.CASE_TAG_OWNER_ID: const.CASE_UI_OWNER_ID,
-                   const.CASE_TAG_DATE_OPENED: const.CASE_UI_OPENED_ON}
-        return cls._from_block_and_mapping(block, mapping)
-
-    @classmethod
-    def from_v2(cls, block):
-        # the only difference is the place where "type" is stored
-        mapping = {const.CASE_TAG_TYPE: const.CASE_UI_TYPE,
-                   const.CASE_TAG_NAME: const.CASE_UI_NAME,
-                   const.CASE_TAG_EXTERNAL_ID: const.CASE_UI_EXTERNAL_ID,
-                   const.CASE_TAG_USER_ID: const.CASE_UI_USER_ID,
-                   const.CASE_TAG_OWNER_ID: const.CASE_UI_OWNER_ID,
-                   const.CASE_TAG_DATE_OPENED: const.CASE_UI_OPENED_ON}
-        return cls._from_block_and_mapping(block, mapping)
-=======
         return cls._from_block_and_mapping(block, cls.V1_PROPERTY_MAPPING)
 
     @classmethod
@@ -150,7 +130,6 @@
         const.CASE_TAG_OWNER_ID: "owner_id",
         const.CASE_TAG_DATE_OPENED: "opened_on"
     }
->>>>>>> 64f8bad1
 
 
 class CaseNoopAction(CaseActionBase):
