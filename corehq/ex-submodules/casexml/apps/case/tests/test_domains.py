--- conflicted
+++ resolved
@@ -2,11 +2,7 @@
 from django.test.utils import override_settings
 
 from corehq.apps.receiverwrapper.util import submit_form_locally
-<<<<<<< HEAD
-from corehq.form_processor.tests.utils import run_with_all_backends, FormProcessorTestUtils
-=======
-from corehq.form_processor.tests.utils import use_sql_backend
->>>>>>> ca682a0b
+from corehq.form_processor.tests.utils import use_sql_backend, FormProcessorTestUtils
 
 ALICE_XML = """<?xml version='1.0' ?>
 <data xmlns:jrm="http://dev.commcarehq.org/jr/xforms" xmlns="http://openrosa.org/formdesigner/D95E58BD-A228-414F-83E6-EEE716F0B3AD">
@@ -79,14 +75,11 @@
 @override_settings(CASEXML_FORCE_DOMAIN_CHECK=True)
 class DomainTest(TestCase):
 
-<<<<<<< HEAD
     def tearDown(self):
         FormProcessorTestUtils.delete_all_cases_forms_ledgers()
         super(DomainTest, self).tearDown()
 
     @run_with_all_backends
-=======
->>>>>>> ca682a0b
     def test_cant_own_case(self):
         response, _, [case] = submit_form_locally(ALICE_XML, ALICE_DOMAIN)
         response, form, cases = submit_form_locally(EVE_XML, EVE_DOMAIN)
