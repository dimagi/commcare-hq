import uuid

from django.test import TestCase
from casexml.apps.case.mock import CaseFactory, CaseIndex, CaseStructure
from corehq.form_processor.interfaces.dbaccessors import CaseAccessors
from casexml.apps.case.xform import get_extensions_to_close
from casexml.apps.phone.tests.utils import create_restore_user
from corehq.apps.domain.models import Domain
from corehq.form_processor.tests.utils import FormProcessorTestUtils, run_with_all_backends
from corehq.util.test_utils import flag_enabled
from corehq.apps.users.dbaccessors.all_commcare_users import delete_all_users


class AutoCloseExtensionsTest(TestCase):

    def setUp(self):
        super(AutoCloseExtensionsTest, self).setUp()
        FormProcessorTestUtils.delete_all_cases()
        FormProcessorTestUtils.delete_all_xforms()
        delete_all_users()
        self.domain = "domain"
        self.project = Domain(name=self.domain)
        self.user = create_restore_user(self.domain, username='name', password="changeme")
        self.factory = CaseFactory(domain=self.domain)
        self.extension_ids = ['1', '2', '3']
        self.host_id = 'host-{}'.format(uuid.uuid4().hex)
        self.parent_id = 'parent-{}'.format(uuid.uuid4().hex)

    def tearDown(self):
        FormProcessorTestUtils.delete_all_cases()
        FormProcessorTestUtils.delete_all_xforms()
        delete_all_users()
        super(AutoCloseExtensionsTest, self).tearDown()

    def _create_extension_chain(self):
        host = CaseStructure(case_id=self.host_id, attrs={'create': True})
        extension = CaseStructure(
            case_id=self.extension_ids[0],
            indices=[CaseIndex(
                related_structure=host,
                relationship="extension",
            )],
            attrs={'create': True}
        )
        extension_2 = CaseStructure(
            case_id=self.extension_ids[1],
            indices=[CaseIndex(
                related_structure=extension,
                relationship="extension",
            )],
            attrs={'create': True}
        )
        extension_3 = CaseStructure(
            case_id=self.extension_ids[2],
            indices=[CaseIndex(
                related_structure=extension_2,
                relationship="extension",
            )],
            attrs={'create': True}
        )
        return self.factory.create_or_update_cases([extension_3])

    def _create_extension_loop(self):
        extension_3 = CaseStructure(case_id=self.extension_ids[2])
        host = CaseStructure(
            case_id=self.host_id,
            indices=[CaseIndex(
                related_structure=extension_3,
                relationship="extension",
            )],
        )
        return self.factory.create_or_update_cases([host])

    def _create_host_is_subcase_chain(self):
<<<<<<< HEAD
        parent = CaseStructure(case_id=self.parent_id)
=======
        parent = CaseStructure(case_id='parent', attrs={'create': True})
>>>>>>> 1180ca08
        host = CaseStructure(
            case_id=self.host_id,
            indices=[CaseIndex(
                related_structure=parent,
                relationship="child",
            )],
            attrs={'create': True}
        )
        extension = CaseStructure(
            case_id=self.extension_ids[0],
            indices=[CaseIndex(
                related_structure=host,
                relationship="extension",
            )],
            attrs={'create': True}
        )
        extension_2 = CaseStructure(
            case_id=self.extension_ids[1],
            indices=[CaseIndex(
                related_structure=extension,
                relationship="extension",
            )],
            attrs={'create': True}
        )
        return self.factory.create_or_update_cases([extension_2])

    @run_with_all_backends
    def test_get_extension_chain_simple(self):
        host = CaseStructure(case_id=self.host_id, attrs={'create': True})
        extension = CaseStructure(
            case_id=self.extension_ids[0],
            indices=[CaseIndex(
                related_structure=host,
                relationship="extension",
            )],
            attrs={'create': True}
        )
        self.factory.create_or_update_cases([extension])
        self.assertEqual(
            set(self.extension_ids[0]),
            CaseAccessors(self.domain).get_extension_chain([self.host_id])
        )

    @run_with_all_backends
    def test_get_extension_chain_multiple(self):
        created_cases = self._create_extension_chain()
        self.assertEqual(
            set(self.extension_ids),
            CaseAccessors(self.domain).get_extension_chain([created_cases[-1].case_id])
        )

    @run_with_all_backends
    def test_get_extension_chain_circular_ref(self):
        """If there is a circular reference, this should not hang forever
        """
        self._create_extension_chain()
        self._create_extension_loop()

        self.assertEqual(
            set([self.host_id] + self.extension_ids),
            CaseAccessors(self.domain).get_extension_chain([self.extension_ids[2]])
        )

    @flag_enabled('EXTENSION_CASES_SYNC_ENABLED')
    @run_with_all_backends
    def test_get_extension_to_close(self):
        """should return empty if case is not a host, otherwise should return full chain"""
        created_cases = self._create_extension_chain()
        # host open, should be empty
        no_cases = get_extensions_to_close(created_cases[-1], self.domain)
        self.assertEqual(set(), no_cases)

        created_cases[-1] = self.factory.create_or_update_case(CaseStructure(
            case_id=self.host_id,
            attrs={'close': True}
        ))[0]

        # host closed, should get full chain
        full_chain = get_extensions_to_close(created_cases[-1], self.domain)
        self.assertEqual(set(self.extension_ids), full_chain)

        # extension (not a host), should be empty
        no_cases = get_extensions_to_close(created_cases[2], self.domain)
        self.assertEqual(set(), no_cases)

    @flag_enabled('EXTENSION_CASES_SYNC_ENABLED')
    @run_with_all_backends
    def test_get_extension_to_close_child_host(self):
        """should still return extension chain if outgoing index is a child index"""
        created_cases = self._create_host_is_subcase_chain()
        # host open, should be empty
        no_cases = get_extensions_to_close(created_cases[-1], self.domain)
        self.assertEqual(set(), no_cases)

        # close parent, shouldn't get extensions
        created_cases[-1] = self.factory.create_or_update_case(CaseStructure(
            case_id=self.parent_id,
            attrs={'close': True}
        ))[0]
        no_cases = get_extensions_to_close(created_cases[-1], self.domain)
        self.assertEqual(set(), no_cases)

        # close host that is also a child
        created_cases[-2] = self.factory.create_or_update_case(CaseStructure(
            case_id=self.host_id,
            attrs={'close': True}
        ))[0]
        full_chain = get_extensions_to_close(created_cases[-2], self.domain)
        self.assertEqual(set(self.extension_ids[0:2]), full_chain)

    @flag_enabled('EXTENSION_CASES_SYNC_ENABLED')
    @run_with_all_backends
    def test_close_cases_host(self):
        """Closing a host should close all the extensions"""
        self._create_extension_chain()
        cases = CaseAccessors(self.domain).get_cases(self.extension_ids)
        self.assertFalse(cases[0].closed)
        self.assertFalse(cases[1].closed)
        self.assertFalse(cases[2].closed)

        self.factory.create_or_update_case(CaseStructure(
            case_id=self.extension_ids[0],
            attrs={'close': True}
        ))
        cases = {
            case.case_id: case.closed
            for case in CaseAccessors(self.domain).get_cases([self.host_id] + self.extension_ids)
        }
        self.assertFalse(cases[self.host_id])
        self.assertTrue(cases[self.extension_ids[0]])
        self.assertFalse(cases[self.extension_ids[1]])
        self.assertFalse(cases[self.extension_ids[2]])

        self.factory.create_or_update_case(CaseStructure(
            case_id=self.host_id,
            attrs={'close': True}
        ))
        cases = {
            case.case_id: case.closed
            for case in CaseAccessors(self.domain).get_cases([self.host_id] + self.extension_ids)
        }
        self.assertTrue(cases[self.host_id])
        self.assertTrue(cases[self.extension_ids[0]])
        self.assertTrue(cases[self.extension_ids[1]])
        self.assertTrue(cases[self.extension_ids[2]])

    @flag_enabled('EXTENSION_CASES_SYNC_ENABLED')
    @run_with_all_backends
    def test_close_cases_child(self):
        """Closing a host that is also a child should close all the extensions"""
        self._create_host_is_subcase_chain()
        cases = {
            case.case_id: case.closed
            for case in CaseAccessors(self.domain).get_cases([self.host_id] + self.extension_ids)
        }
        self.assertFalse(cases[self.host_id])
        self.assertFalse(cases[self.extension_ids[0]])
        self.assertFalse(cases[self.extension_ids[1]])

        self.factory.create_or_update_case(CaseStructure(
            case_id=self.host_id,
            attrs={'close': True}
        ))
        cases = {
            case.case_id: case.closed
            for case in CaseAccessors(self.domain).get_cases([self.parent_id, self.host_id] + self.extension_ids)
        }
        self.assertFalse(cases[self.parent_id])
        self.assertTrue(cases[self.host_id])
        self.assertTrue(cases[self.extension_ids[0]])
        self.assertTrue(cases[self.extension_ids[1]])<|MERGE_RESOLUTION|>--- conflicted
+++ resolved
@@ -72,11 +72,7 @@
         return self.factory.create_or_update_cases([host])
 
     def _create_host_is_subcase_chain(self):
-<<<<<<< HEAD
-        parent = CaseStructure(case_id=self.parent_id)
-=======
-        parent = CaseStructure(case_id='parent', attrs={'create': True})
->>>>>>> 1180ca08
+        parent = CaseStructure(case_id=self.parent_id, attrs={'create': True})
         host = CaseStructure(
             case_id=self.host_id,
             indices=[CaseIndex(
