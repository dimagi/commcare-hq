from collections import namedtuple
import logging

from couchdbkit import ResourceNotFound
from django.db.models import Q
<<<<<<< HEAD
import redis
from casexml.apps.case.const import UNOWNED_EXTENSION_OWNER_ID, CASE_INDEX_EXTENSION
=======
>>>>>>> 53d340f5
from casexml.apps.case.dbaccessors import get_reverse_indexed_cases
from casexml.apps.case.signals import cases_received
from casexml.apps.phone.cleanliness import should_track_cleanliness, should_create_flags_on_submission
from casexml.apps.phone.models import OwnershipCleanlinessFlag
from corehq.toggles import LOOSE_SYNC_TOKEN_VALIDATION
from couchforms.models import XFormInstance
from casexml.apps.case.exceptions import (
    NoDomainProvided,
)
from django.conf import settings
from couchforms.validators import validate_phone_datetime
from dimagi.utils.couch.database import iter_docs

from casexml.apps.case import const
from casexml.apps.case.models import CommCareCase
from casexml.apps.case.xml.parser import case_update_from_block
from dimagi.utils.logging import notify_exception


# Lightweight class used to store the dirtyness of a case/owner pair.
DirtinessFlag = namedtuple('DirtinessFlag', ['case_id', 'owner_id'])


class CaseProcessingResult(object):
    """
    Lightweight class used to collect results of case processing
    """
    def __init__(self, domain, cases, dirtiness_flags, track_cleanliness):
        self.domain = domain
        self.cases = cases
        self.dirtiness_flags = dirtiness_flags
        self.track_cleanliness = track_cleanliness

    def get_clean_owner_ids(self):
        dirty_flags = self.get_flags_to_save()
        return {c.owner_id for c in self.cases if c.owner_id and c.owner_id not in dirty_flags}

    def set_cases(self, cases):
        self.cases = cases

    def get_flags_to_save(self):
        return {f.owner_id: f.case_id for f in self.dirtiness_flags}

    def commit_dirtiness_flags(self):
        """
        Updates any dirtiness flags in the database.
        """
        if self.track_cleanliness and self.domain:
            flags_to_save = self.get_flags_to_save()
            if should_create_flags_on_submission(self.domain):
                assert settings.UNIT_TESTING  # this is currently only true when unit testing
                all_touched_ids = set(flags_to_save.keys()) | self.get_clean_owner_ids()
                to_update = {f.owner_id: f for f in OwnershipCleanlinessFlag.objects.filter(
                    domain=self.domain,
                    owner_id__in=list(all_touched_ids),
                )}
                for owner_id in all_touched_ids:
                    if owner_id not in to_update:
                        # making from scratch - default to clean, but set to dirty if needed
                        flag = OwnershipCleanlinessFlag(domain=self.domain, owner_id=owner_id, is_clean=True)
                        if owner_id in flags_to_save:
                            flag.is_clean = False
                            flag.hint = flags_to_save[owner_id]
                        flag.save()
                    else:
                        # updating - only save if we are marking dirty or setting a hint
                        flag = to_update[owner_id]
                        if owner_id in flags_to_save and (flag.is_clean or not flag.hint):
                            flag.is_clean = False
                            flag.hint = flags_to_save[owner_id]
                            flag.save()
            else:
                # only update the flags that are already in the database
                flags_to_update = OwnershipCleanlinessFlag.objects.filter(
                    Q(domain=self.domain),
                    Q(owner_id__in=flags_to_save.keys()),
                    Q(is_clean=True) | Q(hint__isnull=True)
                )
                for flag in flags_to_update:
                    flag.is_clean = False
                    flag.hint = flags_to_save[flag.owner_id]
                    flag.save()


def process_cases_with_casedb(xforms, case_db, config=None):
    config = config or CaseProcessingConfig()
    case_processing_result = _get_or_update_cases(xforms, case_db)
    cases = case_processing_result.cases
    xform = xforms[0]

    # handle updating the sync records for apps that use sync mode
    try:
        relevant_log = xform.get_sync_token()
    except ResourceNotFound:
        if LOOSE_SYNC_TOKEN_VALIDATION.enabled(xform.domain):
            relevant_log = None
        else:
            raise

    if relevant_log:
        # in reconciliation mode, things can be unexpected
        relevant_log.strict = config.strict_asserts
        from casexml.apps.case.util import update_sync_log_with_checks
        update_sync_log_with_checks(relevant_log, xform, cases, case_db,
                                    case_id_blacklist=config.case_id_blacklist)

    try:
        cases_received.send(sender=None, xform=xform, cases=cases)
    except Exception as e:
        # don't let the exceptions in signals prevent standard case processing
        notify_exception(
            None,
            'something went wrong sending the cases_received signal '
            'for form %s: %s' % (xform.form_id, e)
        )

    for case in cases:
        case_db.post_process_case(case, xform)
        case_db.mark_changed(case)

    case_processing_result.set_cases(cases)
    return case_processing_result


class CaseProcessingConfig(object):
    def __init__(self, strict_asserts=True, case_id_blacklist=None):
        self.strict_asserts = strict_asserts
        self.case_id_blacklist = case_id_blacklist if case_id_blacklist is not None else []

    def __repr__(self):
        return 'strict: {strict}, ids: {ids}'.format(
            strict=self.strict_asserts,
            ids=", ".join(self.case_id_blacklist)
        )


def get_and_check_xform_domain(xform):
    try:
        domain = xform.domain
    except AttributeError:
        domain = None

    if not domain and settings.CASEXML_FORCE_DOMAIN_CHECK:
        raise NoDomainProvided()

    return domain


def get_cases_from_forms(case_db, xforms):
    """Get all cases affected by the forms. Includes new cases, updated cases.
    """
    # have to apply the deprecations before the updates
    sorted_forms = sorted(xforms, key=lambda f: 0 if f.is_deprecated else 1)
    touched_cases = {}
    for xform in sorted_forms:
        for case_update in get_case_updates(xform):
            case_doc = case_db.get_case_from_case_update(case_update, xform)
            touched_cases[case_doc.case_id] = case_doc
            if not case_doc:
                logging.error(
                    "XForm %s had a case block that wasn't able to create a case! "
                    "This usually means it had a missing ID" % xform.get_id
                )

    return touched_cases


def _get_or_update_cases(xforms, case_db):
    """
    Given an xform document, update any case blocks found within it,
    returning a dictionary mapping the case ids affected to the
    couch case document objects
    """
    touched_cases = get_cases_from_forms(case_db, xforms)

    # once we've gotten through everything, validate all indices
    # and check for new dirtiness flags
    def _validate_indices(case):
        if case.indices:
            for index in case.indices:
                # call get and not doc_exists to force domain checking
                # see CaseDbCache._validate_case
                referenced_case = case_db.get(index.referenced_id)
                if not referenced_case:
                    # just log, don't raise an error or modify the index
                    logging.error(
                        "Case '%s' references non-existent case '%s'",
                        case.get_id,
                        index.referenced_id,
                    )
<<<<<<< HEAD

    def _get_dirtiness_flags_for_outgoing_indices(case, tree_owners=None):
        """ if the outgoing indices touch cases owned by another user this cases owner is dirty """
        if tree_owners is None:
            tree_owners = set()

        extension_indices = [index for index in case.indices if index.relationship == CASE_INDEX_EXTENSION]

        unowned_host_cases = []
        for index in extension_indices:
            host_case = case_db.get(index.referenced_id)
            if host_case and host_case.owner_id == UNOWNED_EXTENSION_OWNER_ID:
                unowned_host_cases.append(host_case)

        owner_ids = {case_db.get(index.referenced_id).owner_id
                     for index in case.indices if case_db.doc_exist(index.referenced_id)} | tree_owners
        potential_clean_owner_ids = owner_ids | set([UNOWNED_EXTENSION_OWNER_ID])
        more_than_one_owner_touched = len(owner_ids) > 1
        touches_different_owner = len(owner_ids) == 1 and case.owner_id not in potential_clean_owner_ids

        if (more_than_one_owner_touched or touches_different_owner):
            yield DirtinessFlag(case._id, case.owner_id)
            if extension_indices:
                # If this case is an extension, each of the touched cases is also dirty
                for index in case.indices:
                    referenced_case = case_db.get(index.referenced_id)
                    yield DirtinessFlag(referenced_case._id, referenced_case.owner_id)

        if case.owner_id != UNOWNED_EXTENSION_OWNER_ID:
            tree_owners.add(case.owner_id)
        for unowned_host_case in unowned_host_cases:
            # A host case of this extension is unowned, which means it could potentially touch an owned case
            # Check these unowned cases' outgoing indices and mark dirty if appropriate
            for dirtiness_flag in _get_dirtiness_flags_for_outgoing_indices(unowned_host_case,
                                                                            tree_owners=tree_owners):
                yield dirtiness_flag
=======
                else:
                    if referenced_case.owner_id != case.owner_id:
                        is_dirty = True
        if is_dirty:
            dirtiness_flags.append(DirtinessFlag(case.case_id, case.owner_id))
        return dirtiness_flags
>>>>>>> 53d340f5

    def _get_dirtiness_flags_for_child_cases(cases):
        child_cases = case_db.get_reverse_indexed_cases([c.case_id for c in cases])
        case_owner_map = dict((case.case_id, case.owner_id) for case in cases)
        for child_case in child_cases:
            for index in child_case.indices:
                if (index.referenced_id in case_owner_map
                        and child_case.owner_id != case_owner_map[index.referenced_id]):
                    yield DirtinessFlag(child_case.case_id, child_case.owner_id)

    domain = getattr(case_db, 'domain', None)
<<<<<<< HEAD
    dirtiness_flags = []
    for case in touched_cases.values():
        dirtiness_flags += list(_get_dirtiness_flags_for_outgoing_indices(case))
    dirtiness_flags += list(_get_dirtiness_flags_for_child_cases(domain, touched_cases.values()))
=======
    track_cleanliness = should_track_cleanliness(domain)
    if track_cleanliness:
        # only do this extra step if the toggle is enabled since we know we aren't going to
        # care about the dirtiness flags otherwise.
        dirtiness_flags += list(_get_dirtiness_flags_for_child_cases(touched_cases.values()))
>>>>>>> 53d340f5

    return CaseProcessingResult(domain, touched_cases.values(), dirtiness_flags, True)


def is_device_report(doc):
    """exclude device reports"""
    device_report_xmlns = "http://code.javarosa.org/devicereport"
    def _from_form_dict(doc):
        return "@xmlns" in doc and doc["@xmlns"] == device_report_xmlns
    def _from_xform_instance(doc):
        return "xmlns" in doc and doc["xmlns"] == device_report_xmlns

    return _from_form_dict(doc) or _from_xform_instance(doc)


def has_case_id(case_block):
    return const.CASE_TAG_ID in case_block or const.CASE_ATTR_ID in case_block


CaseBlockWithPath = namedtuple('CaseBlockWithPath', ['caseblock', 'path'])


def extract_case_blocks(doc, include_path=False):
    """
    Extract all case blocks from a document, returning an array of dictionaries
    with the data in each case.

    The json returned is not normalized for casexml version;
    for that get_case_updates is better.

    if `include_path` is True then instead of returning just the case block it will
    return a dict with the following structure:

    {
       "caseblock": caseblock
       "path": ["form", "path", "to", "block"]
    }

    Repeat nodes will all share the same path.
    """
    if isinstance(doc, XFormInstance):
        form = doc.to_json()['form']
    elif isinstance(doc, dict):
        form = doc
    else:
        form = doc.form_data

    return [struct if include_path else struct.caseblock for struct in _extract_case_blocks(form)]


def _extract_case_blocks(data, path=None):
    """
    helper for extract_case_blocks

    data must be json representing a node in an xform submission
    """
    path = path or []
    if isinstance(data, list):
        for item in data:
            for case_block in _extract_case_blocks(item, path=path):
                yield case_block
    elif isinstance(data, dict) and not is_device_report(data):
        for key, value in data.items():
            new_path = path + [key]
            if const.CASE_TAG == key:
                # it's a case block! Stop recursion and add to this value
                if isinstance(value, list):
                    case_blocks = value
                else:
                    case_blocks = [value]

                for case_block in case_blocks:
                    if has_case_id(case_block):
                        validate_phone_datetime(
                            case_block.get('@date_modified'), none_ok=True)
                        yield CaseBlockWithPath(caseblock=case_block, path=path)
            else:
                for case_block in _extract_case_blocks(value, path=new_path):
                    yield case_block


def get_case_updates(xform):
    return [case_update_from_block(cb) for cb in extract_case_blocks(xform)]


def get_case_ids_from_form(xform):
    return set(cu.id for cu in get_case_updates(xform))


def cases_referenced_by_xform(xform):
    """
    JSON repr of XFormInstance -> [CommCareCase]
    """
    case_ids = get_case_ids_from_form(xform)

    cases = [CommCareCase.wrap(doc)
             for doc in iter_docs(CommCareCase.get_db(), case_ids)]

    domain = get_and_check_xform_domain(xform)
    if domain:
        for case in cases:
            assert case.domain == domain

    return cases<|MERGE_RESOLUTION|>--- conflicted
+++ resolved
@@ -3,11 +3,7 @@
 
 from couchdbkit import ResourceNotFound
 from django.db.models import Q
-<<<<<<< HEAD
-import redis
 from casexml.apps.case.const import UNOWNED_EXTENSION_OWNER_ID, CASE_INDEX_EXTENSION
-=======
->>>>>>> 53d340f5
 from casexml.apps.case.dbaccessors import get_reverse_indexed_cases
 from casexml.apps.case.signals import cases_received
 from casexml.apps.phone.cleanliness import should_track_cleanliness, should_create_flags_on_submission
@@ -198,8 +194,6 @@
                         case.get_id,
                         index.referenced_id,
                     )
-<<<<<<< HEAD
-
     def _get_dirtiness_flags_for_outgoing_indices(case, tree_owners=None):
         """ if the outgoing indices touch cases owned by another user this cases owner is dirty """
         if tree_owners is None:
@@ -235,14 +229,6 @@
             for dirtiness_flag in _get_dirtiness_flags_for_outgoing_indices(unowned_host_case,
                                                                             tree_owners=tree_owners):
                 yield dirtiness_flag
-=======
-                else:
-                    if referenced_case.owner_id != case.owner_id:
-                        is_dirty = True
-        if is_dirty:
-            dirtiness_flags.append(DirtinessFlag(case.case_id, case.owner_id))
-        return dirtiness_flags
->>>>>>> 53d340f5
 
     def _get_dirtiness_flags_for_child_cases(cases):
         child_cases = case_db.get_reverse_indexed_cases([c.case_id for c in cases])
@@ -254,18 +240,10 @@
                     yield DirtinessFlag(child_case.case_id, child_case.owner_id)
 
     domain = getattr(case_db, 'domain', None)
-<<<<<<< HEAD
     dirtiness_flags = []
     for case in touched_cases.values():
         dirtiness_flags += list(_get_dirtiness_flags_for_outgoing_indices(case))
     dirtiness_flags += list(_get_dirtiness_flags_for_child_cases(domain, touched_cases.values()))
-=======
-    track_cleanliness = should_track_cleanliness(domain)
-    if track_cleanliness:
-        # only do this extra step if the toggle is enabled since we know we aren't going to
-        # care about the dirtiness flags otherwise.
-        dirtiness_flags += list(_get_dirtiness_flags_for_child_cases(touched_cases.values()))
->>>>>>> 53d340f5
 
     return CaseProcessingResult(domain, touched_cases.values(), dirtiness_flags, True)
 
