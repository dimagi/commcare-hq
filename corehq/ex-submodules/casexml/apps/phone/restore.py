import logging
import os
import shutil
import tempfile
import uuid
from datetime import datetime, timedelta
from io import BytesIO
from typing import Optional
from uuid import uuid4
from wsgiref.util import FileWrapper
from xml.etree import cElementTree as ElementTree

<<<<<<< HEAD
from django.conf import settings
from django.http import HttpResponse, JsonResponse, StreamingHttpResponse
from django.utils.text import slugify

=======
>>>>>>> c85cc0cf
from celery.exceptions import TimeoutError
from celery.result import AsyncResult
from couchforms.openrosa_response import (
    ResponseNature,
    get_response_element,
    get_simple_response_xml,
)
from dimagi.utils.logging import notify_error
from django.conf import settings
from django.http import HttpResponse, StreamingHttpResponse
from django.utils.text import slugify
from looseversion import LooseVersion
from memoized import memoized

from casexml.apps.case.xml import V1, check_version
from corehq.apps.app_manager.exceptions import CannotRestoreException
from corehq.apps.domain.models import Domain
from corehq.blobs import CODES, get_blob_db
from corehq.blobs.exceptions import NotFound
from corehq.celery_monitoring.signals import CELERY_STATE_SENT
from corehq.const import LOADTEST_HARD_LIMIT
from corehq.toggles import EXTENSION_CASES_SYNC_ENABLED
from corehq.util.metrics import limit_domains, metrics_counter, metrics_histogram
from corehq.util.timer import TimingContext

from .checksum import CaseStateHash
from .const import (
    ASYNC_RETRY_AFTER,
    INITIAL_ASYNC_TIMEOUT_THRESHOLD,
    INITIAL_SYNC_CACHE_THRESHOLD,
    INITIAL_SYNC_CACHE_TIMEOUT,
)
from .data_providers.case.livequery import do_livequery
from .exceptions import (
    BadStateException,
    InvalidSyncLogException,
    RestoreException,
    SyncLogUserMismatch,
)
from .fixtures import get_fixture_elements
from .models import (
    LOG_FORMAT_LIVEQUERY,
    OTARestoreUser,
    SimplifiedSyncLog,
    get_properly_wrapped_sync_log,
)
from .restore_caching import AsyncRestoreTaskIdCache, RestorePayloadPathCache
from .tasks import get_async_restore_payload
from .utils import get_cached_items_with_count
from .xml import (
    get_progress_element,
    get_registration_element,
    get_sync_element,
)

logger = logging.getLogger('restore')


def stream_response(payload, headers=None, status=200):
    try:
        response = StreamingHttpResponse(
            FileWrapper(payload),
            content_type="text/xml; charset=utf-8",
            status=status
        )
        if headers:
            for header, value in headers.items():
                response[header] = value
        return response
    except IOError as e:
        return HttpResponse(e, status=500)


class StockSettings(object):

    def __init__(self, section_to_consumption_types=None, consumption_config=None,
                 default_product_list=None, force_consumption_case_filter=None,
                 sync_consumption_ledger=False):
        """
        section_to_consumption_types should be a dict of stock section-ids to corresponding
        consumption section-ids. any stock sections not found in the dict will not have
        any consumption data set in the restore.

        force_consumption_case_filter allows you to force sending consumption data even if
        empty for a given CaseStub (id + type)
        """
        self.section_to_consumption_types = section_to_consumption_types or {}
        self.consumption_config = consumption_config
        self.default_product_list = default_product_list or []
        self.force_consumption_case_filter = force_consumption_case_filter or (lambda stub: False)
        self.sync_consumption_ledger = sync_consumption_ledger


class RestoreContent(object):
    start_tag_template = (
        b'<OpenRosaResponse xmlns="http://openrosa.org/http/response"%(items)s>'
        b'<message nature="%(nature)s">Successfully restored account %(username)s!</message>'
    )
    items_template = b' items="%s"'
    closing_tag = b'</OpenRosaResponse>'

    def __init__(self, username=None, items=False):
        self.username = username
        self.items = items
        self.num_items = 0

    def __enter__(self):
        self.response_body = tempfile.TemporaryFile('w+b')
        return self

    def __exit__(self, exc_type, exc_val, exc_tb):
        self.response_body.close()

    def append(self, xml_element):
        self.num_items += 1
        if isinstance(xml_element, bytes):
            xml_element, num = get_cached_items_with_count(xml_element)
            self.num_items += num - 1
            self.response_body.write(xml_element)
        else:
            self.response_body.write(ElementTree.tostring(xml_element, encoding='utf-8'))

    def extend(self, iterable):
        for element in iterable:
            self.append(element)

    def _write_to_file(self, fileobj):
        # Add 1 to num_items to account for message element
        items = (self.items_template % ('%s' % (self.num_items + 1)).encode('utf-8')) if self.items else b''
        fileobj.write(self.start_tag_template % {
            b"items": items,
            b"username": self.username.encode("utf8"),
            b"nature": ResponseNature.OTA_RESTORE_SUCCESS.encode("utf8"),
        })

        self.response_body.seek(0)
        shutil.copyfileobj(self.response_body, fileobj)

        fileobj.write(self.closing_tag)

    def get_fileobj(self):
        fileobj = tempfile.TemporaryFile('w+b')
        try:
            self._write_to_file(fileobj)
            fileobj.seek(0)
            return fileobj
        except:  # noqa
            fileobj.close()
            raise


class RestoreResponse(object):

    def __init__(self, fileobj):
        self.fileobj = fileobj

    def as_file(self):
        return self.fileobj

    def as_string(self):
        """Get content as utf8-encoded bytes

        NOTE: This method is only used in tests.
        Cannot be called more than once, and `self.as_file()` will
        return a closed file after this is called.
        """
        with self.fileobj:
            return self.fileobj.read()

    def get_http_response(self):
        self.fileobj.seek(0, os.SEEK_END)
        headers = {'Content-Length': self.fileobj.tell()}
        self.fileobj.seek(0)
        return stream_response(self.fileobj, headers)


class AsyncRestoreResponse(object):

    def __init__(self, task, username):
        self.task = task
        self.username = username

        task_info = self.task.info if self.task.info and isinstance(self.task.info, dict) else {}
        self.progress = {
            'done': task_info.get('done', 0),
            'total': task_info.get('total', 0),
            'retry_after': task_info.get('retry-after', ASYNC_RETRY_AFTER),
        }

    def compile_response(self):
        root = get_response_element(
            message="Asynchronous restore under way for {}".format(self.username),
            nature=ResponseNature.OTA_RESTORE_PENDING
        )
        sync_tag = get_sync_element()
        sync_tag.append(get_progress_element(**self.progress))
        root.append(sync_tag)

        return ElementTree.tostring(root, encoding='utf-8')

    def get_http_response(self):
        headers = {"Retry-After": self.progress['retry_after']}
        response = stream_response(
            BytesIO(self.compile_response()),
            status=202,
            headers=headers,
        )
        return response


class CachedResponse(object):

    def __init__(self, name):
        if name and name.startswith("restore-response-"):
            # Name template was 'restore-response-{}.xml' before new
            # blob metadata API was implemented. This can be removed
            # when all old responses have expired.
            #
            # '_default' is the bucket name from the old blob db API.
            name = "_default/" + name
        self.name = name

    @classmethod
    def save_for_later(cls, fileobj, timeout, domain, restore_user_id):
        """Save restore response for later

        :param fileobj: A file-like object.
        :param timeout: Minimum content expiration in seconds.
        :returns: A new `CachedResponse` pointing to the saved content.
        """
        name = 'restore-{}.xml'.format(uuid4().hex)
        get_blob_db().put(
            fileobj,
            domain=domain,
            parent_id=restore_user_id,
            type_code=CODES.restore,
            key=name,
            timeout=max(timeout // 60, 60),
        )
        return cls(name)

    def __bool__(self):
        try:
            return bool(self.as_file())
        except NotFound:
            return False

    __nonzero__ = __bool__

    def as_string(self):
        with self.as_file() as fileobj:
            return fileobj.read()

    def as_file(self):
        try:
            value = self._fileobj
        except AttributeError:
            value = get_blob_db().get(key=self.name, type_code=CODES.restore) if self.name else None
            self._fileobj = value
        return value

    def get_http_response(self):
        file = self.as_file()
        headers = {'Content-Length': file.content_length}
        return stream_response(file, headers)


class RestoreParams(object):
    """
    Lightweight class that just handles grouping the possible attributes of a restore together.

    This is just for user-defined settings that can be configured via the URL.

    :param sync_log_id:         ID of the previous restore
    :param version:             The version of the restore format
    :param state_hash:          The case state hash string to use to verify the state of the phone
    :param include_item_count:  Set to `True` to include the item count in the response
    :param device_id:           The Device id of the device restoring
    """

    def __init__(self,
            sync_log_id='',
            version=V1,
            state_hash='',
            include_item_count=False,
            device_id=None,
            app=None,
            openrosa_version=None,
            fail_hard=False):
        self.sync_log_id = sync_log_id
        self.version = version
        self.state_hash = state_hash
        self.include_item_count = include_item_count
        self.app = app
        self.device_id = device_id
        self.openrosa_version = (LooseVersion(openrosa_version)
            if isinstance(openrosa_version, str) else openrosa_version)
        self.fail_hard = fail_hard

    @property
    def app_id(self):
        return self.app.get_id if self.app else None

    @property
    def is_webapps(self):
        return self.device_id and self.device_id.startswith("WebAppsLogin")

    def __repr__(self):
        return "RestoreParams(sync_log_id='{}', version={}, app='{}', device_id='{}')".format(
            self.sync_log_id,
            self.version,
            self.app,
            self.device_id,
        )


class RestoreCacheSettings(object):
    """
    Settings related to restore caching. These only apply if doing an initial restore and
    are not used if `RestoreParams.sync_log_id` is set.

    :param force_cache:     Set to `True` to force the response to be cached.
    :param cache_timeout:   Override the default cache timeout of 1 hour.
    :param overwrite_cache: Ignore any previously cached value and re-generate the restore response.
    """

    def __init__(self, force_cache=False, cache_timeout=None, overwrite_cache=False):
        self.force_cache = force_cache
        self.cache_timeout = cache_timeout if cache_timeout is not None else INITIAL_SYNC_CACHE_TIMEOUT
        self.overwrite_cache = overwrite_cache

    def __repr__(self):
        return "RestoreCacheSettings(force_cache='{}', cache_timeout={}, overwrite_cache='{}'".format(
            self.force_cache,
            self.cache_timeout,
            self.overwrite_cache
        )


class RestoreState:
    """
    The RestoreState object can be passed around to multiple restore
    data providers.

    This allows the providers to set values on the state, for either
    logging or performance reasons.
    """

    def __init__(
            self,
            project: Domain,
            restore_user: OTARestoreUser,
            params: RestoreParams,
            is_async: bool = False,
            overwrite_cache: bool = False,
            auth_type: Optional[str] = None,
            timing_context: Optional[TimingContext] = None,
    ):
        if not project or not project.name:
            raise Exception('you are not allowed to make a RestoreState without a domain!')

        self.project = project
        self.domain = project.name

        self.restore_user = restore_user
        self.params = params
        self.provider_log = {}  # individual data providers can log stuff here
        # get set in the start_sync() function
        self.start_time = None
        self.duration = None
        self.current_sync_log = None
        self.is_async = is_async
        self.overwrite_cache = overwrite_cache
        self.auth_type = auth_type
        self._last_sync_log = Ellipsis
        self.timing_context = timing_context or TimingContext()

    def validate_state(self):
        check_version(self.params.version)
        if self.last_sync_log and self.params.state_hash:
            parsed_hash = CaseStateHash.parse(self.params.state_hash)
            computed_hash = self.last_sync_log.get_state_hash()
            if computed_hash != parsed_hash:
                # log state error on the sync log
                self.last_sync_log.had_state_error = True
                self.last_sync_log.error_date = datetime.utcnow()
                self.last_sync_log.error_hash = str(parsed_hash)
                self.last_sync_log.save()

                if self.params.is_webapps:
                    # ignore this from webapps for now and just report
                    notify_error("State hash mismatch from webapps", details={
                        'synclog_id': self.params.sync_log_id,
                        'device_id': self.params.device_id,
                        'app_id': self.params.app_id,
                        'user_id': self.restore_user.user_id,
                        'request_user_id': self.restore_user.request_user_id,
                        'domain': self.domain,
                    })
                else:
                    raise BadStateException(
                        server_hash=computed_hash,
                        phone_hash=parsed_hash,
                        case_ids=self.last_sync_log.get_footprint_of_cases_on_phone()
                    )

    @property
    def last_sync_log(self):
        if self._last_sync_log is Ellipsis:
            if self.params.sync_log_id:
                # if we are in loose mode, return an HTTP 412 so that the phone will
                # just force a fresh sync
                # This raises MissingSyncLog exception if synclog not found
                sync_log = get_properly_wrapped_sync_log(self.params.sync_log_id)
                if sync_log.doc_type != 'SimplifiedSyncLog':
                    raise InvalidSyncLogException('Bad sync log doc type for {}'.format(self.params.sync_log_id))
                elif sync_log.user_id != self.restore_user.user_id:
                    raise SyncLogUserMismatch('Sync log {} does not match user id {} (was {})'.format(
                        self.params.sync_log_id, self.restore_user.user_id, sync_log.user_id
                    ))
                self._last_sync_log = sync_log
            else:
                self._last_sync_log = None
        return self._last_sync_log

    @property
    def is_initial(self):
        return self.last_sync_log is None

    @property
    def version(self):
        return self.params.version

    @property
    @memoized
    def owner_ids(self):
        return set(self.restore_user.get_owner_ids())

    @property
    @memoized
    def stock_settings(self):
        if self.project and self.project.commtrack_settings:
            return self.project.commtrack_settings.get_ota_restore_settings()
        else:
            return StockSettings()

    @property
    def is_first_extension_sync(self):
        extension_toggle_enabled = EXTENSION_CASES_SYNC_ENABLED.enabled(self.domain)
        try:
            return extension_toggle_enabled and not self.last_sync_log.extensions_checked
        except AttributeError:
            return extension_toggle_enabled

    def start_sync(self):
        self.start_time = datetime.utcnow()
        self.current_sync_log = self._new_sync_log()

    def finish_sync(self):
        self.duration = datetime.utcnow() - self.start_time
        self.current_sync_log.duration = self.duration.seconds
        self.current_sync_log.save()

    def _new_sync_log(self):
        previous_log_id = None if self.is_initial else self.last_sync_log._id
        new_synclog = SimplifiedSyncLog(
            _id=uuid.uuid1().hex.lower(),
            domain=self.restore_user.domain,
            build_id=self.params.app_id,
            user_id=self.restore_user.user_id,
            owner_ids_on_phone=set(self.owner_ids),
            date=datetime.utcnow(),
            previous_log_id=previous_log_id,
            extensions_checked=True,
            device_id=self.params.device_id,
            request_user_id=self.restore_user.request_user_id,
            auth_type=self.auth_type
        )
        if self.params.app:
            new_synclog.app_id = self.params.app.copy_of or self.params.app_id
        new_synclog.log_format = LOG_FORMAT_LIVEQUERY
        return new_synclog

    @memoized
    def get_safe_loadtest_factor(self, total_cases: int) -> int:
        """
        Ensures ``RestoreUser.loadtest_factor`` cannot result in a
        payload that exceeds ``LOADTEST_HARD_LIMIT`` number of cases
        (unless the user really has that many cases).
        """
        unsafe = self.restore_user.loadtest_factor
        max_factor = max(1, LOADTEST_HARD_LIMIT // total_cases)
        return min(unsafe, max_factor)

    def __repr__(self):
        return "RestoreState(project='{}', domain={}, restore_user='{}', start_time='{}', duration='{}'".format(
            self.project,
            self.domain,
            self.restore_user,
            self.start_time,
            self.duration
        )


class RestoreConfig(object):
    """
    A collection of attributes associated with an OTA restore

    :param project:         The domain object. An instance of `Domain`.
    :param restore_user:    The restore user requesting the restore
    :param params:          The RestoreParams associated with this (see above).
    :param cache_settings:  The RestoreCacheSettings associated with this (see above).
    :param is_async:        Whether to get the restore response using a celery task
    :param skip_fixtures:   Whether to include fixtures in the restore payload
    """

    def __init__(self, project=None, restore_user=None, params=None,
                 cache_settings=None, is_async=False,
                 skip_fixtures=False, auth_type=None):
        assert isinstance(restore_user, OTARestoreUser)
        self.project = project
        self.domain = project.name if project else ''
        self.restore_user = restore_user
        self.params = params or RestoreParams()
        self.cache_settings = cache_settings or RestoreCacheSettings()
        self.is_async = is_async
        self.skip_fixtures = skip_fixtures

        self.timing_context = TimingContext('restore-{}-{}'.format(self.domain, self.restore_user.username))

        self.restore_state = RestoreState(
            self.project,
            self.restore_user,
            self.params, is_async,
            self.cache_settings.overwrite_cache,
            auth_type=auth_type,
            timing_context=self.timing_context,
        )

        self.force_cache = self.cache_settings.force_cache
        self.cache_timeout = self.cache_settings.cache_timeout
        self.overwrite_cache = self.cache_settings.overwrite_cache

    @property
    @memoized
    def sync_log(self):
        return self.restore_state.last_sync_log

    @property
    def async_restore_task_id_cache(self):
        return AsyncRestoreTaskIdCache(
            domain=self.domain,
            user_id=self.restore_user.user_id,
            sync_log_id=self.sync_log._id if self.sync_log else '',
            device_id=self.params.device_id,
        )

    @property
    def restore_payload_path_cache(self):
        return RestorePayloadPathCache(
            domain=self.domain,
            user_id=self.restore_user.user_id,
            sync_log_id=self.sync_log._id if self.sync_log else '',
            device_id=self.params.device_id,
        )

    @property
    def initial_restore_payload_path_cache(self):
        return RestorePayloadPathCache(
            domain=self.domain,
            user_id=self.restore_user.user_id,
            sync_log_id='',
            device_id=self.params.device_id,
        )

    def get_response(self):
        is_async = self.is_async
        try:
            with self.timing_context:
                payload = self.get_payload()
            response = payload.get_http_response()
        except RestoreException as e:
            logger.exception(
                "%s error during restore submitted by %s: %s" %
                (type(e).__name__, self.restore_user.username, str(e))
            )
            is_async = False
            response = get_simple_response_xml(
                str(e),
                ResponseNature.OTA_RESTORE_ERROR
            )
            response = HttpResponse(response, content_type="text/xml; charset=utf-8",
                                    status=412)  # precondition failed
        except CannotRestoreException as e:
            # mobile expects a json response for 406 errors
            response = JsonResponse({
                'error': 'restore.failed.error',
                'default_response': str(e),
            }, status=406)

        if not is_async:
            self._record_timing(response.status_code)
        return response

    def get_payload(self):
        self.validate()
        self.delete_initial_cached_payload_if_necessary()
        self.delete_cached_payload_if_necessary()

        cached_response = self.get_cached_response()
        tags = {
            'domain': self.domain,
            'is_async': bool(self.is_async),
        }
        if cached_response:
            metrics_counter('commcare.restores.cache_hits.count', tags=tags)
            return cached_response
        metrics_counter('commcare.restores.cache_misses.count', tags=tags)

        # Start new sync
        if self.is_async:
            response = self._get_asynchronous_payload()
        else:
            response = self.generate_payload()

        return response

    def validate(self):
        try:
            self.restore_state.validate_state()
        except InvalidSyncLogException as e:
            # This exception will get caught by the view and a 412 will be returned to the phone for resync
            raise RestoreException(e)

    def get_cached_response(self):
        if self.overwrite_cache:
            return None

        cache_payload_path = self.restore_payload_path_cache.get_value()

        return CachedResponse(cache_payload_path)

    def generate_payload(self, async_task=None):
        if async_task:
            self.timing_context.stop("wait_for_task_to_start")
        self.restore_state.start_sync()
        fileobj = self._generate_restore_response(async_task=async_task)
        try:
            self.restore_state.finish_sync()
            cached_response = self.set_cached_payload_if_necessary(
                fileobj, self.restore_state.duration, async_task)
            if async_task:
                fileobj.close()
                assert cached_response is not None
                response = cached_response
                self.timing_context.stop()  # root timer
                self._record_timing('async')
            else:
                fileobj.seek(0)
                response = RestoreResponse(fileobj)
        except:  # noqa
            fileobj.close()
            raise
        return response

    def _get_asynchronous_payload(self):
        new_task = False
        # fetch the task from celery
        task_id = self.async_restore_task_id_cache.get_value()
        if task_id:
            task = AsyncResult(task_id)
            task_exists = task.status == CELERY_STATE_SENT
        else:
            task = None
            task_exists = False

        if not task_exists:
            # start a new task
            # NOTE this starts a nested timer (wait_for_task_to_start),
            # which will be stopped by self.generate_payload(async_task)
            # in the asynchronous task. It is expected that
            # get_async_restore_payload.delay(self) will serialize this
            # RestoreConfig and it's associated TimingContext before it
            # returns, and thereby fork the timing context. The timing
            # context associated with this side of the fork will not be
            # recorded since it is async (see self.get_response).
            with self.timing_context("wait_for_task_to_start"):
                task = get_async_restore_payload.delay(self, self.domain, self.restore_user.username)
                logger.info('RestoreConfig after get_async_restore_payload task is created: %r', self)
            new_task = True
            # store the task id in cache
            self.async_restore_task_id_cache.set_value(task.id)
        try:
            response_or_name = task.get(timeout=self._get_task_timeout(new_task))
            if isinstance(response_or_name, bytes):
                response_or_name = response_or_name.decode('utf-8')
            if isinstance(response_or_name, str):
                response = CachedResponse(response_or_name)
            else:
                response = response_or_name
        except TimeoutError:
            # return a 202 with progress
            response = AsyncRestoreResponse(task, self.restore_user.username)

        return response

    def _get_task_timeout(self, new_task):
        # if this is a new task, wait for INITIAL_ASYNC_TIMEOUT in case
        # this restore completes quickly. otherwise, only wait 1 second for
        # a response.
        return INITIAL_ASYNC_TIMEOUT_THRESHOLD if new_task else 1

    def _generate_restore_response(self, async_task=None):
        """
        :returns: A file-like object containing response content.
        """
        username = self.restore_user.username
        count_items = self.params.include_item_count
        with RestoreContent(username, count_items) as content:
            with self.timing_context('SyncElementProvider'):
                content.append(get_sync_element(self.restore_state.current_sync_log._id))

            with self.timing_context('RegistrationElementProvider'):
                content.append(get_registration_element(self.restore_state.restore_user))

            if not self.skip_fixtures:
                with self.timing_context('FixtureElementProvider'):
                    for element in get_fixture_elements(self.restore_state, self.timing_context):
                        content.append(element)

            with self.timing_context('CasePayloadProvider'):
                do_livequery(self.timing_context, self.restore_state, content, async_task)

            return content.get_fileobj()

    def set_cached_payload_if_necessary(self, fileobj, duration, is_async):
        # must cache if the duration was longer than the threshold
        is_long_restore = duration > timedelta(seconds=INITIAL_SYNC_CACHE_THRESHOLD)
        if is_async or self.force_cache or is_long_restore:
            type_ = 'unknown'
            if is_async:
                type_ = 'async'
            elif self.force_cache:
                type_ = 'force'
            elif is_long_restore:
                type_ = 'long'

            tags = {
                'type': type_,
            }
            metrics_counter('commcare.restores.cache_writes', tags=tags)
            response = CachedResponse.save_for_later(
                fileobj,
                self.cache_timeout,
                self.domain,
                self.restore_user.user_id,
            )
            self.restore_payload_path_cache.set_value(response.name, self.cache_timeout)
            return response
        return None

    def delete_cached_payload_if_necessary(self):
        if self.overwrite_cache and self.restore_payload_path_cache.exists():
            self.restore_payload_path_cache.invalidate()

    def delete_initial_cached_payload_if_necessary(self):
        if self.sync_log:
            # Restores are usually cached by there sync token
            # but initial restores don't have a sync token,
            # so they're indistinguishable from each other.
            # Once a user syncs with a sync token, we're sure their initial sync is stale,
            # so delete it to avoid a stale payload if they (say) wipe the phone and sync again
            self.initial_restore_payload_path_cache.invalidate()

    def _record_timing(self, status):
        timing = self.timing_context
        assert timing.is_finished()
        duration = timing.duration
        if duration > 20 or status == 412:
            if status == 412:
                # use last sync log since there is no current sync log
                sync_log_id = self.params.sync_log_id or 'N/A'
            else:
                sync_log = self.restore_state.current_sync_log
                sync_log_id = sync_log._id if sync_log else 'N/A'
            logger.info(
                "restore %s: user=%s device=%s domain=%s status=%s duration=%.3f",
                sync_log_id,
                self.restore_user.username,
                self.params.device_id,
                self.domain,
                status,
                duration,
            )
        tags = {
            'status_code': status,
            'device_type': 'webapps' if self.params.is_webapps else 'other',
            'domain': self.domain,
            'domain_limited': limit_domains(self.domain),
        }
        timer_buckets = (1, 5, 20, 60, 120, 300, 600)
        for timer in timing.to_list(exclude_root=True):
            segment = None
            extra_tags = {}
            if timer.name in RESTORE_SEGMENTS:
                segment = RESTORE_SEGMENTS[timer.name]
                segment_timer_buckets = timer_buckets
            elif timer.name.startswith('fixture:'):
                segment = 'fixture'
                segment_timer_buckets = (0.25, 0.5, 1, 5, 20, 60, 120, 300, 600)
                extra_tags = {'fixture': timer.name.split(':')[1]}

            if segment:
                metrics_histogram(
                    'commcare.restores.{}.duration.seconds'.format(segment), timer.duration,
                    bucket_tag='duration', buckets=segment_timer_buckets, bucket_unit='s',
                    tags={**tags, **extra_tags}
                )

        tags['type'] = 'sync' if self.params.sync_log_id else 'restore'

        if settings.ENTERPRISE_MODE:
            if self.params.app and self.params.app.copy_of:
                app_name = slugify(self.params.app.name)
                tags['app'] = '{}-{}'.format(app_name, self.params.app.version)
            else:
                tags['app'] = ''

        metrics_histogram(
            'commcare.restores.duration.seconds', timing.duration,
            bucket_tag='duration', buckets=timer_buckets, bucket_unit='s',
            tags=tags
        )

    def __repr__(self):
        return \
            "RestoreConfig(project='{}', domain={}, restore_user={}, cache_settings='{}', " \
            "is_async='{}', restore_state='{}', force_cache='{}', cache_timeout='{}', overwrite_cache='{}', " \
            "timing_context='{}')".format(
                self.project,
                self.domain,
                self.restore_user,
                self.cache_settings,
                self.is_async,
                self.restore_state,
                self.force_cache,
                self.cache_timeout,
                self.overwrite_cache,
                self.timing_context.to_dict()
            )


RESTORE_SEGMENTS = {
    "wait_for_task_to_start": "waiting",
    "FixtureElementProvider": "fixtures",
    "CasePayloadProvider": "cases",
}<|MERGE_RESOLUTION|>--- conflicted
+++ resolved
@@ -10,13 +10,10 @@
 from wsgiref.util import FileWrapper
 from xml.etree import cElementTree as ElementTree
 
-<<<<<<< HEAD
 from django.conf import settings
 from django.http import HttpResponse, JsonResponse, StreamingHttpResponse
 from django.utils.text import slugify
 
-=======
->>>>>>> c85cc0cf
 from celery.exceptions import TimeoutError
 from celery.result import AsyncResult
 from couchforms.openrosa_response import (
@@ -25,9 +22,6 @@
     get_simple_response_xml,
 )
 from dimagi.utils.logging import notify_error
-from django.conf import settings
-from django.http import HttpResponse, StreamingHttpResponse
-from django.utils.text import slugify
 from looseversion import LooseVersion
 from memoized import memoized
 
