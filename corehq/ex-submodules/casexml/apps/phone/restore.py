import logging
import os
import shutil
import tempfile
import uuid
from datetime import datetime, timedelta
from io import BytesIO
from typing import Optional
from uuid import uuid4
from wsgiref.util import FileWrapper
from xml.etree import cElementTree as ElementTree

<<<<<<< HEAD
from django.conf import settings
from django.http import HttpResponse, JsonResponse, StreamingHttpResponse
from django.utils.text import slugify

=======
>>>>>>> 648356ee
from celery.exceptions import TimeoutError
from celery.result import AsyncResult
from couchforms.openrosa_response import (
    ResponseNature,
    get_response_element,
    get_simple_response_xml,
)
from dimagi.utils.logging import notify_error
from django.conf import settings
from django.http import HttpResponse, JsonResponse, StreamingHttpResponse
from django.utils.text import slugify
from looseversion import LooseVersion
from memoized import memoized

from casexml.apps.case.xml import V1, check_version
from corehq.apps.app_manager.exceptions import CannotRestoreException
from corehq.apps.domain.models import Domain
from corehq.blobs import CODES, get_blob_db
from corehq.blobs.exceptions import NotFound
from corehq.celery_monitoring.signals import CELERY_STATE_SENT
from corehq.const import LOADTEST_HARD_LIMIT
from corehq.toggles import EXTENSION_CASES_SYNC_ENABLED
from corehq.util.metrics import limit_domains, metrics_counter, metrics_histogram
from corehq.util.timer import TimingContext

from .checksum import CaseStateHash
from .const import (
    ASYNC_RETRY_AFTER,
    INITIAL_ASYNC_TIMEOUT_THRESHOLD,
    INITIAL_SYNC_CACHE_THRESHOLD,
    INITIAL_SYNC_CACHE_TIMEOUT,
)
from .data_providers.case.livequery import do_livequery
from .exceptions import (
    BadStateException,
    InvalidSyncLogException,
    RestoreException,
    SyncLogUserMismatch,
)
from .fixtures import get_fixture_elements
from .models import (
    LOG_FORMAT_LIVEQUERY,
    OTARestoreUser,
    SimplifiedSyncLog,
    get_properly_wrapped_sync_log,
)
from .restore_caching import AsyncRestoreTaskIdCache, RestorePayloadPathCache
from .tasks import get_async_restore_payload
from .utils import get_cached_items_with_count
from .xml import (
    get_progress_element,
    get_registration_element,
    get_sync_element,
)

logger = logging.getLogger('restore')


def stream_response(payload, headers=None, status=200):
    try:
        response = StreamingHttpResponse(
            FileWrapper(payload),
            content_type="text/xml; charset=utf-8",
            status=status
        )
        if headers:
            for header, value in headers.items():
                response[header] = value
        return response
    except IOError as e:
        return HttpResponse(e, status=500)


class StockSettings(object):

    def __init__(self, section_to_consumption_types=None, consumption_config=None,
                 default_product_list=None, force_consumption_case_filter=None,
                 sync_consumption_ledger=False):
        """
        section_to_consumption_types should be a dict of stock section-ids to corresponding
        consumption section-ids. any stock sections not found in the dict will not have
        any consumption data set in the restore.

        force_consumption_case_filter allows you to force sending consumption data even if
        empty for a given CaseStub (id + type)
        """
        self.section_to_consumption_types = section_to_consumption_types or {}
        self.consumption_config = consumption_config
        self.default_product_list = default_product_list or []
        self.force_consumption_case_filter = force_consumption_case_filter or (lambda stub: False)
        self.sync_consumption_ledger = sync_consumption_ledger


class RestoreContent(object):
    start_tag_template = (
        b'<OpenRosaResponse xmlns="http://openrosa.org/http/response"%(items)s>'
        b'<message nature="%(nature)s">Successfully restored account %(username)s!</message>'
    )
    items_template = b' items="%s"'
    closing_tag = b'</OpenRosaResponse>'

    def __init__(self, username=None, items=False):
        self.username = username
        self.items = items
        self.num_items = 0

    def __enter__(self):
        self.response_body = tempfile.TemporaryFile('w+b')
        return self

    def __exit__(self, exc_type, exc_val, exc_tb):
        self.response_body.close()

    def append(self, xml_element):
        self.num_items += 1
        if isinstance(xml_element, bytes):
            xml_element, num = get_cached_items_with_count(xml_element)
            self.num_items += num - 1
            self.response_body.write(xml_element)
        else:
            self.response_body.write(ElementTree.tostring(xml_element, encoding='utf-8'))

    def extend(self, iterable):
        for element in iterable:
            self.append(element)

    def _write_to_file(self, fileobj):
        # Add 1 to num_items to account for message element
        items = (self.items_template % ('%s' % (self.num_items + 1)).encode('utf-8')) if self.items else b''
        fileobj.write(self.start_tag_template % {
            b"items": items,
            b"username": self.username.encode("utf8"),
            b"nature": ResponseNature.OTA_RESTORE_SUCCESS.encode("utf8"),
        })

        self.response_body.seek(0)
        shutil.copyfileobj(self.response_body, fileobj)

        fileobj.write(self.closing_tag)

    def get_fileobj(self):
        fileobj = tempfile.TemporaryFile('w+b')
        try:
            self._write_to_file(fileobj)
            fileobj.seek(0)
            return fileobj
        except:  # noqa
            fileobj.close()
            raise


class RestoreResponse(object):

    def __init__(self, fileobj):
        self.fileobj = fileobj

    def as_file(self):
        return self.fileobj

    def as_string(self):
        """Get content as utf8-encoded bytes

        NOTE: This method is only used in tests.
        Cannot be called more than once, and `self.as_file()` will
        return a closed file after this is called.
        """
        with self.fileobj:
            return self.fileobj.read()

    def get_http_response(self):
        self.fileobj.seek(0, os.SEEK_END)
        headers = {'Content-Length': self.fileobj.tell()}
        self.fileobj.seek(0)
        return stream_response(self.fileobj, headers)


class AsyncRestoreResponse(object):

    def __init__(self, task, username):
        self.task = task
        self.username = username

        task_info = self.task.info if self.task.info and isinstance(self.task.info, dict) else {}
        self.progress = {
            'done': task_info.get('done', 0),
            'total': task_info.get('total', 0),
            'retry_after': task_info.get('retry-after', ASYNC_RETRY_AFTER),
        }

    def compile_response(self):
        root = get_response_element(
            message="Asynchronous restore under way for {}".format(self.username),
            nature=ResponseNature.OTA_RESTORE_PENDING
        )
        sync_tag = get_sync_element()
        sync_tag.append(get_progress_element(**self.progress))
        root.append(sync_tag)

        return ElementTree.tostring(root, encoding='utf-8')

    def get_http_response(self):
        headers = {"Retry-After": self.progress['retry_after']}
        response = stream_response(
            BytesIO(self.compile_response()),
            status=202,
            headers=headers,
        )
        return response


class CachedResponse(object):

    def __init__(self, name):
        if name and name.startswith("restore-response-"):
            # Name template was 'restore-response-{}.xml' before new
            # blob metadata API was implemented. This can be removed
            # when all old responses have expired.
            #
            # '_default' is the bucket name from the old blob db API.
            name = "_default/" + name
        self.name = name

    @classmethod
    def save_for_later(cls, fileobj, timeout, domain, restore_user_id):
        """Save restore response for later

        :param fileobj: A file-like object.
        :param timeout: Minimum content expiration in seconds.
        :returns: A new `CachedResponse` pointing to the saved content.
        """
        name = 'restore-{}.xml'.format(uuid4().hex)
        get_blob_db().put(
            fileobj,
            domain=domain,
            parent_id=restore_user_id,
            type_code=CODES.restore,
            key=name,
            timeout=max(timeout // 60, 60),
        )
        return cls(name)

    def __bool__(self):
        try:
            return bool(self.as_file())
        except NotFound:
            return False

    __nonzero__ = __bool__

    def as_string(self):
        with self.as_file() as fileobj:
            return fileobj.read()

    def as_file(self):
        try:
            value = self._fileobj
        except AttributeError:
            value = get_blob_db().get(key=self.name, type_code=CODES.restore) if self.name else None
            self._fileobj = value
        return value

    def get_http_response(self):
        file = self.as_file()
        headers = {'Content-Length': file.content_length}
        return stream_response(file, headers)


class RestoreParams(object):
    """
    Lightweight class that just handles grouping the possible attributes of a restore together.

    This is just for user-defined settings that can be configured via the URL.

    :param sync_log_id:         ID of the previous restore
    :param version:             The version of the restore format
    :param state_hash:          The case state hash string to use to verify the state of the phone
    :param include_item_count:  Set to `True` to include the item count in the response
    :param device_id:           The Device id of the device restoring
    """

    def __init__(self,
            sync_log_id='',
            version=V1,
            state_hash='',
            include_item_count=False,
            device_id=None,
            app=None,
            openrosa_version=None,
            fail_hard=False):
        self.sync_log_id = sync_log_id
        self.version = version
        self.state_hash = state_hash
        self.include_item_count = include_item_count
        self.app = app
        self.device_id = device_id
        self.openrosa_version = (LooseVersion(openrosa_version)
            if isinstance(openrosa_version, str) else openrosa_version)
        self.fail_hard = fail_hard

    @property
    def app_id(self):
        return self.app.get_id if self.app else None

    @property
    def is_webapps(self):
        return self.device_id and self.device_id.startswith("WebAppsLogin")

    def __repr__(self):
        return "RestoreParams(sync_log_id='{}', version={}, app='{}', device_id='{}')".format(
            self.sync_log_id,
            self.version,
            self.app,
            self.device_id,
        )


class RestoreCacheSettings(object):
    """
    Settings related to restore caching. These only apply if doing an initial restore and
    are not used if `RestoreParams.sync_log_id` is set.

    :param force_cache:     Set to `True` to force the response to be cached.
    :param cache_timeout:   Override the default cache timeout of 1 hour.
    :param overwrite_cache: Ignore any previously cached value and re-generate the restore response.
    """

    def __init__(self, force_cache=False, cache_timeout=None, overwrite_cache=False):
        self.force_cache = force_cache
        self.cache_timeout = cache_timeout if cache_timeout is not None else INITIAL_SYNC_CACHE_TIMEOUT
        self.overwrite_cache = overwrite_cache

    def __repr__(self):
        return "RestoreCacheSettings(force_cache='{}', cache_timeout={}, overwrite_cache='{}'".format(
            self.force_cache,
            self.cache_timeout,
            self.overwrite_cache
        )


class RestoreState:
    """
    The RestoreState object can be passed around to multiple restore
    data providers.

    This allows the providers to set values on the state, for either
    logging or performance reasons.
    """

    def __init__(
            self,
            project: Domain,
            restore_user: OTARestoreUser,
            params: RestoreParams,
            is_async: bool = False,
            overwrite_cache: bool = False,
            auth_type: Optional[str] = None,
            timing_context: Optional[TimingContext] = None,
    ):
        if not project or not project.name:
            raise Exception('you are not allowed to make a RestoreState without a domain!')

        self.project = project
        self.domain = project.name

        self.restore_user = restore_user
        self.params = params
        self.provider_log = {}  # individual data providers can log stuff here
        # get set in the start_sync() function
        self.start_time = None
        self.duration = None
        self.current_sync_log = None
        self.is_async = is_async
        self.overwrite_cache = overwrite_cache
        self.auth_type = auth_type
        self._last_sync_log = Ellipsis
        self.timing_context = timing_context or TimingContext()

    def validate_state(self):
        check_version(self.params.version)
        if self.last_sync_log and self.params.state_hash:
            parsed_hash = CaseStateHash.parse(self.params.state_hash)
            computed_hash = self.last_sync_log.get_state_hash()
            if computed_hash != parsed_hash:
                # log state error on the sync log
                self.last_sync_log.had_state_error = True
                self.last_sync_log.error_date = datetime.utcnow()
                self.last_sync_log.error_hash = str(parsed_hash)
                self.last_sync_log.save()

                if self.params.is_webapps:
                    # ignore this from webapps for now and just report
                    notify_error("State hash mismatch from webapps", details={
                        'synclog_id': self.params.sync_log_id,
                        'device_id': self.params.device_id,
                        'app_id': self.params.app_id,
                        'user_id': self.restore_user.user_id,
                        'request_user_id': self.restore_user.request_user_id,
                        'domain': self.domain,
                    })
                else:
                    raise BadStateException(
                        server_hash=computed_hash,
                        phone_hash=parsed_hash,
                        case_ids=self.last_sync_log.get_footprint_of_cases_on_phone()
                    )

    @property
    def last_sync_log(self):
        if self._last_sync_log is Ellipsis:
            if self.params.sync_log_id:
                # if we are in loose mode, return an HTTP 412 so that the phone will
                # just force a fresh sync
                # This raises MissingSyncLog exception if synclog not found
                sync_log = get_properly_wrapped_sync_log(self.params.sync_log_id)
                if sync_log.doc_type != 'SimplifiedSyncLog':
                    raise InvalidSyncLogException('Bad sync log doc type for {}'.format(self.params.sync_log_id))
                elif sync_log.user_id != self.restore_user.user_id:
                    raise SyncLogUserMismatch('Sync log {} does not match user id {} (was {})'.format(
                        self.params.sync_log_id, self.restore_user.user_id, sync_log.user_id
                    ))
                self._last_sync_log = sync_log
            else:
                self._last_sync_log = None
        return self._last_sync_log

    @property
    def is_initial(self):
        return self.last_sync_log is None

    @property
    def version(self):
        return self.params.version

    @property
    @memoized
    def owner_ids(self):
        return set(self.restore_user.get_owner_ids())

    @property
    @memoized
    def stock_settings(self):
        if self.project and self.project.commtrack_settings:
            return self.project.commtrack_settings.get_ota_restore_settings()
        else:
            return StockSettings()

    @property
    def is_first_extension_sync(self):
        extension_toggle_enabled = EXTENSION_CASES_SYNC_ENABLED.enabled(self.domain)
        try:
            return extension_toggle_enabled and not self.last_sync_log.extensions_checked
        except AttributeError:
            return extension_toggle_enabled

    def start_sync(self):
        self.start_time = datetime.utcnow()
        self.current_sync_log = self._new_sync_log()

    def finish_sync(self):
        self.duration = datetime.utcnow() - self.start_time
        self.current_sync_log.duration = self.duration.seconds
        self.current_sync_log.save()

    def _new_sync_log(self):
        previous_log_id = None if self.is_initial else self.last_sync_log._id
        new_synclog = SimplifiedSyncLog(
            _id=uuid.uuid1().hex.lower(),
            domain=self.restore_user.domain,
            build_id=self.params.app_id,
            user_id=self.restore_user.user_id,
            owner_ids_on_phone=set(self.owner_ids),
            date=datetime.utcnow(),
            previous_log_id=previous_log_id,
            extensions_checked=True,
            device_id=self.params.device_id,
            request_user_id=self.restore_user.request_user_id,
            auth_type=self.auth_type
        )
        if self.params.app:
            new_synclog.app_id = self.params.app.copy_of or self.params.app_id
        new_synclog.log_format = LOG_FORMAT_LIVEQUERY
        return new_synclog

    @memoized
    def get_safe_loadtest_factor(self, total_cases: int) -> int:
        """
        Ensures ``RestoreUser.loadtest_factor`` cannot result in a
        payload that exceeds ``LOADTEST_HARD_LIMIT`` number of cases
        (unless the user really has that many cases).
        """
        unsafe = self.restore_user.loadtest_factor
        max_factor = max(1, LOADTEST_HARD_LIMIT // total_cases)
        return min(unsafe, max_factor)

    def __repr__(self):
        return "RestoreState(project='{}', domain={}, restore_user='{}', start_time='{}', duration='{}'".format(
            self.project,
            self.domain,
            self.restore_user,
            self.start_time,
            self.duration
        )


class RestoreConfig(object):
    """
    A collection of attributes associated with an OTA restore

    :param project:         The domain object. An instance of `Domain`.
    :param restore_user:    The restore user requesting the restore
    :param params:          The RestoreParams associated with this (see above).
    :param cache_settings:  The RestoreCacheSettings associated with this (see above).
    :param is_async:        Whether to get the restore response using a celery task
    :param skip_fixtures:   Whether to include fixtures in the restore payload
    """

    def __init__(self, project=None, restore_user=None, params=None,
                 cache_settings=None, is_async=False,
                 skip_fixtures=False, auth_type=None):
        assert isinstance(restore_user, OTARestoreUser)
        self.project = project
        self.domain = project.name if project else ''
        self.restore_user = restore_user
        self.params = params or RestoreParams()
        self.cache_settings = cache_settings or RestoreCacheSettings()
        self.is_async = is_async
        self.skip_fixtures = skip_fixtures

        self.timing_context = TimingContext('restore-{}-{}'.format(self.domain, self.restore_user.username))

        self.restore_state = RestoreState(
            self.project,
            self.restore_user,
            self.params, is_async,
            self.cache_settings.overwrite_cache,
            auth_type=auth_type,
            timing_context=self.timing_context,
        )

        self.force_cache = self.cache_settings.force_cache
        self.cache_timeout = self.cache_settings.cache_timeout
        self.overwrite_cache = self.cache_settings.overwrite_cache

    @property
    @memoized
    def sync_log(self):
        return self.restore_state.last_sync_log

    @property
    def async_restore_task_id_cache(self):
        return AsyncRestoreTaskIdCache(
            domain=self.domain,
            user_id=self.restore_user.user_id,
            sync_log_id=self.sync_log._id if self.sync_log else '',
            device_id=self.params.device_id,
        )

    @property
    def restore_payload_path_cache(self):
        return RestorePayloadPathCache(
            domain=self.domain,
            user_id=self.restore_user.user_id,
            sync_log_id=self.sync_log._id if self.sync_log else '',
            device_id=self.params.device_id,
        )

    @property
    def initial_restore_payload_path_cache(self):
        return RestorePayloadPathCache(
            domain=self.domain,
            user_id=self.restore_user.user_id,
            sync_log_id='',
            device_id=self.params.device_id,
        )

    def get_response(self):
        is_async = self.is_async
        try:
            with self.timing_context:
                payload = self.get_payload()
            response = payload.get_http_response()
        except RestoreException as e:
            logger.exception(
                "%s error during restore submitted by %s: %s" %
                (type(e).__name__, self.restore_user.username, str(e))
            )
            is_async = False
            response = get_simple_response_xml(
                str(e),
                ResponseNature.OTA_RESTORE_ERROR
            )
            response = HttpResponse(response, content_type="text/xml; charset=utf-8",
                                    status=412)  # precondition failed
        except CannotRestoreException as e:
            # mobile expects a json response for 406 errors
            response = JsonResponse({
                'error': 'restore.failed.error',
                'default_response': str(e),
            }, status=406)

        if not is_async:
            self._record_timing(response.status_code)
        return response

    def get_payload(self):
        self.validate()
        self.delete_initial_cached_payload_if_necessary()
        self.delete_cached_payload_if_necessary()

        cached_response = self.get_cached_response()
        tags = {
            'domain': self.domain,
            'is_async': bool(self.is_async),
        }
        if cached_response:
            metrics_counter('commcare.restores.cache_hits.count', tags=tags)
            return cached_response
        metrics_counter('commcare.restores.cache_misses.count', tags=tags)

        # Start new sync
        if self.is_async:
            response = self._get_asynchronous_payload()
        else:
            response = self.generate_payload()

        return response

    def validate(self):
        try:
            self.restore_state.validate_state()
        except InvalidSyncLogException as e:
            # This exception will get caught by the view and a 412 will be returned to the phone for resync
            raise RestoreException(e)

    def get_cached_response(self):
        if self.overwrite_cache:
            return None

        cache_payload_path = self.restore_payload_path_cache.get_value()

        return CachedResponse(cache_payload_path)

    def generate_payload(self, async_task=None):
        if async_task:
            self.timing_context.stop("wait_for_task_to_start")
        self.restore_state.start_sync()
        fileobj = self._generate_restore_response(async_task=async_task)
        try:
            self.restore_state.finish_sync()
            cached_response = self.set_cached_payload_if_necessary(
                fileobj, self.restore_state.duration, async_task)
            if async_task:
                fileobj.close()
                assert cached_response is not None
                response = cached_response
                self.timing_context.stop()  # root timer
                self._record_timing('async')
            else:
                fileobj.seek(0)
                response = RestoreResponse(fileobj)
        except:  # noqa
            fileobj.close()
            raise
        return response

    def _get_asynchronous_payload(self):
        new_task = False
        # fetch the task from celery
        task_id = self.async_restore_task_id_cache.get_value()
        if task_id:
            task = AsyncResult(task_id)
            task_exists = task.status == CELERY_STATE_SENT
        else:
            task = None
            task_exists = False

        if not task_exists:
            # start a new task
            # NOTE this starts a nested timer (wait_for_task_to_start),
            # which will be stopped by self.generate_payload(async_task)
            # in the asynchronous task. It is expected that
            # get_async_restore_payload.delay(self) will serialize this
            # RestoreConfig and it's associated TimingContext before it
            # returns, and thereby fork the timing context. The timing
            # context associated with this side of the fork will not be
            # recorded since it is async (see self.get_response).
            with self.timing_context("wait_for_task_to_start"):
                task = get_async_restore_payload.delay(self, self.domain, self.restore_user.username)
                logger.info('RestoreConfig after get_async_restore_payload task is created: %r', self)
            new_task = True
            # store the task id in cache
            self.async_restore_task_id_cache.set_value(task.id)
        try:
            response_or_name = task.get(timeout=self._get_task_timeout(new_task))
            if isinstance(response_or_name, bytes):
                response_or_name = response_or_name.decode('utf-8')
            if isinstance(response_or_name, str):
                response = CachedResponse(response_or_name)
            else:
                response = response_or_name
        except TimeoutError:
            # return a 202 with progress
            response = AsyncRestoreResponse(task, self.restore_user.username)

        return response

    def _get_task_timeout(self, new_task):
        # if this is a new task, wait for INITIAL_ASYNC_TIMEOUT in case
        # this restore completes quickly. otherwise, only wait 1 second for
        # a response.
        return INITIAL_ASYNC_TIMEOUT_THRESHOLD if new_task else 1

    def _generate_restore_response(self, async_task=None):
        """
        :returns: A file-like object containing response content.
        """
        username = self.restore_user.username
        count_items = self.params.include_item_count
        with RestoreContent(username, count_items) as content:
            with self.timing_context('SyncElementProvider'):
                content.append(get_sync_element(self.restore_state.current_sync_log._id))

            with self.timing_context('RegistrationElementProvider'):
                content.append(get_registration_element(self.restore_state.restore_user))

            if not self.skip_fixtures:
                with self.timing_context('FixtureElementProvider'):
                    for element in get_fixture_elements(self.restore_state, self.timing_context):
                        content.append(element)

            with self.timing_context('CasePayloadProvider'):
                do_livequery(self.timing_context, self.restore_state, content, async_task)

            return content.get_fileobj()

    def set_cached_payload_if_necessary(self, fileobj, duration, is_async):
        # must cache if the duration was longer than the threshold
        is_long_restore = duration > timedelta(seconds=INITIAL_SYNC_CACHE_THRESHOLD)
        if is_async or self.force_cache or is_long_restore:
            type_ = 'unknown'
            if is_async:
                type_ = 'async'
            elif self.force_cache:
                type_ = 'force'
            elif is_long_restore:
                type_ = 'long'

            tags = {
                'type': type_,
            }
            metrics_counter('commcare.restores.cache_writes', tags=tags)
            response = CachedResponse.save_for_later(
                fileobj,
                self.cache_timeout,
                self.domain,
                self.restore_user.user_id,
            )
            self.restore_payload_path_cache.set_value(response.name, self.cache_timeout)
            return response
        return None

    def delete_cached_payload_if_necessary(self):
        if self.overwrite_cache and self.restore_payload_path_cache.exists():
            self.restore_payload_path_cache.invalidate()

    def delete_initial_cached_payload_if_necessary(self):
        if self.sync_log:
            # Restores are usually cached by there sync token
            # but initial restores don't have a sync token,
            # so they're indistinguishable from each other.
            # Once a user syncs with a sync token, we're sure their initial sync is stale,
            # so delete it to avoid a stale payload if they (say) wipe the phone and sync again
            self.initial_restore_payload_path_cache.invalidate()

    def _record_timing(self, status):
        timing = self.timing_context
        assert timing.is_finished()
        duration = timing.duration
        if duration > 20 or status == 412:
            if status == 412:
                # use last sync log since there is no current sync log
                sync_log_id = self.params.sync_log_id or 'N/A'
            else:
                sync_log = self.restore_state.current_sync_log
                sync_log_id = sync_log._id if sync_log else 'N/A'
            logger.info(
                "restore %s: user=%s device=%s domain=%s status=%s duration=%.3f",
                sync_log_id,
                self.restore_user.username,
                self.params.device_id,
                self.domain,
                status,
                duration,
            )
        tags = {
            'status_code': status,
            'device_type': 'webapps' if self.params.is_webapps else 'other',
            'domain': self.domain,
            'domain_limited': limit_domains(self.domain),
        }
        timer_buckets = (1, 5, 20, 60, 120, 300, 600)
        for timer in timing.to_list(exclude_root=True):
            segment = None
            extra_tags = {}
            if timer.name in RESTORE_SEGMENTS:
                segment = RESTORE_SEGMENTS[timer.name]
                segment_timer_buckets = timer_buckets
            elif timer.name.startswith('fixture:'):
                segment = 'fixture'
                segment_timer_buckets = (0.25, 0.5, 1, 5, 20, 60, 120, 300, 600)
                extra_tags = {'fixture': timer.name.split(':')[1]}

            if segment:
                metrics_histogram(
                    'commcare.restores.{}.duration.seconds'.format(segment), timer.duration,
                    bucket_tag='duration', buckets=segment_timer_buckets, bucket_unit='s',
                    tags={**tags, **extra_tags}
                )

        tags['type'] = 'sync' if self.params.sync_log_id else 'restore'

        if settings.ENTERPRISE_MODE:
            if self.params.app and self.params.app.copy_of:
                app_name = slugify(self.params.app.name)
                tags['app'] = '{}-{}'.format(app_name, self.params.app.version)
            else:
                tags['app'] = ''

        metrics_histogram(
            'commcare.restores.duration.seconds', timing.duration,
            bucket_tag='duration', buckets=timer_buckets, bucket_unit='s',
            tags=tags
        )

    def __repr__(self):
        return \
            "RestoreConfig(project='{}', domain={}, restore_user={}, cache_settings='{}', " \
            "is_async='{}', restore_state='{}', force_cache='{}', cache_timeout='{}', overwrite_cache='{}', " \
            "timing_context='{}')".format(
                self.project,
                self.domain,
                self.restore_user,
                self.cache_settings,
                self.is_async,
                self.restore_state,
                self.force_cache,
                self.cache_timeout,
                self.overwrite_cache,
                self.timing_context.to_dict()
            )


RESTORE_SEGMENTS = {
    "wait_for_task_to_start": "waiting",
    "FixtureElementProvider": "fixtures",
    "CasePayloadProvider": "cases",
}<|MERGE_RESOLUTION|>--- conflicted
+++ resolved
@@ -10,13 +10,6 @@
 from wsgiref.util import FileWrapper
 from xml.etree import cElementTree as ElementTree
 
-<<<<<<< HEAD
-from django.conf import settings
-from django.http import HttpResponse, JsonResponse, StreamingHttpResponse
-from django.utils.text import slugify
-
-=======
->>>>>>> 648356ee
 from celery.exceptions import TimeoutError
 from celery.result import AsyncResult
 from couchforms.openrosa_response import (
