--- conflicted
+++ resolved
@@ -634,19 +634,12 @@
             #   'key': ['case-id', 'sync-token-id']
             # }
             if row['value']:
-<<<<<<< HEAD
-                dt = USecDateTimeProperty().wrap(row['value'])
-                all_case_updates_by_sync_token[row['key'][0]].append(
-                    {'token': row['key'][1], 'date': dt}
-                )
-=======
-                modification_date = datetime.strptime(row['value'], '%Y-%m-%dT%H:%M:%SZ')
+                modification_date = USecDateTimeProperty().wrap(row['value'])
                 if modification_date >= last_sync_token.date:
                     case_id, sync_token_id = row['key']
                     all_case_updates_by_sync_token[case_id].append(
                         {'token': sync_token_id, 'date': modification_date}
                     )
->>>>>>> f0f2aead
 
         def case_modified_elsewhere_since_sync(case_id):
             # NOTE: uses closures
