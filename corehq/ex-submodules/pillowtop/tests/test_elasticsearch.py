import uuid
from unittest import mock

from django.test import SimpleTestCase

from pillowtop.processors.elastic import send_to_elasticsearch

from corehq.apps.es.client import manager
from corehq.apps.es.tests.utils import es_test
from corehq.apps.es.transient_util import doc_adapter_from_info
from corehq.util.es.elasticsearch import ConnectionError, RequestError
from corehq.util.test_utils import capture_log_output

from .utils import TEST_INDEX_INFO


@es_test(requires=[doc_adapter_from_info(TEST_INDEX_INFO)])
class TestSendToElasticsearch(SimpleTestCase):

    def setUp(self):
        self.adapter = doc_adapter_from_info(TEST_INDEX_INFO)

    def test_create_doc(self):
        doc = {'_id': uuid.uuid4().hex, 'doc_type': 'MyCoolDoc', 'property': 'foo'}
        self._send_to_es_and_check(doc)
        res = self.adapter.get(doc['_id'])
        self.assertEqual(res, doc)

    def _send_to_es_and_check(self, doc, update=False, es_merge_update=False,
                              delete=False, esgetter=None):
        if update and es_merge_update:
            old_doc = self.adapter.get(doc['_id'])

        self._send_to_es(doc, es_merge_update=es_merge_update, delete=delete)

        manager.index_refresh(self.adapter.index_name)

        if not delete:
            self.assertEqual(1, self.adapter.count({}))
            es_doc = self.adapter.get(doc['_id'])
            if es_merge_update:
                old_doc.update(es_doc)
                for prop in doc:
                    self.assertEqual(doc[prop], old_doc[prop])
            else:
                for prop in doc:
                    self.assertEqual(doc[prop], es_doc[prop])
                self.assertTrue(all(prop in doc for prop in es_doc))
        else:
            self.assertEqual(0, self.adapter.count({}))

    def _send_to_es(self, doc, es_merge_update=False, delete=False):
        send_to_elasticsearch(
            adapter=self.adapter,
            doc_id=doc['_id'],
            name='test',
            data=doc,
            es_merge_update=es_merge_update,
            delete=delete
        )

    def test_update_doc(self):
        doc = {'_id': uuid.uuid4().hex, 'doc_type': 'MyCoolDoc', 'property': 'bar'}
        self._send_to_es_and_check(doc)

        doc['property'] = 'bazz'
        self._send_to_es_and_check(doc, update=True)

    def test_replace_doc(self):
        doc = {'_id': uuid.uuid4().hex, 'doc_type': 'MyCoolDoc', 'property': 'bar'}
        self._send_to_es_and_check(doc)

        del doc['property']
        self._send_to_es_and_check(doc, update=True)

    def test_merge_doc(self):
        doc = {'_id': uuid.uuid4().hex, 'doc_type': 'MyCoolDoc', 'property': 'bar'}
        self._send_to_es_and_check(doc)

        update = doc.copy()
        del update['property']
        update['new_prop'] = 'new_val'
        # merging should still keep old 'property'
        self._send_to_es_and_check(update, update=True, es_merge_update=True)

    def test_delete_doc(self):
        doc = {'_id': uuid.uuid4().hex, 'doc_type': 'MyCoolDoc', 'property': 'bar'}
        self._send_to_es_and_check(doc)

        self._send_to_es_and_check(doc, delete=True)

    def test_missing_delete(self):
        doc = {'_id': uuid.uuid4().hex, 'doc_type': 'MyCoolDoc', 'property': 'bar'}
        self._send_to_es_and_check(doc, delete=True)

    def test_missing_merge(self):
        doc = {'_id': uuid.uuid4().hex, 'doc_type': 'MyCoolDoc', 'property': 'bar'}
<<<<<<< HEAD
        send_to_elasticsearch(
            TEST_INDEX_INFO,
            doc_type=TEST_INDEX_INFO.type,
            doc_id=doc['_id'],
            name='test',
            data=doc,
            es_merge_update=True,
        )
=======
        send_to_elasticsearch(self.adapter, doc['_id'], 'test', data=doc, es_merge_update=True)
>>>>>>> ca5fdb0b
        self.assertEqual(0, self.adapter.count({}))

    def test_connection_failure_no_error(self):
        logs = self._send_to_es_mock_errors(ConnectionError("test", "test", "test"), 2)
        self.assertIn("put_robust error", logs)
        self.assertIn("Max retry error", logs)

    def test_request_error(self):
        logs = self._send_to_es_mock_errors(RequestError("test", "test", "test"), 1)
        self.assertIn("put_robust error", logs)

    def _send_to_es_mock_errors(self, exception, retries):
        doc = {'_id': uuid.uuid4().hex, 'doc_type': 'MyCoolDoc', 'property': 'bar'}

        with mock.patch("pillowtop.processors.elastic._propagate_failure", return_value=False), \
             mock.patch("pillowtop.processors.elastic._retries", return_value=retries), \
             mock.patch("pillowtop.processors.elastic._sleep_between_retries"), \
             mock.patch.object(self.adapter, 'index') as doc_adapter, \
             capture_log_output("pillowtop") as log:
            doc_adapter.side_effect = exception
<<<<<<< HEAD
            send_to_elasticsearch(
                adapter=self.adapter,
                doc_id=doc['_id'],
                name='test',
                data=doc,
                es_merge_update=False,
                delete=False
            )
=======
            send_to_elasticsearch(self.adapter, doc['_id'], name='test', data=doc)
>>>>>>> ca5fdb0b
        return log.get_output()

    def test_not_found(self):
        doc = {'_id': uuid.uuid4().hex, 'doc_type': 'MyCoolDoc', 'property': 'bar'}

        self._send_to_es_and_check(doc, delete=True)

    def test_conflict(self):
        doc = {'_id': uuid.uuid4().hex, 'doc_type': 'MyCoolDoc', 'property': 'foo'}
        self._send_to_es_and_check(doc)

        # attempt to create the same doc twice shouldn't fail
        self._send_to_es_and_check(doc)<|MERGE_RESOLUTION|>--- conflicted
+++ resolved
@@ -95,18 +95,7 @@
 
     def test_missing_merge(self):
         doc = {'_id': uuid.uuid4().hex, 'doc_type': 'MyCoolDoc', 'property': 'bar'}
-<<<<<<< HEAD
-        send_to_elasticsearch(
-            TEST_INDEX_INFO,
-            doc_type=TEST_INDEX_INFO.type,
-            doc_id=doc['_id'],
-            name='test',
-            data=doc,
-            es_merge_update=True,
-        )
-=======
         send_to_elasticsearch(self.adapter, doc['_id'], 'test', data=doc, es_merge_update=True)
->>>>>>> ca5fdb0b
         self.assertEqual(0, self.adapter.count({}))
 
     def test_connection_failure_no_error(self):
@@ -127,18 +116,7 @@
              mock.patch.object(self.adapter, 'index') as doc_adapter, \
              capture_log_output("pillowtop") as log:
             doc_adapter.side_effect = exception
-<<<<<<< HEAD
-            send_to_elasticsearch(
-                adapter=self.adapter,
-                doc_id=doc['_id'],
-                name='test',
-                data=doc,
-                es_merge_update=False,
-                delete=False
-            )
-=======
             send_to_elasticsearch(self.adapter, doc['_id'], name='test', data=doc)
->>>>>>> ca5fdb0b
         return log.get_output()
 
     def test_not_found(self):
