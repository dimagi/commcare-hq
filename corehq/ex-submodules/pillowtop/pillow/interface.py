--- conflicted
+++ resolved
@@ -6,11 +6,7 @@
 from django.conf import settings
 from memoized import memoized
 
-<<<<<<< HEAD
-from sentry_sdk import configure_scope
-=======
 from sentry_sdk import Scope
->>>>>>> e400b10c
 
 from corehq.util.metrics import metrics_counter, metrics_gauge
 from corehq.util.metrics.const import MPM_MAX
