from copy import deepcopy

from dimagi.ext import jsonobject
from pillowtop.logger import pillow_logging

from corehq.apps.es.index.settings import (
    IndexSettingsKey,
    render_index_tuning_settings,
)
from corehq.apps.es.migration_operations import CreateIndex
from corehq.apps.es.transient_util import doc_adapter_from_info
from corehq.apps.es.client import manager
from corehq.util.es.elasticsearch import TransportError

XFORM_HQ_INDEX_NAME = IndexSettingsKey.FORMS
CASE_HQ_INDEX_NAME = IndexSettingsKey.CASES
USER_HQ_INDEX_NAME = IndexSettingsKey.USERS
DOMAIN_HQ_INDEX_NAME = IndexSettingsKey.DOMAINS
APP_HQ_INDEX_NAME = IndexSettingsKey.APPS
GROUP_HQ_INDEX_NAME = IndexSettingsKey.GROUPS
SMS_HQ_INDEX_NAME = IndexSettingsKey.SMS
CASE_SEARCH_HQ_INDEX_NAME = IndexSettingsKey.CASE_SEARCH


class ElasticsearchIndexInfo(jsonobject.JsonObject):
    index = jsonobject.StringProperty(required=True)
    alias = jsonobject.StringProperty()
    type = jsonobject.StringProperty()
    mapping = jsonobject.DictProperty()
    hq_index_name = jsonobject.StringProperty()

    def __str__(self):
        return '{} ({})'.format(self.alias, self.index)

    @property
    def meta(self):
        adapter = doc_adapter_from_info(self)
        settings = {"analysis": deepcopy(adapter.analysis)}
        settings.update(render_index_tuning_settings(adapter.settings_key))
        return {"settings": settings}

    def to_json(self):
        json = super(ElasticsearchIndexInfo, self).to_json()
        json['meta'] = self.meta
        return json


def set_index_reindex_settings(index):
    """
    Set a more optimized setting setup for fast reindexing
    """
    return manager.index_configure_for_reindex(index)


def set_index_normal_settings(index):
    """
    Normal indexing configuration
    """
    return manager.index_configure_for_standard_ops(index)


<<<<<<< HEAD
def initialize_index_and_mapping(es, index_info):
    # TODO: Remove es param as it is unused
=======
def initialize_index_and_mapping(index_info):
>>>>>>> c660f9b6
    index_exists = manager.index_exists(index_info.index)
    if not index_exists:
        initialize_index(index_info)
    assume_alias(index_info.index, index_info.alias)


def initialize_index(index_info):
    pillow_logging.info("Initializing elasticsearch index for [%s]" % index_info.type)
    CreateIndex(
        index_info.index,
        index_info.type,
        index_info.mapping,
        index_info.meta["settings"]["analysis"],
        index_info.hq_index_name,
    ).run()


def mapping_exists(index_info):
    try:
        return manager.index_get_mapping(index_info.index, index_info.type)
    except TransportError:
        return {}


def assume_alias(index, alias):
    """
    This operation assigns the alias to the index and removes the alias
    from any other indices it might be assigned to.
    """
    manager.index_put_alias(index, alias)<|MERGE_RESOLUTION|>--- conflicted
+++ resolved
@@ -59,12 +59,7 @@
     return manager.index_configure_for_standard_ops(index)
 
 
-<<<<<<< HEAD
-def initialize_index_and_mapping(es, index_info):
-    # TODO: Remove es param as it is unused
-=======
 def initialize_index_and_mapping(index_info):
->>>>>>> c660f9b6
     index_exists = manager.index_exists(index_info.index)
     if not index_exists:
         initialize_index(index_info)
