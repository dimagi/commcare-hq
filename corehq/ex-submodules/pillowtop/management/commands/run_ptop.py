--- conflicted
+++ resolved
@@ -58,11 +58,7 @@
             dest='num_processes',
             default=1,
             type=int,
-<<<<<<< HEAD
-            help="Number of pillow processes for this pillow name that are running",
-=======
             help="The number of processes that are expected to be run for this pillow",
->>>>>>> 362f0bb9
         )
         parser.add_argument(
             '--process-number',
@@ -70,12 +66,8 @@
             dest='process_number',
             default=0,
             type=int,
-<<<<<<< HEAD
-            help="The pillow number in the sequence of processes that are running",
-=======
             help="The process number of this pillow process. Should be between 0 and num-processes. "
                  "It's expected that there will only be one process for each number running at once",
->>>>>>> 362f0bb9
         )
 
     def handle(self, **options):
