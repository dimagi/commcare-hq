--- conflicted
+++ resolved
@@ -64,19 +64,15 @@
             metadata = None
 
         if user_id and domain and received_on:
-<<<<<<< HEAD
-            mark_latest_submission(domain, user_id, app_id, build_id, build_profile_id,
-                                   version, metadata, received_on)
-=======
             if settings.USER_REPORTING_METADATA_BATCH_ENABLED:
                 UserReportingMetadataStaging.add_submission(
                     domain, user_id, app_id, build_id, version, metadata, received_on
                 )
             else:
                 mark_latest_submission(
-                    domain, user_id, app_id, build_id, version, metadata, received_on
+                    domain, user_id, app_id, build_id, build_profile_id, 
+                    version, metadata, received_on
                 )
->>>>>>> 692a4914
 
 
 @quickcache(['domain', 'build_id'], timeout=60 * 60)
