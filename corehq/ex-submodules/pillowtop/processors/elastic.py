import math
import time

<<<<<<< HEAD
from django.conf import settings
from elasticsearch.exceptions import RequestError, ConnectionError, NotFoundError, ConflictError

from pillowtop.utils import ensure_matched_revisions, ensure_document_exists
from pillowtop.exceptions import PillowtopIndexingError
=======
from elasticsearch.exceptions import (
    ConflictError,
    ConnectionError,
    NotFoundError,
    RequestError,
)
from elasticsearch.helpers import bulk

from pillowtop.exceptions import BulkDocExeption, PillowtopIndexingError
>>>>>>> b22b718b
from pillowtop.logger import pillow_logging
from pillowtop.utils import (
    ErrorCollector,
    build_bulk_payload,
    bulk_fetch_changes_docs,
    ensure_document_exists,
    ensure_matched_revisions,
    get_errors_with_ids,
)

from corehq.util.datadog.gauges import datadog_bucket_timer

from .interface import BulkPillowProcessor, PillowProcessor


def identity(x):
    return x


def noop_filter(x):
    return False


RETRY_INTERVAL = 2  # seconds, exponentially increasing
MAX_RETRIES = 4  # exponential factor threshold for alerts


class ElasticProcessor(PillowProcessor):

    def __init__(self, elasticsearch, index_info, doc_prep_fn=None, doc_filter_fn=None):
        self.doc_filter_fn = doc_filter_fn or noop_filter
        self.elasticsearch = elasticsearch
        self.index_info = index_info
        self.doc_transform_fn = doc_prep_fn or identity

    def es_getter(self):
        return self.elasticsearch

    def process_change(self, change):
        if change.deleted and change.id:
            self._delete_doc_if_exists(change.id)
            return

        with self._datadog_timing('extract'):
            doc = change.get_document()

            ensure_document_exists(change)
            ensure_matched_revisions(change, doc)

        with self._datadog_timing('transform'):
            if doc is None or (self.doc_filter_fn and self.doc_filter_fn(doc)):
                return

            if doc.get('doc_type') is not None and doc['doc_type'].endswith("-Deleted"):
                self._delete_doc_if_exists(change.id)
                return

            # prepare doc for es
            doc_ready_to_save = self.doc_transform_fn(doc)

        # send it across
        with self._datadog_timing('load'):
            send_to_elasticsearch(
                index=self.index_info.index,
                doc_type=self.index_info.type,
                doc_id=change.id,
                es_getter=self.es_getter,
                name='ElasticProcessor',
                data=doc_ready_to_save,
                update=self._doc_exists(change.id),
            )

    def _doc_exists(self, doc_id):
        return self.elasticsearch.exists(self.index_info.index, self.index_info.type, doc_id)

    def _delete_doc_if_exists(self, doc_id):
        if self._doc_exists(doc_id):
            self.elasticsearch.delete(self.index_info.index, self.index_info.type, doc_id)

    def _datadog_timing(self, step):
        return datadog_bucket_timer('commcare.change_feed.processor.timing', tags=[
            'action:{}'.format(step),
            'index:{}'.format(self.index_info.alias),
        ], timing_buckets=(.03, .1, .3, 1, 3, 10))


<<<<<<< HEAD
def send_to_elasticsearch(index, doc_type, doc_id, es_getter, name, data=None,
                          retries=MAX_RETRIES, propagate_failure=settings.UNIT_TESTING,
                          update=False, delete=False, es_merge_update=False):
=======
class BulkElasticProcessor(ElasticProcessor, BulkPillowProcessor):
    def process_changes_chunk(self, changes_chunk):
        bad_changes, docs = bulk_fetch_changes_docs(changes_chunk)

        changes_to_process = {
            change.id: change
            for change in changes_chunk
            if change.document and not self.doc_filter_fn(change.document)
        }
        retry_changes = list(bad_changes)

        error_collector = ErrorCollector()
        es_actions = build_bulk_payload(
            self.index_info, list(changes_to_process.values()), self.doc_transform_fn, error_collector
        )
        error_changes = error_collector.errors

        try:
            _, errors = bulk(self.elasticsearch, es_actions, raise_on_error=False, raise_on_exception=False)
        except Exception as e:
            pillow_logging.exception("[%s] ES bulk load error")
            error_changes.extend([
                (change, e) for change in changes_to_process.values()
            ])
        else:
            for change_id, error_msg in get_errors_with_ids(errors):
                error_changes.append((changes_to_process[change_id], BulkDocExeption(error_msg)))
        return retry_changes, error_changes


def send_to_elasticsearch(index, doc_type, doc_id, es_getter, name, data=None, retries=MAX_RETRIES,
                          except_on_failure=False, update=False, delete=False, es_merge_update=False):
>>>>>>> b22b718b
    """
    More fault tolerant es.put method
    kwargs:
        es_merge_update: Set this to True to use Elasticsearch.update instead of Elasticsearch.index
            which merges existing ES doc and current update. If this is set to False, the doc will be replaced

    """
    data = {k: v for k, v in data.items() if k != '_id'} if data is not None else {}
    current_tries = 0
    while current_tries < retries:
        try:
            if delete:
                es_getter().delete(index, doc_type, doc_id)
            elif update:
                params = {'retry_on_conflict': 2}
                if es_merge_update:
                    es_getter().update(index, doc_type, doc_id, body={"doc": data}, params=params)
                else:
                    es_getter().index(index, doc_type, body=data, id=doc_id, params=params)
            else:
                es_getter().create(index, doc_type, body=data, id=doc_id)
            break
        except ConnectionError as ex:
            current_tries += 1
            pillow_logging.error("[%s] put_robust error %s attempt %d/%d" % (
                name, ex, current_tries, retries))

            if current_tries == retries:
                message = "[%s] Max retry error on %s/%s/%s" % (name, index, doc_type, doc_id)
                if propagate_failure:
                    raise PillowtopIndexingError(message)
                else:
                    pillow_logging.error(message)

            time.sleep(math.pow(RETRY_INTERVAL, current_tries))
        except RequestError as ex:
            error_message = "Pillowtop put_robust error [%s]:\n%s\n\tpath: %s/%s/%s\n\t%s" % (
                name,
                ex.error or "No error message",
                index, doc_type, doc_id,
                list(data))

            if propagate_failure:
                raise PillowtopIndexingError(error_message)
            else:
                pillow_logging.error(error_message)
            break
        except ConflictError:
            break  # ignore the error if a doc already exists when trying to create it in the index
        except NotFoundError:
            break<|MERGE_RESOLUTION|>--- conflicted
+++ resolved
@@ -1,13 +1,11 @@
 import math
 import time
 
-<<<<<<< HEAD
 from django.conf import settings
 from elasticsearch.exceptions import RequestError, ConnectionError, NotFoundError, ConflictError
 
 from pillowtop.utils import ensure_matched_revisions, ensure_document_exists
 from pillowtop.exceptions import PillowtopIndexingError
-=======
 from elasticsearch.exceptions import (
     ConflictError,
     ConnectionError,
@@ -17,7 +15,6 @@
 from elasticsearch.helpers import bulk
 
 from pillowtop.exceptions import BulkDocExeption, PillowtopIndexingError
->>>>>>> b22b718b
 from pillowtop.logger import pillow_logging
 from pillowtop.utils import (
     ErrorCollector,
@@ -104,11 +101,6 @@
         ], timing_buckets=(.03, .1, .3, 1, 3, 10))
 
 
-<<<<<<< HEAD
-def send_to_elasticsearch(index, doc_type, doc_id, es_getter, name, data=None,
-                          retries=MAX_RETRIES, propagate_failure=settings.UNIT_TESTING,
-                          update=False, delete=False, es_merge_update=False):
-=======
 class BulkElasticProcessor(ElasticProcessor, BulkPillowProcessor):
     def process_changes_chunk(self, changes_chunk):
         bad_changes, docs = bulk_fetch_changes_docs(changes_chunk)
@@ -139,9 +131,9 @@
         return retry_changes, error_changes
 
 
-def send_to_elasticsearch(index, doc_type, doc_id, es_getter, name, data=None, retries=MAX_RETRIES,
-                          except_on_failure=False, update=False, delete=False, es_merge_update=False):
->>>>>>> b22b718b
+def send_to_elasticsearch(index, doc_type, doc_id, es_getter, name, data=None,
+                          retries=MAX_RETRIES, propagate_failure=settings.UNIT_TESTING,
+                          update=False, delete=False, es_merge_update=False):
     """
     More fault tolerant es.put method
     kwargs:
