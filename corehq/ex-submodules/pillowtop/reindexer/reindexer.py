from abc import ABCMeta, abstractmethod
from corehq.apps.es.transient_util import index_info_from_adapter

from corehq.util.es.elasticsearch import BulkIndexError, TransportError

from pillowtop.es_utils import (
    initialize_index_and_mapping,
    set_index_normal_settings,
    set_index_reindex_settings,
)
from pillowtop.feed.interface import Change
from pillowtop.logger import pillow_logging
from pillowtop.pillow.interface import ConstructedPillow
from pillowtop.utils import ErrorCollector, build_bulk_payload

from corehq.apps.change_feed.document_types import is_deletion
from corehq.util.argparse_types import date_type
from corehq.util.doc_processor.interface import (
    BaseDocProcessor,
    BulkDocProcessor,
)
<<<<<<< HEAD
from corehq.apps.es.client import get_client, manager
=======
from corehq.apps.es.client import manager
>>>>>>> 09045f6c

MAX_TRIES = 3
RETRY_TIME_DELAY_FACTOR = 15
MAX_PAYLOAD_SIZE = 10 ** 7  # ~10 MB


class Reindexer(metaclass=ABCMeta):
    def clean(self):
        """
            Cleans the index.

            This can be called prior to reindex to ensure starting from a clean slate.
            Should be overridden on a case-by-case basis by subclasses.
            """
        pass

    @abstractmethod
    def reindex(self):
        """Perform the reindex"""
        raise NotImplementedError


class ReindexerFactory(metaclass=ABCMeta):
    slug = None
    arg_contributors = None

    def __init__(self, **options):
        self.options = options

    @classmethod
    def add_arguments(cls, parser):
        if not cls.arg_contributors:
            return

        for contributor in cls.arg_contributors:
            contributor(parser)

    @abstractmethod
    def build(self):
        """
        :param options: dict of options
        :return: a fully configured reindexer
        """
        raise NotImplementedError

    @staticmethod
    def elastic_reindexer_args(parser):
        parser.add_argument(
            '--in-place',
            action='store_true',
            dest='in_place',
            help='Run the reindex in place - assuming it is against a live index.'
        )

    @staticmethod
    def resumable_reindexer_args(parser):
        parser.add_argument(
            '--reset',
            action='store_true',
            dest='reset',
            help='Reset a resumable reindex'
        )
        parser.add_argument(
            '--chunksize',
            type=int,
            action='store',
            dest='chunk_size',
            default=1000,
            help='Number of docs to process at a time'
        )

    @staticmethod
    def limit_db_args(parser):
        parser.add_argument(
            '--limit-to-db',
            dest='limit_to_db',
            help="Limit the reindexer to only a specific SQL database. Allows running multiple in parallel."
        )

    @staticmethod
    def domain_arg(parser):
        parser.add_argument(
            '--domain',
            dest='domain',
        )

    @staticmethod
    def server_modified_on_arg(parser):
        parser.add_argument(
            '--startdate',
            dest='start_date',
            type=date_type,
            help='The start date (inclusive). format YYYY-MM-DD'
        )
        parser.add_argument(
            '--enddate',
            dest='end_date',
            type=date_type,
            help='The end date (exclusive). format YYYY-MM-DD'
        )


class PillowChangeProviderReindexer(Reindexer):
    start_from = None

    def __init__(self, pillow_or_processor, change_provider):
        self.pillow_or_processor = pillow_or_processor
        self.change_provider = change_provider

    def reindex(self):
        total_docs = 0
        for i, change in enumerate(self.change_provider.iter_all_changes()):
            try:
                # below works because signature is same for pillow and processor
                self.pillow_or_processor.process_change(change)
            except Exception:
                pillow_logging.exception("Unable to process change: %s", change.id)

            if i > 0 and i % 1000 == 0:
                pillow_logging.info("Processed %s docs", i)
            total_docs = i

        pillow_logging.info("Processed %s docs", total_docs)


def clean_index(index_name):
    if manager.index_exists(index_name):
        manager.index_delete(index=index_name)


def prepare_index_for_reindex(adapter):
<<<<<<< HEAD
    es = get_client()
    index_info = index_info_from_adapter(adapter)
    initialize_index_and_mapping(es, index_info)
=======
    index_info = index_info_from_adapter(adapter)
    initialize_index_and_mapping(index_info)
>>>>>>> 09045f6c
    set_index_reindex_settings(adapter.index_name)


def prepare_index_for_usage(index_name):
    set_index_normal_settings(index_name)
    manager.index_refresh(index_name)


def _set_checkpoint(pillow):
    checkpoint_value = pillow.get_change_feed().get_latest_offsets_as_checkpoint_value()
    pillow_logging.info('setting checkpoint to {}'.format(checkpoint_value))
    pillow.checkpoint.update_to(checkpoint_value)


class ElasticPillowReindexer(PillowChangeProviderReindexer):
    in_place = False

    def __init__(
            self, pillow_or_processor, change_provider, adapter, in_place=False
    ):
        super(ElasticPillowReindexer, self).__init__(pillow_or_processor, change_provider)
        self.in_place = in_place
        self.adapter = adapter

    def clean(self):
        clean_index(self.adapter.index_name)

    def reindex(self):
        if not self.in_place and not self.start_from:
            prepare_index_for_reindex(self.adapter)
            if isinstance(self.pillow_or_processor, ConstructedPillow):
                _set_checkpoint(self.pillow_or_processor)

        super(ElasticPillowReindexer, self).reindex()

        prepare_index_for_usage(self.adapter.index_name)


class BulkPillowReindexProcessor(BaseDocProcessor):
    def __init__(self, adapter, doc_filter=None, process_deletes=False):
        self.doc_filter = doc_filter
        self.process_deletes = process_deletes
        self.adapter = adapter

    def should_process(self, doc):
        if self.doc_filter:
            return not self.doc_filter(doc)
        return True

    def process_bulk_docs(self, docs, progress_logger):
        if not docs:
            return True

        pillow_logging.info("Processing batch of %s docs", len(docs))
        changes = []
        for doc in docs:
            change = self._doc_to_change(doc)  # de-dupe the is_deletion check
            if self.process_deletes or not change.deleted:
                changes.append(change)
        error_collector = ErrorCollector()

        bulk_changes = build_bulk_payload(changes, error_collector)

        for change, exception in error_collector.errors:
            pillow_logging.error("Error processing doc %s: %s (%s)", change.id,
                                 type(exception), exception)

        try:
            self.adapter.bulk(bulk_changes)
        except BulkIndexError as e:
            pillow_logging.error("Bulk index errors\n%s", e.errors)
        except Exception as exc:
            pillow_logging.exception("Error sending bulk payload to Elasticsearch: %s", exc)
            return False

        return True

    @staticmethod
    def _doc_to_change(doc):
        return Change(id=doc['_id'], sequence_id=None, document=doc,
                      deleted=is_deletion(doc.get('doc_type')))


class ResumableBulkElasticPillowReindexer(Reindexer):
    reset = False
    in_place = False

    def __init__(self, doc_provider, adapter,
                 doc_filter=None, chunk_size=1000, pillow=None,
                 reset=False, in_place=False):
        self.reset = reset
        self.in_place = in_place
        self.doc_provider = doc_provider
        self.adapter = adapter
        self.chunk_size = chunk_size
        self.doc_processor = BulkPillowReindexProcessor(
            self.adapter, doc_filter, process_deletes=self.in_place
        )
        self.pillow = pillow

    def clean(self):
        clean_index(self.adapter.index_name)

    def reindex(self):
        if not manager.index_exists(self.adapter.index_name):
            self.reset = True  # if the index doesn't exist always reset the processing

        processor = BulkDocProcessor(
            self.doc_provider,
            self.doc_processor,
            reset=self.reset,
            chunk_size=self.chunk_size,
        )

        if not self.in_place and (self.reset or not processor.has_started()):
            prepare_index_for_reindex(self.adapter)
            if self.pillow:
                _set_checkpoint(self.pillow)

        processor.run()

        try:
            prepare_index_for_usage(self.adapter.index_name)
        except TransportError:
            raise Exception(
                'The Elasticsearch index was missing after reindex! If the index was manually deleted '
                'you can fix this by running ./manage.py ptop_reindexer_v2 [index-name] --reset or '
                './manage.py ptop_preindex --reset.'
            )<|MERGE_RESOLUTION|>--- conflicted
+++ resolved
@@ -19,11 +19,7 @@
     BaseDocProcessor,
     BulkDocProcessor,
 )
-<<<<<<< HEAD
-from corehq.apps.es.client import get_client, manager
-=======
 from corehq.apps.es.client import manager
->>>>>>> 09045f6c
 
 MAX_TRIES = 3
 RETRY_TIME_DELAY_FACTOR = 15
@@ -155,14 +151,8 @@
 
 
 def prepare_index_for_reindex(adapter):
-<<<<<<< HEAD
-    es = get_client()
-    index_info = index_info_from_adapter(adapter)
-    initialize_index_and_mapping(es, index_info)
-=======
     index_info = index_info_from_adapter(adapter)
     initialize_index_and_mapping(index_info)
->>>>>>> 09045f6c
     set_index_reindex_settings(adapter.index_name)
 
 
