--- conflicted
+++ resolved
@@ -32,16 +32,10 @@
     def _sha1_bytes(self):
         byte_list = hashlib.sha1(self.seed.encode('utf-8')).digest()
         for b in byte_list[:self.bytes]:
-<<<<<<< HEAD
-            if six.PY2:
-                yield ord(b)
-            yield b
-=======
             if six.PY3:
                 yield b
             else:
                 yield ord(b)
->>>>>>> 711666db
 
     def digest(self, alphabet="0123456789"):
         b = len(alphabet)
