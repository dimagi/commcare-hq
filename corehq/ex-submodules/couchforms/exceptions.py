class CouchFormException(Exception):
    """
    A custom exception for the XForms application.
    """
    pass


class XMLSyntaxError(CouchFormException):
    pass


class DuplicateError(CouchFormException):
<<<<<<< HEAD
=======
    def __init__(self, xform):
        self.xform = xform


class UnexpectedDeletedXForm(Exception):
>>>>>>> 74edc89b
    pass<|MERGE_RESOLUTION|>--- conflicted
+++ resolved
@@ -10,12 +10,9 @@
 
 
 class DuplicateError(CouchFormException):
-<<<<<<< HEAD
-=======
     def __init__(self, xform):
         self.xform = xform
 
 
 class UnexpectedDeletedXForm(Exception):
->>>>>>> 74edc89b
     pass