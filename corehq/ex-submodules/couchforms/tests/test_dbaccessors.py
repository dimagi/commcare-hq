import datetime
from django.test import TestCase
<<<<<<< HEAD
from corehq.apps.hqadmin.dbaccessors import get_number_of_forms_in_all_domains
from couchforms.dbaccessors import get_forms_by_type, clear_forms_in_domain, \
    get_number_of_forms_by_type, get_number_of_forms_of_all_types, \
    get_form_ids_by_type
=======

from corehq.form_processor.tests.utils import FormProcessorTestUtils
from couchforms.dbaccessors import get_forms_by_type, \
    get_form_ids_by_type, get_number_of_forms_all_domains_in_couch
>>>>>>> 74edc89b
from couchforms.models import XFormInstance, XFormError


class TestDBAccessors(TestCase):
    dependent_apps = ['corehq.couchapps', 'corehq.apps.domain', 'corehq.form_processor']

    @classmethod
    def setUpClass(cls):
        from casexml.apps.case.tests.util import delete_all_xforms
        delete_all_xforms()
        cls.domain = 'evelyn'
        cls.now = datetime.datetime.utcnow()
        cls.xforms = [
            XFormInstance(_id='xform_1',
                          received_on=cls.now - datetime.timedelta(days=10)),
            XFormInstance(_id='xform_2', received_on=cls.now)
        ]
        cls.xform_errors = [XFormError(_id='xform_error_1')]

        for form in cls.xforms + cls.xform_errors:
            form.domain = cls.domain
            form.save()

    @classmethod
    def tearDownClass(cls):
        FormProcessorTestUtils.delete_all_xforms(cls.domain)

    def test_get_forms_by_type_xforminstance(self):
        forms = get_forms_by_type(self.domain, 'XFormInstance', limit=10)
        self.assertEqual(len(forms), len(self.xforms))
        self.assertEqual({form._id for form in forms},
                         {form._id for form in self.xforms})
        for form in forms:
            self.assertIsInstance(form, XFormInstance)

    def test_get_forms_by_type_xformerror(self):
        forms = get_forms_by_type(self.domain, 'XFormError', limit=10)
        self.assertEqual(len(forms), len(self.xform_errors))
        self.assertEqual({form._id for form in forms},
                         {form._id for form in self.xform_errors})
        for form in forms:
            self.assertIsInstance(form, XFormError)

    def test_get_form_ids_by_type(self):
        form_ids = get_form_ids_by_type(self.domain, 'XFormError')
        self.assertEqual(form_ids, [form._id for form in self.xform_errors])

<<<<<<< HEAD
    def test_get_number_of_forms_in_all_domains(self):
=======
    def test_get_number_of_forms_all_domains_in_couch(self):
>>>>>>> 74edc89b
        self.assertEqual(
            get_number_of_forms_in_all_domains(),
            len(self.xforms)
        )<|MERGE_RESOLUTION|>--- conflicted
+++ resolved
@@ -1,16 +1,10 @@
 import datetime
 from django.test import TestCase
-<<<<<<< HEAD
+
 from corehq.apps.hqadmin.dbaccessors import get_number_of_forms_in_all_domains
-from couchforms.dbaccessors import get_forms_by_type, clear_forms_in_domain, \
-    get_number_of_forms_by_type, get_number_of_forms_of_all_types, \
-    get_form_ids_by_type
-=======
-
 from corehq.form_processor.tests.utils import FormProcessorTestUtils
 from couchforms.dbaccessors import get_forms_by_type, \
-    get_form_ids_by_type, get_number_of_forms_all_domains_in_couch
->>>>>>> 74edc89b
+    get_form_ids_by_type
 from couchforms.models import XFormInstance, XFormError
 
 
@@ -58,11 +52,7 @@
         form_ids = get_form_ids_by_type(self.domain, 'XFormError')
         self.assertEqual(form_ids, [form._id for form in self.xform_errors])
 
-<<<<<<< HEAD
     def test_get_number_of_forms_in_all_domains(self):
-=======
-    def test_get_number_of_forms_all_domains_in_couch(self):
->>>>>>> 74edc89b
         self.assertEqual(
             get_number_of_forms_in_all_domains(),
             len(self.xforms)
