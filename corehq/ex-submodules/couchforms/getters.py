from django.utils.datastructures import MultiValueDictKeyError
from couchforms.const import MAGIC_PROPERTY, VALID_ATTACHMENT_FILE_EXTENSIONS
import logging
from datetime import datetime
from django.conf import settings

from couchforms.exceptions import (
    EmptyPayload,
    MultipartEmptyPayload,
    MultipartFilenameError,
    PayloadTooLarge,
    InvalidAttachmentFileError,
    InvalidSubmissionFileExtensionError,
    AttachmentSizeTooLarge,
)
from dimagi.utils.parsing import string_to_utc_datetime
from dimagi.utils.web import get_ip, get_site_domain


__all__ = ['get_path', 'get_instance_and_attachment',
           'get_location', 'get_received_on', 'get_date_header',
           'get_submit_ip', 'get_last_sync_token', 'get_openrosa_headers']


def get_path(request):
    return request.path


class MultimediaBug(Exception):
    pass


def get_instance_and_attachment(request):
    try:
        return request._instance_and_attachment
    except AttributeError:
        pass
    attachments = {}
    if request.META['CONTENT_TYPE'].startswith('multipart/form-data'):
        # ODK submission; of the form
        # $ curl --form 'xml_submission_file=@form.xml' $URL
        if list(request.POST):
            raise MultimediaBug("Received a submission with POST.keys()")

        try:
            instance_file = request.FILES[MAGIC_PROPERTY]
        except MultiValueDictKeyError:
            raise MultipartFilenameError()
        else:
            if instance_file.size > settings.MAX_UPLOAD_SIZE:
                logging.info("Domain {request.domain} attempted to submit a form exceeding the allowed size")
                raise PayloadTooLarge()
            if not _valid_instance_file_extension(instance_file):
                raise InvalidSubmissionFileExtensionError()
            instance = instance_file.read()
            for key, item in request.FILES.items():
                if key != MAGIC_PROPERTY:
                    if _attachment_exceeds_size_limit(item):
                        raise AttachmentSizeTooLarge()
                    if not _valid_attachment_file(item):
                        raise InvalidAttachmentFileError()
                    attachments[key] = item
        if not instance:
            raise MultipartEmptyPayload()
    else:
        # touchforms; of the form
        # $ curl --data '@form.xml' $URL
        instance = request.body
        if not instance:
            raise EmptyPayload()
    request._instance_and_attachment = (instance, attachments)
    return instance, attachments


def _valid_instance_file_extension(file):
    if "." not in file.name:
        return False
    file_extension = file.name.rsplit(".", 1)[-1]
    return file_extension == 'xml'


def _valid_attachment_file(file):
    return _valid_attachment_file_extension(file) or _valid_attachment_file_mimetype(file)


def _valid_attachment_file_extension(file):
    if "." not in file.name:
        return False
    file_extension = file.name.rsplit(".", 1)[-1]
    return file_extension in VALID_ATTACHMENT_FILE_EXTENSIONS


def _valid_attachment_file_mimetype(file):
    return (
<<<<<<< HEAD
        file.content_type.startswith(("audio", "image", "video"))
=======
        file.content_type.startswith(("audio/", "image/", "video/"))
>>>>>>> 13d979ed
        # default mimetype set by CommCare
        or file.content_type == "application/octet-stream"
    )


def _attachment_exceeds_size_limit(file):
    return file.size > settings.MAX_UPLOAD_SIZE_ATTACHMENT


def get_location(request=None):
    # this is necessary, because www.commcarehq.org always uses https,
    # but is behind a proxy that won't necessarily look like https
    if hasattr(settings, "OVERRIDE_LOCATION"):
        return settings.OVERRIDE_LOCATION
    if request is None:
        prefix = settings.DEFAULT_PROTOCOL
    else:
        prefix = "https" if request.is_secure() else "http"
    return "%s://%s" % (prefix, get_site_domain())


def get_received_on(request):
    received_on = request.META.get('HTTP_X_SUBMIT_TIME')
    if received_on:
        return string_to_utc_datetime(received_on)
    else:
        return None


def get_date_header(request):
    date_header = request.META.get('HTTP_DATE')
    if date_header:
        # comes in as:
        # Mon, 11 Apr 2011 18:24:43 GMT
        # goes out as:
        # 2011-04-11T18:24:43Z
        try:
            date = datetime.strptime(date_header, "%a, %d %b %Y %H:%M:%S GMT")
            date = datetime.strftime(date, "%Y-%m-%dT%H:%M:%SZ")
        except:
            logging.error((
                "Receiver app: incoming submission has a date header "
                "that we can't parse: '%s'"
            ) % date_header)
            date = date_header
        date_header = date
    else:
        date_header = None
    return date_header


def get_submit_ip(request):
    return get_ip(request)


def get_last_sync_token(request):
    return getattr(request, 'last_sync_token', None)


def get_openrosa_headers(request):
    return getattr(request, 'openrosa_headers', None)<|MERGE_RESOLUTION|>--- conflicted
+++ resolved
@@ -92,11 +92,7 @@
 
 def _valid_attachment_file_mimetype(file):
     return (
-<<<<<<< HEAD
-        file.content_type.startswith(("audio", "image", "video"))
-=======
         file.content_type.startswith(("audio/", "image/", "video/"))
->>>>>>> 13d979ed
         # default mimetype set by CommCare
         or file.content_type == "application/octet-stream"
     )
