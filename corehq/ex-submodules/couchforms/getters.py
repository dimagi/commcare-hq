--- conflicted
+++ resolved
@@ -75,15 +75,11 @@
 
 
 def _valid_instance_file_extension(file):
-<<<<<<< HEAD
-    if "." not in file.name:
-=======
     return _valid_file_extension(file.name, ['xml'])
 
 
 def _valid_file_extension(filename, valid_extensions):
     if "." not in filename:
->>>>>>> f855813f
         return False
     file_extension = filename.rsplit(".", 1)[-1]
     return file_extension in valid_extensions
@@ -104,25 +100,6 @@
         or file.content_type == "application/octet-stream"
         # supported by formplayer
         or file.content_type == "application/pdf"
-    )
-
-
-def _valid_attachment_file(file):
-    return _valid_attachment_file_extension(file) or _valid_attachment_file_mimetype(file)
-
-
-def _valid_attachment_file_extension(file):
-    if "." not in file.name:
-        return False
-    file_extension = file.name.rsplit(".", 1)[-1]
-    return file_extension in VALID_ATTACHMENT_FILE_EXTENSIONS
-
-
-def _valid_attachment_file_mimetype(file):
-    return (
-        file.content_type.startswith(("audio/", "image/", "video/"))
-        # default mimetype set by CommCare
-        or file.content_type == "application/octet-stream"
     )
 
 
