import os
from datetime import datetime

from django.test import SimpleTestCase

from corehq.apps.app_manager.tests.util import TestXmlMixin
from corehq.form_processor.interfaces.processor import FormProcessorInterface
from corehq.form_processor.utils import convert_xform_to_json
from phonelog.utils import SumoLogicLog


class TestSumologic(SimpleTestCase, TestXmlMixin):
    root = os.path.dirname(__file__)
    file_path = ('data',)

    def setUp(self):
        self.domain = 'test_domain'
        self.received_on = datetime.utcnow()

    def _get_xform(self, filename):
        xml = self.get_xml(filename)
        xform = FormProcessorInterface(self.domain).new_xform(convert_xform_to_json(xml))
        xform.received_on = self.received_on
        xform.get_xml = lambda: xml
        return xform

    def test_log_error(self):
        xform = self._get_xform('log_subreport')
        compiled_log = SumoLogicLog(self.domain, xform).log_subreport()
        expected_log = (
            "[log_date=2018-02-13T20:19:30.622000Z] [log_submission_date={received}] [log_type=maintenance] "
            "[domain={domain}] [username=t1] [device_id=014915000230428] [app_version=260] "
            "[cc_version=2.43.0] [msg=Succesfully submitted 1 device reports to server.]"
        ).format(domain=self.domain, received=self.received_on)

        self.assertEqual(expected_log, compiled_log)

    def test_usererror(self):
        xform = self._get_xform('usererror_subreport')
        compiled_log = SumoLogicLog(self.domain, xform).user_error_subreport()
        expected_log = (
            "[log_date=2018-02-22T22:21:21.201000Z] [log_submission_date={received}] [log_type=error-config] "
            "[domain={domain}] [username=t1] [device_id=014915000230428] [app_version=260] "
<<<<<<< HEAD
            "[cc_version=2.43] [msg=This is a test user error] [device_model=None] [android_version=None] "
            "[app_id=73d5f08b9d55fe48602906a89672c214] [user_id=37cc2dcdb1abf5c16bab0763f435e6b7] "
            "[session=session] [expr=an expression]"
=======
            "[cc_version=2.43.0] [msg=This is a test user error] [app_id=73d5f08b9d55fe48602906a89672c214] "
            "[user_id=37cc2dcdb1abf5c16bab0763f435e6b7] [session=session] [expr=an expression]"
>>>>>>> af17658f
        ).format(domain=self.domain, received=self.received_on)

        self.assertEqual(expected_log, compiled_log)

    def test_forceclose(self):
        xform = self._get_xform('forceclose_subreport')
        compiled_log = SumoLogicLog(self.domain, xform).force_close_subreport()
        expected_log = (
            "[log_date=2018-02-22T22:21:21.232000Z] [log_submission_date={received}] [log_type=forceclose] "
            "[domain={domain}] [username=t1] [device_id=014915000230428] [app_version=260] "
            "[cc_version=2.43.0] "
            "[msg=java.lang.RuntimeException: Unable to start activity "
            "ComponentInfo{{org.commcare.dalvik.debug/org.commcare.activities.MenuActivity}}: "
            """java.lang.RuntimeException
        at android.app.ActivityThread.performLaunchActivity(ActivityThread.java:2416)
        at android.app.ActivityThread.handleLaunchActivity(ActivityThread.java:2476)
        at android.app.ActivityThread.-wrap11(ActivityThread.java)
        at android.app.ActivityThread$H.handleMessage(ActivityThread.java:1344)
        at android.os.Handler.dispatchMessage(Handler.java:102)
        at android.os.Looper.loop(Looper.java:148)
        at android.app.ActivityThread.main(ActivityThread.java:5417)
        at java.lang.reflect.Method.invoke(Native Method)
        at com.android.internal.os.ZygoteInit$MethodAndArgsCaller.run(ZygoteInit.java:726)
        at com.android.internal.os.ZygoteInit.main(ZygoteInit.java:616)
      Caused by: java.lang.RuntimeException
        at org.commcare.activities.MenuActivity.onCreateSessionSafe(MenuActivity.java:35)
        at org.commcare.activities.SessionAwareHelper.onCreateHelper(SessionAwareHelper.java:21)
        at org.commcare.activities.SessionAwareCommCareActivity.onCreate(SessionAwareCommCareActivity.java:20)
        at android.app.Activity.performCreate(Activity.java:6251)
        at android.app.Instrumentation.callActivityOnCreate(Instrumentation.java:1107)
        at android.app.ActivityThread.performLaunchActivity(ActivityThread.java:2369)
        ... 9 more] [app_id=73d5f08b9d55fe48602906a89672c214] """
            "[user_id=37cc2dcdb1abf5c16bab0763f435e6b7] [session=readable_session] [device_model=Nexus 7]"
        ).format(domain=self.domain, received=self.received_on)
        self.assertEqual(expected_log, compiled_log)<|MERGE_RESOLUTION|>--- conflicted
+++ resolved
@@ -41,14 +41,9 @@
         expected_log = (
             "[log_date=2018-02-22T22:21:21.201000Z] [log_submission_date={received}] [log_type=error-config] "
             "[domain={domain}] [username=t1] [device_id=014915000230428] [app_version=260] "
-<<<<<<< HEAD
             "[cc_version=2.43] [msg=This is a test user error] [device_model=None] [android_version=None] "
             "[app_id=73d5f08b9d55fe48602906a89672c214] [user_id=37cc2dcdb1abf5c16bab0763f435e6b7] "
             "[session=session] [expr=an expression]"
-=======
-            "[cc_version=2.43.0] [msg=This is a test user error] [app_id=73d5f08b9d55fe48602906a89672c214] "
-            "[user_id=37cc2dcdb1abf5c16bab0763f435e6b7] [session=session] [expr=an expression]"
->>>>>>> af17658f
         ).format(domain=self.domain, received=self.received_on)
 
         self.assertEqual(expected_log, compiled_log)
