--- conflicted
+++ resolved
@@ -180,13 +180,6 @@
     return migrations.RunPython(show_message, reverse_code=migrations.RunPython.noop, elidable=True)
 
 
-<<<<<<< HEAD
-def update_es_mapping(index_name):
-    """Calls update_es_mapping automatically, see that command for details"""
-    @skip_on_fresh_install
-    def update_es_mapping(*args, **kwargs):
-        call_command('update_es_mapping', index_name, noinput=True)
-=======
 def update_es_mapping(index_name, quiet=False):
     """Returns a django migration Operation which calls the `update_es_mapping`
     management command to update the mapping on an Elastic index.
@@ -201,5 +194,4 @@
         else:
             print(f"\nupdating mapping for index: {index_name} ...")
         return call_command(*argv, noinput=True)
->>>>>>> 2d7a96ff
     return migrations.RunPython(update_es_mapping, reverse_code=migrations.RunPython.noop, elidable=True)