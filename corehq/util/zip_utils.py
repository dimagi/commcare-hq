import os
import tempfile
<<<<<<< HEAD
import itertools
from wsgiref.util import FileWrapper
import zipfile

from soil import DownloadBase, FileDownload
=======
import uuid
from wsgiref.util import FileWrapper
import zipfile
from django.conf import settings
>>>>>>> e2c32ef1
from django.http import StreamingHttpResponse
from django.views.generic import View
from django_transfer import TransferHttpResponse, is_enabled as transfer_enabled
from corehq.util.view_utils import set_file_download
from soil.util import expose_download

CHUNK_SIZE = 8192
MULTIMEDIA_EXTENSIONS = ('.mp3', '.wav', '.jpg', '.png', '.gif', '.3gp', '.mp4', '.zip', )


<<<<<<< HEAD
def make_zip_tempfile(files, compress, download_id):
    compression = zipfile.ZIP_DEFLATED if compress else zipfile.ZIP_STORED
    fd, fpath = tempfile.mkstemp()
    with os.fdopen(fd, 'w') as tmp:
        with zipfile.ZipFile(tmp, "w") as z:
=======
def make_zip_file(files, compress=True, path=None):
    compression = zipfile.ZIP_DEFLATED if compress else zipfile.ZIP_STORED
    fpath = path
    if not fpath:
        _, fpath = tempfile.mkstemp()

    with open(fpath, 'wb') as tmp:
        with zipfile.ZipFile(tmp, "w", compression) as z:
>>>>>>> e2c32ef1
            for path, data in files:
                # don't compress multimedia files
                extension = os.path.splitext(path)[1]
                print "zipping: ", path
                file_compression = zipfile.ZIP_STORED if extension in MULTIMEDIA_EXTENSIONS else compression
                z.writestr(path, data, file_compression)
    # return fpath
    f = open(fpath, 'r')
    return expose_download(f.read(),
                           60 * 60 * 2,
                           mimetype='application/zip',
                           download_id=download_id,
                           content_disposition='attachment; filename="commcare.zip"'
                           )


class DownloadZip(View):
    compress_zip = None
    zip_name = None
    download_async = False

    @property
    def zip_mimetype(self):
        if self.compress_zip:
            return 'application/zip'
        else:
            return 'application/x-zip-compressed'

    def log_errors(self, errors):
        raise NotImplementedError()

    def iter_files(self):
        raise NotImplementedError()

    def check_before_zipping(self):
        raise NotImplementedError()

    def get(self, request, *args, **kwargs):
        error_response = self.check_before_zipping()
        if error_response:
            return error_response

        path = None
        if transfer_enabled() and os.path.isdir(settings.TRANSFER_FILE_DIR):
            path = os.path.join(settings.TRANSFER_FILE_DIR, uuid.uuid4().hex)

        files, errors = self.iter_files()
<<<<<<< HEAD

        fpath = make_zip_tempfile(files, compress=self.compress_zip)
        if errors:
            self.log_errors(errors)

        response = StreamingHttpResponse(FileWrapper(open(fpath), CHUNK_SIZE), mimetype=self.zip_mimetype)
        response['Content-Length'] = os.path.getsize(fpath)
        set_file_download(response, self.zip_name)
        return response


def iter_files_async(include_multimedia_files, include_index_files, app):
    file_iterator = lambda: iter([])
    errors = []
    if include_multimedia_files:
        from corehq.apps.hqmedia.views import _iter_media_files
        app.remove_unused_mappings()
        file_iterator, errors = _iter_media_files(app.get_media_objects())
    if include_index_files:
        from corehq.apps.app_manager.views import _iter_index_files
        if app.is_remote_app():
            file_iterator = _iter_index_files(app)
        else:
            file_iterator = itertools.chain(file_iterator, _iter_index_files(app))

    return file_iterator, errors


def make_zip_tempfile_async(include_multimedia_files, include_index_files, app, compress, download_id):
    compression = zipfile.ZIP_DEFLATED if compress else zipfile.ZIP_STORED
    fd, fpath = tempfile.mkstemp()

    files, errors = iter_files_async(include_multimedia_files, include_index_files, app)
    with os.fdopen(fd, 'w') as tmp:
        with zipfile.ZipFile(tmp, "w") as z:
            for path, data in files:
                # don't compress multimedia files
                extension = os.path.splitext(path)[1]
                print "zipping: ", path
                file_compression = zipfile.ZIP_STORED if extension in MULTIMEDIA_EXTENSIONS else compression
                z.writestr(path, data, file_compression)

    f = open(fpath, 'r')
    # Problem here if files are large
    return expose_download(f.read(),
                           60 * 60 * 2,
                           backend=FileDownload,
                           mimetype='application/zip',
                           download_id=download_id,
                           content_disposition='attachment; filename="commcare.zip"'
                           )


class DownloadZipAsync(DownloadZip):
    include_multimedia_files = False
    include_index_files = False

    def get(self, request, *args, **kwargs):
        from corehq.util.tasks import make_zip_tempfile_task
        error_response = self.check_before_zipping()
        if error_response:
            return error_response

        download = DownloadBase()
        download.set_task(make_zip_tempfile_task.delay(
            include_multimedia_files=self.include_multimedia_files,
            include_index_files=self.include_index_files,
            app=self.app,
            compress_zip=self.compress_zip,
            download_id=download.download_id)
        )
        return download.get_start_response()
=======
        fpath = make_zip_file(files, compress=self.compress_zip, path=path)
        if errors:
            self.log_errors(errors)

        if transfer_enabled():
            return TransferHttpResponse(fpath, mimetype=self.zip_mimetype)
        else:
            response = StreamingHttpResponse(FileWrapper(open(fpath), CHUNK_SIZE), mimetype=self.zip_mimetype)
            response['Content-Length'] = os.path.getsize(fpath)
            set_file_download(response, self.zip_name)
            return response
>>>>>>> e2c32ef1
<|MERGE_RESOLUTION|>--- conflicted
+++ resolved
@@ -1,17 +1,13 @@
 import os
 import tempfile
-<<<<<<< HEAD
 import itertools
+import uuid
 from wsgiref.util import FileWrapper
 import zipfile
 
 from soil import DownloadBase, FileDownload
-=======
-import uuid
-from wsgiref.util import FileWrapper
-import zipfile
 from django.conf import settings
->>>>>>> e2c32ef1
+
 from django.http import StreamingHttpResponse
 from django.views.generic import View
 from django_transfer import TransferHttpResponse, is_enabled as transfer_enabled
@@ -22,13 +18,6 @@
 MULTIMEDIA_EXTENSIONS = ('.mp3', '.wav', '.jpg', '.png', '.gif', '.3gp', '.mp4', '.zip', )
 
 
-<<<<<<< HEAD
-def make_zip_tempfile(files, compress, download_id):
-    compression = zipfile.ZIP_DEFLATED if compress else zipfile.ZIP_STORED
-    fd, fpath = tempfile.mkstemp()
-    with os.fdopen(fd, 'w') as tmp:
-        with zipfile.ZipFile(tmp, "w") as z:
-=======
 def make_zip_file(files, compress=True, path=None):
     compression = zipfile.ZIP_DEFLATED if compress else zipfile.ZIP_STORED
     fpath = path
@@ -37,21 +26,9 @@
 
     with open(fpath, 'wb') as tmp:
         with zipfile.ZipFile(tmp, "w", compression) as z:
->>>>>>> e2c32ef1
             for path, data in files:
-                # don't compress multimedia files
-                extension = os.path.splitext(path)[1]
-                print "zipping: ", path
-                file_compression = zipfile.ZIP_STORED if extension in MULTIMEDIA_EXTENSIONS else compression
-                z.writestr(path, data, file_compression)
-    # return fpath
-    f = open(fpath, 'r')
-    return expose_download(f.read(),
-                           60 * 60 * 2,
-                           mimetype='application/zip',
-                           download_id=download_id,
-                           content_disposition='attachment; filename="commcare.zip"'
-                           )
+                z.writestr(path, data)
+    return fpath
 
 
 class DownloadZip(View):
@@ -85,16 +62,17 @@
             path = os.path.join(settings.TRANSFER_FILE_DIR, uuid.uuid4().hex)
 
         files, errors = self.iter_files()
-<<<<<<< HEAD
-
-        fpath = make_zip_tempfile(files, compress=self.compress_zip)
+        fpath = make_zip_file(files, compress=self.compress_zip, path=path)
         if errors:
             self.log_errors(errors)
 
-        response = StreamingHttpResponse(FileWrapper(open(fpath), CHUNK_SIZE), mimetype=self.zip_mimetype)
-        response['Content-Length'] = os.path.getsize(fpath)
-        set_file_download(response, self.zip_name)
-        return response
+        if transfer_enabled():
+            return TransferHttpResponse(fpath, mimetype=self.zip_mimetype)
+        else:
+            response = StreamingHttpResponse(FileWrapper(open(fpath), CHUNK_SIZE), mimetype=self.zip_mimetype)
+            response['Content-Length'] = os.path.getsize(fpath)
+            set_file_download(response, self.zip_name)
+            return response
 
 
 def iter_files_async(include_multimedia_files, include_index_files, app):
@@ -157,17 +135,4 @@
             compress_zip=self.compress_zip,
             download_id=download.download_id)
         )
-        return download.get_start_response()
-=======
-        fpath = make_zip_file(files, compress=self.compress_zip, path=path)
-        if errors:
-            self.log_errors(errors)
-
-        if transfer_enabled():
-            return TransferHttpResponse(fpath, mimetype=self.zip_mimetype)
-        else:
-            response = StreamingHttpResponse(FileWrapper(open(fpath), CHUNK_SIZE), mimetype=self.zip_mimetype)
-            response['Content-Length'] = os.path.getsize(fpath)
-            set_file_download(response, self.zip_name)
-            return response
->>>>>>> e2c32ef1
+        return download.get_start_response()