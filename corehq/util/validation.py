--- conflicted
+++ resolved
@@ -1,12 +1,9 @@
 import re
 
-<<<<<<< HEAD
 from corehq.util.urlvalidate.urlvalidate import validate_user_input_url, InvalidURL, PossibleSSRFAttempt
-=======
 import jsonschema
 from django.core.exceptions import ValidationError
 from django.utils.deconstruct import deconstructible
->>>>>>> adc22220
 
 BANNED_HOST_REGEX = (
     r'commcarehq\.org',
@@ -25,7 +22,6 @@
     # all urls should always be configured only by site admins. However, we can
     # use this check to help site admins ensure they're not making any obvious
     # mistakes.
-<<<<<<< HEAD
     black_list_result = any([re.search(regex, url_or_host) for regex in BANNED_HOST_REGEX])
     if black_list_result:
         return True
@@ -41,9 +37,6 @@
 def has_scheme(url):
     scheme_regex = r'(?:.+:)?//'  # Should match 'http://', 'file://', '//' etc
     return bool(re.match(scheme_regex, url))
-=======
-    return any([re.search(regex, url_or_host) for regex in BANNED_HOST_REGEX])
-
 
 @deconstructible
 class JSONSchemaValidator:
@@ -75,5 +68,4 @@
     def __eq__(self, other):
         if not hasattr(other, 'deconstruct'):
             return False
-        return self.deconstruct() == other.deconstruct()
->>>>>>> adc22220
+        return self.deconstruct() == other.deconstruct()