"""A Pythonic way to interact with structured JSON in Django models.

Why use this?

Rich object features such as default values, calculated properties, and
methods can be implemented centrally on an attrs class rather than
having that logic distributed, and probably duplicated, throughout the
application in every place where JSON values would be read and/or
written.

```py
@define
class Item:
    name = field()
    value = field(default=0)
    tags = field(factory=list)

    @property
    def proper_name(self):
        return self.name.title()


class Plane(models.Model):
    items = AttrsList(Item)


plane = Plane(items=[Item("line")])
plane.save()
# Saved `items` JSON: `[{"name": "line", "value": 0, "tags": []}]`

assert plane.items[0].proper_name == "Line"  # calculated property
```

Usage examples:

```py
@define
class Point:
    x = field()
    y = field()


class Plane(models.Model):

    # A dict of `<str>: Point(...)` items
    # JSON in the database looks like {"north": {"x": 0, "y": 1}, ...}
    points = AttrsDict(Point)

    # A list of `Point` objects
    # JSON in the database looks like [{"x": 0, "y": 1}, ...]
    coords = AttrsList(Point)

    # Nested collections are also possible:

    named_points = AttrsDict(list_of(Point))
    # JSON: {"north-west": [{"x": 0, "y": 1}, {"x": 1, "y": 0}, ...], ...}

    named_coords = AttrsList(dict_of(Point))
    # JSON: [{"north": {"x": 0, "y": 1}, "west": {"x": 1, "y": 0}, ...}, ...]
```

Attrs classes may implement `__jsonattrs_to_json__` (instance method) and
`__jsonattrs_from_json__` (class method) to perform custom conversions to and
from JSON. For example, these methods can be used to handle dates, times,
Decimal, and other non-JSON-serializable value types.

It is also possible to override `__jsonattrs_from_json__` on attrs types or
custom subclasses of `dict_of` and `list_of` to support lazy migrations of
legacy data. A note on lazy migrations: running a migration every time a row is
read is not free. While it may seem trivial for a single row, it adds up when
aggregated over thousands of rows read day after day. It may be a better long
term strategy to run the migration once and update all existing rows when the
data format changes. This allows the migration code to be removed and makes the
implementation simpler and more performant.

Things that may be added in the future:

- A Django field type that holds a single attrs class instance.
- Attrs field types for dates, times, Decimal, and other non-JSON-serializable
  value types.
- Support for migrating/converting the outer collection of `AttrsDict` and
  `AttrsList`.
"""
<<<<<<< HEAD
import json

from attrs import asdict, define, field

=======
>>>>>>> b1ebad94
from django.core.exceptions import ValidationError
from django.db.models import JSONField
from django import forms
from django.utils.translation import gettext_lazy as _

from attrs import asdict, define, field

__all__ = ["AttrsDict", "AttrsList", "dict_of", "list_of"]


class JsonAttrsField(JSONField):
    default_error_messages = {
        'invalid': _("'%(field)s' field value has an invalid format: %(exc)s"),
    }

    def __init__(self, *args, builder, **kw):
        super().__init__(*args, **kw)
        self.builder = builder

    def get_prep_value(self, value):
        # determine if this value is an expression and therefore should not be jsonified
        if hasattr(value, "resolve_expression"):
            return super().get_prep_value(value)
        return super().get_prep_value(self.builder.jsonify(value))

    def to_python(self, value):
        try:
            return self.builder.attrify(value)
        except Exception as exc:
            raise ValidationError(
                self.error_messages['invalid'],
                code='invalid',
                params={
                    'field': self.name,
                    'exc': BadValue.format(value, exc),
                },
            )

    def from_db_value(self, value, expression, connection):
        value = super().from_db_value(value, expression, connection)
        return self.to_python(value)

    def value_to_string(self, obj):
        # Returns a JSON-serializable object for compatibility with
        # django.core.serializers.python.Serializer. Obviously this is
        # not strictly a string, but it's closer than the collection of
        # attrs instances returned by the default implementation.
        return self.builder.jsonify(self.value_from_object(obj))

    def deconstruct(self):
        # Returns a JSONField deconstruction to be used in migrations,
        # which do not need to know anything about attrs builders.
        name, path, args, kwargs = super().deconstruct()
        assert not args, (name, path, args, kwargs)
        assert "builder" not in kwargs, (name, path, args, kwargs)
        assert isinstance(self, JSONField), type(self).__mro__
        path = JSONField().deconstruct()[1]
        return name, path, args, kwargs

    def clone(self):
        # Assumes `self.builder` is immutable; it is shared by this
        # field and the clone.
        name, path, args, kwargs = super().deconstruct()
        assert not args, (name, path, args, kwargs)
        assert "builder" not in kwargs, (name, path, args, kwargs)
        return self.__class__(self.builder, **kwargs)

    def validate(self, value, model_instance):
        super().validate(self.builder.jsonify(value), model_instance)

    def formfield(self, **kwargs):
        return super().formfield(**{
            'form_class': JsonAttrsFormField,
            'builder': self.builder,
            'encoder': self.encoder,
            'decoder': self.decoder,
            **kwargs,
        })


class AttrsDict(JsonAttrsField):
    """Dict field containing attrs values, saved to the database as JSON

    Dict keys are always strings because that is the only key type
    allowed in JSON. Dict values are attrs objects of the type specified
    by `value_type`
    """

    def __init__(self, value_type, /, **jsonfield_args):
        super().__init__(builder=AttrsDictBuilder(value_type), **jsonfield_args)


class AttrsList(JsonAttrsField):
    """List field containing attrs items, saved to the database as JSON

    List items are attrs objects of the type specified by `item_type`.
    """

    def __init__(self, item_type, /, **jsonfield_args):
        super().__init__(builder=AttrsListBuilder(item_type), **jsonfield_args)


class AttrsObject(JsonAttrsField):
    """Field containing a single attrs object, saved to the database as JSON

    The object must be of the type specified by `item_type`.
    """

    def __init__(self, item_type, /, **jsonfield_args):
        super().__init__(builder=AttrsObjectBuilder(item_type), **jsonfield_args)


@define
class AttrsListBuilder:
    attrs_type = field()

    def attrify(self, items):
        attrs_type = self.attrs_type
        if items is None:
            return items
        from_json = make_from_json(attrs_type)
        return [from_json(item) for item in items]

    def jsonify(self, value):
        if not value:
            return value
        if hasattr(self.attrs_type, "__jsonattrs_to_json__"):
            to_json = self.attrs_type.__jsonattrs_to_json__
        else:
            to_json = asdict
        return [to_json(v) for v in value]


@define
class AttrsDictBuilder:
    attrs_type = field()

    def attrify(self, values):
        attrs_type = self.attrs_type
        if values is None:
            return values
        from_json = make_from_json(attrs_type)
        return {key: from_json(value) for key, value in values.items()}

    def jsonify(self, value):
        if not value:
            return value
        if hasattr(self.attrs_type, "__jsonattrs_to_json__"):
            to_json = self.attrs_type.__jsonattrs_to_json__
        else:
            to_json = asdict
        return {k: to_json(v) for k, v in value.items()}


@define
class AttrsObjectBuilder:
    attrs_type = field()

    def attrify(self, value):
        attrs_type = self.attrs_type
        if value is None:
            return value
        from_json = make_from_json(attrs_type)
        return from_json(value)

    def jsonify(self, value):
        if not value:
            return value
        if hasattr(self.attrs_type, "__jsonattrs_to_json__"):
            to_json = self.attrs_type.__jsonattrs_to_json__
        else:
            to_json = asdict
        return to_json(value)


def make_from_json(attrs_type):
    def from_json(value):
        try:
            return transform(value)
        except BadValue:
            raise
        except Exception as exc:
            msg = _("Cannot construct {type_name} with {cause}")
            raise BadValue(msg.format(
                type_name=getattr(attrs_type, "__name__", attrs_type),
                cause=BadValue.format(value, exc),
            ))

    if hasattr(attrs_type, "__jsonattrs_from_json__"):
        transform = attrs_type.__jsonattrs_from_json__
    else:
        def transform(value):
            return attrs_type(**value)
    return from_json


class BadValue(ValueError):

    @classmethod
    def format(cls, value, exc):
        if isinstance(exc, cls):
            return str(exc)
        return f"{value!r} -> {type(exc).__name__}: {exc}"


@define
class dict_of:
    value_type = field()
    key_type = field(default=str)
    builder = field()

    @builder.default
    def _builder(self):
        return AttrsDictBuilder(self.value_type)

    def __jsonattrs_from_json__(self, value):
        self._check_none(value)
        return self.builder.attrify(value)

    def __jsonattrs_to_json__(self, value):
        self._check_none(value)
        return self.builder.jsonify(value)

    def _check_none(self, value):
        if value is None:
            typename = self.value_type.__name__
            raise ValueError(f"expected dict with {typename} values, got None")

    @property
    def __name__(self):
        value_name = self.value_type.__name__
        key = f", {self.key_type.__name__}" if self.key_type != str else ''
        return f"{type(self).__name__}({value_name}{key})"


@define
class list_of:
    item_type = field()
    builder = field()

    @builder.default
    def _builder(self):
        return AttrsListBuilder(self.item_type)

    def __jsonattrs_from_json__(self, value):
        self._check_none(value)
        return self.builder.attrify(value)

    def __jsonattrs_to_json__(self, value):
        self._check_none(value)
        return self.builder.jsonify(value)

    def _check_none(self, value):
        if value is None:
            typename = self.item_type.__name__
            raise ValueError(f"expected list of {typename}, got None")

    @property
    def __name__(self):
        return f"{type(self).__name__}({self.item_type.__name__})"


class JsonAttrsFormField(forms.JSONField):
    default_error_messages = {
        'invalid': _("'%(field)s' field value has an invalid format: %(exc)s"),
    }

    def __init__(self, builder, encoder=None, decoder=None, **kwargs):
        self.builder = builder
        super().__init__(encoder, decoder, **kwargs)

    def prepare_value(self, value):
        if isinstance(value, str):
            return value
        if isinstance(value, self.builder.attrs_type):
            value = self.builder.jsonify(value)
        return json.dumps(value, ensure_ascii=False, cls=self.encoder, indent=2)<|MERGE_RESOLUTION|>--- conflicted
+++ resolved
@@ -81,13 +81,8 @@
 - Support for migrating/converting the outer collection of `AttrsDict` and
   `AttrsList`.
 """
-<<<<<<< HEAD
 import json
 
-from attrs import asdict, define, field
-
-=======
->>>>>>> b1ebad94
 from django.core.exceptions import ValidationError
 from django.db.models import JSONField
 from django import forms
