--- conflicted
+++ resolved
@@ -222,14 +222,9 @@
         'corehq.apps.users.landing_pages.domain_has_privilege',
         'corehq.apps.users.permissions.domain_has_privilege',
         'corehq.apps.users.views.mobile.users.domain_has_privilege',
+        'corehq.motech.repeaters.models.domain_has_privilege',
         'corehq.pillows.case_search.domain_has_privilege',
         'django_prbac.decorators.has_privilege',
-<<<<<<< HEAD
-=======
-        'corehq.apps.data_cleaning.utils.cases.domain_has_privilege',
-        'corehq.apps.domain.auth.domain_has_privilege',
-        'corehq.motech.repeaters.models.domain_has_privilege',
->>>>>>> ba9773cd
     )
 
     def __init__(self, privilege_slug):
