--- conflicted
+++ resolved
@@ -229,13 +229,10 @@
         'corehq.apps.callcenter.tasks.domain_has_privilege',
         'corehq.apps.case_importer.do_import.domain_has_privilege',
         'corehq.apps.data_cleaning.decorators.domain_has_privilege',
-<<<<<<< HEAD
+        'corehq.apps.data_dictionary.bulk.domain_has_privilege',
+        'corehq.apps.data_dictionary.views.domain_has_privilege',
         'corehq.apps.data_cleaning.utils.cases.domain_has_privilege',
         'corehq.apps.domain.auth.domain_has_privilege',
-=======
-        'corehq.apps.data_dictionary.bulk.domain_has_privilege',
-        'corehq.apps.data_dictionary.views.domain_has_privilege',
->>>>>>> 96512f06
         'corehq.apps.export.views.list.domain_has_privilege',
         'corehq.apps.export.views.new.domain_has_privilege',
         'corehq.apps.users.landing_pages.domain_has_privilege',
