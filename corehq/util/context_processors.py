import datetime

from django.conf import settings
from django.http import Http404
from django.urls import resolve, reverse
<<<<<<< HEAD
from django.utils.translation import gettext_lazy, gettext as _
=======
>>>>>>> b5be7d7b
from django_prbac.utils import has_privilege

from corehq import feature_previews, privileges, toggles
from corehq.apps.accounting.models import BillingAccount, Subscription, SubscriptionType
from corehq.apps.accounting.utils import domain_has_privilege, get_privileges
from corehq.apps.analytics.utils.hubspot import is_hubspot_js_allowed_for_request
from corehq.apps.hqwebapp.models import ServerLocation
from corehq.apps.hqwebapp.utils import get_environment_friendly_name
from corehq.apps.hqwebapp.utils import bootstrap

COMMCARE = 'commcare'
COMMTRACK = 'commtrack'


def base_template(request):
    """This sticks the base_template variable defined in the settings
       into the request context."""
    return {
        'base_template': settings.BASE_TEMPLATE,
        'login_template': settings.LOGIN_TEMPLATE,
        'env': get_environment_friendly_name(),
        'secure_cookies': settings.SECURE_COOKIES,
        'MINIMUM_ZXCVBN_SCORE': settings.MINIMUM_ZXCVBN_SCORE,
        'MINIMUM_PASSWORD_LENGTH': settings.MINIMUM_PASSWORD_LENGTH,
    }


def chat_widget_config(request):
    """Global chat widget configuration with translated strings"""
    return {
        'chat_widget_config': {
            'button_text': _("Need Help?"),
            'welcome_message': _(
                "Hi there! I'm CommCare Companion, your personal guide to CommCare! "
                "What can I help you with today?"
            ),
            'starter_questions': [
                _("I need help with building my CommCare application."),
                _("I need help troubleshooting my mobile application."),
                _("I need help with exporting or understanding my data.")
            ],
            'typing_indicator_text': _("Finding the best answer")
        }
    }


def get_per_domain_context(project, request=None):
    custom_logo_url = None
    if (project and project.has_custom_logo
            and domain_has_privilege(project.name, privileges.CUSTOM_BRANDING)):
        custom_logo_url = reverse('logo', args=[project.name])

    if getattr(request, 'couch_user', None) and project:
        allow_report_an_issue = request.couch_user.has_permission(project.name, 'report_an_issue')
    elif settings.ENTERPRISE_MODE:
        if not getattr(request, 'couch_user', None):
            allow_report_an_issue = False
        elif request.couch_user.is_web_user():
            allow_report_an_issue = True
        else:
            user = request.couch_user
            allow_report_an_issue = user.has_permission(user.domain, 'report_an_issue')
    else:
        allow_report_an_issue = True

    return {
        'CUSTOM_LOGO_URL': custom_logo_url,
        'allow_report_an_issue': allow_report_an_issue,
        'EULA_COMPLIANCE': getattr(settings, 'EULA_COMPLIANCE', False),
    }


def domain(request):
    """Global per-domain context variables"""
    project = getattr(request, 'project', None)
    return get_per_domain_context(project, request=request)


def domain_billing_context(request):
    is_domain_billing_admin = False
    restrict_domain_creation = settings.RESTRICT_DOMAIN_CREATION
    if (getattr(request, 'couch_user', None)
            and getattr(request, 'domain', None)
            and not settings.ENTERPRISE_MODE):
        account = BillingAccount.get_account_by_domain(request.domain)
        if account:
            if has_privilege(request, privileges.ACCOUNTING_ADMIN):
                is_domain_billing_admin = True
            elif account.has_enterprise_admin(request.couch_user.username):
                is_domain_billing_admin = True
            if not is_domain_billing_admin:
                restrict_domain_creation = restrict_domain_creation or account.restrict_domain_creation
    return {
        'IS_DOMAIN_BILLING_ADMIN': is_domain_billing_admin,
        'restrict_domain_creation': restrict_domain_creation,
    }


def current_url_name(request):
    """
    Adds the name for the matched url pattern for the current request to the
    request context.
    """
    try:
        match = resolve(request.path)
        url_name = match.url_name
    except Http404:
        url_name = None

    return {
        'current_url_name': url_name,
    }


def js_api_keys(request):
    if getattr(request, 'couch_user', None) and not request.couch_user.analytics_enabled:
        return {}  # disable js analytics
    api_keys = {
        'ANALYTICS_IDS': settings.ANALYTICS_IDS.copy(),
        'ANALYTICS_CONFIG': settings.ANALYTICS_CONFIG.copy(),
        'MAPBOX_ACCESS_TOKEN': settings.MAPBOX_ACCESS_TOKEN,
        'IS_ANALYTICS_ENVIRONMENT': settings.SERVER_ENVIRONMENT in ('production', 'staging', 'india', 'eu'),
    }
    if (
        getattr(request, 'project', None)
        and request.project.ga_opt_out
        and api_keys['ANALYTICS_IDS'].get('GOOGLE_ANALYTICS_API_ID')
    ):
        del api_keys['ANALYTICS_IDS']['GOOGLE_ANALYTICS_API_ID']

    if (api_keys['ANALYTICS_IDS'].get('HUBSPOT_API_ID')
            and not is_hubspot_js_allowed_for_request(request)):
        # set to an empty string rather than delete. otherwise a strange race
        # happens in redis, throwing an error
        api_keys['ANALYTICS_IDS']['HUBSPOT_API_ID'] = ''
        api_keys['ANALYTICS_IDS']['HUBSPOT_ACCESS_TOKEN'] = ''

    return api_keys


def js_toggles(request):
    if not getattr(request, 'couch_user', None):
        return {}

    domain = None
    if getattr(request, 'project', None):
        domain = request.project.name
    elif getattr(request, 'domain', None):
        domain = request.domain

    if not domain:
        return {}

    return {
        'toggles_dict': toggles.toggle_values_by_name(username=request.couch_user.username, domain=domain),
        'previews_dict': feature_previews.preview_values_by_name(domain=domain)
    }


def js_privileges(request):
    domain = None
    if getattr(request, 'project', None):
        domain = request.project.name
    elif getattr(request, 'domain', None):
        domain = request.domain

    if not domain:
        return {}

    plan_version = Subscription.get_subscribed_plan_by_domain(domain)
    return {
        'privileges': list(get_privileges(plan_version)),
    }


def enterprise_mode(request):
    return {
        'enterprise_mode': settings.ENTERPRISE_MODE,
        'is_saas_environment': settings.IS_SAAS_ENVIRONMENT,
        'is_dimagi_environment': settings.IS_DIMAGI_ENVIRONMENT,
    }


def commcare_hq_names(request=None):
    return {
        'commcare_hq_names': {
            'COMMCARE_NAME': _get_cc_name(request, 'COMMCARE_NAME'),
            'COMMCARE_HQ_NAME': _get_cc_name(request, 'COMMCARE_HQ_NAME'),
        },
    }


def server_location_display(request):
    context = {}
    env = settings.SERVER_ENVIRONMENT
    if env in ServerLocation.ENVS:
        server = ServerLocation.DATA.get(env)
        context = {
            'server_display': {
                'country_code': server['country_code'],
                'hr_name': server['short_name'],
            }
        }
    return context


def emails(request=None):
    """
    Emails commonly referenced in user-facing templates.
    Please use (and add to) these references rather than hard-coding or adding
    a page-specific context variable.
    """
    return {
        'SALES_EMAIL': settings.SALES_EMAIL,
        'SUPPORT_EMAIL': settings.SUPPORT_EMAIL,
        'PRIVACY_EMAIL': settings.PRIVACY_EMAIL,
        'INVOICING_CONTACT_EMAIL': settings.INVOICING_CONTACT_EMAIL,
    }


def _get_cc_name(request, var):
    value = getattr(settings, var)
    if isinstance(value, str):
        return value

    if request is None:
        # There are a few places where we do not have access to a request,
        # for these we return the default name for the enviroment.
        return value['default']

    try:
        host = request.get_host()
    except KeyError:
        # In reporting code we create an HttpRequest object inside python which
        # does not have an HTTP_HOST attribute. Its unclear what host would be
        # expected in that scenario, so we're showing the default.
        # The true fix for this lies in removing fake requests from scheduled reports
        host = 'default'

    return value.get(host) or value['default']


def subscription_banners(request):
    is_logged_in_user = hasattr(request, 'user') and request.user.is_authenticated
    has_subscription = hasattr(request, 'subscription')
    if not (settings.IS_SAAS_ENVIRONMENT and is_logged_in_user and has_subscription):
        return {}

    context = {}
    if request.subscription.is_trial or request.subscription.service_type in [
        SubscriptionType.TRIAL,
        SubscriptionType.EXTENDED_TRIAL,
    ]:
        context.update({
            'show_trial_banner': True,
            'trial_edition': request.subscription.plan_version.plan.edition,
        })
        if request.subscription.date_end:
            delta = request.subscription.date_end - datetime.date.today()
            context.update({
                'num_trial_days_remaining': max(0, delta.days),
            })
    elif request.subscription.is_free_edition:
        context.update({
            'show_free_edition_banner': True,
        })
    return context


def get_demo(request):
    is_user_logged_in = getattr(request, 'user', None) and request.user.is_authenticated
    is_hubspot_enabled = settings.ANALYTICS_IDS.get('HUBSPOT_API_ID')
    context = {}
    if is_hubspot_enabled and not is_user_logged_in:
        context.update({
            'is_demo_visible': True,
        })
    return context


def status_page(request):
    return {
        'show_status_page': settings.IS_SAAS_ENVIRONMENT
    }


def sentry(request):
    return {
        "sentry": {
            "dsn": settings.SENTRY_DSN,
            "environment": settings.SERVER_ENVIRONMENT,
            "release": settings.COMMCARE_RELEASE
        }
    }


def bootstrap5(request):
    return {
        "use_bootstrap5": bootstrap.get_bootstrap_version() == bootstrap.BOOTSTRAP_5,
    }<|MERGE_RESOLUTION|>--- conflicted
+++ resolved
@@ -3,10 +3,7 @@
 from django.conf import settings
 from django.http import Http404
 from django.urls import resolve, reverse
-<<<<<<< HEAD
-from django.utils.translation import gettext_lazy, gettext as _
-=======
->>>>>>> b5be7d7b
+from django.utils.translation import gettext as _
 from django_prbac.utils import has_privilege
 
 from corehq import feature_previews, privileges, toggles
