--- conflicted
+++ resolved
@@ -1,9 +1,5 @@
 from __future__ import absolute_import
 from __future__ import unicode_literals
-<<<<<<< HEAD
-
-=======
->>>>>>> 5e21e7bb
 from zipfile import BadZipfile
 import openpyxl
 from openpyxl.utils.exceptions import InvalidFileException
