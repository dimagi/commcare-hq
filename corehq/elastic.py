--- conflicted
+++ resolved
@@ -123,11 +123,7 @@
     else:
         assert isinstance(doc_id_or_dict, dict)
         doc_id = doc_id_or_dict['_id']
-<<<<<<< HEAD
-    return ElasticsearchInterface(get_es_new()).doc_exists(index_info.index, doc_id, index_info.type)
-=======
-    return get_es_new().exists(index_info.alias, index_info.type, doc_id)
->>>>>>> 1185a89c
+    return ElasticsearchInterface(get_es_new()).doc_exists(index_info.alias, doc_id, index_info.type)
 
 
 def send_to_elasticsearch(index_name, doc, delete=False, es_merge_update=False):
