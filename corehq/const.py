--- conflicted
+++ resolved
@@ -35,9 +35,6 @@
 USER_CHANGE_VIA_INVITATION = "invitation"
 USER_CHANGE_VIA_SSO_NEW_USER = "sso_new"
 USER_CHANGE_VIA_SSO_INVITE = "sso_invitation"
-<<<<<<< HEAD
+USER_CHANGE_VIA_AUTO_DEACTIVATE = "auto_deactivate"
 
-LOADTEST_HARD_LIMIT = 50_000  # max cases a loadtest user can sync
-=======
-USER_CHANGE_VIA_AUTO_DEACTIVATE = "auto_deactivate"
->>>>>>> 6278e968
+LOADTEST_HARD_LIMIT = 50_000  # max cases a loadtest user can sync