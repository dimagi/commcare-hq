--- conflicted
+++ resolved
@@ -587,16 +587,6 @@
     namespaces=[NAMESPACE_DOMAIN],
 )
 
-<<<<<<< HEAD
-OPENCLINICA = StaticToggle(
-    'openclinica',
-    'Offer OpenClinica settings and CDISC ODM export',
-    TAG_UNKNOWN,
-    namespaces=[NAMESPACE_DOMAIN],
-)
-
-=======
->>>>>>> f5ead06f
 OPENLMIS = StaticToggle(
     'openlmis',
     'Offer OpenLMIS settings',
