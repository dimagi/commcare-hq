import hashlib
import inspect
import math
from functools import wraps
from importlib import import_module
from typing import List

from django.conf import settings
from django.contrib import messages
from django.http import Http404
from django.urls import reverse
from django.utils.safestring import mark_safe

from attr import attrib, attrs
from couchdbkit import ResourceNotFound
from memoized import memoized

from corehq.extensions import extension_point, ResultFormat
from toggle.models import Toggle
from toggle.shortcuts import set_toggle, toggle_enabled

from corehq.util.quickcache import quickcache


@attrs(frozen=True)
class Tag:
    name = attrib(type=str)
    css_class = attrib(type=str)
    description = attrib(type=str)

    @property
    def index(self):
        return ALL_TAGS.index(self)


TAG_CUSTOM = Tag(
    name='One-Off / Custom',
    css_class='warning',
    description="This feature flag was created for one specific project. "
    "Please don't enable it for any other projects. "
    "This is NOT SUPPORTED outside of that project and may break other features.",
)
TAG_DEPRECATED = Tag(
    name='Deprecated',
    css_class='danger',
    description="This feature flag is being removed. "
    "Do not add any new projects to this list.",
)
TAG_PRODUCT = Tag(
    name='Product',
    css_class='success',
    description="This is a core-product feature that you should feel free to "
    "use.  We've feature-flagged until release.",
)
TAG_PREVIEW = Tag(
    name='Preview',
    css_class='default',
    description='',
)
TAG_SAAS_CONDITIONAL = Tag(
    name='SaaS - Conditional Use',
    css_class='primary',
    description="When enabled, “SaaS - Conditional Use” feature flags will be fully supported by the SaaS team. "
    "Please confirm with the SaaS Product team before enabling “SaaS - Conditional Use” flags for an external "
    "customer."
)
TAG_SOLUTIONS = Tag(
    name='Solutions',
    css_class='info',
    description="These features are only available for our services projects. This may affect support and "
    "pricing when the project is transitioned to a subscription."
)
TAG_SOLUTIONS_OPEN = Tag(
    name='Solutions - Open Use',
    css_class='info',
    description="These features are only available for our services projects. This may affect support and "
    "pricing when the project is transitioned to a subscription. Open Use Solutions Feature Flags can be "
    "enabled by GS."
)
TAG_SOLUTIONS_CONDITIONAL = Tag(
    name='Solutions - Conditional Use',
    css_class='info',
    description="These features are only available for our services projects. This may affect support and "
    "pricing when the project is transitioned to a subscription. Conditional Use Solutions Feature Flags can be "
    "complicated and should be enabled by GS only after ensuring your partners have the proper training materials."
)
TAG_SOLUTIONS_LIMITED = Tag(
    name='Solutions - Limited Use',
    css_class='info',
    description=mark_safe(
        'These features are only available for our services projects. This '
        'may affect support and pricing when the project is transitioned to a '
        'subscription. Limited Use Solutions Feature Flags cannot be enabled '
        'by GS before submitting a <a href="https://docs.google.com/forms/d/e/'
        '1FAIpQLSfsX0K05nqflGdboeRgaa40HMfFb2DjGUbP4cKJL76ieS_TAA/viewform">'
        'SolTech Feature Flag Request</a>.'
    )
)
TAG_INTERNAL = Tag(
    name='Internal Engineering Tools',
    css_class='default',
    description="These are tools for our engineering team to use to manage the product",
)
# Order roughly corresponds to how much we want you to use it
ALL_TAG_GROUPS = [TAG_SOLUTIONS, TAG_PRODUCT, TAG_CUSTOM, TAG_INTERNAL, TAG_DEPRECATED]
ALL_TAGS = [
    TAG_SOLUTIONS_OPEN,
    TAG_SOLUTIONS_CONDITIONAL,
    TAG_SOLUTIONS_LIMITED,
    TAG_SAAS_CONDITIONAL,
] + ALL_TAG_GROUPS


class StaticToggle(object):

    def __init__(self, slug, label, tag, namespaces=None, help_link=None,
                 description=None, save_fn=None, enabled_for_new_domains_after=None,
                 enabled_for_new_users_after=None, relevant_environments=None,
                 notification_emails=None):
        self.slug = slug
        self.label = label
        self.tag = tag
        self.help_link = help_link
        self.description = description
        # Optionally provide a callable to be called whenever the toggle is
        # updated.  This is only applicable to domain toggles.  It must accept
        # two parameters, `domain_name` and `toggle_is_enabled`
        self.save_fn = save_fn
        # Toggles can be declared in localsettings statically
        #   to avoid cache lookups
        self.always_enabled = set(
            settings.STATIC_TOGGLE_STATES.get(self.slug, {}).get('always_enabled', []))
        self.always_disabled = set(
            settings.STATIC_TOGGLE_STATES.get(self.slug, {}).get('always_disabled', []))
        self.enabled_for_new_domains_after = enabled_for_new_domains_after
        self.enabled_for_new_users_after = enabled_for_new_users_after
        # pass in a set of environments where this toggle applies
        self.relevant_environments = relevant_environments

        if namespaces:
            self.namespaces = [None if n == NAMESPACE_USER else n for n in namespaces]
        else:
            self.namespaces = [None]
        self.notification_emails = notification_emails

    def enabled(self, item, namespace=Ellipsis):
        if self.relevant_environments and not (
            settings.SERVER_ENVIRONMENT in self.relevant_environments
            or settings.DEBUG
        ):
            # Don't even bother looking it up in the cache
            return False
        if item in self.always_enabled:
            return True
        elif item in self.always_disabled:
            return False

        if namespace == NAMESPACE_USER:
            namespace = None  # because:
            #     __init__() ... self.namespaces = [None if n == NAMESPACE_USER else n for n in namespaces]
        if namespace is not Ellipsis and namespace not in self.namespaces:
            # short circuit if we're checking an item that isn't supported by this toggle
            return False

        domain_enabled_after = self.enabled_for_new_domains_after
        if (domain_enabled_after is not None and NAMESPACE_DOMAIN in self.namespaces
                and was_domain_created_after(item, domain_enabled_after)):
            return True

        user_enabled_after = self.enabled_for_new_users_after
        if (user_enabled_after is not None and was_user_created_after(item, user_enabled_after)):
            return True

        namespaces = self.namespaces if namespace is Ellipsis else [namespace]
        return any([toggle_enabled(self.slug, item, namespace=n) for n in namespaces])

    def enabled_for_request(self, request):
        return (
            None in self.namespaces
            and hasattr(request, 'user')
            and self.enabled(request.user.username, namespace=None)
        ) or (
            NAMESPACE_DOMAIN in self.namespaces
            and hasattr(request, 'domain')
            and self.enabled(request.domain, namespace=NAMESPACE_DOMAIN)
        ) or (
            NAMESPACE_EMAIL_DOMAIN in self.namespaces
            and hasattr(request, 'user')
            and self.enabled(
                request.user.email or request.user.username,
                namespace=NAMESPACE_EMAIL_DOMAIN
            )
        )

    def set(self, item, enabled, namespace=None):
        if namespace == NAMESPACE_USER:
            namespace = None  # because:
            #     __init__() ... self.namespaces = [None if n == NAMESPACE_USER else n for n in namespaces]
        return set_toggle(self.slug, item, enabled, namespace)

    def required_decorator(self):
        """
        Returns a view function decorator that checks to see if the domain
        or user in the request has the appropriate toggle enabled.
        """
        def decorator(view_func):
            @wraps(view_func)
            def wrapped_view(request, *args, **kwargs):
                if self.enabled_for_request(request):
                    return view_func(request, *args, **kwargs)
                if request.user.is_superuser:
                    from corehq.apps.toggle_ui.views import ToggleEditView
                    toggle_url = reverse(ToggleEditView.urlname, args=[self.slug])
                    messages.warning(
                        request,
                        mark_safe((
                            'This <a href="{}">feature flag</a> should be enabled '
                            'to access this URL'
                        ).format(toggle_url)),
                        fail_silently=True,  # workaround for tests: https://code.djangoproject.com/ticket/17971
                    )
                raise Http404()
            return wrapped_view
        return decorator

    def get_enabled_domains(self):
        try:
            toggle = Toggle.get(self.slug)
        except ResourceNotFound:
            return []

        enabled_users = toggle.enabled_users
        domains = {user.split('domain:')[1] for user in enabled_users if 'domain:' in user}
        domains |= self.always_enabled
        domains -= self.always_disabled
        return list(domains)


def was_domain_created_after(domain, checkpoint):
    """
    Return true if domain was created after checkpoint

    :param domain: Domain name (string).
    :param checkpoint: datetime object.
    """
    from corehq.apps.domain.models import Domain
    domain_obj = Domain.get_by_name(domain)
    return (
        domain_obj is not None and
        domain_obj.date_created is not None and
        domain_obj.date_created > checkpoint
    )


def was_user_created_after(username, checkpoint):
    """
    Return true if user was created after checkpoint

    :param username: Web User username (string).
    :param checkpoint: datetime object.
    """
    from corehq.apps.users.models import WebUser
    user = WebUser.get_by_username(username)
    return (
        user is not None and
        user.created_on is not None and
        user.created_on > checkpoint
    )


def deterministic_random(input_string):
    """
    Returns a deterministically random number between 0 and 1 based on the
    value of the string. The same input should always produce the same output.
    """
    if isinstance(input_string, str):
        input_string = input_string.encode('utf-8')
    return float.fromhex(hashlib.md5(input_string).hexdigest()) / math.pow(2, 128)


class PredictablyRandomToggle(StaticToggle):
    """
    A toggle that is predictably random based off some axis. Useful for for doing
    a randomized rollout of a feature. E.g. "turn this on for 5% of domains", or
    "turn this on for 40% of users".

    It extends StaticToggle, so individual domains/users can also be explicitly added.
    """

    def __init__(
        self,
        slug,
        label,
        tag,
        namespaces,
        randomness,
        help_link=None,
        description=None,
    ):
        super(PredictablyRandomToggle, self).__init__(slug, label, tag, list(namespaces),
                                                      help_link=help_link, description=description)
        _ensure_valid_namespaces(namespaces)
        _ensure_valid_randomness(randomness)
        self.randomness = randomness

    @property
    def randomness_percent(self):
        return "{:.0f}".format(self.randomness * 100)

    def _get_identifier(self, item):
        return '{}:{}:{}'.format(self.namespaces, self.slug, item)

    def enabled(self, item, namespace=Ellipsis):
        if self.relevant_environments and not (
            settings.SERVER_ENVIRONMENT in self.relevant_environments
            or settings.DEBUG
        ):
            # Don't even bother looking it up in the cache
            return False

        if namespace == NAMESPACE_USER:
            namespace = None  # because:
            # StaticToggle.__init__(): self.namespaces = [None if n == NAMESPACE_USER else n for n in namespaces]

        all_namespaces = {None if n == NAMESPACE_USER else n for n in ALL_RANDOM_NAMESPACES}
        if namespace is Ellipsis and set(self.namespaces) != all_namespaces:
            raise ValueError(
                'PredictablyRandomToggle.enabled() cannot be determined for toggle "{slug}" because it is not '
                'available for all namespaces and the namespace of "{item}" is not given.'.format(
                    slug=self.slug,
                    item=item,
                )
            )

        if settings.DISABLE_RANDOM_TOGGLES:
            return False
        elif item in self.always_disabled:
            return False
        elif namespace is not Ellipsis and namespace not in self.namespaces:
            return False
        return (
            (item and deterministic_random(self._get_identifier(item)) < self.randomness)
            or super(PredictablyRandomToggle, self).enabled(item, namespace)
        )


class DynamicallyPredictablyRandomToggle(PredictablyRandomToggle):
    """
    A PredictablyRandomToggle whose randomness can be configured via the database/UI.
    """
    RANDOMNESS_KEY = 'hq_dynamic_randomness'

    def __init__(
        self,
        slug,
        label,
        tag,
        namespaces,
        default_randomness=0.0,
        help_link=None,
        description=None,
        relevant_environments=None
    ):
        super(PredictablyRandomToggle, self).__init__(slug, label, tag, list(namespaces),
                                                      help_link=help_link, description=description,
                                                      relevant_environments=relevant_environments)
        _ensure_valid_namespaces(namespaces)
        _ensure_valid_randomness(default_randomness)
        self.default_randomness = default_randomness

    @property
    @quickcache(vary_on=['self.slug'])
    def randomness(self):
        # a bit hacky: leverage couch's dynamic properties to just tack this onto the couch toggle doc
        try:
            toggle = Toggle.get(self.slug)
        except ResourceNotFound:
            return self.default_randomness
        dynamic_randomness = getattr(toggle, self.RANDOMNESS_KEY, self.default_randomness)
        try:
            dynamic_randomness = float(dynamic_randomness)
            return dynamic_randomness
        except ValueError:
            return self.default_randomness


# if no namespaces are specified the user namespace is assumed
NAMESPACE_USER = 'user'
NAMESPACE_DOMAIN = 'domain'
NAMESPACE_EMAIL_DOMAIN = 'email_domain'
NAMESPACE_OTHER = 'other'
ALL_NAMESPACES = [NAMESPACE_USER, NAMESPACE_DOMAIN, NAMESPACE_EMAIL_DOMAIN]
ALL_RANDOM_NAMESPACES = [NAMESPACE_USER, NAMESPACE_DOMAIN]


def any_toggle_enabled(*toggles):
    """
    Return a view decorator for allowing access if any of the given toggles are
    enabled. Example usage:

    @toggles.any_toggle_enabled(REPORT_BUILDER, USER_CONFIGURABLE_REPORTS)
    def delete_custom_report():
        pass

    """
    def decorator(view_func):
        @wraps(view_func)
        def wrapped_view(request, *args, **kwargs):
            for t in toggles:
                if t.enabled_for_request(request):
                    return view_func(request, *args, **kwargs)
            raise Http404()
        return wrapped_view
    return decorator


@extension_point(result_format=ResultFormat.FLATTEN)
def custom_toggle_modules() -> List[str]:
    """Extension point to add toggles from custom code

    Parameters:
        None

    Returns:
        List of python module strings for custom toggle modules.
    """


def all_toggles():
    """
    Loads all toggles
    """
    return list(all_toggles_by_name().values())


@memoized
def all_toggles_by_name():
    # trick for listing the attributes of the current module.
    # http://stackoverflow.com/a/990450/8207
    core_toggles = all_toggles_by_name_in_scope(globals())
    for module_name in custom_toggle_modules():
        module = import_module(module_name)
        core_toggles.update(all_toggles_by_name_in_scope(module.__dict__))
    return core_toggles


def all_toggles_by_name_in_scope(scope_dict, toggle_class=StaticToggle):
    result = {}
    for toggle_name, toggle in scope_dict.items():
        if not toggle_name.startswith('__'):
            if isinstance(toggle, toggle_class):
                result[toggle_name] = toggle
    return result


def toggles_dict(username=None, domain=None):
    """
    Loads all toggles into a dictionary for use in JS

    (only enabled toggles are included)
    """
    return {t.slug: True for t in all_toggles() if (t.enabled(username, NAMESPACE_USER) or
                                                    t.enabled(domain, NAMESPACE_DOMAIN))}


def toggle_values_by_name(username=None, domain=None):
    """
    Loads all toggles into a dictionary for use in JS

    all toggles (including those not enabled) are included
    """
    return {toggle_name: (toggle.enabled(username, NAMESPACE_USER) or
                          toggle.enabled(domain, NAMESPACE_DOMAIN))
            for toggle_name, toggle in all_toggles_by_name().items()}


def _ensure_valid_namespaces(namespaces):
    if not namespaces:
        raise Exception('namespaces must be defined!')


def _ensure_valid_randomness(randomness):
    if not 0 <= randomness <= 1:
        raise Exception('randomness must be between 0 and 1!')


APP_BUILDER_CUSTOM_PARENT_REF = StaticToggle(
    'custom-parent-ref',
    'ICDS: Custom case parent reference',
    TAG_CUSTOM,
    [NAMESPACE_DOMAIN],
)

LAZY_LOAD_MULTIMEDIA = StaticToggle(
    'optional-media',
    'ICDS: Lazy load multimedia files in Updates',
    TAG_CUSTOM,
    [NAMESPACE_DOMAIN],
)

APP_BUILDER_ADVANCED = StaticToggle(
    'advanced-app-builder',
    'Advanced Module in App-Builder',
    TAG_SOLUTIONS_LIMITED,
    [NAMESPACE_DOMAIN],
    description="Advanced Modules allow you to autoload and manage multiple case types, "
                "but may behave in unexpected ways.",
    help_link='https://confluence.dimagi.com/display/ccinternal/Advanced+Modules',
)

APP_BUILDER_SHADOW_MODULES = StaticToggle(
    'shadow-app-builder',
    'Shadow Modules',
    TAG_SOLUTIONS_CONDITIONAL,
    [NAMESPACE_DOMAIN],
    help_link='https://confluence.dimagi.com/display/ccinternal/Shadow+Modules+and+Forms',
)

V1_SHADOW_MODULES = StaticToggle(
    'v1-shadows',
    'Allow creation and management of deprecated Shadow Module behaviour',
    TAG_SOLUTIONS_CONDITIONAL,
    [NAMESPACE_DOMAIN],
    help_link='https://github.com/dimagi/commcare-hq/blob/master/docs/advanced_app_features.rst#shadow-modules',
)

CASE_LIST_CUSTOM_XML = StaticToggle(
    'case_list_custom_xml',
    'Allow custom XML to define case lists (ex. for case tiles)',
    TAG_SOLUTIONS_LIMITED,
    [NAMESPACE_DOMAIN],
    help_link='https://confluence.dimagi.com/display/public/Custom+Case+XML+Overview',
)

CASE_LIST_CUSTOM_VARIABLES = StaticToggle(
    'case_list_custom_variables',
    'Show text area for entering custom variables',
    TAG_SOLUTIONS_LIMITED,
    [NAMESPACE_DOMAIN],
    description='Defines custom variables that can be used in case list or detail calculations',
)

CASE_LIST_TILE = StaticToggle(
    'case_list_tile',
    'REC: Allow configuration of the REC case list tile',
    TAG_CUSTOM,
    [NAMESPACE_DOMAIN]
)

SHOW_PERSIST_CASE_CONTEXT_SETTING = StaticToggle(
    'show_persist_case_context_setting',
    'Allow toggling the persistent case context tile',
    TAG_SOLUTIONS_CONDITIONAL,
    [NAMESPACE_DOMAIN],
)

CASE_LIST_LOOKUP = StaticToggle(
    'case_list_lookup',
    'Allow external android callouts to search the caselist',
    TAG_SOLUTIONS_CONDITIONAL,
    [NAMESPACE_DOMAIN]
)

BIOMETRIC_INTEGRATION = StaticToggle(
    'biometric_integration',
    "Enables biometric integration (simprints) features.",
    TAG_PRODUCT,
    [NAMESPACE_DOMAIN]
)

ADD_USERS_FROM_LOCATION = StaticToggle(
    'add_users_from_location',
    "Allow users to add new mobile workers from the locations page",
    TAG_DEPRECATED,
    [NAMESPACE_DOMAIN]
)

CASE_DETAIL_PRINT = StaticToggle(
    'case_detail_print',
    'MLabour: Allowing printing of the case detail, based on an HTML template',
    TAG_CUSTOM,
    [NAMESPACE_DOMAIN],
)

COPY_FORM_TO_APP = StaticToggle(
    'copy_form_to_app',
    'Allow copying a form from one app to another',
    TAG_INTERNAL,
    [NAMESPACE_DOMAIN, NAMESPACE_USER],
)

DATA_FILE_DOWNLOAD = StaticToggle(
    'data_file_download',
    'Offer hosting and sharing data files for downloading from a secure dropzone',
    TAG_SOLUTIONS_OPEN,
    help_link='https://confluence.dimagi.com/display/ccinternal/Offer+hosting+and+sharing+data+files+for+downloading+from+a+secure+dropzone',
    namespaces=[NAMESPACE_DOMAIN],
)

DETAIL_LIST_TAB_NODESETS = StaticToggle(
    'detail-list-tab-nodesets',
    'Associate a nodeset with a case detail tab',
    TAG_SOLUTIONS_CONDITIONAL,
    help_link='https://confluence.dimagi.com/display/ccinternal/Case+Detail+Nodesets',
    namespaces=[NAMESPACE_DOMAIN]
)

DHIS2_INTEGRATION = StaticToggle(
    'dhis2_integration',
    'DHIS2 Integration',
    TAG_SOLUTIONS_LIMITED,
    [NAMESPACE_DOMAIN]
)

GRAPH_CREATION = StaticToggle(
    'graph-creation',
    'Case list/detail graph creation',
    TAG_SOLUTIONS_CONDITIONAL,
    help_link='https://confluence.dimagi.com/display/RD/Graphing+in+HQ',
    namespaces=[NAMESPACE_DOMAIN]
)

IS_CONTRACTOR = StaticToggle(
    'is_contractor',
    'Is contractor',
    TAG_INTERNAL,
    description="Used to give non super-users access to select super-user features"
)

MM_CASE_PROPERTIES = StaticToggle(
    'mm_case_properties',
    'Multimedia Case Properties',
    TAG_DEPRECATED,
    help_link='https://confluence.dimagi.com/display/ccinternal/Multimedia+Case+Properties+Feature+Flag',
    namespaces=[NAMESPACE_DOMAIN],
)

NEW_MULTIMEDIA_UPLOADER = StaticToggle(
    'new_multimedia_uploader',
    'Display new multimedia uploader',
    TAG_INTERNAL,
    [NAMESPACE_DOMAIN]
)

VISIT_SCHEDULER = StaticToggle(
    'app_builder_visit_scheduler',
    'ICDS: Visit Scheduler',
    TAG_CUSTOM,
    [NAMESPACE_DOMAIN, NAMESPACE_USER]
)


MONITOR_2FA_CHANGES = StaticToggle(
    'monitor_2fa_changes',
    'Monitor 2FA activity for SAAS-11210 ticket',
    TAG_CUSTOM,
    namespaces=[NAMESPACE_DOMAIN]
)


USER_CONFIGURABLE_REPORTS = StaticToggle(
    'user_reports',
    'User configurable reports UI',
    TAG_SOLUTIONS_LIMITED,
    [NAMESPACE_DOMAIN, NAMESPACE_USER],
    description=(
        "A feature which will allow your domain to create User Configurable Reports."
    ),
    help_link='https://confluence.dimagi.com/display/RD/User+Configurable+Reporting',
)

LOCATIONS_IN_UCR = StaticToggle(
    'locations_in_ucr',
    'ICDS: Add Locations as one of the Source Types for User Configurable Reports',
    TAG_CUSTOM,
    [NAMESPACE_DOMAIN]
)

REPORT_BUILDER = StaticToggle(
    'report_builder',
    'Activate Report Builder for a project without setting up a subscription.',
    TAG_DEPRECATED,
    [NAMESPACE_DOMAIN],
)

UCR_SUM_WHEN_TEMPLATES = StaticToggle(
    'ucr_sum_when_templates',
    'Allow sum when template columns in dynamic UCRs',
    TAG_CUSTOM,
    [NAMESPACE_DOMAIN],
    description=(
        "Enables use of SumWhenTemplateColumn with custom expressions in dynamic UCRS."
        "Feature still being fine tuned so should be used cautiously. "
        "Do not enable if you don't fully understand the use and impact of it."
    ),
    help_link='https://commcare-hq.readthedocs.io/ucr.html#sumwhencolumn-and-sumwhentemplatecolumn',
)

ASYNC_RESTORE = StaticToggle(
    'async_restore',
    'Generate restore response in an asynchronous task to prevent timeouts',
    TAG_INTERNAL,
    [NAMESPACE_DOMAIN],
)

REPORT_BUILDER_BETA_GROUP = StaticToggle(
    'report_builder_beta_group',
    'RB beta group',
    TAG_DEPRECATED,
    [NAMESPACE_DOMAIN],
)

SYNC_ALL_LOCATIONS = StaticToggle(
    'sync_all_locations',
    '(Deprecated) Sync the full location hierarchy when syncing location fixtures',
    TAG_DEPRECATED,
    [NAMESPACE_DOMAIN],
    description="Do not turn this feature flag. It is only used for providing compatability for old projects. "
    "We are actively trying to remove projects from this list. This functionality is now possible by using the "
    "Advanced Settings on the Organization Levels page and setting the Level to Expand From option.",
)

HIERARCHICAL_LOCATION_FIXTURE = StaticToggle(
    'hierarchical_location_fixture',
    'Display Settings To Get Hierarchical Location Fixture',
    TAG_INTERNAL,
    [NAMESPACE_DOMAIN],
    description=(
        "Do not turn this feature flag.  It is only used for providing "
        "compatability for old projects.  We are actively trying to remove "
        "projects from this list."
    ),
)

EXTENSION_CASES_SYNC_ENABLED = StaticToggle(
    'extension_sync',
    'Enable extension syncing',
    TAG_SOLUTIONS_CONDITIONAL,
    help_link='https://confluence.dimagi.com/display/ccinternal/Extension+Cases',
    namespaces=[NAMESPACE_DOMAIN],
)


ROLE_WEBAPPS_PERMISSIONS = StaticToggle(
    'role_webapps_permissions',
    'ICDS: Toggle which webapps to see based on role',
    TAG_CUSTOM,
    namespaces=[NAMESPACE_DOMAIN],
)


SYNC_SEARCH_CASE_CLAIM = StaticToggle(
    'search_claim',
    'Enable synchronous mobile searching and case claiming',
    TAG_SOLUTIONS_CONDITIONAL,
    help_link='https://confluence.dimagi.com/display/ccinternal/Remote+Case+Search+and+Claim',
    namespaces=[NAMESPACE_DOMAIN]
)


CASE_CLAIM_AUTOLAUNCH = StaticToggle(
    'case_claim_autolaunch',
    'Allow case claim to be automatically launched in web apps',
    TAG_INTERNAL,
    namespaces=[NAMESPACE_DOMAIN]
)


def _enable_search_index(domain, enabled):
    from corehq.apps.case_search.tasks import reindex_case_search_for_domain
    from corehq.pillows.case_search import domains_needing_search_index
    domains_needing_search_index.clear()
    if enabled:
        # action is no longer reversible due to roll out of EXPLORE_CASE_DATA
        # and upcoming migration of CaseES to CaseSearchES
        reindex_case_search_for_domain.delay(domain)


CASE_LIST_EXPLORER = StaticToggle(
    'case_list_explorer',
    'Show the case list explorer report',
    TAG_SOLUTIONS_OPEN,
    namespaces=[NAMESPACE_DOMAIN],
    save_fn=_enable_search_index,
)

EXPLORE_CASE_DATA = StaticToggle(
    'explore_case_data',
    'Show the Explore Case Data report (in dev). Please make sure the project '
    'is fully migrated to support the CaseSearch index either by enabling '
    'the Case List Explorer toggle or doing a manual migration.\n\n'
    'Please use the EXPLORE_CASE_DATA_PREVIEW Feature Preview moving forward. '
    'This will be deprecated once the Feature Preview is in full swing.',
    TAG_PRODUCT,
    namespaces=[NAMESPACE_DOMAIN, NAMESPACE_USER],
)

ECD_MIGRATED_DOMAINS = StaticToggle(
    'ecd_migrated_domains',
    'Domains that have undergone migration for Explore Case Data and have a '
    'CaseSearch elasticsearch index created.\n\n'
    'NOTE: enabling this Feature Flag will NOT enable the CaseSearch index.',
    TAG_INTERNAL,
    namespaces=[NAMESPACE_DOMAIN],
)

ECD_PREVIEW_ENTERPRISE_DOMAINS = StaticToggle(
    'ecd_enterprise_domains',
    'Enterprise Domains that are eligible to view the Explore Case Data '
    'Feature Preview. By default, this feature will only be available for '
    'domains that are Advanced or Pro and have undergone the ECD migration.',
    TAG_INTERNAL,
    namespaces=[NAMESPACE_DOMAIN],
)

LIVEQUERY_SYNC = StaticToggle(
    'livequery_sync',
    'Enable livequery sync algorithm',
    TAG_INTERNAL,
    namespaces=[NAMESPACE_DOMAIN],
)

HIPAA_COMPLIANCE_CHECKBOX = StaticToggle(
    'hipaa_compliance_checkbox',
    'Show HIPAA compliance checkbox',
    TAG_INTERNAL,
    [NAMESPACE_USER],
)

CAN_EDIT_EULA = StaticToggle(
    'can_edit_eula',
    "Whether this user can set the custom eula and data sharing internal project options. "
    "This should be a small number of DIMAGI ONLY users",
    TAG_INTERNAL,
)

# This toggle offers the "multiple_apps_unlimited" mobile flag to non-Dimagi users
MOBILE_PRIVILEGES_FLAG = StaticToggle(
    'mobile_privileges_flag',
    'Offer "Enable Privileges on Mobile" flag.',
    TAG_INTERNAL,
    [NAMESPACE_USER]
)

PRODUCTS_PER_LOCATION = StaticToggle(
    'products_per_location',
    "Products Per Location: Specify products stocked at individual locations.  "
    "This doesn't actually do anything yet.",
    TAG_CUSTOM,
    [NAMESPACE_DOMAIN]
)

ALLOW_CASE_ATTACHMENTS_VIEW = StaticToggle(
    'allow_case_attachments_view',
    "Explicitly allow user to access case attachments, even if they can't view the case list report.",
    TAG_CUSTOM,
    [NAMESPACE_DOMAIN, NAMESPACE_USER]
)

TRANSFER_DOMAIN = StaticToggle(
    'transfer_domain',
    'Transfer domains to different users',
    TAG_INTERNAL,
    [NAMESPACE_DOMAIN]
)


FORM_LINK_WORKFLOW = StaticToggle(
    'form_link_workflow',
    'Form linking workflow available on forms',
    TAG_SOLUTIONS_CONDITIONAL,
    [NAMESPACE_DOMAIN],
    help_link='https://confluence.dimagi.com/display/ccinternal/Form+Link+Workflow+Feature+Flag',
)

SECURE_SESSION_TIMEOUT = StaticToggle(
    'secure_session_timeout',
    "Allow domain to override default length of inactivity timeout",
    TAG_CUSTOM,
    [NAMESPACE_DOMAIN],
)

# not referenced in code directly but passed through to vellum
# see toggles_dict

VELLUM_SAVE_TO_CASE = StaticToggle(
    'save_to_case',
    "Adds save to case as a question to the form builder",
    TAG_SAAS_CONDITIONAL,
    [NAMESPACE_DOMAIN],
    description='This flag allows case management inside repeat groups',
    help_link='https://confluence.dimagi.com/display/ccinternal/Save+to+Case+Feature+Flag',
)

VELLUM_PRINTING = StaticToggle(
    'printing',
    "Enables the Print Android App Callout",
    TAG_SOLUTIONS_LIMITED,
    [NAMESPACE_DOMAIN],
    description='Allows printing from CommCare on the device',
    help_link='https://confluence.dimagi.com/display/ccinternal/Printing+from+a+form+in+CommCare+Android',
)

VELLUM_DATA_IN_SETVALUE = StaticToggle(
    'allow_data_reference_in_setvalue',
    "Allow data references in a setvalue",
    TAG_SOLUTIONS_LIMITED,
    [NAMESPACE_DOMAIN],
    description="This allows referencing other questions in the form in a setvalue. "
                "This may still cause issues if the other questions have not been calculated yet",
)

VELLUM_ALLOW_BULK_FORM_ACTIONS = StaticToggle(
    'allow_bulk_form_actions',
    "Allow bulk form actions in the Form Builder",
    TAG_PRODUCT,
    [NAMESPACE_DOMAIN],
    description="This shows Bulk Form Actions (mark all questions required, "
                "set default values to matching case properties) in "
                "the Form Builder's main dropdown menu.",
)

CACHE_AND_INDEX = StaticToggle(
    'cache_and_index',
    'REC: Enable the "Cache and Index" format option when choosing sort properties '
    'in the app builder',
    TAG_CUSTOM,
    [NAMESPACE_DOMAIN],
)

CUSTOM_PROPERTIES = StaticToggle(
    'custom_properties',
    'Allow users to add arbitrary custom properties to their application',
    TAG_SOLUTIONS_LIMITED,
    help_link='https://confluence.dimagi.com/display/internal/CommCare+Android+Developer+Options+--+Internal#'
              'CommCareAndroidDeveloperOptions--Internal-SettingtheValueofaDeveloperOptionfromHQ',
    namespaces=[NAMESPACE_DOMAIN]
)

WEBAPPS_CASE_MIGRATION = StaticToggle(
    'webapps_case_migration',
    "Work-in-progress to support user-written migrations",
    TAG_CUSTOM,
    namespaces=[NAMESPACE_USER]
)

ENABLE_LOADTEST_USERS = StaticToggle(
    'enable_loadtest_users',
    'Enable creating loadtest users on HQ',
    TAG_SOLUTIONS_CONDITIONAL,
    namespaces=[NAMESPACE_DOMAIN],
    help_link='https://confluence.dimagi.com/display/ccinternal/Loadtest+Users',
)

MOBILE_UCR = StaticToggle(
    'mobile_ucr',
    ('Mobile UCR: Configure viewing user configurable reports on the mobile '
     'through the app builder'),
    TAG_SOLUTIONS_LIMITED,
    namespaces=[NAMESPACE_DOMAIN],
)

MOBILE_UCR_LINKED_DOMAIN = StaticToggle(
    'mobile_ucr_linked_domain',
    ('Mobile UCR: Configure viewing user configurable reports on the mobile when using linked domains. '
     'NOTE: This won\'t work without developer intervention'),
    TAG_CUSTOM,
    namespaces=[NAMESPACE_DOMAIN],
)

API_THROTTLE_WHITELIST = StaticToggle(
    'api_throttle_whitelist',
    ('API throttle whitelist'),
    TAG_INTERNAL,
    namespaces=[NAMESPACE_USER],
)

API_BLACKLIST = StaticToggle(
    'API_BLACKLIST',
    ("Blacklist API access to a user or domain that spams us"),
    TAG_INTERNAL,
    namespaces=[NAMESPACE_DOMAIN, NAMESPACE_USER],
    description="For temporary, emergency use only. If a partner doesn't properly "
    "throttle their API requests, it can hammer our infrastructure, causing "
    "outages. This will cut off the tide, but we should communicate with them "
    "immediately.",
)

FORM_SUBMISSION_BLACKLIST = StaticToggle(
    'FORM_SUBMISSION_BLACKLIST',
    ("Blacklist form submissions from a domain that spams us"),
    TAG_INTERNAL,
    namespaces=[NAMESPACE_DOMAIN],
    description="This is a temporary solution to an unusually high volume of "
    "form submissions from a domain.  We have some projects that automatically "
    "send forms. If that ever causes problems, we can use this to cut them off.",
)


def _commtrackify(domain_name, toggle_is_enabled):
    from corehq.apps.domain.models import Domain
    domain_obj = Domain.get_by_name(domain_name, strict=True)
    if domain_obj and domain_obj.commtrack_enabled != toggle_is_enabled:
        if toggle_is_enabled:
            domain_obj.convert_to_commtrack()
        else:
            domain_obj.commtrack_enabled = False
            domain_obj.save()


COMMTRACK = StaticToggle(
    'commtrack',
    "CommCare Supply",
    TAG_SOLUTIONS_LIMITED,
    description=(
        '<a href="https://help.commcarehq.org/display/commtrack/CommCare+Supply+Home">CommCare Supply</a> '
        "is a logistics and supply chain management module. It is designed "
        "to improve the management, transport, and resupply of a variety of "
        "goods and materials, from medication to food to bednets. <br/>"
    ),
    help_link='https://help.commcarehq.org/display/commtrack/CommCare+Supply+Home',
    namespaces=[NAMESPACE_DOMAIN],
    save_fn=_commtrackify,
)

NON_COMMTRACK_LEDGERS = StaticToggle(
    'non_commtrack_ledgers',
    "Enable ledgers for projects not using Supply.",
    TAG_CUSTOM,
    description=(
        'Turns on the ledger fixture and ledger transaction question types in '
        'the form builder. ONLY WORKS ON SQL DOMAINS!'
    ),
    namespaces=[NAMESPACE_DOMAIN],
)

CUSTOM_INSTANCES = StaticToggle(
    'custom_instances',
    'Inject custom instance declarations',
    TAG_CUSTOM,
    description=(
        'Enables the insertion of custom instances into a case list configuration. '
        'Currently used by SimPrints-integrated projects.'
    ),
    namespaces=[NAMESPACE_DOMAIN],
)

CUSTOM_ASSERTIONS = StaticToggle(
    'custom_assertions',
    'Inject custom assertions into the suite',
    TAG_SOLUTIONS_CONDITIONAL,
    description=(
        'Enables the insertion of custom assertions into the suite file. '
    ),
    namespaces=[NAMESPACE_DOMAIN],
    help_link="https://confluence.dimagi.com/display/ccinternal/User+defined+assert+blocks",
)

APPLICATION_ERROR_REPORT = StaticToggle(
    'application_error_report',
    'Show Application Error Report',
    TAG_SOLUTIONS_OPEN,
    help_link='https://confluence.dimagi.com/display/ccinternal/Show+Application+Error+Report+Feature+Flag',
    namespaces=[NAMESPACE_USER],
)

OPENCLINICA = StaticToggle(
    'openclinica',
    'KEMRI: Offer OpenClinica settings and CDISC ODM export',
    TAG_CUSTOM,
    namespaces=[NAMESPACE_DOMAIN],
)

ICDS_DASHBOARD_REPORT_FEATURES = StaticToggle(
    'features_in_dashboard_icds_reports',
    'ICDS: Enable access to pre-release features in the ICDS Dashboard reports',
    TAG_CUSTOM,
    [NAMESPACE_USER],
    relevant_environments={"icds", "icds-staging"}
)

OPENMRS_INTEGRATION = StaticToggle(
    'openmrs_integration',
    'Enable OpenMRS integration',
    TAG_SOLUTIONS_LIMITED,
    [NAMESPACE_DOMAIN],
)

SUPPORT = StaticToggle(
    'support',
    'General toggle for support features',
    TAG_INTERNAL,
    help_link='https://confluence.dimagi.com/display/ccinternal/Support+Flag',
)

LEGACY_CHILD_MODULES = StaticToggle(
    'legacy_child_modules',
    'Legacy, non-nested sub-menus',
    TAG_DEPRECATED,
    [NAMESPACE_DOMAIN],
    description=(
        "Sub-menus are now displayed nested under their parent menu. Some "
        "apps built before this change will require that their modules be "
        "reordered to fit this paradigm. This feature flag exists to support "
        "those applications until they're transitioned."
    )
)

FORMPLAYER_USE_LIVEQUERY = StaticToggle(
    'formplayer_use_livequery',
    'Use LiveQuery on Web Apps',
    TAG_INTERNAL,
    [NAMESPACE_DOMAIN],
)

FIXTURE_CASE_SELECTION = StaticToggle(
    'fixture_case',
    'ICDS: Allow a configurable case list that is filtered based on a fixture type and '
    'fixture selection (Due List)',
    TAG_CUSTOM,
    [NAMESPACE_DOMAIN],
)

SMS_LOG_CHANGES = StaticToggle(
    'sms_log_changes',
    'Message Log Report v2',
    TAG_SOLUTIONS_OPEN,
    [NAMESPACE_USER, NAMESPACE_DOMAIN],
    description=("This flag makes failed messages appear in the Message Log "
                 "Report, and adds Status and Event columns"),
)

ENABLE_INCLUDE_SMS_GATEWAY_CHARGING = StaticToggle(
    'enable_include_sms_gateway_charging',
    'Enable include SMS gateway charging',
    TAG_CUSTOM,
    [NAMESPACE_DOMAIN]
)

MESSAGE_LOG_METADATA = StaticToggle(
    'message_log_metadata',
    'Include message id in Message Log export.',
    TAG_CUSTOM,
    [NAMESPACE_USER],
)

RUN_AUTO_CASE_UPDATES_ON_SAVE = StaticToggle(
    'run_auto_case_updates_on_save',
    'Run Auto Case Update rules on each case save.',
    TAG_INTERNAL,
    [NAMESPACE_DOMAIN],
)

LEGACY_SYNC_SUPPORT = StaticToggle(
    'legacy_sync_support',
    "Support mobile sync bugs in older projects (2.9 and below).",
    TAG_DEPRECATED,
    [NAMESPACE_DOMAIN]
)

CALL_CENTER_LOCATION_OWNERS = StaticToggle(
    'call_center_location_owners',
    'ICDS: Enable the use of locations as owners of call center cases',
    TAG_CUSTOM,
    [NAMESPACE_DOMAIN]
)

TF_DOES_NOT_USE_SQLITE_BACKEND = StaticToggle(
    'not_tf_sql_backend',
    'Domains that do not use a SQLite backend for Touchforms',
    TAG_INTERNAL,
    [NAMESPACE_DOMAIN],
)

CUSTOM_APP_BASE_URL = StaticToggle(
    'custom_app_base_url',
    'Allow specifying a custom base URL for an application. Main use case is '
    'to allow migrating projects to a new cluster.',
    TAG_SOLUTIONS_LIMITED,
    [NAMESPACE_DOMAIN]
)


PHONE_NUMBERS_REPORT = StaticToggle(
    'phone_numbers_report',
    "Report related to the phone numbers owned by a project's contacts",
    TAG_SOLUTIONS_CONDITIONAL,
    [NAMESPACE_DOMAIN]
)


INBOUND_SMS_LENIENCY = StaticToggle(
    'inbound_sms_leniency',
    "Inbound SMS leniency on domain-owned gateways. "
    "WARNING: This wil be rolled out slowly; do not enable on your own.",
    TAG_INTERNAL,
    [NAMESPACE_DOMAIN]
)


HIDE_MESSAGING_DASHBOARD_FROM_NON_SUPERUSERS = StaticToggle(
    'hide_messaging_dashboard',
    "Hide messaging dashboard from users who are not superusers.",
    TAG_CUSTOM,
    [NAMESPACE_DOMAIN],
)


WHATSAPP_MESSAGING = StaticToggle(
    'whatsapp_messaging',
    "Default SMS to send messages via Whatsapp, where available",
    TAG_CUSTOM,
    [NAMESPACE_DOMAIN]
)


UNLIMITED_REPORT_BUILDER_REPORTS = StaticToggle(
    'unlimited_report_builder_reports',
    'Allow unlimited reports created in report builder',
    TAG_INTERNAL,
    [NAMESPACE_DOMAIN]
)

SHOW_OWNER_LOCATION_PROPERTY_IN_REPORT_BUILDER = StaticToggle(
    'show_owner_location_property_in_report_builder',
    'Show an additional "Owner (Location)" property in report builder reports. '
    'This can be used to create report builder reports that are location-safe.',
    TAG_SOLUTIONS_OPEN,
    [NAMESPACE_DOMAIN],
    help_link='https://confluence.dimagi.com/display/ccinternal/Enable+creation+of+report+builder+reports+that+are+location+safe',
)

SHOW_IDS_IN_REPORT_BUILDER = StaticToggle(
    'show_ids_in_report_builder',
    'Allow adding Case IDs to report builder reports.',
    TAG_SOLUTIONS_OPEN,
    [NAMESPACE_DOMAIN],
)

MOBILE_USER_DEMO_MODE = StaticToggle(
    'mobile_user_demo_mode',
    'Ability to make a mobile worker into Demo only mobile worker',
    TAG_SOLUTIONS_OPEN,
    help_link='https://confluence.dimagi.com/display/internal/Demo+Mobile+Workers',
    namespaces=[NAMESPACE_DOMAIN]
)

SEND_UCR_REBUILD_INFO = StaticToggle(
    'send_ucr_rebuild_info',
    'Notify when UCR rebuilds finish or error.',
    TAG_SOLUTIONS_CONDITIONAL,
    [NAMESPACE_USER]
)

ALLOW_USER_DEFINED_EXPORT_COLUMNS = StaticToggle(
    'allow_user_defined_export_columns',
    'Add user defined columns to exports',
    TAG_DEPRECATED,
    [NAMESPACE_DOMAIN],
)


DATA_EXPORT_TOOL_SCHEMA_EXPORT = StaticToggle(
    'data_export_tool_schema_export',
    'Show an option to download data export tool schemas from the exports list view (Experimental)',
    TAG_SOLUTIONS_OPEN,
    [NAMESPACE_DOMAIN, NAMESPACE_USER],
    help_link='https://confluence.dimagi.com/display/ccinternal/Download+Data+Export+Tool+Schemas+from+the+Exports+List+View',
)


DISABLE_COLUMN_LIMIT_IN_UCR = StaticToggle(
    'disable_column_limit_in_ucr',
    'Enikshay: Disable column limit in UCR',
    TAG_CUSTOM,
    [NAMESPACE_DOMAIN]
)

OVERRIDE_EXPANDED_COLUMN_LIMIT_IN_REPORT_BUILDER = StaticToggle(
    'override_expanded_column_limit_in_report_builder',
    'COVID: Override the limit for expanded columns in report builder from 10 to 50',
    TAG_CUSTOM,
    [NAMESPACE_DOMAIN],
)

CLOUDCARE_LATEST_BUILD = StaticToggle(
    'use_latest_build_cloudcare',
    'Uses latest build for Web Apps instead of latest published',
    TAG_SOLUTIONS_OPEN,
    [NAMESPACE_DOMAIN, NAMESPACE_USER]
)

CAUTIOUS_MULTIMEDIA = StaticToggle(
    'cautious_multimedia',
    'More cautious handling of multimedia: do not delete multimedia files, add logging, etc.',
    TAG_INTERNAL,
    [NAMESPACE_DOMAIN],
)

LOCALE_ID_INTEGRITY = StaticToggle(
    'locale_id_integrity',
    'Verify all locale ids in suite are present in app strings before allowing CCZ download',
    TAG_CUSTOM,
    [NAMESPACE_DOMAIN],
    notification_emails=['jschweers']
)

BULK_UPDATE_MULTIMEDIA_PATHS = StaticToggle(
    'bulk_update_multimedia_paths',
    'Bulk multimedia path management',
    TAG_CUSTOM,
    [NAMESPACE_DOMAIN],
    help_link="https://confluence.dimagi.com/display/ICDS/Multimedia+Path+Manager"
)

USER_TESTING_SIMPLIFY = StaticToggle(
    'user_testing_simplify',
    'Simplify the UI for user testing experiments',
    TAG_INTERNAL,
    [NAMESPACE_DOMAIN]
)

# when enabled this should prevent any changes to a domains data
DATA_MIGRATION = StaticToggle(
    'data_migration',
    'Disable submissions, restores, and web user access during a data migration',
    TAG_INTERNAL,
    [NAMESPACE_DOMAIN]
)

EMWF_WORKER_ACTIVITY_REPORT = StaticToggle(
    'emwf_worker_activity_report',
    'Make the Worker Activity Report use the Groups or Users or Locations filter',
    TAG_SOLUTIONS_OPEN,
    namespaces=[NAMESPACE_DOMAIN],
    description=(
        "This flag allows you filter the users to display in the same way as the "
        "other reports - by individual user, group, or location.  Note that this "
        "will also force the report to always display by user."
    ),
)

ICDS = StaticToggle(
    'icds',
    "ICDS: Enable ICDS features (necessary since features are on multiple envs)",
    TAG_CUSTOM,
    namespaces=[NAMESPACE_DOMAIN],
    relevant_environments={'icds', 'icds-staging'},
)

DATA_DICTIONARY = StaticToggle(
    'data_dictionary',
    'Project level data dictionary of cases',
    TAG_SOLUTIONS_OPEN,
    [NAMESPACE_DOMAIN],
    description='Available in the Data section, shows the names of all properties of each case type.',
)

SORT_CALCULATION_IN_CASE_LIST = StaticToggle(
    'sort_calculation_in_case_list',
    'Configure a custom xpath calculation for Sort Property in Case Lists',
    TAG_SOLUTIONS_CONDITIONAL,
    [NAMESPACE_DOMAIN]
)

VIEW_APP_CHANGES = StaticToggle(
    'app-changes-with-improved-diff',
    'Improved app changes view',
    TAG_SOLUTIONS_OPEN,
    [NAMESPACE_DOMAIN, NAMESPACE_USER],
    help_link="https://confluence.dimagi.com/display/ccinternal/Viewing+App+Changes+between+versions",
)

COUCH_SQL_MIGRATION_BLACKLIST = StaticToggle(
    'couch_sql_migration_blacklist',
    "Domains to exclude from migrating to SQL backend because the reference legacy models in custom code. "
    "Includes the following by default: 'ews-ghana', 'ils-gateway', 'ils-gateway-train'",
    TAG_INTERNAL,
    [NAMESPACE_DOMAIN],
)

ACTIVE_COUCH_DOMAINS = StaticToggle(
    'active_couch_domains',
    "Domains that are still on the Couch DB backend which we consider most "
    "active / important to ensure that data in ES is never stale.",
    TAG_INTERNAL,
    [NAMESPACE_DOMAIN],
)

PAGINATED_EXPORTS = StaticToggle(
    'paginated_exports',
    'Allows for pagination of exports for very large exports',
    TAG_SOLUTIONS_LIMITED,
    [NAMESPACE_DOMAIN]
)

INCREMENTAL_EXPORTS = StaticToggle(
    'incremental_exports',
    'Allows sending of incremental CSV exports to a particular endpoint',
    TAG_CUSTOM,
    [NAMESPACE_DOMAIN],
)

PUBLISH_CUSTOM_REPORTS = StaticToggle(
    'publish_custom_reports',
    "Publish custom reports (No needed Authorization)",
    TAG_CUSTOM,
    [NAMESPACE_DOMAIN]
)

DISPLAY_CONDITION_ON_TABS = StaticToggle(
    'display_condition_on_nodeset',
    'Show Display Condition on Case Detail Tabs',
    TAG_SOLUTIONS_OPEN,
    [NAMESPACE_DOMAIN]
)

PHONE_HEARTBEAT = StaticToggle(
    'phone_apk_heartbeat',
    "Ability to configure a mobile feature to prompt users to update to latest CommCare app and apk",
    TAG_SOLUTIONS_CONDITIONAL,
    [NAMESPACE_DOMAIN]
)

SKIP_REMOVE_INDICES = StaticToggle(
    'skip_remove_indices',
    'Make _remove_indices_from_deleted_cases_task into a no-op.',
    TAG_INTERNAL,
    [NAMESPACE_DOMAIN]
)

MOBILE_RECOVERY_MEASURES = StaticToggle(
    'mobile_recovery_measures',
    'Mobile recovery measures',
    TAG_INTERNAL,
    [NAMESPACE_DOMAIN],
    description=("Used for widely deployed projects where recovery from "
                 "large-scale failures would otherwise be next to impossible."),
)

PREVENT_MOBILE_UCR_SYNC = StaticToggle(
    'prevent_mobile_ucr_sync',
    'ICDS: Used for ICDS emergencies when UCR sync is killing the DB',
    TAG_CUSTOM,
    [NAMESPACE_DOMAIN],
    description='Prevents mobile UCRs from being generated or included in the sync payload',
)

ENABLE_ALL_ADD_ONS = StaticToggle(
    'enable_all_add_ons',
    'Enable all app manager add-ons',
    TAG_SOLUTIONS_OPEN,
    [NAMESPACE_DOMAIN]
)

FILTERED_BULK_USER_DOWNLOAD = StaticToggle(
    'filtered_bulk_user_download',
    "Bulk mobile worker management features: filtered download, bulk delete, and bulk lookup users.",
    TAG_SOLUTIONS_OPEN,
    [NAMESPACE_DOMAIN],
    help_link='https://confluence.dimagi.com/display/ccinternal/Bulk+Mobile+Workers+Management',
)

FILTERED_LOCATION_DOWNLOAD = StaticToggle(
    'filtered_location_download',
    "Ability to filter location download to include only a specified location and its descendants.",
    TAG_CUSTOM,
    [NAMESPACE_DOMAIN],
    help_link='https://confluence.dimagi.com/display/ccinternal/Filtered+Locations+Download',
)

BULK_UPLOAD_DATE_OPENED = StaticToggle(
    'bulk_upload_date_opened',
    "Allow updating of the date_opened field with the bulk uploader",
    TAG_INTERNAL,
    [NAMESPACE_DOMAIN],
)

REGEX_FIELD_VALIDATION = StaticToggle(
    'regex_field_validation',
    'Regular Expression Validation for Custom Data Fields',
    TAG_SOLUTIONS_OPEN,
    namespaces=[NAMESPACE_DOMAIN],
    description="This flag adds the option to specify a regular expression "
                "(regex) to validate custom user data, custom location data, "
                "and/or custom product data fields.",
    help_link='https://confluence.dimagi.com/display/ccinternal/Regular+Expression+Validation+for+Custom+Data+Fields',
)

TWO_FACTOR_SUPERUSER_ROLLOUT = StaticToggle(
    'two_factor_superuser_rollout',
    'Users in this list will be forced to have Two-Factor Auth enabled',
    TAG_INTERNAL,
    [NAMESPACE_USER]
)

CUSTOM_ICON_BADGES = StaticToggle(
    'custom_icon_badges',
    'Custom Icon Badges for modules and forms',
    TAG_SOLUTIONS_LIMITED,
    namespaces=[NAMESPACE_DOMAIN],
)

COMPARE_UCR_REPORTS = DynamicallyPredictablyRandomToggle(
    'compare_ucr_reports',
    'Compare UCR reports against other reports or against other databases. '
    'Reports for comparison must be listed in settings.UCR_COMPARISONS.',
    TAG_CUSTOM,
    namespaces=[NAMESPACE_OTHER],
    default_randomness=0.001  # 1 in 1000
)

MOBILE_LOGIN_LOCKOUT = StaticToggle(
    'mobile_user_login_lockout',
    "On too many wrong password attempts, lock out mobile users",
    TAG_CUSTOM,
    [NAMESPACE_DOMAIN],
)

LINKED_DOMAINS = StaticToggle(
    'linked_domains',
    'Allow linking project spaces (successor to linked apps)',
    TAG_SAAS_CONDITIONAL,
    [NAMESPACE_DOMAIN],
    description=(
        "Link project spaces to allow syncing apps, lookup tables, organizations etc."
    ),
    help_link='https://confluence.dimagi.com/display/ccinternal/Linked+Project+Spaces',
    notification_emails=['aking'],
)

MULTI_MASTER_LINKED_DOMAINS = StaticToggle(
    'multi_master_linked_domains',
    "Allow linked apps to pull from multiple master apps in the upstream domain",
    TAG_CUSTOM,
    [NAMESPACE_DOMAIN],
)

MULTI_MASTER_BYPASS_VERSION_CHECK = StaticToggle(
    'MULTI_MASTER_BYPASS_VERSION_CHECK',
    "Bypass minimum CommCare version check for multi master usage. For use only by ICDS.",
    TAG_CUSTOM,
    [NAMESPACE_DOMAIN],
    relevant_environments={"icds", "icds-staging"}
)

SUMOLOGIC_LOGS = DynamicallyPredictablyRandomToggle(
    'sumologic_logs',
    'Send logs to sumologic',
    TAG_INTERNAL,
    namespaces=[NAMESPACE_OTHER],
)

TARGET_COMMCARE_FLAVOR = StaticToggle(
    'target_commcare_flavor',
    'Target CommCare Flavor.',
    TAG_CUSTOM,
    namespaces=[NAMESPACE_DOMAIN],
)

TRAINING_MODULE = StaticToggle(
    'training-module',
    'Training Modules',
    TAG_CUSTOM,
    [NAMESPACE_DOMAIN],
)


EXPORT_MULTISORT = StaticToggle(
    'export_multisort',
    'Sort multiple rows in exports at once.',
    TAG_SOLUTIONS_OPEN,
    [NAMESPACE_DOMAIN],
)


EXPORT_OWNERSHIP = StaticToggle(
    'export_ownership',
    'Allow exports to have ownership.',
    TAG_SOLUTIONS_OPEN,
    [NAMESPACE_DOMAIN],
)


APP_TRANSLATIONS_WITH_TRANSIFEX = StaticToggle(
    'app_trans_with_transifex',
    'Translate Application Content With Transifex',
    TAG_CUSTOM,
    namespaces=[NAMESPACE_USER]
)


VALIDATE_APP_TRANSLATIONS = StaticToggle(
    'validate_app_translations',
    'Validate app translations before uploading them',
    TAG_CUSTOM,
    namespaces=[NAMESPACE_USER]
)


AGGREGATE_UCRS = StaticToggle(
    'aggregate_ucrs',
    'Enable experimental aggregate UCR support',
    TAG_INTERNAL,  # this might change in the future
    namespaces=[NAMESPACE_DOMAIN],
    notification_emails=['czue'],
)


SHOW_RAW_DATA_SOURCES_IN_REPORT_BUILDER = StaticToggle(
    'show_raw_data_sources_in_report_builder',
    'Allow building report builder reports directly from raw UCR Data Sources',
    TAG_SOLUTIONS_CONDITIONAL,
    namespaces=[NAMESPACE_DOMAIN],
)


RELATED_LOCATIONS = StaticToggle(
    'related_locations',
    'REACH: Enable experimental location many-to-many mappings',
    TAG_CUSTOM,
    namespaces=[NAMESPACE_DOMAIN],
    help_link='https://confluence.dimagi.com/display/RD/Related+Locations',
)

ALLOW_BLANK_CASE_TAGS = StaticToggle(
    'allow_blank_case_tags',
    'eCHIS/ICDS: Allow blank case tags',
    TAG_CUSTOM,
    namespaces=[NAMESPACE_DOMAIN],
)

FILTER_ON_GROUPS_AND_LOCATIONS = StaticToggle(
    'filter_on_groups_and_locations',
    '[ONSE] Change filter from groups OR locations to groups AND locations in all reports and exports in the '
    'ONSE domain with group and location filters',
    TAG_CUSTOM,
    namespaces=[NAMESPACE_DOMAIN],
    description='For reports filtered by groups and locations, change the OR logic to an AND, so that '
                '(for example): "Groups or Users: [Salima District] AND [User group Healthworkers]" '
                'returns 40 healthworkers who are also in salima. Changes this logic to all reports that '
                'have group and location filters, such as the Submissions by Form report.',
)

DONT_INDEX_SAME_CASETYPE = StaticToggle(
    'dont_index_same_casetype',
    "Don't create a parent index if the child case has the same case type as the parent case",
    TAG_DEPRECATED,
    namespaces=[NAMESPACE_DOMAIN],
    description=inspect.cleandoc("""This toggle preserves old behaviour
        of not creating a parent index on the child case if their case
        types are the same.""")
)

SORT_OUT_OF_ORDER_FORM_SUBMISSIONS_SQL = DynamicallyPredictablyRandomToggle(
    'sort_out_of_order_form_submissions_sql',
    'Sort out of order form submissions in the SQL update strategy',
    TAG_INTERNAL,
    namespaces=[NAMESPACE_DOMAIN],
)


RESTRICT_APP_RELEASE = StaticToggle(
    'restrict_app_release',
    'ICDS: Show permission to manage app releases on user roles',
    TAG_CUSTOM,
    namespaces=[NAMESPACE_DOMAIN],
    relevant_environments={"icds", "icds-staging"}
)


RELEASE_BUILDS_PER_PROFILE = StaticToggle(
    'release_builds_per_profile',
    'Do not release builds for all app profiles by default. Then manage via Source files view',
    TAG_CUSTOM,
    namespaces=[NAMESPACE_DOMAIN],
)

MANAGE_RELEASES_PER_LOCATION = StaticToggle(
    'manage_releases_per_location',
    'Manage releases per location',
    TAG_SOLUTIONS_LIMITED,
    namespaces=[NAMESPACE_DOMAIN],
    help_link='https://confluence.dimagi.com/display/ccinternal/Manage+Releases+per+Location',
)


LOCATION_SAFE_CASE_IMPORTS = StaticToggle(
    'location_safe_case_imports',
    'Allow location-restricted users to import cases owned at their location or below',
    TAG_SOLUTIONS_OPEN,
    namespaces=[NAMESPACE_DOMAIN],
)

FORM_CASE_IDS_CASE_IMPORTER = StaticToggle(
    'form_case_ids_case_importer',
    'Show the form and case ids download button on the case importer',
    TAG_SOLUTIONS_OPEN,
    namespaces=[NAMESPACE_DOMAIN],
)

HIDE_HQ_ON_MOBILE_EXPERIENCE = StaticToggle(
    'hide_hq_on_mobile_experience',
    'Do not show modal on mobile that mobile hq experience is bad',
    TAG_SOLUTIONS_OPEN,
    namespaces=[NAMESPACE_DOMAIN]
)


DASHBOARD_REACH_REPORT = StaticToggle(
    'dashboard_reach_reports',
    'REACH: Enable access to the AAA Convergence Dashboard reports for REACH',
    TAG_CUSTOM,
    [NAMESPACE_DOMAIN]
)


PARTIAL_UI_TRANSLATIONS = StaticToggle(
    'partial_ui_translations',
    'Enable uploading a subset of translations in the UI Translations Excel upload',
    TAG_CUSTOM,
    [NAMESPACE_DOMAIN]
)

SKIP_ORM_FIXTURE_UPLOAD = StaticToggle(
    'skip_orm_fixture_upload',
    'Exposes an option in fixture api upload to skip saving through couchdbkit',
    TAG_CUSTOM,
    [NAMESPACE_DOMAIN]
)

ENABLE_UCR_MIRRORS = StaticToggle(
    'enable_ucr_mirrors',
    'Enable the mirrored engines for UCRs in this domain',
    TAG_CUSTOM,
    [NAMESPACE_DOMAIN]
)

LOCATION_COLUMNS_APP_STATUS_REPORT = StaticToggle(
    'location_columns_app_status_report',
    'Enables location columns to app status report',
    TAG_CUSTOM,
    [NAMESPACE_DOMAIN]
)

SKIP_CREATING_DEFAULT_BUILD_FILES_ON_BUILD = StaticToggle(
    'skip_creating_default_build_files_on_build',
    'Skips creating the build files for default profile each time a build is made'
    'which helps speed up the build and revert process',
    TAG_CUSTOM,
    [NAMESPACE_DOMAIN]
)

DISABLE_CASE_UPDATE_RULE_SCHEDULED_TASK = StaticToggle(
    'disable_case_update_rule_task',
    'Disable the `run_case_update_rules` periodic task '
    'while investigating database performance issues.',
    TAG_CUSTOM,
    [NAMESPACE_DOMAIN]
)

DO_NOT_RATE_LIMIT_SUBMISSIONS = StaticToggle(
    'do_not_rate_limit_submissions',
    'Do not rate limit submissions for this project, on a temporary basis.',
    TAG_INTERNAL,
    [NAMESPACE_DOMAIN],
    description="""
    When an individual project is having problems with rate limiting,
    use this toggle to lift the restriction for them on a temporary basis,
    just to unblock them while we sort out the conversation with the client.
    """
)

TEST_FORM_SUBMISSION_RATE_LIMIT_RESPONSE = StaticToggle(
    'test_form_submission_rate_limit_response',
    ("Respond to all form submissions with a 429 response. For use on test domains only. "
     "Without this, there's no sane way to test the UI for being rate limited on "
     "Mobile and Web Apps. Never use this on a real domain."),
    TAG_INTERNAL,
    namespaces=[NAMESPACE_DOMAIN],
    description="",
)

RATE_LIMIT_RESTORES = DynamicallyPredictablyRandomToggle(
    'rate_limit_restores',
    'Rate limit restores with a 429 TOO MANY REQUESTS response',
    TAG_INTERNAL,
    [NAMESPACE_DOMAIN],
    description="""
    While we are gaining an understanding of the effects of rate limiting,
    we want to force rate limiting on certain domains, while also being to
    toggle on and off global rate limiting quickly in response to issues.

    To turn on global rate limiting, set Randomness Level to 1.
    To turn it off, set to 0.
    """
)

SKIP_UPDATING_USER_REPORTING_METADATA = StaticToggle(
    'skip_updating_user_reporting_metadata',
    'ICDS: Skip updates to user reporting metadata to avoid expected load on couch',
    TAG_CUSTOM,
    [NAMESPACE_DOMAIN],
)

RESTRICT_MOBILE_ACCESS = StaticToggle(
    'restrict_mobile_endpoints',
    'Require explicit permissions to access mobile app endpoints',
    TAG_CUSTOM,
    [NAMESPACE_DOMAIN],
)

DOMAIN_PERMISSIONS_MIRROR = StaticToggle(
    'domain_permissions_mirror',
    "COVID: Enterprise Permissions: mirror a project space's permissions in other project spaces",
    TAG_CUSTOM,
    [NAMESPACE_DOMAIN],
    help_link='https://confluence.dimagi.com/display/ccinternal/Enterprise+Permissions',
)

SHOW_BUILD_PROFILE_IN_APPLICATION_STATUS = StaticToggle(
    'show_build_profile_in_app_status',
    'Show build profile installed on phone tracked via heartbeat request in App Status Report',
    TAG_CUSTOM,
    [NAMESPACE_DOMAIN]
)


LIVEQUERY_READ_FROM_STANDBYS = DynamicallyPredictablyRandomToggle(
    'livequery_read_from_standbys',
    'Allow livequery restore to read data from plproxy standbys if they are available',
    TAG_INTERNAL,
    [NAMESPACE_USER],
    description="""
    To allow a gradual rollout and testing of using the standby
    databases to generate restore payloads.
    """
)

ACCOUNTING_TESTING_TOOLS = StaticToggle(
    'accounting_testing_tools',
    'Enable Accounting Testing Tools',
    TAG_INTERNAL,
    [NAMESPACE_USER]
)


ADD_ROW_INDEX_TO_MOBILE_UCRS = StaticToggle(
    'add_row_index_to_mobile_ucrs',
    'Add row index to mobile UCRs as the first column to retain original order of data',
    TAG_CUSTOM,
    [NAMESPACE_DOMAIN]
)


TWO_STAGE_USER_PROVISIONING = StaticToggle(
    'two_stage_user_provisioning',
    'Enable two-stage user provisioning (users confirm and set their own passwords via email).',
    TAG_SOLUTIONS_LIMITED,
    [NAMESPACE_DOMAIN],
    help_link='https://confluence.dimagi.com/display/ccinternal/Two-Stage+Mobile+Worker+Account+Creation',
)

DOWNLOAD_LOCATION_REASSIGNMENT_REQUEST_TEMPLATE = StaticToggle(
    'download_location_reassignment_template',
    'Allow domain users to download location reassignment template',
    TAG_CUSTOM,
    [NAMESPACE_DOMAIN],
    relevant_environments={'icds', 'icds-staging'},
)

REFER_CASE_REPEATER = StaticToggle(
    'refer_case_repeater',
    'COVID: Allow refer case repeaters to be setup',
    TAG_CUSTOM,
    namespaces=[NAMESPACE_DOMAIN]
)

WIDGET_DIALER = StaticToggle(
    'widget_dialer',
    'COVID: Enable usage of AWS Connect Dialer',
    TAG_CUSTOM,
    namespaces=[NAMESPACE_DOMAIN]
)

HMAC_CALLOUT = StaticToggle(
    'hmac_callout',
    'COVID: Enable signed messaging url callouts in cloudcare',
    TAG_CUSTOM,
    namespaces=[NAMESPACE_DOMAIN]
)

GAEN_OTP_SERVER = StaticToggle(
    'gaen_otp_server',
    'COVID: Enable retrieving OTPs from a GAEN Server',
    TAG_CUSTOM,
    namespaces=[NAMESPACE_DOMAIN]
)

RESTRICT_LOGIN_AS = StaticToggle(
    'restrict_login_as',
    'COVID: Limit allowed users for login as',
    TAG_CUSTOM,
    namespaces=[NAMESPACE_DOMAIN],
    description="""
    Adds a permission that can be set on user roles to allow login as, but only
    as a limited set of users. Users with this enabled can "login as" other
    users that set custom user property "login_as_user" to the first user's
    username.

    For example, if web user a@a.com has this permission set on their role,
    they can only login as mobile users who have the custom property
    "login_as_user" set to "a@a.com".
    """
)

ONE_PHONE_NUMBER_MULTIPLE_CONTACTS = StaticToggle(
    'one_phone_number_multiple_contacts',
    'Allow multiple contacts to share a single phone number',
    TAG_CUSTOM,
    namespaces=[NAMESPACE_DOMAIN],
    description="""
    Allows multiple SMS contacts in a project space to share the same phone number.
    Sessions for different contacts are initiated in series rather than in parallel so that
    only one contact per phone number is in an active session at any given time.
    Incoming SMS are then routed to the live session.
    If a form goes unfilled over SMS, it will prevent any further forms (for that contact or another)
    from being initiated on that phone number until the original session expires.

    Only use this feature if every form behind an SMS survey begins by identifying the contact.
    Otherwise the recipient has no way to know who they're supposed to be enter information about.
    """
)

CHANGE_FORM_LANGUAGE = StaticToggle(
    'change_form_language',
    'Allow user to change form language in web apps',
    TAG_CUSTOM,
    namespaces=[NAMESPACE_DOMAIN],
    description="""
    Allows the user to change the language of the form content while in the form itself in Web Apps
    """
)

APP_ANALYTICS = StaticToggle(
    'app_analytics',
    'Allow user to use app analytics in web apps',
    TAG_CUSTOM,
    namespaces=[NAMESPACE_DOMAIN],
    help_link="https://confluence.dimagi.com/display/ccinternal/App+Analytics",
)

DEFAULT_EXPORT_SETTINGS = StaticToggle(
    'default_export_settings',
    'Allow enterprise admin to set default export settings',
    TAG_PRODUCT,
    namespaces=[NAMESPACE_DOMAIN],
    description="""
    Allows an enterprise admin to set default export settings for all domains under the enterprise account.
    """
)

<<<<<<< HEAD
USH_DONT_CLOSE_PATIENT_EXTENSIONS = StaticToggle(
    'ush_dont_close_patient_extensions',
    'Suppress closing extensions on closing hosts for host/extension pairs of patient/contact case-types',
    TAG_CUSTOM,
    namespaces=[NAMESPACE_DOMAIN],
    description="""
    Suppress the normal behaviour of 'closing host cases closes its extension cases'.
    Enabling this results in 'closing patient type cases will not close its contact type
    extension cases'. Designed for specific USH domain use-case
    """
=======
ENTERPRISE_SSO = StaticToggle(
    'enterprise_sso',
    'Enable Enterprise SSO options for the users specified in this list.',
    TAG_PRODUCT,
    namespaces=[NAMESPACE_USER],
>>>>>>> 93a2be63
)

BLOCKED_EMAIL_DOMAIN_RECIPIENTS = StaticToggle(
    'blocked_email_domain_recipients',
    'Block any outgoing email addresses that have an email domain which '
    'match a domain in this list.',
    TAG_INTERNAL,
    namespaces=[NAMESPACE_EMAIL_DOMAIN],
)

BLOCKED_DOMAIN_EMAIL_SENDERS = StaticToggle(
    'blocked_domain_email_senders',
    'Domains in this list are blocked from sending emails through our '
    'messaging feature',
    TAG_INTERNAL,
    namespaces=[NAMESPACE_DOMAIN],
)<|MERGE_RESOLUTION|>--- conflicted
+++ resolved
@@ -1960,7 +1960,6 @@
     """
 )
 
-<<<<<<< HEAD
 USH_DONT_CLOSE_PATIENT_EXTENSIONS = StaticToggle(
     'ush_dont_close_patient_extensions',
     'Suppress closing extensions on closing hosts for host/extension pairs of patient/contact case-types',
@@ -1971,13 +1970,13 @@
     Enabling this results in 'closing patient type cases will not close its contact type
     extension cases'. Designed for specific USH domain use-case
     """
-=======
+)
+
 ENTERPRISE_SSO = StaticToggle(
     'enterprise_sso',
     'Enable Enterprise SSO options for the users specified in this list.',
     TAG_PRODUCT,
     namespaces=[NAMESPACE_USER],
->>>>>>> 93a2be63
 )
 
 BLOCKED_EMAIL_DOMAIN_RECIPIENTS = StaticToggle(
