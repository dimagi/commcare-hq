import hashlib
import inspect
import math
from functools import wraps
from importlib import import_module
from typing import List

from django.conf import settings
from django.contrib import messages
from django.http import Http404
from django.urls import reverse
from django.utils.safestring import mark_safe
from django.utils.html import format_html

from attr import attrib, attrs
from couchdbkit import ResourceNotFound
from memoized import memoized

from corehq.extensions import extension_point, ResultFormat
from toggle.models import Toggle
from toggle.shortcuts import set_toggle, toggle_enabled

from corehq.util.quickcache import quickcache


@attrs(frozen=True)
class Tag:
    name = attrib(type=str)
    css_class = attrib(type=str)
    description = attrib(type=str)

    @property
    def index(self):
        return ALL_TAGS.index(self)


TAG_CUSTOM = Tag(
    name='One-Off / Custom',
    css_class='warning',
    description="This feature flag was created for one specific project. "
                "Please don't enable it for any other projects. "
                "This is NOT SUPPORTED outside of that project and may break other features.",
)
TAG_DEPRECATED = Tag(
    name='Deprecated',
    css_class='danger',
    description="This feature flag is being removed. "
                "Do not add any new projects to this list.",
)
TAG_PRODUCT = Tag(
    name='Product',
    css_class='success',
    description="This is a core-product feature that you should feel free to "
                "use.  We've feature-flagged until release.",
)
TAG_PREVIEW = Tag(
    name='Preview',
    css_class='default',
    description='',
)
TAG_SAAS_CONDITIONAL = Tag(
    name='SaaS - Conditional Use',
    css_class='primary',
    description="When enabled, “SaaS - Conditional Use” feature flags will be fully supported by the SaaS team. "
                "Please confirm with the SaaS Product team before enabling “SaaS - Conditional Use” flags for an external "
                "customer."
)
TAG_SOLUTIONS = Tag(
    name='Solutions',
    css_class='info',
    description="These features are only available for our services projects. This may affect support and "
                "pricing when the project is transitioned to a subscription."
)
TAG_SOLUTIONS_OPEN = Tag(
    name='Solutions - Open Use',
    css_class='info',
    description="These features are only available for our services projects. This may affect support and "
                "pricing when the project is transitioned to a subscription. Open Use Solutions Feature Flags can be "
                "enabled by GS."
)
TAG_SOLUTIONS_CONDITIONAL = Tag(
    name='Solutions - Conditional Use',
    css_class='info',
    description="These features are only available for our services projects. This may affect support and "
                "pricing when the project is transitioned to a subscription. Conditional Use Solutions Feature Flags can be "
                "complicated and should be enabled by GS only after ensuring your partners have the proper training materials."
)
TAG_SOLUTIONS_LIMITED = Tag(
    name='Solutions - Limited Use',
    css_class='info',
    description=mark_safe(  # nosec: no user input
        'These features are only available for our services projects. This '
        'may affect support and pricing when the project is transitioned to a '
        'subscription. Limited Use Solutions Feature Flags cannot be enabled '
        'by GS before submitting a <a href="https://docs.google.com/forms/d/e/'
        '1FAIpQLSfsX0K05nqflGdboeRgaa40HMfFb2DjGUbP4cKJL76ieS_TAA/viewform">'
        'SolTech Feature Flag Request</a>.'
    )
)
TAG_INTERNAL = Tag(
    name='Internal Engineering Tools',
    css_class='default',
    description="These are tools for our engineering team to use to manage the product",
)
# Order roughly corresponds to how much we want you to use it
ALL_TAG_GROUPS = [TAG_SOLUTIONS, TAG_PRODUCT, TAG_CUSTOM, TAG_INTERNAL, TAG_DEPRECATED]
ALL_TAGS = [
               TAG_SOLUTIONS_OPEN,
               TAG_SOLUTIONS_CONDITIONAL,
               TAG_SOLUTIONS_LIMITED,
               TAG_SAAS_CONDITIONAL,
           ] + ALL_TAG_GROUPS


class StaticToggle(object):

    def __init__(self, slug, label, tag, namespaces=None, help_link=None,
                 description=None, save_fn=None, enabled_for_new_domains_after=None,
                 enabled_for_new_users_after=None, relevant_environments=None,
                 notification_emails=None):
        self.slug = slug
        self.label = label
        self.tag = tag
        self.help_link = help_link
        self.description = description
        # Optionally provide a callable to be called whenever the toggle is
        # updated.  This is only applicable to domain toggles.  It must accept
        # two parameters, `domain_name` and `toggle_is_enabled`
        self.save_fn = save_fn
        # Toggles can be declared in localsettings statically
        #   to avoid cache lookups
        self.always_enabled = set(
            settings.STATIC_TOGGLE_STATES.get(self.slug, {}).get('always_enabled', []))
        self.always_disabled = set(
            settings.STATIC_TOGGLE_STATES.get(self.slug, {}).get('always_disabled', []))
        self.enabled_for_new_domains_after = enabled_for_new_domains_after
        self.enabled_for_new_users_after = enabled_for_new_users_after
        # pass in a set of environments where this toggle applies
        self.relevant_environments = relevant_environments

        if namespaces:
            self.namespaces = [None if n == NAMESPACE_USER else n for n in namespaces]
        else:
            self.namespaces = [None]
        self.notification_emails = notification_emails

    def enabled(self, item, namespace=Ellipsis):
        if self.relevant_environments and not (
            settings.SERVER_ENVIRONMENT in self.relevant_environments
            or settings.DEBUG
        ):
            # Don't even bother looking it up in the cache
            return False
        if item in self.always_enabled:
            return True
        elif item in self.always_disabled:
            return False

        if namespace == NAMESPACE_USER:
            namespace = None  # because:
            #     __init__() ... self.namespaces = [None if n == NAMESPACE_USER else n for n in namespaces]
        if namespace is not Ellipsis and namespace not in self.namespaces:
            # short circuit if we're checking an item that isn't supported by this toggle
            return False

        domain_enabled_after = self.enabled_for_new_domains_after
        if (domain_enabled_after is not None and NAMESPACE_DOMAIN in self.namespaces
            and was_domain_created_after(item, domain_enabled_after)):
            return True

        user_enabled_after = self.enabled_for_new_users_after
        if (user_enabled_after is not None and was_user_created_after(item, user_enabled_after)):
            return True

        namespaces = self.namespaces if namespace is Ellipsis else [namespace]
        return any([toggle_enabled(self.slug, item, namespace=n) for n in namespaces])

    def enabled_for_request(self, request):
        return (
                   None in self.namespaces
                   and hasattr(request, 'user')
                   and self.enabled(request.user.username, namespace=None)
               ) or (
                   NAMESPACE_DOMAIN in self.namespaces
                   and hasattr(request, 'domain')
                   and self.enabled(request.domain, namespace=NAMESPACE_DOMAIN)
               ) or (
                   NAMESPACE_EMAIL_DOMAIN in self.namespaces
                   and hasattr(request, 'user')
                   and self.enabled(
                   request.user.email or request.user.username,
                   namespace=NAMESPACE_EMAIL_DOMAIN
               )
               )

    def set(self, item, enabled, namespace=None):
        if namespace == NAMESPACE_USER:
            namespace = None  # because:
            #     __init__() ... self.namespaces = [None if n == NAMESPACE_USER else n for n in namespaces]
        return set_toggle(self.slug, item, enabled, namespace)

    def required_decorator(self):
        """
        Returns a view function decorator that checks to see if the domain
        or user in the request has the appropriate toggle enabled.
        """

        def decorator(view_func):
            @wraps(view_func)
            def wrapped_view(request, *args, **kwargs):
                if self.enabled_for_request(request):
                    return view_func(request, *args, **kwargs)
                if request.user.is_superuser:
                    from corehq.apps.toggle_ui.views import ToggleEditView
                    toggle_url = reverse(ToggleEditView.urlname, args=[self.slug])
                    messages.warning(
                        request,
                        format_html(
                            'This <a href="{}">feature flag</a> should be enabled '
                            'to access this URL',
                            toggle_url
                        ),
                        fail_silently=True,  # workaround for tests: https://code.djangoproject.com/ticket/17971
                    )
                raise Http404()

            return wrapped_view

        return decorator

    def get_enabled_domains(self):
        try:
            toggle = Toggle.get(self.slug)
        except ResourceNotFound:
            return []

        enabled_users = toggle.enabled_users
        domains = {user.split('domain:')[1] for user in enabled_users if 'domain:' in user}
        domains |= self.always_enabled
        domains -= self.always_disabled
        return list(domains)


def was_domain_created_after(domain, checkpoint):
    """
    Return true if domain was created after checkpoint

    :param domain: Domain name (string).
    :param checkpoint: datetime object.
    """
    from corehq.apps.domain.models import Domain
    domain_obj = Domain.get_by_name(domain)
    return (
        domain_obj is not None and
        domain_obj.date_created is not None and
        domain_obj.date_created > checkpoint
    )


def was_user_created_after(username, checkpoint):
    """
    Return true if user was created after checkpoint

    :param username: Web User username (string).
    :param checkpoint: datetime object.
    """
    from corehq.apps.users.models import WebUser
    user = WebUser.get_by_username(username)
    return (
        user is not None and
        user.created_on is not None and
        user.created_on > checkpoint
    )


def deterministic_random(input_string):
    """
    Returns a deterministically random number between 0 and 1 based on the
    value of the string. The same input should always produce the same output.
    """
    if isinstance(input_string, str):
        input_string = input_string.encode('utf-8')
    return float.fromhex(hashlib.md5(input_string).hexdigest()) / math.pow(2, 128)


class PredictablyRandomToggle(StaticToggle):
    """
    A toggle that is predictably random based off some axis. Useful for for doing
    a randomized rollout of a feature. E.g. "turn this on for 5% of domains", or
    "turn this on for 40% of users".

    It extends StaticToggle, so individual domains/users can also be explicitly added.
    """

    def __init__(
        self,
        slug,
        label,
        tag,
        namespaces,
        randomness,
        help_link=None,
        description=None,
    ):
        super(PredictablyRandomToggle, self).__init__(slug, label, tag, list(namespaces),
                                                      help_link=help_link, description=description)
        _ensure_valid_namespaces(namespaces)
        _ensure_valid_randomness(randomness)
        self.randomness = randomness

    @property
    def randomness_percent(self):
        return "{:.0f}".format(self.randomness * 100)

    def _get_identifier(self, item):
        return '{}:{}:{}'.format(self.namespaces, self.slug, item)

    def enabled(self, item, namespace=Ellipsis):
        if self.relevant_environments and not (
            settings.SERVER_ENVIRONMENT in self.relevant_environments
            or settings.DEBUG
        ):
            # Don't even bother looking it up in the cache
            return False

        if namespace == NAMESPACE_USER:
            namespace = None  # because:
            # StaticToggle.__init__(): self.namespaces = [None if n == NAMESPACE_USER else n for n in namespaces]

        all_namespaces = {None if n == NAMESPACE_USER else n for n in ALL_RANDOM_NAMESPACES}
        if namespace is Ellipsis and set(self.namespaces) != all_namespaces:
            raise ValueError(
                'PredictablyRandomToggle.enabled() cannot be determined for toggle "{slug}" because it is not '
                'available for all namespaces and the namespace of "{item}" is not given.'.format(
                    slug=self.slug,
                    item=item,
                )
            )

        if settings.DISABLE_RANDOM_TOGGLES:
            return False
        elif item in self.always_disabled:
            return False
        elif namespace is not Ellipsis and namespace not in self.namespaces:
            return False
        return (
            (item and deterministic_random(self._get_identifier(item)) < self.randomness)
            or super(PredictablyRandomToggle, self).enabled(item, namespace)
        )


class DynamicallyPredictablyRandomToggle(PredictablyRandomToggle):
    """
    A PredictablyRandomToggle whose randomness can be configured via the database/UI.
    """
    RANDOMNESS_KEY = 'hq_dynamic_randomness'

    def __init__(
        self,
        slug,
        label,
        tag,
        namespaces,
        default_randomness=0.0,
        help_link=None,
        description=None,
        relevant_environments=None
    ):
        super(PredictablyRandomToggle, self).__init__(slug, label, tag, list(namespaces),
                                                      help_link=help_link, description=description,
                                                      relevant_environments=relevant_environments)
        _ensure_valid_namespaces(namespaces)
        _ensure_valid_randomness(default_randomness)
        self.default_randomness = default_randomness

    @property
    @quickcache(vary_on=['self.slug'])
    def randomness(self):
        # a bit hacky: leverage couch's dynamic properties to just tack this onto the couch toggle doc
        try:
            toggle = Toggle.get(self.slug)
        except ResourceNotFound:
            return self.default_randomness
        dynamic_randomness = getattr(toggle, self.RANDOMNESS_KEY, self.default_randomness)
        try:
            dynamic_randomness = float(dynamic_randomness)
            return dynamic_randomness
        except ValueError:
            return self.default_randomness


# if no namespaces are specified the user namespace is assumed
NAMESPACE_USER = 'user'
NAMESPACE_DOMAIN = 'domain'
NAMESPACE_EMAIL_DOMAIN = 'email_domain'
NAMESPACE_OTHER = 'other'
ALL_NAMESPACES = [NAMESPACE_USER, NAMESPACE_DOMAIN, NAMESPACE_EMAIL_DOMAIN]
ALL_RANDOM_NAMESPACES = [NAMESPACE_USER, NAMESPACE_DOMAIN]


def any_toggle_enabled(*toggles):
    """
    Return a view decorator for allowing access if any of the given toggles are
    enabled. Example usage:

    @toggles.any_toggle_enabled(REPORT_BUILDER, USER_CONFIGURABLE_REPORTS)
    def delete_custom_report():
        pass

    """

    def decorator(view_func):
        @wraps(view_func)
        def wrapped_view(request, *args, **kwargs):
            for t in toggles:
                if t.enabled_for_request(request):
                    return view_func(request, *args, **kwargs)
            raise Http404()

        return wrapped_view

    return decorator


@extension_point(result_format=ResultFormat.FLATTEN)
def custom_toggle_modules() -> List[str]:
    """Extension point to add toggles from custom code

    Parameters:
        None

    Returns:
        List of python module strings for custom toggle modules.
    """


def all_toggles():
    """
    Loads all toggles
    """
    return list(all_toggles_by_name().values())


@memoized
def all_toggles_by_name():
    # trick for listing the attributes of the current module.
    # http://stackoverflow.com/a/990450/8207
    core_toggles = all_toggles_by_name_in_scope(globals())
    for module_name in custom_toggle_modules():
        module = import_module(module_name)
        core_toggles.update(all_toggles_by_name_in_scope(module.__dict__))
    return core_toggles


def all_toggles_by_name_in_scope(scope_dict, toggle_class=StaticToggle):
    result = {}
    for toggle_name, toggle in scope_dict.items():
        if not toggle_name.startswith('__'):
            if isinstance(toggle, toggle_class):
                result[toggle_name] = toggle
    return result


def toggles_dict(username=None, domain=None):
    """
    Loads all toggles into a dictionary for use in JS

    (only enabled toggles are included)
    """
    by_name = all_toggles_by_name()
    enabled = set()
    if username:
        enabled |= toggles_enabled_for_user(username)
    if domain:
        enabled |= toggles_enabled_for_domain(domain)
    return {by_name[name].slug: True for name in enabled if name in by_name}


def toggle_values_by_name(username, domain):
    """
    Loads all toggles into a dictionary for use in JS
    """
    all_enabled = toggles_enabled_for_user(username) | toggles_enabled_for_domain(domain)

    return {
        toggle_name: toggle_name in all_enabled
        for toggle_name in all_toggles_by_name().keys()
    }


@quickcache(["domain"], timeout=24 * 60 * 60, skip_arg=lambda _: settings.UNIT_TESTING)
def toggles_enabled_for_domain(domain):
    """Return set of toggle names that are enabled for the given domain"""
    return {
        toggle_name
        for toggle_name, toggle in all_toggles_by_name().items()
        if toggle.enabled(domain, NAMESPACE_DOMAIN)
    }


@quickcache(["username"], timeout=24 * 60 * 60, skip_arg=lambda _: settings.UNIT_TESTING)
def toggles_enabled_for_user(username):
    """Return set of toggle names that are enabled for the given user"""
    return {
        toggle_name
        for toggle_name, toggle in all_toggles_by_name().items()
        if toggle.enabled(username, NAMESPACE_USER)
    }


def _ensure_valid_namespaces(namespaces):
    if not namespaces:
        raise Exception('namespaces must be defined!')


def _ensure_valid_randomness(randomness):
    if not 0 <= randomness <= 1:
        raise Exception('randomness must be between 0 and 1!')


APP_BUILDER_CUSTOM_PARENT_REF = StaticToggle(
    'custom-parent-ref',
    'ICDS: Custom case parent reference',
    TAG_CUSTOM,
    [NAMESPACE_DOMAIN],
)

LAZY_LOAD_MULTIMEDIA = StaticToggle(
    'optional-media',
    'ICDS: Lazy load multimedia files in Updates',
    TAG_CUSTOM,
    [NAMESPACE_DOMAIN],
)

APP_BUILDER_ADVANCED = StaticToggle(
    'advanced-app-builder',
    'Advanced Module in App-Builder',
    TAG_SOLUTIONS_LIMITED,
    [NAMESPACE_DOMAIN],
    description="Advanced Modules allow you to autoload and manage multiple case types, "
                "but may behave in unexpected ways.",
    help_link='https://confluence.dimagi.com/display/ccinternal/Advanced+Modules',
)

APP_BUILDER_SHADOW_MODULES = StaticToggle(
    'shadow-app-builder',
    'Shadow Modules',
    TAG_SOLUTIONS_CONDITIONAL,
    [NAMESPACE_DOMAIN],
    help_link='https://confluence.dimagi.com/display/ccinternal/Shadow+Modules+and+Forms',
)

V1_SHADOW_MODULES = StaticToggle(
    'v1-shadows',
    'Allow creation and management of deprecated Shadow Module behaviour',
    TAG_SOLUTIONS_CONDITIONAL,
    [NAMESPACE_DOMAIN],
    help_link='https://github.com/dimagi/commcare-hq/blob/master/docs/advanced_app_features.rst#shadow-modules',
)

CASE_LIST_CUSTOM_XML = StaticToggle(
    'case_list_custom_xml',
    'Allow custom XML to define case lists (ex. for case tiles)',
    TAG_SOLUTIONS_LIMITED,
    [NAMESPACE_DOMAIN],
    help_link='https://confluence.dimagi.com/pages/viewpage.action?'
              'spaceKey=ccinternal&title=Allow+Configuration+of+Case+List+Tiles',
)

CASE_LIST_CUSTOM_VARIABLES = StaticToggle(
    'case_list_custom_variables',
    'Show text area for entering custom variables',
    TAG_SOLUTIONS_LIMITED,
    [NAMESPACE_DOMAIN],
    description='Defines custom variables that can be used in case list or detail calculations',
)

CASE_LIST_TILE = StaticToggle(
    'case_list_tile',
    'REC: Allow configuration of the REC case list tile',
    TAG_CUSTOM,
    [NAMESPACE_DOMAIN]
)

SHOW_PERSIST_CASE_CONTEXT_SETTING = StaticToggle(
    'show_persist_case_context_setting',
    'Allow toggling the persistent case context tile',
    TAG_SOLUTIONS_CONDITIONAL,
    [NAMESPACE_DOMAIN],
)

CASE_LIST_LOOKUP = StaticToggle(
    'case_list_lookup',
    'Allow external android callouts to search the caselist',
    TAG_SOLUTIONS_CONDITIONAL,
    [NAMESPACE_DOMAIN]
)

BIOMETRIC_INTEGRATION = StaticToggle(
    'biometric_integration',
    "Enables biometric integration (simprints) features.",
    TAG_PRODUCT,
    [NAMESPACE_DOMAIN]
)

ADD_USERS_FROM_LOCATION = StaticToggle(
    'add_users_from_location',
    "Allow users to add new mobile workers from the locations page",
    TAG_DEPRECATED,
    [NAMESPACE_DOMAIN]
)

CASE_DETAIL_PRINT = StaticToggle(
    'case_detail_print',
    'MLabour: Allowing printing of the case detail, based on an HTML template',
    TAG_CUSTOM,
    [NAMESPACE_DOMAIN],
)

COPY_FORM_TO_APP = StaticToggle(
    'copy_form_to_app',
    'Allow copying a form from one app to another',
    TAG_INTERNAL,
    [NAMESPACE_DOMAIN, NAMESPACE_USER],
)

DATA_FILE_DOWNLOAD = StaticToggle(
    'data_file_download',
    'Offer hosting and sharing data files for downloading from a secure dropzone',
    TAG_SOLUTIONS_OPEN,
    help_link='https://confluence.dimagi.com/display/ccinternal/Offer+hosting+and+sharing+data+files+for+downloading+from+a+secure+dropzone',
    namespaces=[NAMESPACE_DOMAIN],
)

DETAIL_LIST_TAB_NODESETS = StaticToggle(
    'detail-list-tab-nodesets',
    'Associate a nodeset with a case detail tab',
    TAG_SOLUTIONS_CONDITIONAL,
    help_link='https://confluence.dimagi.com/display/ccinternal/Case+Detail+Nodesets',
    namespaces=[NAMESPACE_DOMAIN]
)

DHIS2_INTEGRATION = StaticToggle(
    'dhis2_integration',
    'DHIS2 Integration',
    TAG_SOLUTIONS_LIMITED,
    [NAMESPACE_DOMAIN]
)

GRAPH_CREATION = StaticToggle(
    'graph-creation',
    'Case list/detail graph creation',
    TAG_SOLUTIONS_CONDITIONAL,
    help_link='https://confluence.dimagi.com/display/RD/Graphing+in+HQ',
    namespaces=[NAMESPACE_DOMAIN]
)

IS_CONTRACTOR = StaticToggle(
    'is_contractor',
    'Is contractor',
    TAG_INTERNAL,
    description="Used to give non super-users access to select super-user features"
)

MM_CASE_PROPERTIES = StaticToggle(
    'mm_case_properties',
    'Multimedia Case Properties',
    TAG_DEPRECATED,
    help_link='https://confluence.dimagi.com/display/ccinternal/Multimedia+Case+Properties+Feature+Flag',
    namespaces=[NAMESPACE_DOMAIN],
)

VISIT_SCHEDULER = StaticToggle(
    'app_builder_visit_scheduler',
    'ICDS: Visit Scheduler',
    TAG_CUSTOM,
    [NAMESPACE_DOMAIN, NAMESPACE_USER]
)

USER_CONFIGURABLE_REPORTS = StaticToggle(
    'user_reports',
    'User configurable reports UI',
    TAG_SOLUTIONS_LIMITED,
    [NAMESPACE_DOMAIN, NAMESPACE_USER],
    description=(
        "A feature which will allow your domain to create User Configurable Reports."
    ),
    help_link='https://confluence.dimagi.com/display/RD/User+Configurable+Reporting',
)

LOCATIONS_IN_UCR = StaticToggle(
    'locations_in_ucr',
    'ICDS: Add Locations as one of the Source Types for User Configurable Reports',
    TAG_CUSTOM,
    [NAMESPACE_DOMAIN]
)

REPORT_BUILDER = StaticToggle(
    'report_builder',
    'Activate Report Builder for a project without setting up a subscription.',
    TAG_DEPRECATED,
    [NAMESPACE_DOMAIN],
)

UCR_SUM_WHEN_TEMPLATES = StaticToggle(
    'ucr_sum_when_templates',
    'Allow sum when template columns in dynamic UCRs',
    TAG_CUSTOM,
    [NAMESPACE_DOMAIN],
    description=(
        "Enables use of SumWhenTemplateColumn with custom expressions in dynamic UCRS."
    ),
    help_link='https://commcare-hq.readthedocs.io/ucr.html#sumwhencolumn-and-sumwhentemplatecolumn',
)

ASYNC_RESTORE = StaticToggle(
    'async_restore',
    'Generate restore response in an asynchronous task to prevent timeouts',
    TAG_INTERNAL,
    [NAMESPACE_DOMAIN],
)

REPORT_BUILDER_BETA_GROUP = StaticToggle(
    'report_builder_beta_group',
    'RB beta group',
    TAG_DEPRECATED,
    [NAMESPACE_DOMAIN],
)

SYNC_ALL_LOCATIONS = StaticToggle(
    'sync_all_locations',
    '(Deprecated) Sync the full location hierarchy when syncing location fixtures',
    TAG_DEPRECATED,
    [NAMESPACE_DOMAIN],
    description="Do not turn this feature flag. It is only used for providing compatability for old projects. "
                "We are actively trying to remove projects from this list. This functionality is now possible by using the "
                "Advanced Settings on the Organization Levels page and setting the Level to Expand From option.",
)

HIERARCHICAL_LOCATION_FIXTURE = StaticToggle(
    'hierarchical_location_fixture',
    'Display Settings To Get Hierarchical Location Fixture',
    TAG_INTERNAL,
    [NAMESPACE_DOMAIN],
    description=(
        "Do not turn this feature flag.  It is only used for providing "
        "compatability for old projects.  We are actively trying to remove "
        "projects from this list."
    ),
)

EXTENSION_CASES_SYNC_ENABLED = StaticToggle(
    'extension_sync',
    'Enable extension syncing',
    TAG_SOLUTIONS_CONDITIONAL,
    help_link='https://confluence.dimagi.com/display/ccinternal/Extension+Cases',
    namespaces=[NAMESPACE_DOMAIN],
)

USH_DONT_CLOSE_PATIENT_EXTENSIONS = StaticToggle(
    'ush_dont_close_patient_extensions',
    'COVID: Suppress closing extensions on closing hosts for host/extension pairs of patient/contact case-types',
    TAG_CUSTOM,
    namespaces=[NAMESPACE_DOMAIN],
    description="""
    Suppress the normal behaviour of 'closing host cases closes its extension cases'.
    Enabling this results in 'closing patient type cases will not close its contact type
    extension cases'. Designed for specific USH domain use-case
    """
)

DISABLE_WEB_APPS = StaticToggle(
    'disable_web_apps',
    'Disable access to Web Apps UI',
    TAG_INTERNAL,
    namespaces=[NAMESPACE_DOMAIN],
    help_link='https://confluence.dimagi.com/display/ccinternal/Disable+access+to+Web+Apps+UI',
)

<<<<<<< HEAD
=======
ROLE_WEBAPPS_PERMISSIONS = StaticToggle(
    'role_webapps_permissions',
    'ICDS: Toggle which webapps to see based on role',
    TAG_CUSTOM,
    namespaces=[NAMESPACE_DOMAIN],
)
>>>>>>> 7f3a02e7

SYNC_SEARCH_CASE_CLAIM = StaticToggle(
    'search_claim',
    'Enable synchronous mobile searching and case claiming',
    TAG_SOLUTIONS_CONDITIONAL,
    help_link='https://confluence.dimagi.com/display/ccinternal/Remote+Case+Search+and+Claim',
    namespaces=[NAMESPACE_DOMAIN]
)

USH_CASE_CLAIM_UPDATES = StaticToggle(
    'case_claim_autolaunch',
    '''
        USH Specific toggle to support several different case search/claim workflows in web apps:
        "search first", "see more", and "skip to default case search results", Geocoder
        and other options in Webapps Case Search.
    ''',
    TAG_INTERNAL,
    namespaces=[NAMESPACE_DOMAIN]
)

WEBAPPS_STICKY_SEARCH = StaticToggle(
    'webapps_sticky_search',
    'COVID: Sticky search: In web apps, save user\'s most recent inputs on case search & claim screen.',
    TAG_CUSTOM,
    namespaces=[NAMESPACE_DOMAIN],
    help_link='https://confluence.dimagi.com/display/ccinternal/COVID%3A+Web+Apps+Sticky+Search',
)


def _enable_search_index(domain, enabled):
    from corehq.apps.case_search.tasks import reindex_case_search_for_domain
    from corehq.pillows.case_search import domains_needing_search_index
    domains_needing_search_index.clear()
    if enabled:
        # action is no longer reversible due to roll out of EXPLORE_CASE_DATA
        # and upcoming migration of CaseES to CaseSearchES
        reindex_case_search_for_domain.delay(domain)


CASE_LIST_EXPLORER = StaticToggle(
    'case_list_explorer',
    'Show the case list explorer report',
    TAG_SOLUTIONS_OPEN,
    namespaces=[NAMESPACE_DOMAIN],
    save_fn=_enable_search_index,
)

EXPLORE_CASE_DATA = StaticToggle(
    'explore_case_data',
    'Show the Explore Case Data report (in dev). Please make sure the project '
    'is fully migrated to support the CaseSearch index either by enabling '
    'the Case List Explorer toggle or doing a manual migration.\n\n'
    'Please use the EXPLORE_CASE_DATA_PREVIEW Feature Preview moving forward. '
    'This will be deprecated once the Feature Preview is in full swing.',
    TAG_PRODUCT,
    namespaces=[NAMESPACE_DOMAIN, NAMESPACE_USER],
)

ECD_MIGRATED_DOMAINS = StaticToggle(
    'ecd_migrated_domains',
    'Domains that have undergone migration for Explore Case Data and have a '
    'CaseSearch elasticsearch index created.\n\n'
    'NOTE: enabling this Feature Flag will NOT enable the CaseSearch index.',
    TAG_INTERNAL,
    namespaces=[NAMESPACE_DOMAIN],
)

ECD_PREVIEW_ENTERPRISE_DOMAINS = StaticToggle(
    'ecd_enterprise_domains',
    'Enterprise Domains that are eligible to view the Explore Case Data '
    'Feature Preview. By default, this feature will only be available for '
    'domains that are Advanced or Pro and have undergone the ECD migration.',
    TAG_INTERNAL,
    namespaces=[NAMESPACE_DOMAIN],
)

CASE_API_V0_6 = StaticToggle(
    'case_api_v0_6',
    'Enable the v0.6 Case API',
    TAG_SOLUTIONS_LIMITED,
    namespaces=[NAMESPACE_DOMAIN],
)

HIPAA_COMPLIANCE_CHECKBOX = StaticToggle(
    'hipaa_compliance_checkbox',
    'Show HIPAA compliance checkbox',
    TAG_INTERNAL,
    [NAMESPACE_USER],
)

CAN_EDIT_EULA = StaticToggle(
    'can_edit_eula',
    "Whether this user can set the custom eula and data sharing internal project options. "
    "This should be a small number of DIMAGI ONLY users",
    TAG_INTERNAL,
)

# This toggle offers the "multiple_apps_unlimited" mobile flag to non-Dimagi users
MOBILE_PRIVILEGES_FLAG = StaticToggle(
    'mobile_privileges_flag',
    'Offer "Enable Privileges on Mobile" flag.',
    TAG_INTERNAL,
    [NAMESPACE_USER]
)

PRODUCTS_PER_LOCATION = StaticToggle(
    'products_per_location',
    "Products Per Location: Specify products stocked at individual locations.  "
    "This doesn't actually do anything yet.",
    TAG_CUSTOM,
    [NAMESPACE_DOMAIN]
)

ALLOW_CASE_ATTACHMENTS_VIEW = StaticToggle(
    'allow_case_attachments_view',
    "Explicitly allow user to access case attachments, even if they can't view the case list report.",
    TAG_CUSTOM,
    [NAMESPACE_DOMAIN, NAMESPACE_USER]
)

TRANSFER_DOMAIN = StaticToggle(
    'transfer_domain',
    'Transfer domains to different users',
    TAG_INTERNAL,
    [NAMESPACE_DOMAIN]
)

FORM_LINK_WORKFLOW = StaticToggle(
    'form_link_workflow',
    'Form linking workflow available on forms',
    TAG_SOLUTIONS_CONDITIONAL,
    [NAMESPACE_DOMAIN],
    help_link='https://confluence.dimagi.com/display/ccinternal/Form+Link+Workflow+Feature+Flag',
)

SECURE_SESSION_TIMEOUT = StaticToggle(
    'secure_session_timeout',
    "COVID: Allow domain to override default length of inactivity timeout",
    TAG_CUSTOM,
    [NAMESPACE_DOMAIN],
    help_link="https://confluence.dimagi.com/display/ccinternal/Allow+domain+to+override+default+length+of+inactivity+timeout",
)

# not referenced in code directly but passed through to vellum
# see toggles_dict

VELLUM_SAVE_TO_CASE = StaticToggle(
    'save_to_case',
    "Adds save to case as a question to the form builder",
    TAG_SAAS_CONDITIONAL,
    [NAMESPACE_DOMAIN],
    description='This flag allows case management inside repeat groups',
    help_link='https://confluence.dimagi.com/display/ccinternal/Save+to+Case+Feature+Flag',
)

VELLUM_PRINTING = StaticToggle(
    'printing',
    "Enables the Print Android App Callout",
    TAG_SOLUTIONS_LIMITED,
    [NAMESPACE_DOMAIN],
    description='Allows printing from CommCare on the device',
    help_link='https://confluence.dimagi.com/display/ccinternal/Printing+from+a+form+in+CommCare+Android',
)

VELLUM_DATA_IN_SETVALUE = StaticToggle(
    'allow_data_reference_in_setvalue',
    "Allow data references in a setvalue",
    TAG_SOLUTIONS_LIMITED,
    [NAMESPACE_DOMAIN],
    description="This allows referencing other questions in the form in a setvalue. "
                "This may still cause issues if the other questions have not been calculated yet",
)

VELLUM_ALLOW_BULK_FORM_ACTIONS = StaticToggle(
    'allow_bulk_form_actions',
    "Allow bulk form actions in the Form Builder",
    TAG_PRODUCT,
    [NAMESPACE_DOMAIN],
    description="This shows Bulk Form Actions (mark all questions required, "
                "set default values to matching case properties) in "
                "the Form Builder's main dropdown menu.",
)

CACHE_AND_INDEX = StaticToggle(
    'cache_and_index',
    'REC: Enable the "Cache and Index" format option when choosing sort properties '
    'in the app builder',
    TAG_CUSTOM,
    [NAMESPACE_DOMAIN],
)

CUSTOM_PROPERTIES = StaticToggle(
    'custom_properties',
    'Allow users to add arbitrary custom properties to their application',
    TAG_SOLUTIONS_LIMITED,
    help_link='https://confluence.dimagi.com/display/internal/CommCare+Android+Developer+Options+--+Internal#'
              'CommCareAndroidDeveloperOptions--Internal-SettingtheValueofaDeveloperOptionfromHQ',
    namespaces=[NAMESPACE_DOMAIN]
)

WEBAPPS_CASE_MIGRATION = StaticToggle(
    'webapps_case_migration',
    "Work-in-progress to support user-written migrations",
    TAG_CUSTOM,
    namespaces=[NAMESPACE_USER]
)

ENABLE_LOADTEST_USERS = StaticToggle(
    'enable_loadtest_users',
    'Enable creating loadtest users on HQ',
    TAG_SOLUTIONS_CONDITIONAL,
    namespaces=[NAMESPACE_DOMAIN],
    help_link='https://confluence.dimagi.com/display/ccinternal/Loadtest+Users',
)

MOBILE_UCR = StaticToggle(
    'mobile_ucr',
    ('Mobile UCR: Configure viewing user configurable reports on the mobile '
     'through the app builder'),
    TAG_SOLUTIONS_LIMITED,
    namespaces=[NAMESPACE_DOMAIN],
)

MOBILE_UCR_LINKED_DOMAIN = StaticToggle(
    'mobile_ucr_linked_domain',
    ('Mobile UCR: Configure viewing user configurable reports on the mobile when using linked domains. '
     'NOTE: This won\'t work without developer intervention'),
    TAG_CUSTOM,
    namespaces=[NAMESPACE_DOMAIN],
)

API_THROTTLE_WHITELIST = StaticToggle(
    'api_throttle_whitelist',
    ('API throttle whitelist'),
    TAG_INTERNAL,
    namespaces=[NAMESPACE_USER],
)

API_BLACKLIST = StaticToggle(
    'API_BLACKLIST',
    ("Blacklist API access to a user or domain that spams us"),
    TAG_INTERNAL,
    namespaces=[NAMESPACE_DOMAIN, NAMESPACE_USER],
    description="For temporary, emergency use only. If a partner doesn't properly "
                "throttle their API requests, it can hammer our infrastructure, causing "
                "outages. This will cut off the tide, but we should communicate with them "
                "immediately.",
)

FORM_SUBMISSION_BLACKLIST = StaticToggle(
    'FORM_SUBMISSION_BLACKLIST',
    ("Blacklist form submissions from a domain that spams us"),
    TAG_INTERNAL,
    namespaces=[NAMESPACE_DOMAIN],
    description="This is a temporary solution to an unusually high volume of "
                "form submissions from a domain.  We have some projects that automatically "
                "send forms. If that ever causes problems, we can use this to cut them off.",
)


def _commtrackify(domain_name, toggle_is_enabled):
    from corehq.apps.domain.models import Domain
    domain_obj = Domain.get_by_name(domain_name, strict=True)
    if domain_obj and domain_obj.commtrack_enabled != toggle_is_enabled:
        if toggle_is_enabled:
            domain_obj.convert_to_commtrack()
        else:
            domain_obj.commtrack_enabled = False
            domain_obj.save()


COMMTRACK = StaticToggle(
    'commtrack',
    "CommCare Supply",
    TAG_SOLUTIONS_LIMITED,
    description=(
        '<a href="https://help.commcarehq.org/display/commtrack/CommCare+Supply+Home">CommCare Supply</a> '
        "is a logistics and supply chain management module. It is designed "
        "to improve the management, transport, and resupply of a variety of "
        "goods and materials, from medication to food to bednets. <br/>"
    ),
    help_link='https://help.commcarehq.org/display/commtrack/CommCare+Supply+Home',
    namespaces=[NAMESPACE_DOMAIN],
    save_fn=_commtrackify,
)

NON_COMMTRACK_LEDGERS = StaticToggle(
    'non_commtrack_ledgers',
    "Enable ledgers for projects not using Supply.",
    TAG_CUSTOM,
    description=(
        'Turns on the ledger fixture and ledger transaction question types in '
        'the form builder. ONLY WORKS ON SQL DOMAINS!'
    ),
    namespaces=[NAMESPACE_DOMAIN],
)

CUSTOM_INSTANCES = StaticToggle(
    'custom_instances',
    'Inject custom instance declarations',
    TAG_CUSTOM,
    description=(
        'Enables the insertion of custom instances into a case list configuration. '
        'Currently used by SimPrints-integrated projects.'
    ),
    namespaces=[NAMESPACE_DOMAIN],
)

CUSTOM_ASSERTIONS = StaticToggle(
    'custom_assertions',
    'Inject custom assertions into the suite',
    TAG_SOLUTIONS_CONDITIONAL,
    description=(
        'Enables the insertion of custom assertions into the suite file. '
    ),
    namespaces=[NAMESPACE_DOMAIN],
    help_link="https://confluence.dimagi.com/display/ccinternal/User+defined+assert+blocks",
)

APPLICATION_ERROR_REPORT = StaticToggle(
    'application_error_report',
    'Show Application Error Report',
    TAG_SOLUTIONS_OPEN,
    help_link='https://confluence.dimagi.com/display/ccinternal/Show+Application+Error+Report+Feature+Flag',
    namespaces=[NAMESPACE_USER],
)

OPENCLINICA = StaticToggle(
    'openclinica',
    'KEMRI: Offer OpenClinica settings and CDISC ODM export',
    TAG_CUSTOM,
    namespaces=[NAMESPACE_DOMAIN],
)

OPENMRS_INTEGRATION = StaticToggle(
    'openmrs_integration',
    'Enable OpenMRS integration',
    TAG_SOLUTIONS_LIMITED,
    [NAMESPACE_DOMAIN],
)

SUPPORT = StaticToggle(
    'support',
    'General toggle for support features',
    TAG_INTERNAL,
    help_link='https://confluence.dimagi.com/display/ccinternal/Support+Flag',
)

LEGACY_CHILD_MODULES = StaticToggle(
    'legacy_child_modules',
    'Legacy, non-nested sub-menus',
    TAG_DEPRECATED,
    [NAMESPACE_DOMAIN],
    description=(
        "Sub-menus are now displayed nested under their parent menu. Some "
        "apps built before this change will require that their modules be "
        "reordered to fit this paradigm. This feature flag exists to support "
        "those applications until they're transitioned."
    )
)

NON_PARENT_MENU_SELECTION = StaticToggle(
    'non_parent_menu_selection',
    'Allow selecting of module of any case-type in select-parent workflow',
    TAG_CUSTOM,
    namespaces=[NAMESPACE_DOMAIN],
    description="""
    Allow selecting of module of any case-type in select-parent workflow
    """,
)

FORMPLAYER_USE_LIVEQUERY = StaticToggle(
    'formplayer_use_livequery',
    'Use LiveQuery on Web Apps',
    TAG_INTERNAL,
    [NAMESPACE_DOMAIN],
)

FIXTURE_CASE_SELECTION = StaticToggle(
    'fixture_case',
    'ICDS: Allow a configurable case list that is filtered based on a fixture type and '
    'fixture selection (Due List)',
    TAG_CUSTOM,
    [NAMESPACE_DOMAIN],
)

SMS_LOG_CHANGES = StaticToggle(
    'sms_log_changes',
    'Message Log Report v2',
    TAG_SOLUTIONS_OPEN,
    [NAMESPACE_USER, NAMESPACE_DOMAIN],
    description=("This flag makes failed messages appear in the Message Log "
                 "Report, and adds Status and Event columns"),
)

ENABLE_INCLUDE_SMS_GATEWAY_CHARGING = StaticToggle(
    'enable_include_sms_gateway_charging',
    'Enable include SMS gateway charging',
    TAG_CUSTOM,
    [NAMESPACE_DOMAIN]
)

MESSAGE_LOG_METADATA = StaticToggle(
    'message_log_metadata',
    'Include message id in Message Log export.',
    TAG_CUSTOM,
    [NAMESPACE_USER],
)

RUN_AUTO_CASE_UPDATES_ON_SAVE = StaticToggle(
    'run_auto_case_updates_on_save',
    'Run Auto Case Update rules on each case save.',
    TAG_INTERNAL,
    [NAMESPACE_DOMAIN],
)

LEGACY_SYNC_SUPPORT = StaticToggle(
    'legacy_sync_support',
    "Support mobile sync bugs in older projects (2.9 and below).",
    TAG_DEPRECATED,
    [NAMESPACE_DOMAIN]
)

CALL_CENTER_LOCATION_OWNERS = StaticToggle(
    'call_center_location_owners',
    'ICDS: Enable the use of locations as owners of call center cases',
    TAG_CUSTOM,
    [NAMESPACE_DOMAIN]
)

TF_DOES_NOT_USE_SQLITE_BACKEND = StaticToggle(
    'not_tf_sql_backend',
    'Domains that do not use a SQLite backend for Touchforms',
    TAG_INTERNAL,
    [NAMESPACE_DOMAIN],
)

CUSTOM_APP_BASE_URL = StaticToggle(
    'custom_app_base_url',
    'Allow specifying a custom base URL for an application. Main use case is '
    'to allow migrating projects to a new cluster.',
    TAG_SOLUTIONS_LIMITED,
    [NAMESPACE_DOMAIN]
)

PHONE_NUMBERS_REPORT = StaticToggle(
    'phone_numbers_report',
    "Report related to the phone numbers owned by a project's contacts",
    TAG_SOLUTIONS_CONDITIONAL,
    [NAMESPACE_DOMAIN]
)

INBOUND_SMS_LENIENCY = StaticToggle(
    'inbound_sms_leniency',
    "Inbound SMS leniency on domain-owned gateways. "
    "WARNING: This wil be rolled out slowly; do not enable on your own.",
    TAG_INTERNAL,
    [NAMESPACE_DOMAIN]
)

WHATSAPP_MESSAGING = StaticToggle(
    'whatsapp_messaging',
    "Default SMS to send messages via Whatsapp, where available",
    TAG_CUSTOM,
    [NAMESPACE_DOMAIN]
)

UNLIMITED_REPORT_BUILDER_REPORTS = StaticToggle(
    'unlimited_report_builder_reports',
    'Allow unlimited reports created in report builder',
    TAG_INTERNAL,
    [NAMESPACE_DOMAIN]
)

SHOW_OWNER_LOCATION_PROPERTY_IN_REPORT_BUILDER = StaticToggle(
    'show_owner_location_property_in_report_builder',
    'Show an additional "Owner (Location)" property in report builder reports. '
    'This can be used to create report builder reports that are location-safe.',
    TAG_SOLUTIONS_OPEN,
    [NAMESPACE_DOMAIN],
    help_link='https://confluence.dimagi.com/display/ccinternal/Enable+creation+of+report+builder+reports+that+are+location+safe',
)

SHOW_IDS_IN_REPORT_BUILDER = StaticToggle(
    'show_ids_in_report_builder',
    'Allow adding Case IDs to report builder reports.',
    TAG_SOLUTIONS_OPEN,
    [NAMESPACE_DOMAIN],
)

MOBILE_USER_DEMO_MODE = StaticToggle(
    'mobile_user_demo_mode',
    'Ability to make a mobile worker into Demo only mobile worker',
    TAG_SOLUTIONS_OPEN,
    help_link='https://confluence.dimagi.com/display/internal/Demo+Mobile+Workers',
    namespaces=[NAMESPACE_DOMAIN]
)

SEND_UCR_REBUILD_INFO = StaticToggle(
    'send_ucr_rebuild_info',
    'Notify when UCR rebuilds finish or error.',
    TAG_SOLUTIONS_CONDITIONAL,
    [NAMESPACE_USER]
)

ALLOW_USER_DEFINED_EXPORT_COLUMNS = StaticToggle(
    'allow_user_defined_export_columns',
    'Add user defined columns to exports',
    TAG_DEPRECATED,
    [NAMESPACE_DOMAIN],
)

DISABLE_COLUMN_LIMIT_IN_UCR = StaticToggle(
    'disable_column_limit_in_ucr',
    'Enikshay: Disable column limit in UCR',
    TAG_CUSTOM,
    [NAMESPACE_DOMAIN]
)

OVERRIDE_EXPANDED_COLUMN_LIMIT_IN_REPORT_BUILDER = StaticToggle(
    'override_expanded_column_limit_in_report_builder',
    'COVID: Override the limit for expanded columns in report builder from 10 to 50',
    TAG_CUSTOM,
    [NAMESPACE_DOMAIN],
)

CLOUDCARE_LATEST_BUILD = StaticToggle(
    'use_latest_build_cloudcare',
    'Uses latest build for Web Apps instead of latest published',
    TAG_SOLUTIONS_OPEN,
    [NAMESPACE_DOMAIN, NAMESPACE_USER]
)

CAUTIOUS_MULTIMEDIA = StaticToggle(
    'cautious_multimedia',
    'More cautious handling of multimedia: do not delete multimedia files, add logging, etc.',
    TAG_INTERNAL,
    [NAMESPACE_DOMAIN],
)

LOCALE_ID_INTEGRITY = StaticToggle(
    'locale_id_integrity',
    'Verify all locale ids in suite are present in app strings before allowing CCZ download',
    TAG_CUSTOM,
    [NAMESPACE_DOMAIN],
    notification_emails=['jschweers']
)

BULK_UPDATE_MULTIMEDIA_PATHS = StaticToggle(
    'bulk_update_multimedia_paths',
    'Bulk multimedia path management',
    TAG_CUSTOM,
    [NAMESPACE_DOMAIN],
    help_link="https://confluence.dimagi.com/display/ICDS/Multimedia+Path+Manager"
)

USER_TESTING_SIMPLIFY = StaticToggle(
    'user_testing_simplify',
    'Simplify the UI for user testing experiments',
    TAG_INTERNAL,
    [NAMESPACE_DOMAIN]
)

# when enabled this should prevent any changes to a domains data
DATA_MIGRATION = StaticToggle(
    'data_migration',
    'Disable submissions, restores, and web user access during a data migration',
    TAG_INTERNAL,
    [NAMESPACE_DOMAIN]
)

EMWF_WORKER_ACTIVITY_REPORT = StaticToggle(
    'emwf_worker_activity_report',
    'Make the Worker Activity Report use the Groups or Users or Locations filter',
    TAG_SOLUTIONS_OPEN,
    namespaces=[NAMESPACE_DOMAIN],
    description=(
        "This flag allows you filter the users to display in the same way as the "
        "other reports - by individual user, group, or location.  Note that this "
        "will also force the report to always display by user."
    ),
)

ICDS = StaticToggle(
    'icds',
    "ICDS: Enable ICDS features (necessary since features are on multiple envs)",
    TAG_CUSTOM,
    namespaces=[NAMESPACE_DOMAIN],
    relevant_environments={'icds', 'icds-staging'},
)

DATA_DICTIONARY = StaticToggle(
    'data_dictionary',
    'Project level data dictionary of cases',
    TAG_SOLUTIONS_OPEN,
    [NAMESPACE_DOMAIN],
    description='Available in the Data section, shows the names of all properties of each case type.',
)

SORT_CALCULATION_IN_CASE_LIST = StaticToggle(
    'sort_calculation_in_case_list',
    'Configure a custom xpath calculation for Sort Property in Case Lists',
    TAG_SOLUTIONS_CONDITIONAL,
    [NAMESPACE_DOMAIN]
)

VIEW_APP_CHANGES = StaticToggle(
    'app-changes-with-improved-diff',
    'Improved app changes view',
    TAG_SOLUTIONS_OPEN,
    [NAMESPACE_DOMAIN, NAMESPACE_USER],
    help_link="https://confluence.dimagi.com/display/ccinternal/Viewing+App+Changes+between+versions",
)

COUCH_SQL_MIGRATION_BLACKLIST = StaticToggle(
    'couch_sql_migration_blacklist',
    "Domains to exclude from migrating to SQL backend because the reference legacy models in custom code. "
    "Includes the following by default: 'ews-ghana', 'ils-gateway', 'ils-gateway-train'",
    TAG_INTERNAL,
    [NAMESPACE_DOMAIN],
)

ACTIVE_COUCH_DOMAINS = StaticToggle(
    'active_couch_domains',
    "Domains that are still on the Couch DB backend which we consider most "
    "active / important to ensure that data in ES is never stale.",
    TAG_INTERNAL,
    [NAMESPACE_DOMAIN],
)

PAGINATED_EXPORTS = StaticToggle(
    'paginated_exports',
    'Allows for pagination of exports for very large exports',
    TAG_SOLUTIONS_LIMITED,
    [NAMESPACE_DOMAIN]
)

INCREMENTAL_EXPORTS = StaticToggle(
    'incremental_exports',
    'Allows sending of incremental CSV exports to a particular endpoint',
    TAG_CUSTOM,
    [NAMESPACE_DOMAIN],
    help_link="https://confluence.dimagi.com/display/ccinternal/Incremental+Data+Exports"
)

PUBLISH_CUSTOM_REPORTS = StaticToggle(
    'publish_custom_reports',
    "Publish custom reports (No needed Authorization)",
    TAG_CUSTOM,
    [NAMESPACE_DOMAIN]
)

DISPLAY_CONDITION_ON_TABS = StaticToggle(
    'display_condition_on_nodeset',
    'Show Display Condition on Case Detail Tabs',
    TAG_SOLUTIONS_OPEN,
    [NAMESPACE_DOMAIN]
)

PHONE_HEARTBEAT = StaticToggle(
    'phone_apk_heartbeat',
    "Ability to configure a mobile feature to prompt users to update to latest CommCare app and apk",
    TAG_SOLUTIONS_CONDITIONAL,
    [NAMESPACE_DOMAIN]
)

SKIP_REMOVE_INDICES = StaticToggle(
    'skip_remove_indices',
    'Make _remove_indices_from_deleted_cases_task into a no-op.',
    TAG_INTERNAL,
    [NAMESPACE_DOMAIN]
)

MOBILE_RECOVERY_MEASURES = StaticToggle(
    'mobile_recovery_measures',
    'Mobile recovery measures',
    TAG_INTERNAL,
    [NAMESPACE_DOMAIN],
    description=("Used for widely deployed projects where recovery from "
                 "large-scale failures would otherwise be next to impossible."),
)

PREVENT_MOBILE_UCR_SYNC = StaticToggle(
    'prevent_mobile_ucr_sync',
    'ICDS: Used for ICDS emergencies when UCR sync is killing the DB',
    TAG_CUSTOM,
    [NAMESPACE_DOMAIN],
    description='Prevents mobile UCRs from being generated or included in the sync payload',
)

ENABLE_ALL_ADD_ONS = StaticToggle(
    'enable_all_add_ons',
    'Enable all app manager add-ons',
    TAG_SOLUTIONS_OPEN,
    [NAMESPACE_DOMAIN]
)

FILTERED_BULK_USER_DOWNLOAD = StaticToggle(
    'filtered_bulk_user_download',
    "Bulk mobile worker management features: filtered download, bulk delete, and bulk lookup users.",
    TAG_SOLUTIONS_OPEN,
    [NAMESPACE_DOMAIN],
    help_link='https://confluence.dimagi.com/display/ccinternal/Bulk+Mobile+Workers+Management',
)

FILTERED_LOCATION_DOWNLOAD = StaticToggle(
    'filtered_location_download',
    "Ability to filter location download to include only a specified location and its descendants.",
    TAG_CUSTOM,
    [NAMESPACE_DOMAIN],
    help_link='https://confluence.dimagi.com/display/ccinternal/Filtered+Locations+Download',
)

BULK_UPLOAD_DATE_OPENED = StaticToggle(
    'bulk_upload_date_opened',
    "Allow updating of the date_opened field with the bulk uploader",
    TAG_INTERNAL,
    [NAMESPACE_DOMAIN],
)

REGEX_FIELD_VALIDATION = StaticToggle(
    'regex_field_validation',
    'Regular Expression Validation for Custom Data Fields',
    TAG_SOLUTIONS_OPEN,
    namespaces=[NAMESPACE_DOMAIN],
    description="This flag adds the option to specify a regular expression "
                "(regex) to validate custom user data, custom location data, "
                "and/or custom product data fields.",
    help_link='https://confluence.dimagi.com/display/ccinternal/Regular+Expression+Validation+for+Custom+Data+Fields',
)

TWO_FACTOR_SUPERUSER_ROLLOUT = StaticToggle(
    'two_factor_superuser_rollout',
    'Users in this list will be forced to have Two-Factor Auth enabled',
    TAG_INTERNAL,
    [NAMESPACE_USER]
)

CUSTOM_ICON_BADGES = StaticToggle(
    'custom_icon_badges',
    'Custom Icon Badges for modules and forms',
    TAG_SOLUTIONS_LIMITED,
    namespaces=[NAMESPACE_DOMAIN],
)

COMPARE_UCR_REPORTS = DynamicallyPredictablyRandomToggle(
    'compare_ucr_reports',
    'Compare UCR reports against other reports or against other databases. '
    'Reports for comparison must be listed in settings.UCR_COMPARISONS.',
    TAG_CUSTOM,
    namespaces=[NAMESPACE_OTHER],
    default_randomness=0.001  # 1 in 1000
)

MOBILE_LOGIN_LOCKOUT = StaticToggle(
    'mobile_user_login_lockout',
    "On too many wrong password attempts, lock out mobile users",
    TAG_CUSTOM,
    [NAMESPACE_DOMAIN],
)

LINKED_DOMAINS = StaticToggle(
    'linked_domains',
    'Allow linking project spaces (successor to linked apps)',
    TAG_SAAS_CONDITIONAL,
    [NAMESPACE_DOMAIN],
    description=(
        "Link project spaces to allow syncing apps, lookup tables, organizations etc."
    ),
    help_link='https://confluence.dimagi.com/display/ccinternal/Linked+Project+Spaces',
    notification_emails=['aking'],
)

MULTI_MASTER_LINKED_DOMAINS = StaticToggle(
    'multi_master_linked_domains',
    "Allow linked apps to pull from multiple master apps in the upstream domain",
    TAG_CUSTOM,
    [NAMESPACE_DOMAIN],
)

SESSION_ENDPOINTS = StaticToggle(
    'session_endpoints',
    'Enable session endpoints',
    TAG_SOLUTIONS_LIMITED,
    [NAMESPACE_DOMAIN],
    description='Support external Android apps calling in to an endpoint in a '
                'CommCare app. (Used by the Reminders App)',
)

SUMOLOGIC_LOGS = DynamicallyPredictablyRandomToggle(
    'sumologic_logs',
    'Send logs to sumologic',
    TAG_INTERNAL,
    namespaces=[NAMESPACE_OTHER],
)

TARGET_COMMCARE_FLAVOR = StaticToggle(
    'target_commcare_flavor',
    'Target CommCare Flavor.',
    TAG_CUSTOM,
    namespaces=[NAMESPACE_DOMAIN],
)

TRAINING_MODULE = StaticToggle(
    'training-module',
    'Training Modules',
    TAG_CUSTOM,
    [NAMESPACE_DOMAIN],
)

EXPORT_MULTISORT = StaticToggle(
    'export_multisort',
    'Sort multiple rows in exports at once.',
    TAG_SOLUTIONS_OPEN,
    [NAMESPACE_DOMAIN],
)

EXPORT_OWNERSHIP = StaticToggle(
    'export_ownership',
    'Allow exports to have ownership.',
    TAG_SOLUTIONS_OPEN,
    [NAMESPACE_DOMAIN],
)

APP_TRANSLATIONS_WITH_TRANSIFEX = StaticToggle(
    'app_trans_with_transifex',
    'Translate Application Content With Transifex',
    TAG_CUSTOM,
    namespaces=[NAMESPACE_USER]
)

VALIDATE_APP_TRANSLATIONS = StaticToggle(
    'validate_app_translations',
    'Validate app translations before uploading them',
    TAG_CUSTOM,
    namespaces=[NAMESPACE_USER]
)

AGGREGATE_UCRS = StaticToggle(
    'aggregate_ucrs',
    'Enable experimental aggregate UCR support',
    TAG_INTERNAL,  # this might change in the future
    namespaces=[NAMESPACE_DOMAIN],
    notification_emails=['czue'],
)

SHOW_RAW_DATA_SOURCES_IN_REPORT_BUILDER = StaticToggle(
    'show_raw_data_sources_in_report_builder',
    'Allow building report builder reports directly from raw UCR Data Sources',
    TAG_SOLUTIONS_CONDITIONAL,
    namespaces=[NAMESPACE_DOMAIN],
)

ALLOW_BLANK_CASE_TAGS = StaticToggle(
    'allow_blank_case_tags',
    'eCHIS/ICDS: Allow blank case tags',
    TAG_CUSTOM,
    namespaces=[NAMESPACE_DOMAIN],
)

FILTER_ON_GROUPS_AND_LOCATIONS = StaticToggle(
    'filter_on_groups_and_locations',
    '[ONSE] Change filter from groups OR locations to groups AND locations in all reports and exports in the '
    'ONSE domain with group and location filters',
    TAG_CUSTOM,
    namespaces=[NAMESPACE_DOMAIN],
    description='For reports filtered by groups and locations, change the OR logic to an AND, so that '
                '(for example): "Groups or Users: [Salima District] AND [User group Healthworkers]" '
                'returns 40 healthworkers who are also in salima. Changes this logic to all reports that '
                'have group and location filters, such as the Submissions by Form report.',
)

DONT_INDEX_SAME_CASETYPE = StaticToggle(
    'dont_index_same_casetype',
    "Don't create a parent index if the child case has the same case type as the parent case",
    TAG_DEPRECATED,
    namespaces=[NAMESPACE_DOMAIN],
    description=inspect.cleandoc("""This toggle preserves old behaviour
        of not creating a parent index on the child case if their case
        types are the same.""")
)

SORT_OUT_OF_ORDER_FORM_SUBMISSIONS_SQL = DynamicallyPredictablyRandomToggle(
    'sort_out_of_order_form_submissions_sql',
    'Sort out of order form submissions in the SQL update strategy',
    TAG_INTERNAL,
    namespaces=[NAMESPACE_DOMAIN],
)


RELEASE_BUILDS_PER_PROFILE = StaticToggle(
    'release_builds_per_profile',
    'Do not release builds for all app profiles by default. Then manage via Source files view',
    TAG_CUSTOM,
    namespaces=[NAMESPACE_DOMAIN],
)

MANAGE_RELEASES_PER_LOCATION = StaticToggle(
    'manage_releases_per_location',
    'Manage releases per location',
    TAG_SOLUTIONS_LIMITED,
    namespaces=[NAMESPACE_DOMAIN],
    help_link='https://confluence.dimagi.com/display/ccinternal/Manage+Releases+per+Location',
)

LOCATION_SAFE_CASE_IMPORTS = StaticToggle(
    'location_safe_case_imports',
    'Allow location-restricted users to import cases owned at their location or below',
    TAG_SOLUTIONS_OPEN,
    namespaces=[NAMESPACE_DOMAIN],
)

FORM_CASE_IDS_CASE_IMPORTER = StaticToggle(
    'form_case_ids_case_importer',
    'Show the form and case ids download button on the case importer',
    TAG_SOLUTIONS_OPEN,
    namespaces=[NAMESPACE_DOMAIN],
)

HIDE_HQ_ON_MOBILE_EXPERIENCE = StaticToggle(
    'hide_hq_on_mobile_experience',
    'Do not show modal on mobile that mobile hq experience is bad',
    TAG_SOLUTIONS_OPEN,
    namespaces=[NAMESPACE_DOMAIN]
)

DASHBOARD_REACH_REPORT = StaticToggle(
    'dashboard_reach_reports',
    'REACH: Enable access to the AAA Convergence Dashboard reports for REACH',
    TAG_CUSTOM,
    [NAMESPACE_DOMAIN]
)

PARTIAL_UI_TRANSLATIONS = StaticToggle(
    'partial_ui_translations',
    'Enable uploading a subset of translations in the UI Translations Excel upload',
    TAG_CUSTOM,
    [NAMESPACE_DOMAIN]
)

SKIP_ORM_FIXTURE_UPLOAD = StaticToggle(
    'skip_orm_fixture_upload',
    'Exposes an option in fixture api upload to skip saving through couchdbkit',
    TAG_CUSTOM,
    [NAMESPACE_DOMAIN]
)

ENABLE_UCR_MIRRORS = StaticToggle(
    'enable_ucr_mirrors',
    'Enable the mirrored engines for UCRs in this domain',
    TAG_CUSTOM,
    [NAMESPACE_DOMAIN]
)

LOCATION_COLUMNS_APP_STATUS_REPORT = StaticToggle(
    'location_columns_app_status_report',
    'Enables location columns to app status report',
    TAG_CUSTOM,
    [NAMESPACE_DOMAIN]
)

SKIP_CREATING_DEFAULT_BUILD_FILES_ON_BUILD = StaticToggle(
    'skip_creating_default_build_files_on_build',
    'Skips creating the build files for default profile each time a build is made'
    'which helps speed up the build and revert process',
    TAG_CUSTOM,
    [NAMESPACE_DOMAIN]
)

DISABLE_CASE_UPDATE_RULE_SCHEDULED_TASK = StaticToggle(
    'disable_case_update_rule_task',
    'Disable the `run_case_update_rules` periodic task '
    'while investigating database performance issues.',
    TAG_CUSTOM,
    [NAMESPACE_DOMAIN]
)

DO_NOT_RATE_LIMIT_SUBMISSIONS = StaticToggle(
    'do_not_rate_limit_submissions',
    'Do not rate limit submissions for this project, on a temporary basis.',
    TAG_INTERNAL,
    [NAMESPACE_DOMAIN],
    description="""
    When an individual project is having problems with rate limiting,
    use this toggle to lift the restriction for them on a temporary basis,
    just to unblock them while we sort out the conversation with the client.
    """
)

TEST_FORM_SUBMISSION_RATE_LIMIT_RESPONSE = StaticToggle(
    'test_form_submission_rate_limit_response',
    ("Respond to all form submissions with a 429 response. For use on test domains only. "
     "Without this, there's no sane way to test the UI for being rate limited on "
     "Mobile and Web Apps. Never use this on a real domain."),
    TAG_INTERNAL,
    namespaces=[NAMESPACE_DOMAIN],
    description="",
)

RATE_LIMIT_RESTORES = DynamicallyPredictablyRandomToggle(
    'rate_limit_restores',
    'Rate limit restores with a 429 TOO MANY REQUESTS response',
    TAG_INTERNAL,
    [NAMESPACE_DOMAIN],
    description="""
    While we are gaining an understanding of the effects of rate limiting,
    we want to force rate limiting on certain domains, while also being to
    toggle on and off global rate limiting quickly in response to issues.

    To turn on global rate limiting, set Randomness Level to 1.
    To turn it off, set to 0.
    """
)

BLOCK_RESTORES = StaticToggle(
    'block_restores',
    'Block Restores Immediately with a 429 TOO MANY REQUESTS response',
    TAG_INTERNAL,
    [NAMESPACE_DOMAIN],
    description="""
    Use this flag for EMERGENCY PURPOSES ONLY if a project's restore is causing
    system-wide issues that aren't caught by rate limiting or other mechanisms.
    """
)

SKIP_FIXTURES_ON_RESTORE = StaticToggle(
    'skip_fixtures_on_restore',
    'Skip Fixture Syncs on Restores',
    TAG_INTERNAL,
    [NAMESPACE_DOMAIN],
    description="""
    Use this flag to skip fixtures on restores for certain project spaces.
    """
)

SKIP_UPDATING_USER_REPORTING_METADATA = StaticToggle(
    'skip_updating_user_reporting_metadata',
    'ICDS: Skip updates to user reporting metadata to avoid expected load on couch',
    TAG_CUSTOM,
    [NAMESPACE_DOMAIN],
)

RESTRICT_MOBILE_ACCESS = StaticToggle(
    'restrict_mobile_endpoints',
    'COVID: Require explicit permissions to access mobile app endpoints',
    TAG_CUSTOM,
    [NAMESPACE_DOMAIN],
    help_link="https://confluence.dimagi.com/display/ccinternal/COVID%3A+Require+explicit+permissions+to+access+mobile+app+endpoints",
)

DOMAIN_PERMISSIONS_MIRROR = StaticToggle(
    'domain_permissions_mirror',
    "COVID: Enterprise Permissions: mirror a project space's permissions in other project spaces",
    TAG_CUSTOM,
    [NAMESPACE_DOMAIN],
    help_link='https://confluence.dimagi.com/display/ccinternal/Enterprise+Permissions',
)

SHOW_BUILD_PROFILE_IN_APPLICATION_STATUS = StaticToggle(
    'show_build_profile_in_app_status',
    'Show build profile installed on phone tracked via heartbeat request in App Status Report',
    TAG_CUSTOM,
    [NAMESPACE_DOMAIN]
)

LIVEQUERY_READ_FROM_STANDBYS = DynamicallyPredictablyRandomToggle(
    'livequery_read_from_standbys',
    'Allow livequery restore to read data from plproxy standbys if they are available',
    TAG_INTERNAL,
    [NAMESPACE_USER],
    description="""
    To allow a gradual rollout and testing of using the standby
    databases to generate restore payloads.
    """
)

ACCOUNTING_TESTING_TOOLS = StaticToggle(
    'accounting_testing_tools',
    'Enable Accounting Testing Tools',
    TAG_INTERNAL,
    [NAMESPACE_USER]
)

ADD_ROW_INDEX_TO_MOBILE_UCRS = StaticToggle(
    'add_row_index_to_mobile_ucrs',
    'Add row index to mobile UCRs as the first column to retain original order of data',
    TAG_CUSTOM,
    [NAMESPACE_DOMAIN]
)

TWO_STAGE_USER_PROVISIONING = StaticToggle(
    'two_stage_user_provisioning',
    'Enable two-stage user provisioning (users confirm and set their own passwords via email).',
    TAG_SOLUTIONS_LIMITED,
    [NAMESPACE_DOMAIN],
    help_link='https://confluence.dimagi.com/display/ccinternal/Two-Stage+Mobile+Worker+Account+Creation',
)

DOWNLOAD_LOCATION_REASSIGNMENT_REQUEST_TEMPLATE = StaticToggle(
    'download_location_reassignment_template',
    'Allow domain users to download location reassignment template',
    TAG_CUSTOM,
    [NAMESPACE_DOMAIN],
    relevant_environments={'icds', 'icds-staging'},
)

REFER_CASE_REPEATER = StaticToggle(
    'refer_case_repeater',
    'COVID: Allow refer case repeaters to be setup',
    TAG_CUSTOM,
    namespaces=[NAMESPACE_DOMAIN],
    help_link="https://confluence.dimagi.com/display/ccinternal/COVID%3A+Allow+refer+case+repeaters+to+be+setup",
)

WIDGET_DIALER = StaticToggle(
    'widget_dialer',
    'COVID: Enable usage of AWS Connect Dialer',
    TAG_CUSTOM,
    namespaces=[NAMESPACE_DOMAIN],
    help_link="https://confluence.dimagi.com/display/ccinternal/COVID%3A+Enable+usage+of+AWS+Connect+Dialer",
)

HMAC_CALLOUT = StaticToggle(
    'hmac_callout',
    'COVID: Enable signed messaging url callouts in cloudcare',
    TAG_CUSTOM,
    namespaces=[NAMESPACE_DOMAIN],
    help_link="https://confluence.dimagi.com/display/ccinternal/COVID%3A+Enable+signed+messaging+url+callouts+in+cloudcare",
)

GAEN_OTP_SERVER = StaticToggle(
    'gaen_otp_server',
    'COVID: Enable retrieving OTPs from a GAEN Server',
    TAG_CUSTOM,
    namespaces=[NAMESPACE_DOMAIN],
    help_link="https://confluence.dimagi.com/display/ccinternal/COVID%3A+Enable+retrieving+OTPs+from+a+GAEN+Server",
)

PARALLEL_USER_IMPORTS = StaticToggle(
    'parallel_user_imports',
    'COVID: Process user imports in parallel on a dedicated queue',
    TAG_CUSTOM,
    namespaces=[NAMESPACE_DOMAIN]
)

RESTRICT_LOGIN_AS = StaticToggle(
    'restrict_login_as',
    'COVID: Limit allowed users for login as',
    TAG_CUSTOM,
    namespaces=[NAMESPACE_DOMAIN],
    description="""
    Adds a permission that can be set on user roles to allow login as, but only
    as a limited set of users. Users with this enabled can "login as" other
    users that set custom user property "login_as_user" to the first user's
    username.

    For example, if web user a@a.com has this permission set on their role,
    they can only login as mobile users who have the custom property
    "login_as_user" set to "a@a.com".
    """,
    help_link="https://confluence.dimagi.com/display/ccinternal/Limited+Login+As",
)

ONE_PHONE_NUMBER_MULTIPLE_CONTACTS = StaticToggle(
    'one_phone_number_multiple_contacts',
    'Allow multiple contacts to share a single phone number',
    TAG_CUSTOM,
    namespaces=[NAMESPACE_DOMAIN],
    description="""
    Allows multiple SMS contacts in a project space to share the same phone number.
    Sessions for different contacts are initiated in series rather than in parallel so that
    only one contact per phone number is in an active session at any given time.
    Incoming SMS are then routed to the live session.
    If a form goes unfilled over SMS, it will prevent any further forms (for that contact or another)
    from being initiated on that phone number until the original session expires.

    Only use this feature if every form behind an SMS survey begins by identifying the contact.
    Otherwise the recipient has no way to know who they're supposed to be enter information about.
    """,
    help_link="https://confluence.dimagi.com/display/ccinternal/One+Phone+Number+-+Multiple+Contacts"
)

CHANGE_FORM_LANGUAGE = StaticToggle(
    'change_form_language',
    'Allow user to change form language in web apps',
    TAG_CUSTOM,
    namespaces=[NAMESPACE_DOMAIN],
    description="""
    Allows the user to change the language of the form content while in the form itself in Web Apps
    """,
    help_link="https://confluence.dimagi.com/display/ccinternal/Change+Form+Language"
)

APP_ANALYTICS = StaticToggle(
    'app_analytics',
    'Allow user to use app analytics in web apps',
    TAG_CUSTOM,
    namespaces=[NAMESPACE_DOMAIN],
    help_link="https://confluence.dimagi.com/display/ccinternal/App+Analytics",
)

ENTERPRISE_SSO = StaticToggle(
    'enterprise_sso',
    'Enable Enterprise SSO options for the users specified in this list.',
    TAG_PRODUCT,
    namespaces=[NAMESPACE_USER],
)

BLOCKED_EMAIL_DOMAIN_RECIPIENTS = StaticToggle(
    'blocked_email_domain_recipients',
    'Block any outgoing email addresses that have an email domain which '
    'match a domain in this list.',
    TAG_INTERNAL,
    namespaces=[NAMESPACE_EMAIL_DOMAIN],
)

BLOCKED_DOMAIN_EMAIL_SENDERS = StaticToggle(
    'blocked_domain_email_senders',
    'Domains in this list are blocked from sending emails through our '
    'messaging feature',
    TAG_INTERNAL,
    namespaces=[NAMESPACE_DOMAIN],
)

CLEAN_OLD_FORMPLAYER_SYNCS = DynamicallyPredictablyRandomToggle(
    'clean_old_formplayer_syncs',
    'Delete old formplayer syncs during submission processing',
    TAG_INTERNAL,
    namespaces=[NAMESPACE_OTHER],
    default_randomness=0.001
)

PRIME_FORMPLAYER_DBS = StaticToggle(
    'prime_formplayer_dbs',
    'COVID: Control which domains will be included in the prime formplayer task runs',
    TAG_CUSTOM,
    namespaces=[NAMESPACE_DOMAIN],
    help_link="https://confluence.dimagi.com/display/ccinternal/Prime+Formplayer+DBS"
)

FHIR_INTEGRATION = StaticToggle(
    'fhir_integration',
    'FHIR: Enable setting up FHIR integration',
    TAG_SOLUTIONS_LIMITED,
    namespaces=[NAMESPACE_DOMAIN],
    help_link="https://confluence.dimagi.com/display/GS/FHIR+API+Documentation",
)

ERM_DEVELOPMENT = StaticToggle(
    'erm_development',
    'Flag to put enterprise release management work behind',
    TAG_PRODUCT,
    namespaces=[NAMESPACE_DOMAIN],
)

ADD_LIMITED_FIXTURES_TO_CASE_RESTORE = StaticToggle(
    'fixtures_in_case_restore',
    'Allow limited fixtures to be available in case restore for SMS workflows. '
    'WARNING: To be used only for small templates since the performance implication has not been evaluated. '
    'Do not enable on your own.',
    TAG_CUSTOM,
    namespaces=[NAMESPACE_DOMAIN]
)<|MERGE_RESOLUTION|>--- conflicted
+++ resolved
@@ -777,16 +777,6 @@
     help_link='https://confluence.dimagi.com/display/ccinternal/Disable+access+to+Web+Apps+UI',
 )
 
-<<<<<<< HEAD
-=======
-ROLE_WEBAPPS_PERMISSIONS = StaticToggle(
-    'role_webapps_permissions',
-    'ICDS: Toggle which webapps to see based on role',
-    TAG_CUSTOM,
-    namespaces=[NAMESPACE_DOMAIN],
-)
->>>>>>> 7f3a02e7
-
 SYNC_SEARCH_CASE_CLAIM = StaticToggle(
     'search_claim',
     'Enable synchronous mobile searching and case claiming',
