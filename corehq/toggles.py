from collections import namedtuple
from functools import wraps
import hashlib
from django.http import Http404
import math

from django.conf import settings
from corehq.util.quickcache import quickcache
from toggle.shortcuts import toggle_enabled, set_toggle

Tag = namedtuple('Tag', 'name css_class description')
TAG_ONE_OFF = Tag(
    name='One-Off',
    css_class='danger',
    description="This feature flag was created for one specific use-case. "
    "Please don't enable it for your project without first talking to the tech "
    "team. This is not fully supported and may break other features.",
)
TAG_EXPERIMENTAL = Tag(
    name='Experimental',
    css_class='warning',
    description="This feature flag is a proof-of-concept that we're currently "
    "testing out. It may be changed before it is released or it may be dropped.",
)
TAG_PRODUCT_PATH = Tag(
    name='Product Path',
    css_class='info',
    description="We intend to release this feature.  It may still be in QA or "
    "we may have a few changes to make before it's ready for general use.",
)
TAG_PRODUCT_CORE = Tag(
    name='Core Product',
    css_class='success',
    description="This is a core-product feature that you should feel free to "
    "use.  We've feature-flagged it probably because it is an advanced "
    "workflow we'd like more control over.",
)
TAG_PREVIEW = Tag(
    name='Preview',
    css_class='default',
    description="",  # I'm not sure...
)
ALL_TAGS = [TAG_ONE_OFF, TAG_EXPERIMENTAL, TAG_PRODUCT_PATH, TAG_PRODUCT_CORE, TAG_PREVIEW]


class StaticToggle(object):

    def __init__(self, slug, label, tag, namespaces=None, help_link=None,
                 description=None, save_fn=None):
        self.slug = slug
        self.label = label
        self.tag = tag
        self.help_link = help_link
        self.description = description
        # Optionally provide a callable to be called whenever the toggle is
        # updated.  This is only applicable to domain toggles.  It must accept
        # two parameters, `domain_name` and `toggle_is_enabled`
        self.save_fn = save_fn
        if namespaces:
            self.namespaces = [None if n == NAMESPACE_USER else n for n in namespaces]
        else:
            self.namespaces = [None]

    def enabled(self, item, **kwargs):
        return any([toggle_enabled(self.slug, item, namespace=n, **kwargs) for n in self.namespaces])

    def enabled_for_request(self, request):
        return (
            None in self.namespaces
            and hasattr(request, 'user')
            and toggle_enabled(self.slug, request.user.username, None)
        ) or (
            NAMESPACE_DOMAIN in self.namespaces
            and hasattr(request, 'domain')
            and toggle_enabled(self.slug, request.domain, NAMESPACE_DOMAIN)
        )

    def set(self, item, enabled, namespace=None):
        set_toggle(self.slug, item, enabled, namespace)

    def required_decorator(self):
        """
        Returns a view function decorator that checks to see if the domain
        or user in the request has the appropriate toggle enabled.
        """
        def decorator(view_func):
            @wraps(view_func)
            def wrapped_view(request, *args, **kwargs):
                if (
                    (hasattr(request, 'user') and self.enabled(request.user.username))
                    or (hasattr(request, 'domain') and self.enabled(request.domain))
                ):
                    return view_func(request, *args, **kwargs)
                raise Http404()
            return wrapped_view
        return decorator


def deterministic_random(input_string):
    """
    Returns a deterministically random number between 0 and 1 based on the
    value of the string. The same input should always produce the same output.
    """
    if isinstance(input_string, unicode):
        input_string = input_string.encode('utf-8')
    return float.fromhex(hashlib.md5(input_string).hexdigest()) / math.pow(2, 128)


class PredictablyRandomToggle(StaticToggle):
    """
    A toggle that is predictably random based off some axis. Useful for for doing
    a randomized rollout of a feature. E.g. "turn this on for 5% of domains", or
    "turn this on for 40% of users".

    It extends StaticToggle, so individual domains/users can also be explicitly added.
    """

    def __init__(self,
            slug,
            label,
            tag,
            namespaces,
            randomness,
            help_link=None,
            description=None,
            always_disabled=None):
        super(PredictablyRandomToggle, self).__init__(slug, label, tag, list(namespaces),
                                                      help_link=help_link, description=description)
        assert namespaces, 'namespaces must be defined!'
        assert 0 <= randomness <= 1, 'randomness must be between 0 and 1!'
        self.randomness = randomness
        self.always_disabled = always_disabled or []

    @property
    def randomness_percent(self):
        return "{:.0f}".format(self.randomness * 100)

    def _get_identifier(self, item):
        return '{}:{}:{}'.format(self.namespaces, self.slug, item)

    def enabled(self, item, **kwargs):
        if settings.UNIT_TESTING:
            return False
        elif item in self.always_disabled:
            return False
        return (
            (item and deterministic_random(self._get_identifier(item)) < self.randomness)
            or super(PredictablyRandomToggle, self).enabled(item, **kwargs)
        )

# if no namespaces are specified the user namespace is assumed
NAMESPACE_USER = 'user'
NAMESPACE_DOMAIN = 'domain'
ALL_NAMESPACES = [NAMESPACE_USER, NAMESPACE_DOMAIN]


def any_toggle_enabled(*toggles):
    """
    Return a view decorator for allowing access if any of the given toggles are
    enabled. Example usage:

    @toggles.any_toggle_enabled(REPORT_BUILDER, USER_CONFIGURABLE_REPORTS)
    def delete_custom_report():
        pass

    """
    def decorator(view_func):
        @wraps(view_func)
        def wrapped_view(request, *args, **kwargs):
            for t in toggles:
                if t.enabled_for_request(request):
                    return view_func(request, *args, **kwargs)
            raise Http404()
        return wrapped_view
    return decorator


@quickcache([])
def all_toggles():
    """
    Loads all toggles
    """
    return all_toggles_by_name_in_scope(globals()).values()


def all_toggles_by_name():
    # trick for listing the attributes of the current module.
    # http://stackoverflow.com/a/990450/8207
    return all_toggles_by_name_in_scope(globals())


def all_toggles_by_name_in_scope(scope_dict):
    result = {}
    for toggle_name, toggle in scope_dict.items():
        if not toggle_name.startswith('__'):
            if isinstance(toggle, StaticToggle):
                result[toggle_name] = toggle
    return result


def toggles_dict(username=None, domain=None):
    """
    Loads all toggles into a dictionary for use in JS

    (only enabled toggles are included)
    """
    return {t.slug: True for t in all_toggles() if (t.enabled(username) or
                                                    t.enabled(domain))}


def toggle_values_by_name(username=None, domain=None):
    """
    Loads all toggles into a dictionary for use in JS

    all toggles (including those not enabled) are included
    """
    return {toggle_name: (toggle.enabled(username) or toggle.enabled(domain))
            for toggle_name, toggle in all_toggles_by_name().items()}


APP_BUILDER_CUSTOM_PARENT_REF = StaticToggle(
    'custom-parent-ref',
    'Custom case parent reference',
    TAG_ONE_OFF
)

APP_BUILDER_CAREPLAN = StaticToggle(
    'careplan',
    'Careplan module',
    TAG_EXPERIMENTAL
)

APP_BUILDER_ADVANCED = StaticToggle(
    'advanced-app-builder',
    'Advanced Module in App-Builder',
    TAG_EXPERIMENTAL,
    [NAMESPACE_DOMAIN],
)

APP_BUILDER_SHADOW_MODULES = StaticToggle(
    'shadow-app-builder',
    'Shadow Modules',
    TAG_EXPERIMENTAL,
    [NAMESPACE_DOMAIN],
    help_link='https://confluence.dimagi.com/display/internal/Shadow+Modules',
)

CASE_LIST_CUSTOM_XML = StaticToggle(
    'case_list_custom_xml',
    'Show text area for entering custom case list xml',
    TAG_EXPERIMENTAL,
    [NAMESPACE_DOMAIN]
)

CASE_LIST_CUSTOM_VARIABLES = StaticToggle(
    'case_list_custom_variables',
    'Show text area for entering custom variables',
    TAG_EXPERIMENTAL,
    [NAMESPACE_DOMAIN]
)

CASE_LIST_TILE = StaticToggle(
    'case_list_tile',
    'Allow configuration of case list tiles',
    TAG_EXPERIMENTAL,
    [NAMESPACE_DOMAIN, NAMESPACE_USER]
)

SHOW_PERSIST_CASE_CONTEXT_SETTING = StaticToggle(
    'show_persist_case_context_setting',
    'Allow toggling the persistent case context tile',
    TAG_PRODUCT_PATH,
    [NAMESPACE_DOMAIN],
)

CASE_LIST_LOOKUP = StaticToggle(
    'case_list_lookup',
    'Allow external android callouts to search the caselist',
    TAG_EXPERIMENTAL,
    [NAMESPACE_DOMAIN, NAMESPACE_USER]
)

ADD_USERS_FROM_LOCATION = StaticToggle(
    'add_users_from_location',
    "Allow users to add new mobile workers from the locations page",
    TAG_PRODUCT_CORE,
    [NAMESPACE_DOMAIN]
)

DETAIL_LIST_TAB_NODESETS = StaticToggle(
    'detail-list-tab-nodesets',
    'Associate a nodeset with a case detail tab',
    TAG_PRODUCT_PATH,
    [NAMESPACE_DOMAIN],
    help_link='https://confluence.dimagi.com/display/internal/Case+Detail+Nodesets',
)

GRAPH_CREATION = StaticToggle(
    'graph-creation',
    'Case list/detail graph creation',
    TAG_EXPERIMENTAL,
    [NAMESPACE_DOMAIN]
)

IS_DEVELOPER = StaticToggle(
    'is_developer',
    'Is developer',
    TAG_EXPERIMENTAL
)

MM_CASE_PROPERTIES = StaticToggle(
    'mm_case_properties',
    'Multimedia Case Properties',
    TAG_PRODUCT_PATH,
    [NAMESPACE_DOMAIN, NAMESPACE_USER]
)

VISIT_SCHEDULER = StaticToggle(
    'app_builder_visit_scheduler',
    'Visit Scheduler',
    TAG_EXPERIMENTAL,
    [NAMESPACE_DOMAIN, NAMESPACE_USER]
)


USER_CONFIGURABLE_REPORTS = StaticToggle(
    'user_reports',
    'User configurable reports UI',
    TAG_PRODUCT_PATH,
    [NAMESPACE_DOMAIN, NAMESPACE_USER],
    description=(
        "A feature which will allow your domain to create User Configurable Reports."
    ),
    help_link='https://confluence.dimagi.com/display/RD/User+Configurable+Reporting', 
)

LOCATIONS_IN_UCR = StaticToggle(
    'locations_in_ucr',
    'Add Locations as one of the Source Types for User Configurable Reports',
    TAG_ONE_OFF,
    [NAMESPACE_DOMAIN]
)

REPORT_BUILDER = StaticToggle(
    'report_builder',
    'Report Builder',
    TAG_PRODUCT_PATH,
    [NAMESPACE_DOMAIN]
)

ASYNC_RESTORE = StaticToggle(
    'async_restore',
    'Generate restore response in an asynchronous task to prevent timeouts',
    TAG_EXPERIMENTAL,
    [NAMESPACE_DOMAIN],
)

REPORT_BUILDER_BETA_GROUP = StaticToggle(
    'report_builder_beta_group',
    'RB beta group',
    TAG_ONE_OFF,
    [NAMESPACE_DOMAIN],
)

SYNC_ALL_LOCATIONS = StaticToggle(
    'sync_all_locations',
    '(Deprecated) Sync the full location hierarchy when syncing location fixtures',
    TAG_ONE_OFF,
    [NAMESPACE_DOMAIN],
    description="Do not turn this feature flag. It is only used for providing compatability for old projects. "
    "We are actively trying to remove projects from this list. This functionality is now possible by using the "
    "Advanced Settings on the Organization Levels page and setting the Level to Expand From option."
)

FLAT_LOCATION_FIXTURE = StaticToggle(
    'flat_location_fixture',
    'Sync the location fixture in a flat format. ',
    TAG_ONE_OFF,
    [NAMESPACE_DOMAIN]
)

HIERARCHICAL_LOCATION_FIXTURE = StaticToggle(
    'hierarchical_location_fixture',
    'Display Settings To Get Hierarchical Location Fixture',
    TAG_ONE_OFF,
    [NAMESPACE_DOMAIN],
    description=(
        "Do not turn this feature flag.  It is only used for providing compatability for old projects.  We are actively trying to remove projects from this list."
    ),
)

EXTENSION_CASES_SYNC_ENABLED = StaticToggle(
    'extension_sync',
    'Enable extension syncing',
    TAG_EXPERIMENTAL,
    [NAMESPACE_DOMAIN]
)

SYNC_SEARCH_CASE_CLAIM = StaticToggle(
    'search_claim',
    'Enable synchronous mobile searching and case claiming',
    TAG_PRODUCT_PATH,
    [NAMESPACE_DOMAIN]
)

NO_VELLUM = StaticToggle(
    'no_vellum',
    'Allow disabling Form Builder per form '
    '(for custom forms that Vellum breaks)',
    TAG_EXPERIMENTAL,
    [NAMESPACE_DOMAIN, NAMESPACE_USER]
)

HIPAA_COMPLIANCE_CHECKBOX = StaticToggle(
    'hipaa_compliance_checkbox',
    'Show HIPAA compliance checkbox',
    TAG_ONE_OFF,
    [NAMESPACE_USER],
)

CAN_EDIT_EULA = StaticToggle(
    'can_edit_eula',
    "Whether this user can set the custom eula and data sharing internal project options. "
    "This should be a small number of DIMAGI ONLY users",
    TAG_EXPERIMENTAL,
)

STOCK_AND_RECEIPT_SMS_HANDLER = StaticToggle(
    'stock_and_sms_handler',
    "Enable the stock report handler to accept both stock and receipt values "
    "in the format 'soh abc 100.20'",
    TAG_ONE_OFF,
    [NAMESPACE_DOMAIN]
)

LOOSE_SYNC_TOKEN_VALIDATION = StaticToggle(
    'loose_sync_token_validation',
    "Don't fail hard on missing or deleted sync tokens.",
    TAG_EXPERIMENTAL,
    [NAMESPACE_DOMAIN]
)

# This toggle offers the "multiple_apps_unlimited" mobile flag to non-Dimagi users
MOBILE_PRIVILEGES_FLAG = StaticToggle(
    'mobile_privileges_flag',
    'Offer "Enable Privileges on Mobile" flag.',
    TAG_EXPERIMENTAL,
    [NAMESPACE_USER]
)

MULTIPLE_LOCATIONS_PER_USER = StaticToggle(
    'multiple_locations',
    "(Deprecated) Enable multiple locations per user on domain.",
    TAG_ONE_OFF,
    [NAMESPACE_DOMAIN],
    description="Don't enable this flag."
)

PRODUCTS_PER_LOCATION = StaticToggle(
    'products_per_location',
    "Products Per Location: Specify products stocked at individual locations.  "
    "This doesn't actually do anything yet.",
    TAG_ONE_OFF,
    [NAMESPACE_DOMAIN]
)

ALLOW_CASE_ATTACHMENTS_VIEW = StaticToggle(
    'allow_case_attachments_view',
    "Explicitly allow user to access case attachments, even if they can't view the case list report.",
    TAG_ONE_OFF,
    [NAMESPACE_DOMAIN, NAMESPACE_USER]
)

LOCATION_TYPE_STOCK_RATES = StaticToggle(
    'location_type_stock_rates',
    "Specify stock rates per location type.",
    TAG_PRODUCT_PATH,
    [NAMESPACE_DOMAIN]
)

BULK_ARCHIVE_FORMS = StaticToggle(
    'bulk_archive_forms',
    'Bulk archive forms with excel',
    TAG_PRODUCT_PATH
)

TRANSFER_DOMAIN = StaticToggle(
    'transfer_domain',
    'Transfer domains to different users',
    TAG_PRODUCT_PATH,
    [NAMESPACE_DOMAIN]
)

PRIME_RESTORE = StaticToggle(
    'prime_restore',
    'Prime restore cache',
    TAG_PRODUCT_PATH,
    [NAMESPACE_DOMAIN, NAMESPACE_USER]
)

FORM_LINK_WORKFLOW = StaticToggle(
    'form_link_workflow',
    'Form linking workflow available on forms',
    TAG_EXPERIMENTAL,
    [NAMESPACE_DOMAIN],
)

# not referenced in code directly but passed through to vellum
# see toggles_dict

VELLUM_SAVE_TO_CASE = StaticToggle(
    'save_to_case',
    "Adds save to case as a question to the form builder",
    TAG_EXPERIMENTAL,
    [NAMESPACE_DOMAIN]
)

VELLUM_PRINTING = StaticToggle(
    'printing',
    "Enables the Print Android App Callout",
    TAG_PRODUCT_PATH,
    [NAMESPACE_DOMAIN]
)

VELLUM_DATA_IN_SETVALUE = StaticToggle(
    'allow_data_reference_in_setvalue',
    "Allow data references in a setvalue",
    TAG_EXPERIMENTAL,
    [NAMESPACE_DOMAIN]
)

CACHE_AND_INDEX = StaticToggle(
    'cache_and_index',
    'Enable the "Cache and Index" format option when choosing sort properties '
    'in the app builder',
    TAG_EXPERIMENTAL,
    [NAMESPACE_DOMAIN],
)

CUSTOM_PROPERTIES = StaticToggle(
    'custom_properties',
    'Allow users to add arbitrary custom properties to their application',
    TAG_EXPERIMENTAL,
    [NAMESPACE_DOMAIN]
)

ENABLE_LOADTEST_USERS = StaticToggle(
    'enable_loadtest_users',
    'Enable creating loadtest users on HQ',
    TAG_EXPERIMENTAL,
    namespaces=[NAMESPACE_DOMAIN],
    help_link='https://confluence.dimagi.com/display/internal/Loadtest+Users',
)

MOBILE_UCR = StaticToggle(
    'mobile_ucr',
    ('Mobile UCR: Configure viewing user configurable reports on the mobile '
     'through the app builder'),
    TAG_EXPERIMENTAL,
    namespaces=[NAMESPACE_DOMAIN],
)

RESTRICT_WEB_USERS_BY_LOCATION = StaticToggle(
    'restrict_web_users_by_location',
    "(Deprecated) Allow project to restrict web user permissions by location",
    TAG_ONE_OFF,
    namespaces=[NAMESPACE_DOMAIN],
    description="Don't enable this flag."
)

API_THROTTLE_WHITELIST = StaticToggle(
    'api_throttle_whitelist',
    ('API throttle whitelist'),
    TAG_EXPERIMENTAL,
    namespaces=[NAMESPACE_USER],
)

API_BLACKLIST = StaticToggle(
    'API_BLACKLIST',
    ("Blacklist API access to a user or domain that spams us"),
    TAG_EXPERIMENTAL,
    namespaces=[NAMESPACE_DOMAIN, NAMESPACE_USER],
    description="For temporary, emergency use only. If a partner doesn't properly "
    "throttle their API requests, it can hammer our infrastructure, causing "
    "outages. This will cut off the tide, but we should communicate with them "
    "immediately.",
)

FORM_SUBMISSION_BLACKLIST = StaticToggle(
    'FORM_SUBMISSION_BLACKLIST',
    ("Blacklist form submissions from a domain that spams us"),
    TAG_EXPERIMENTAL,
    namespaces=[NAMESPACE_DOMAIN],
    description="This is a temporary solution to an unusually high volume of "
    "form submissions from a domain.  We have some projects that automatically "
    "send forms. If that ever causes problems, we can use this to cut them off.",
)


def _commtrackify(domain_name, toggle_is_enabled):
    from corehq.apps.domain.models import Domain
    domain = Domain.get_by_name(domain_name, strict=True)
    if domain and domain.commtrack_enabled != toggle_is_enabled:
        if toggle_is_enabled:
            domain.convert_to_commtrack()
        else:
            domain.commtrack_enabled = False
            domain.save()


COMMTRACK = StaticToggle(
    'commtrack',
    "CommCare Supply",
    TAG_PRODUCT_CORE,
    description=(
        '<a href="http://www.commtrack.org/home/">CommCare Supply</a> '
        "is a logistics and supply chain management module. It is designed "
        "to improve the management, transport, and resupply of a variety of "
        "goods and materials, from medication to food to bednets. <br/>"
    ),
    help_link='https://help.commcarehq.org/display/commtrack/CommTrack+Home',
    namespaces=[NAMESPACE_DOMAIN],
    save_fn=_commtrackify,
)

INSTANCE_VIEWER = StaticToggle(
    'instance_viewer',
    'CloudCare Form Debugging Tool',
    TAG_PRODUCT_PATH,
    namespaces=[NAMESPACE_USER, NAMESPACE_DOMAIN],
)

CUSTOM_INSTANCES = StaticToggle(
    'custom_instances',
    'Inject custom instance declarations',
    TAG_EXPERIMENTAL,
    namespaces=[NAMESPACE_USER, NAMESPACE_DOMAIN],
)

LOCATIONS_IN_REPORTS = StaticToggle(
    'LOCATIONS_IN_REPORTS',
    "Include locations in report filters",
    TAG_PRODUCT_PATH,
    namespaces=[NAMESPACE_DOMAIN],
)

CLOUDCARE_CACHE = StaticToggle(
    'cloudcare_cache',
    'Aggresively cache case list, can result in stale data',
    TAG_EXPERIMENTAL,
    namespaces=[NAMESPACE_DOMAIN],
)

APPLICATION_ERROR_REPORT = StaticToggle(
    'application_error_report',
    'Show Application Error Report',
    TAG_EXPERIMENTAL,
    namespaces=[NAMESPACE_USER],
)

OPENCLINICA = StaticToggle(
    'openclinica',
    'Offer OpenClinica settings and CDISC ODM export',
    TAG_ONE_OFF,
    namespaces=[NAMESPACE_DOMAIN],
)

CUSTOM_MENU_BAR = StaticToggle(
    'custom_menu_bar',
    "Hide Dashboard and Applications from top menu bar "
    "for non-admin users",
    TAG_ONE_OFF,
    namespaces=[NAMESPACE_DOMAIN],
)

ICDS_REPORTS = StaticToggle(
    'icds_reports',
    'Enable access to the Tableau dashboard for ICDS',
    TAG_ONE_OFF,
    [NAMESPACE_DOMAIN]
)

NINETYNINE_DOTS = StaticToggle(
    '99dots_integration',
    'Enable access to 99DOTS',
    TAG_ONE_OFF,
    [NAMESPACE_DOMAIN]
)

NIKSHAY_INTEGRATION = StaticToggle(
    'nikshay_integration',
    'Enable patient registration in Nikshay',
    TAG_ONE_OFF,
    [NAMESPACE_DOMAIN]
)

MULTIPLE_CHOICE_CUSTOM_FIELD = StaticToggle(
    'multiple_choice_custom_field',
    'Allow project to use multiple choice field in custom fields',
    TAG_PRODUCT_PATH,
    namespaces=[NAMESPACE_DOMAIN]
)

RESTRICT_FORM_EDIT_BY_LOCATION = StaticToggle(
    'restrict_form_edit_by_location',
    "(Deprecated) Restrict ability to edit/archive forms by the web user's location",
    TAG_ONE_OFF,
    namespaces=[NAMESPACE_DOMAIN],
    description="Don't enable this flag."
)

SUPPORT = StaticToggle(
    'support',
    'General toggle for support features',
    TAG_EXPERIMENTAL,
)

BASIC_CHILD_MODULE = StaticToggle(
    'child_module',
    'Basic modules can be child modules',
    TAG_PRODUCT_PATH,
    [NAMESPACE_DOMAIN]
)

HSPH_HACK = StaticToggle(
    'hsph_hack',
    'Optmization hack for HSPH',
    TAG_ONE_OFF,
    [NAMESPACE_DOMAIN],
)

USE_OLD_CLOUDCARE = StaticToggle(
    'use_old_cloudcare',
    'Use Old CloudCare',
    TAG_ONE_OFF,
    [NAMESPACE_DOMAIN],
)

FIXTURE_CASE_SELECTION = StaticToggle(
    'fixture_case',
    'Allow a configurable case list that is filtered based on a fixture type and fixture selection (Due List)',
    TAG_PRODUCT_PATH,
    [NAMESPACE_DOMAIN],
)

EWS_INVALID_REPORT_RESPONSE = StaticToggle(
    'ews_invalid_report_response',
    'Send response about invalid stock on hand',
    TAG_ONE_OFF,
    [NAMESPACE_DOMAIN]
)


BROADCAST_TO_LOCATIONS = StaticToggle(
    'broadcast_to_locations',
    'Send broadcasts to locations',
    TAG_PRODUCT_PATH,
    [NAMESPACE_DOMAIN],
)

MOBILE_WORKER_SELF_REGISTRATION = StaticToggle(
    'mobile_worker_self_registration',
    'Allow mobile workers to self register',
    TAG_PRODUCT_PATH,
    [NAMESPACE_DOMAIN],
)

MESSAGE_LOG_METADATA = StaticToggle(
    'message_log_metadata',
    'Include message id in Message Log export.',
    TAG_ONE_OFF,
    [NAMESPACE_USER],
)

ABT_REMINDER_RECIPIENT = StaticToggle(
    'abt_reminder_recipient',
    "Ability to send a reminder to the case owner's location's parent location",
    TAG_ONE_OFF,
    [NAMESPACE_DOMAIN],
)

AUTO_CASE_UPDATE_ENHANCEMENTS = StaticToggle(
    'auto_case_updates',
    'Enable enhancements to the Auto Case Update feature.',
    TAG_PRODUCT_PATH,
    [NAMESPACE_DOMAIN],
)

RUN_AUTO_CASE_UPDATES_ON_SAVE = StaticToggle(
    'run_auto_case_updates_on_save',
    'Run Auto Case Update rules on each case save.',
    TAG_PRODUCT_PATH,
    [NAMESPACE_DOMAIN],
)

EWS_BROADCAST_BY_ROLE = StaticToggle(
    'ews_broadcast_by_role',
    'EWS: Filter broadcast recipients by role',
    TAG_ONE_OFF,
    [NAMESPACE_DOMAIN],
)

SMS_PERFORMANCE_FEEDBACK = StaticToggle(
    'sms_performance_feedback',
    'Enable SMS-based performance feedback',
    TAG_PRODUCT_PATH,
    [NAMESPACE_DOMAIN],
    help_link='https://docs.google.com/document/d/1YvbYLV4auuf8gVdYZ6jFZTsOLfJdxm49XhvWkska4GE/edit#',
)

LEGACY_SYNC_SUPPORT = StaticToggle(
    'legacy_sync_support',
    "Support mobile sync bugs in older projects (2.9 and below).",
    TAG_EXPERIMENTAL,
    [NAMESPACE_DOMAIN]
)

EWS_WEB_USER_EXTENSION = StaticToggle(
    'ews_web_user_extension',
    'Enable EWSGhana web user extension',
    TAG_ONE_OFF,
    [NAMESPACE_DOMAIN]
)

CALL_CENTER_LOCATION_OWNERS = StaticToggle(
    'call_center_location_owners',
    'Enable the use of locations as owners of call center cases',
    TAG_PRODUCT_PATH,
    [NAMESPACE_DOMAIN]
)

OLD_EXPORTS = StaticToggle(
    'old_exports',
    'Use old backend export infrastructure',
    TAG_ONE_OFF,
    [NAMESPACE_DOMAIN]
)

TF_DOES_NOT_USE_SQLITE_BACKEND = StaticToggle(
    'not_tf_sql_backend',
    'Domains that do not use a SQLite backend for Touchforms',
    TAG_ONE_OFF,
    [NAMESPACE_DOMAIN],
)

CUSTOM_APP_BASE_URL = StaticToggle(
    'custom_app_base_url',
    'Allow specifying a custom base URL for an application. Main use case is to allow migrating ICDS to a new cluster.',
    TAG_ONE_OFF,
    [NAMESPACE_DOMAIN]
)


PROJECT_HEALTH_DASHBOARD = StaticToggle(
    'project_health_dashboard',
    'Shows the project performance dashboard in the reports navigation',
    TAG_PRODUCT_PATH,
    [NAMESPACE_DOMAIN]
)


PHONE_NUMBERS_REPORT = StaticToggle(
    'phone_numbers_report',
    "Shows information related to the phone numbers owned by a project's contacts",
    TAG_PRODUCT_PATH,
    [NAMESPACE_DOMAIN]
)


INBOUND_SMS_LENIENCY = StaticToggle(
    'inbound_sms_leniency',
    "Inbound SMS leniency on domain-owned gateways. "
    "WARNING: This wil be rolled out slowly; do not enable on your own.",
    TAG_PRODUCT_PATH,
    [NAMESPACE_DOMAIN]
)


UNLIMITED_REPORT_BUILDER_REPORTS = StaticToggle(
    'unlimited_report_builder_reports',
    'Allow unlimited reports created in report builder',
    TAG_PRODUCT_PATH,
    [NAMESPACE_DOMAIN]
)

MOBILE_USER_DEMO_MODE = StaticToggle(
    'mobile_user_demo_mode',
    'Ability to make a mobile worker into Demo only mobile worker',
    TAG_PRODUCT_PATH,
    [NAMESPACE_DOMAIN]
)


EXPORT_ZIPPED_APPS = StaticToggle(
    'export-zipped-apps',
    'Export+Import Zipped Applications',
    TAG_EXPERIMENTAL,
    [NAMESPACE_USER]
)


SEND_UCR_REBUILD_INFO = StaticToggle(
    'send_ucr_rebuild_info',
    'Notify when UCR rebuilds finish or error.',
    TAG_EXPERIMENTAL,
    [NAMESPACE_USER]
)

EMG_AND_REC_SMS_HANDLERS = StaticToggle(
    'emg_and_rec_sms_handlers',
    'Enable emergency and receipt sms handlers used in ILSGateway',
    TAG_EXPERIMENTAL,
    [NAMESPACE_DOMAIN]
)

ALLOW_USER_DEFINED_EXPORT_COLUMNS = StaticToggle(
    'allow_user_defined_export_columns',
    'Allows users to specify their own export columns',
    TAG_ONE_OFF,
    [NAMESPACE_DOMAIN],
)


CUSTOM_CALENDAR_FIXTURE = StaticToggle(
    'custom_calendar_fixture',
    'Send a calendar fixture down to all users (R&D)',
    TAG_EXPERIMENTAL,
    [NAMESPACE_DOMAIN],
)

EDIT_FORMPLAYER = PredictablyRandomToggle(
    'edit_formplayer',
    'Edit forms on Formplayer',
    TAG_PRODUCT_PATH,
    [NAMESPACE_DOMAIN, NAMESPACE_USER],
    randomness=0.1,
)

PREVIEW_APP = PredictablyRandomToggle(
    'preview_app',
    'Preview an application in the app builder',
    TAG_PRODUCT_PATH,
    [NAMESPACE_DOMAIN, NAMESPACE_USER],
    randomness=1.0,
)

DISABLE_COLUMN_LIMIT_IN_UCR = StaticToggle(
    'disable_column_limit_in_ucr',
    'Disable column limit in UCR',
    TAG_ONE_OFF,
    [NAMESPACE_DOMAIN]
)

CLOUDCARE_LATEST_BUILD = StaticToggle(
    'use_latest_build_cloudcare',
    'Uses latest build for cloudcare instead of latest starred',
    TAG_ONE_OFF,
    [NAMESPACE_DOMAIN, NAMESPACE_USER]
)

APP_MANAGER_V2 = StaticToggle(
    'app_manager_v2',
    'Prototype for case management onboarding (App Manager V2)',
    TAG_PRODUCT_PATH,
    [NAMESPACE_DOMAIN]
)

SHOW_PREVIEW_APP_SETTINGS = StaticToggle(
    'preview_app_settings',
    'Show preview app settings button',
    TAG_PRODUCT_CORE,
    [NAMESPACE_DOMAIN, NAMESPACE_USER]
)

USER_TESTING_SIMPLIFY = StaticToggle(
    'user_testing_simplify',
    'Simplify the UI for user testing experiments',
    TAG_EXPERIMENTAL,
    [NAMESPACE_DOMAIN]
)

DATA_MIGRATION = StaticToggle(
    'data_migration',
    'Disable submissions and restores during a data migration',
    TAG_ONE_OFF,
    [NAMESPACE_DOMAIN]
)

EMWF_WORKER_ACTIVITY_REPORT = StaticToggle(
    'emwf_worker_activity_report',
    'Make the Worker Activity Report use the Groups or Users (EMWF) filter',
    TAG_ONE_OFF,
    namespaces=[NAMESPACE_DOMAIN],
    description=(
        "This flag allows you filter the users to display in the same way as the "
        "other reports - by individual user, group, or location.  Note that this "
        "will also force the report to always display by user."
    ),
)

DATA_DICTIONARY = StaticToggle(
    'data_dictionary',
    'Domain level data dictionary of cases',
    TAG_PRODUCT_PATH,
    [NAMESPACE_DOMAIN]
)

LINKED_APPS = StaticToggle(
    'linked_apps',
    'Allows master and linked apps',
    TAG_PRODUCT_PATH,
    [NAMESPACE_DOMAIN]
)

FORMTRANSLATE_FORM_VALIDATION = StaticToggle(
    'formtranslate_form_validation',
    'Use formtranslate to validate XForms',
    TAG_PRODUCT_PATH,
    [NAMESPACE_DOMAIN]
)

USER_PROPERTY_EASY_REFS = StaticToggle(
    'user_property_easy_refs',
    'Easy-reference user properties in the form builder.',
    TAG_PRODUCT_PATH,
    [NAMESPACE_DOMAIN]
)

COPY_CASE_CONFIGS = StaticToggle(
    'copy_case_configs',
    'Allow copying case list / details screens in basic modules.',
    TAG_PRODUCT_CORE,
    [NAMESPACE_DOMAIN]
)

SORT_CALCULATION_IN_CASE_LIST = StaticToggle(
    'sort_calculation_in_case_list',
    'Configure a custom xpath calculation for Sort Property in Case Lists',
    TAG_ONE_OFF,
    [NAMESPACE_DOMAIN]
)

<<<<<<< HEAD
ANONYMOUS_WEB_APPS_USAGE = StaticToggle(
    'anonymous_web_apps_usage',
    'Allow anonymous users to access web apps applications',
    TAG_EXPERIMENTAL,
    [NAMESPACE_DOMAIN],
=======
INCLUDE_METADATA_IN_UCR_EXCEL_EXPORTS = StaticToggle(
    'include_metadata_in_ucr_excel_exports',
    'Include metadata in UCR excel exports',
    TAG_PRODUCT_PATH,
    [NAMESPACE_DOMAIN]
>>>>>>> 36ab5440
)<|MERGE_RESOLUTION|>--- conflicted
+++ resolved
@@ -1040,17 +1040,16 @@
     [NAMESPACE_DOMAIN]
 )
 
-<<<<<<< HEAD
 ANONYMOUS_WEB_APPS_USAGE = StaticToggle(
     'anonymous_web_apps_usage',
     'Allow anonymous users to access web apps applications',
     TAG_EXPERIMENTAL,
     [NAMESPACE_DOMAIN],
-=======
+)
+
 INCLUDE_METADATA_IN_UCR_EXCEL_EXPORTS = StaticToggle(
     'include_metadata_in_ucr_excel_exports',
     'Include metadata in UCR excel exports',
     TAG_PRODUCT_PATH,
     [NAMESPACE_DOMAIN]
->>>>>>> 36ab5440
 )