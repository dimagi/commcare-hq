import hashlib
import inspect
import math
from functools import wraps

from django.conf import settings
from django.contrib import messages
from django.http import Http404
from django.urls import reverse
from django.utils.safestring import mark_safe

from attr import attrib, attrs
from couchdbkit import ResourceNotFound

from toggle.models import Toggle
from toggle.shortcuts import set_toggle, toggle_enabled

from corehq.util.quickcache import quickcache


@attrs(frozen=True)
class Tag:
    name = attrib(type=str)
    css_class = attrib(type=str)
    description = attrib(type=str)

    @property
    def index(self):
        return ALL_TAGS.index(self)


TAG_CUSTOM = Tag(
    name='One-Off / Custom',
    css_class='warning',
    description="This feature flag was created for one specific project. "
    "Please don't enable it for any other projects. "
    "This is NOT SUPPORTED outside of that project and may break other features.",
)
TAG_DEPRECATED = Tag(
    name='Deprecated',
    css_class='danger',
    description="This feature flag is being removed. "
    "Do not add any new projects to this list.",
)
TAG_PRODUCT = Tag(
    name='Product',
    css_class='success',
    description="This is a core-product feature that you should feel free to "
    "use.  We've feature-flagged until release.",
)
TAG_PREVIEW = Tag(
    name='Preview',
    css_class='default',
    description='',
)
TAG_SOLUTIONS = Tag(
    name='Solutions',
    css_class='info',
    description="These features are only available for our services projects. This may affect support and "
    "pricing when the project is transitioned to a subscription."
)
TAG_SOLUTIONS_OPEN = Tag(
    name='Solutions - Open Use',
    css_class='info',
    description="These features are only available for our services projects. This may affect support and "
    "pricing when the project is transitioned to a subscription. Open Use Solutions Feature Flags can be "
    "enabled by GS."
)
TAG_SOLUTIONS_CONDITIONAL = Tag(
    name='Solutions - Conditional Use',
    css_class='info',
    description="These features are only available for our services projects. This may affect support and "
    "pricing when the project is transitioned to a subscription. Conditional Use Solutions Feature Flags can be "
    "complicated and should be enabled by GS only after ensuring your partners have the proper training materials."
)
TAG_SOLUTIONS_LIMITED = Tag(
    name='Solutions - Limited Use',
    css_class='info',
    description="These features are only available for our services projects. This may affect support and "
    "pricing when the project is transitioned to a subscription. Limited Use Solutions Feature Flags cannot be "
    "enabled by GS before emailing solutions-tech@dimagi.com and requesting the feature."
)
TAG_INTERNAL = Tag(
    name='Internal Engineering Tools',
    css_class='default',
    description="These are tools for our engineering team to use to manage the product",
)
# Order roughly corresponds to how much we want you to use it
ALL_TAG_GROUPS = [TAG_SOLUTIONS, TAG_PRODUCT, TAG_CUSTOM, TAG_INTERNAL, TAG_DEPRECATED]
ALL_TAGS = [TAG_SOLUTIONS_OPEN, TAG_SOLUTIONS_CONDITIONAL, TAG_SOLUTIONS_LIMITED] + ALL_TAG_GROUPS


class StaticToggle(object):

    def __init__(self, slug, label, tag, namespaces=None, help_link=None,
                 description=None, save_fn=None, enabled_for_new_domains_after=None,
                 enabled_for_new_users_after=None, relevant_environments=None,
                 notification_emails=None):
        self.slug = slug
        self.label = label
        self.tag = tag
        self.help_link = help_link
        self.description = description
        # Optionally provide a callable to be called whenever the toggle is
        # updated.  This is only applicable to domain toggles.  It must accept
        # two parameters, `domain_name` and `toggle_is_enabled`
        self.save_fn = save_fn
        # Toggles can be delcared in localsettings statically
        #   to avoid cache lookups
        self.always_enabled = set(
            settings.STATIC_TOGGLE_STATES.get(self.slug, {}).get('always_enabled', []))
        self.always_disabled = set(
            settings.STATIC_TOGGLE_STATES.get(self.slug, {}).get('always_disabled', []))
        self.enabled_for_new_domains_after = enabled_for_new_domains_after
        self.enabled_for_new_users_after = enabled_for_new_users_after
        # pass in a set of environments where this toggle applies
        self.relevant_environments = relevant_environments

        if namespaces:
            self.namespaces = [None if n == NAMESPACE_USER else n for n in namespaces]
        else:
            self.namespaces = [None]
        self.notification_emails = notification_emails

    def enabled(self, item, namespace=Ellipsis):
        if self.relevant_environments and not (
            settings.SERVER_ENVIRONMENT in self.relevant_environments
            or settings.DEBUG
        ):
            # Don't even bother looking it up in the cache
            return False
        if item in self.always_enabled:
            return True
        elif item in self.always_disabled:
            return False

        if namespace == NAMESPACE_USER:
            namespace = None  # because:
            #     __init__() ... self.namespaces = [None if n == NAMESPACE_USER else n for n in namespaces]
        if namespace is not Ellipsis and namespace not in self.namespaces:
            # short circuit if we're checking an item that isn't supported by this toggle
            return False

        domain_enabled_after = self.enabled_for_new_domains_after
        if (domain_enabled_after is not None and NAMESPACE_DOMAIN in self.namespaces
                and was_domain_created_after(item, domain_enabled_after)):
            return True

        user_enabled_after = self.enabled_for_new_users_after
        if (user_enabled_after is not None and was_user_created_after(item, user_enabled_after)):
            return True

        namespaces = self.namespaces if namespace is Ellipsis else [namespace]
        return any([toggle_enabled(self.slug, item, namespace=n) for n in namespaces])

    def enabled_for_request(self, request):
        return (
            None in self.namespaces
            and hasattr(request, 'user')
            and self.enabled(request.user.username, namespace=None)
        ) or (
            NAMESPACE_DOMAIN in self.namespaces
            and hasattr(request, 'domain')
            and self.enabled(request.domain, namespace=NAMESPACE_DOMAIN)
        )

    def set(self, item, enabled, namespace=None):
        if namespace == NAMESPACE_USER:
            namespace = None  # because:
            #     __init__() ... self.namespaces = [None if n == NAMESPACE_USER else n for n in namespaces]
        set_toggle(self.slug, item, enabled, namespace)

    def required_decorator(self):
        """
        Returns a view function decorator that checks to see if the domain
        or user in the request has the appropriate toggle enabled.
        """
        def decorator(view_func):
            @wraps(view_func)
            def wrapped_view(request, *args, **kwargs):
                if (
                    (hasattr(request, 'user') and self.enabled(request.user.username, namespace=None))
                    or (hasattr(request, 'domain') and self.enabled(request.domain, namespace=NAMESPACE_DOMAIN))
                ):
                    return view_func(request, *args, **kwargs)
                if request.user.is_superuser:
                    from corehq.apps.toggle_ui.views import ToggleEditView
                    toggle_url = reverse(ToggleEditView.urlname, args=[self.slug])
                    messages.warning(
                        request,
                        mark_safe((
                            'This <a href="{}">feature flag</a> should be enabled '
                            'to access this URL'
                        ).format(toggle_url)),
                        fail_silently=True,  # workaround for tests: https://code.djangoproject.com/ticket/17971
                    )
                raise Http404()
            return wrapped_view
        return decorator

    def get_enabled_domains(self):
        try:
            toggle = Toggle.get(self.slug)
        except ResourceNotFound:
            return []

        enabled_users = toggle.enabled_users
        domains = {user.split('domain:')[1] for user in enabled_users if 'domain:' in user}
        domains |= self.always_enabled
        domains -= self.always_disabled
        return list(domains)


def was_domain_created_after(domain, checkpoint):
    """
    Return true if domain was created after checkpoint

    :param domain: Domain name (string).
    :param checkpoint: datetime object.
    """
    from corehq.apps.domain.models import Domain
    domain_obj = Domain.get_by_name(domain)
    return (
        domain_obj is not None and
        domain_obj.date_created is not None and
        domain_obj.date_created > checkpoint
    )


def was_user_created_after(username, checkpoint):
    """
    Return true if user was created after checkpoint

    :param username: Web User username (string).
    :param checkpoint: datetime object.
    """
    from corehq.apps.users.models import WebUser
    user = WebUser.get_by_username(username)
    return (
        user is not None and
        user.created_on is not None and
        user.created_on > checkpoint
    )


def deterministic_random(input_string):
    """
    Returns a deterministically random number between 0 and 1 based on the
    value of the string. The same input should always produce the same output.
    """
    if isinstance(input_string, str):
        input_string = input_string.encode('utf-8')
    return float.fromhex(hashlib.md5(input_string).hexdigest()) / math.pow(2, 128)


class PredictablyRandomToggle(StaticToggle):
    """
    A toggle that is predictably random based off some axis. Useful for for doing
    a randomized rollout of a feature. E.g. "turn this on for 5% of domains", or
    "turn this on for 40% of users".

    It extends StaticToggle, so individual domains/users can also be explicitly added.
    """

    def __init__(
        self,
        slug,
        label,
        tag,
        namespaces,
        randomness,
        help_link=None,
        description=None,
    ):
        super(PredictablyRandomToggle, self).__init__(slug, label, tag, list(namespaces),
                                                      help_link=help_link, description=description)
        _ensure_valid_namespaces(namespaces)
        _ensure_valid_randomness(randomness)
        self.randomness = randomness

    @property
    def randomness_percent(self):
        return "{:.0f}".format(self.randomness * 100)

    def _get_identifier(self, item):
        return '{}:{}:{}'.format(self.namespaces, self.slug, item)

    def enabled(self, item, namespace=Ellipsis):
        if namespace == NAMESPACE_USER:
            namespace = None  # because:
            # StaticToggle.__init__(): self.namespaces = [None if n == NAMESPACE_USER else n for n in namespaces]

        all_namespaces = {None if n == NAMESPACE_USER else n for n in ALL_NAMESPACES}
        if namespace is Ellipsis and set(self.namespaces) != all_namespaces:
            raise ValueError(
                'PredictablyRandomToggle.enabled() cannot be determined for toggle "{slug}" because it is not '
                'available for all namespaces and the namespace of "{item}" is not given.'.format(
                    slug=self.slug,
                    item=item,
                )
            )

        if settings.DISABLE_RANDOM_TOGGLES:
            return False
        elif item in self.always_disabled:
            return False
        elif namespace is not Ellipsis and namespace not in self.namespaces:
            return False
        return (
            (item and deterministic_random(self._get_identifier(item)) < self.randomness)
            or super(PredictablyRandomToggle, self).enabled(item, namespace)
        )


class DynamicallyPredictablyRandomToggle(PredictablyRandomToggle):
    """
    A PredictablyRandomToggle whose randomness can be configured via the database/UI.
    """
    RANDOMNESS_KEY = 'hq_dynamic_randomness'

    def __init__(
        self,
        slug,
        label,
        tag,
        namespaces,
        default_randomness=0.0,
        help_link=None,
        description=None
    ):
        super(PredictablyRandomToggle, self).__init__(slug, label, tag, list(namespaces),
                                                      help_link=help_link, description=description)
        _ensure_valid_namespaces(namespaces)
        _ensure_valid_randomness(default_randomness)
        self.default_randomness = default_randomness

    @property
    @quickcache(vary_on=['self.slug'])
    def randomness(self):
        # a bit hacky: leverage couch's dynamic properties to just tack this onto the couch toggle doc
        try:
            toggle = Toggle.get(self.slug)
        except ResourceNotFound:
            return self.default_randomness
        dynamic_randomness = getattr(toggle, self.RANDOMNESS_KEY, self.default_randomness)
        try:
            dynamic_randomness = float(dynamic_randomness)
            return dynamic_randomness
        except ValueError:
            return self.default_randomness


# if no namespaces are specified the user namespace is assumed
NAMESPACE_USER = 'user'
NAMESPACE_DOMAIN = 'domain'
NAMESPACE_OTHER = 'other'
ALL_NAMESPACES = [NAMESPACE_USER, NAMESPACE_DOMAIN]


def any_toggle_enabled(*toggles):
    """
    Return a view decorator for allowing access if any of the given toggles are
    enabled. Example usage:

    @toggles.any_toggle_enabled(REPORT_BUILDER, USER_CONFIGURABLE_REPORTS)
    def delete_custom_report():
        pass

    """
    def decorator(view_func):
        @wraps(view_func)
        def wrapped_view(request, *args, **kwargs):
            for t in toggles:
                if t.enabled_for_request(request):
                    return view_func(request, *args, **kwargs)
            raise Http404()
        return wrapped_view
    return decorator


@quickcache([])
def all_toggles():
    """
    Loads all toggles
    """
    return list(all_toggles_by_name_in_scope(globals()).values())


def all_toggles_by_name():
    # trick for listing the attributes of the current module.
    # http://stackoverflow.com/a/990450/8207
    return all_toggles_by_name_in_scope(globals())


def all_toggles_by_name_in_scope(scope_dict, toggle_class=StaticToggle):
    result = {}
    for toggle_name, toggle in scope_dict.items():
        if not toggle_name.startswith('__'):
            if isinstance(toggle, toggle_class):
                result[toggle_name] = toggle
    return result


def toggles_dict(username=None, domain=None):
    """
    Loads all toggles into a dictionary for use in JS

    (only enabled toggles are included)
    """
    return {t.slug: True for t in all_toggles() if (t.enabled(username, NAMESPACE_USER) or
                                                    t.enabled(domain, NAMESPACE_DOMAIN))}


def toggle_values_by_name(username=None, domain=None):
    """
    Loads all toggles into a dictionary for use in JS

    all toggles (including those not enabled) are included
    """
    return {toggle_name: (toggle.enabled(username, NAMESPACE_USER) or
                          toggle.enabled(domain, NAMESPACE_DOMAIN))
            for toggle_name, toggle in all_toggles_by_name().items()}


def _ensure_valid_namespaces(namespaces):
    if not namespaces:
        raise Exception('namespaces must be defined!')


def _ensure_valid_randomness(randomness):
    if not 0 <= randomness <= 1:
        raise Exception('randomness must be between 0 and 1!')


APP_BUILDER_CUSTOM_PARENT_REF = StaticToggle(
    'custom-parent-ref',
    'ICDS: Custom case parent reference',
    TAG_CUSTOM,
    [NAMESPACE_DOMAIN],
)

APP_BUILDER_ADVANCED = StaticToggle(
    'advanced-app-builder',
    'Advanced Module in App-Builder',
    TAG_SOLUTIONS_LIMITED,
    [NAMESPACE_DOMAIN],
    description="Advanced Modules allow you to autoload and manage multiple case types, "
                "but may behave in unexpected ways.",
    help_link='https://confluence.dimagi.com/display/ccinternal/Advanced+Modules',
)

APP_BUILDER_SHADOW_MODULES = StaticToggle(
    'shadow-app-builder',
    'Shadow Modules',
    TAG_SOLUTIONS_CONDITIONAL,
    [NAMESPACE_DOMAIN],
    help_link='https://confluence.dimagi.com/display/ccinternal/Shadow+Modules+and+Forms',
)

CASE_LIST_CUSTOM_XML = StaticToggle(
    'case_list_custom_xml',
    'Allow custom XML to define case lists (ex. for case tiles)',
    TAG_SOLUTIONS_LIMITED,
    [NAMESPACE_DOMAIN],
    help_link='https://confluence.dimagi.com/display/public/Custom+Case+XML+Overview',
)

CASE_LIST_CUSTOM_VARIABLES = StaticToggle(
    'case_list_custom_variables',
    'Show text area for entering custom variables',
    TAG_SOLUTIONS_LIMITED,
    [NAMESPACE_DOMAIN],
    description='Defines custom variables that can be used in case list or detail calculations',
)

CASE_LIST_TILE = StaticToggle(
    'case_list_tile',
    'REC: Allow configuration of the REC case list tile',
    TAG_CUSTOM,
    [NAMESPACE_DOMAIN]
)

SHOW_PERSIST_CASE_CONTEXT_SETTING = StaticToggle(
    'show_persist_case_context_setting',
    'Allow toggling the persistent case context tile',
    TAG_SOLUTIONS_CONDITIONAL,
    [NAMESPACE_DOMAIN],
)

CASE_LIST_LOOKUP = StaticToggle(
    'case_list_lookup',
    'Allow external android callouts to search the caselist',
    TAG_SOLUTIONS_CONDITIONAL,
    [NAMESPACE_DOMAIN]
)

BIOMETRIC_INTEGRATION = StaticToggle(
    'biometric_integration',
    "Enables biometric integration (simprints) features.",
    TAG_PRODUCT,
    [NAMESPACE_DOMAIN]
)

ADD_USERS_FROM_LOCATION = StaticToggle(
    'add_users_from_location',
    "Allow users to add new mobile workers from the locations page",
    TAG_SOLUTIONS_CONDITIONAL,
    [NAMESPACE_DOMAIN]
)

CASE_DETAIL_PRINT = StaticToggle(
    'case_detail_print',
    'MLabour: Allowing printing of the case detail, based on an HTML template',
    TAG_CUSTOM,
    [NAMESPACE_DOMAIN],
)

COPY_FORM_TO_APP = StaticToggle(
    'copy_form_to_app',
    'Allow copying a form from one app to another',
    TAG_INTERNAL,
    [NAMESPACE_DOMAIN, NAMESPACE_USER],
)

DATA_FILE_DOWNLOAD = StaticToggle(
    'data_file_download',
    'Offer hosting and sharing data files for downloading from a secure dropzone',
    TAG_SOLUTIONS_OPEN,
    help_link='https://confluence.dimagi.com/display/ccinternal/Offer+hosting+and+sharing+data+files+for+downloading+from+a+secure+dropzone',
    namespaces=[NAMESPACE_DOMAIN],
)

DETAIL_LIST_TAB_NODESETS = StaticToggle(
    'detail-list-tab-nodesets',
    'Associate a nodeset with a case detail tab',
    TAG_SOLUTIONS_CONDITIONAL,
    help_link='https://confluence.dimagi.com/display/ccinternal/Case+Detail+Nodesets',
    namespaces=[NAMESPACE_DOMAIN]
)

DHIS2_INTEGRATION = StaticToggle(
    'dhis2_integration',
    'DHIS2 Integration',
    TAG_SOLUTIONS_LIMITED,
    [NAMESPACE_DOMAIN]
)

GRAPH_CREATION = StaticToggle(
    'graph-creation',
    'Case list/detail graph creation',
    TAG_SOLUTIONS_CONDITIONAL,
    help_link='https://confluence.dimagi.com/display/RD/Graphing+in+HQ',
    namespaces=[NAMESPACE_DOMAIN]
)

IS_CONTRACTOR = StaticToggle(
    'is_contractor',
    'Is contractor',
    TAG_INTERNAL,
    description="Used to give non super-users access to select super-user features"
)

MM_CASE_PROPERTIES = StaticToggle(
    'mm_case_properties',
    'Multimedia Case Properties',
    TAG_DEPRECATED,
    help_link='https://confluence.dimagi.com/display/ccinternal/Multimedia+Case+Properties+Feature+Flag',
    namespaces=[NAMESPACE_DOMAIN],
)

NEW_MULTIMEDIA_UPLOADER = StaticToggle(
    'new_multimedia_uploader',
    'Display new multimedia uploader',
    TAG_INTERNAL,
    [NAMESPACE_DOMAIN]
)

VISIT_SCHEDULER = StaticToggle(
    'app_builder_visit_scheduler',
    'ICDS: Visit Scheduler',
    TAG_CUSTOM,
    [NAMESPACE_DOMAIN, NAMESPACE_USER]
)

USER_CONFIGURABLE_REPORTS = StaticToggle(
    'user_reports',
    'User configurable reports UI',
    TAG_SOLUTIONS_LIMITED,
    [NAMESPACE_DOMAIN, NAMESPACE_USER],
    description=(
        "A feature which will allow your domain to create User Configurable Reports."
    ),
    help_link='https://confluence.dimagi.com/display/RD/User+Configurable+Reporting',
)

LOCATIONS_IN_UCR = StaticToggle(
    'locations_in_ucr',
    'ICDS: Add Locations as one of the Source Types for User Configurable Reports',
    TAG_CUSTOM,
    [NAMESPACE_DOMAIN]
)

REPORT_BUILDER = StaticToggle(
    'report_builder',
    'Activate Report Builder for a project without setting up a subscription.',
    TAG_DEPRECATED,
    [NAMESPACE_DOMAIN],
)

UCR_SUM_WHEN_TEMPLATES = StaticToggle(
    'ucr_sum_when_templates',
    'Allow sum when template columns in dynamic UCRs',
    TAG_CUSTOM,
    [NAMESPACE_DOMAIN],
    description=(
        "Enables use of SumWhenTemplateColumn with custom expressions in dynamic UCRS."
    ),
    help_link='https://commcare-hq.readthedocs.io/ucr.html#sumwhencolumn-and-sumwhentemplatecolumn',
)

ASYNC_RESTORE = StaticToggle(
    'async_restore',
    'Generate restore response in an asynchronous task to prevent timeouts',
    TAG_INTERNAL,
    [NAMESPACE_DOMAIN],
)

REPORT_BUILDER_BETA_GROUP = StaticToggle(
    'report_builder_beta_group',
    'RB beta group',
    TAG_DEPRECATED,
    [NAMESPACE_DOMAIN],
)

SYNC_ALL_LOCATIONS = StaticToggle(
    'sync_all_locations',
    '(Deprecated) Sync the full location hierarchy when syncing location fixtures',
    TAG_DEPRECATED,
    [NAMESPACE_DOMAIN],
    description="Do not turn this feature flag. It is only used for providing compatability for old projects. "
    "We are actively trying to remove projects from this list. This functionality is now possible by using the "
    "Advanced Settings on the Organization Levels page and setting the Level to Expand From option.",
)

HIERARCHICAL_LOCATION_FIXTURE = StaticToggle(
    'hierarchical_location_fixture',
    'Display Settings To Get Hierarchical Location Fixture',
    TAG_INTERNAL,
    [NAMESPACE_DOMAIN],
    description=(
        "Do not turn this feature flag.  It is only used for providing "
        "compatability for old projects.  We are actively trying to remove "
        "projects from this list."
    ),
)

EXTENSION_CASES_SYNC_ENABLED = StaticToggle(
    'extension_sync',
    'Enable extension syncing',
    TAG_SOLUTIONS_CONDITIONAL,
    help_link='https://confluence.dimagi.com/display/ccinternal/Extension+Cases',
    namespaces=[NAMESPACE_DOMAIN],
)


ROLE_WEBAPPS_PERMISSIONS = StaticToggle(
    'role_webapps_permissions',
    'ICDS: Toggle which webapps to see based on role',
    TAG_CUSTOM,
    namespaces=[NAMESPACE_DOMAIN],
)


SYNC_SEARCH_CASE_CLAIM = StaticToggle(
    'search_claim',
    'Enable synchronous mobile searching and case claiming',
    TAG_SOLUTIONS_CONDITIONAL,
    help_link='https://confluence.dimagi.com/display/ccinternal/Remote+Case+Search+and+Claim',
    namespaces=[NAMESPACE_DOMAIN]
)


def _enable_search_index(domain, enabled):
    from corehq.apps.case_search.tasks import reindex_case_search_for_domain
    from corehq.pillows.case_search import domains_needing_search_index
    domains_needing_search_index.clear()
    if enabled:
        # action is no longer reversible due to roll out of EXPLORE_CASE_DATA
        # and upcoming migration of CaseES to CaseSearchES
        reindex_case_search_for_domain.delay(domain)


CASE_LIST_EXPLORER = StaticToggle(
    'case_list_explorer',
    'Show the case list explorer report',
    TAG_SOLUTIONS_OPEN,
    namespaces=[NAMESPACE_DOMAIN],
    save_fn=_enable_search_index,
)

EXPLORE_CASE_DATA = StaticToggle(
    'explore_case_data',
    'Show the Explore Case Data report (in dev). Please make sure the project '
    'is fully migrated to support the CaseSearch index either by enabling '
    'the Case List Explorer toggle or doing a manual migration.\n\n'
    'Please use the EXPLORE_CASE_DATA_PREVIEW Feature Preview moving forward. '
    'This will be deprecated once the Feature Preview is in full swing.',
    TAG_PRODUCT,
    namespaces=[NAMESPACE_DOMAIN, NAMESPACE_USER],
)

ECD_MIGRATED_DOMAINS = StaticToggle(
    'ecd_migrated_domains',
    'Domains that have undergone migration for Explore Case Data and have a '
    'CaseSearch elasticsearch index created.\n\n'
    'NOTE: enabling this Feature Flag will NOT enable the CaseSearch index.',
    TAG_INTERNAL,
    namespaces=[NAMESPACE_DOMAIN],
)

ECD_PREVIEW_ENTERPRISE_DOMAINS = StaticToggle(
    'ecd_enterprise_domains',
    'Enterprise Domains that are eligible to view the Explore Case Data '
    'Feature Preview. By default, this feature will only be available for '
    'domains that are Advanced or Pro and have undergone the ECD migration.',
    TAG_INTERNAL,
    namespaces=[NAMESPACE_DOMAIN],
)

LIVEQUERY_SYNC = StaticToggle(
    'livequery_sync',
    'Enable livequery sync algorithm',
    TAG_INTERNAL,
    namespaces=[NAMESPACE_DOMAIN],
)

NO_VELLUM = StaticToggle(
    'no_vellum',
    'Allow disabling Form Builder per form '
    '(for custom forms that Vellum breaks)',
    TAG_INTERNAL,
    [NAMESPACE_DOMAIN, NAMESPACE_USER]
)

HIPAA_COMPLIANCE_CHECKBOX = StaticToggle(
    'hipaa_compliance_checkbox',
    'Show HIPAA compliance checkbox',
    TAG_INTERNAL,
    [NAMESPACE_USER],
)

CAN_EDIT_EULA = StaticToggle(
    'can_edit_eula',
    "Whether this user can set the custom eula and data sharing internal project options. "
    "This should be a small number of DIMAGI ONLY users",
    TAG_INTERNAL,
)

# This toggle offers the "multiple_apps_unlimited" mobile flag to non-Dimagi users
MOBILE_PRIVILEGES_FLAG = StaticToggle(
    'mobile_privileges_flag',
    'Offer "Enable Privileges on Mobile" flag.',
    TAG_INTERNAL,
    [NAMESPACE_USER]
)

PRODUCTS_PER_LOCATION = StaticToggle(
    'products_per_location',
    "Products Per Location: Specify products stocked at individual locations.  "
    "This doesn't actually do anything yet.",
    TAG_CUSTOM,
    [NAMESPACE_DOMAIN]
)

ALLOW_CASE_ATTACHMENTS_VIEW = StaticToggle(
    'allow_case_attachments_view',
    "Explicitly allow user to access case attachments, even if they can't view the case list report.",
    TAG_CUSTOM,
    [NAMESPACE_DOMAIN, NAMESPACE_USER]
)

TRANSFER_DOMAIN = StaticToggle(
    'transfer_domain',
    'Transfer domains to different users',
    TAG_INTERNAL,
    [NAMESPACE_DOMAIN]
)


FORM_LINK_WORKFLOW = StaticToggle(
    'form_link_workflow',
    'Form linking workflow available on forms',
    TAG_SOLUTIONS_CONDITIONAL,
    [NAMESPACE_DOMAIN],
)

SECURE_SESSION_TIMEOUT = StaticToggle(
    'secure_session_timeout',
    "Allow domain to override default length of inactivity timeout",
    TAG_CUSTOM,
    [NAMESPACE_DOMAIN],
)

# not referenced in code directly but passed through to vellum
# see toggles_dict

VELLUM_SAVE_TO_CASE = StaticToggle(
    'save_to_case',
    "Adds save to case as a question to the form builder",
    TAG_SOLUTIONS_LIMITED,
    [NAMESPACE_DOMAIN],
    description='This flag allows case management inside repeat groups',
    help_link='https://confluence.dimagi.com/display/ccinternal/Save+to+Case+Feature+Flag',
)

VELLUM_PRINTING = StaticToggle(
    'printing',
    "Enables the Print Android App Callout",
    TAG_SOLUTIONS_LIMITED,
    [NAMESPACE_DOMAIN],
    description='Allows printing from CommCare on the device',
    help_link='https://confluence.dimagi.com/display/ccinternal/Printing+from+a+form+in+CommCare+Android',
)

VELLUM_DATA_IN_SETVALUE = StaticToggle(
    'allow_data_reference_in_setvalue',
    "Allow data references in a setvalue",
    TAG_SOLUTIONS_LIMITED,
    [NAMESPACE_DOMAIN],
    description="This allows referencing other questions in the form in a setvalue. "
                "This may still cause issues if the other questions have not been calculated yet",
)

CACHE_AND_INDEX = StaticToggle(
    'cache_and_index',
    'REC: Enable the "Cache and Index" format option when choosing sort properties '
    'in the app builder',
    TAG_CUSTOM,
    [NAMESPACE_DOMAIN],
)

CUSTOM_PROPERTIES = StaticToggle(
    'custom_properties',
    'Allow users to add arbitrary custom properties to their application',
    TAG_SOLUTIONS_LIMITED,
    help_link='https://confluence.dimagi.com/display/internal/CommCare+Android+Developer+Options+--+Internal#'
              'CommCareAndroidDeveloperOptions--Internal-SettingtheValueofaDeveloperOptionfromHQ',
    namespaces=[NAMESPACE_DOMAIN]
)

WEBAPPS_CASE_MIGRATION = StaticToggle(
    'webapps_case_migration',
    "Work-in-progress to support user-written migrations",
    TAG_CUSTOM,
    namespaces=[NAMESPACE_USER]
)

ENABLE_LOADTEST_USERS = StaticToggle(
    'enable_loadtest_users',
    'Enable creating loadtest users on HQ',
    TAG_SOLUTIONS_CONDITIONAL,
    namespaces=[NAMESPACE_DOMAIN],
    help_link='https://confluence.dimagi.com/display/ccinternal/Loadtest+Users',
)

MOBILE_UCR = StaticToggle(
    'mobile_ucr',
    ('Mobile UCR: Configure viewing user configurable reports on the mobile '
     'through the app builder'),
    TAG_SOLUTIONS_LIMITED,
    namespaces=[NAMESPACE_DOMAIN],
)

MOBILE_UCR_LINKED_DOMAIN = StaticToggle(
    'mobile_ucr_linked_domain',
    ('Mobile UCR: Configure viewing user configurable reports on the mobile when using linked domains. '
     'NOTE: This won\'t work without developer intervention'),
    TAG_CUSTOM,
    namespaces=[NAMESPACE_DOMAIN],
)

API_THROTTLE_WHITELIST = StaticToggle(
    'api_throttle_whitelist',
    ('API throttle whitelist'),
    TAG_INTERNAL,
    namespaces=[NAMESPACE_USER],
)

API_BLACKLIST = StaticToggle(
    'API_BLACKLIST',
    ("Blacklist API access to a user or domain that spams us"),
    TAG_INTERNAL,
    namespaces=[NAMESPACE_DOMAIN, NAMESPACE_USER],
    description="For temporary, emergency use only. If a partner doesn't properly "
    "throttle their API requests, it can hammer our infrastructure, causing "
    "outages. This will cut off the tide, but we should communicate with them "
    "immediately.",
)

FORM_SUBMISSION_BLACKLIST = StaticToggle(
    'FORM_SUBMISSION_BLACKLIST',
    ("Blacklist form submissions from a domain that spams us"),
    TAG_INTERNAL,
    namespaces=[NAMESPACE_DOMAIN],
    description="This is a temporary solution to an unusually high volume of "
    "form submissions from a domain.  We have some projects that automatically "
    "send forms. If that ever causes problems, we can use this to cut them off.",
)


def _commtrackify(domain_name, toggle_is_enabled):
    from corehq.apps.domain.models import Domain
    domain_obj = Domain.get_by_name(domain_name, strict=True)
    if domain_obj and domain_obj.commtrack_enabled != toggle_is_enabled:
        if toggle_is_enabled:
            domain_obj.convert_to_commtrack()
        else:
            domain_obj.commtrack_enabled = False
            domain_obj.save()


COMMTRACK = StaticToggle(
    'commtrack',
    "CommCare Supply",
    TAG_SOLUTIONS_LIMITED,
    description=(
        '<a href="https://help.commcarehq.org/display/commtrack/CommCare+Supply+Home">CommCare Supply</a> '
        "is a logistics and supply chain management module. It is designed "
        "to improve the management, transport, and resupply of a variety of "
        "goods and materials, from medication to food to bednets. <br/>"
    ),
    help_link='https://help.commcarehq.org/display/commtrack/CommCare+Supply+Home',
    namespaces=[NAMESPACE_DOMAIN],
    save_fn=_commtrackify,
)

NON_COMMTRACK_LEDGERS = StaticToggle(
    'non_commtrack_ledgers',
    "Enable ledgers for projects not using Supply.",
    TAG_CUSTOM,
    description=(
        'Turns on the ledger fixture and ledger transaction question types in '
        'the form builder. ONLY WORKS ON SQL DOMAINS!'
    ),
    namespaces=[NAMESPACE_DOMAIN],
)

CUSTOM_INSTANCES = StaticToggle(
    'custom_instances',
    'Inject custom instance declarations',
    TAG_CUSTOM,
    description=(
        'Enables the insertion of custom instances into a case list configuration. '
        'Currently used by SimPrints-integrated projects.'
    ),
    namespaces=[NAMESPACE_DOMAIN],
)

CUSTOM_ASSERTIONS = StaticToggle(
    'custom_assertions',
    'Inject custom assertions into the suite',
    TAG_SOLUTIONS_CONDITIONAL,
    description=(
        'Enables the insertion of custom assertions into the suite file. '
    ),
    namespaces=[NAMESPACE_DOMAIN],
    help_link="https://confluence.dimagi.com/display/ccinternal/User+defined+assert+blocks",
)

APPLICATION_ERROR_REPORT = StaticToggle(
    'application_error_report',
    'Show Application Error Report',
    TAG_SOLUTIONS_OPEN,
    help_link='https://confluence.dimagi.com/display/ccinternal/Show+Application+Error+Report+Feature+Flag',
    namespaces=[NAMESPACE_USER],
)

OPENCLINICA = StaticToggle(
    'openclinica',
    'KEMRI: Offer OpenClinica settings and CDISC ODM export',
    TAG_CUSTOM,
    namespaces=[NAMESPACE_DOMAIN],
)

DASHBOARD_ICDS_REPORT = StaticToggle(
    'dashboard_icds_reports',
    'ICDS: Enable access to the dashboard reports for ICDS',
    TAG_CUSTOM,
    [NAMESPACE_DOMAIN]
)

ICDS_DASHBOARD_REPORT_FEATURES = StaticToggle(
    'features_in_dashboard_icds_reports',
    'ICDS: Enable access to pre-release features in the ICDS Dashboard reports',
    TAG_CUSTOM,
    [NAMESPACE_USER]
)

ICDS_DASHBOARD_SHOW_MOBILE_APK = DynamicallyPredictablyRandomToggle(
    'icds_dashboard_show_mobile_apk',
    'Show a "Mobile APK" download link on the ICDS Dashboard',
    TAG_CUSTOM,
    [NAMESPACE_USER],
)

ICDS_DASHBOARD_TEMPORARY_DOWNTIME = StaticToggle(
    'icds_dashboard_temporary_downtime',
    'ICDS: Temporarily disable the ICDS dashboard by showing a downtime page. '
    'This can be cicurmvented by adding "?bypass-downtime=True" to the end of the url.',
    TAG_CUSTOM,
    [NAMESPACE_DOMAIN]
)


OPENMRS_INTEGRATION = StaticToggle(
    'openmrs_integration',
    'Enable OpenMRS integration',
    TAG_SOLUTIONS_LIMITED,
    [NAMESPACE_DOMAIN],
)

SUPPORT = StaticToggle(
    'support',
    'General toggle for support features',
    TAG_INTERNAL,
    help_link='https://confluence.dimagi.com/display/ccinternal/Support+Flag',
)

LEGACY_CHILD_MODULES = StaticToggle(
    'legacy_child_modules',
    'Legacy, non-nested sub-menus',
    TAG_DEPRECATED,
    [NAMESPACE_DOMAIN],
    description=(
        "Sub-menus are now displayed nested under their parent menu. Some "
        "apps built before this change will require that their modules be "
        "reordered to fit this paradigm. This feature flag exists to support "
        "those applications until they're transitioned."
    )
)

FORMPLAYER_USE_LIVEQUERY = StaticToggle(
    'formplayer_use_livequery',
    'Use LiveQuery on Web Apps',
    TAG_INTERNAL,
    [NAMESPACE_DOMAIN],
)

FIXTURE_CASE_SELECTION = StaticToggle(
    'fixture_case',
    'ICDS: Allow a configurable case list that is filtered based on a fixture type and '
    'fixture selection (Due List)',
    TAG_CUSTOM,
    [NAMESPACE_DOMAIN],
)

SMS_LOG_CHANGES = StaticToggle(
    'sms_log_changes',
    'Message Log Report v2',
    TAG_SOLUTIONS_OPEN,
    [NAMESPACE_USER, NAMESPACE_DOMAIN],
    description=("This flag makes failed messages appear in the Message Log "
                 "Report, and adds Status and Event columns"),
)

ENABLE_INCLUDE_SMS_GATEWAY_CHARGING = StaticToggle(
    'enable_include_sms_gateway_charging',
    'Enable include SMS gateway charging',
    TAG_CUSTOM,
    [NAMESPACE_DOMAIN]
)

MOBILE_WORKER_SELF_REGISTRATION = StaticToggle(
    'mobile_worker_self_registration',
    'UW: Allow mobile workers to self register. Only works in CommCare 2.44 and lower.',
    TAG_DEPRECATED,
    help_link='https://confluence.dimagi.com/display/commcarepublic/SMS+Self+Registration',
    namespaces=[NAMESPACE_DOMAIN],
)

MESSAGE_LOG_METADATA = StaticToggle(
    'message_log_metadata',
    'Include message id in Message Log export.',
    TAG_CUSTOM,
    [NAMESPACE_USER],
)

RUN_AUTO_CASE_UPDATES_ON_SAVE = StaticToggle(
    'run_auto_case_updates_on_save',
    'Run Auto Case Update rules on each case save.',
    TAG_INTERNAL,
    [NAMESPACE_DOMAIN],
)

LEGACY_SYNC_SUPPORT = StaticToggle(
    'legacy_sync_support',
    "Support mobile sync bugs in older projects (2.9 and below).",
    TAG_DEPRECATED,
    [NAMESPACE_DOMAIN]
)

CALL_CENTER_LOCATION_OWNERS = StaticToggle(
    'call_center_location_owners',
    'ICDS: Enable the use of locations as owners of call center cases',
    TAG_CUSTOM,
    [NAMESPACE_DOMAIN]
)

TF_DOES_NOT_USE_SQLITE_BACKEND = StaticToggle(
    'not_tf_sql_backend',
    'Domains that do not use a SQLite backend for Touchforms',
    TAG_INTERNAL,
    [NAMESPACE_DOMAIN],
)

CUSTOM_APP_BASE_URL = StaticToggle(
    'custom_app_base_url',
    'Allow specifying a custom base URL for an application. Main use case is '
    'to allow migrating projects to a new cluster.',
    TAG_SOLUTIONS_LIMITED,
    [NAMESPACE_DOMAIN]
)


PHONE_NUMBERS_REPORT = StaticToggle(
    'phone_numbers_report',
    "Report related to the phone numbers owned by a project's contacts",
    TAG_SOLUTIONS_CONDITIONAL,
    [NAMESPACE_DOMAIN]
)


INBOUND_SMS_LENIENCY = StaticToggle(
    'inbound_sms_leniency',
    "Inbound SMS leniency on domain-owned gateways. "
    "WARNING: This wil be rolled out slowly; do not enable on your own.",
    TAG_INTERNAL,
    [NAMESPACE_DOMAIN]
)


HIDE_MESSAGING_DASHBOARD_FROM_NON_SUPERUSERS = StaticToggle(
    'hide_messaging_dashboard',
    "Hide messaging dashboard from users who are not superusers.",
    TAG_CUSTOM,
    [NAMESPACE_DOMAIN]
)


WHATSAPP_MESSAGING = StaticToggle(
    'whatsapp_messaging',
    "Default SMS to send messages via Whatsapp, where available",
    TAG_CUSTOM,
    [NAMESPACE_DOMAIN]
)


UNLIMITED_REPORT_BUILDER_REPORTS = StaticToggle(
    'unlimited_report_builder_reports',
    'Allow unlimited reports created in report builder',
    TAG_INTERNAL,
    [NAMESPACE_DOMAIN]
)

SHOW_OWNER_LOCATION_PROPERTY_IN_REPORT_BUILDER = StaticToggle(
    'show_owner_location_property_in_report_builder',
    'Show an additional "Owner (Location)" property in report builder reports. '
    'This can be used to create report builder reports that are location-safe.',
    TAG_SOLUTIONS_OPEN,
    [NAMESPACE_DOMAIN],
    help_link='https://confluence.dimagi.com/display/internal/Demo+Mobile+Workers',
)

MOBILE_USER_DEMO_MODE = StaticToggle(
    'mobile_user_demo_mode',
    'Ability to make a mobile worker into Demo only mobile worker',
    TAG_SOLUTIONS_OPEN,
    help_link='https://confluence.dimagi.com/display/internal/Demo+Mobile+Workers',
    namespaces=[NAMESPACE_DOMAIN]
)

SEND_UCR_REBUILD_INFO = StaticToggle(
    'send_ucr_rebuild_info',
    'Notify when UCR rebuilds finish or error.',
    TAG_SOLUTIONS_CONDITIONAL,
    [NAMESPACE_USER]
)

ALLOW_USER_DEFINED_EXPORT_COLUMNS = StaticToggle(
    'allow_user_defined_export_columns',
    'Add user defined columns to exports',
    TAG_DEPRECATED,
    [NAMESPACE_DOMAIN],
)


DATA_EXPORT_TOOL_SCHEMA_EXPORT = StaticToggle(
    'data_export_tool_schema_export',
    'Show an option to download data export tool schemas from the exports list view (Experimental)',
    TAG_SOLUTIONS_OPEN,
    [NAMESPACE_DOMAIN, NAMESPACE_USER],
    help_link='https://confluence.dimagi.com/display/ccinternal/Download+Data+Export+Tool+Schemas+from+the+Exports+List+View',
)


DISABLE_COLUMN_LIMIT_IN_UCR = StaticToggle(
    'disable_column_limit_in_ucr',
    'Enikshay: Disable column limit in UCR',
    TAG_CUSTOM,
    [NAMESPACE_DOMAIN]
)

OVERRIDE_EXPANDED_COLUMN_LIMIT_IN_REPORT_BUILDER = StaticToggle(
    'override_expanded_column_limit_in_report_builder',
    'COVID: Override the limit for expanded columns in report builder from 10 to 50',
    TAG_CUSTOM,
    [NAMESPACE_DOMAIN],
)

CLOUDCARE_LATEST_BUILD = StaticToggle(
    'use_latest_build_cloudcare',
    'Uses latest build for Web Apps instead of latest published',
    TAG_SOLUTIONS_OPEN,
    [NAMESPACE_DOMAIN, NAMESPACE_USER]
)

CAUTIOUS_MULTIMEDIA = StaticToggle(
    'cautious_multimedia',
    'More cautious handling of multimedia: do not delete multimedia files, add logging, etc.',
    TAG_INTERNAL,
    [NAMESPACE_DOMAIN],
)

LOCALE_ID_INTEGRITY = StaticToggle(
    'locale_id_integrity',
    'Verify all locale ids in suite are present in app strings before allowing CCZ download',
    TAG_CUSTOM,
    [NAMESPACE_DOMAIN],
    notification_emails=['jschweers']
)

BULK_UPDATE_MULTIMEDIA_PATHS = StaticToggle(
    'bulk_update_multimedia_paths',
    'Bulk multimedia path management',
    TAG_CUSTOM,
    [NAMESPACE_DOMAIN],
    help_link="https://confluence.dimagi.com/display/ICDS/Multimedia+Path+Manager"
)

USER_TESTING_SIMPLIFY = StaticToggle(
    'user_testing_simplify',
    'Simplify the UI for user testing experiments',
    TAG_INTERNAL,
    [NAMESPACE_DOMAIN]
)

# when enabled this should prevent any changes to a domains data
DATA_MIGRATION = StaticToggle(
    'data_migration',
    'Disable submissions, restores, and web user access during a data migration',
    TAG_INTERNAL,
    [NAMESPACE_DOMAIN]
)

EMWF_WORKER_ACTIVITY_REPORT = StaticToggle(
    'emwf_worker_activity_report',
    'Make the Worker Activity Report use the Groups or Users or Locations filter',
    TAG_SOLUTIONS_OPEN,
    namespaces=[NAMESPACE_DOMAIN],
    description=(
        "This flag allows you filter the users to display in the same way as the "
        "other reports - by individual user, group, or location.  Note that this "
        "will also force the report to always display by user."
    ),
)

ICDS = StaticToggle(
    'icds',
    "ICDS: Enable ICDS features (necessary since features are on India and ICDS envs)",
    TAG_CUSTOM,
    namespaces=[NAMESPACE_DOMAIN],
    relevant_environments={'icds', 'india', 'staging'},
)

DATA_DICTIONARY = StaticToggle(
    'data_dictionary',
    'Project level data dictionary of cases',
    TAG_SOLUTIONS_OPEN,
    [NAMESPACE_DOMAIN],
    description='Available in the Data section, shows the names of all properties of each case type.',
)

SORT_CALCULATION_IN_CASE_LIST = StaticToggle(
    'sort_calculation_in_case_list',
    'Configure a custom xpath calculation for Sort Property in Case Lists',
    TAG_SOLUTIONS_CONDITIONAL,
    [NAMESPACE_DOMAIN]
)

VIEW_APP_CHANGES = StaticToggle(
    'app-changes-with-improved-diff',
    'Improved app changes view',
    TAG_SOLUTIONS_OPEN,
    [NAMESPACE_DOMAIN, NAMESPACE_USER],
)

COUCH_SQL_MIGRATION_BLACKLIST = StaticToggle(
    'couch_sql_migration_blacklist',
    "Domains to exclude from migrating to SQL backend because the reference legacy models in custom code. "
    "Includes the following by default: 'ews-ghana', 'ils-gateway', 'ils-gateway-train'",
    TAG_INTERNAL,
    [NAMESPACE_DOMAIN],
)

PAGINATED_EXPORTS = StaticToggle(
    'paginated_exports',
    'Allows for pagination of exports for very large exports',
    TAG_SOLUTIONS_LIMITED,
    [NAMESPACE_DOMAIN]
)

INCREMENTAL_EXPORTS = StaticToggle(
    'incremental_exports',
    'Allows sending of incremental CSV exports to a particular endpoint',
    TAG_CUSTOM,
    [NAMESPACE_DOMAIN],
)

PUBLISH_CUSTOM_REPORTS = StaticToggle(
    'publish_custom_reports',
    "Publish custom reports (No needed Authorization)",
    TAG_CUSTOM,
    [NAMESPACE_DOMAIN]
)

DISPLAY_CONDITION_ON_TABS = StaticToggle(
    'display_condition_on_nodeset',
    'Show Display Condition on Case Detail Tabs',
    TAG_SOLUTIONS_OPEN,
    [NAMESPACE_DOMAIN]
)

PHONE_HEARTBEAT = StaticToggle(
    'phone_apk_heartbeat',
    "Ability to configure a mobile feature to prompt users to update to latest CommCare app and apk",
    TAG_SOLUTIONS_CONDITIONAL,
    [NAMESPACE_DOMAIN]
)

SKIP_REMOVE_INDICES = StaticToggle(
    'skip_remove_indices',
    'Make _remove_indices_from_deleted_cases_task into a no-op.',
    TAG_INTERNAL,
    [NAMESPACE_DOMAIN]
)

MOBILE_RECOVERY_MEASURES = StaticToggle(
    'mobile_recovery_measures',
    'Mobile recovery measures',
    TAG_INTERNAL,
    [NAMESPACE_DOMAIN],
    description=("Used for widely deployed projects where recovery from "
                 "large-scale failures would otherwise be next to impossible."),
)

PREVENT_MOBILE_UCR_SYNC = StaticToggle(
    'prevent_mobile_ucr_sync',
    'ICDS: Used for ICDS emergencies when UCR sync is killing the DB',
    TAG_CUSTOM,
    [NAMESPACE_DOMAIN],
    description='Prevents mobile UCRs from being generated or included in the sync payload',
)

ENABLE_ALL_ADD_ONS = StaticToggle(
    'enable_all_add_ons',
    'Enable all app manager add-ons',
    TAG_SOLUTIONS_OPEN,
    [NAMESPACE_DOMAIN]
)

FILTERED_BULK_USER_DOWNLOAD = StaticToggle(
    'filtered_bulk_user_download',
    "Bulk mobile worker management features: filtered download, bulk delete, and bulk lookup users.",
    TAG_SOLUTIONS_OPEN,
    [NAMESPACE_DOMAIN],
    help_link='https://confluence.dimagi.com/display/ccinternal/Bulk+Mobile+Workers+Management',
)

FILTERED_LOCATION_DOWNLOAD = StaticToggle(
    'filtered_location_download',
    "Ability to filter location download to include only a specified location and its descendants.",
    TAG_CUSTOM,
    [NAMESPACE_DOMAIN],
    help_link='https://confluence.dimagi.com/display/ccinternal/Filtered+Locations+Download',
)

BULK_UPLOAD_DATE_OPENED = StaticToggle(
    'bulk_upload_date_opened',
    "Allow updating of the date_opened field with the bulk uploader",
    TAG_INTERNAL,
    [NAMESPACE_DOMAIN],
)

REGEX_FIELD_VALIDATION = StaticToggle(
    'regex_field_validation',
    'Regular Expression Validation for Custom Data Fields',
    TAG_SOLUTIONS_OPEN,
    namespaces=[NAMESPACE_DOMAIN],
    description="This flag adds the option to specify a regular expression "
                "(regex) to validate custom user data, custom location data, "
                "and/or custom product data fields.",
    help_link='https://confluence.dimagi.com/display/ccinternal/Regular+Expression+Validation+for+Custom+Data+Fields',
)

TWO_FACTOR_SUPERUSER_ROLLOUT = StaticToggle(
    'two_factor_superuser_rollout',
    'Users in this list will be forced to have Two-Factor Auth enabled',
    TAG_INTERNAL,
    [NAMESPACE_USER]
)

CUSTOM_ICON_BADGES = StaticToggle(
    'custom_icon_badges',
    'Custom Icon Badges for modules and forms',
    TAG_SOLUTIONS_LIMITED,
    namespaces=[NAMESPACE_DOMAIN],
)

ICDS_UCR_ELASTICSEARCH_DOC_LOADING = DynamicallyPredictablyRandomToggle(
    'icds_ucr_elasticsearch_doc_loading',
    'ICDS: Load related form docs from ElasticSearch instead of Riak',
    TAG_CUSTOM,
    namespaces=[NAMESPACE_OTHER],
)

COMPARE_UCR_REPORTS = DynamicallyPredictablyRandomToggle(
    'compare_ucr_reports',
    'Compare UCR reports against other reports or against other databases. '
    'Reports for comparison must be listed in settings.UCR_COMPARISONS.',
    TAG_CUSTOM,
    namespaces=[NAMESPACE_OTHER],
    default_randomness=0.001  # 1 in 1000
)

MOBILE_LOGIN_LOCKOUT = StaticToggle(
    'mobile_user_login_lockout',
    "On too many wrong password attempts, lock out mobile users",
    TAG_CUSTOM,
    [NAMESPACE_DOMAIN],
)

LINKED_DOMAINS = StaticToggle(
    'linked_domains',
    'Allow linking project spaces (successor to linked apps)',
    TAG_SOLUTIONS_CONDITIONAL,
    [NAMESPACE_DOMAIN],
    description=(
        "Link project spaces to allow syncing apps, lookup tables, organizations etc."
    ),
    help_link='https://confluence.dimagi.com/display/ccinternal/Linked+Project+Spaces',
    notification_emails=['aking'],
)

MULTI_MASTER_LINKED_DOMAINS = StaticToggle(
    'multi_master_linked_domains',
    "Allow linked apps to pull from multiple master apps in the upstream domain",
    TAG_CUSTOM,
    [NAMESPACE_DOMAIN],
)

MULTI_MASTER_BYPASS_VERSION_CHECK = StaticToggle(
    'MULTI_MASTER_BYPASS_VERSION_CHECK',
    "Bypass minimum CommCare version check for multi master usage. For use only by ICDS.",
    TAG_CUSTOM,
    [NAMESPACE_DOMAIN],
)

SUMOLOGIC_LOGS = DynamicallyPredictablyRandomToggle(
    'sumologic_logs',
    'Send logs to sumologic',
    TAG_INTERNAL,
    namespaces=[NAMESPACE_OTHER],
)

TARGET_COMMCARE_FLAVOR = StaticToggle(
    'target_commcare_flavor',
    'Target CommCare Flavor.',
    TAG_CUSTOM,
    namespaces=[NAMESPACE_DOMAIN],
)

TRAINING_MODULE = StaticToggle(
    'training-module',
    'Training Modules',
    TAG_CUSTOM,
    [NAMESPACE_DOMAIN],
)


EXPORT_MULTISORT = StaticToggle(
    'export_multisort',
    'Sort multiple rows in exports at once.',
    TAG_SOLUTIONS_OPEN,
    [NAMESPACE_DOMAIN],
)


EXPORT_OWNERSHIP = StaticToggle(
    'export_ownership',
    'Allow exports to have ownership.',
    TAG_SOLUTIONS_OPEN,
    [NAMESPACE_DOMAIN],
)


APP_TRANSLATIONS_WITH_TRANSIFEX = StaticToggle(
    'app_trans_with_transifex',
    'Translate Application Content With Transifex',
    TAG_CUSTOM,
    namespaces=[NAMESPACE_USER]
)


VALIDATE_APP_TRANSLATIONS = StaticToggle(
    'validate_app_translations',
    'Validate app translations before uploading them',
    TAG_CUSTOM,
    namespaces=[NAMESPACE_USER]
)


AGGREGATE_UCRS = StaticToggle(
    'aggregate_ucrs',
    'Enable experimental aggregate UCR support',
    TAG_INTERNAL,  # this might change in the future
    namespaces=[NAMESPACE_DOMAIN],
    notification_emails=['czue'],
)


SHOW_RAW_DATA_SOURCES_IN_REPORT_BUILDER = StaticToggle(
    'show_raw_data_sources_in_report_builder',
    'Allow building report builder reports directly from raw UCR Data Sources',
    TAG_SOLUTIONS_CONDITIONAL,
    namespaces=[NAMESPACE_DOMAIN],
)


RELATED_LOCATIONS = StaticToggle(
    'related_locations',
    'REACH: Enable experimental location many-to-many mappings',
    TAG_CUSTOM,
    namespaces=[NAMESPACE_DOMAIN],
    help_link='https://confluence.dimagi.com/display/RD/Related+Locations',
)

ICDS_DISHA_API = StaticToggle(
    'icds_disha_access',
    'ICDS: Access DISHA API',
    TAG_CUSTOM,
    namespaces=[NAMESPACE_USER],
    relevant_environments={'icds', 'india'},
)


ICDS_NIC_INDICATOR_API = StaticToggle(
    'icds_nic_indicator_acess',
    'ICDS: Dashboard Indicator API for NIC',
    TAG_CUSTOM,
    namespaces=[NAMESPACE_USER],
    relevant_environments={'icds', 'india'},
)

AP_WEBSERVICE = StaticToggle(
    'ap_webservice',
    'ICDS: ENABLE AP webservice',
    TAG_CUSTOM,
    namespaces=[NAMESPACE_USER],
    relevant_environments={'icds', 'india'},
)

ALLOW_BLANK_CASE_TAGS = StaticToggle(
    'allow_blank_case_tags',
    'eCHIS/ICDS: Allow blank case tags',
    TAG_CUSTOM,
    namespaces=[NAMESPACE_DOMAIN],
)

FILTER_ON_GROUPS_AND_LOCATIONS = StaticToggle(
    'filter_on_groups_and_locations',
    '[ONSE] Change filter from groups OR locations to groups AND locations in all reports and exports in the '
    'ONSE domain with group and location filters',
    TAG_CUSTOM,
    namespaces=[NAMESPACE_DOMAIN],
    description='For reports filtered by groups and locations, change the OR logic to an AND, so that '
                '(for example): "Groups or Users: [Salima District] AND [User group Healthworkers]" '
                'returns 40 healthworkers who are also in salima. Changes this logic to all reports that '
                'have group and location filters, such as the Submissions by Form report.',
)

DONT_INDEX_SAME_CASETYPE = StaticToggle(
    'dont_index_same_casetype',
    "Don't create a parent index if the child case has the same case type as the parent case",
    TAG_DEPRECATED,
    namespaces=[NAMESPACE_DOMAIN],
    description=inspect.cleandoc("""This toggle preserves old behaviour
        of not creating a parent index on the child case if their case
        types are the same.""")
)

SORT_OUT_OF_ORDER_FORM_SUBMISSIONS_SQL = DynamicallyPredictablyRandomToggle(
    'sort_out_of_order_form_submissions_sql',
    'Sort out of order form submissions in the SQL update strategy',
    TAG_INTERNAL,
    namespaces=[NAMESPACE_DOMAIN],
)


RESTRICT_APP_RELEASE = StaticToggle(
    'restrict_app_release',
    'ICDS: Show permission to manage app releases on user roles',
    TAG_CUSTOM,
    namespaces=[NAMESPACE_DOMAIN],
)


RELEASE_BUILDS_PER_PROFILE = StaticToggle(
    'release_builds_per_profile',
    'Do not release builds for all app profiles by default. Then manage via Source files view',
    TAG_CUSTOM,
    namespaces=[NAMESPACE_DOMAIN],
)

MANAGE_RELEASES_PER_LOCATION = StaticToggle(
    'manage_releases_per_location',
    'Manage releases per location',
    TAG_SOLUTIONS_LIMITED,
    namespaces=[NAMESPACE_DOMAIN],
    help_link='https://confluence.dimagi.com/display/ccinternal/Manage+Releases+per+Location',
)


LOCATION_SAFE_CASE_IMPORTS = StaticToggle(
    'location_safe_case_imports',
    'Allow location-restricted users to import cases owned at their location or below',
    TAG_SOLUTIONS_OPEN,
    namespaces=[NAMESPACE_DOMAIN],
)

FORM_CASE_IDS_CASE_IMPORTER = StaticToggle(
    'form_case_ids_case_importer',
    'Show the form and case ids download button on the case importer',
    TAG_SOLUTIONS_OPEN,
    namespaces=[NAMESPACE_DOMAIN],
)

HIDE_HQ_ON_MOBILE_EXPERIENCE = StaticToggle(
    'hide_hq_on_mobile_experience',
    'Do not show modal on mobile that mobile hq experience is bad',
    TAG_SOLUTIONS_OPEN,
    namespaces=[NAMESPACE_DOMAIN]
)


DASHBOARD_REACH_REPORT = StaticToggle(
    'dashboard_reach_reports',
    'REACH: Enable access to the AAA Convergence Dashboard reports for REACH',
    TAG_CUSTOM,
    [NAMESPACE_DOMAIN]
)


PARTIAL_UI_TRANSLATIONS = StaticToggle(
    'partial_ui_translations',
    'Enable uploading a subset of translations in the UI Translations Excel upload',
    TAG_CUSTOM,
    [NAMESPACE_DOMAIN]
)


PARALLEL_MPR_ASR_REPORT = StaticToggle(
    'parallel_mpr_asr_report',
    'Release parallel loading of MPR and ASR report',
    TAG_CUSTOM,
    [NAMESPACE_DOMAIN, NAMESPACE_USER]
)


MANAGE_CCZ_HOSTING = StaticToggle(
    'manage_ccz_hosting',
    'Allow project to manage ccz hosting',
    TAG_CUSTOM,
    [NAMESPACE_USER]
)


SKIP_ORM_FIXTURE_UPLOAD = StaticToggle(
    'skip_orm_fixture_upload',
    'Exposes an option in fixture api upload to skip saving through couchdbkit',
    TAG_CUSTOM,
    [NAMESPACE_DOMAIN]
)

ENABLE_UCR_MIRRORS = StaticToggle(
    'enable_ucr_mirrors',
    'Enable the mirrored engines for UCRs in this domain',
    TAG_CUSTOM,
    [NAMESPACE_DOMAIN]
)

LOCATION_COLUMNS_APP_STATUS_REPORT = StaticToggle(
    'location_columns_app_status_report',
    'Enables location columns to app status report',
    TAG_CUSTOM,
    [NAMESPACE_DOMAIN]
)

MPR_ASR_CONDITIONAL_AGG = DynamicallyPredictablyRandomToggle(
    'mpr_asr_conditional_agg',
    'Improved MPR ASR by doing aggregation at selected level',
    TAG_CUSTOM,
    [NAMESPACE_USER]
)

SKIP_CREATING_DEFAULT_BUILD_FILES_ON_BUILD = StaticToggle(
    'skip_creating_default_build_files_on_build',
    'Skips creating the build files for default profile each time a build is made'
    'which helps speed up the build and revert process',
    TAG_CUSTOM,
    [NAMESPACE_DOMAIN]
)

DISABLE_CASE_UPDATE_RULE_SCHEDULED_TASK = StaticToggle(
    'disable_case_update_rule_task',
    'Disable the `run_case_update_rules` periodic task '
    'while investigating database performance issues.',
    TAG_CUSTOM,
    [NAMESPACE_DOMAIN]
)


PHI_CAS_INTEGRATION = StaticToggle(
    'phi_cas_integration',
    'Integrate with PHI Api to search and validate beneficiaries',
    TAG_CUSTOM,
    [NAMESPACE_DOMAIN],
)


DAILY_INDICATORS = StaticToggle(
    'daily_indicators',
    'Enable daily indicators api',
    TAG_CUSTOM,
    [NAMESPACE_USER],
)

mwcd_indicators = StaticToggle(
    'mwcd_indicators',
    'Enable MWCD indicators API',
    TAG_CUSTOM,
    [NAMESPACE_USER],
)

ICDS_GOVERNANCE_DASHABOARD_API = StaticToggle(
    'governance_apis',
    'ICDS: Dashboard Governance dashboard API',
    TAG_CUSTOM,
    namespaces=[NAMESPACE_USER],
    relevant_environments={'icds', 'india'},
)

DO_NOT_RATE_LIMIT_SUBMISSIONS = StaticToggle(
    'do_not_rate_limit_submissions',
    'Do not rate limit submissions for this project, on a temporary basis.',
    TAG_INTERNAL,
    [NAMESPACE_DOMAIN],
    description="""
    When an individual project is having problems with rate limiting,
    use this toggle to lift the restriction for them on a temporary basis,
    just to unblock them while we sort out the conversation with the client.
    """
)

TEST_FORM_SUBMISSION_RATE_LIMIT_RESPONSE = StaticToggle(
    'test_form_submission_rate_limit_response',
    ("Respond to all form submissions with a 429 response. For use on test domains only. "
     "Without this, there's no sane way to test the UI for being rate limited on "
     "Mobile and Web Apps. Never use this on a real domain."),
    TAG_INTERNAL,
    namespaces=[NAMESPACE_DOMAIN],
    description="",
)

RATE_LIMIT_RESTORES = DynamicallyPredictablyRandomToggle(
    'rate_limit_restores',
    'Rate limit restores with a 429 TOO MANY REQUESTS response',
    TAG_INTERNAL,
    [NAMESPACE_DOMAIN],
    description="""
    While we are gaining an understanding of the effects of rate limiting,
    we want to force rate limiting on certain domains, while also being to
    toggle on and off global rate limiting quickly in response to issues.

    To turn on global rate limiting, set Randomness Level to 1.
    To turn it off, set to 0.
    """
)

SKIP_UPDATING_USER_REPORTING_METADATA = StaticToggle(
    'skip_updating_user_reporting_metadata',
    'ICDS: Skip updates to user reporting metadata to avoid expected load on couch',
    TAG_CUSTOM,
    [NAMESPACE_DOMAIN],
)

RESTRICT_MOBILE_ACCESS = StaticToggle(
    'restrict_mobile_endpoints',
    'Require explicit permissions to access mobile app endpoints',
    TAG_CUSTOM,
    [NAMESPACE_DOMAIN],
)

SHOW_BUILD_PROFILE_IN_APPLICATION_STATUS = StaticToggle(
    'show_build_profile_in_app_status',
    'Show build profile installed on phone tracked via heartbeat request in App Status Report',
    TAG_CUSTOM,
    [NAMESPACE_DOMAIN]
)


LIVEQUERY_READ_FROM_STANDBYS = DynamicallyPredictablyRandomToggle(
    'livequery_read_from_standbys',
    'Allow livequery restore to read data from plproxy standbys if they are available',
    TAG_INTERNAL,
    [NAMESPACE_USER],
    description="""
    To allow a gradual rollout and testing of using the standby
    databases to generate restore payloads.
    """
)


RUN_CUSTOM_DATA_PULL_REQUESTS = StaticToggle(
    'run_custom_data_pull_requests',
    '[ICDS] Initiate custom data pull requests from UI',
    TAG_CUSTOM,
    [NAMESPACE_USER]
)


RUN_DATA_MANAGEMENT_TASKS = StaticToggle(
    'run_data_management_tasks',
    '[ICDS] Run data management tasks',
    TAG_CUSTOM,
    [NAMESPACE_USER]
)


ACCOUNTING_TESTING_TOOLS = StaticToggle(
    'accounting_testing_tools',
    'Enable Accounting Testing Tools',
    TAG_INTERNAL,
    [NAMESPACE_USER]
)


ADD_ROW_INDEX_TO_MOBILE_UCRS = StaticToggle(
    'add_row_index_to_mobile_ucrs',
    'Add row index to mobile UCRs as the first column to retain original order of data',
    TAG_CUSTOM,
    [NAMESPACE_DOMAIN]
)


TWO_STAGE_USER_PROVISIONING = StaticToggle(
    'two_stage_user_provisioning',
    'Enable two-stage user provisioning (users confirm and set their own passwords via email).',
    TAG_SOLUTIONS_LIMITED,
    [NAMESPACE_DOMAIN],
    help_link='https://confluence.dimagi.com/display/ccinternal/Two-Stage+Mobile+Worker+Account+Creation',
)

PERFORM_LOCATION_REASSIGNMENT = StaticToggle(
    'location_reassignment',
    'Ability to submit requests for location reassignment',
    TAG_CUSTOM,
    [NAMESPACE_USER],
    relevant_environments={'icds', 'india', 'staging'},
)

DOWNLOAD_LOCATION_REASSIGNMENT_REQUEST_TEMPLATE = StaticToggle(
    'download_location_reassignment_template',
    'Allow domain users to download location reassignment template',
    TAG_CUSTOM,
    [NAMESPACE_DOMAIN],
    relevant_environments={'icds', 'india', 'staging'},
)

ICDS_BIHAR_DEMOGRAPHICS_API = StaticToggle(
    'bihar_demographics_api',
    'ICDS: Bihar Demographics API',
    TAG_CUSTOM,
    namespaces=[NAMESPACE_USER],
    relevant_environments={'icds', 'india'},

)

ICDS_LOCATION_REASSIGNMENT_AGG = StaticToggle(
    'location_reassignment_agg',
    'ICDS: Use aggregation modifications for location reassignment',
    TAG_CUSTOM,
    namespaces=[NAMESPACE_DOMAIN],
    relevant_environments={'icds', 'india'},
)

REFER_CASE_REPEATER = StaticToggle(
    'refer_case_repeater',
    'COVID: Allow refer case repeaters to be setup',
    TAG_CUSTOM,
    namespaces=[NAMESPACE_DOMAIN]
)

RESTRICT_LOGIN_AS = StaticToggle(
    'restrict_login_as',
    'COVID: Limit allowed users for login as',
    TAG_CUSTOM,
    namespaces=[NAMESPACE_DOMAIN],
    description="""
    Adds a permission that can be set on user roles to allow login as, but only
    as a limited set of users. Users with this enabled can "login as" other
    users that set custom user property "login_as_user" to the first user's
    username.

    For example, if web user a@a.com has this permission set on their role,
    they can only login as mobile users who have the custom property
    "login_as_user" set to "a@a.com".
    """
)

<<<<<<< HEAD
ONE_PHONE_NUMBER_MULTIPLE_CONTACTS = StaticToggle(
    'one_phone_number_multiple_contacts',
    'Allow multiple contacts to share a single phone number',
    TAG_CUSTOM,
    namespaces=[NAMESPACE_DOMAIN],
    description="""
    Allows multiple SMS contacts in a project space to share the same phone number.
    Sessions for different contacts are initiated in series rather than in parallel so that
    only one contact per phone number is in an active session at any given time.
    Incoming SMS are then routed to the live session.
    If a form goes unfilled over SMS, it will prevent any further forms (for that contact or another)
    from being initiated on that phone number until the original session expires.

    Only use this feature if every form behind an SMS survey begins by identifying the contact.
    Otherwise the recipient has no way to know who they're supposed to be enter information about.
    """
=======
LOGOUT_SENSITIVE_DOMAIN = StaticToggle(
    'logout_sensitive_domain',
    'Get details about clients that are not logged in',
    TAG_INTERNAL,
    namespaces=[NAMESPACE_DOMAIN],
>>>>>>> bf01f070
)<|MERGE_RESOLUTION|>--- conflicted
+++ resolved
@@ -1937,7 +1937,6 @@
     """
 )
 
-<<<<<<< HEAD
 ONE_PHONE_NUMBER_MULTIPLE_CONTACTS = StaticToggle(
     'one_phone_number_multiple_contacts',
     'Allow multiple contacts to share a single phone number',
@@ -1954,11 +1953,11 @@
     Only use this feature if every form behind an SMS survey begins by identifying the contact.
     Otherwise the recipient has no way to know who they're supposed to be enter information about.
     """
-=======
+)
+
 LOGOUT_SENSITIVE_DOMAIN = StaticToggle(
     'logout_sensitive_domain',
     'Get details about clients that are not logged in',
     TAG_INTERNAL,
     namespaces=[NAMESPACE_DOMAIN],
->>>>>>> bf01f070
 )