from functools import wraps
import hashlib
from django.http import Http404
import math
from toggle.shortcuts import toggle_enabled


class StaticToggle(object):
    def __init__(self, slug, label, namespaces=None):
        self.slug = slug
        self.label = label
        if namespaces:
            self.namespaces = [None if n == NAMESPACE_USER else n for n in namespaces]
        else:
            self.namespaces = [None]

    def enabled(self, item, **kwargs):
        return any([toggle_enabled(self.slug, item, namespace=n, **kwargs) for n in self.namespaces])

    def required_decorator(self):
        """
        Returns a view function decorator that checks to see if the domain
        or user in the request has the appropriate toggle enabled.
        """
        def decorator(view_func):
            @wraps(view_func)
            def wrapped_view(request, *args, **kwargs):
                if (
                    (hasattr(request, 'user') and self.enabled(request.user.username))
                    or (hasattr(request, 'domain') and self.enabled(request.domain))
                ):
                    return view_func(request, *args, **kwargs)
                raise Http404()
            return wrapped_view
        return decorator


def deterministic_random(input_string):
    """
    Returns a deterministically random number between 0 and 1 based on the
    value of the string. The same input should always produce the same output.
    """
    return float.fromhex(hashlib.md5(input_string).hexdigest()) / math.pow(2, 128)


class PredicatablyRandomToggle(StaticToggle):
    """
    A toggle that is predictably random based off some axis. Useful for for doing
    a randomized rollout of a feature. E.g. "turn this on for 5% of domains", or
    "turn this on for 40% of users".

    It extends StaticToggle, so individual domains/users can also be explicitly added.
    """

    def __init__(self, slug, label, namespace, randomness):
        super(PredicatablyRandomToggle, self).__init__(slug, label, [namespace])
        assert namespace, 'namespace must be defined!'
        self.namespace = namespace
        assert 0 <= randomness <= 1, 'randomness must be between 0 and 1!'
        self.randomness = randomness

    @property
    def randomness_percent(self):
        return "{:.0f}".format(self.randomness * 100)

    def _get_identifier(self, item):
        return '{}:{}:{}'.format(self.namespace, self.slug, item)

    def enabled(self, item, **kwargs):
        return (
            (item and deterministic_random(self._get_identifier(item)) < self.randomness)
            or super(PredicatablyRandomToggle, self).enabled(item, **kwargs)
        )

# if no namespaces are specified the user namespace is assumed
NAMESPACE_USER = object()
NAMESPACE_DOMAIN = 'domain'


def all_toggles():
    """
    Loads all toggles
    """
    # trick for listing the attributes of the current module.
    # http://stackoverflow.com/a/990450/8207
    for toggle_name, toggle in globals().items():
        if not toggle_name.startswith('__'):
            if isinstance(toggle, StaticToggle):
                yield toggle


APP_BUILDER_CUSTOM_PARENT_REF = StaticToggle(
    'custom-parent-ref',
    'Custom case parent reference'
)

APP_BUILDER_CAREPLAN = StaticToggle(
    'careplan',
    'Careplan module'
)

APP_BUILDER_ADVANCED = StaticToggle(
    'advanced-app-builder',
    'Advanced Module in App-Builder'
)

APP_BUILDER_INCLUDE_MULTIMEDIA_ODK = StaticToggle(
    'include-multimedia-odk',
    'Include multimedia in ODK deploy'
)

PRBAC_DEMO = StaticToggle(
    'prbacdemo',
    'Roles and permissions'
)

BOOTSTRAP3_PREVIEW = StaticToggle(
    'bootstrap3_preview',
    'Bootstrap 3 Preview',
    [NAMESPACE_USER]
)

DETAIL_LIST_TABS = StaticToggle(
    'detail-list-tabs',
    'Tabs in the case detail list',
    [NAMESPACE_DOMAIN, NAMESPACE_USER]
)

GRAPH_CREATION = StaticToggle(
    'graph-creation',
    'Case list/detail graph creation',
    [NAMESPACE_DOMAIN, NAMESPACE_USER]
)

INVOICE_TRIGGER = StaticToggle(
    'invoice_trigger',
    'Accounting Trigger Invoices',
    [NAMESPACE_USER]
)

OFFLINE_CLOUDCARE = StaticToggle(
    'offline-cloudcare',
    'Offline Cloudcare'
)

REMINDERS_UI_PREVIEW = StaticToggle(
    'reminders_ui_preview',
    'New reminders UI'
)

CASE_REBUILD = StaticToggle(
    'case_rebuild',
    'Show UI-based case rebuild option',
)

IS_DEVELOPER = StaticToggle(
    'is_developer',
    'Is developer'
)

PATHWAYS_PREVIEW = StaticToggle(
    'pathways_preview',
    'Is Pathways preview'
)

MM_CASE_PROPERTIES = StaticToggle(
    'mm_case_properties',
    'Multimedia Case Properties',
)

VISIT_SCHEDULER = StaticToggle(
    'app_builder_visit_scheduler',
    'Visit Scheduler',
    [NAMESPACE_DOMAIN, NAMESPACE_USER]
)

EDIT_SUBMISSIONS = StaticToggle(
    'edit_submissions',
    'Submission Editing on HQ'
)

USER_CONFIGURABLE_REPORTS = StaticToggle(
    'user_reports',
    'User configurable reports UI',
    [NAMESPACE_DOMAIN, NAMESPACE_USER]
)

MENU_MULTIMEDIA_UPLOAD = StaticToggle(
    'menu_multimedia_upload',
    'Menu Multimedia Upload (Module & Form)',
    [NAMESPACE_USER]
)


VIEW_SYNC_HISTORY = StaticToggle(
    'sync_history_report',
    'Enable sync history report'
)


STOCK_TRANSACTION_EXPORT = StaticToggle(
    'ledger_export',
    'Show "export transactions" link on case details page',
)

SYNC_ALL_LOCATIONS = StaticToggle(
    'sync_all_locations',
    'Sync the full location hierarchy when syncing location fixtures',
    [NAMESPACE_DOMAIN]
)

MULTIMEDIA_EXPORT = StaticToggle(
    'multimedia_export',
    'Export multimedia from forms'
)

NO_VELLUM = StaticToggle(
    'no_vellum',
    'Allow disabling Form Builder per form '
    '(for custom forms that Vellum breaks)',
    [NAMESPACE_DOMAIN, NAMESPACE_USER]
)

BATCHED_RESTORE = StaticToggle(
    'batched_restore',
    'Batch OTA restore response generation',
    [NAMESPACE_DOMAIN, NAMESPACE_USER]
)

<<<<<<< HEAD
SPLIT_MULTISELECT_EXPORT = StaticToggle(
    'split_multiselect_export',
    'Split multiselect columns in custom exports',
    [NAMESPACE_DOMAIN, NAMESPACE_USER]
=======
CAN_EDIT_EULA = StaticToggle(
    'can_edit_eula',
    "Whether this user can set the custom eula and data sharing internal project options. "
    "This should be a small number of DIMAGI ONLY users",
>>>>>>> f64b4ef1
)<|MERGE_RESOLUTION|>--- conflicted
+++ resolved
@@ -227,15 +227,14 @@
     [NAMESPACE_DOMAIN, NAMESPACE_USER]
 )
 
-<<<<<<< HEAD
 SPLIT_MULTISELECT_EXPORT = StaticToggle(
     'split_multiselect_export',
     'Split multiselect columns in custom exports',
     [NAMESPACE_DOMAIN, NAMESPACE_USER]
-=======
+)
+
 CAN_EDIT_EULA = StaticToggle(
     'can_edit_eula',
     "Whether this user can set the custom eula and data sharing internal project options. "
     "This should be a small number of DIMAGI ONLY users",
->>>>>>> f64b4ef1
 )