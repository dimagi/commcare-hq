import hashlib
import inspect
import math
from functools import wraps
from importlib import import_module
from typing import List

from django.conf import settings
from django.contrib import messages
from django.http import Http404
from django.urls import reverse
from django.utils.safestring import mark_safe
from django.utils.html import format_html

from attr import attrib, attrs
from couchdbkit import ResourceNotFound
from memoized import memoized

from corehq.extensions import extension_point, ResultFormat
from toggle.models import Toggle
from toggle.shortcuts import set_toggle, toggle_enabled

from corehq.util.quickcache import quickcache


@attrs(frozen=True)
class Tag:
    name = attrib(type=str)
    css_class = attrib(type=str)
    description = attrib(type=str)

    @property
    def index(self):
        return ALL_TAGS.index(self)


TAG_CUSTOM = Tag(
    name='One-Off / Custom',
    css_class='warning',
    description="This feature flag was created for one specific project. "
                "Please don't enable it for any other projects. "
                "This is NOT SUPPORTED outside of that project and may break other features.",
)
TAG_DEPRECATED = Tag(
    name='Deprecated',
    css_class='danger',
    description="This feature flag is being removed. "
                "Do not add any new projects to this list.",
)
TAG_PRODUCT = Tag(
    name='Product',
    css_class='success',
    description="This is a core-product feature that you should feel free to "
                "use.  We've feature-flagged until release.",
)
TAG_PREVIEW = Tag(
    name='Preview',
    css_class='default',
    description='',
)
TAG_SAAS_CONDITIONAL = Tag(
    name='SaaS - Conditional Use',
    css_class='primary',
    description="When enabled, “SaaS - Conditional Use” feature flags will be fully supported by the SaaS team. "
                "Please confirm with the SaaS Product team before enabling “SaaS - Conditional Use” flags for an external "
                "customer."
)
TAG_SOLUTIONS = Tag(
    name='Solutions',
    css_class='info',
    description="These features are only available for our services projects. This may affect support and "
                "pricing when the project is transitioned to a subscription."
)
TAG_SOLUTIONS_OPEN = Tag(
    name='Solutions - Open Use',
    css_class='info',
    description="These features are only available for our services projects. This may affect support and "
                "pricing when the project is transitioned to a subscription. Open Use Solutions Feature Flags can be "
                "enabled by GS."
)
TAG_SOLUTIONS_CONDITIONAL = Tag(
    name='Solutions - Conditional Use',
    css_class='info',
    description="These features are only available for our services projects. This may affect support and "
                "pricing when the project is transitioned to a subscription. Conditional Use Solutions Feature Flags can be "
                "complicated and should be enabled by GS only after ensuring your partners have the proper training materials."
)
TAG_SOLUTIONS_LIMITED = Tag(
    name='Solutions - Limited Use',
    css_class='info',
    description=mark_safe(  # nosec: no user input
        'These features are only available for our services projects. This '
        'may affect support and pricing when the project is transitioned to a '
        'subscription. Limited Use Solutions Feature Flags cannot be enabled '
        'by GS before submitting a <a href="https://docs.google.com/forms/d/e/'
        '1FAIpQLSfsX0K05nqflGdboeRgaa40HMfFb2DjGUbP4cKJL76ieS_TAA/viewform">'
        'SolTech Feature Flag Request</a>.'
    )
)
TAG_INTERNAL = Tag(
    name='Internal Engineering Tools',
    css_class='default',
    description="These are tools for our engineering team to use to manage the product",
)
# Order roughly corresponds to how much we want you to use it
ALL_TAG_GROUPS = [TAG_SOLUTIONS, TAG_PRODUCT, TAG_CUSTOM, TAG_INTERNAL, TAG_DEPRECATED]
ALL_TAGS = [
               TAG_SOLUTIONS_OPEN,
               TAG_SOLUTIONS_CONDITIONAL,
               TAG_SOLUTIONS_LIMITED,
               TAG_SAAS_CONDITIONAL,
           ] + ALL_TAG_GROUPS


class StaticToggle(object):

    def __init__(self, slug, label, tag, namespaces=None, help_link=None,
                 description=None, save_fn=None, enabled_for_new_domains_after=None,
                 enabled_for_new_users_after=None, relevant_environments=None,
                 notification_emails=None):
        self.slug = slug
        self.label = label
        self.tag = tag
        self.help_link = help_link
        self.description = description
        # Optionally provide a callable to be called whenever the toggle is
        # updated.  This is only applicable to domain toggles.  It must accept
        # two parameters, `domain_name` and `toggle_is_enabled`
        self.save_fn = save_fn
        # Toggles can be declared in localsettings statically
        #   to avoid cache lookups
        self.always_enabled = set(
            settings.STATIC_TOGGLE_STATES.get(self.slug, {}).get('always_enabled', []))
        self.always_disabled = set(
            settings.STATIC_TOGGLE_STATES.get(self.slug, {}).get('always_disabled', []))
        self.enabled_for_new_domains_after = enabled_for_new_domains_after
        self.enabled_for_new_users_after = enabled_for_new_users_after
        # pass in a set of environments where this toggle applies
        self.relevant_environments = relevant_environments

        if namespaces:
            self.namespaces = [None if n == NAMESPACE_USER else n for n in namespaces]
        else:
            self.namespaces = [None]
        self.notification_emails = notification_emails

    def enabled(self, item, namespace=Ellipsis):
        if self.relevant_environments and not (
            settings.SERVER_ENVIRONMENT in self.relevant_environments
            or settings.DEBUG
        ):
            # Don't even bother looking it up in the cache
            return False
        if item in self.always_enabled:
            return True
        elif item in self.always_disabled:
            return False

        if namespace == NAMESPACE_USER:
            namespace = None  # because:
            #     __init__() ... self.namespaces = [None if n == NAMESPACE_USER else n for n in namespaces]
        if namespace is not Ellipsis and namespace not in self.namespaces:
            # short circuit if we're checking an item that isn't supported by this toggle
            return False

        domain_enabled_after = self.enabled_for_new_domains_after
        if (domain_enabled_after is not None and NAMESPACE_DOMAIN in self.namespaces
            and was_domain_created_after(item, domain_enabled_after)):
            return True

        user_enabled_after = self.enabled_for_new_users_after
        if (user_enabled_after is not None and was_user_created_after(item, user_enabled_after)):
            return True

        namespaces = self.namespaces if namespace is Ellipsis else [namespace]
        return any([toggle_enabled(self.slug, item, namespace=n) for n in namespaces])

    def enabled_for_request(self, request):
        return (
                   None in self.namespaces
                   and hasattr(request, 'user')
                   and self.enabled(request.user.username, namespace=None)
               ) or (
                   NAMESPACE_DOMAIN in self.namespaces
                   and hasattr(request, 'domain')
                   and self.enabled(request.domain, namespace=NAMESPACE_DOMAIN)
               ) or (
                   NAMESPACE_EMAIL_DOMAIN in self.namespaces
                   and hasattr(request, 'user')
                   and self.enabled(
                   request.user.email or request.user.username,
                   namespace=NAMESPACE_EMAIL_DOMAIN
               )
               )

    def set(self, item, enabled, namespace=None):
        if namespace == NAMESPACE_USER:
            namespace = None  # because:
            #     __init__() ... self.namespaces = [None if n == NAMESPACE_USER else n for n in namespaces]
        return set_toggle(self.slug, item, enabled, namespace)

    def required_decorator(self):
        """
        Returns a view function decorator that checks to see if the domain
        or user in the request has the appropriate toggle enabled.
        """

        def decorator(view_func):
            @wraps(view_func)
            def wrapped_view(request, *args, **kwargs):
                if self.enabled_for_request(request):
                    return view_func(request, *args, **kwargs)
                if request.user.is_superuser:
                    from corehq.apps.toggle_ui.views import ToggleEditView
                    toggle_url = reverse(ToggleEditView.urlname, args=[self.slug])
                    messages.warning(
                        request,
                        format_html(
                            'This <a href="{}">feature flag</a> should be enabled '
                            'to access this URL',
                            toggle_url
                        ),
                        fail_silently=True,  # workaround for tests: https://code.djangoproject.com/ticket/17971
                    )
                raise Http404()

            return wrapped_view

        return decorator

    def get_enabled_domains(self):
        try:
            toggle = Toggle.get(self.slug)
        except ResourceNotFound:
            return []

        enabled_users = toggle.enabled_users
        domains = {user.split('domain:')[1] for user in enabled_users if 'domain:' in user}
        domains |= self.always_enabled
        domains -= self.always_disabled
        return list(domains)


def was_domain_created_after(domain, checkpoint):
    """
    Return true if domain was created after checkpoint

    :param domain: Domain name (string).
    :param checkpoint: datetime object.
    """
    from corehq.apps.domain.models import Domain
    domain_obj = Domain.get_by_name(domain)
    return (
        domain_obj is not None and
        domain_obj.date_created is not None and
        domain_obj.date_created > checkpoint
    )


def was_user_created_after(username, checkpoint):
    """
    Return true if user was created after checkpoint

    :param username: Web User username (string).
    :param checkpoint: datetime object.
    """
    from corehq.apps.users.models import WebUser
    user = WebUser.get_by_username(username)
    return (
        user is not None and
        user.created_on is not None and
        user.created_on > checkpoint
    )


def deterministic_random(input_string):
    """
    Returns a deterministically random number between 0 and 1 based on the
    value of the string. The same input should always produce the same output.
    """
    if isinstance(input_string, str):
        input_string = input_string.encode('utf-8')
    return float.fromhex(hashlib.md5(input_string).hexdigest()) / math.pow(2, 128)


class PredictablyRandomToggle(StaticToggle):
    """
    A toggle that is predictably random based off some axis. Useful for for doing
    a randomized rollout of a feature. E.g. "turn this on for 5% of domains", or
    "turn this on for 40% of users".

    It extends StaticToggle, so individual domains/users can also be explicitly added.
    """

    def __init__(
        self,
        slug,
        label,
        tag,
        namespaces,
        randomness,
        help_link=None,
        description=None,
    ):
        super(PredictablyRandomToggle, self).__init__(slug, label, tag, list(namespaces),
                                                      help_link=help_link, description=description)
        _ensure_valid_namespaces(namespaces)
        _ensure_valid_randomness(randomness)
        self.randomness = randomness

    @property
    def randomness_percent(self):
        return "{:.0f}".format(self.randomness * 100)

    def _get_identifier(self, item):
        return '{}:{}:{}'.format(self.namespaces, self.slug, item)

    def enabled(self, item, namespace=Ellipsis):
        if self.relevant_environments and not (
            settings.SERVER_ENVIRONMENT in self.relevant_environments
            or settings.DEBUG
        ):
            # Don't even bother looking it up in the cache
            return False

        if namespace == NAMESPACE_USER:
            namespace = None  # because:
            # StaticToggle.__init__(): self.namespaces = [None if n == NAMESPACE_USER else n for n in namespaces]

        all_namespaces = {None if n == NAMESPACE_USER else n for n in ALL_RANDOM_NAMESPACES}
        if namespace is Ellipsis and set(self.namespaces) != all_namespaces:
            raise ValueError(
                'PredictablyRandomToggle.enabled() cannot be determined for toggle "{slug}" because it is not '
                'available for all namespaces and the namespace of "{item}" is not given.'.format(
                    slug=self.slug,
                    item=item,
                )
            )

        if settings.DISABLE_RANDOM_TOGGLES:
            return False
        elif item in self.always_disabled:
            return False
        elif namespace is not Ellipsis and namespace not in self.namespaces:
            return False
        return (
            (item and deterministic_random(self._get_identifier(item)) < self.randomness)
            or super(PredictablyRandomToggle, self).enabled(item, namespace)
        )


class DynamicallyPredictablyRandomToggle(PredictablyRandomToggle):
    """
    A PredictablyRandomToggle whose randomness can be configured via the database/UI.
    """
    RANDOMNESS_KEY = 'hq_dynamic_randomness'

    def __init__(
        self,
        slug,
        label,
        tag,
        namespaces,
        default_randomness=0.0,
        help_link=None,
        description=None,
        relevant_environments=None
    ):
        super(PredictablyRandomToggle, self).__init__(slug, label, tag, list(namespaces),
                                                      help_link=help_link, description=description,
                                                      relevant_environments=relevant_environments)
        _ensure_valid_namespaces(namespaces)
        _ensure_valid_randomness(default_randomness)
        self.default_randomness = default_randomness

    @property
    @quickcache(vary_on=['self.slug'])
    def randomness(self):
        # a bit hacky: leverage couch's dynamic properties to just tack this onto the couch toggle doc
        try:
            toggle = Toggle.get(self.slug)
        except ResourceNotFound:
            return self.default_randomness
        dynamic_randomness = getattr(toggle, self.RANDOMNESS_KEY, self.default_randomness)
        try:
            dynamic_randomness = float(dynamic_randomness)
            return dynamic_randomness
        except ValueError:
            return self.default_randomness


# if no namespaces are specified the user namespace is assumed
NAMESPACE_USER = 'user'
NAMESPACE_DOMAIN = 'domain'
NAMESPACE_EMAIL_DOMAIN = 'email_domain'
NAMESPACE_OTHER = 'other'
ALL_NAMESPACES = [NAMESPACE_USER, NAMESPACE_DOMAIN, NAMESPACE_EMAIL_DOMAIN]
ALL_RANDOM_NAMESPACES = [NAMESPACE_USER, NAMESPACE_DOMAIN]


def any_toggle_enabled(*toggles):
    """
    Return a view decorator for allowing access if any of the given toggles are
    enabled. Example usage:

    @toggles.any_toggle_enabled(REPORT_BUILDER, USER_CONFIGURABLE_REPORTS)
    def delete_custom_report():
        pass

    """

    def decorator(view_func):
        @wraps(view_func)
        def wrapped_view(request, *args, **kwargs):
            for t in toggles:
                if t.enabled_for_request(request):
                    return view_func(request, *args, **kwargs)
            raise Http404()

        return wrapped_view

    return decorator


@extension_point(result_format=ResultFormat.FLATTEN)
def custom_toggle_modules() -> List[str]:
    """Extension point to add toggles from custom code

    Parameters:
        None

    Returns:
        List of python module strings for custom toggle modules.
    """


def all_toggles():
    """
    Loads all toggles
    """
    return list(all_toggles_by_name().values())


@memoized
def all_toggles_by_name():
    # trick for listing the attributes of the current module.
    # http://stackoverflow.com/a/990450/8207
    core_toggles = all_toggles_by_name_in_scope(globals())
    for module_name in custom_toggle_modules():
        module = import_module(module_name)
        core_toggles.update(all_toggles_by_name_in_scope(module.__dict__))
    return core_toggles


def all_toggles_by_name_in_scope(scope_dict, toggle_class=StaticToggle):
    result = {}
    for toggle_name, toggle in scope_dict.items():
        if not toggle_name.startswith('__'):
            if isinstance(toggle, toggle_class):
                result[toggle_name] = toggle
    return result


def toggles_dict(username=None, domain=None):
    """
    Loads all toggles into a dictionary for use in JS

    (only enabled toggles are included)
    """
    by_name = all_toggles_by_name()
    enabled = set()
    if username:
        enabled |= toggles_enabled_for_user(username)
    if domain:
        enabled |= toggles_enabled_for_domain(domain)
    return {by_name[name].slug: True for name in enabled if name in by_name}


def toggle_values_by_name(username, domain):
    """
    Loads all toggles into a dictionary for use in JS
    """
    all_enabled = toggles_enabled_for_user(username) | toggles_enabled_for_domain(domain)

    return {
        toggle_name: toggle_name in all_enabled
        for toggle_name in all_toggles_by_name().keys()
    }


@quickcache(["domain"], timeout=24 * 60 * 60, skip_arg=lambda _: settings.UNIT_TESTING)
def toggles_enabled_for_domain(domain):
    """Return set of toggle names that are enabled for the given domain"""
    return {
        toggle_name
        for toggle_name, toggle in all_toggles_by_name().items()
        if toggle.enabled(domain, NAMESPACE_DOMAIN)
    }


@quickcache(["username"], timeout=24 * 60 * 60, skip_arg=lambda _: settings.UNIT_TESTING)
def toggles_enabled_for_user(username):
    """Return set of toggle names that are enabled for the given user"""
    return {
        toggle_name
        for toggle_name, toggle in all_toggles_by_name().items()
        if toggle.enabled(username, NAMESPACE_USER)
    }


def _ensure_valid_namespaces(namespaces):
    if not namespaces:
        raise Exception('namespaces must be defined!')


def _ensure_valid_randomness(randomness):
    if not 0 <= randomness <= 1:
        raise Exception('randomness must be between 0 and 1!')


APP_BUILDER_CUSTOM_PARENT_REF = StaticToggle(
    'custom-parent-ref',
    'ICDS: Custom case parent reference',
    TAG_CUSTOM,
    [NAMESPACE_DOMAIN],
)

LAZY_LOAD_MULTIMEDIA = StaticToggle(
    'optional-media',
    'ICDS: Lazy load multimedia files in Updates',
    TAG_CUSTOM,
    [NAMESPACE_DOMAIN],
)

APP_BUILDER_ADVANCED = StaticToggle(
    'advanced-app-builder',
    'Advanced Module in App-Builder',
    TAG_SOLUTIONS_LIMITED,
    [NAMESPACE_DOMAIN],
    description="Advanced Modules allow you to autoload and manage multiple case types, "
                "but may behave in unexpected ways.",
    help_link='https://confluence.dimagi.com/display/ccinternal/Advanced+Modules',
)

APP_BUILDER_SHADOW_MODULES = StaticToggle(
    'shadow-app-builder',
    'Shadow Modules',
    TAG_SOLUTIONS_CONDITIONAL,
    [NAMESPACE_DOMAIN],
    help_link='https://confluence.dimagi.com/display/ccinternal/Shadow+Modules+and+Forms',
)

V1_SHADOW_MODULES = StaticToggle(
    'v1-shadows',
    'Allow creation and management of deprecated Shadow Module behaviour',
    TAG_SOLUTIONS_CONDITIONAL,
    [NAMESPACE_DOMAIN],
    help_link='https://github.com/dimagi/commcare-hq/blob/master/docs/advanced_app_features.rst#shadow-modules',
)

CASE_LIST_CUSTOM_XML = StaticToggle(
    'case_list_custom_xml',
    'Allow custom XML to define case lists (ex. for case tiles)',
    TAG_SOLUTIONS_LIMITED,
    [NAMESPACE_DOMAIN],
    help_link='https://confluence.dimagi.com/pages/viewpage.action?'
              'spaceKey=ccinternal&title=Allow+Configuration+of+Case+List+Tiles',
)

CASE_LIST_CUSTOM_VARIABLES = StaticToggle(
    'case_list_custom_variables',
    'Show text area for entering custom variables',
    TAG_SOLUTIONS_LIMITED,
    [NAMESPACE_DOMAIN],
    description='Defines custom variables that can be used in case list or detail calculations',
)

CASE_LIST_TILE = StaticToggle(
    'case_list_tile',
    'REC: Allow configuration of the REC case list tile',
    TAG_CUSTOM,
    [NAMESPACE_DOMAIN]
)

SHOW_PERSIST_CASE_CONTEXT_SETTING = StaticToggle(
    'show_persist_case_context_setting',
    'Allow toggling the persistent case context tile',
    TAG_SOLUTIONS_CONDITIONAL,
    [NAMESPACE_DOMAIN],
)

CASE_LIST_LOOKUP = StaticToggle(
    'case_list_lookup',
    'Allow external android callouts to search the caselist',
    TAG_SOLUTIONS_CONDITIONAL,
    [NAMESPACE_DOMAIN]
)

BIOMETRIC_INTEGRATION = StaticToggle(
    'biometric_integration',
    "Enables biometric integration (simprints) features.",
    TAG_PRODUCT,
    [NAMESPACE_DOMAIN]
)

ADD_USERS_FROM_LOCATION = StaticToggle(
    'add_users_from_location',
    "Allow users to add new mobile workers from the locations page",
    TAG_DEPRECATED,
    [NAMESPACE_DOMAIN]
)

CASE_DETAIL_PRINT = StaticToggle(
    'case_detail_print',
    'MLabour: Allowing printing of the case detail, based on an HTML template',
    TAG_CUSTOM,
    [NAMESPACE_DOMAIN],
)

COPY_FORM_TO_APP = StaticToggle(
    'copy_form_to_app',
    'Allow copying a form from one app to another',
    TAG_INTERNAL,
    [NAMESPACE_DOMAIN, NAMESPACE_USER],
)

DATA_FILE_DOWNLOAD = StaticToggle(
    'data_file_download',
    'Offer hosting and sharing data files for downloading from a secure dropzone',
    TAG_SOLUTIONS_OPEN,
    help_link='https://confluence.dimagi.com/display/ccinternal/Offer+hosting+and+sharing+data+files+for+downloading+from+a+secure+dropzone',
    namespaces=[NAMESPACE_DOMAIN],
)

DETAIL_LIST_TAB_NODESETS = StaticToggle(
    'detail-list-tab-nodesets',
    'Associate a nodeset with a case detail tab',
    TAG_SOLUTIONS_CONDITIONAL,
    help_link='https://confluence.dimagi.com/display/ccinternal/Case+Detail+Nodesets',
    namespaces=[NAMESPACE_DOMAIN]
)

DHIS2_INTEGRATION = StaticToggle(
    'dhis2_integration',
    'DHIS2 Integration',
    TAG_SOLUTIONS_LIMITED,
    [NAMESPACE_DOMAIN]
)

GRAPH_CREATION = StaticToggle(
    'graph-creation',
    'Case list/detail graph creation',
    TAG_SOLUTIONS_CONDITIONAL,
    help_link='https://confluence.dimagi.com/display/RD/Graphing+in+HQ',
    namespaces=[NAMESPACE_DOMAIN]
)

IS_CONTRACTOR = StaticToggle(
    'is_contractor',
    'Is contractor',
    TAG_INTERNAL,
    description="Used to give non super-users access to select super-user features"
)

MM_CASE_PROPERTIES = StaticToggle(
    'mm_case_properties',
    'Multimedia Case Properties',
    TAG_DEPRECATED,
    help_link='https://confluence.dimagi.com/display/ccinternal/Multimedia+Case+Properties+Feature+Flag',
    namespaces=[NAMESPACE_DOMAIN],
)

VISIT_SCHEDULER = StaticToggle(
    'app_builder_visit_scheduler',
    'ICDS: Visit Scheduler',
    TAG_CUSTOM,
    [NAMESPACE_DOMAIN, NAMESPACE_USER]
)

USER_CONFIGURABLE_REPORTS = StaticToggle(
    'user_reports',
    'User configurable reports UI',
    TAG_SOLUTIONS_LIMITED,
    [NAMESPACE_DOMAIN, NAMESPACE_USER],
    description=(
        "A feature which will allow your domain to create User Configurable Reports."
    ),
    help_link='https://confluence.dimagi.com/display/RD/User+Configurable+Reporting',
)

LOCATIONS_IN_UCR = StaticToggle(
    'locations_in_ucr',
    'ICDS: Add Locations as one of the Source Types for User Configurable Reports',
    TAG_CUSTOM,
    [NAMESPACE_DOMAIN]
)

REPORT_BUILDER = StaticToggle(
    'report_builder',
    'Activate Report Builder for a project without setting up a subscription.',
    TAG_DEPRECATED,
    [NAMESPACE_DOMAIN],
)

UCR_SUM_WHEN_TEMPLATES = StaticToggle(
    'ucr_sum_when_templates',
    'Allow sum when template columns in dynamic UCRs',
    TAG_CUSTOM,
    [NAMESPACE_DOMAIN],
    description=(
        "Enables use of SumWhenTemplateColumn with custom expressions in dynamic UCRS."
    ),
    help_link='https://commcare-hq.readthedocs.io/ucr.html#sumwhencolumn-and-sumwhentemplatecolumn',
)

ASYNC_RESTORE = StaticToggle(
    'async_restore',
    'Generate restore response in an asynchronous task to prevent timeouts',
    TAG_INTERNAL,
    [NAMESPACE_DOMAIN],
)

REPORT_BUILDER_BETA_GROUP = StaticToggle(
    'report_builder_beta_group',
    'RB beta group',
    TAG_DEPRECATED,
    [NAMESPACE_DOMAIN],
)

SYNC_ALL_LOCATIONS = StaticToggle(
    'sync_all_locations',
    '(Deprecated) Sync the full location hierarchy when syncing location fixtures',
    TAG_DEPRECATED,
    [NAMESPACE_DOMAIN],
    description="Do not turn this feature flag. It is only used for providing compatability for old projects. "
                "We are actively trying to remove projects from this list. This functionality is now possible by using the "
                "Advanced Settings on the Organization Levels page and setting the Level to Expand From option.",
)

HIERARCHICAL_LOCATION_FIXTURE = StaticToggle(
    'hierarchical_location_fixture',
    'Display Settings To Get Hierarchical Location Fixture',
    TAG_INTERNAL,
    [NAMESPACE_DOMAIN],
    description=(
        "Do not turn this feature flag.  It is only used for providing "
        "compatability for old projects.  We are actively trying to remove "
        "projects from this list."
    ),
)

EXTENSION_CASES_SYNC_ENABLED = StaticToggle(
    'extension_sync',
    'Enable extension syncing',
    TAG_SOLUTIONS_CONDITIONAL,
    help_link='https://confluence.dimagi.com/display/ccinternal/Extension+Cases',
    namespaces=[NAMESPACE_DOMAIN],
)

USH_DONT_CLOSE_PATIENT_EXTENSIONS = StaticToggle(
    'ush_dont_close_patient_extensions',
    'USH: Suppress closing extensions on closing hosts for host/extension pairs of patient/contact case-types',
    TAG_CUSTOM,
    namespaces=[NAMESPACE_DOMAIN],
    description="""
    Suppress the normal behaviour of 'closing host cases closes its extension cases'.
    Enabling this results in 'closing patient type cases will not close its contact type
    extension cases'. Designed for specific USH domain use-case
    """
)

DISABLE_WEB_APPS = StaticToggle(
    'disable_web_apps',
    'Disable access to Web Apps UI',
    TAG_INTERNAL,
    namespaces=[NAMESPACE_DOMAIN],
    help_link='https://confluence.dimagi.com/display/ccinternal/Disable+access+to+Web+Apps+UI',
)

SYNC_SEARCH_CASE_CLAIM = StaticToggle(
    'search_claim',
    'Enable synchronous mobile searching and case claiming',
    TAG_SOLUTIONS_CONDITIONAL,
    help_link='https://confluence.dimagi.com/display/ccinternal/Case+Search+and+Claim',
    namespaces=[NAMESPACE_DOMAIN]
)

USH_CASE_CLAIM_UPDATES = StaticToggle(
    'case_claim_autolaunch',
    '''
        USH Specific toggle to support several different case search/claim workflows in web apps:
        "search first", "see more", and "skip to default case search results", Geocoder
        and other options in Webapps Case Search.
    ''',
    TAG_INTERNAL,
    help_link='https://confluence.dimagi.com/display/USH/Case+Search+Configuration',
    namespaces=[NAMESPACE_DOMAIN]
)

WEBAPPS_STICKY_SEARCH = StaticToggle(
    'webapps_sticky_search',
    'USH: Sticky search: In web apps, save user\'s most recent inputs on case search & claim screen.',
    TAG_CUSTOM,
    namespaces=[NAMESPACE_DOMAIN],
    help_link='https://confluence.dimagi.com/display/ccinternal/COVID%3A+Web+Apps+Sticky+Search',
)


def _enable_search_index(domain, enabled):
    from corehq.apps.case_search.tasks import reindex_case_search_for_domain
    from corehq.pillows.case_search import domains_needing_search_index
    domains_needing_search_index.clear()
    if enabled:
        # action is no longer reversible due to roll out of EXPLORE_CASE_DATA
        # and upcoming migration of CaseES to CaseSearchES
        reindex_case_search_for_domain.delay(domain)


CASE_LIST_EXPLORER = StaticToggle(
    'case_list_explorer',
    'Show the case list explorer report',
    TAG_SOLUTIONS_OPEN,
    namespaces=[NAMESPACE_DOMAIN],
    save_fn=_enable_search_index,
)

EXPLORE_CASE_DATA = StaticToggle(
    'explore_case_data',
    'Show the Explore Case Data report (in dev). Please make sure the project '
    'is fully migrated to support the CaseSearch index either by enabling '
    'the Case List Explorer toggle or doing a manual migration.\n\n'
    'Please use the EXPLORE_CASE_DATA_PREVIEW Feature Preview moving forward. '
    'This will be deprecated once the Feature Preview is in full swing.',
    TAG_PRODUCT,
    namespaces=[NAMESPACE_DOMAIN, NAMESPACE_USER],
)

ECD_MIGRATED_DOMAINS = StaticToggle(
    'ecd_migrated_domains',
    'Domains that have undergone migration for Explore Case Data and have a '
    'CaseSearch elasticsearch index created.\n\n'
    'NOTE: enabling this Feature Flag will NOT enable the CaseSearch index.',
    TAG_INTERNAL,
    namespaces=[NAMESPACE_DOMAIN],
)

ECD_PREVIEW_ENTERPRISE_DOMAINS = StaticToggle(
    'ecd_enterprise_domains',
    'Enterprise Domains that are eligible to view the Explore Case Data '
    'Feature Preview. By default, this feature will only be available for '
    'domains that are Advanced or Pro and have undergone the ECD migration.',
    TAG_INTERNAL,
    namespaces=[NAMESPACE_DOMAIN],
)

CASE_API_V0_6 = StaticToggle(
    'case_api_v0_6',
    'Enable the v0.6 Case API',
    TAG_SOLUTIONS_LIMITED,
    namespaces=[NAMESPACE_DOMAIN],
)

HIPAA_COMPLIANCE_CHECKBOX = StaticToggle(
    'hipaa_compliance_checkbox',
    'Show HIPAA compliance checkbox',
    TAG_INTERNAL,
    [NAMESPACE_USER],
)

CAN_EDIT_EULA = StaticToggle(
    'can_edit_eula',
    "Whether this user can set the custom eula and data sharing internal project options. "
    "This should be a small number of DIMAGI ONLY users",
    TAG_INTERNAL,
)

# This toggle offers the "multiple_apps_unlimited" mobile flag to non-Dimagi users
MOBILE_PRIVILEGES_FLAG = StaticToggle(
    'mobile_privileges_flag',
    'Offer "Enable Privileges on Mobile" flag.',
    TAG_INTERNAL,
    [NAMESPACE_USER]
)

PRODUCTS_PER_LOCATION = StaticToggle(
    'products_per_location',
    "Products Per Location: Specify products stocked at individual locations.  "
    "This doesn't actually do anything yet.",
    TAG_CUSTOM,
    [NAMESPACE_DOMAIN]
)

ALLOW_CASE_ATTACHMENTS_VIEW = StaticToggle(
    'allow_case_attachments_view',
    "Explicitly allow user to access case attachments, even if they can't view the case list report.",
    TAG_CUSTOM,
    [NAMESPACE_DOMAIN, NAMESPACE_USER]
)

TRANSFER_DOMAIN = StaticToggle(
    'transfer_domain',
    'Transfer domains to different users',
    TAG_INTERNAL,
    [NAMESPACE_DOMAIN]
)

FORM_LINK_WORKFLOW = StaticToggle(
    'form_link_workflow',
    'Form linking workflow available on forms',
    TAG_SOLUTIONS_CONDITIONAL,
    [NAMESPACE_DOMAIN],
    help_link='https://confluence.dimagi.com/display/ccinternal/Form+Link+Workflow+Feature+Flag',
)

SECURE_SESSION_TIMEOUT = StaticToggle(
    'secure_session_timeout',
    "USH: Allow domain to override default length of inactivity timeout",
    TAG_CUSTOM,
    [NAMESPACE_DOMAIN],
    help_link="https://confluence.dimagi.com/display/ccinternal/Allow+domain+to+override+default+length+of+inactivity+timeout",
)

# not referenced in code directly but passed through to vellum
# see toggles_dict

VELLUM_SAVE_TO_CASE = StaticToggle(
    'save_to_case',
    "Adds save to case as a question to the form builder",
    TAG_SAAS_CONDITIONAL,
    [NAMESPACE_DOMAIN],
    description='This flag allows case management inside repeat groups',
    help_link='https://confluence.dimagi.com/display/ccinternal/Save+to+Case+Feature+Flag',
)

VELLUM_PRINTING = StaticToggle(
    'printing',
    "Enables the Print Android App Callout",
    TAG_SOLUTIONS_LIMITED,
    [NAMESPACE_DOMAIN],
    description='Allows printing from CommCare on the device',
    help_link='https://confluence.dimagi.com/display/ccinternal/Printing+from+a+form+in+CommCare+Android',
)

VELLUM_DATA_IN_SETVALUE = StaticToggle(
    'allow_data_reference_in_setvalue',
    "Allow data references in a setvalue",
    TAG_SOLUTIONS_LIMITED,
    [NAMESPACE_DOMAIN],
    description="This allows referencing other questions in the form in a setvalue. "
                "This may still cause issues if the other questions have not been calculated yet",
)

VELLUM_ALLOW_BULK_FORM_ACTIONS = StaticToggle(
    'allow_bulk_form_actions',
    "Allow bulk form actions in the Form Builder",
    TAG_PRODUCT,
    [NAMESPACE_DOMAIN],
    description="This shows Bulk Form Actions (mark all questions required, "
                "set default values to matching case properties) in "
                "the Form Builder's main dropdown menu.",
)

CACHE_AND_INDEX = StaticToggle(
    'cache_and_index',
    'REC: Enable the "Cache and Index" format option when choosing sort properties '
    'in the app builder',
    TAG_CUSTOM,
    [NAMESPACE_DOMAIN],
)

CUSTOM_PROPERTIES = StaticToggle(
    'custom_properties',
    'Allow users to add arbitrary custom properties to their application',
    TAG_SOLUTIONS_LIMITED,
    help_link='https://confluence.dimagi.com/display/internal/CommCare+Android+Developer+Options+--+Internal#'
              'CommCareAndroidDeveloperOptions--Internal-SettingtheValueofaDeveloperOptionfromHQ',
    namespaces=[NAMESPACE_DOMAIN]
)

WEBAPPS_CASE_MIGRATION = StaticToggle(
    'webapps_case_migration',
    "Work-in-progress to support user-written migrations",
    TAG_CUSTOM,
    namespaces=[NAMESPACE_USER]
)

ENABLE_LOADTEST_USERS = StaticToggle(
    'enable_loadtest_users',
    'Enable creating loadtest users on HQ',
    TAG_SOLUTIONS_CONDITIONAL,
    namespaces=[NAMESPACE_DOMAIN],
    help_link='https://confluence.dimagi.com/display/ccinternal/Loadtest+Users',
)

MOBILE_UCR = StaticToggle(
    'mobile_ucr',
    ('Mobile UCR: Configure viewing user configurable reports on the mobile '
     'through the app builder'),
    TAG_SOLUTIONS_LIMITED,
    namespaces=[NAMESPACE_DOMAIN],
)

MOBILE_UCR_LINKED_DOMAIN = StaticToggle(
    'mobile_ucr_linked_domain',
    ('Mobile UCR: Configure viewing user configurable reports on the mobile when using linked domains. '
     'NOTE: This won\'t work without developer intervention'),
    TAG_CUSTOM,
    namespaces=[NAMESPACE_DOMAIN],
)

API_THROTTLE_WHITELIST = StaticToggle(
    'api_throttle_whitelist',
    ('API throttle whitelist'),
    TAG_INTERNAL,
    namespaces=[NAMESPACE_USER],
)

API_BLACKLIST = StaticToggle(
    'API_BLACKLIST',
    ("Blacklist API access to a user or domain that spams us"),
    TAG_INTERNAL,
    namespaces=[NAMESPACE_DOMAIN, NAMESPACE_USER],
    description="For temporary, emergency use only. If a partner doesn't properly "
                "throttle their API requests, it can hammer our infrastructure, causing "
                "outages. This will cut off the tide, but we should communicate with them "
                "immediately.",
)

FORM_SUBMISSION_BLACKLIST = StaticToggle(
    'FORM_SUBMISSION_BLACKLIST',
    ("Blacklist form submissions from a domain that spams us"),
    TAG_INTERNAL,
    namespaces=[NAMESPACE_DOMAIN],
    description="This is a temporary solution to an unusually high volume of "
                "form submissions from a domain.  We have some projects that automatically "
                "send forms. If that ever causes problems, we can use this to cut them off.",
)


def _commtrackify(domain_name, toggle_is_enabled):
    from corehq.apps.domain.models import Domain
    domain_obj = Domain.get_by_name(domain_name, strict=True)
    if domain_obj and domain_obj.commtrack_enabled != toggle_is_enabled:
        if toggle_is_enabled:
            domain_obj.convert_to_commtrack()
        else:
            domain_obj.commtrack_enabled = False
            domain_obj.save()


COMMTRACK = StaticToggle(
    'commtrack',
    "CommCare Supply",
    TAG_SOLUTIONS_LIMITED,
    description=(
        '<a href="https://help.commcarehq.org/display/commtrack/CommCare+Supply+Home">CommCare Supply</a> '
        "is a logistics and supply chain management module. It is designed "
        "to improve the management, transport, and resupply of a variety of "
        "goods and materials, from medication to food to bednets. <br/>"
    ),
    help_link='https://help.commcarehq.org/display/commtrack/CommCare+Supply+Home',
    namespaces=[NAMESPACE_DOMAIN],
    save_fn=_commtrackify,
)

NON_COMMTRACK_LEDGERS = StaticToggle(
    'non_commtrack_ledgers',
    "Enable ledgers for projects not using Supply.",
    TAG_CUSTOM,
    description=(
        'Turns on the ledger fixture and ledger transaction question types in '
        'the form builder. ONLY WORKS ON SQL DOMAINS!'
    ),
    namespaces=[NAMESPACE_DOMAIN],
)

CUSTOM_INSTANCES = StaticToggle(
    'custom_instances',
    'Inject custom instance declarations',
    TAG_CUSTOM,
    description=(
        'Enables the insertion of custom instances into a case list configuration. '
        'Currently used by SimPrints-integrated projects.'
    ),
    namespaces=[NAMESPACE_DOMAIN],
)

CUSTOM_ASSERTIONS = StaticToggle(
    'custom_assertions',
    'Inject custom assertions into the suite',
    TAG_SOLUTIONS_CONDITIONAL,
    description=(
        'Enables the insertion of custom assertions into the suite file. '
    ),
    namespaces=[NAMESPACE_DOMAIN],
    help_link="https://confluence.dimagi.com/display/ccinternal/User+defined+assert+blocks",
)

APPLICATION_ERROR_REPORT = StaticToggle(
    'application_error_report',
    'Show Application Error Report',
    TAG_SOLUTIONS_OPEN,
    help_link='https://confluence.dimagi.com/display/ccinternal/Show+Application+Error+Report+Feature+Flag',
    namespaces=[NAMESPACE_USER],
)

OPENCLINICA = StaticToggle(
    'openclinica',
    'KEMRI: Offer OpenClinica settings and CDISC ODM export',
    TAG_CUSTOM,
    namespaces=[NAMESPACE_DOMAIN],
)

OPENMRS_INTEGRATION = StaticToggle(
    'openmrs_integration',
    'Enable OpenMRS integration',
    TAG_SOLUTIONS_LIMITED,
    [NAMESPACE_DOMAIN],
)

SUPPORT = StaticToggle(
    'support',
    'General toggle for support features',
    TAG_INTERNAL,
    help_link='https://confluence.dimagi.com/display/ccinternal/Support+Flag',
)

LEGACY_CHILD_MODULES = StaticToggle(
    'legacy_child_modules',
    'Legacy, non-nested sub-menus',
    TAG_DEPRECATED,
    [NAMESPACE_DOMAIN],
    description=(
        "Sub-menus are now displayed nested under their parent menu. Some "
        "apps built before this change will require that their modules be "
        "reordered to fit this paradigm. This feature flag exists to support "
        "those applications until they're transitioned."
    )
)

NON_PARENT_MENU_SELECTION = StaticToggle(
    'non_parent_menu_selection',
    'Allow selecting of module of any case-type in select-parent workflow',
    TAG_CUSTOM,
    namespaces=[NAMESPACE_DOMAIN],
    description="""
    Allow selecting of module of any case-type in select-parent workflow
    """,
)

FORMPLAYER_USE_LIVEQUERY = StaticToggle(
    'formplayer_use_livequery',
    'Use LiveQuery on Web Apps',
    TAG_INTERNAL,
    [NAMESPACE_DOMAIN],
)

FIXTURE_CASE_SELECTION = StaticToggle(
    'fixture_case',
    'ICDS: Allow a configurable case list that is filtered based on a fixture type and '
    'fixture selection (Due List)',
    TAG_CUSTOM,
    [NAMESPACE_DOMAIN],
)

SMS_LOG_CHANGES = StaticToggle(
    'sms_log_changes',
    'Message Log Report v2',
    TAG_SOLUTIONS_OPEN,
    [NAMESPACE_USER, NAMESPACE_DOMAIN],
    description=("This flag makes failed messages appear in the Message Log "
                 "Report, and adds Status and Event columns"),
)

ENABLE_INCLUDE_SMS_GATEWAY_CHARGING = StaticToggle(
    'enable_include_sms_gateway_charging',
    'Enable include SMS gateway charging',
    TAG_CUSTOM,
    [NAMESPACE_DOMAIN]
)

MESSAGE_LOG_METADATA = StaticToggle(
    'message_log_metadata',
    'Include message id in Message Log export.',
    TAG_CUSTOM,
    [NAMESPACE_USER],
)

RUN_AUTO_CASE_UPDATES_ON_SAVE = StaticToggle(
    'run_auto_case_updates_on_save',
    'Run Auto Case Update rules on each case save.',
    TAG_INTERNAL,
    [NAMESPACE_DOMAIN],
)

LEGACY_SYNC_SUPPORT = StaticToggle(
    'legacy_sync_support',
    "Support mobile sync bugs in older projects (2.9 and below).",
    TAG_DEPRECATED,
    [NAMESPACE_DOMAIN]
)

CALL_CENTER_LOCATION_OWNERS = StaticToggle(
    'call_center_location_owners',
    'ICDS: Enable the use of locations as owners of call center cases',
    TAG_CUSTOM,
    [NAMESPACE_DOMAIN]
)

TF_DOES_NOT_USE_SQLITE_BACKEND = StaticToggle(
    'not_tf_sql_backend',
    'Domains that do not use a SQLite backend for Touchforms',
    TAG_INTERNAL,
    [NAMESPACE_DOMAIN],
)

CUSTOM_APP_BASE_URL = StaticToggle(
    'custom_app_base_url',
    'Allow specifying a custom base URL for an application. Main use case is '
    'to allow migrating projects to a new cluster.',
    TAG_SOLUTIONS_LIMITED,
    [NAMESPACE_DOMAIN]
)

PHONE_NUMBERS_REPORT = StaticToggle(
    'phone_numbers_report',
    "Report related to the phone numbers owned by a project's contacts",
    TAG_SOLUTIONS_CONDITIONAL,
    [NAMESPACE_DOMAIN]
)

INBOUND_SMS_LENIENCY = StaticToggle(
    'inbound_sms_leniency',
    "Inbound SMS leniency on domain-owned gateways. "
    "WARNING: This wil be rolled out slowly; do not enable on your own.",
    TAG_INTERNAL,
    [NAMESPACE_DOMAIN]
)

WHATSAPP_MESSAGING = StaticToggle(
    'whatsapp_messaging',
    "Default SMS to send messages via Whatsapp, where available",
    TAG_CUSTOM,
    [NAMESPACE_DOMAIN]
)

UNLIMITED_REPORT_BUILDER_REPORTS = StaticToggle(
    'unlimited_report_builder_reports',
    'Allow unlimited reports created in report builder',
    TAG_INTERNAL,
    [NAMESPACE_DOMAIN]
)

SHOW_OWNER_LOCATION_PROPERTY_IN_REPORT_BUILDER = StaticToggle(
    'show_owner_location_property_in_report_builder',
    'Show an additional "Owner (Location)" property in report builder reports. '
    'This can be used to create report builder reports that are location-safe.',
    TAG_SOLUTIONS_OPEN,
    [NAMESPACE_DOMAIN],
    help_link='https://confluence.dimagi.com/display/ccinternal/Enable+creation+of+report+builder+reports+that+are+location+safe',
)

SHOW_IDS_IN_REPORT_BUILDER = StaticToggle(
    'show_ids_in_report_builder',
    'Allow adding Case IDs to report builder reports.',
    TAG_SOLUTIONS_OPEN,
    [NAMESPACE_DOMAIN],
)

MOBILE_USER_DEMO_MODE = StaticToggle(
    'mobile_user_demo_mode',
    'Ability to make a mobile worker into Demo only mobile worker',
    TAG_SOLUTIONS_OPEN,
    help_link='https://confluence.dimagi.com/display/internal/Demo+Mobile+Workers',
    namespaces=[NAMESPACE_DOMAIN]
)

SEND_UCR_REBUILD_INFO = StaticToggle(
    'send_ucr_rebuild_info',
    'Notify when UCR rebuilds finish or error.',
    TAG_SOLUTIONS_CONDITIONAL,
    [NAMESPACE_USER]
)

ALLOW_USER_DEFINED_EXPORT_COLUMNS = StaticToggle(
    'allow_user_defined_export_columns',
    'Add user defined columns to exports',
    TAG_DEPRECATED,
    [NAMESPACE_DOMAIN],
)

DISABLE_COLUMN_LIMIT_IN_UCR = StaticToggle(
    'disable_column_limit_in_ucr',
    'Enikshay: Disable column limit in UCR',
    TAG_CUSTOM,
    [NAMESPACE_DOMAIN]
)

OVERRIDE_EXPANDED_COLUMN_LIMIT_IN_REPORT_BUILDER = StaticToggle(
    'override_expanded_column_limit_in_report_builder',
    'USH: Override the limit for expanded columns in report builder from 10 to 50',
    TAG_CUSTOM,
    [NAMESPACE_DOMAIN],
)

CLOUDCARE_LATEST_BUILD = StaticToggle(
    'use_latest_build_cloudcare',
    'Uses latest build for Web Apps instead of latest published',
    TAG_SOLUTIONS_OPEN,
    [NAMESPACE_DOMAIN, NAMESPACE_USER]
)

CAUTIOUS_MULTIMEDIA = StaticToggle(
    'cautious_multimedia',
    'More cautious handling of multimedia: do not delete multimedia files, add logging, etc.',
    TAG_INTERNAL,
    [NAMESPACE_DOMAIN],
)

LOCALE_ID_INTEGRITY = StaticToggle(
    'locale_id_integrity',
    'Verify all locale ids in suite are present in app strings before allowing CCZ download',
    TAG_CUSTOM,
    [NAMESPACE_DOMAIN],
    notification_emails=['jschweers']
)

BULK_UPDATE_MULTIMEDIA_PATHS = StaticToggle(
    'bulk_update_multimedia_paths',
    'Bulk multimedia path management',
    TAG_CUSTOM,
    [NAMESPACE_DOMAIN],
    help_link="https://confluence.dimagi.com/display/ICDS/Multimedia+Path+Manager"
)

USER_TESTING_SIMPLIFY = StaticToggle(
    'user_testing_simplify',
    'Simplify the UI for user testing experiments',
    TAG_INTERNAL,
    [NAMESPACE_DOMAIN]
)

# when enabled this should prevent any changes to a domains data
DATA_MIGRATION = StaticToggle(
    'data_migration',
    'Disable submissions, restores, and web user access during a data migration',
    TAG_INTERNAL,
    [NAMESPACE_DOMAIN]
)

EMWF_WORKER_ACTIVITY_REPORT = StaticToggle(
    'emwf_worker_activity_report',
    'Make the Worker Activity Report use the Groups or Users or Locations filter',
    TAG_SOLUTIONS_OPEN,
    namespaces=[NAMESPACE_DOMAIN],
    description=(
        "This flag allows you filter the users to display in the same way as the "
        "other reports - by individual user, group, or location.  Note that this "
        "will also force the report to always display by user."
    ),
)

ICDS = StaticToggle(
    'icds',
    "ICDS: Enable ICDS features (necessary since features are on multiple envs)",
    TAG_CUSTOM,
    namespaces=[NAMESPACE_DOMAIN],
    relevant_environments={'icds', 'icds-staging'},
)

DATA_DICTIONARY = StaticToggle(
    'data_dictionary',
    'Project level data dictionary of cases',
    TAG_SOLUTIONS_OPEN,
    [NAMESPACE_DOMAIN],
    description='Available in the Data section, shows the names of all properties of each case type.',
)

SORT_CALCULATION_IN_CASE_LIST = StaticToggle(
    'sort_calculation_in_case_list',
    'Configure a custom xpath calculation for Sort Property in Case Lists',
    TAG_SOLUTIONS_CONDITIONAL,
    [NAMESPACE_DOMAIN]
)

VIEW_APP_CHANGES = StaticToggle(
    'app-changes-with-improved-diff',
    'Improved app changes view',
    TAG_SOLUTIONS_OPEN,
    [NAMESPACE_DOMAIN, NAMESPACE_USER],
    help_link="https://confluence.dimagi.com/display/ccinternal/Viewing+App+Changes+between+versions",
)

COUCH_SQL_MIGRATION_BLACKLIST = StaticToggle(
    'couch_sql_migration_blacklist',
    "Domains to exclude from migrating to SQL backend because the reference legacy models in custom code. "
    "Includes the following by default: 'ews-ghana', 'ils-gateway', 'ils-gateway-train'",
    TAG_INTERNAL,
    [NAMESPACE_DOMAIN],
)

ACTIVE_COUCH_DOMAINS = StaticToggle(
    'active_couch_domains',
    "Domains that are still on the Couch DB backend which we consider most "
    "active / important to ensure that data in ES is never stale.",
    TAG_INTERNAL,
    [NAMESPACE_DOMAIN],
)

PAGINATED_EXPORTS = StaticToggle(
    'paginated_exports',
    'Allows for pagination of exports for very large exports',
    TAG_SOLUTIONS_LIMITED,
    [NAMESPACE_DOMAIN]
)

INCREMENTAL_EXPORTS = StaticToggle(
    'incremental_exports',
    'Allows sending of incremental CSV exports to a particular endpoint',
    TAG_CUSTOM,
    [NAMESPACE_DOMAIN],
    help_link="https://confluence.dimagi.com/display/ccinternal/Incremental+Data+Exports"
)

PUBLISH_CUSTOM_REPORTS = StaticToggle(
    'publish_custom_reports',
    "Publish custom reports (No needed Authorization)",
    TAG_CUSTOM,
    [NAMESPACE_DOMAIN]
)

DISPLAY_CONDITION_ON_TABS = StaticToggle(
    'display_condition_on_nodeset',
    'Show Display Condition on Case Detail Tabs',
    TAG_SOLUTIONS_OPEN,
    [NAMESPACE_DOMAIN]
)

PHONE_HEARTBEAT = StaticToggle(
    'phone_apk_heartbeat',
    "Ability to configure a mobile feature to prompt users to update to latest CommCare app and apk",
    TAG_SOLUTIONS_CONDITIONAL,
    [NAMESPACE_DOMAIN]
)

SKIP_REMOVE_INDICES = StaticToggle(
    'skip_remove_indices',
    'Make _remove_indices_from_deleted_cases_task into a no-op.',
    TAG_INTERNAL,
    [NAMESPACE_DOMAIN]
)

MOBILE_RECOVERY_MEASURES = StaticToggle(
    'mobile_recovery_measures',
    'Mobile recovery measures',
    TAG_INTERNAL,
    [NAMESPACE_DOMAIN],
    description=("Used for widely deployed projects where recovery from "
                 "large-scale failures would otherwise be next to impossible."),
)

PREVENT_MOBILE_UCR_SYNC = StaticToggle(
    'prevent_mobile_ucr_sync',
    'ICDS: Used for ICDS emergencies when UCR sync is killing the DB',
    TAG_CUSTOM,
    [NAMESPACE_DOMAIN],
    description='Prevents mobile UCRs from being generated or included in the sync payload',
)

ENABLE_ALL_ADD_ONS = StaticToggle(
    'enable_all_add_ons',
    'Enable all app manager add-ons',
    TAG_SOLUTIONS_OPEN,
    [NAMESPACE_DOMAIN]
)

FILTERED_BULK_USER_DOWNLOAD = StaticToggle(
    'filtered_bulk_user_download',
    "Bulk mobile worker management features: filtered download, bulk delete, and bulk lookup users.",
    TAG_SOLUTIONS_OPEN,
    [NAMESPACE_DOMAIN],
    help_link='https://confluence.dimagi.com/display/ccinternal/Bulk+Mobile+Workers+Management',
)

FILTERED_LOCATION_DOWNLOAD = StaticToggle(
    'filtered_location_download',
    "Ability to filter location download to include only a specified location and its descendants.",
    TAG_CUSTOM,
    [NAMESPACE_DOMAIN],
    help_link='https://confluence.dimagi.com/display/ccinternal/Filtered+Locations+Download',
)

BULK_UPLOAD_DATE_OPENED = StaticToggle(
    'bulk_upload_date_opened',
    "Allow updating of the date_opened field with the bulk uploader",
    TAG_INTERNAL,
    [NAMESPACE_DOMAIN],
)

REGEX_FIELD_VALIDATION = StaticToggle(
    'regex_field_validation',
    'Regular Expression Validation for Custom Data Fields',
    TAG_SOLUTIONS_OPEN,
    namespaces=[NAMESPACE_DOMAIN],
    description="This flag adds the option to specify a regular expression "
                "(regex) to validate custom user data, custom location data, "
                "and/or custom product data fields.",
    help_link='https://confluence.dimagi.com/display/ccinternal/Regular+Expression+Validation+for+Custom+Data+Fields',
)

TWO_FACTOR_SUPERUSER_ROLLOUT = StaticToggle(
    'two_factor_superuser_rollout',
    'Users in this list will be forced to have Two-Factor Auth enabled',
    TAG_INTERNAL,
    [NAMESPACE_USER]
)

CUSTOM_ICON_BADGES = StaticToggle(
    'custom_icon_badges',
    'Custom Icon Badges for modules and forms',
    TAG_SOLUTIONS_LIMITED,
    namespaces=[NAMESPACE_DOMAIN],
)

COMPARE_UCR_REPORTS = DynamicallyPredictablyRandomToggle(
    'compare_ucr_reports',
    'Compare UCR reports against other reports or against other databases. '
    'Reports for comparison must be listed in settings.UCR_COMPARISONS.',
    TAG_CUSTOM,
    namespaces=[NAMESPACE_OTHER],
    default_randomness=0.001  # 1 in 1000
)

MOBILE_LOGIN_LOCKOUT = StaticToggle(
    'mobile_user_login_lockout',
    "On too many wrong password attempts, lock out mobile users",
    TAG_CUSTOM,
    [NAMESPACE_DOMAIN],
)

LINKED_DOMAINS = StaticToggle(
    'linked_domains',
    'Allow linking project spaces (successor to linked apps)',
    TAG_SAAS_CONDITIONAL,
    [NAMESPACE_DOMAIN],
    description=(
        "Link project spaces to allow syncing apps, lookup tables, organizations etc."
    ),
    help_link='https://confluence.dimagi.com/display/ccinternal/Linked+Project+Spaces',
    notification_emails=['aking'],
)

MULTI_MASTER_LINKED_DOMAINS = StaticToggle(
    'multi_master_linked_domains',
    "Allow linked apps to pull from multiple master apps in the upstream domain",
    TAG_CUSTOM,
    [NAMESPACE_DOMAIN],
)

SESSION_ENDPOINTS = StaticToggle(
    'session_endpoints',
    'Enable session endpoints',
    TAG_SOLUTIONS_LIMITED,
    [NAMESPACE_DOMAIN],
    description='Support external Android apps calling in to an endpoint in a '
                'CommCare app. (Used by the Reminders App)',
)

SUMOLOGIC_LOGS = DynamicallyPredictablyRandomToggle(
    'sumologic_logs',
    'Send logs to sumologic',
    TAG_INTERNAL,
    namespaces=[NAMESPACE_OTHER],
)

TARGET_COMMCARE_FLAVOR = StaticToggle(
    'target_commcare_flavor',
    'Target CommCare Flavor.',
    TAG_CUSTOM,
    namespaces=[NAMESPACE_DOMAIN],
)

TRAINING_MODULE = StaticToggle(
    'training-module',
    'Training Modules',
    TAG_CUSTOM,
    [NAMESPACE_DOMAIN],
)

EXPORT_MULTISORT = StaticToggle(
    'export_multisort',
    'Sort multiple rows in exports at once.',
    TAG_SOLUTIONS_OPEN,
    [NAMESPACE_DOMAIN],
)

EXPORT_OWNERSHIP = StaticToggle(
    'export_ownership',
    'Allow exports to have ownership.',
    TAG_SOLUTIONS_OPEN,
    [NAMESPACE_DOMAIN],
)

APP_TRANSLATIONS_WITH_TRANSIFEX = StaticToggle(
    'app_trans_with_transifex',
    'Translate Application Content With Transifex',
    TAG_CUSTOM,
    namespaces=[NAMESPACE_USER]
)

VALIDATE_APP_TRANSLATIONS = StaticToggle(
    'validate_app_translations',
    'Validate app translations before uploading them',
    TAG_CUSTOM,
    namespaces=[NAMESPACE_USER]
)

AGGREGATE_UCRS = StaticToggle(
    'aggregate_ucrs',
    'Enable experimental aggregate UCR support',
    TAG_INTERNAL,  # this might change in the future
    namespaces=[NAMESPACE_DOMAIN],
    notification_emails=['czue'],
)

SHOW_RAW_DATA_SOURCES_IN_REPORT_BUILDER = StaticToggle(
    'show_raw_data_sources_in_report_builder',
    'Allow building report builder reports directly from raw UCR Data Sources',
    TAG_SOLUTIONS_CONDITIONAL,
    namespaces=[NAMESPACE_DOMAIN],
)

ALLOW_BLANK_CASE_TAGS = StaticToggle(
    'allow_blank_case_tags',
    'eCHIS/ICDS: Allow blank case tags',
    TAG_CUSTOM,
    namespaces=[NAMESPACE_DOMAIN],
)

FILTER_ON_GROUPS_AND_LOCATIONS = StaticToggle(
    'filter_on_groups_and_locations',
    '[ONSE] Change filter from groups OR locations to groups AND locations in all reports and exports in the '
    'ONSE domain with group and location filters',
    TAG_CUSTOM,
    namespaces=[NAMESPACE_DOMAIN],
    description='For reports filtered by groups and locations, change the OR logic to an AND, so that '
                '(for example): "Groups or Users: [Salima District] AND [User group Healthworkers]" '
                'returns 40 healthworkers who are also in salima. Changes this logic to all reports that '
                'have group and location filters, such as the Submissions by Form report.',
)

DONT_INDEX_SAME_CASETYPE = StaticToggle(
    'dont_index_same_casetype',
    "Don't create a parent index if the child case has the same case type as the parent case",
    TAG_DEPRECATED,
    namespaces=[NAMESPACE_DOMAIN],
    description=inspect.cleandoc("""This toggle preserves old behaviour
        of not creating a parent index on the child case if their case
        types are the same.""")
)

SORT_OUT_OF_ORDER_FORM_SUBMISSIONS_SQL = DynamicallyPredictablyRandomToggle(
    'sort_out_of_order_form_submissions_sql',
    'Sort out of order form submissions in the SQL update strategy',
    TAG_INTERNAL,
    namespaces=[NAMESPACE_DOMAIN],
)


RELEASE_BUILDS_PER_PROFILE = StaticToggle(
    'release_builds_per_profile',
    'Do not release builds for all app profiles by default. Then manage via Source files view',
    TAG_CUSTOM,
    namespaces=[NAMESPACE_DOMAIN],
)

MANAGE_RELEASES_PER_LOCATION = StaticToggle(
    'manage_releases_per_location',
    'Manage releases per location',
    TAG_SOLUTIONS_LIMITED,
    namespaces=[NAMESPACE_DOMAIN],
    help_link='https://confluence.dimagi.com/display/ccinternal/Manage+Releases+per+Location',
)

LOCATION_SAFE_CASE_IMPORTS = StaticToggle(
    'location_safe_case_imports',
    'Allow location-restricted users to import cases owned at their location or below',
    TAG_SOLUTIONS_OPEN,
    namespaces=[NAMESPACE_DOMAIN],
)

FORM_CASE_IDS_CASE_IMPORTER = StaticToggle(
    'form_case_ids_case_importer',
    'Show the form and case ids download button on the case importer',
    TAG_SOLUTIONS_OPEN,
    namespaces=[NAMESPACE_DOMAIN],
)

HIDE_HQ_ON_MOBILE_EXPERIENCE = StaticToggle(
    'hide_hq_on_mobile_experience',
    'Do not show modal on mobile that mobile hq experience is bad',
    TAG_SOLUTIONS_OPEN,
    namespaces=[NAMESPACE_DOMAIN]
)

DASHBOARD_REACH_REPORT = StaticToggle(
    'dashboard_reach_reports',
    'REACH: Enable access to the AAA Convergence Dashboard reports for REACH',
    TAG_CUSTOM,
    [NAMESPACE_DOMAIN]
)

PARTIAL_UI_TRANSLATIONS = StaticToggle(
    'partial_ui_translations',
    'Enable uploading a subset of translations in the UI Translations Excel upload',
    TAG_CUSTOM,
    [NAMESPACE_DOMAIN]
)

SKIP_ORM_FIXTURE_UPLOAD = StaticToggle(
    'skip_orm_fixture_upload',
    'Exposes an option in fixture api upload to skip saving through couchdbkit',
    TAG_CUSTOM,
    [NAMESPACE_DOMAIN]
)

ENABLE_UCR_MIRRORS = StaticToggle(
    'enable_ucr_mirrors',
    'Enable the mirrored engines for UCRs in this domain',
    TAG_CUSTOM,
    [NAMESPACE_DOMAIN]
)

LOCATION_COLUMNS_APP_STATUS_REPORT = StaticToggle(
    'location_columns_app_status_report',
    'Enables location columns to app status report',
    TAG_CUSTOM,
    [NAMESPACE_DOMAIN]
)

SKIP_CREATING_DEFAULT_BUILD_FILES_ON_BUILD = StaticToggle(
    'skip_creating_default_build_files_on_build',
    'Skips creating the build files for default profile each time a build is made'
    'which helps speed up the build and revert process',
    TAG_CUSTOM,
    [NAMESPACE_DOMAIN]
)

DISABLE_CASE_UPDATE_RULE_SCHEDULED_TASK = StaticToggle(
    'disable_case_update_rule_task',
    'Disable the `run_case_update_rules` periodic task '
    'while investigating database performance issues.',
    TAG_CUSTOM,
    [NAMESPACE_DOMAIN]
)

DO_NOT_RATE_LIMIT_SUBMISSIONS = StaticToggle(
    'do_not_rate_limit_submissions',
    'Do not rate limit submissions for this project, on a temporary basis.',
    TAG_INTERNAL,
    [NAMESPACE_DOMAIN],
    description="""
    When an individual project is having problems with rate limiting,
    use this toggle to lift the restriction for them on a temporary basis,
    just to unblock them while we sort out the conversation with the client.
    """
)

TEST_FORM_SUBMISSION_RATE_LIMIT_RESPONSE = StaticToggle(
    'test_form_submission_rate_limit_response',
    ("Respond to all form submissions with a 429 response. For use on test domains only. "
     "Without this, there's no sane way to test the UI for being rate limited on "
     "Mobile and Web Apps. Never use this on a real domain."),
    TAG_INTERNAL,
    namespaces=[NAMESPACE_DOMAIN],
    description="",
)

RATE_LIMIT_RESTORES = DynamicallyPredictablyRandomToggle(
    'rate_limit_restores',
    'Rate limit restores with a 429 TOO MANY REQUESTS response',
    TAG_INTERNAL,
    [NAMESPACE_DOMAIN],
    description="""
    While we are gaining an understanding of the effects of rate limiting,
    we want to force rate limiting on certain domains, while also being to
    toggle on and off global rate limiting quickly in response to issues.

    To turn on global rate limiting, set Randomness Level to 1.
    To turn it off, set to 0.
    """
)

BLOCK_RESTORES = StaticToggle(
    'block_restores',
    'Block Restores Immediately with a 429 TOO MANY REQUESTS response',
    TAG_INTERNAL,
    [NAMESPACE_DOMAIN],
    description="""
    Use this flag for EMERGENCY PURPOSES ONLY if a project's restore is causing
    system-wide issues that aren't caught by rate limiting or other mechanisms.
    """
)

SKIP_FIXTURES_ON_RESTORE = StaticToggle(
    'skip_fixtures_on_restore',
    'Skip Fixture Syncs on Restores',
    TAG_INTERNAL,
    [NAMESPACE_DOMAIN],
    description="""
    Use this flag to skip fixtures on restores for certain project spaces.
    """
)

SKIP_UPDATING_USER_REPORTING_METADATA = StaticToggle(
    'skip_updating_user_reporting_metadata',
    'ICDS: Skip updates to user reporting metadata to avoid expected load on couch',
    TAG_CUSTOM,
    [NAMESPACE_DOMAIN],
)

RESTRICT_MOBILE_ACCESS = StaticToggle(
    'restrict_mobile_endpoints',
    'USH: Require explicit permissions to access mobile app endpoints',
    TAG_CUSTOM,
    [NAMESPACE_DOMAIN],
    help_link="https://confluence.dimagi.com/display/ccinternal/COVID%3A+Require+explicit+permissions+to+access+mobile+app+endpoints",
)

DOMAIN_PERMISSIONS_MIRROR = StaticToggle(
    'domain_permissions_mirror',
    "USH: Enterprise Permissions: mirror a project space's permissions in other project spaces",
    TAG_CUSTOM,
    [NAMESPACE_DOMAIN],
    help_link='https://confluence.dimagi.com/display/ccinternal/Enterprise+Permissions',
)

SHOW_BUILD_PROFILE_IN_APPLICATION_STATUS = StaticToggle(
    'show_build_profile_in_app_status',
    'Show build profile installed on phone tracked via heartbeat request in App Status Report',
    TAG_CUSTOM,
    [NAMESPACE_DOMAIN]
)

LIVEQUERY_READ_FROM_STANDBYS = DynamicallyPredictablyRandomToggle(
    'livequery_read_from_standbys',
    'Allow livequery restore to read data from plproxy standbys if they are available',
    TAG_INTERNAL,
    [NAMESPACE_USER],
    description="""
    To allow a gradual rollout and testing of using the standby
    databases to generate restore payloads.
    """
)

ACCOUNTING_TESTING_TOOLS = StaticToggle(
    'accounting_testing_tools',
    'Enable Accounting Testing Tools',
    TAG_INTERNAL,
    [NAMESPACE_USER]
)

ADD_ROW_INDEX_TO_MOBILE_UCRS = StaticToggle(
    'add_row_index_to_mobile_ucrs',
    'Add row index to mobile UCRs as the first column to retain original order of data',
    TAG_CUSTOM,
    [NAMESPACE_DOMAIN]
)

TWO_STAGE_USER_PROVISIONING = StaticToggle(
    'two_stage_user_provisioning',
    'Enable two-stage user provisioning (users confirm and set their own passwords via email).',
    TAG_SOLUTIONS_LIMITED,
    [NAMESPACE_DOMAIN],
    help_link='https://confluence.dimagi.com/display/ccinternal/Two-Stage+Mobile+Worker+Account+Creation',
)

DOWNLOAD_LOCATION_REASSIGNMENT_REQUEST_TEMPLATE = StaticToggle(
    'download_location_reassignment_template',
    'Allow domain users to download location reassignment template',
    TAG_CUSTOM,
    [NAMESPACE_DOMAIN],
    relevant_environments={'icds', 'icds-staging'},
)

REFER_CASE_REPEATER = StaticToggle(
    'refer_case_repeater',
    'USH: Allow refer case repeaters to be setup',
    TAG_CUSTOM,
    namespaces=[NAMESPACE_DOMAIN],
    help_link="https://confluence.dimagi.com/display/ccinternal/COVID%3A+Allow+refer+case+repeaters+to+be+setup",
)

WIDGET_DIALER = StaticToggle(
    'widget_dialer',
    'USH: Enable usage of AWS Connect Dialer',
    TAG_CUSTOM,
    namespaces=[NAMESPACE_DOMAIN],
    help_link="https://confluence.dimagi.com/display/ccinternal/COVID%3A+Enable+usage+of+AWS+Connect+Dialer",
)

HMAC_CALLOUT = StaticToggle(
    'hmac_callout',
    'USH: Enable signed messaging url callouts in cloudcare',
    TAG_CUSTOM,
    namespaces=[NAMESPACE_DOMAIN],
    help_link="https://confluence.dimagi.com/display/ccinternal/COVID%3A+Enable+signed+messaging+url+callouts+in+cloudcare",
)

GAEN_OTP_SERVER = StaticToggle(
    'gaen_otp_server',
    'USH: Enable retrieving OTPs from a GAEN Server',
    TAG_CUSTOM,
    namespaces=[NAMESPACE_DOMAIN],
    help_link="https://confluence.dimagi.com/display/ccinternal/COVID%3A+Enable+retrieving+OTPs+from+a+GAEN+Server",
)

PARALLEL_USER_IMPORTS = StaticToggle(
    'parallel_user_imports',
    'USH: Process user imports in parallel on a dedicated queue',
    TAG_CUSTOM,
    namespaces=[NAMESPACE_DOMAIN]
)

RESTRICT_LOGIN_AS = StaticToggle(
    'restrict_login_as',
    'USH: Limit allowed users for login as',
    TAG_CUSTOM,
    namespaces=[NAMESPACE_DOMAIN],
    description="""
    Adds a permission that can be set on user roles to allow login as, but only
    as a limited set of users. Users with this enabled can "login as" other
    users that set custom user property "login_as_user" to the first user's
    username.

    For example, if web user a@a.com has this permission set on their role,
    they can only login as mobile users who have the custom property
    "login_as_user" set to "a@a.com".
    """,
    help_link="https://confluence.dimagi.com/display/ccinternal/Limited+Login+As",
)

ONE_PHONE_NUMBER_MULTIPLE_CONTACTS = StaticToggle(
    'one_phone_number_multiple_contacts',
    'Allow multiple contacts to share a single phone number',
    TAG_CUSTOM,
    namespaces=[NAMESPACE_DOMAIN],
    description="""
    Allows multiple SMS contacts in a project space to share the same phone number.
    Sessions for different contacts are initiated in series rather than in parallel so that
    only one contact per phone number is in an active session at any given time.
    Incoming SMS are then routed to the live session.
    If a form goes unfilled over SMS, it will prevent any further forms (for that contact or another)
    from being initiated on that phone number until the original session expires.

    Only use this feature if every form behind an SMS survey begins by identifying the contact.
    Otherwise the recipient has no way to know who they're supposed to be enter information about.
    """,
    help_link="https://confluence.dimagi.com/display/ccinternal/One+Phone+Number+-+Multiple+Contacts"
)

CHANGE_FORM_LANGUAGE = StaticToggle(
    'change_form_language',
    'USH: Allow user to change form language in web apps',
    TAG_CUSTOM,
    namespaces=[NAMESPACE_DOMAIN],
    description="""
    Allows the user to change the language of the form content while in the form itself in Web Apps
    """,
    help_link="https://confluence.dimagi.com/display/ccinternal/Change+Form+Language"
)

APP_ANALYTICS = StaticToggle(
    'app_analytics',
    'Allow user to use app analytics in web apps',
    TAG_CUSTOM,
    namespaces=[NAMESPACE_DOMAIN],
    help_link="https://confluence.dimagi.com/display/ccinternal/App+Analytics",
)

ENTERPRISE_SSO = StaticToggle(
    'enterprise_sso',
    'Enable Enterprise SSO options for the users specified in this list.',
    TAG_PRODUCT,
    namespaces=[NAMESPACE_USER],
)

BLOCKED_EMAIL_DOMAIN_RECIPIENTS = StaticToggle(
    'blocked_email_domain_recipients',
    'Block any outgoing email addresses that have an email domain which '
    'match a domain in this list.',
    TAG_INTERNAL,
    namespaces=[NAMESPACE_EMAIL_DOMAIN],
)

BLOCKED_DOMAIN_EMAIL_SENDERS = StaticToggle(
    'blocked_domain_email_senders',
    'Domains in this list are blocked from sending emails through our '
    'messaging feature',
    TAG_INTERNAL,
    namespaces=[NAMESPACE_DOMAIN],
)

CLEAN_OLD_FORMPLAYER_SYNCS = DynamicallyPredictablyRandomToggle(
    'clean_old_formplayer_syncs',
    'Delete old formplayer syncs during submission processing',
    TAG_INTERNAL,
    namespaces=[NAMESPACE_OTHER],
    default_randomness=0.001
)

PRIME_FORMPLAYER_DBS = StaticToggle(
    'prime_formplayer_dbs',
    'USH: Control which domains will be included in the prime formplayer task runs',
    TAG_CUSTOM,
    namespaces=[NAMESPACE_DOMAIN],
    help_link="https://confluence.dimagi.com/display/ccinternal/Prime+Formplayer+DBS"
)

FHIR_INTEGRATION = StaticToggle(
    'fhir_integration',
    'FHIR: Enable setting up FHIR integration',
    TAG_SOLUTIONS_LIMITED,
    namespaces=[NAMESPACE_DOMAIN],
    help_link="https://confluence.dimagi.com/display/GS/FHIR+API+Documentation",
)

ERM_DEVELOPMENT = StaticToggle(
    'erm_development',
    'Flag to put enterprise release management work behind',
    TAG_PRODUCT,
    namespaces=[NAMESPACE_DOMAIN],
)

ADD_LIMITED_FIXTURES_TO_CASE_RESTORE = StaticToggle(
    'fixtures_in_case_restore',
    'Allow limited fixtures to be available in case restore for SMS workflows. '
    'WARNING: To be used only for small templates since the performance implication has not been evaluated. '
    'Do not enable on your own.',
    TAG_CUSTOM,
    namespaces=[NAMESPACE_DOMAIN]
)

<<<<<<< HEAD
EMBEDDED_TABLEAU = StaticToggle(
    'embedded_tableau',
    'COVID: Enable retrieving and embedding tableau visualizations from a Tableau Server',
    TAG_CUSTOM,
    namespaces=[NAMESPACE_DOMAIN]
=======
DETAILED_TAGGING = StaticToggle(
    'detailed_tagging',
    'Send additional metrics to datadog and sentry.',
    TAG_INTERNAL,
    namespaces=[NAMESPACE_DOMAIN],
>>>>>>> 8845452e
)<|MERGE_RESOLUTION|>--- conflicted
+++ resolved
@@ -2041,17 +2041,16 @@
     namespaces=[NAMESPACE_DOMAIN]
 )
 
-<<<<<<< HEAD
 EMBEDDED_TABLEAU = StaticToggle(
     'embedded_tableau',
     'COVID: Enable retrieving and embedding tableau visualizations from a Tableau Server',
     TAG_CUSTOM,
-    namespaces=[NAMESPACE_DOMAIN]
-=======
+    namespaces=[NAMESPACE_DOMAIN],
+)
+
 DETAILED_TAGGING = StaticToggle(
     'detailed_tagging',
     'Send additional metrics to datadog and sentry.',
     TAG_INTERNAL,
     namespaces=[NAMESPACE_DOMAIN],
->>>>>>> 8845452e
 )