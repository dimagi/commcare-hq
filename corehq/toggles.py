--- conflicted
+++ resolved
@@ -1253,7 +1253,6 @@
     always_enabled={'icds-cas'}
 )
 
-<<<<<<< HEAD
 MOBIE_UCR_SYNC_DELAY_CONFIG = StaticToggle(
     'mobile_ucr_sync_delay',
     "Show settings for configuring mobile UCR sync delay",
@@ -1261,7 +1260,8 @@
     [NAMESPACE_DOMAIN],
     always_enabled={'icds-cas'},
     help_link="https://confluence.dimagi.com/display/ccinternal/Mobile+Reports+Sync+Delay"
-=======
+)
+
 DISPLAY_CONDITION_ON_TABS = StaticToggle(
     'display_condition_on_nodeset',
     'Show Display Condition on Case Detail Tabs',
@@ -1281,5 +1281,4 @@
     'Make _remove_indices_from_deleted_cases_task into a no-op.',
     TAG_ONE_OFF,
     [NAMESPACE_DOMAIN]
->>>>>>> 5dc9881a
 )