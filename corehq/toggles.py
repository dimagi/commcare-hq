--- conflicted
+++ resolved
@@ -1960,7 +1960,6 @@
     """
 )
 
-<<<<<<< HEAD
 USH_DONT_CLOSE_PATIENT_EXTENSIONS = StaticToggle(
     'ush_dont_close_patient_extensions',
     'Suppress closing extensions on closing hosts for host/extension pairs of patient/contact case-types',
@@ -1981,13 +1980,13 @@
     description="""
     Allow selecting of module of any case-type in select-parent workflow
     """,
-=======
+)
+
 ENTERPRISE_SSO = StaticToggle(
     'enterprise_sso',
     'Enable Enterprise SSO options for the users specified in this list.',
     TAG_PRODUCT,
     namespaces=[NAMESPACE_USER],
->>>>>>> 0089c459
 )
 
 BLOCKED_EMAIL_DOMAIN_RECIPIENTS = StaticToggle(
