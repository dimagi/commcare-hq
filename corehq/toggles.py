--- conflicted
+++ resolved
@@ -715,16 +715,16 @@
     [NAMESPACE_DOMAIN]
 )
 
-<<<<<<< HEAD
 TF_USES_SQLITE_BACKEND = StaticToggle(
     'tf_sql_backend',
     'Use a SQLite backend for Touchforms',
     TAG_PRODUCT_PATH,
-=======
+    [NAMESPACE_DOMAIN]
+)
+
 TWO_FACTOR_AUTH = StaticToggle(
     'two_factor_auth',
     "Enforce two factor auth before accessing the domain",
     TAG_EXPERIMENTAL,
->>>>>>> 588fcdab
     [NAMESPACE_DOMAIN]
 )