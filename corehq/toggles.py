--- conflicted
+++ resolved
@@ -1958,7 +1958,6 @@
     """
 )
 
-<<<<<<< HEAD
 NON_PARENT_MENU_SELECTION = StaticToggle(
     'non_parent_menu_selection',
     'Allow selecting of module of any case-type in select-parent workflow',
@@ -1967,7 +1966,8 @@
     description="""
     Allow selecting of module of any case-type in select-parent workflow
     """,
-=======
+)
+
 BLOCKED_EMAIL_DOMAIN_RECIPIENTS = StaticToggle(
     'blocked_email_domain_recipients',
     'Block any outgoing email addresses that have an email domain which '
@@ -1982,5 +1982,4 @@
     'messaging feature',
     TAG_INTERNAL,
     namespaces=[NAMESPACE_DOMAIN],
->>>>>>> a2f3cbe5
 )