from collections import namedtuple
from functools import wraps
import hashlib
from django.http import Http404
import math
from toggle.shortcuts import toggle_enabled, set_toggle

Tag = namedtuple('Tag', 'name css_class')
TAG_ONE_OFF = Tag(name='One-Off', css_class='important')
TAG_EXPERIMENTAL = Tag(name='Experimental', css_class='warning')
TAG_PRODUCT_PATH = Tag(name='Product Path', css_class='info')
TAG_PRODUCT_CORE = Tag(name='Core Product', css_class='success')
TAG_PREVIEW = Tag(name='Preview', css_class='default')
TAG_UNKNOWN = Tag(name='Unknown', css_class='inverse')
ALL_TAGS = [TAG_ONE_OFF, TAG_EXPERIMENTAL, TAG_PRODUCT_PATH, TAG_PRODUCT_CORE, TAG_PREVIEW, TAG_UNKNOWN]


class StaticToggle(object):
    def __init__(self, slug, label, tag, namespaces=None, help_link=None,
                 description=None, save_fn=None):
        self.slug = slug
        self.label = label
        self.tag = tag
        self.help_link = help_link
        self.description = description
        # Optionally provide a callable to be called whenever the toggle is
        # updated.  This is only applicable to domain toggles.  It must accept
        # two parameters, `domain_name` and `toggle_is_enabled`
        self.save_fn = save_fn
        if namespaces:
            self.namespaces = [None if n == NAMESPACE_USER else n for n in namespaces]
        else:
            self.namespaces = [None]

    def enabled(self, item, **kwargs):
        return any([toggle_enabled(self.slug, item, namespace=n, **kwargs) for n in self.namespaces])

    def set(self, item, enabled, namespace=None):
        set_toggle(self.slug, item, enabled, namespace)

    def required_decorator(self):
        """
        Returns a view function decorator that checks to see if the domain
        or user in the request has the appropriate toggle enabled.
        """
        def decorator(view_func):
            @wraps(view_func)
            def wrapped_view(request, *args, **kwargs):
                if (
                    (hasattr(request, 'user') and self.enabled(request.user.username))
                    or (hasattr(request, 'domain') and self.enabled(request.domain))
                ):
                    return view_func(request, *args, **kwargs)
                raise Http404()
            return wrapped_view
        return decorator


def deterministic_random(input_string):
    """
    Returns a deterministically random number between 0 and 1 based on the
    value of the string. The same input should always produce the same output.
    """
    return float.fromhex(hashlib.md5(input_string).hexdigest()) / math.pow(2, 128)


class PredictablyRandomToggle(StaticToggle):
    """
    A toggle that is predictably random based off some axis. Useful for for doing
    a randomized rollout of a feature. E.g. "turn this on for 5% of domains", or
    "turn this on for 40% of users".

    It extends StaticToggle, so individual domains/users can also be explicitly added.
    """

    def __init__(self, slug, label, tag, namespaces, randomness, help_link=None, description=None):
        super(PredictablyRandomToggle, self).__init__(slug, label, tag, list(namespaces),
                                                      help_link=help_link, description=description)
        assert namespaces, 'namespaces must be defined!'
        assert 0 <= randomness <= 1, 'randomness must be between 0 and 1!'
        self.randomness = randomness

    @property
    def randomness_percent(self):
        return "{:.0f}".format(self.randomness * 100)

    def _get_identifier(self, item):
        return '{}:{}:{}'.format(self.namespaces, self.slug, item)

    def enabled(self, item, **kwargs):
        return (
            (item and deterministic_random(self._get_identifier(item)) < self.randomness)
            or super(PredictablyRandomToggle, self).enabled(item, **kwargs)
        )

# if no namespaces are specified the user namespace is assumed
NAMESPACE_USER = 'user'
NAMESPACE_DOMAIN = 'domain'
ALL_NAMESPACES = [NAMESPACE_USER, NAMESPACE_DOMAIN]


def any_toggle_enabled(*toggles):
    """
    Return a view decorator for allowing access if any of the given toggles are
    enabled. Example usage:

    @toggles.any_toggle_enabled(REPORT_BUILDER, USER_CONFIGURABLE_REPORTS)
    def delete_custom_report():
        pass

    """
    def decorator(view_func):
        @wraps(view_func)
        def wrapped_view(request, *args, **kwargs):
            for t in toggles:
                if (
                    (hasattr(request, 'user') and t.enabled(request.user.username))
                    or (hasattr(request, 'domain') and t.enabled(request.domain))
                ):
                    return view_func(request, *args, **kwargs)
            raise Http404()
        return wrapped_view
    return decorator


def all_toggles():
    """
    Loads all toggles
    """
    # trick for listing the attributes of the current module.
    # http://stackoverflow.com/a/990450/8207
    for toggle_name, toggle in globals().items():
        if not toggle_name.startswith('__'):
            if isinstance(toggle, StaticToggle):
                yield toggle


def toggles_dict(username=None, domain=None):
    """
    Loads all toggles into a dictionary for use in JS
    """
    return {t.slug: True for t in all_toggles() if (t.enabled(username) or
                                                    t.enabled(domain))}


APP_BUILDER_CUSTOM_PARENT_REF = StaticToggle(
    'custom-parent-ref',
    'Custom case parent reference',
    TAG_ONE_OFF
)

APP_BUILDER_CAREPLAN = StaticToggle(
    'careplan',
    'Careplan module',
    TAG_EXPERIMENTAL
)

APP_BUILDER_ADVANCED = StaticToggle(
    'advanced-app-builder',
    'Advanced Module in App-Builder',
    TAG_EXPERIMENTAL
)

APP_BUILDER_INCLUDE_MULTIMEDIA_ODK = StaticToggle(
    'include-multimedia-odk',
    'Include multimedia in ODK deploy',
    TAG_ONE_OFF
)

BOOTSTRAP3_PREVIEW = StaticToggle(
    'bootstrap3_preview',
    'Bootstrap 3 Preview',
    TAG_PRODUCT_PATH,
    [NAMESPACE_USER]
)

CASE_LIST_CUSTOM_XML = StaticToggle(
    'case_list_custom_xml',
    'Show text area for entering custom case list xml',
    TAG_EXPERIMENTAL,
)

CASE_LIST_TILE = StaticToggle(
    'case_list_tile',
    'Allow configuration of case list tiles',
    TAG_EXPERIMENTAL,
    [NAMESPACE_DOMAIN, NAMESPACE_USER]
)

CASE_LIST_LOOKUP = StaticToggle(
    'case_list_lookup',
    'Allow external android callouts to search the caselist',
    TAG_EXPERIMENTAL,
    [NAMESPACE_DOMAIN, NAMESPACE_USER]
)

ADD_USERS_FROM_LOCATION = StaticToggle(
    'add_users_from_location',
    "Allow users to add new mobile workers from the locations page",
    TAG_PRODUCT_CORE,
    [NAMESPACE_DOMAIN]
)

DEMO_REPORTS = StaticToggle(
    'demo-reports',
    'Access to map-based demo reports',
    TAG_PREVIEW,
    [NAMESPACE_DOMAIN, NAMESPACE_USER]
)

DETAIL_LIST_TABS = StaticToggle(
    'detail-list-tabs',
    'Tabs in the case detail list',
    TAG_PRODUCT_PATH,
    [NAMESPACE_DOMAIN, NAMESPACE_USER]
)

GRAPH_CREATION = StaticToggle(
    'graph-creation',
    'Case list/detail graph creation',
    TAG_EXPERIMENTAL,
    [NAMESPACE_DOMAIN, NAMESPACE_USER]
)

OFFLINE_CLOUDCARE = StaticToggle(
    'offline-cloudcare',
    'Offline Cloudcare',
    TAG_EXPERIMENTAL
)

IS_DEVELOPER = StaticToggle(
    'is_developer',
    'Is developer',
    TAG_EXPERIMENTAL
)

MM_CASE_PROPERTIES = StaticToggle(
    'mm_case_properties',
    'Multimedia Case Properties',
    TAG_PRODUCT_PATH
)

VISIT_SCHEDULER = StaticToggle(
    'app_builder_visit_scheduler',
    'Visit Scheduler',
    TAG_EXPERIMENTAL,
    [NAMESPACE_DOMAIN, NAMESPACE_USER]
)


USER_CONFIGURABLE_REPORTS = StaticToggle(
    'user_reports',
    'User configurable reports UI',
    TAG_PRODUCT_PATH,
    [NAMESPACE_DOMAIN, NAMESPACE_USER]
)

REPORT_BUILDER = StaticToggle(
    'report_builder',
    'Report Builder',
    TAG_PRODUCT_PATH,
    [NAMESPACE_DOMAIN, NAMESPACE_USER]
)

STOCK_TRANSACTION_EXPORT = StaticToggle(
    'ledger_export',
    'Show "export transactions" link on case details page',
    TAG_PRODUCT_PATH
)

SYNC_ALL_LOCATIONS = StaticToggle(
    'sync_all_locations',
    'Sync the full location hierarchy when syncing location fixtures',
    TAG_PRODUCT_PATH,
    [NAMESPACE_DOMAIN]
)

NO_VELLUM = StaticToggle(
    'no_vellum',
    'Allow disabling Form Builder per form '
    '(for custom forms that Vellum breaks)',
    TAG_EXPERIMENTAL,
    [NAMESPACE_DOMAIN, NAMESPACE_USER]
)

REMOTE_APPS = StaticToggle(
    'remote-apps',
    'Allow creation of remote applications',
    TAG_EXPERIMENTAL,
    [NAMESPACE_DOMAIN],
)

CAN_EDIT_EULA = StaticToggle(
    'can_edit_eula',
    "Whether this user can set the custom eula and data sharing internal project options. "
    "This should be a small number of DIMAGI ONLY users",
    TAG_EXPERIMENTAL,
)

STOCK_AND_RECEIPT_SMS_HANDLER = StaticToggle(
    'stock_and_sms_handler',
    "Enable the stock report handler to accept both stock and receipt values "
    "in the format 'soh abc 100.20'",
    TAG_ONE_OFF,
    [NAMESPACE_DOMAIN]
)

PAGINATE_WEB_USERS = StaticToggle(
    'paginate_web_users',
    'Paginate Web Users',
    TAG_PRODUCT_PATH,
    [NAMESPACE_DOMAIN]
)

LOOSE_SYNC_TOKEN_VALIDATION = StaticToggle(
    'loose_sync_token_validation',
    "Don't fail hard on missing or deleted sync tokens.",
    TAG_EXPERIMENTAL,
    [NAMESPACE_DOMAIN]
)

MULTIPLE_LOCATIONS_PER_USER = StaticToggle(
    'multiple_locations',
    "Enable multiple locations per user on domain.",
    TAG_ONE_OFF,
    [NAMESPACE_DOMAIN]
)

PRODUCTS_PER_LOCATION = StaticToggle(
    'products_per_location',
    "Products Per Location: Specify products stocked at individual locations.  "
    "This doesn't actually do anything yet.",
    TAG_PRODUCT_CORE,
    [NAMESPACE_DOMAIN]
)

ALLOW_CASE_ATTACHMENTS_VIEW = StaticToggle(
    'allow_case_attachments_view',
    "Explicitly allow user to access case attachments, even if they can't view the case list report.",
    TAG_ONE_OFF,
    [NAMESPACE_DOMAIN, NAMESPACE_USER]
)

LOCATION_TYPE_STOCK_RATES = StaticToggle(
    'location_type_stock_rates',
    "Specify stock rates per location type.",
    TAG_PRODUCT_PATH,
    [NAMESPACE_DOMAIN]
)

BULK_ARCHIVE_FORMS = StaticToggle(
    'bulk_archive_forms',
    'Bulk archive forms with excel',
    TAG_PRODUCT_PATH
)

TRANSFER_DOMAIN = StaticToggle(
    'transfer_domain',
    'Transfer domains to different users',
    TAG_PRODUCT_PATH,
    [NAMESPACE_DOMAIN]
)

DHIS2_DOMAIN = StaticToggle(
    'dhis2_domain',
    'Enable DHIS2 integration for this domain',
    TAG_ONE_OFF,
    [NAMESPACE_DOMAIN]
)

PRIME_RESTORE = StaticToggle(
    'prime_restore',
    'Prime restore cache',
    TAG_PRODUCT_PATH,
    [NAMESPACE_DOMAIN, NAMESPACE_USER]
)

FORM_LINK_WORKFLOW = StaticToggle(
    'form_link_workflow',
    'Form linking workflow available on forms',
    TAG_EXPERIMENTAL,
    [NAMESPACE_DOMAIN],
)

# not referenced in code directly but passed through to vellum
# see toggles_dict
VELLUM_TRANSACTION_QUESTION_TYPES = StaticToggle(
    'transaction_question_types',
    "Adds transaction-related question types in the form builder",
    TAG_PRODUCT_PATH,
    [NAMESPACE_DOMAIN]
)

VELLUM_SAVE_TO_CASE = StaticToggle(
    'save_to_case',
    "Adds save to case as a question to the form builder",
    TAG_UNKNOWN,
    [NAMESPACE_DOMAIN]
)

VELLUM_ADVANCED_ITEMSETS = StaticToggle(
    'advanced_itemsets',
    "Allows a user to configure itemsets for more than lookup tables",
    TAG_EXPERIMENTAL,
    [NAMESPACE_DOMAIN]
)

VELLUM_EXPERIMENTAL_UI = StaticToggle(
    'experimental_ui',
    "Enables some experimental UI enhancements for the form builder",
    TAG_EXPERIMENTAL,
    [NAMESPACE_DOMAIN]
)

VELLUM_PRINTING = StaticToggle(
    'printing',
    "Enables the Print Android App Callout",
    TAG_PRODUCT_PATH,
    [NAMESPACE_DOMAIN]
)

VELLUM_RICH_TEXT = StaticToggle(
    'rich_text',
    "Enables rich text for the form builder",
    TAG_EXPERIMENTAL,
    [NAMESPACE_DOMAIN]
)

CACHE_AND_INDEX = StaticToggle(
    'cache_and_index',
    'Enable the "Cache and Index" format option when choosing sort properties '
    'in the app builder',
    TAG_UNKNOWN,
    [NAMESPACE_DOMAIN],
)

CUSTOM_PROPERTIES = StaticToggle(
    'custom_properties',
    'Allow users to add arbitrary custom properties to their application',
    TAG_EXPERIMENTAL,
    [NAMESPACE_DOMAIN]
)

BULK_SMS_VERIFICATION = StaticToggle(
    'bulk_sms_verification',
    'Allow initiating the SMS phone verification workflow for all users in a group.',
    TAG_ONE_OFF,
    [NAMESPACE_USER, NAMESPACE_DOMAIN],
)

BULK_PAYMENTS = StaticToggle(
    'bulk_payments',
    'Enable payment of invoices by bulk credit payments and invoice generation for wire transfers',
    TAG_PRODUCT_CORE
)


ENABLE_LOADTEST_USERS = StaticToggle(
    'enable_loadtest_users',
    'Enable creating loadtest users on HQ',
    TAG_EXPERIMENTAL,
    namespaces=[NAMESPACE_DOMAIN],
    help_link='https://confluence.dimagi.com/display/ccinternal/Loadtest+Users',
)

OWNERSHIP_CLEANLINESS = PredictablyRandomToggle(
    'enable_owner_cleanliness_flags',
    'Enable tracking ownership cleanliness on submission',
    TAG_EXPERIMENTAL,
    randomness=.20,
    namespaces=[NAMESPACE_DOMAIN],
    help_link='https://docs.google.com/a/dimagi.com/document/d/12WfZLerFL832LZbMwqRAvXt82scdjDL51WZVNa31f28/edit#heading=h.gu9sjekp0u2p',
)

OWNERSHIP_CLEANLINESS_RESTORE = StaticToggle(
    'enable_owner_cleanliness_restore',
    'Enable restoring with updated owner cleanliness logic.',
    TAG_EXPERIMENTAL,
    namespaces=[NAMESPACE_DOMAIN],
    help_link='https://docs.google.com/a/dimagi.com/document/d/12WfZLerFL832LZbMwqRAvXt82scdjDL51WZVNa31f28/edit#heading=h.gu9sjekp0u2p',
)

MOBILE_UCR = StaticToggle(
    'mobile_ucr',
    ('Mobile UCR: Configure viewing user configurable reports on the mobile '
     'through the app builder'),
    TAG_EXPERIMENTAL,
    namespaces=[NAMESPACE_DOMAIN],
)

RESTRICT_WEB_USERS_BY_LOCATION = StaticToggle(
    'restrict_web_users_by_location',
    "Allow project to restrict web user permissions by location",
    TAG_PRODUCT_CORE,
    namespaces=[NAMESPACE_DOMAIN],
)

API_THROTTLE_WHITELIST = StaticToggle(
    'api_throttle_whitelist',
    ('API throttle whitelist'),
    TAG_EXPERIMENTAL,
    namespaces=[NAMESPACE_USER],
)


def _commtrackify(domain_name, toggle_is_enabled):
    from corehq.apps.domain.models import Domain
    domain = Domain.get_by_name(domain_name, strict=True)
    if domain and domain.commtrack_enabled != toggle_is_enabled:
        if toggle_is_enabled:
            domain.convert_to_commtrack()
        else:
            domain.commtrack_enabled = False
            domain.save()


COMMTRACK = StaticToggle(
    'commtrack',
    "CommCare Supply",
    TAG_PRODUCT_CORE,
    description=(
        '<a href="http://www.commtrack.org/home/">CommCare Supply</a> '
        "is a logistics and supply chain management module. It is designed "
        "to improve the management, transport, and resupply of a variety of "
        "goods and materials, from medication to food to bednets. <br/>"
    ),
    help_link='https://help.commcarehq.org/display/commtrack/CommTrack+Home',
    namespaces=[NAMESPACE_DOMAIN],
    save_fn=_commtrackify,
)

INSTANCE_VIEWER = StaticToggle(
    'instance_viewer',
    'CloudCare Form Debugging Tool',
    TAG_PRODUCT_PATH,
    namespaces=[NAMESPACE_USER],
)

LOCATIONS_IN_REPORTS = StaticToggle(
    'LOCATIONS_IN_REPORTS',
    "Include locations in report filters",
    TAG_PRODUCT_PATH,
    namespaces=[NAMESPACE_DOMAIN],
)

CLOUDCARE_CACHE = StaticToggle(
    'cloudcare_cache',
    'Aggresively cache case list, can result in stale data',
    TAG_EXPERIMENTAL,
    namespaces=[NAMESPACE_DOMAIN],
)

OPENLMIS = StaticToggle(
    'openlmis',
    'Offer OpenLMIS settings',
    TAG_UNKNOWN,
    namespaces=[NAMESPACE_DOMAIN],
)

CUSTOM_MENU_BAR = StaticToggle(
    'custom_menu_bar',
    "Hide Dashboard and Applications from top menu bar "
    "for non-admin users",
    TAG_ONE_OFF,
    namespaces=[NAMESPACE_DOMAIN],
)

LINK_SUPPLY_POINT = StaticToggle(
    'link_supply_point',
    'Add a "Supply Point" tab to location pages.  This is feature flagged '
    'because this is not a great way to display additional information.',
    TAG_EXPERIMENTAL,
    namespaces=[NAMESPACE_DOMAIN],
)

REVAMPED_EXPORTS = StaticToggle(
    'revamped_exports',
    'Revamped Form and Case exports',
    TAG_PRODUCT_PATH,
)

MULTIPLE_CHOICE_CUSTOM_FIELD = StaticToggle(
    'multiple_choice_custom_field',
    'Allow project to use multiple choice field in custom fields',
    TAG_PRODUCT_PATH,
    namespaces=[NAMESPACE_DOMAIN]
)

RESTRICT_FORM_EDIT_BY_LOCATION = StaticToggle(
    'restrict_form_edit_by_location',
    "Restrict ability to edit/archive forms by the web user's location",
    TAG_ONE_OFF,
    namespaces=[NAMESPACE_DOMAIN],
)

SUPPORT = StaticToggle(
    'support',
    'General toggle for support features',
    TAG_EXPERIMENTAL,
)

BASIC_CHILD_MODULE = StaticToggle(
    'child_module',
    'Basic modules can be child modules',
    TAG_PRODUCT_PATH,
    [NAMESPACE_DOMAIN]
)

MESSAGING_STATUS_AND_ERROR_REPORTS = StaticToggle(
    'messaging_status',
    'View the Messaging Status and Error Reports',
    TAG_PRODUCT_PATH,
    [NAMESPACE_DOMAIN],
)

HSPH_HACK = StaticToggle(
    'hsph_hack',
    'Optmization hack for HSPH',
    TAG_ONE_OFF,
    [NAMESPACE_DOMAIN],
)

DROPBOX_SYNC = StaticToggle(
    'dropbox_sync',
    'Allows users to sync their file downloads to Dropbox',
    TAG_PRODUCT_PATH,
    [NAMESPACE_DOMAIN, NAMESPACE_USER],
)

EMAIL_IN_REMINDERS = StaticToggle(
    'email_in_reminders',
    'Send emails from reminders',
    TAG_PRODUCT_PATH,
    [NAMESPACE_DOMAIN],
)

<<<<<<< HEAD
BROADCAST_TO_LOCATIONS = StaticToggle(
    'broadcast_to_locations',
    'Send broadcasts to locations',
    TAG_PRODUCT_PATH,
    [NAMESPACE_DOMAIN],
=======
EWS_INVALID_REPORT_RESPONSE = StaticToggle(
    'ews_invalid_report_response',
    'Send response about invalid stock on hand',
    TAG_UNKNOWN,
    [NAMESPACE_DOMAIN]
>>>>>>> 68fc21c0
)<|MERGE_RESOLUTION|>--- conflicted
+++ resolved
@@ -634,17 +634,16 @@
     [NAMESPACE_DOMAIN],
 )
 
-<<<<<<< HEAD
-BROADCAST_TO_LOCATIONS = StaticToggle(
-    'broadcast_to_locations',
-    'Send broadcasts to locations',
-    TAG_PRODUCT_PATH,
-    [NAMESPACE_DOMAIN],
-=======
 EWS_INVALID_REPORT_RESPONSE = StaticToggle(
     'ews_invalid_report_response',
     'Send response about invalid stock on hand',
     TAG_UNKNOWN,
     [NAMESPACE_DOMAIN]
->>>>>>> 68fc21c0
+)
+
+BROADCAST_TO_LOCATIONS = StaticToggle(
+    'broadcast_to_locations',
+    'Send broadcasts to locations',
+    TAG_PRODUCT_PATH,
+    [NAMESPACE_DOMAIN],
 )