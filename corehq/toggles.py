--- conflicted
+++ resolved
@@ -234,7 +234,6 @@
     "This should be a small number of DIMAGI ONLY users",
 )
 
-<<<<<<< HEAD
 VELLUM_HELP_TEXT = StaticToggle(
     'add_help_text',
     "Adds a help text in the form builder"
@@ -245,8 +244,6 @@
     "Adds transaction-related question types in the form builder"
 )
 
-=======
->>>>>>> 7027453c
 STOCK_AND_RECEIPT_SMS_HANDLER = StaticToggle(
     'stock_and_sms_handler',
     "Enable the stock report handler to accept both stock and receipt values "
