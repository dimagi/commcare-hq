from collections import namedtuple
from functools import wraps
import hashlib
from django.http import Http404
import math
from toggle.shortcuts import toggle_enabled, set_toggle

Tag = namedtuple('Tag', 'name css_class')
TAG_ONE_OFF = Tag(name='One-Off', css_class='important')
TAG_EXPERIMENTAL = Tag(name='Experimental', css_class='warning')
TAG_PRODUCT_PATH = Tag(name='Product Path', css_class='info')
TAG_PRODUCT_CORE = Tag(name='Core Product', css_class='success')
TAG_PREVIEW = Tag(name='Preview', css_class='default')
TAG_UNKNOWN = Tag(name='Unknown', css_class='inverse')
ALL_TAGS = [TAG_ONE_OFF, TAG_EXPERIMENTAL, TAG_PRODUCT_PATH, TAG_PRODUCT_CORE, TAG_PREVIEW, TAG_UNKNOWN]


class StaticToggle(object):
    def __init__(self, slug, label, tag, namespaces=None, help_link=None,
                 description=None, save_fn=None):
        self.slug = slug
        self.label = label
        self.tag = tag
        self.help_link = help_link
        self.description = description
        # Optionally provide a callable to be called whenever the toggle is
        # updated.  This is only applicable to domain toggles.  It must accept
        # two parameters, `domain_name` and `toggle_is_enabled`
        self.save_fn = save_fn
        if namespaces:
            self.namespaces = [None if n == NAMESPACE_USER else n for n in namespaces]
        else:
            self.namespaces = [None]

    def enabled(self, item, **kwargs):
        return any([toggle_enabled(self.slug, item, namespace=n, **kwargs) for n in self.namespaces])

    def set(self, item, enabled, namespace=None):
        set_toggle(self.slug, item, enabled, namespace)

    def required_decorator(self):
        """
        Returns a view function decorator that checks to see if the domain
        or user in the request has the appropriate toggle enabled.
        """
        def decorator(view_func):
            @wraps(view_func)
            def wrapped_view(request, *args, **kwargs):
                if (
                    (hasattr(request, 'user') and self.enabled(request.user.username))
                    or (hasattr(request, 'domain') and self.enabled(request.domain))
                ):
                    return view_func(request, *args, **kwargs)
                raise Http404()
            return wrapped_view
        return decorator


def deterministic_random(input_string):
    """
    Returns a deterministically random number between 0 and 1 based on the
    value of the string. The same input should always produce the same output.
    """
    return float.fromhex(hashlib.md5(input_string).hexdigest()) / math.pow(2, 128)


class PredictablyRandomToggle(StaticToggle):
    """
    A toggle that is predictably random based off some axis. Useful for for doing
    a randomized rollout of a feature. E.g. "turn this on for 5% of domains", or
    "turn this on for 40% of users".

    It extends StaticToggle, so individual domains/users can also be explicitly added.
    """

    def __init__(self, slug, label, tag, namespaces, randomness, help_link=None, description=None):
        super(PredictablyRandomToggle, self).__init__(slug, label, tag, list(namespaces),
                                                      help_link=help_link, description=description)
        assert namespaces, 'namespaces must be defined!'
        assert 0 <= randomness <= 1, 'randomness must be between 0 and 1!'
        self.randomness = randomness

    @property
    def randomness_percent(self):
        return "{:.0f}".format(self.randomness * 100)

    def _get_identifier(self, item):
        return '{}:{}:{}'.format(self.namespaces, self.slug, item)

    def enabled(self, item, **kwargs):
        return (
            (item and deterministic_random(self._get_identifier(item)) < self.randomness)
            or super(PredictablyRandomToggle, self).enabled(item, **kwargs)
        )

# if no namespaces are specified the user namespace is assumed
NAMESPACE_USER = 'user'
NAMESPACE_DOMAIN = 'domain'
ALL_NAMESPACES = [NAMESPACE_USER, NAMESPACE_DOMAIN]


def any_toggle_enabled(*toggles):
    """
    Return a view decorator for allowing access if any of the given toggles are
    enabled. Example usage:

    @toggles.any_toggle_enabled(REPORT_BUILDER, USER_CONFIGURABLE_REPORTS)
    def delete_custom_report():
        pass

    """
    def decorator(view_func):
        @wraps(view_func)
        def wrapped_view(request, *args, **kwargs):
            for t in toggles:
                if (
                    (hasattr(request, 'user') and t.enabled(request.user.username))
                    or (hasattr(request, 'domain') and t.enabled(request.domain))
                ):
                    return view_func(request, *args, **kwargs)
            raise Http404()
        return wrapped_view
    return decorator


def all_toggles():
    """
    Loads all toggles
    """
    # trick for listing the attributes of the current module.
    # http://stackoverflow.com/a/990450/8207
    for toggle_name, toggle in globals().items():
        if not toggle_name.startswith('__'):
            if isinstance(toggle, StaticToggle):
                yield toggle


def toggles_dict(username=None, domain=None):
    """
    Loads all toggles into a dictionary for use in JS
    """
    return {t.slug: True for t in all_toggles() if (t.enabled(username) or
                                                    t.enabled(domain))}


APP_BUILDER_CUSTOM_PARENT_REF = StaticToggle(
    'custom-parent-ref',
    'Custom case parent reference',
    TAG_ONE_OFF
)

APP_BUILDER_CAREPLAN = StaticToggle(
    'careplan',
    'Careplan module',
    TAG_EXPERIMENTAL
)

APP_BUILDER_ADVANCED = StaticToggle(
    'advanced-app-builder',
    'Advanced Module in App-Builder',
    TAG_EXPERIMENTAL
)

APP_BUILDER_SHADOW_MODULES = StaticToggle(
    'shadow-app-builder',
    'Shadow Modules',
    TAG_EXPERIMENTAL,
    [NAMESPACE_DOMAIN],
    help_link='https://confluence.dimagi.com/display/ccinternal/Shadow+Modules',
)

BOOTSTRAP3_PREVIEW = StaticToggle(
    'bootstrap3_preview',
    'Bootstrap 3 Preview',
    TAG_PRODUCT_PATH,
    [NAMESPACE_USER]
)

CASE_LIST_CUSTOM_XML = StaticToggle(
    'case_list_custom_xml',
    'Show text area for entering custom case list xml',
    TAG_EXPERIMENTAL,
    [NAMESPACE_DOMAIN]
)

CASE_LIST_TILE = StaticToggle(
    'case_list_tile',
    'Allow configuration of case list tiles',
    TAG_EXPERIMENTAL,
    [NAMESPACE_DOMAIN, NAMESPACE_USER]
)

SHOW_PERSIST_CASE_CONTEXT_SETTING = StaticToggle(
    'show_persist_case_context_setting',
    'Allow toggling the persistent case context tile',
    TAG_PRODUCT_PATH,
    [NAMESPACE_DOMAIN],
)

CASE_LIST_LOOKUP = StaticToggle(
    'case_list_lookup',
    'Allow external android callouts to search the caselist',
    TAG_EXPERIMENTAL,
    [NAMESPACE_DOMAIN, NAMESPACE_USER]
)

ADD_USERS_FROM_LOCATION = StaticToggle(
    'add_users_from_location',
    "Allow users to add new mobile workers from the locations page",
    TAG_PRODUCT_CORE,
    [NAMESPACE_DOMAIN]
)

DEMO_REPORTS = StaticToggle(
    'demo-reports',
    'Access to map-based demo reports',
    TAG_PREVIEW,
    [NAMESPACE_DOMAIN, NAMESPACE_USER]
)

SUPPLY_REPORTS = StaticToggle(
    'supply_reports',
    "Early stages reports for CommCare Supply",
    TAG_EXPERIMENTAL,
    [NAMESPACE_DOMAIN],
)

DETAIL_LIST_TABS = StaticToggle(
    'detail-list-tabs',
    'Tabs in the case detail list',
    TAG_PRODUCT_PATH,
    [NAMESPACE_DOMAIN, NAMESPACE_USER]
)

DETAIL_LIST_TAB_NODESETS = StaticToggle(
    'detail-list-tab-nodesets',
    'Associate a nodeset with a case detail tab',
    TAG_PRODUCT_PATH,
    [NAMESPACE_DOMAIN],
    help_link='https://confluence.dimagi.com/display/ccinternal/Case+Detail+Nodesets',
)

GRAPH_CREATION = StaticToggle(
    'graph-creation',
    'Case list/detail graph creation',
    TAG_EXPERIMENTAL,
    [NAMESPACE_DOMAIN]
)

OFFLINE_CLOUDCARE = StaticToggle(
    'offline-cloudcare',
    'Offline Cloudcare',
    TAG_EXPERIMENTAL
)

IS_DEVELOPER = StaticToggle(
    'is_developer',
    'Is developer',
    TAG_EXPERIMENTAL
)

MM_CASE_PROPERTIES = StaticToggle(
    'mm_case_properties',
    'Multimedia Case Properties',
    TAG_PRODUCT_PATH
)

VISIT_SCHEDULER = StaticToggle(
    'app_builder_visit_scheduler',
    'Visit Scheduler',
    TAG_EXPERIMENTAL,
    [NAMESPACE_DOMAIN, NAMESPACE_USER]
)


USER_CONFIGURABLE_REPORTS = StaticToggle(
    'user_reports',
    'User configurable reports UI',
    TAG_PRODUCT_PATH,
    [NAMESPACE_DOMAIN, NAMESPACE_USER]
)

LOCATIONS_IN_UCR = StaticToggle(
    'locations_in_ucr',
    'Add Locations as one of the Source Types for User Configurable Reports',
    TAG_ONE_OFF,
    [NAMESPACE_DOMAIN]
)

REPORT_BUILDER = StaticToggle(
    'report_builder',
    'Report Builder',
    TAG_PRODUCT_PATH,
    [NAMESPACE_DOMAIN]
)

REPORT_BUILDER_BETA_GROUP = StaticToggle(
    'report_builder_beta_group',
    'RB beta group',
    TAG_ONE_OFF,
    [NAMESPACE_DOMAIN],
)

STOCK_TRANSACTION_EXPORT = StaticToggle(
    'ledger_export',
    'Show "export transactions" link on case details page',
    TAG_PRODUCT_PATH
)

SYNC_ALL_LOCATIONS = StaticToggle(
    'sync_all_locations',
    'Sync the full location hierarchy when syncing location fixtures',
    TAG_PRODUCT_PATH,
    [NAMESPACE_DOMAIN]
)

EXTENSION_CASES_SYNC_ENABLED = StaticToggle(
    'extension_sync',
    'Enable extension syncing',
    TAG_EXPERIMENTAL,
    [NAMESPACE_DOMAIN]
)

NO_VELLUM = StaticToggle(
    'no_vellum',
    'Allow disabling Form Builder per form '
    '(for custom forms that Vellum breaks)',
    TAG_EXPERIMENTAL,
    [NAMESPACE_DOMAIN, NAMESPACE_USER]
)

HIPAA_COMPLIANCE_CHECKBOX = StaticToggle(
    'hipaa_compliance_checkbox',
    'Show HIPAA compliance checkbox',
    TAG_ONE_OFF,
    [NAMESPACE_USER],
)

REMOTE_APPS = StaticToggle(
    'remote-apps',
    'Allow creation of remote applications',
    TAG_EXPERIMENTAL,
    [NAMESPACE_DOMAIN],
)

CAN_EDIT_EULA = StaticToggle(
    'can_edit_eula',
    "Whether this user can set the custom eula and data sharing internal project options. "
    "This should be a small number of DIMAGI ONLY users",
    TAG_EXPERIMENTAL,
)

STOCK_AND_RECEIPT_SMS_HANDLER = StaticToggle(
    'stock_and_sms_handler',
    "Enable the stock report handler to accept both stock and receipt values "
    "in the format 'soh abc 100.20'",
    TAG_ONE_OFF,
    [NAMESPACE_DOMAIN]
)

LOOSE_SYNC_TOKEN_VALIDATION = StaticToggle(
    'loose_sync_token_validation',
    "Don't fail hard on missing or deleted sync tokens.",
    TAG_EXPERIMENTAL,
    [NAMESPACE_DOMAIN]
)

MULTIPLE_LOCATIONS_PER_USER = StaticToggle(
    'multiple_locations',
    "Enable multiple locations per user on domain.",
    TAG_ONE_OFF,
    [NAMESPACE_DOMAIN]
)

PRODUCTS_PER_LOCATION = StaticToggle(
    'products_per_location',
    "Products Per Location: Specify products stocked at individual locations.  "
    "This doesn't actually do anything yet.",
    TAG_PRODUCT_CORE,
    [NAMESPACE_DOMAIN]
)

ALLOW_CASE_ATTACHMENTS_VIEW = StaticToggle(
    'allow_case_attachments_view',
    "Explicitly allow user to access case attachments, even if they can't view the case list report.",
    TAG_ONE_OFF,
    [NAMESPACE_DOMAIN, NAMESPACE_USER]
)

LOCATION_TYPE_STOCK_RATES = StaticToggle(
    'location_type_stock_rates',
    "Specify stock rates per location type.",
    TAG_PRODUCT_PATH,
    [NAMESPACE_DOMAIN]
)

BULK_ARCHIVE_FORMS = StaticToggle(
    'bulk_archive_forms',
    'Bulk archive forms with excel',
    TAG_PRODUCT_PATH
)

TRANSFER_DOMAIN = StaticToggle(
    'transfer_domain',
    'Transfer domains to different users',
    TAG_PRODUCT_PATH,
    [NAMESPACE_DOMAIN]
)

DHIS2_DOMAIN = StaticToggle(
    'dhis2_domain',
    'Enable DHIS2 integration for this domain',
    TAG_ONE_OFF,
    [NAMESPACE_DOMAIN]
)

PRIME_RESTORE = StaticToggle(
    'prime_restore',
    'Prime restore cache',
    TAG_PRODUCT_PATH,
    [NAMESPACE_DOMAIN, NAMESPACE_USER]
)

FORM_LINK_WORKFLOW = StaticToggle(
    'form_link_workflow',
    'Form linking workflow available on forms',
    TAG_EXPERIMENTAL,
    [NAMESPACE_DOMAIN],
)

# not referenced in code directly but passed through to vellum
# see toggles_dict

VELLUM_SAVE_TO_CASE = StaticToggle(
    'save_to_case',
    "Adds save to case as a question to the form builder",
    TAG_UNKNOWN,
    [NAMESPACE_DOMAIN]
)

VELLUM_EXPERIMENTAL_UI = StaticToggle(
    'experimental_ui',
    "Enables some experimental UI enhancements for the form builder",
    TAG_EXPERIMENTAL,
    [NAMESPACE_DOMAIN]
)

VELLUM_PRINTING = StaticToggle(
    'printing',
    "Enables the Print Android App Callout",
    TAG_PRODUCT_PATH,
    [NAMESPACE_DOMAIN]
)

VELLUM_RICH_TEXT = StaticToggle(
    'rich_text',
    "Enables rich text for the form builder",
    TAG_EXPERIMENTAL,
    [NAMESPACE_DOMAIN]
)

CACHE_AND_INDEX = StaticToggle(
    'cache_and_index',
    'Enable the "Cache and Index" format option when choosing sort properties '
    'in the app builder',
    TAG_UNKNOWN,
    [NAMESPACE_DOMAIN],
)

CUSTOM_PROPERTIES = StaticToggle(
    'custom_properties',
    'Allow users to add arbitrary custom properties to their application',
    TAG_EXPERIMENTAL,
    [NAMESPACE_DOMAIN]
)

BULK_SMS_VERIFICATION = StaticToggle(
    'bulk_sms_verification',
    'Allow initiating the SMS phone verification workflow for all users in a group.',
    TAG_ONE_OFF,
    [NAMESPACE_USER, NAMESPACE_DOMAIN],
)

BULK_PAYMENTS = StaticToggle(
    'bulk_payments',
    'Enable payment of invoices by bulk credit payments and invoice generation for wire transfers',
    TAG_PRODUCT_CORE
)


ENABLE_LOADTEST_USERS = StaticToggle(
    'enable_loadtest_users',
    'Enable creating loadtest users on HQ',
    TAG_EXPERIMENTAL,
    namespaces=[NAMESPACE_DOMAIN],
    help_link='https://confluence.dimagi.com/display/ccinternal/Loadtest+Users',
)

MOBILE_UCR = StaticToggle(
    'mobile_ucr',
    ('Mobile UCR: Configure viewing user configurable reports on the mobile '
     'through the app builder'),
    TAG_EXPERIMENTAL,
    namespaces=[NAMESPACE_DOMAIN],
)

RESTRICT_WEB_USERS_BY_LOCATION = StaticToggle(
    'restrict_web_users_by_location',
    "Allow project to restrict web user permissions by location",
    TAG_PRODUCT_CORE,
    namespaces=[NAMESPACE_DOMAIN],
)

API_THROTTLE_WHITELIST = StaticToggle(
    'api_throttle_whitelist',
    ('API throttle whitelist'),
    TAG_EXPERIMENTAL,
    namespaces=[NAMESPACE_USER],
)


def _commtrackify(domain_name, toggle_is_enabled):
    from corehq.apps.domain.models import Domain
    domain = Domain.get_by_name(domain_name, strict=True)
    if domain and domain.commtrack_enabled != toggle_is_enabled:
        if toggle_is_enabled:
            domain.convert_to_commtrack()
        else:
            domain.commtrack_enabled = False
            domain.save()


COMMTRACK = StaticToggle(
    'commtrack',
    "CommCare Supply",
    TAG_PRODUCT_CORE,
    description=(
        '<a href="http://www.commtrack.org/home/">CommCare Supply</a> '
        "is a logistics and supply chain management module. It is designed "
        "to improve the management, transport, and resupply of a variety of "
        "goods and materials, from medication to food to bednets. <br/>"
    ),
    help_link='https://help.commcarehq.org/display/commtrack/CommTrack+Home',
    namespaces=[NAMESPACE_DOMAIN],
    save_fn=_commtrackify,
)

INSTANCE_VIEWER = StaticToggle(
    'instance_viewer',
    'CloudCare Form Debugging Tool',
    TAG_PRODUCT_PATH,
    namespaces=[NAMESPACE_USER],
)

LOCATIONS_IN_REPORTS = StaticToggle(
    'LOCATIONS_IN_REPORTS',
    "Include locations in report filters",
    TAG_PRODUCT_PATH,
    namespaces=[NAMESPACE_DOMAIN],
)

CLOUDCARE_CACHE = StaticToggle(
    'cloudcare_cache',
    'Aggresively cache case list, can result in stale data',
    TAG_EXPERIMENTAL,
    namespaces=[NAMESPACE_DOMAIN],
)

OPENLMIS = StaticToggle(
    'openlmis',
    'Offer OpenLMIS settings',
    TAG_UNKNOWN,
    namespaces=[NAMESPACE_DOMAIN],
)

CUSTOM_MENU_BAR = StaticToggle(
    'custom_menu_bar',
    "Hide Dashboard and Applications from top menu bar "
    "for non-admin users",
    TAG_ONE_OFF,
    namespaces=[NAMESPACE_DOMAIN],
)

LINK_SUPPLY_POINT = StaticToggle(
    'link_supply_point',
    'Add a "Supply Point" tab to location pages.  This is feature flagged '
    'because this is not a great way to display additional information.',
    TAG_EXPERIMENTAL,
    namespaces=[NAMESPACE_DOMAIN],
)

MULTIPLE_CHOICE_CUSTOM_FIELD = StaticToggle(
    'multiple_choice_custom_field',
    'Allow project to use multiple choice field in custom fields',
    TAG_PRODUCT_PATH,
    namespaces=[NAMESPACE_DOMAIN]
)

RESTRICT_FORM_EDIT_BY_LOCATION = StaticToggle(
    'restrict_form_edit_by_location',
    "Restrict ability to edit/archive forms by the web user's location",
    TAG_ONE_OFF,
    namespaces=[NAMESPACE_DOMAIN],
)

SUPPORT = StaticToggle(
    'support',
    'General toggle for support features',
    TAG_EXPERIMENTAL,
)

BASIC_CHILD_MODULE = StaticToggle(
    'child_module',
    'Basic modules can be child modules',
    TAG_PRODUCT_PATH,
    [NAMESPACE_DOMAIN]
)

HSPH_HACK = StaticToggle(
    'hsph_hack',
    'Optmization hack for HSPH',
    TAG_ONE_OFF,
    [NAMESPACE_DOMAIN],
)

FIXTURE_CASE_SELECTION = StaticToggle(
    'fixture_case',
    'Allow a configurable case list that is filtered based on a fixture type and fixture selection (Due List)',
    TAG_PRODUCT_PATH,
    [NAMESPACE_DOMAIN],
)

EWS_INVALID_REPORT_RESPONSE = StaticToggle(
    'ews_invalid_report_response',
    'Send response about invalid stock on hand',
    TAG_ONE_OFF,
    [NAMESPACE_DOMAIN]
)


BROADCAST_TO_LOCATIONS = StaticToggle(
    'broadcast_to_locations',
    'Send broadcasts to locations',
    TAG_PRODUCT_PATH,
    [NAMESPACE_DOMAIN],
)

MOBILE_WORKER_SELF_REGISTRATION = StaticToggle(
    'mobile_worker_self_registration',
    'Allow mobile workers to self register',
    TAG_PRODUCT_PATH,
    [NAMESPACE_DOMAIN],
)

EWS_BROADCAST_BY_ROLE = StaticToggle(
    'ews_broadcast_by_role',
    'EWS: Filter broadcast recipients by role',
    TAG_ONE_OFF,
    [NAMESPACE_DOMAIN],
)


AUTOMATIC_CASE_CLOSURE = StaticToggle(
    'automatic_case_closure',
    'Automatically Close Cases',
    TAG_PRODUCT_PATH,
    [NAMESPACE_DOMAIN],
)


SMS_PERFORMANCE_FEEDBACK = StaticToggle(
    'sms_performance_feedback',
    'Enable SMS-based performance feedback',
    TAG_PRODUCT_PATH,
    [NAMESPACE_DOMAIN],
)

LEGACY_SYNC_SUPPORT = StaticToggle(
    'legacy_sync_support',
    "Support mobile sync bugs in older projects (2.9 and below).",
    TAG_EXPERIMENTAL,
    [NAMESPACE_DOMAIN]
)

VIEW_BUILD_SOURCE = StaticToggle(
    'diff_builds',
    'Allow users to view and diff build source files',
    TAG_EXPERIMENTAL,
    [NAMESPACE_DOMAIN, NAMESPACE_USER]
)

# Removed until ready for production
# USE_SQL_BACKEND = StaticToggle(
#     'sql_backend',
#     'Uses a sql backend instead of a couch backend for form processing',
#     TAG_PRODUCT_CORE,
#     [NAMESPACE_DOMAIN]
# )

EWS_WEB_USER_EXTENSION = StaticToggle(
    'ews_web_user_extension',
    'Enable EWSGhana web user extension',
    TAG_ONE_OFF,
    [NAMESPACE_DOMAIN]
)

CALL_CENTER_LOCATION_OWNERS = StaticToggle(
    'call_center_location_owners',
    'Enable the use of locations as owners of call center cases',
    TAG_PRODUCT_PATH,
    [NAMESPACE_DOMAIN]
)

GRID_MENUS = StaticToggle(
    'grid_menus',
    'Allow using grid menus on Android',
    TAG_ONE_OFF,
    [NAMESPACE_DOMAIN]
)

TF_USES_SQLITE_BACKEND = StaticToggle(
    'tf_sql_backend',
    'Use a SQLite backend for Touchforms',
<<<<<<< HEAD
        TAG_PRODUCT_PATH,
    [NAMESPACE_DOMAIN]
)

=======
    TAG_PRODUCT_PATH,
    [NAMESPACE_DOMAIN]
)


>>>>>>> 84afbe5f
SECURE_SESSIONS_CHECKBOX = StaticToggle(
    'secure_sessions_checkbox',
    'Show secure sessions checkbox',
    TAG_PRODUCT_PATH,
    [NAMESPACE_DOMAIN]
)

GUIDED_TOUR = StaticToggle(
    'guided_tour',
    'Show Guided Tour on new application',
    TAG_PRODUCT_PATH,
    [NAMESPACE_DOMAIN]
)

CUSTOM_APP_BASE_URL = StaticToggle(
    'custom_app_base_url',
    'Allow specifying a custom base URL for an application. Main use case is to allow migrating ICDS to a new cluster.',
    TAG_ONE_OFF,
    [NAMESPACE_DOMAIN]
)<|MERGE_RESOLUTION|>--- conflicted
+++ resolved
@@ -721,18 +721,10 @@
 TF_USES_SQLITE_BACKEND = StaticToggle(
     'tf_sql_backend',
     'Use a SQLite backend for Touchforms',
-<<<<<<< HEAD
-        TAG_PRODUCT_PATH,
-    [NAMESPACE_DOMAIN]
-)
-
-=======
-    TAG_PRODUCT_PATH,
-    [NAMESPACE_DOMAIN]
-)
-
-
->>>>>>> 84afbe5f
+    TAG_PRODUCT_PATH,
+    [NAMESPACE_DOMAIN]
+)
+
 SECURE_SESSIONS_CHECKBOX = StaticToggle(
     'secure_sessions_checkbox',
     'Show secure sessions checkbox',
