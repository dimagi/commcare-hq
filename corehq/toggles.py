--- conflicted
+++ resolved
@@ -263,16 +263,15 @@
     [NAMESPACE_DOMAIN]
 )
 
-<<<<<<< HEAD
 PRODUCTS_PER_LOCATION = StaticToggle(
     'products_per_location',
     "Products Per Location: Specify products stocked at individual locations.  "
     "This doesn't actually do anything yet.",
     [NAMESPACE_DOMAIN]
-=======
+)
+
 ALLOW_CASE_ATTACHMENTS_VIEW = StaticToggle(
     'allow_case_attachments_view',
     "Explicitly allow user to access case attachments, even if they can't view the case list report.",
     [NAMESPACE_DOMAIN, NAMESPACE_USER]
->>>>>>> 2c31f07e
 )