from functools import wraps
import hashlib
from django.http import Http404
import math
from toggle.shortcuts import toggle_enabled, set_toggle


class StaticToggle(object):
    def __init__(self, slug, label, namespaces=None):
        self.slug = slug
        self.label = label
        if namespaces:
            self.namespaces = [None if n == NAMESPACE_USER else n for n in namespaces]
        else:
            self.namespaces = [None]

    def enabled(self, item, **kwargs):
        return any([toggle_enabled(self.slug, item, namespace=n, **kwargs) for n in self.namespaces])

    def set(self, item, enabled, namespace=None):
        set_toggle(self.slug, item, enabled, namespace)

    def required_decorator(self):
        """
        Returns a view function decorator that checks to see if the domain
        or user in the request has the appropriate toggle enabled.
        """
        def decorator(view_func):
            @wraps(view_func)
            def wrapped_view(request, *args, **kwargs):
                if (
                    (hasattr(request, 'user') and self.enabled(request.user.username))
                    or (hasattr(request, 'domain') and self.enabled(request.domain))
                ):
                    return view_func(request, *args, **kwargs)
                raise Http404()
            return wrapped_view
        return decorator


def deterministic_random(input_string):
    """
    Returns a deterministically random number between 0 and 1 based on the
    value of the string. The same input should always produce the same output.
    """
    return float.fromhex(hashlib.md5(input_string).hexdigest()) / math.pow(2, 128)


class PredicatablyRandomToggle(StaticToggle):
    """
    A toggle that is predictably random based off some axis. Useful for for doing
    a randomized rollout of a feature. E.g. "turn this on for 5% of domains", or
    "turn this on for 40% of users".

    It extends StaticToggle, so individual domains/users can also be explicitly added.
    """

    def __init__(self, slug, label, namespace, randomness):
        super(PredicatablyRandomToggle, self).__init__(slug, label, list(namespace))
        assert namespace, 'namespace must be defined!'
        self.namespace = namespace
        assert 0 <= randomness <= 1, 'randomness must be between 0 and 1!'
        self.randomness = randomness

    @property
    def randomness_percent(self):
        return "{:.0f}".format(self.randomness * 100)

    def _get_identifier(self, item):
        return '{}:{}:{}'.format(self.namespace, self.slug, item)

    def enabled(self, item, **kwargs):
        return (
            (item and deterministic_random(self._get_identifier(item)) < self.randomness)
            or super(PredicatablyRandomToggle, self).enabled(item, **kwargs)
        )

# if no namespaces are specified the user namespace is assumed
NAMESPACE_USER = object()
NAMESPACE_DOMAIN = 'domain'


def all_toggles():
    """
    Loads all toggles
    """
    # trick for listing the attributes of the current module.
    # http://stackoverflow.com/a/990450/8207
    for toggle_name, toggle in globals().items():
        if not toggle_name.startswith('__'):
            if isinstance(toggle, StaticToggle):
                yield toggle


def toggles_dict(username=None, domain=None):
    """
    Loads all toggles into a dictionary for use in JS
    """
    return {t.slug: True for t in all_toggles() if (t.enabled(username) or
                                                    t.enabled(domain))}


APP_BUILDER_CUSTOM_PARENT_REF = StaticToggle(
    'custom-parent-ref',
    'Custom case parent reference'
)

APP_BUILDER_CAREPLAN = StaticToggle(
    'careplan',
    'Careplan module'
)

APP_BUILDER_ADVANCED = StaticToggle(
    'advanced-app-builder',
    'Advanced Module in App-Builder'
)

APP_BUILDER_INCLUDE_MULTIMEDIA_ODK = StaticToggle(
    'include-multimedia-odk',
    'Include multimedia in ODK deploy'
)

BOOTSTRAP3_PREVIEW = StaticToggle(
    'bootstrap3_preview',
    'Bootstrap 3 Preview',
    [NAMESPACE_USER]
)

CASE_LIST_CUSTOM_XML = StaticToggle(
    'case_list_custom_xml',
    'Show text area for entering custom case list xml',
)

CASE_LIST_TILE = StaticToggle(
    'case_list_tile',
    'Allow configuration of case list tiles',
    [NAMESPACE_DOMAIN, NAMESPACE_USER]
)

DETAIL_LIST_TABS = StaticToggle(
    'detail-list-tabs',
    'Tabs in the case detail list',
    [NAMESPACE_DOMAIN, NAMESPACE_USER]
)

GRAPH_CREATION = StaticToggle(
    'graph-creation',
    'Case list/detail graph creation',
    [NAMESPACE_DOMAIN, NAMESPACE_USER]
)

OFFLINE_CLOUDCARE = StaticToggle(
    'offline-cloudcare',
    'Offline Cloudcare'
)

CASE_REBUILD = StaticToggle(
    'case_rebuild',
    'Show UI-based case rebuild option',
)

IS_DEVELOPER = StaticToggle(
    'is_developer',
    'Is developer'
)

PATHWAYS_PREVIEW = StaticToggle(
    'pathways_preview',
    'Is Pathways preview'
)

MM_CASE_PROPERTIES = StaticToggle(
    'mm_case_properties',
    'Multimedia Case Properties',
)

VISIT_SCHEDULER = StaticToggle(
    'app_builder_visit_scheduler',
    'Visit Scheduler',
    [NAMESPACE_DOMAIN, NAMESPACE_USER]
)

EDIT_SUBMISSIONS = StaticToggle(
    'edit_submissions',
    'Submission Editing on HQ',
    [NAMESPACE_DOMAIN, NAMESPACE_USER],
)

USER_CONFIGURABLE_REPORTS = StaticToggle(
    'user_reports',
    'User configurable reports UI',
    [NAMESPACE_DOMAIN, NAMESPACE_USER]
)

VIEW_SYNC_HISTORY = StaticToggle(
    'sync_history_report',
    'Enable sync history report'
)

STOCK_TRANSACTION_EXPORT = StaticToggle(
    'ledger_export',
    'Show "export transactions" link on case details page',
)

SYNC_ALL_LOCATIONS = StaticToggle(
    'sync_all_locations',
    'Sync the full location hierarchy when syncing location fixtures',
    [NAMESPACE_DOMAIN]
)

NO_VELLUM = StaticToggle(
    'no_vellum',
    'Allow disabling Form Builder per form '
    '(for custom forms that Vellum breaks)',
    [NAMESPACE_DOMAIN, NAMESPACE_USER]
)

<<<<<<< HEAD
DOUBLE_MANAGEMENT = StaticToggle(
    'double_management',
    'Case list actions a.k.a. double management',
    [NAMESPACE_USER, NAMESPACE_DOMAIN]
)

BATCHED_RESTORE = StaticToggle(
=======
BATCHED_RESTORE = PredicatablyRandomToggle(
>>>>>>> b02e1dd3
    'batched_restore',
    'Batch OTA restore response generation',
    [NAMESPACE_DOMAIN, NAMESPACE_USER],
    0.1
)

SPLIT_MULTISELECT_EXPORT = StaticToggle(
    'split_multiselect_export',
    'Split multiselect columns in custom exports',
    [NAMESPACE_DOMAIN, NAMESPACE_USER]
)

CAN_EDIT_EULA = StaticToggle(
    'can_edit_eula',
    "Whether this user can set the custom eula and data sharing internal project options. "
    "This should be a small number of DIMAGI ONLY users",
)

STOCK_AND_RECEIPT_SMS_HANDLER = StaticToggle(
    'stock_and_sms_handler',
    "Enable the stock report handler to accept both stock and receipt values "
    "in the format 'soh abc 100.20'",
    [NAMESPACE_DOMAIN]
)

COMMCARE_LOGO_UPLOADER = StaticToggle(
    'commcare_logo_uploader',
    'CommCare logo uploader',
)

PAGINATE_WEB_USERS = StaticToggle(
    'paginate_web_users',
    'Paginate Web Users',
)

LOOSE_SYNC_TOKEN_VALIDATION = StaticToggle(
    'loose_sync_token_validation',
    "Don't fail hard on missing or deleted sync tokens.",
    [NAMESPACE_DOMAIN]
)

PRODUCTS_PER_LOCATION = StaticToggle(
    'products_per_location',
    "Products Per Location: Specify products stocked at individual locations.  "
    "This doesn't actually do anything yet.",
    [NAMESPACE_DOMAIN]
)

ALLOW_CASE_ATTACHMENTS_VIEW = StaticToggle(
    'allow_case_attachments_view',
    "Explicitly allow user to access case attachments, even if they can't view the case list report.",
    [NAMESPACE_DOMAIN, NAMESPACE_USER]
)

CASEDETAILS_IN_CLOUDCARE_FORMS = StaticToggle(
    'case_details_in_cloudcare_forms',
    'Display details of the selected case on top in CloudCare if a form uses Case Management',
    [NAMESPACE_DOMAIN, NAMESPACE_USER]
)

LOCATION_TYPE_STOCK_RATES = StaticToggle(
    'location_type_stock_rates',
    "Specify stock rates per location type.",
    [NAMESPACE_DOMAIN]
)

APP_SUMMARY = StaticToggle(
    'app_summary',
    'Form and Case summary of an application',
    [NAMESPACE_DOMAIN, NAMESPACE_USER]
)

BULK_ARCHIVE_FORMS = StaticToggle(
    'bulk_archive_forms',
    'Bulk archive forms with excel',
)

DHIS2_DOMAIN = StaticToggle(
    'dhis2_domain',
    'Enable DHIS2 integration for this domain',
    [NAMESPACE_DOMAIN]
)

PRIME_RESTORE = StaticToggle(
    'prime_restore',
    'Prime restore cache',
    [NAMESPACE_DOMAIN, NAMESPACE_USER]
)

# not referenced in code directly but passed through to vellum
# see toggles_dict
VELLUM_HELP_TEXT = StaticToggle(
    'add_help_text',
    "Adds a help text in the form builder"
)

VELLUM_TRANSACTION_QUESTION_TYPES = StaticToggle(
    'transaction_question_types',
    "Adds transaction-related question types in the form builder",
    [NAMESPACE_DOMAIN]
)<|MERGE_RESOLUTION|>--- conflicted
+++ resolved
@@ -215,17 +215,13 @@
     [NAMESPACE_DOMAIN, NAMESPACE_USER]
 )
 
-<<<<<<< HEAD
 DOUBLE_MANAGEMENT = StaticToggle(
     'double_management',
     'Case list actions a.k.a. double management',
     [NAMESPACE_USER, NAMESPACE_DOMAIN]
 )
 
-BATCHED_RESTORE = StaticToggle(
-=======
 BATCHED_RESTORE = PredicatablyRandomToggle(
->>>>>>> b02e1dd3
     'batched_restore',
     'Batch OTA restore response generation',
     [NAMESPACE_DOMAIN, NAMESPACE_USER],
