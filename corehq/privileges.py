from django.utils.translation import gettext_lazy as _

LOOKUP_TABLES = 'lookup_tables'
API_ACCESS = 'api_access'

CLOUDCARE = 'cloudcare'
GEOCODER = 'geocoder'

ACTIVE_DATA_MANAGEMENT = 'active_data_management'
CUSTOM_BRANDING = 'custom_branding'

CUSTOM_REPORTS = 'custom_reports'

# Legacy privilege associated with Pro plan
REPORT_BUILDER = 'user_configurable_report_builder'

# A la carte privileges that will be used in custom plans until "Add Ons" are
# added to the accounting system.
REPORT_BUILDER_TRIAL = 'report_builder_trial'
REPORT_BUILDER_5 = 'report_builder_5_reports'
REPORT_BUILDER_15 = 'report_builder_15_reports'
REPORT_BUILDER_30 = 'report_builder_30_reports'
REPORT_BUILDER_ADD_ON_PRIVS = {
    REPORT_BUILDER_TRIAL,
    REPORT_BUILDER_5,
    REPORT_BUILDER_15,
    REPORT_BUILDER_30,
}

ATTENDANCE_TRACKING = 'attendance_tracking'
ROLE_BASED_ACCESS = 'role_based_access'
RESTRICT_ACCESS_BY_LOCATION = 'restrict_access_by_location'

OUTBOUND_SMS = 'outbound_sms'
REMINDERS_FRAMEWORK = 'reminders_framework'
CUSTOM_SMS_GATEWAY = 'custom_sms_gateway'
INBOUND_SMS = 'inbound_sms'

BULK_CASE_MANAGEMENT = 'bulk_case_management'
BULK_USER_MANAGEMENT = 'bulk_user_management'

DEIDENTIFIED_DATA = 'deidentified_data'

HIPAA_COMPLIANCE_ASSURANCE = 'hipaa_compliance_assurance'

ALLOW_EXCESS_USERS = 'allow_excess_users'

COMMCARE_LOGO_UPLOADER = 'commcare_logo_uploader'

LOCATIONS = 'locations'

USERCASE = 'user_case'
DATA_CLEANUP = 'data_cleanup'  # bulk archive cases, edit submissions, auto update cases, etc.

TEMPLATED_INTENTS = 'templated_intents'
CUSTOM_INTENTS = 'custom_intents'

ADVANCED_DOMAIN_SECURITY = 'advanced_domain_security'

BUILD_PROFILES = 'build_profiles'

EXCEL_DASHBOARD = 'excel_dashboard'
DAILY_SAVED_EXPORT = 'daily_saved_export'

ZAPIER_INTEGRATION = 'zapier_integration'

LOGIN_AS = 'login_as'

PRACTICE_MOBILE_WORKERS = 'practice_mobile_workers'

CASE_SHARING_GROUPS = 'case_sharing_groups'

CHILD_CASES = 'child_cases'

ODATA_FEED = 'odata_feeed'

DATA_FORWARDING = 'data_forwarding'

PROJECT_ACCESS = 'project_access'

APP_USER_PROFILES = 'app_user_profiles'

DEFAULT_EXPORT_SETTINGS = 'default_export_settings'

RELEASE_MANAGEMENT = 'release_management'

LITE_RELEASE_MANAGEMENT = 'lite_release_management'

LOADTEST_USERS = 'loadtest_users'

FORM_LINK_WORKFLOW = 'form_link_workflow'

PHONE_APK_HEARTBEAT = 'phone_apk_heartbeat'

VIEW_APP_DIFF = 'view_app_diff'

# a.k.a. "File Dropzone", "Secure File Transfer"
DATA_FILE_DOWNLOAD = 'data_file_download'

REGEX_FIELD_VALIDATION = 'regex_field_validation'

LOCATION_SAFE_CASE_IMPORTS = 'location_safe_case_imports'

FORM_CASE_IDS_CASE_IMPORTER = 'form_case_ids_case_importer'

EXPORT_MULTISORT = 'export_multisort'

EXPORT_OWNERSHIP = 'export_ownership'

FILTERED_BULK_USER_DOWNLOAD = 'filtered_bulk_user_download'

APPLICATION_ERROR_REPORT = 'application_error_report'

SHOW_OWNER_LOCATION_PROPERTY_IN_REPORT_BUILDER = 'show_owner_location_property_in_report_builder'

<<<<<<< HEAD
CASE_COPY = 'case_copy'
=======
CASE_LIST_EXPLORER = 'case_list_explorer'
>>>>>>> 7ae80f60

MAX_PRIVILEGES = [
    LOOKUP_TABLES,
    API_ACCESS,
    CLOUDCARE,
    ACTIVE_DATA_MANAGEMENT,
    CUSTOM_BRANDING,
    CUSTOM_REPORTS,
    ROLE_BASED_ACCESS,
    RESTRICT_ACCESS_BY_LOCATION,
    OUTBOUND_SMS,
    REMINDERS_FRAMEWORK,
    CUSTOM_SMS_GATEWAY,
    INBOUND_SMS,
    BULK_CASE_MANAGEMENT,
    BULK_USER_MANAGEMENT,
    DEIDENTIFIED_DATA,
    HIPAA_COMPLIANCE_ASSURANCE,
    ALLOW_EXCESS_USERS,
    COMMCARE_LOGO_UPLOADER,
    LOCATIONS,
    REPORT_BUILDER,
    REPORT_BUILDER_TRIAL,
    REPORT_BUILDER_5,
    REPORT_BUILDER_15,
    REPORT_BUILDER_30,
    USERCASE,
    DATA_CLEANUP,
    TEMPLATED_INTENTS,
    CUSTOM_INTENTS,
    BUILD_PROFILES,
    ADVANCED_DOMAIN_SECURITY,
    EXCEL_DASHBOARD,
    DAILY_SAVED_EXPORT,
    ZAPIER_INTEGRATION,
    LOGIN_AS,
    PRACTICE_MOBILE_WORKERS,
    CASE_SHARING_GROUPS,
    CHILD_CASES,
    ODATA_FEED,
    DATA_FORWARDING,
    PROJECT_ACCESS,
    APP_USER_PROFILES,
    GEOCODER,
    DEFAULT_EXPORT_SETTINGS,
    RELEASE_MANAGEMENT,
    LITE_RELEASE_MANAGEMENT,
    LOADTEST_USERS,
    FORM_LINK_WORKFLOW,
    PHONE_APK_HEARTBEAT,
    VIEW_APP_DIFF,
    DATA_FILE_DOWNLOAD,
    ATTENDANCE_TRACKING,
    REGEX_FIELD_VALIDATION,
    LOCATION_SAFE_CASE_IMPORTS,
    FORM_CASE_IDS_CASE_IMPORTER,
    EXPORT_MULTISORT,
    EXPORT_OWNERSHIP,
    FILTERED_BULK_USER_DOWNLOAD,
    APPLICATION_ERROR_REPORT,
    SHOW_OWNER_LOCATION_PROPERTY_IN_REPORT_BUILDER,
<<<<<<< HEAD
    CASE_COPY,
=======
    CASE_LIST_EXPLORER,
>>>>>>> 7ae80f60
]

# These are special privileges related to their own rates in a SoftwarePlanVersion
MOBILE_WORKER_CREATION = 'mobile_worker_creation'

# Other privileges related specifically to accounting processes
ACCOUNTING_ADMIN = 'accounting_admin'
OPERATIONS_TEAM = 'dimagi_ops'

# This is a special privilege that is meant for Dev and Support team which allows access to Global SMS Gateway Page
GLOBAL_SMS_GATEWAY = 'global_sms_gateway'


class Titles(object):

    @classmethod
    def get_name_from_privilege(cls, privilege):
        return {
            LOOKUP_TABLES: _("Lookup Tables"),
            API_ACCESS: _("API Access"),
            CLOUDCARE: _("Web-Based Apps (CloudCare)"),
            ACTIVE_DATA_MANAGEMENT: _("Active Data Management"),
            CUSTOM_BRANDING: _("Custom Branding"),
            ROLE_BASED_ACCESS: _("Advanced Role-Based Access"),
            RESTRICT_ACCESS_BY_LOCATION: _("Organization-based data export and user management restrictions"),
            OUTBOUND_SMS: _("Outgoing Messaging"),
            INBOUND_SMS: _("Incoming Messaging"),
            REMINDERS_FRAMEWORK: _("Reminders Framework"),
            CUSTOM_SMS_GATEWAY: _("Custom Android Gateway"),
            BULK_CASE_MANAGEMENT: _("Bulk Case Management"),
            BULK_USER_MANAGEMENT: _("Bulk User Management"),
            ALLOW_EXCESS_USERS: _("Add Mobile Workers Above Limit"),
            DEIDENTIFIED_DATA: _("De-Identified Data"),
            HIPAA_COMPLIANCE_ASSURANCE: _("HIPAA Compliance Assurance"),
            COMMCARE_LOGO_UPLOADER: _("Custom CommCare Logo Uploader"),
            LOCATIONS: _("Locations"),
            REPORT_BUILDER: _('User Configurable Report Builder'),
            REPORT_BUILDER_TRIAL: _('Report Builder Trial'),
            REPORT_BUILDER_5: _('Report Builder, 5 report limit'),
            REPORT_BUILDER_15: _('Report Builder, 15 report limit'),
            REPORT_BUILDER_30: _('Report Builder, 30 report limit'),
            TEMPLATED_INTENTS: _('Built-in Integration'),
            CUSTOM_INTENTS: _('External Integration Framework'),
            DATA_CLEANUP: _('Data Management'),
            ADVANCED_DOMAIN_SECURITY: _('Domain Level Security Features'),
            BUILD_PROFILES: _('Build Profiles'),
            EXCEL_DASHBOARD: _('Excel Dashboard'),
            DAILY_SAVED_EXPORT: _('Daily saved export'),
            ZAPIER_INTEGRATION: _('Zapier Integration'),
            LOGIN_AS: _('Log In As for App Preview'),
            PRACTICE_MOBILE_WORKERS: _('Practice mode for mobile workers'),
            CASE_SHARING_GROUPS: _('Case Sharing via Groups'),
            CHILD_CASES: _('Child Cases'),
            ODATA_FEED: _('Power BI / Tableau Integration'),
            DATA_FORWARDING: _("Data Forwarding"),
            PROJECT_ACCESS: _("Project Features"),
            APP_USER_PROFILES: _("App User Profiles"),
            GEOCODER: _("Geocoder"),
            DEFAULT_EXPORT_SETTINGS: _("Default Export Settings"),
            RELEASE_MANAGEMENT: _("Enterprise Release Management"),
            LITE_RELEASE_MANAGEMENT: _("Multi-Environment Release Management"),
            LOADTEST_USERS: _('Loadtest Users'),
            FORM_LINK_WORKFLOW: _("Link to other forms in End of Form Navigation"),
            PHONE_APK_HEARTBEAT: _("Phone heartbeat"),
            VIEW_APP_DIFF: _("Improved app changes view"),
            DATA_FILE_DOWNLOAD: _('File Dropzone'),
            ATTENDANCE_TRACKING: _("Attendance Tracking"),
            REGEX_FIELD_VALIDATION: _("Regular Expression Validation for Custom Data Fields"),
            LOCATION_SAFE_CASE_IMPORTS: _("Location Safe Case Imports"),
            FORM_CASE_IDS_CASE_IMPORTER: _("Download buttons for Form- and Case IDs on Case Importer"),
            EXPORT_MULTISORT: _("Sort multiple rows in exports simultaneously"),
            EXPORT_OWNERSHIP: _("Allow exports to have ownership"),
            FILTERED_BULK_USER_DOWNLOAD: _("Bulk user management features"),
            APPLICATION_ERROR_REPORT: _("Application error report"),
            SHOW_OWNER_LOCATION_PROPERTY_IN_REPORT_BUILDER: _(
                "Show an additional 'Owner (Location)' property in report builder reports."
            ),
<<<<<<< HEAD
            CASE_COPY: _("Allow case copy from one user to another"),
=======
            CASE_LIST_EXPLORER: _("Case List Explorer"),
>>>>>>> 7ae80f60
        }.get(privilege, privilege)<|MERGE_RESOLUTION|>--- conflicted
+++ resolved
@@ -113,11 +113,9 @@
 
 SHOW_OWNER_LOCATION_PROPERTY_IN_REPORT_BUILDER = 'show_owner_location_property_in_report_builder'
 
-<<<<<<< HEAD
+CASE_LIST_EXPLORER = 'case_list_explorer'
+
 CASE_COPY = 'case_copy'
-=======
-CASE_LIST_EXPLORER = 'case_list_explorer'
->>>>>>> 7ae80f60
 
 MAX_PRIVILEGES = [
     LOOKUP_TABLES,
@@ -179,11 +177,8 @@
     FILTERED_BULK_USER_DOWNLOAD,
     APPLICATION_ERROR_REPORT,
     SHOW_OWNER_LOCATION_PROPERTY_IN_REPORT_BUILDER,
-<<<<<<< HEAD
+    CASE_LIST_EXPLORER,
     CASE_COPY,
-=======
-    CASE_LIST_EXPLORER,
->>>>>>> 7ae80f60
 ]
 
 # These are special privileges related to their own rates in a SoftwarePlanVersion
@@ -261,9 +256,6 @@
             SHOW_OWNER_LOCATION_PROPERTY_IN_REPORT_BUILDER: _(
                 "Show an additional 'Owner (Location)' property in report builder reports."
             ),
-<<<<<<< HEAD
+            CASE_LIST_EXPLORER: _("Case List Explorer"),
             CASE_COPY: _("Allow case copy from one user to another"),
-=======
-            CASE_LIST_EXPLORER: _("Case List Explorer"),
->>>>>>> 7ae80f60
         }.get(privilege, privilege)