--- conflicted
+++ resolved
@@ -119,11 +119,8 @@
 
 CASE_COPY = 'case_copy'
 
-<<<<<<< HEAD
+CASE_DEDUPE = 'case_deduplicate'
 CUSTOM_DOMAIN_ALERTS = 'custom_domain_alerts'
-=======
-CASE_DEDUPE = 'case_deduplicate'
->>>>>>> 6a348a99
 
 MAX_PRIVILEGES = [
     LOOKUP_TABLES,
@@ -187,11 +184,8 @@
     DATA_DICTIONARY,
     CASE_LIST_EXPLORER,
     CASE_COPY,
-<<<<<<< HEAD
+    CASE_DEDUPE,
     CUSTOM_DOMAIN_ALERTS,
-=======
-    CASE_DEDUPE,
->>>>>>> 6a348a99
 ]
 
 # These are special privileges related to their own rates in a SoftwarePlanVersion
@@ -269,9 +263,6 @@
             DATA_DICTIONARY: _("Project level data dictionary of cases"),
             CASE_LIST_EXPLORER: _("Case List Explorer"),
             CASE_COPY: _("Allow case copy from one user to another"),
-<<<<<<< HEAD
+            CASE_DEDUPE: _("Deduplication Rules"),
             CUSTOM_DOMAIN_ALERTS: _("Custom domain banners"),
-=======
-            CASE_DEDUPE: _("Deduplication Rules"),
->>>>>>> 6a348a99
         }.get(privilege, privilege)