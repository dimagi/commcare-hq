--- conflicted
+++ resolved
@@ -87,11 +87,9 @@
 
 LOADTEST_USERS = 'loadtest_users'
 
-<<<<<<< HEAD
+FORM_LINK_WORKFLOW = 'form_link_workflow'
+
 PHONE_APK_HEARTBEAT = 'phone_apk_heartbeat'
-=======
-FORM_LINK_WORKFLOW = 'form_link_workflow'
->>>>>>> 09af6545
 
 MAX_PRIVILEGES = [
     LOOKUP_TABLES,
@@ -140,11 +138,8 @@
     RELEASE_MANAGEMENT,
     LITE_RELEASE_MANAGEMENT,
     LOADTEST_USERS,
-<<<<<<< HEAD
+    FORM_LINK_WORKFLOW,
     PHONE_APK_HEARTBEAT,
-=======
-    FORM_LINK_WORKFLOW,
->>>>>>> 09af6545
 ]
 
 # These are special privileges related to their own rates in a SoftwarePlanVersion
@@ -207,9 +202,6 @@
             RELEASE_MANAGEMENT: _("Enterprise Release Management"),
             LITE_RELEASE_MANAGEMENT: _("Multi-Environment Release Management"),
             LOADTEST_USERS: _('Loadtest Users'),
-<<<<<<< HEAD
+            FORM_LINK_WORKFLOW: _("Link to other forms in End of Form Navigation"),
             PHONE_APK_HEARTBEAT: _("Phone heartbeat"),
-=======
-            FORM_LINK_WORKFLOW: _("Link to other forms in End of Form Navigation"),
->>>>>>> 09af6545
         }.get(privilege, privilege)