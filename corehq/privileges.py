from django.utils.translation import gettext_lazy as _

LOOKUP_TABLES = 'lookup_tables'
API_ACCESS = 'api_access'

CLOUDCARE = 'cloudcare'
GEOCODER = 'geocoder'

ACTIVE_DATA_MANAGEMENT = 'active_data_management'
CUSTOM_BRANDING = 'custom_branding'

CUSTOM_REPORTS = 'custom_reports'

# Legacy privilege associated with Pro plan
REPORT_BUILDER = 'user_configurable_report_builder'

# A la carte privileges that will be used in custom plans until "Add Ons" are
# added to the accounting system.
REPORT_BUILDER_TRIAL = 'report_builder_trial'
REPORT_BUILDER_5 = 'report_builder_5_reports'
REPORT_BUILDER_15 = 'report_builder_15_reports'
REPORT_BUILDER_30 = 'report_builder_30_reports'
REPORT_BUILDER_ADD_ON_PRIVS = {
    REPORT_BUILDER_TRIAL,
    REPORT_BUILDER_5,
    REPORT_BUILDER_15,
    REPORT_BUILDER_30,
}

ATTENDANCE_TRACKING = 'attendance_tracking'
ROLE_BASED_ACCESS = 'role_based_access'
RESTRICT_ACCESS_BY_LOCATION = 'restrict_access_by_location'

OUTBOUND_SMS = 'outbound_sms'
REMINDERS_FRAMEWORK = 'reminders_framework'
CUSTOM_SMS_GATEWAY = 'custom_sms_gateway'
INBOUND_SMS = 'inbound_sms'

BULK_CASE_MANAGEMENT = 'bulk_case_management'
BULK_USER_MANAGEMENT = 'bulk_user_management'

DEIDENTIFIED_DATA = 'deidentified_data'

HIPAA_COMPLIANCE_ASSURANCE = 'hipaa_compliance_assurance'

ALLOW_EXCESS_USERS = 'allow_excess_users'

COMMCARE_LOGO_UPLOADER = 'commcare_logo_uploader'

LOCATIONS = 'locations'

USERCASE = 'user_case'
DATA_CLEANUP = 'data_cleanup'  # bulk archive cases, edit submissions, auto update cases, etc.

TEMPLATED_INTENTS = 'templated_intents'
CUSTOM_INTENTS = 'custom_intents'

ADVANCED_DOMAIN_SECURITY = 'advanced_domain_security'

BUILD_PROFILES = 'build_profiles'

EXCEL_DASHBOARD = 'excel_dashboard'
DAILY_SAVED_EXPORT = 'daily_saved_export'

ZAPIER_INTEGRATION = 'zapier_integration'

LOGIN_AS = 'login_as'

PRACTICE_MOBILE_WORKERS = 'practice_mobile_workers'

CASE_SHARING_GROUPS = 'case_sharing_groups'

CHILD_CASES = 'child_cases'

ODATA_FEED = 'odata_feeed'

DATA_FORWARDING = 'data_forwarding'

PROJECT_ACCESS = 'project_access'

APP_USER_PROFILES = 'app_user_profiles'

DEFAULT_EXPORT_SETTINGS = 'default_export_settings'

RELEASE_MANAGEMENT = 'release_management'

LITE_RELEASE_MANAGEMENT = 'lite_release_management'

LOADTEST_USERS = 'loadtest_users'

FORM_LINK_WORKFLOW = 'form_link_workflow'

PHONE_APK_HEARTBEAT = 'phone_apk_heartbeat'

VIEW_APP_DIFF = 'view_app_diff'

# a.k.a. "File Dropzone", "Secure File Transfer"
DATA_FILE_DOWNLOAD = 'data_file_download'

REGEX_FIELD_VALIDATION = 'regex_field_validation'

LOCATION_SAFE_CASE_IMPORTS = 'location_safe_case_imports'

FORM_CASE_IDS_CASE_IMPORTER = 'form_case_ids_case_importer'

EXPORT_MULTISORT = 'export_multisort'

EXPORT_OWNERSHIP = 'export_ownership'

FILTERED_BULK_USER_DOWNLOAD = 'filtered_bulk_user_download'

APPLICATION_ERROR_REPORT = 'application_error_report'

DATA_DICTIONARY = 'data_dictionary'

SHOW_OWNER_LOCATION_PROPERTY_IN_REPORT_BUILDER = 'show_owner_location_property_in_report_builder'

CASE_LIST_EXPLORER = 'case_list_explorer'

CASE_COPY = 'case_copy'

CASE_DEDUPE = 'case_deduplicate'
<<<<<<< HEAD
=======
CUSTOM_DOMAIN_ALERTS = 'custom_domain_alerts'
>>>>>>> febc8853

MAX_PRIVILEGES = [
    LOOKUP_TABLES,
    API_ACCESS,
    CLOUDCARE,
    ACTIVE_DATA_MANAGEMENT,
    CUSTOM_BRANDING,
    CUSTOM_REPORTS,
    ROLE_BASED_ACCESS,
    RESTRICT_ACCESS_BY_LOCATION,
    OUTBOUND_SMS,
    REMINDERS_FRAMEWORK,
    CUSTOM_SMS_GATEWAY,
    INBOUND_SMS,
    BULK_CASE_MANAGEMENT,
    BULK_USER_MANAGEMENT,
    DEIDENTIFIED_DATA,
    HIPAA_COMPLIANCE_ASSURANCE,
    ALLOW_EXCESS_USERS,
    COMMCARE_LOGO_UPLOADER,
    LOCATIONS,
    REPORT_BUILDER,
    REPORT_BUILDER_TRIAL,
    REPORT_BUILDER_5,
    REPORT_BUILDER_15,
    REPORT_BUILDER_30,
    USERCASE,
    DATA_CLEANUP,
    TEMPLATED_INTENTS,
    CUSTOM_INTENTS,
    BUILD_PROFILES,
    ADVANCED_DOMAIN_SECURITY,
    EXCEL_DASHBOARD,
    DAILY_SAVED_EXPORT,
    ZAPIER_INTEGRATION,
    LOGIN_AS,
    PRACTICE_MOBILE_WORKERS,
    CASE_SHARING_GROUPS,
    CHILD_CASES,
    ODATA_FEED,
    DATA_FORWARDING,
    PROJECT_ACCESS,
    APP_USER_PROFILES,
    GEOCODER,
    DEFAULT_EXPORT_SETTINGS,
    RELEASE_MANAGEMENT,
    LITE_RELEASE_MANAGEMENT,
    LOADTEST_USERS,
    FORM_LINK_WORKFLOW,
    PHONE_APK_HEARTBEAT,
    VIEW_APP_DIFF,
    DATA_FILE_DOWNLOAD,
    ATTENDANCE_TRACKING,
    REGEX_FIELD_VALIDATION,
    LOCATION_SAFE_CASE_IMPORTS,
    FORM_CASE_IDS_CASE_IMPORTER,
    EXPORT_MULTISORT,
    EXPORT_OWNERSHIP,
    FILTERED_BULK_USER_DOWNLOAD,
    APPLICATION_ERROR_REPORT,
    DATA_DICTIONARY,
    CASE_LIST_EXPLORER,
    CASE_COPY,
    CASE_DEDUPE,
<<<<<<< HEAD
=======
    CUSTOM_DOMAIN_ALERTS,
>>>>>>> febc8853
]

# These are special privileges related to their own rates in a SoftwarePlanVersion
MOBILE_WORKER_CREATION = 'mobile_worker_creation'

# Other privileges related specifically to accounting processes
ACCOUNTING_ADMIN = 'accounting_admin'
OPERATIONS_TEAM = 'dimagi_ops'

# This is a special privilege that is meant for Dev and Support team which allows access to Global SMS Gateway Page
GLOBAL_SMS_GATEWAY = 'global_sms_gateway'


class Titles(object):

    @classmethod
    def get_name_from_privilege(cls, privilege):
        return {
            LOOKUP_TABLES: _("Lookup Tables"),
            API_ACCESS: _("API Access"),
            CLOUDCARE: _("Web-Based Apps (CloudCare)"),
            ACTIVE_DATA_MANAGEMENT: _("Active Data Management"),
            CUSTOM_BRANDING: _("Custom Branding"),
            ROLE_BASED_ACCESS: _("Advanced Role-Based Access"),
            RESTRICT_ACCESS_BY_LOCATION: _("Organization-based data export and user management restrictions"),
            OUTBOUND_SMS: _("Outgoing Messaging"),
            INBOUND_SMS: _("Incoming Messaging"),
            REMINDERS_FRAMEWORK: _("Reminders Framework"),
            CUSTOM_SMS_GATEWAY: _("Custom Android Gateway"),
            BULK_CASE_MANAGEMENT: _("Bulk Case Management"),
            BULK_USER_MANAGEMENT: _("Bulk User Management"),
            ALLOW_EXCESS_USERS: _("Add Mobile Workers Above Limit"),
            DEIDENTIFIED_DATA: _("De-Identified Data"),
            HIPAA_COMPLIANCE_ASSURANCE: _("HIPAA Compliance Assurance"),
            COMMCARE_LOGO_UPLOADER: _("Custom CommCare Logo Uploader"),
            LOCATIONS: _("Locations"),
            REPORT_BUILDER: _('User Configurable Report Builder'),
            REPORT_BUILDER_TRIAL: _('Report Builder Trial'),
            REPORT_BUILDER_5: _('Report Builder, 5 report limit'),
            REPORT_BUILDER_15: _('Report Builder, 15 report limit'),
            REPORT_BUILDER_30: _('Report Builder, 30 report limit'),
            TEMPLATED_INTENTS: _('Built-in Integration'),
            CUSTOM_INTENTS: _('External Integration Framework'),
            DATA_CLEANUP: _('Data Management'),
            ADVANCED_DOMAIN_SECURITY: _('Domain Level Security Features'),
            BUILD_PROFILES: _('Build Profiles'),
            EXCEL_DASHBOARD: _('Excel Dashboard'),
            DAILY_SAVED_EXPORT: _('Daily saved export'),
            ZAPIER_INTEGRATION: _('Zapier Integration'),
            LOGIN_AS: _('Log In As for App Preview'),
            PRACTICE_MOBILE_WORKERS: _('Practice mode for mobile workers'),
            CASE_SHARING_GROUPS: _('Case Sharing via Groups'),
            CHILD_CASES: _('Child Cases'),
            ODATA_FEED: _('Power BI / Tableau Integration'),
            DATA_FORWARDING: _("Data Forwarding"),
            PROJECT_ACCESS: _("Project Features"),
            APP_USER_PROFILES: _("App User Profiles"),
            GEOCODER: _("Geocoder"),
            DEFAULT_EXPORT_SETTINGS: _("Default Export Settings"),
            RELEASE_MANAGEMENT: _("Enterprise Release Management"),
            LITE_RELEASE_MANAGEMENT: _("Multi-Environment Release Management"),
            LOADTEST_USERS: _('Loadtest Users'),
            FORM_LINK_WORKFLOW: _("Link to other forms in End of Form Navigation"),
            PHONE_APK_HEARTBEAT: _("Phone heartbeat"),
            VIEW_APP_DIFF: _("Improved app changes view"),
            DATA_FILE_DOWNLOAD: _('File Dropzone'),
            ATTENDANCE_TRACKING: _("Attendance Tracking"),
            REGEX_FIELD_VALIDATION: _("Regular Expression Validation for Custom Data Fields"),
            LOCATION_SAFE_CASE_IMPORTS: _("Location Safe Case Imports"),
            FORM_CASE_IDS_CASE_IMPORTER: _("Download buttons for Form- and Case IDs on Case Importer"),
            EXPORT_MULTISORT: _("Sort multiple rows in exports simultaneously"),
            EXPORT_OWNERSHIP: _("Allow exports to have ownership"),
            FILTERED_BULK_USER_DOWNLOAD: _("Bulk user management features"),
            APPLICATION_ERROR_REPORT: _("Application error report"),
            DATA_DICTIONARY: _("Project level data dictionary of cases"),
            CASE_LIST_EXPLORER: _("Case List Explorer"),
            CASE_COPY: _("Allow case copy from one user to another"),
            CASE_DEDUPE: _("Deduplication Rules"),
<<<<<<< HEAD
=======
            CUSTOM_DOMAIN_ALERTS: _("Custom domain banners"),
>>>>>>> febc8853
        }.get(privilege, privilege)<|MERGE_RESOLUTION|>--- conflicted
+++ resolved
@@ -120,10 +120,7 @@
 CASE_COPY = 'case_copy'
 
 CASE_DEDUPE = 'case_deduplicate'
-<<<<<<< HEAD
-=======
 CUSTOM_DOMAIN_ALERTS = 'custom_domain_alerts'
->>>>>>> febc8853
 
 MAX_PRIVILEGES = [
     LOOKUP_TABLES,
@@ -188,10 +185,7 @@
     CASE_LIST_EXPLORER,
     CASE_COPY,
     CASE_DEDUPE,
-<<<<<<< HEAD
-=======
     CUSTOM_DOMAIN_ALERTS,
->>>>>>> febc8853
 ]
 
 # These are special privileges related to their own rates in a SoftwarePlanVersion
@@ -270,8 +264,5 @@
             CASE_LIST_EXPLORER: _("Case List Explorer"),
             CASE_COPY: _("Allow case copy from one user to another"),
             CASE_DEDUPE: _("Deduplication Rules"),
-<<<<<<< HEAD
-=======
             CUSTOM_DOMAIN_ALERTS: _("Custom domain banners"),
->>>>>>> febc8853
         }.get(privilege, privilege)