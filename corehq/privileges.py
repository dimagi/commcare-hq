from django.utils.translation import gettext_lazy as _

LOOKUP_TABLES = 'lookup_tables'
API_ACCESS = 'api_access'

CLOUDCARE = 'cloudcare'
GEOCODER = 'geocoder'

ACTIVE_DATA_MANAGEMENT = 'active_data_management'
CUSTOM_BRANDING = 'custom_branding'

CUSTOM_REPORTS = 'custom_reports'

# Legacy privilege associated with Pro plan
REPORT_BUILDER = 'user_configurable_report_builder'

# A la carte privileges that will be used in custom plans until "Add Ons" are
# added to the accounting system.
REPORT_BUILDER_TRIAL = 'report_builder_trial'
REPORT_BUILDER_5 = 'report_builder_5_reports'
REPORT_BUILDER_15 = 'report_builder_15_reports'
REPORT_BUILDER_30 = 'report_builder_30_reports'
REPORT_BUILDER_ADD_ON_PRIVS = {
    REPORT_BUILDER_TRIAL,
    REPORT_BUILDER_5,
    REPORT_BUILDER_15,
    REPORT_BUILDER_30,
}

ATTENDANCE_TRACKING = 'attendance_tracking'
ROLE_BASED_ACCESS = 'role_based_access'
RESTRICT_ACCESS_BY_LOCATION = 'restrict_access_by_location'

OUTBOUND_SMS = 'outbound_sms'
REMINDERS_FRAMEWORK = 'reminders_framework'
CUSTOM_SMS_GATEWAY = 'custom_sms_gateway'
INBOUND_SMS = 'inbound_sms'

BULK_CASE_MANAGEMENT = 'bulk_case_management'
BULK_USER_MANAGEMENT = 'bulk_user_management'

DEIDENTIFIED_DATA = 'deidentified_data'

HIPAA_COMPLIANCE_ASSURANCE = 'hipaa_compliance_assurance'

ALLOW_EXCESS_USERS = 'allow_excess_users'

COMMCARE_LOGO_UPLOADER = 'commcare_logo_uploader'

LOCATIONS = 'locations'

USERCASE = 'user_case'
DATA_CLEANUP = 'data_cleanup'  # bulk archive cases, edit submissions, auto update cases, etc.

TEMPLATED_INTENTS = 'templated_intents'
CUSTOM_INTENTS = 'custom_intents'

ADVANCED_DOMAIN_SECURITY = 'advanced_domain_security'

BUILD_PROFILES = 'build_profiles'

EXCEL_DASHBOARD = 'excel_dashboard'
DAILY_SAVED_EXPORT = 'daily_saved_export'

ZAPIER_INTEGRATION = 'zapier_integration'

LOGIN_AS = 'login_as'

PRACTICE_MOBILE_WORKERS = 'practice_mobile_workers'

CASE_SHARING_GROUPS = 'case_sharing_groups'

CHILD_CASES = 'child_cases'

ODATA_FEED = 'odata_feeed'

DATA_FORWARDING = 'data_forwarding'

PROJECT_ACCESS = 'project_access'

APP_USER_PROFILES = 'app_user_profiles'

DEFAULT_EXPORT_SETTINGS = 'default_export_settings'

RELEASE_MANAGEMENT = 'release_management'

LITE_RELEASE_MANAGEMENT = 'lite_release_management'

LOADTEST_USERS = 'loadtest_users'

FORM_LINK_WORKFLOW = 'form_link_workflow'

PHONE_APK_HEARTBEAT = 'phone_apk_heartbeat'

<<<<<<< HEAD
VIEW_APP_DIFF = 'view_app_diff'
=======
# a.k.a. "File Dropzone", "Secure File Transfer"
DATA_FILE_DOWNLOAD = 'data_file_download'
>>>>>>> 47147105

MAX_PRIVILEGES = [
    LOOKUP_TABLES,
    API_ACCESS,
    CLOUDCARE,
    ACTIVE_DATA_MANAGEMENT,
    CUSTOM_BRANDING,
    CUSTOM_REPORTS,
    ROLE_BASED_ACCESS,
    RESTRICT_ACCESS_BY_LOCATION,
    OUTBOUND_SMS,
    REMINDERS_FRAMEWORK,
    CUSTOM_SMS_GATEWAY,
    INBOUND_SMS,
    BULK_CASE_MANAGEMENT,
    BULK_USER_MANAGEMENT,
    DEIDENTIFIED_DATA,
    HIPAA_COMPLIANCE_ASSURANCE,
    ALLOW_EXCESS_USERS,
    COMMCARE_LOGO_UPLOADER,
    LOCATIONS,
    REPORT_BUILDER,
    REPORT_BUILDER_TRIAL,
    REPORT_BUILDER_5,
    REPORT_BUILDER_15,
    REPORT_BUILDER_30,
    USERCASE,
    DATA_CLEANUP,
    TEMPLATED_INTENTS,
    CUSTOM_INTENTS,
    BUILD_PROFILES,
    ADVANCED_DOMAIN_SECURITY,
    EXCEL_DASHBOARD,
    DAILY_SAVED_EXPORT,
    ZAPIER_INTEGRATION,
    LOGIN_AS,
    PRACTICE_MOBILE_WORKERS,
    CASE_SHARING_GROUPS,
    CHILD_CASES,
    ODATA_FEED,
    DATA_FORWARDING,
    PROJECT_ACCESS,
    APP_USER_PROFILES,
    GEOCODER,
    DEFAULT_EXPORT_SETTINGS,
    RELEASE_MANAGEMENT,
    LITE_RELEASE_MANAGEMENT,
    LOADTEST_USERS,
    FORM_LINK_WORKFLOW,
    PHONE_APK_HEARTBEAT,
<<<<<<< HEAD
    VIEW_APP_DIFF,
=======
    DATA_FILE_DOWNLOAD,
    ATTENDANCE_TRACKING,
>>>>>>> 47147105
]

# These are special privileges related to their own rates in a SoftwarePlanVersion
MOBILE_WORKER_CREATION = 'mobile_worker_creation'

# Other privileges related specifically to accounting processes
ACCOUNTING_ADMIN = 'accounting_admin'
OPERATIONS_TEAM = 'dimagi_ops'

# This is a special privilege that is meant for Dev and Support team which allows access to Global SMS Gateway Page
GLOBAL_SMS_GATEWAY = 'global_sms_gateway'


class Titles(object):

    @classmethod
    def get_name_from_privilege(cls, privilege):
        return {
            LOOKUP_TABLES: _("Lookup Tables"),
            API_ACCESS: _("API Access"),
            CLOUDCARE: _("Web-Based Apps (CloudCare)"),
            ACTIVE_DATA_MANAGEMENT: _("Active Data Management"),
            CUSTOM_BRANDING: _("Custom Branding"),
            ROLE_BASED_ACCESS: _("Advanced Role-Based Access"),
            RESTRICT_ACCESS_BY_LOCATION: _("Organization-based data export and user management restrictions"),
            OUTBOUND_SMS: _("Outgoing Messaging"),
            INBOUND_SMS: _("Incoming Messaging"),
            REMINDERS_FRAMEWORK: _("Reminders Framework"),
            CUSTOM_SMS_GATEWAY: _("Custom Android Gateway"),
            BULK_CASE_MANAGEMENT: _("Bulk Case Management"),
            BULK_USER_MANAGEMENT: _("Bulk User Management"),
            ALLOW_EXCESS_USERS: _("Add Mobile Workers Above Limit"),
            DEIDENTIFIED_DATA: _("De-Identified Data"),
            HIPAA_COMPLIANCE_ASSURANCE: _("HIPAA Compliance Assurance"),
            COMMCARE_LOGO_UPLOADER: _("Custom CommCare Logo Uploader"),
            LOCATIONS: _("Locations"),
            REPORT_BUILDER: _('User Configurable Report Builder'),
            REPORT_BUILDER_TRIAL: _('Report Builder Trial'),
            REPORT_BUILDER_5: _('Report Builder, 5 report limit'),
            REPORT_BUILDER_15: _('Report Builder, 15 report limit'),
            REPORT_BUILDER_30: _('Report Builder, 30 report limit'),
            TEMPLATED_INTENTS: _('Built-in Integration'),
            CUSTOM_INTENTS: _('External Integration Framework'),
            DATA_CLEANUP: _('Data Management'),
            ADVANCED_DOMAIN_SECURITY: _('Domain Level Security Features'),
            BUILD_PROFILES: _('Build Profiles'),
            EXCEL_DASHBOARD: _('Excel Dashboard'),
            DAILY_SAVED_EXPORT: _('Daily saved export'),
            ZAPIER_INTEGRATION: _('Zapier Integration'),
            LOGIN_AS: _('Log In As for App Preview'),
            PRACTICE_MOBILE_WORKERS: _('Practice mode for mobile workers'),
            CASE_SHARING_GROUPS: _('Case Sharing via Groups'),
            CHILD_CASES: _('Child Cases'),
            ODATA_FEED: _('Power BI / Tableau Integration'),
            DATA_FORWARDING: _("Data Forwarding"),
            PROJECT_ACCESS: _("Project Features"),
            APP_USER_PROFILES: _("App User Profiles"),
            GEOCODER: _("Geocoder"),
            DEFAULT_EXPORT_SETTINGS: _("Default Export Settings"),
            RELEASE_MANAGEMENT: _("Enterprise Release Management"),
            LITE_RELEASE_MANAGEMENT: _("Multi-Environment Release Management"),
            LOADTEST_USERS: _('Loadtest Users'),
            FORM_LINK_WORKFLOW: _("Link to other forms in End of Form Navigation"),
            PHONE_APK_HEARTBEAT: _("Phone heartbeat"),
<<<<<<< HEAD
            VIEW_APP_DIFF: _("Improved app changes view"),
=======
            DATA_FILE_DOWNLOAD: _('File Dropzone'),
            ATTENDANCE_TRACKING: _("Attendance Tracking"),
>>>>>>> 47147105
        }.get(privilege, privilege)<|MERGE_RESOLUTION|>--- conflicted
+++ resolved
@@ -92,12 +92,10 @@
 
 PHONE_APK_HEARTBEAT = 'phone_apk_heartbeat'
 
-<<<<<<< HEAD
 VIEW_APP_DIFF = 'view_app_diff'
-=======
+
 # a.k.a. "File Dropzone", "Secure File Transfer"
 DATA_FILE_DOWNLOAD = 'data_file_download'
->>>>>>> 47147105
 
 MAX_PRIVILEGES = [
     LOOKUP_TABLES,
@@ -148,12 +146,9 @@
     LOADTEST_USERS,
     FORM_LINK_WORKFLOW,
     PHONE_APK_HEARTBEAT,
-<<<<<<< HEAD
     VIEW_APP_DIFF,
-=======
     DATA_FILE_DOWNLOAD,
     ATTENDANCE_TRACKING,
->>>>>>> 47147105
 ]
 
 # These are special privileges related to their own rates in a SoftwarePlanVersion
@@ -218,10 +213,7 @@
             LOADTEST_USERS: _('Loadtest Users'),
             FORM_LINK_WORKFLOW: _("Link to other forms in End of Form Navigation"),
             PHONE_APK_HEARTBEAT: _("Phone heartbeat"),
-<<<<<<< HEAD
             VIEW_APP_DIFF: _("Improved app changes view"),
-=======
             DATA_FILE_DOWNLOAD: _('File Dropzone'),
             ATTENDANCE_TRACKING: _("Attendance Tracking"),
->>>>>>> 47147105
         }.get(privilege, privilege)