--- conflicted
+++ resolved
@@ -176,11 +176,7 @@
     EXPORT_OWNERSHIP,
     FILTERED_BULK_USER_DOWNLOAD,
     APPLICATION_ERROR_REPORT,
-<<<<<<< HEAD
     DATA_DICTIONARY,
-    SHOW_OWNER_LOCATION_PROPERTY_IN_REPORT_BUILDER,
-=======
->>>>>>> 2edd67dd
     CASE_LIST_EXPLORER,
 ]
 
@@ -256,12 +252,6 @@
             EXPORT_OWNERSHIP: _("Allow exports to have ownership"),
             FILTERED_BULK_USER_DOWNLOAD: _("Bulk user management features"),
             APPLICATION_ERROR_REPORT: _("Application error report"),
-<<<<<<< HEAD
             DATA_DICTIONARY: _("Project level data dictionary of cases"),
-            SHOW_OWNER_LOCATION_PROPERTY_IN_REPORT_BUILDER: _(
-                "Show an additional 'Owner (Location)' property in report builder reports."
-            ),
-=======
->>>>>>> 2edd67dd
             CASE_LIST_EXPLORER: _("Case List Explorer"),
         }.get(privilege, privilege)