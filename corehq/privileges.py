from django.utils.translation import gettext_lazy as _

LOOKUP_TABLES = 'lookup_tables'
API_ACCESS = 'api_access'

CLOUDCARE = 'cloudcare'
GEOCODER = 'geocoder'

ACTIVE_DATA_MANAGEMENT = 'active_data_management'
CUSTOM_BRANDING = 'custom_branding'

CUSTOM_REPORTS = 'custom_reports'

# Legacy privilege associated with Pro plan
REPORT_BUILDER = 'user_configurable_report_builder'

# A la carte privileges that will be used in custom plans until "Add Ons" are
# added to the accounting system.
REPORT_BUILDER_TRIAL = 'report_builder_trial'
REPORT_BUILDER_5 = 'report_builder_5_reports'
REPORT_BUILDER_15 = 'report_builder_15_reports'
REPORT_BUILDER_30 = 'report_builder_30_reports'
REPORT_BUILDER_ADD_ON_PRIVS = {
    REPORT_BUILDER_TRIAL,
    REPORT_BUILDER_5,
    REPORT_BUILDER_15,
    REPORT_BUILDER_30,
}

ATTENDANCE_TRACKING = 'attendance_tracking'
ROLE_BASED_ACCESS = 'role_based_access'
RESTRICT_ACCESS_BY_LOCATION = 'restrict_access_by_location'

OUTBOUND_SMS = 'outbound_sms'
REMINDERS_FRAMEWORK = 'reminders_framework'
CUSTOM_SMS_GATEWAY = 'custom_sms_gateway'
INBOUND_SMS = 'inbound_sms'

BULK_CASE_MANAGEMENT = 'bulk_case_management'
BULK_USER_MANAGEMENT = 'bulk_user_management'
BULK_DATA_EDITING = 'bulk_data_editing'

DEIDENTIFIED_DATA = 'deidentified_data'

HIPAA_COMPLIANCE_ASSURANCE = 'hipaa_compliance_assurance'

ALLOW_EXCESS_USERS = 'allow_excess_users'

COMMCARE_LOGO_UPLOADER = 'commcare_logo_uploader'

LOCATIONS = 'locations'

USERCASE = 'user_case'
DATA_CLEANUP = 'data_cleanup'  # bulk archive cases, edit submissions, auto update cases, etc.

TEMPLATED_INTENTS = 'templated_intents'
CUSTOM_INTENTS = 'custom_intents'

ADVANCED_DOMAIN_SECURITY = 'advanced_domain_security'

BUILD_PROFILES = 'build_profiles'

EXCEL_DASHBOARD = 'excel_dashboard'
DAILY_SAVED_EXPORT = 'daily_saved_export'

ZAPIER_INTEGRATION = 'zapier_integration'

LOGIN_AS = 'login_as'

PRACTICE_MOBILE_WORKERS = 'practice_mobile_workers'

CASE_SHARING_GROUPS = 'case_sharing_groups'

CHILD_CASES = 'child_cases'

ODATA_FEED = 'odata_feeed'

DATA_FORWARDING = 'data_forwarding'

PROJECT_ACCESS = 'project_access'

APP_USER_PROFILES = 'app_user_profiles'

DEFAULT_EXPORT_SETTINGS = 'default_export_settings'

RELEASE_MANAGEMENT = 'release_management'

LITE_RELEASE_MANAGEMENT = 'lite_release_management'

LOADTEST_USERS = 'loadtest_users'

FORM_LINK_WORKFLOW = 'form_link_workflow'

PHONE_APK_HEARTBEAT = 'phone_apk_heartbeat'

VIEW_APP_DIFF = 'view_app_diff'

# a.k.a. "File Dropzone", "Secure File Transfer"
DATA_FILE_DOWNLOAD = 'data_file_download'

REGEX_FIELD_VALIDATION = 'regex_field_validation'

LOCATION_SAFE_CASE_IMPORTS = 'location_safe_case_imports'

FORM_CASE_IDS_CASE_IMPORTER = 'form_case_ids_case_importer'

EXPORT_MULTISORT = 'export_multisort'

EXPORT_OWNERSHIP = 'export_ownership'

FILTERED_BULK_USER_DOWNLOAD = 'filtered_bulk_user_download'

APPLICATION_ERROR_REPORT = 'application_error_report'

DATA_DICTIONARY = 'data_dictionary'

SHOW_OWNER_LOCATION_PROPERTY_IN_REPORT_BUILDER = 'show_owner_location_property_in_report_builder'

CASE_LIST_EXPLORER = 'case_list_explorer'

CASE_COPY = 'case_copy'

TWO_STAGE_MOBILE_WORKER_ACCOUNT_CREATION = 'two_stage_mobile_worker_account_creation'

CASE_DEDUPE = 'case_deduplicate'
CUSTOM_DOMAIN_ALERTS = 'custom_domain_alerts'
APP_DEPENDENCIES = 'app_dependencies'
DATA_DICT_TYPES = 'data_dict_types'
GEOJSON_EXPORT = 'geojson_export'

# "Enable All Application Add-Ons" in Project Settings > Basic and
# "Enable All Add-Ons" in Application Settings > "Add-Ons"
SHOW_ENABLE_ALL_ADD_ONS = 'show_enable_all_add_ons'

CUSTOM_ICON_BADGES = 'custom_icon_badges'

MAX_PRIVILEGES = [
    LOOKUP_TABLES,
    API_ACCESS,
    CLOUDCARE,
    ACTIVE_DATA_MANAGEMENT,
    CUSTOM_BRANDING,
    CUSTOM_REPORTS,
    ROLE_BASED_ACCESS,
    RESTRICT_ACCESS_BY_LOCATION,
    OUTBOUND_SMS,
    REMINDERS_FRAMEWORK,
    CUSTOM_SMS_GATEWAY,
    INBOUND_SMS,
    BULK_CASE_MANAGEMENT,
    BULK_USER_MANAGEMENT,
    DEIDENTIFIED_DATA,
    HIPAA_COMPLIANCE_ASSURANCE,
    ALLOW_EXCESS_USERS,
    COMMCARE_LOGO_UPLOADER,
    LOCATIONS,
    REPORT_BUILDER,
    REPORT_BUILDER_TRIAL,
    REPORT_BUILDER_5,
    REPORT_BUILDER_15,
    REPORT_BUILDER_30,
    USERCASE,
    DATA_CLEANUP,
    TEMPLATED_INTENTS,
    CUSTOM_INTENTS,
    BUILD_PROFILES,
    ADVANCED_DOMAIN_SECURITY,
    EXCEL_DASHBOARD,
    DAILY_SAVED_EXPORT,
    ZAPIER_INTEGRATION,
    LOGIN_AS,
    PRACTICE_MOBILE_WORKERS,
    CASE_SHARING_GROUPS,
    CHILD_CASES,
    ODATA_FEED,
    DATA_FORWARDING,
    PROJECT_ACCESS,
    APP_USER_PROFILES,
    GEOCODER,
    DEFAULT_EXPORT_SETTINGS,
    RELEASE_MANAGEMENT,
    LITE_RELEASE_MANAGEMENT,
    LOADTEST_USERS,
    FORM_LINK_WORKFLOW,
    PHONE_APK_HEARTBEAT,
    VIEW_APP_DIFF,
    DATA_FILE_DOWNLOAD,
    ATTENDANCE_TRACKING,
    REGEX_FIELD_VALIDATION,
    LOCATION_SAFE_CASE_IMPORTS,
    FORM_CASE_IDS_CASE_IMPORTER,
    EXPORT_MULTISORT,
    EXPORT_OWNERSHIP,
    FILTERED_BULK_USER_DOWNLOAD,
    DATA_DICTIONARY,
    CASE_LIST_EXPLORER,
    CASE_COPY,
    CASE_DEDUPE,
    CUSTOM_DOMAIN_ALERTS,
    APP_DEPENDENCIES,
    SHOW_ENABLE_ALL_ADD_ONS,
    BULK_DATA_EDITING,
    TWO_STAGE_MOBILE_WORKER_ACCOUNT_CREATION,
<<<<<<< HEAD
    CUSTOM_ICON_BADGES,
=======
    DATA_DICT_TYPES,
    GEOJSON_EXPORT,
>>>>>>> 353d695d
]

# These are special privileges related to their own rates in a SoftwarePlanVersion
MOBILE_WORKER_CREATION = 'mobile_worker_creation'

# Other privileges related specifically to accounting processes
ACCOUNTING_ADMIN = 'accounting_admin'
OPERATIONS_TEAM = 'dimagi_ops'

# This is a special privilege that is meant for Dev and Support team which allows access to Global SMS Gateway Page
GLOBAL_SMS_GATEWAY = 'global_sms_gateway'


class Titles(object):

    @classmethod
    def get_name_from_privilege(cls, privilege):
        return {
            LOOKUP_TABLES: _("Lookup Tables"),
            API_ACCESS: _("API Access"),
            CLOUDCARE: _("Web-Based Apps (CloudCare)"),
            ACTIVE_DATA_MANAGEMENT: _("Active Data Management"),
            CUSTOM_BRANDING: _("Custom Branding"),
            ROLE_BASED_ACCESS: _("Advanced Role-Based Access"),
            RESTRICT_ACCESS_BY_LOCATION: _("Organization-based data export and user management restrictions"),
            OUTBOUND_SMS: _("Outgoing Messaging"),
            INBOUND_SMS: _("Incoming Messaging"),
            REMINDERS_FRAMEWORK: _("Reminders Framework"),
            CUSTOM_SMS_GATEWAY: _("Custom Android Gateway"),
            BULK_CASE_MANAGEMENT: _("Bulk Case Management"),
            BULK_USER_MANAGEMENT: _("Bulk User Management"),
            BULK_DATA_EDITING: _("Bulk Data Editing"),
            ALLOW_EXCESS_USERS: _("Add Mobile Workers Above Limit"),
            DEIDENTIFIED_DATA: _("De-Identified Data"),
            HIPAA_COMPLIANCE_ASSURANCE: _("HIPAA Compliance Assurance"),
            COMMCARE_LOGO_UPLOADER: _("Custom CommCare Logo Uploader"),
            LOCATIONS: _("Locations"),
            REPORT_BUILDER: _('User Configurable Report Builder'),
            REPORT_BUILDER_TRIAL: _('Report Builder Trial'),
            REPORT_BUILDER_5: _('Report Builder, 5 report limit'),
            REPORT_BUILDER_15: _('Report Builder, 15 report limit'),
            REPORT_BUILDER_30: _('Report Builder, 30 report limit'),
            TEMPLATED_INTENTS: _('Built-in Integration'),
            CUSTOM_INTENTS: _('External Integration Framework'),
            DATA_CLEANUP: _('Data Management'),
            ADVANCED_DOMAIN_SECURITY: _('Domain Level Security Features'),
            BUILD_PROFILES: _('Build Profiles'),
            EXCEL_DASHBOARD: _('Excel Dashboard'),
            DAILY_SAVED_EXPORT: _('Daily saved export'),
            ZAPIER_INTEGRATION: _('Zapier Integration'),
            LOGIN_AS: _('Log In As for App Preview'),
            PRACTICE_MOBILE_WORKERS: _('Practice mode for mobile workers'),
            CASE_SHARING_GROUPS: _('Case Sharing via Groups'),
            CHILD_CASES: _('Child Cases'),
            ODATA_FEED: _('Power BI / Tableau Integration'),
            DATA_FORWARDING: _("Data Forwarding"),
            PROJECT_ACCESS: _("Project Features"),
            APP_USER_PROFILES: _("App User Profiles"),
            GEOCODER: _("Geocoder"),
            DEFAULT_EXPORT_SETTINGS: _("Default Export Settings"),
            RELEASE_MANAGEMENT: _("Enterprise Release Management"),
            LITE_RELEASE_MANAGEMENT: _("Multi-Environment Release Management"),
            LOADTEST_USERS: _('Loadtest Users'),
            FORM_LINK_WORKFLOW: _("Link to other forms in End of Form Navigation"),
            PHONE_APK_HEARTBEAT: _("Phone heartbeat"),
            VIEW_APP_DIFF: _("Improved app changes view"),
            DATA_FILE_DOWNLOAD: _('File Dropzone'),
            ATTENDANCE_TRACKING: _("Attendance Tracking"),
            REGEX_FIELD_VALIDATION: _("Regular Expression Validation for Custom Data Fields"),
            LOCATION_SAFE_CASE_IMPORTS: _("Location Safe Case Imports"),
            FORM_CASE_IDS_CASE_IMPORTER: _("Download buttons for Form- and Case IDs on Case Importer"),
            EXPORT_MULTISORT: _("Sort multiple rows in exports simultaneously"),
            EXPORT_OWNERSHIP: _("Allow exports to have ownership"),
            FILTERED_BULK_USER_DOWNLOAD: _("Bulk user management features"),
            DATA_DICTIONARY: _("Project level data dictionary of cases"),
            CASE_LIST_EXPLORER: _("Case List Explorer"),
            CASE_COPY: _("Allow case copy from one user to another"),
            CASE_DEDUPE: _("Deduplication Rules"),
            CUSTOM_DOMAIN_ALERTS: _("Custom domain banners"),
            APP_DEPENDENCIES: _("App Dependencies"),
            SHOW_ENABLE_ALL_ADD_ONS: _('Show "Enable All Add-Ons" button'),
            TWO_STAGE_MOBILE_WORKER_ACCOUNT_CREATION: _("Two-stage Mobile Worker Account Creation"),
<<<<<<< HEAD
            CUSTOM_ICON_BADGES: _('Add text or xpath based custom icon badges to menus and forms'),
=======
            DATA_DICT_TYPES: _("Data Dictionary case properties have data types"),
            GEOJSON_EXPORT: _("Case Export supports exporting geolocated data in GeoJSON format"),
>>>>>>> 353d695d
        }.get(privilege, privilege)<|MERGE_RESOLUTION|>--- conflicted
+++ resolved
@@ -201,12 +201,9 @@
     SHOW_ENABLE_ALL_ADD_ONS,
     BULK_DATA_EDITING,
     TWO_STAGE_MOBILE_WORKER_ACCOUNT_CREATION,
-<<<<<<< HEAD
-    CUSTOM_ICON_BADGES,
-=======
     DATA_DICT_TYPES,
     GEOJSON_EXPORT,
->>>>>>> 353d695d
+    CUSTOM_ICON_BADGES,
 ]
 
 # These are special privileges related to their own rates in a SoftwarePlanVersion
@@ -289,10 +286,7 @@
             APP_DEPENDENCIES: _("App Dependencies"),
             SHOW_ENABLE_ALL_ADD_ONS: _('Show "Enable All Add-Ons" button'),
             TWO_STAGE_MOBILE_WORKER_ACCOUNT_CREATION: _("Two-stage Mobile Worker Account Creation"),
-<<<<<<< HEAD
-            CUSTOM_ICON_BADGES: _('Add text or xpath based custom icon badges to menus and forms'),
-=======
             DATA_DICT_TYPES: _("Data Dictionary case properties have data types"),
             GEOJSON_EXPORT: _("Case Export supports exporting geolocated data in GeoJSON format"),
->>>>>>> 353d695d
+            CUSTOM_ICON_BADGES: _('Add text or xpath based custom icon badges to menus and forms'),
         }.get(privilege, privilege)