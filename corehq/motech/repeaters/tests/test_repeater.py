--- conflicted
+++ resolved
@@ -1462,7 +1462,6 @@
         assert repeater.next_attempt_at is None
 
 
-<<<<<<< HEAD
 class TestRepeatRecordsReady(TestCase):
     domain = 'test-repeat-records-ready'
 
@@ -1595,10 +1594,9 @@
         return datetime.fromisoformat(isoformat)  # Python >= 3.7
     except AttributeError:
         return datetime.strptime(isoformat, "%Y-%m-%d %H:%M:%S")
-=======
+
 def str_seconds(dt):
     return dt.isoformat(timespec='seconds')
->>>>>>> 013ab6de
 
 
 def _get_pillow(configs, processor_chunk_size=0):
