import json
import uuid
from collections import namedtuple
from datetime import datetime, timedelta
from unittest.mock import Mock, patch

from corehq.util.json import CommCareJSONEncoder
from corehq.util.test_utils import flag_enabled

from django.test import SimpleTestCase, TestCase
from corehq.apps.userreports.pillow import ConfigurableReportPillowProcessor, ConfigurableReportTableManager
import attr
from requests import RequestException

from casexml.apps.case.mock import CaseBlock, CaseFactory
from casexml.apps.case.xform import get_case_ids_from_form
from couchforms.const import DEVICE_LOG_XMLNS
from dimagi.utils.parsing import json_format_datetime

from corehq.apps.accounting.models import SoftwarePlanEdition
from corehq.apps.accounting.tests.utils import DomainSubscriptionMixin
from corehq.apps.accounting.utils import clear_plan_version_cache
from corehq.apps.app_manager.tests.util import TestXmlMixin
from corehq.apps.domain.shortcuts import create_domain
from corehq.apps.locations.models import LocationType, SQLLocation
from corehq.apps.receiverwrapper.exceptions import (
    DuplicateFormatException,
    IgnoreDocument,
)
from corehq.pillows.case import get_case_pillow
from corehq.apps.userreports.tests.utils import get_sample_data_source, get_sample_doc_and_indicators
from corehq.apps.userreports.util import get_indicator_adapter
from corehq.apps.receiverwrapper.util import submit_form_locally
from corehq.apps.users.models import CommCareUser
from corehq.form_processor.models import CommCareCase, XFormInstance
from corehq.form_processor.tests.utils import FormProcessorTestUtils
from corehq.motech.models import ConnectionSettings
from corehq.motech.repeaters.const import (
    MAX_BACKOFF_ATTEMPTS,
    MAX_RETRY_WAIT,
    MIN_RETRY_WAIT,
    State,
)
from corehq.motech.repeaters.models import (
    CaseRepeater,
    DataSourceRepeater,
    FormRepeater,
    LocationRepeater,
    Repeater,
    ShortFormRepeater,
    RepeatRecord,
    UserRepeater,
    _get_retry_interval,
    format_response,
)
from corehq.motech.repeaters.repeater_generators import (
    BasePayloadGenerator,
    FormRepeaterXMLPayloadGenerator,
    RegisterGenerator,
)
from corehq.motech.repeaters.tasks import (
    _process_repeat_record,
    check_repeaters,
)

MockResponse = namedtuple('MockResponse', 'status_code reason')
CASE_ID = "ABC123CASEID"
USER_ID = 'mojo-jojo'

XFORM_XML_TEMPLATE = """<?xml version='1.0' ?>
<data xmlns:jrm="http://dev.commcarehq.org/jr/xforms" xmlns="{}">
    <woman_name>Alpha</woman_name>
    <husband_name>Beta</husband_name>
    <meta>
        <deviceID>O2XLT0WZW97W1A91E2W1Y0NJG</deviceID>
        <timeStart>2011-10-01T15:25:18.404-04</timeStart>
        <timeEnd>2011-10-01T15:26:29.551-04</timeEnd>
        <username>admin</username>
        <userID>{}</userID>
        <instanceID>{}</instanceID>
    </meta>
{}
</data>
"""


class BaseRepeaterTest(TestCase, DomainSubscriptionMixin):
    domain = 'base-domain'

    @classmethod
    def setUpClass(cls):
        super().setUpClass()

        cls.case_block = CaseBlock(
            case_id=CASE_ID,
            create=True,
            case_type="repeater_case",
            case_name="ABC 123",
        ).as_text()

        cls.update_case_block = CaseBlock(
            case_id=CASE_ID,
            create=False,
            case_name="ABC 234",
        ).as_text()

        cls.instance_id = uuid.uuid4().hex
        cls.xform_xml = XFORM_XML_TEMPLATE.format(
            "https://www.commcarehq.org/test/repeater/",
            USER_ID,
            cls.instance_id,
            cls.case_block
        )
        cls.update_xform_xml = XFORM_XML_TEMPLATE.format(
            "https://www.commcarehq.org/test/repeater/",
            USER_ID,
            uuid.uuid4().hex,
            cls.update_case_block,
        )

        cls.domain_obj = create_domain(cls.domain)
        cls.addClassCleanup(clear_plan_version_cache)
        cls.addClassCleanup(cls.domain_obj.delete)

        # DATA_FORWARDING is on PRO and above
        cls.setup_subscription(cls.domain, SoftwarePlanEdition.PRO)
        cls.addClassCleanup(cls.teardown_subscriptions)

    @classmethod
    def post_xml(cls, xml, domain_name):
        return submit_form_locally(xml, domain_name)

    @classmethod
    def repeat_records(cls, domain_name):
        # Enqueued repeat records have next_check set 48 hours in the future.
        later = datetime.utcnow() + timedelta(hours=48 + 1)
        return RepeatRecord.objects.filter(domain=domain_name, next_check__lt=later)


class RepeaterTest(BaseRepeaterTest):
    domain = "repeater-test"

    def setUp(self):
        super(RepeaterTest, self).setUp()
        self.case_connx = ConnectionSettings.objects.create(
            domain=self.domain,
            url='case-repeater-url',
        )
        self.case_repeater = CaseRepeater(
            domain=self.domain,
            connection_settings_id=self.case_connx.id,
            format='case_json',
        )
        self.case_repeater.save()

        self.form_connx = ConnectionSettings.objects.create(
            domain=self.domain,
            url='form-repeater-url',
        )
        self.form_repeater = FormRepeater(
            domain=self.domain,
            connection_settings_id=self.form_connx.id,
            format='form_json',
        )
        self.form_repeater.save()
        self.log = []

        with patch('corehq.motech.repeaters.models.simple_request',
                   return_value=MockResponse(status_code=500, reason="Borked")) as mock_fire:
            self.post_xml(self.xform_xml, self.domain)
            self.initial_fire_call_count = mock_fire.call_count

    def tearDown(self):
        FormProcessorTestUtils.delete_all_cases_forms_ledgers(self.domain)
        super(RepeaterTest, self).tearDown()

    def repeat_records(self):
        return super(RepeaterTest, self).repeat_records(self.domain)

    # whatever value specified will be doubled since both case and form repeater are active
    def _create_additional_repeat_records(self, count):
        for _ in range(count):
            instance_id = uuid.uuid4().hex
            xform_xml = XFORM_XML_TEMPLATE.format(
                "https://www.commcarehq.org/test/repeater/",
                USER_ID,
                instance_id,
                self.case_block
            )
            with patch('corehq.motech.repeaters.models.simple_request',
                       return_value=MockResponse(status_code=500, reason="Borked")):
                self.post_xml(xform_xml, self.domain)

    def test_skip_device_logs(self):
        devicelog_xml = XFORM_XML_TEMPLATE.format(DEVICE_LOG_XMLNS, USER_ID, '1234', '')
        self.post_xml(devicelog_xml, self.domain)
        for repeat_record in self.repeat_records():
            self.assertNotEqual(repeat_record.payload_id, '1234')

    def test_skip_duplicates(self):
        """
        Ensure that submitting a duplicate form does not create extra RepeatRecords
        """
        self.assertEqual(len(self.repeat_records()), 2)
        # this form is already submitted during setUp so a second submission should be a duplicate
        form = self.post_xml(self.xform_xml, self.domain).xform
        self.assertTrue(form.is_duplicate)
        self.assertEqual(len(self.repeat_records()), 2)

    def test_server_failure_resends(self):
        """
        This tests records that encounter server errors are requeued later
        """
        def now():
            return datetime.utcnow()

        repeat_records = self.repeat_records()
        self.assertEqual(len(repeat_records), 2)

        for repeat_record in repeat_records:
            with patch(
                'corehq.motech.repeaters.models.simple_request',
                return_value=MockResponse(status_code=503, reason='Service Unavailable')
            ) as mock_request:
                repeat_record.fire()
                self.assertEqual(mock_request.call_count, 1)

        # Enqueued repeat records have next_check incremented by 48 hours
        next_check_time = now() + timedelta(minutes=60) + timedelta(hours=48)

        repeat_records = RepeatRecord.objects.filter(
            domain=self.domain,
            next_check__lt=now() + timedelta(minutes=15),
        )
        self.assertEqual(len(repeat_records), 0)

        repeat_records = RepeatRecord.objects.filter(
            domain=self.domain,
            next_check__lt=next_check_time,
        )
        self.assertEqual(len(repeat_records), 2)

    def test_bad_payload_invalid(self):
        with patch(
            'corehq.motech.repeaters.models.simple_request',
            return_value=MockResponse(status_code=401, reason='Unauthorized')
        ):
            for repeat_record in self.repeat_records():
                repeat_record.fire()

        for repeat_record in self.repeat_records():
            self.assertEqual(repeat_record.state, State.InvalidPayload)

    def test_bad_request_fail(self):
        with patch(
            'corehq.motech.repeaters.models.simple_request',
            return_value=MockResponse(status_code=400, reason='Bad Request')
        ):
            for repeat_record in self.repeat_records():
                repeat_record.fire()

        for repeat_record in self.repeat_records():
            self.assertEqual(repeat_record.state, State.Fail)

    def test_update_failure_next_check(self):
        now = datetime.utcnow()
        record = RepeatRecord.objects.create(
            domain=self.domain,
            repeater_id=self.case_repeater.repeater_id,
            registered_at=now,
            next_check=now,
        )
        self.assertIsNone(record.last_checked)

        record.add_server_failure_attempt("error")
        self.assertGreater(record.last_checked, now)
        self.assertEqual(record.next_check, record.last_checked + MIN_RETRY_WAIT)

    def test_repeater_successful_send(self):

        repeat_records = self.repeat_records()

        for repeat_record in repeat_records:
            with patch('corehq.motech.repeaters.models.simple_request') as mock_request, \
                    patch.object(ConnectionSettings, 'get_auth_manager') as mock_manager:
                mock_request.return_value.status_code = 200
                mock_manager.return_value = 'MockAuthManager'
                repeat_record.fire()
                self.assertEqual(mock_request.call_count, 1)
                mock_request.assert_called_with(
                    self.domain,
                    repeat_record.repeater.get_url(repeat_record),
                    repeat_record.get_payload(),
                    headers=repeat_record.repeater.get_headers(repeat_record),
                    auth_manager='MockAuthManager',
                    verify=repeat_record.repeater.verify,
                    notify_addresses=[],
                    payload_id=repeat_record.payload_id,
                    method="POST",
                )

        # The following is pretty fickle and depends on which of
        #   - corehq.motech.repeaters.signals
        #   - casexml.apps.case.signals
        # gets loaded first.
        # This is deterministic but easily affected by minor code changes
        repeat_records = self.repeat_records()
        for repeat_record in repeat_records:
            self.assertEqual(repeat_record.state, State.Success)
            self.assertEqual(repeat_record.next_check, None)

        self.assertEqual(len(self.repeat_records()), 0)

        self.post_xml(self.update_xform_xml, self.domain)
        self.assertEqual(len(self.repeat_records()), 2)

    def test_check_repeat_records(self):
        self.assertEqual(len(self.repeat_records()), 2)
        self.assertEqual(self.initial_fire_call_count, 2)

        with patch('corehq.motech.repeaters.models.simple_request') as mock_fire:
            check_repeaters()
            self.assertEqual(mock_fire.call_count, 0)

    def test_repeat_record_status_check(self):
        self.assertEqual(len(self.repeat_records()), 2)

        # Do not trigger cancelled records
        for repeat_record in self.repeat_records():
            repeat_record.state = State.Cancelled
            repeat_record.next_check = None
            repeat_record.save()
        with patch('corehq.motech.repeaters.models.simple_request') as mock_fire:
            check_repeaters()
            self.assertEqual(mock_fire.call_count, 0)

        # trigger force send records if not cancelled and tries not exhausted
        for repeat_record in self.repeat_records():
            with patch('corehq.motech.repeaters.models.simple_request',
                       return_value=MockResponse(status_code=200, reason='')
                       ) as mock_fire:
                repeat_record.fire(force_send=True)
                self.assertEqual(mock_fire.call_count, 1)

        # all records should be in SUCCESS state after force try
        for repeat_record in self.repeat_records():
            self.assertEqual(repeat_record.state, State.Success)
            self.assertEqual(repeat_record.num_attempts, 1)

        # not trigger records succeeded triggered after cancellation
        with patch('corehq.motech.repeaters.models.simple_request') as mock_fire:
            check_repeaters()
            self.assertEqual(mock_fire.call_count, 0)
            for repeat_record in self.repeat_records():
                self.assertEqual(repeat_record.state, State.Success)

    def test_retry_process_repeat_record_locking(self):
        self.assertEqual(len(self.repeat_records()), 2)

        with patch('corehq.motech.repeaters.tasks.retry_process_repeat_record') as mock_process:
            check_repeaters()
            self.assertEqual(mock_process.delay.call_count, 0)

        for record in self.repeat_records():
            # Resetting next_check should allow them to be requeued
            record.next_check = datetime.utcnow()
            record.save()

        with patch('corehq.motech.repeaters.tasks.retry_process_repeat_record') as mock_process:
            check_repeaters()
            self.assertEqual(mock_process.delay.call_count, 2)

    def test_automatic_cancel_repeat_record(self):
        case = CommCareCase.objects.get_case(CASE_ID, self.domain)
        rr = self.case_repeater.register(case)
        # Fetch the revision that was updated:
        repeat_record = RepeatRecord.objects.get(id=rr.id)
        self.assertEqual(1, repeat_record.num_attempts)
        with patch('corehq.motech.repeaters.models.simple_request', side_effect=Exception('Boom!')):
            for __ in range(repeat_record.max_possible_tries - repeat_record.num_attempts):
                repeat_record.fire()
        self.assertEqual(repeat_record.state, State.Cancelled)
        repeat_record.requeue()
        self.assertEqual(repeat_record.max_possible_tries - repeat_record.num_attempts, MAX_BACKOFF_ATTEMPTS)
        self.assertNotEqual(None, repeat_record.next_check)

    def test_check_repeat_records_ignores_future_retries_using_multiple_partitions(self):
        self._create_additional_repeat_records(9)
        self.assertEqual(len(self.repeat_records()), 20)

        with patch('corehq.motech.repeaters.models.simple_request') as mock_retry, \
             patch('corehq.motech.repeaters.tasks.CHECK_REPEATERS_PARTITION_COUNT', 10):
            check_repeaters()
            self.assertEqual(mock_retry.delay.call_count, 0)

    def test_repeat_record_status_check_using_multiple_partitions(self):
        self._create_additional_repeat_records(9)
        self.assertEqual(len(self.repeat_records()), 20)

        # Do not trigger cancelled records
        for repeat_record in self.repeat_records():
            repeat_record.state = State.Cancelled
            repeat_record.next_check = None
            repeat_record.save()
        with patch('corehq.motech.repeaters.models.simple_request') as mock_fire, \
             patch('corehq.motech.repeaters.tasks.CHECK_REPEATERS_PARTITION_COUNT', 10):
            check_repeaters()
            self.assertEqual(mock_fire.call_count, 0)

        # trigger force send records if not cancelled and tries not exhausted
        for repeat_record in self.repeat_records():
            with patch('corehq.motech.repeaters.models.simple_request',
                       return_value=MockResponse(status_code=200, reason='')
                       ) as mock_fire:
                repeat_record.fire(force_send=True)
                self.assertEqual(mock_fire.call_count, 1)

        # all records should be in SUCCESS state after force try
        for repeat_record in self.repeat_records():
            self.assertEqual(repeat_record.state, State.Success)
            self.assertEqual(repeat_record.num_attempts, 1)

        # not trigger records succeeded triggered after cancellation
        with patch('corehq.motech.repeaters.models.simple_request') as mock_fire, \
             patch('corehq.motech.repeaters.tasks.CHECK_REPEATERS_PARTITION_COUNT', 10):
            check_repeaters()
            self.assertEqual(mock_fire.call_count, 0)
            for repeat_record in self.repeat_records():
                self.assertEqual(repeat_record.state, State.Success)

    def test_check_repeaters_successfully_retries_using_multiple_partitions(self):
        self._create_additional_repeat_records(9)
        self.assertEqual(len(self.repeat_records()), 20)

        with patch('corehq.motech.repeaters.tasks.retry_process_repeat_record') as mock_process, \
             patch('corehq.motech.repeaters.tasks.CHECK_REPEATERS_PARTITION_COUNT', 10):
            check_repeaters()
            self.assertEqual(mock_process.delay.call_count, 0)

        for record in self.repeat_records():
            # set next_check to a time older than now
            record.next_check = datetime.utcnow() - timedelta(hours=1)
            record.save()

        with patch('corehq.motech.repeaters.tasks.retry_process_repeat_record') as mock_process, \
             patch('corehq.motech.repeaters.tasks.CHECK_REPEATERS_PARTITION_COUNT', 10):
            check_repeaters()
            self.assertEqual(mock_process.delay.call_count, 20)


class FormPayloadGeneratorTest(BaseRepeaterTest, TestXmlMixin):
    domain = "form-payload"

    @classmethod
    def setUpClass(cls):
        super().setUpClass()
        cls.connx = ConnectionSettings.objects.create(
            domain=cls.domain,
            url="form-repeater-url",
        )
        cls.repeater = FormRepeater(
            domain=cls.domain,
            connection_settings_id=cls.connx.id,
            format='form_xml',
        )
        cls.repeatergenerator = FormRepeaterXMLPayloadGenerator(
            repeater=cls.repeater
        )
        cls.repeater.save()

    def tearDown(self):
        FormProcessorTestUtils.delete_all_cases_forms_ledgers(self.domain)
        super().tearDown()

    def test_get_payload(self):
        self.post_xml(self.xform_xml, self.domain)
        payload_doc = XFormInstance.objects.get_form(self.instance_id, self.domain)
        payload = self.repeatergenerator.get_payload(None, payload_doc)
        self.assertXmlEqual(self.xform_xml, payload)


class FormRepeaterTest(BaseRepeaterTest, TestXmlMixin):
    domain = "form-repeater"

    @classmethod
    def setUpClass(cls):
        super(FormRepeaterTest, cls).setUpClass()
        cls.connx = ConnectionSettings.objects.create(
            domain=cls.domain,
            url="form-repeater-url",
        )
        cls.repeater = FormRepeater(
            domain=cls.domain,
            connection_settings_id=cls.connx.id,
            format='form_xml',
        )
        cls.repeater.save()

    def tearDown(self):
        FormProcessorTestUtils.delete_all_cases(self.domain)
        super(FormRepeaterTest, self).tearDown()

    def test_payload(self):
        self.post_xml(self.xform_xml, self.domain)
        repeat_records = self.repeat_records(self.domain).all()
        payload = repeat_records[0].get_payload().decode('utf-8')
        self.assertXMLEqual(self.xform_xml, payload)


class ShortFormRepeaterTest(BaseRepeaterTest, TestXmlMixin):
    domain = "sh-form-rep"

    @classmethod
    def setUpClass(cls):
        super().setUpClass()

        cls.connx = ConnectionSettings.objects.create(
            domain=cls.domain,
            url="short-form-repeater-url",
        )
        cls.repeater = ShortFormRepeater(
            domain=cls.domain,
            connection_settings_id=cls.connx.id,
        )
        cls.repeater.save()

    def tearDown(self):
        FormProcessorTestUtils.delete_all_cases(self.domain)
        super().tearDown()

    def test_payload(self):
        form = self.post_xml(self.xform_xml, self.domain).xform
        repeat_records = self.repeat_records(self.domain).all()
        payload = repeat_records[0].get_payload()
        self.assertEqual(json.loads(payload), {
            'received_on': json_format_datetime(form.received_on),
            'form_id': form.form_id,
            'case_ids': list(get_case_ids_from_form(form))
        })


class CaseRepeaterTest(BaseRepeaterTest, TestXmlMixin):
    domain = "case-rep"

    def setUp(self):
        super().setUp()
        self.connx = ConnectionSettings.objects.create(
            domain=self.domain,
            url="case-repeater-url",
        )
        self.repeater = CaseRepeater(
            domain=self.domain,
            connection_settings_id=self.connx.id,
            format='case_xml',
        )
        self.repeater.save()

    def tearDown(self):
        FormProcessorTestUtils.delete_all_cases(self.domain)
        super().tearDown()

    def test_case_close_format(self):
        # create a case
        self.post_xml(self.xform_xml, self.domain)
        repeat_records = self.repeat_records(self.domain).all()
        payload = repeat_records[0].get_payload()
        self.assertXmlHasXpath(payload, '//*[local-name()="case"]')
        self.assertXmlHasXpath(payload, '//*[local-name()="create"]')

        # close the case
        CaseFactory(self.domain).close_case(CASE_ID)
        close_payload = self.repeat_records(self.domain).all()[1].get_payload()
        self.assertXmlHasXpath(close_payload, '//*[local-name()="case"]')
        self.assertXmlHasXpath(close_payload, '//*[local-name()="close"]')

    def test_excluded_case_types_are_not_forwarded(self):
        self.repeater.white_listed_case_types = ['planet']
        self.repeater.save()

        white_listed_case = CaseBlock(
            case_id="a_case_id",
            create=True,
            case_type="planet",
        ).as_text()
        CaseFactory(self.domain).post_case_blocks([white_listed_case])
        self.assertEqual(1, len(self.repeat_records(self.domain).all()))

        non_white_listed_case = CaseBlock(
            case_id="b_case_id",
            create=True,
            case_type="cat",
        ).as_text()
        CaseFactory(self.domain).post_case_blocks([non_white_listed_case])
        self.assertEqual(1, len(self.repeat_records(self.domain).all()))

    def test_black_listed_user_cases_do_not_forward(self):
        self.repeater.black_listed_users = ['black_listed_user']
        self.repeater.save()
        black_list_user_id = 'black_listed_user'

        # case-creations by black-listed users shouldn't be forwarded
        black_listed_user_case = CaseBlock(
            case_id="b_case_id",
            create=True,
            case_type="planet",
            owner_id="owner",
            user_id=black_list_user_id
        ).as_text()
        xform_xml = XFORM_XML_TEMPLATE.format(
            "https://www.commcarehq.org/test/repeater/",
            black_list_user_id,
            '1234',
            black_listed_user_case,
        )
        self.post_xml(xform_xml, self.domain)

        self.assertEqual(0, len(self.repeat_records(self.domain).all()))

        # case-creations by normal users should be forwarded
        normal_user_case = CaseBlock(
            case_id="a_case_id",
            create=True,
            case_type="planet",
            owner_id="owner",
            user_id="normal_user"
        ).as_text()
        xform_xml = XFORM_XML_TEMPLATE.format(
            "https://www.commcarehq.org/test/repeater/",
            USER_ID,
            '6789',
            normal_user_case,
        )
        self.post_xml(xform_xml, self.domain)

        self.assertEqual(1, len(self.repeat_records(self.domain).all()))

        # case-updates by black-listed users shouldn't be forwarded
        black_listed_user_case = CaseBlock(
            case_id="b_case_id",
            case_type="planet",
            owner_id="owner",
            user_id=black_list_user_id,
        ).as_text()
        xform_xml = XFORM_XML_TEMPLATE.format(
            "https://www.commcarehq.org/test/repeater/",
            black_list_user_id,
            '2345',
            black_listed_user_case,
        )
        self.post_xml(xform_xml, self.domain)
        self.assertEqual(1, len(self.repeat_records(self.domain).all()))

        # case-updates by normal users should be forwarded
        normal_user_case = CaseBlock(
            case_id="a_case_id",
            case_type="planet",
            owner_id="owner",
            user_id="normal_user",
        ).as_text()
        xform_xml = XFORM_XML_TEMPLATE.format(
            "https://www.commcarehq.org/test/repeater/",
            USER_ID,
            '3456',
            normal_user_case,
        )
        self.post_xml(xform_xml, self.domain)
        self.assertEqual(2, len(self.repeat_records(self.domain).all()))


class RepeaterFailureTest(BaseRepeaterTest):
    domain = 'repeat-fail'

    def setUp(self):
        super().setUp()

        # Create the case before creating the repeater, so that the
        # repeater doesn't fire for the case creation. Each test
        # registers this case, and the repeater will fire then.
        self.post_xml(self.xform_xml, self.domain)

        self.connx = ConnectionSettings.objects.create(
            domain=self.domain,
            url='case-repeater-url',
        )
        self.repeater = CaseRepeater(
            domain=self.domain,
            connection_settings_id=self.connx.id,
            format='case_json',
        )
        self.repeater.save()

    def tearDown(self):
        FormProcessorTestUtils.delete_all_cases_forms_ledgers(self.domain)
        super().tearDown()

    def test_payload_exception_on_fire(self):
        case = CommCareCase.objects.get_case(CASE_ID, self.domain)
        with patch('corehq.motech.repeaters.models.simple_request') as mock_simple_post:
            mock_simple_post.return_value.status_code = 503  # Fail and retry
            rr = self.repeater.register(case)
        with self.assertRaises(Exception):
            with patch.object(CaseRepeater, 'get_payload', side_effect=Exception('Boom!')):
                rr.fire()

        repeat_record = RepeatRecord.objects.get(id=rr.id)
        self.assertEqual(repeat_record.state, State.InvalidPayload)
        self.assertEqual(repeat_record.failure_reason, 'Boom!')

    def test_payload_exception_on_register(self):
        case = CommCareCase.objects.get_case(CASE_ID, self.domain)
        with patch.object(Repeater, "get_payload", side_effect=Exception('Payload error')):
            rr = self.repeater.register(case)

        repeat_record = RepeatRecord.objects.get(id=rr.id)
        self.assertEqual(repeat_record.state, State.InvalidPayload)
        self.assertEqual(repeat_record.failure_reason, "Payload error")

    def test_failure(self):
        case = CommCareCase.objects.get_case(CASE_ID, self.domain)
        with patch('corehq.motech.repeaters.models.simple_request', side_effect=RequestException('Boom!')):
            rr = self.repeater.register(case)  # calls repeat_record.fire()

        # Fetch the repeat_record revision that was updated
        repeat_record = RepeatRecord.objects.get(id=rr.id)
        self.assertEqual(repeat_record.failure_reason, 'Boom!')
        self.assertEqual(repeat_record.state, State.Fail)

    def test_unexpected_failure(self):
        case = CommCareCase.objects.get_case(CASE_ID, self.domain)
        with patch('corehq.motech.repeaters.models.simple_request', side_effect=Exception('Boom!')):
            rr = self.repeater.register(case)

        repeat_record = RepeatRecord.objects.get(id=rr.id)
        self.assertEqual(repeat_record.failure_reason, 'Internal Server Error')
        self.assertEqual(repeat_record.state, State.Fail)

    def test_success(self):
        case = CommCareCase.objects.get_case(CASE_ID, self.domain)
        # Should be marked as successful after a successful run
        with patch('corehq.motech.repeaters.models.simple_request') as mock_simple_post:
            mock_simple_post.return_value.status_code = 200
            rr = self.repeater.register(case)

        repeat_record = RepeatRecord.objects.get(id=rr.id)
        self.assertEqual(repeat_record.state, State.Success)

    def test_empty(self):
        case = CommCareCase.objects.get_case(CASE_ID, self.domain)
        # Should be marked as successful after a successful run
        with patch('corehq.motech.repeaters.models.simple_request') as mock_simple_post:
            mock_simple_post.return_value.status_code = 204
            rr = self.repeater.register(case)

        repeat_record = RepeatRecord.objects.get(id=rr.id)
        self.assertEqual(repeat_record.state, State.Empty)


class IgnoreDocumentTest(BaseRepeaterTest):
    domain = 'ignore-doc'

    @classmethod
    def setUpClass(cls):
        super(IgnoreDocumentTest, cls).setUpClass()

        class NewFormGenerator(BasePayloadGenerator):
            format_name = 'new_format'
            format_label = 'XML'

            def get_payload(self, repeat_record, payload_doc):
                raise IgnoreDocument

        RegisterGenerator.get_collection(FormRepeater).add_new_format(NewFormGenerator)

    def setUp(self):
        super().setUp()
        self.connx = ConnectionSettings.objects.create(
            domain=self.domain,
            url='form-repeater-url',
        )
        self.repeater = FormRepeater(
            domain=self.domain,
            connection_settings_id=self.connx.id,
            format='new_format',
        )
        self.repeater.save()

    def tearDown(self):
        FormProcessorTestUtils.delete_all_cases_forms_ledgers(self.domain)

    def test_ignore_document(self):
        """
        When get_payload raises IgnoreDocument, fire should call update_success
        """
        repeat_records = RepeatRecord.objects.filter(domain=self.domain)
        for repeat_record_ in repeat_records:
            repeat_record_.fire()

            self.assertIsNone(repeat_record_.next_check)
            self.assertEqual(repeat_record_.state, State.Success)


class TestRepeaterFormat(BaseRepeaterTest):
    domain = 'test-fmt'

    @classmethod
    def setUpClass(cls):
        super(TestRepeaterFormat, cls).setUpClass()
        cls.payload = 'some random case'

        class NewCaseGenerator(BasePayloadGenerator):
            format_name = 'new_format'
            format_label = 'XML'
            deprecated_format_names = ('new_format_alias',)

            def get_payload(self, repeat_record, payload_doc):
                return cls.payload

        RegisterGenerator.get_collection(CaseRepeater).add_new_format(NewCaseGenerator)
        cls.new_generator = NewCaseGenerator

    def setUp(self):
        super().setUp()
        self.post_xml(self.xform_xml, self.domain)
        self.connx = ConnectionSettings.objects.create(
            domain=self.domain,
            url='case-repeater-url',
        )
        self.repeater = CaseRepeater(
            domain=self.domain,
            connection_settings_id=self.connx.id,
            format='new_format',
        )
        self.repeater.save()

    def tearDown(self):
        FormProcessorTestUtils.delete_all_cases_forms_ledgers(self.domain)
        super().tearDown()

    def test_new_format_same_name(self):
        class NewCaseGenerator(BasePayloadGenerator):
            format_name = 'case_xml'
            format_label = 'XML'

            def get_payload(self, repeat_record, payload_doc):
                return self.payload

        with self.assertRaises(DuplicateFormatException):
            RegisterGenerator.get_collection(CaseRepeater).add_new_format(NewCaseGenerator)

    def test_new_format_second_default(self):
        class NewCaseGenerator(BasePayloadGenerator):
            format_name = 'rubbish'
            format_label = 'XML'

            def get_payload(self, repeat_record, payload_doc):
                return self.payload

        with self.assertRaises(DuplicateFormatException):
            RegisterGenerator.get_collection(CaseRepeater).add_new_format(NewCaseGenerator, is_default=True)

    def test_new_format_payload(self):
        case = CommCareCase.objects.get_case(CASE_ID, self.domain)
        with patch('corehq.motech.repeaters.models.simple_request') as mock_request, \
                patch.object(ConnectionSettings, 'get_auth_manager') as mock_manager:
            mock_request.return_value.status_code = 200
            mock_manager.return_value = 'MockAuthManager'
            rr = self.repeater.register(case)

            repeat_record = RepeatRecord.objects.get(id=rr.id)
            headers = self.repeater.get_headers(repeat_record)
            mock_request.assert_called_with(
                self.domain,
                self.connx.url,
                self.payload,
                auth_manager='MockAuthManager',
                headers=headers,
                notify_addresses=[],
                payload_id='ABC123CASEID',
                verify=self.repeater.verify,
                method="POST",
            )

    def test_get_format_by_deprecated_name(self):
        self.assertIsInstance(CaseRepeater(
            domain=self.domain,
            connection_settings=self.connx,
            format='new_format_alias',
        ).generator, self.new_generator)


class UserRepeaterTest(TestCase, DomainSubscriptionMixin):

    @classmethod
    def setUpClass(cls):
        super().setUpClass()
        cls.domain = 'user-repeater'

        cls.domain_obj = create_domain(name=cls.domain)

        # DATA_FORWARDING is on PRO and above
        cls.setup_subscription(cls.domain, SoftwarePlanEdition.PRO)

    def setUp(self):
        super().setUp()
        self.connx = ConnectionSettings.objects.create(
            domain=self.domain,
            url='super-cool-url',
        )
        self.repeater = UserRepeater(
            domain=self.domain,
            connection_settings_id=self.connx.id,
        )
        self.repeater.save()

    @classmethod
    def tearDownClass(cls):
        cls.teardown_subscriptions()
        cls.domain_obj.delete()
        clear_plan_version_cache()
        super().tearDownClass()

    def repeat_records(self):
        # Enqueued repeat records have next_check set 48 hours in the future.
        later = datetime.utcnow() + timedelta(hours=48 + 1)
        return RepeatRecord.objects.filter(domain=self.domain, next_check__lt=later)

    def make_user(self, username):
        user = CommCareUser.create(
            self.domain,
            "{}@{}.commcarehq.org".format(username, self.domain),
            "123",
            None,
            None,
        )
        self.addCleanup(user.delete, self.domain, deleted_by=None)
        return user

    def test_trigger(self):
        self.assertEqual(0, len(self.repeat_records().all()))
        user = self.make_user("bselmy")
        records = self.repeat_records().all()
        self.assertEqual(1, len(records))
        record = records[0]
        self.assertEqual(
            json.loads(record.get_payload()),
            {
                'id': user._id,
                'username': user.username,
                'first_name': '',
                'last_name': '',
                'default_phone_number': None,
                'user_data': {'commcare_project': self.domain, 'commcare_profile': ''},
                'groups': [],
                'phone_numbers': [],
                'email': '',
                'eulas': '[]',
<<<<<<< HEAD
                'resource_uri': '/a/user-repeater/api/user/v1/{}/'.format(user._id),
=======
                'resource_uri': '/a/user-repeater/api/v0.5/user/{}/'.format(user._id),
                'locations': [],
                'primary_location': None,
>>>>>>> 6042b7e6
            }
        )


class LocationRepeaterTest(TestCase, DomainSubscriptionMixin):

    @classmethod
    def setUpClass(cls):
        super().setUpClass()
        cls.domain = 'loc-repeat'

        cls.domain_obj = create_domain(name=cls.domain)

        # DATA_FORWARDING is on PRO and above
        cls.setup_subscription(cls.domain, SoftwarePlanEdition.PRO)

    def setUp(self):
        super().setUp()
        self.connx = ConnectionSettings.objects.create(
            domain=self.domain,
            url='super-cool-url',
        )
        self.repeater = LocationRepeater(
            domain=self.domain,
            connection_settings_id=self.connx.id,
        )
        self.repeater.save()
        self.location_type = LocationType.objects.create(
            domain=self.domain,
            name="city",
        )

    @classmethod
    def tearDownClass(cls):
        cls.teardown_subscriptions()
        cls.domain_obj.delete()
        clear_plan_version_cache()
        super().tearDownClass()

    def repeat_records(self):
        # Enqueued repeat records have next_check set 48 hours in the future.
        later = datetime.utcnow() + timedelta(hours=48 + 1)
        return RepeatRecord.objects.filter(domain=self.domain, next_check__lt=later)

    def make_location(self, name):
        location = SQLLocation.objects.create(
            domain=self.domain,
            name=name,
            site_code=name,
            location_type=self.location_type,
        )
        self.addCleanup(location.delete)
        return location

    def test_trigger(self):
        self.assertEqual(0, len(self.repeat_records().all()))
        location = self.make_location('kings_landing')
        records = self.repeat_records().all()
        self.assertEqual(1, len(records))
        record = records[0]
        self.assertEqual(
            json.loads(record.get_payload()),
            {
                '_id': location.location_id,
                'doc_type': 'Location',
                'domain': self.domain,
                'external_id': None,
                'is_archived': False,
                'archived_on': None,
                'last_modified': location.last_modified.isoformat(),
                'latitude': None,
                'lineage': [],
                'location_id': location.location_id,
                'location_type': 'city',
                'location_type_code': 'city',
                'longitude': None,
                'metadata': {},
                'name': location.name,
                'parent_location_id': None,
                'site_code': location.site_code,
            }
        )


class TestRepeaterPause(BaseRepeaterTest):
    domain = 'rep-pause'

    def setUp(self):
        super().setUp()
        self.connx = ConnectionSettings.objects.create(
            domain=self.domain,
            url='case-repeater-url',
        )
        self.repeater = CaseRepeater(
            domain=self.domain,
            connection_settings_id=self.connx.id,
            format='case_json',
        )
        self.repeater.save()
        self.post_xml(self.xform_xml, self.domain)
        self.repeater = Repeater.objects.get(id=self.repeater.id)

    def tearDown(self):
        FormProcessorTestUtils.delete_all_cases_forms_ledgers(self.domain)
        super(TestRepeaterPause, self).tearDown()

    def test_trigger_when_paused(self):
        # not paused
        with patch.object(RepeatRecord, 'fire') as mock_fire:
            with patch.object(RepeatRecord, 'postpone_by') as mock_postpone_fire:
                # calls _process_repeat_record():
                self.repeat_record = self.repeater.register(CommCareCase.objects.get_case(CASE_ID, self.domain))
                self.assertEqual(mock_fire.call_count, 1)
                self.assertEqual(mock_postpone_fire.call_count, 0)

                # paused
                self.repeater.pause()
                # re fetch repeat record
                self.repeat_record = RepeatRecord.objects.get(id=self.repeat_record.id)
                _process_repeat_record(self.repeat_record)
                self.assertEqual(mock_fire.call_count, 1)
                self.assertEqual(mock_postpone_fire.call_count, 1)

                # resumed
                self.repeater.resume()
                # re fetch repeat record
                self.repeat_record = RepeatRecord.objects.get(id=self.repeat_record.id)
                _process_repeat_record(self.repeat_record)
                self.assertEqual(mock_fire.call_count, 2)
                self.assertEqual(mock_postpone_fire.call_count, 1)


class TestRepeaterDeleted(BaseRepeaterTest):
    domain = 'rep-deleted'

    def setUp(self):
        super().setUp()
        self.connx = ConnectionSettings.objects.create(
            domain=self.domain,
            url='case-repeater-url',
        )
        self.repeater = CaseRepeater(
            domain=self.domain,
            connection_settings_id=self.connx.id,
            format='case_json',
        )
        self.repeater.save()
        self.post_xml(self.xform_xml, self.domain)

    def tearDown(self):
        FormProcessorTestUtils.delete_all_cases_forms_ledgers(self.domain)
        super().tearDown()

    def test_trigger_when_deleted(self):
        self.repeater.retire()

        with patch.object(RepeatRecord, 'fire') as mock_fire:
            repeat_record = self.repeater.register(CommCareCase.objects.get_case(CASE_ID, self.domain))
            repeat_record = RepeatRecord.objects.get(id=repeat_record.id)
            _process_repeat_record(repeat_record)
            self.assertEqual(mock_fire.call_count, 0)
            self.assertEqual(repeat_record.state, State.Cancelled)


@attr.s
class Response(object):
    status_code = attr.ib()
    reason = attr.ib()
    content = attr.ib(default=None)
    encoding = attr.ib(default='ascii')

    @property
    def text(self):
        return '' if self.content is None else self.content.decode(self.encoding, errors='replace')


class DummyRepeater(Repeater):

    class Meta:
        proxy = True

    @property
    def generator(self):
        return FormRepeaterXMLPayloadGenerator(self)

    def payload_doc(self, repeat_record):
        return {}


class HandleResponseTests(SimpleTestCase):
    domain = 'handle-resp'

    def setUp(self):
        self.repeater = DummyRepeater(
            domain=self.domain,
            connection_settings_id=1,

        )
        self.repeat_record = Mock()

    def test_handle_ok_response(self):
        response = Response(status_code=200, reason='OK', content=b'OK')
        self.repeater.handle_response(response, self.repeat_record)

        self.repeat_record.handle_exception.assert_not_called()
        self.repeat_record.handle_success.assert_called()
        self.repeat_record.handle_failure.assert_not_called()

    def test_handle_true_response(self):
        response = True
        self.repeater.handle_response(response, self.repeat_record)

        self.repeat_record.handle_exception.assert_not_called()
        self.repeat_record.handle_success.assert_called()
        self.repeat_record.handle_failure.assert_not_called()

    def test_handle_none_response(self):
        response = None
        self.repeater.handle_response(response, self.repeat_record)

        self.repeat_record.handle_exception.assert_not_called()
        self.repeat_record.handle_success.assert_not_called()
        self.repeat_record.handle_failure.assert_called()

    def test_handle_500_response(self):
        response = Response(status_code=500, reason='The core is exposed')
        self.repeater.handle_response(response, self.repeat_record)

        self.repeat_record.handle_exception.assert_not_called()
        self.repeat_record.handle_success.assert_not_called()
        self.repeat_record.handle_failure.assert_called()

    def test_handle_exception(self):
        err = Exception('The core is exposed')
        self.repeater.handle_response(err, self.repeat_record)

        self.repeat_record.handle_exception.assert_called()
        self.repeat_record.handle_success.assert_not_called()
        self.repeat_record.handle_failure.assert_not_called()


class FormatResponseTests(SimpleTestCase):

    def test_content_is_ascii(self):
        response = Response(
            status_code=200,
            reason='OK',
            content=b'3.6 roentgen. Not great. Not terrible.'
        )
        formatted = format_response(response)
        self.assertEqual(formatted, '200: OK\n3.6 roentgen. Not great. Not terrible.')

    def test_encoding_is_not_ascii(self):
        response = Response(
            status_code=200,
            reason='OK',
            content=b'3,6 \xe1\xa8\xd4\xe5\xac\xa8\xd4\xa0 \xd5\xa8 \xb5\xd6\xe1\xd6\xf5\xd6. '
                    b'\xd5\xa8 \xe3\xe5\xe1\xa0\xf5\xd4\xd6',
            encoding='cp855'
        )
        formatted = format_response(response)
        self.assertEqual(formatted, '200: OK\n3,6 рентгена Не хорошо. Не страшно')

    def test_content_is_None(self):
        response = Response(500, 'The core is exposed')
        formatted = format_response(response)
        self.assertEqual(formatted, '500: The core is exposed')


class TestGetRetryInterval(SimpleTestCase):

    def test_no_last_checked(self):
        last_checked = None
        now = fromisoformat("2020-01-01 00:05:00")
        interval = _get_retry_interval(last_checked, now)
        self.assertEqual(interval, MIN_RETRY_WAIT)

    def test_min_interval(self):
        last_checked = fromisoformat("2020-01-01 00:00:00")
        now = fromisoformat("2020-01-01 00:05:00")
        interval = _get_retry_interval(last_checked, now)
        self.assertEqual(interval, MIN_RETRY_WAIT)

    def test_max_interval(self):
        last_checked = fromisoformat("2020-01-01 00:00:00")
        now = fromisoformat("2020-02-01 00:00:00")
        interval = _get_retry_interval(last_checked, now)
        self.assertEqual(interval, MAX_RETRY_WAIT)

    def test_three_times_interval(self):
        last_checked = fromisoformat("2020-01-01 00:00:00")
        now = fromisoformat("2020-01-01 01:00:00")
        interval = _get_retry_interval(last_checked, now)
        self.assertEqual(interval, timedelta(hours=3))

    def test_five_retries(self):
        # (Five retries because RepeatRecord.max_possible_tries is 6)
        for last_checked, now, expected_interval_hours in [
            (None, fromisoformat("2020-01-01 00:00:00"), 1),
            (fromisoformat("2020-01-01 00:00:00"), fromisoformat("2020-01-01 01:00:00"), 3),
            (fromisoformat("2020-01-01 01:00:00"), fromisoformat("2020-01-01 04:00:00"), 9),
            (fromisoformat("2020-01-01 04:00:00"), fromisoformat("2020-01-01 13:00:00"), 27),
            (fromisoformat("2020-01-01 13:00:00"), fromisoformat("2020-01-02 16:00:00"), 81),
        ]:
            interval = _get_retry_interval(last_checked, now)
            self.assertEqual(interval, timedelta(hours=expected_interval_hours))


class DataSourceRepeaterTest(BaseRepeaterTest):
    domain = "user-reports"

    def setUp(self):
        super().setUp()
        self.config = get_sample_data_source()
        self.config.save()
        self.addCleanup(self.config.delete)
        self.adapter = get_indicator_adapter(self.config)
        self.adapter.build_table()
        self.addCleanup(self.adapter.drop_table)
        self.fake_time_now = datetime(2015, 4, 24, 12, 30, 8, 24886)
        self.pillow = _get_pillow([self.config], processor_chunk_size=100)

        self.connx = ConnectionSettings.objects.create(
            domain=self.domain,
            url="case-repeater-url",
        )
        self.data_source_id = self.config._id
        self.repeater = DataSourceRepeater(
            domain=self.domain,
            connection_settings_id=self.connx.id,
            data_source_id=self.data_source_id,
        )
        self.repeater.save()

    def test_datasource_is_subscribed_to(self):
        self.assertTrue(self.repeater.datasource_is_subscribed_to(self.domain, self.data_source_id))
        self.assertFalse(self.repeater.datasource_is_subscribed_to("malicious-domain", self.data_source_id))

    @flag_enabled('SUPERSET_ANALYTICS')
    def test_payload_format(self):
        sample_doc, expected_indicators = self._create_log_and_repeat_record()
        later = datetime.utcnow() + timedelta(hours=50)
        repeat_record = RepeatRecord.objects.filter(domain=self.domain, next_check__lt=later).first()
        json_payload = self.repeater.get_payload(repeat_record)
        payload = json.loads(json_payload)

        # Clean expected_indicators:
        # expected_indicators includes 'repeat_iteration'
        del expected_indicators['repeat_iteration']
        # Decimal expected indicator is not rounded, and will not match
        del expected_indicators['estimate']
        del payload['data'][0]['estimate']

        self.assertEqual(payload, {
            'data_source_id': self.data_source_id,
            'doc_id': sample_doc['_id'],
            'data': [expected_indicators]
        })

    def _create_log_and_repeat_record(self):
        from corehq.apps.userreports.tests.test_pillow import _save_sql_case
        with patch('corehq.apps.userreports.specs.datetime') as datetime_mock:
            datetime_mock.utcnow.return_value = self.fake_time_now
            sample_doc, expected_indicators = get_sample_doc_and_indicators(self.fake_time_now)
            since = self.pillow.get_change_feed().get_latest_offsets()
            _save_sql_case(sample_doc)
            self.pillow.process_changes(since=since, forever=False)
        # Serialize and deserialize to get objects as strings
        json_indicators = json.dumps(expected_indicators, cls=CommCareJSONEncoder)
        expected_indicators = json.loads(json_indicators)
        return sample_doc, expected_indicators


class TestRaceCondition(TestCase):
    domain = 'test-race-condition'

    @classmethod
    def setUpClass(cls):
        super().setUpClass()
        cls.connx = ConnectionSettings.objects.create(
            domain=cls.domain,
            url='https://example.com/api/',
        )
        cls.repeater = CaseRepeater(
            domain=cls.domain,
            connection_settings_id=cls.connx.id,
            format='case_json',
        )
        cls.repeater.save()

    @classmethod
    def tearDownClass(cls):
        cls.repeater.delete()
        cls.connx.delete()
        super().tearDownClass()

    def test_pause_and_set_next_attempt(self):
        repeater_a = Repeater.objects.get(id=self.repeater.repeater_id)
        repeater_b = Repeater.objects.get(id=self.repeater.repeater_id)
        self.assertIsNone(repeater_a.next_attempt_at)
        self.assertFalse(repeater_b.is_paused)

        repeater_a.set_next_attempt()
        repeater_b.pause()

        repeater_c = Repeater.objects.get(id=self.repeater.repeater_id)
        self.assertIsNotNone(repeater_c.next_attempt_at)
        self.assertTrue(repeater_c.is_paused)


def fromisoformat(isoformat):
    """
    Return a datetime from a string in ISO 8601 date time format

    >>> fromisoformat("2019-12-31 23:59:59")
    datetime.datetime(2019, 12, 31, 23, 59, 59)

    """
    try:
        return datetime.fromisoformat(isoformat)  # Python >= 3.7
    except AttributeError:
        return datetime.strptime(isoformat, "%Y-%m-%d %H:%M:%S")


def _get_pillow(configs, processor_chunk_size=0):
    pillow = get_case_pillow(processor_chunk_size=processor_chunk_size)
    # overwrite processors since we're only concerned with UCR here
    table_manager = ConfigurableReportTableManager(data_source_providers=[])
    ucr_processor = ConfigurableReportPillowProcessor(
        table_manager
    )
    table_manager.bootstrap(configs)
    pillow.processors = [ucr_processor]
    return pillow<|MERGE_RESOLUTION|>--- conflicted
+++ resolved
@@ -954,13 +954,9 @@
                 'phone_numbers': [],
                 'email': '',
                 'eulas': '[]',
-<<<<<<< HEAD
                 'resource_uri': '/a/user-repeater/api/user/v1/{}/'.format(user._id),
-=======
-                'resource_uri': '/a/user-repeater/api/v0.5/user/{}/'.format(user._id),
                 'locations': [],
                 'primary_location': None,
->>>>>>> 6042b7e6
             }
         )
 
