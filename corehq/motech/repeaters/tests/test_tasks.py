--- conflicted
+++ resolved
@@ -315,29 +315,22 @@
         mock_repeater.set_backoff.assert_not_called()
         mock_repeater.reset_backoff.assert_called_once()
 
-    @patch('corehq.motech.repeaters.tasks.process_repeater')
     @patch('corehq.motech.repeaters.tasks.RepeaterLock')
     @patch('corehq.motech.repeaters.tasks.Repeater.objects.get')
     def test_update_repeater_backs_off_on_failure(
         self,
         mock_get_repeater,
         mock_get_repeater_lock,
-        mock_process_repeater,
     ):
         repeat_record_states = [State.Fail, State.Empty, None]
         mock_repeater = MagicMock()
         mock_get_repeater.return_value = mock_repeater
-<<<<<<< HEAD
-        update_repeater(repeat_record_states, 1, 'token')
-=======
         mock_lock = MagicMock()
         mock_get_repeater_lock.return_value = mock_lock
-        update_repeater(repeat_record_states, 1, 'token', True)
->>>>>>> b9cfff32
+        update_repeater(repeat_record_states, 1, 'token')
 
         mock_repeater.set_backoff.assert_called_once()
         mock_repeater.reset_backoff.assert_not_called()
-        mock_process_repeater.assert_not_called()
         mock_lock.release.assert_called_once()
 
     @patch('corehq.motech.repeaters.tasks.RepeaterLock')
