from collections import namedtuple
from datetime import datetime, timedelta
from unittest.mock import MagicMock, patch

from django.test import SimpleTestCase, TestCase

import pytest
from freezegun import freeze_time

from corehq.motech.models import ConnectionSettings, RequestLog
from corehq.util.test_utils import flag_enabled

from ..const import State
from ..models import FormRepeater, Repeater, RepeatRecord
from ..tasks import (
    RepeaterLock,
    _get_wait_duration_seconds,
    _process_repeat_record,
    delete_old_request_logs,
    get_repeater_ids_by_domain,
    iter_ready_domain_repeater_ids,
    iter_repeater_id_tokens,
    update_repeater,
)

DOMAIN = 'test-tasks'


ResponseMock = namedtuple('ResponseMock', 'status_code reason')


class TestDeleteOldRequestLogs(TestCase):

    def test_raw_delete_logs_old(self):
        log = RequestLog.objects.create(domain=DOMAIN)
        log.timestamp = datetime.utcnow() - timedelta(days=43)
        log.save()  # Replace the value set by auto_now_add=True
        delete_old_request_logs.apply()

        count = RequestLog.objects.filter(domain=DOMAIN).count()
        self.assertEqual(count, 0)

    def test_raw_delete_logs_new(self):
        log = RequestLog.objects.create(domain=DOMAIN)
        log.timestamp = datetime.utcnow() - timedelta(days=41)
        log.save()
        delete_old_request_logs.apply()

        count = RequestLog.objects.filter(domain=DOMAIN).count()
        self.assertGreater(count, 0)

    def test_num_queries_per_chunk(self):
        log = RequestLog.objects.create(domain=DOMAIN)
        log.timestamp = datetime.utcnow() - timedelta(days=91)
        log.save()

        with self.assertNumQueries(3):
            delete_old_request_logs.apply()

    def test_num_queries_chunked(self):
        for __ in range(10):
            log = RequestLog.objects.create(domain=DOMAIN)
            log.timestamp = datetime.utcnow() - timedelta(days=91)
            log.save()

        with patch('corehq.motech.repeaters.tasks.DELETE_CHUNK_SIZE', 2):
            with self.assertNumQueries(11):
                delete_old_request_logs.apply()

        count = RequestLog.objects.filter(domain=DOMAIN).count()
        self.assertEqual(count, 0)


class TestProcessRepeatRecord(TestCase):

    def test_returns_if_record_is_cancelled(self):
        repeat_record = RepeatRecord(
            domain=self.domain,
            payload_id='abc123',
            registered_at=datetime.utcnow(),
            repeater_id=self.repeater.repeater_id,
            next_check=None,
            state=State.Cancelled,
        )

        _process_repeat_record(repeat_record)

        self.assertEqual(self.mock_fire.call_count, 0)
        self.assertEqual(self.mock_postpone_by.call_count, 0)

    def test_cancels_and_returns_if_domain_cannot_forward(self):
        self.mock_domain_can_forward.return_value = False

        repeat_record = RepeatRecord(
            domain=self.domain,
            payload_id='abc123',
            registered_at=datetime.utcnow(),
            repeater_id=self.repeater.repeater_id,
        )

        _process_repeat_record(repeat_record)

        fetched_repeat_record = RepeatRecord.objects.get(id=repeat_record.id)
        self.assertEqual(fetched_repeat_record.state, State.Cancelled)
        self.assertEqual(self.mock_fire.call_count, 0)
        self.assertEqual(self.mock_postpone_by.call_count, 0)

    def test_cancels_and_returns_if_repeat_record_exceeds_max_retries(self):
        repeat_record = RepeatRecord(
            domain=self.domain,
            payload_id='abc123',
            registered_at=datetime.utcnow(),
            repeater_id=self.repeater.repeater_id,
            state=State.Fail,
        )

        with patch.object(RepeatRecord, "num_attempts", 1), \
                patch.object(repeat_record, "max_possible_tries", 1):
            _process_repeat_record(repeat_record)

        fetched_repeat_record = RepeatRecord.objects.get(id=repeat_record.id)
        self.assertEqual(fetched_repeat_record.state, State.Cancelled)
        self.assertEqual(self.mock_fire.call_count, 0)
        self.assertEqual(self.mock_postpone_by.call_count, 0)

    def test_deletes_repeat_record_cancels_and_returns_if_repeater_deleted(self):
        deleted_repeater = Repeater.objects.create(
            domain=self.domain,
            connection_settings=self.conn_settings,
            is_deleted=True
        )

        repeat_record = RepeatRecord(
            domain=self.domain,
            payload_id='abc123',
            registered_at=datetime.utcnow(),
            repeater_id=deleted_repeater.repeater_id,
        )

        _process_repeat_record(repeat_record)

        repeat_record.refresh_from_db(fields=["state"])
        self.assertEqual(repeat_record.state, State.Cancelled)
        self.assertEqual(self.mock_fire.call_count, 0)
        self.assertEqual(self.mock_postpone_by.call_count, 0)

    def test_postpones_record_if_repeater_is_paused(self):
        paused_repeater = Repeater.objects.create(
            domain=self.domain,
            connection_settings=self.conn_settings,
            is_paused=True
        )

        repeat_record = RepeatRecord(
            domain=self.domain,
            payload_id='abc123',
            registered_at=datetime.utcnow(),
            repeater_id=paused_repeater.repeater_id,
        )

        _process_repeat_record(repeat_record)

        self.assertEqual(self.mock_fire.call_count, 0)
        self.assertEqual(self.mock_postpone_by.call_count, 1)

    def test_fires_record_if_repeater_is_not_paused(self):
        paused_repeater = Repeater.objects.create(
            domain=self.domain,
            connection_settings=self.conn_settings,
            is_paused=False
        )

        repeat_record = RepeatRecord(
            domain=self.domain,
            payload_id='abc123',
            registered_at=datetime.utcnow(),
            repeater_id=paused_repeater.repeater_id,
        )

        _process_repeat_record(repeat_record)

        self.assertEqual(self.mock_fire.call_count, 1)
        self.assertEqual(self.mock_postpone_by.call_count, 0)

    def test_paused_and_deleted_repeater_does_not_fire_or_postpone(self):
        paused_and_deleted_repeater = Repeater.objects.create(
            domain=self.domain,
            connection_settings=self.conn_settings,
            is_paused=True,
            is_deleted=True,
        )

        repeat_record = RepeatRecord(
            domain=self.domain,
            payload_id='abc123',
            registered_at=datetime.utcnow(),
            repeater_id=paused_and_deleted_repeater.repeater_id,
        )

        _process_repeat_record(repeat_record)

        self.assertEqual(self.mock_fire.call_count, 0)
        self.assertEqual(self.mock_postpone_by.call_count, 0)

    @classmethod
    def setUpClass(cls):
        super().setUpClass()
        cls.domain = 'process-repeat-record-tests'
        cls.conn_settings = ConnectionSettings.objects.create(
            domain=cls.domain,
            name='To Be Deleted',
            url="http://localhost/api/"
        )
        cls.repeater = Repeater.objects.create(
            domain=cls.domain,
            connection_settings=cls.conn_settings,
        )

    def setUp(self):
        self.patch()

    def patch(self):
        patch_fire = patch.object(RepeatRecord, 'fire')
        self.mock_fire = patch_fire.start()
        self.addCleanup(patch_fire.stop)

        patch_postpone_by = patch.object(RepeatRecord, 'postpone_by')
        self.mock_postpone_by = patch_postpone_by.start()
        self.addCleanup(patch_postpone_by.stop)

        patch_domain_can_forward = patch('corehq.motech.repeaters.tasks.domain_can_forward')
        self.mock_domain_can_forward = patch_domain_can_forward.start()
        self.mock_domain_can_forward.return_value = True
        self.addCleanup(patch_domain_can_forward.stop)


def test_iter_ready_repeater_ids():
    with (
        patch(
            'corehq.motech.repeaters.tasks.Repeater.objects.get_all_ready_ids_by_domain',
            return_value={
                'domain1': ['repeater_id1', 'repeater_id2', 'repeater_id3'],
                'domain2': ['repeater_id4', 'repeater_id5'],
                'domain3': ['repeater_id6'],
            }
        ),
        patch(
            'corehq.motech.repeaters.tasks.toggles.PROCESS_REPEATERS.get_enabled_domains',
            return_value=['domain1', 'domain2', 'domain3'],
        ),
    ):
        pairs = list(iter_ready_domain_repeater_ids())
        assert pairs == [
            # First round of domains
            ('domain1', 'repeater_id3'),
            ('domain2', 'repeater_id5'),
            ('domain3', 'repeater_id6'),

            # Second round
            ('domain1', 'repeater_id2'),
            ('domain2', 'repeater_id4'),

            # Third round
            ('domain1', 'repeater_id1'),
        ]


def test_get_repeater_ids_by_domain():
    with (
        patch(
            'corehq.motech.repeaters.tasks.Repeater.objects.get_all_ready_ids_by_domain',
            return_value={
                'domain1': ['repeater_id1', 'repeater_id2', 'repeater_id3'],
                'domain2': ['repeater_id4', 'repeater_id5'],
                'domain3': ['repeater_id6'],
            }
        ),
        patch(
            'corehq.motech.repeaters.tasks.toggles.PROCESS_REPEATERS.get_enabled_domains',
            return_value=['domain2', 'domain4'],
        ),
        patch(
            'corehq.motech.repeaters.tasks.toggles.PROCESS_REPEATERS.enabled',
            side_effect=lambda dom, __: dom == 'domain3'),
    ):
        repeater_ids_by_domain = get_repeater_ids_by_domain()
        assert repeater_ids_by_domain == {
            'domain2': ['repeater_id4', 'repeater_id5'],
            'domain3': ['repeater_id6'],
        }


@flag_enabled('PROCESS_REPEATERS')
class TestUpdateRepeater(SimpleTestCase):

    @patch('corehq.motech.repeaters.tasks.get_redis_client')
    @patch('corehq.motech.repeaters.tasks.RepeaterLock')
    @patch('corehq.motech.repeaters.tasks.Repeater.objects.get')
    def test_update_repeater_resets_backoff_on_success(self, mock_get_repeater, __, _):
        repeat_record_states = [State.Success, State.Fail, State.Empty, None]
        mock_repeater = MagicMock()
        mock_get_repeater.return_value = mock_repeater
        update_repeater(repeat_record_states, 1, 'token', 0)

        mock_repeater.set_backoff.assert_not_called()
        mock_repeater.reset_backoff.assert_called_once()

    @patch('corehq.motech.repeaters.tasks.get_redis_client')
    @patch('corehq.motech.repeaters.tasks.RepeaterLock')
    @patch('corehq.motech.repeaters.tasks.Repeater.objects.get')
    def test_update_repeater_resets_backoff_on_invalid(self, mock_get_repeater, __, _):
        repeat_record_states = [State.InvalidPayload, State.Fail, State.Empty, None]
        mock_repeater = MagicMock()
        mock_get_repeater.return_value = mock_repeater
        update_repeater(repeat_record_states, 1, 'token', 0)

        mock_repeater.set_backoff.assert_not_called()
        mock_repeater.reset_backoff.assert_called_once()

<<<<<<< HEAD
    @patch('corehq.motech.repeaters.tasks.get_redis_client')
    @patch('corehq.motech.repeaters.tasks.RepeaterLock')
    @patch('corehq.motech.repeaters.tasks.Repeater.objects.get')
    def test_update_repeater_sets_backoff_on_failure(self, mock_get_repeater, __, _):
        repeat_record_states = [State.Fail, State.Empty, None]
        mock_repeater = MagicMock()
        mock_get_repeater.return_value = mock_repeater
        update_repeater(repeat_record_states, 1, 'token', 0)
=======
    @patch('corehq.motech.repeaters.tasks.process_repeater')
    @patch('corehq.motech.repeaters.tasks.RepeaterLock')
    @patch('corehq.motech.repeaters.tasks.Repeater.objects.get')
    def test_update_repeater_backs_off_on_failure(
        self,
        mock_get_repeater,
        mock_get_repeater_lock,
        mock_process_repeater,
    ):
        repeat_record_states = [State.Fail, State.Empty, None]
        mock_repeater = MagicMock()
        mock_get_repeater.return_value = mock_repeater
        mock_lock = MagicMock()
        mock_get_repeater_lock.return_value = mock_lock
        update_repeater(repeat_record_states, 1, 'token', True)
>>>>>>> d7b64ae0

        mock_repeater.set_backoff.assert_called_once()
        mock_repeater.reset_backoff.assert_not_called()
        mock_process_repeater.assert_not_called()
        mock_lock.release.assert_called_once()

    @patch('corehq.motech.repeaters.tasks.get_redis_client')
    @patch('corehq.motech.repeaters.tasks.RepeaterLock')
    @patch('corehq.motech.repeaters.tasks.Repeater.objects.get')
    def test_update_repeater_does_nothing_on_empty(self, mock_get_repeater, __, _):
        repeat_record_states = [State.Empty]
        mock_repeater = MagicMock()
        mock_get_repeater.return_value = mock_repeater
        update_repeater(repeat_record_states, 1, 'token', 0)

        mock_repeater.set_backoff.assert_not_called()
        mock_repeater.reset_backoff.assert_not_called()

    @patch('corehq.motech.repeaters.tasks.get_redis_client')
    @patch('corehq.motech.repeaters.tasks.RepeaterLock')
    @patch('corehq.motech.repeaters.tasks.Repeater.objects.get')
    def test_update_repeater_does_nothing_on_none(self, mock_get_repeater, __, _):
        repeat_record_states = [None]
        mock_repeater = MagicMock()
        mock_get_repeater.return_value = mock_repeater
        update_repeater(repeat_record_states, 1, 'token', 0)

        mock_repeater.set_backoff.assert_not_called()
        mock_repeater.reset_backoff.assert_not_called()

    @patch('corehq.motech.repeaters.tasks.get_redis_client')
    @patch('corehq.motech.repeaters.tasks.RepeaterLock')
    @patch('corehq.motech.repeaters.tasks.Repeater.objects.get')
    def test_update_repeater_releases_lock(
        self,
        mock_get_repeater,
        mock_get_repeater_lock,
        mock_get_redis_client,
    ):
        repeat_record_states = [None]
        mock_repeater = MagicMock()
        mock_get_repeater.return_value = mock_repeater
        mock_lock = MagicMock()
        mock_get_repeater_lock.return_value = mock_lock
        mock_redis_client = MagicMock()
        mock_get_redis_client.return_value = mock_redis_client
        update_repeater(repeat_record_states, 1, 'token', 0)

        mock_lock.release.assert_called_once()
        mock_redis_client.incr.assert_called_once()


@freeze_time('2025-01-01')
class TestGetWaitDurationSeconds(TestCase):

    @classmethod
    def setUpClass(cls):
        super().setUpClass()
        cls.repeater = FormRepeater.objects.create(
            domain=DOMAIN,
            connection_settings=ConnectionSettings.objects.create(
                domain=DOMAIN,
                url='http://www.example.com/api/'
            ),
        )

    def test_repeat_record_no_attempts(self):
        five_minutes_ago = datetime.utcnow() - timedelta(minutes=5)
        repeat_record = RepeatRecord.objects.create(
            repeater=self.repeater,
            domain=DOMAIN,
            payload_id='abc123',
            registered_at=five_minutes_ago,
        )
        wait_duration = _get_wait_duration_seconds(repeat_record)
        self.assertEqual(wait_duration, 300)

    def test_repeat_record_one_attempt(self):
        five_minutes_ago = datetime.utcnow() - timedelta(minutes=5)
        repeat_record = RepeatRecord.objects.create(
            repeater=self.repeater,
            domain=DOMAIN,
            payload_id='abc123',
            registered_at=five_minutes_ago,
        )
        thirty_seconds_ago = datetime.utcnow() - timedelta(seconds=30)
        repeat_record.attempt_set.create(
            created_at=thirty_seconds_ago,
            state=State.Fail,
        )
        wait_duration = _get_wait_duration_seconds(repeat_record)
        self.assertEqual(wait_duration, 30)

    def test_repeat_record_two_attempts(self):
        an_hour_ago = datetime.utcnow() - timedelta(hours=1)
        repeat_record = RepeatRecord.objects.create(
            repeater=self.repeater,
            domain=DOMAIN,
            payload_id='abc123',
            registered_at=an_hour_ago,
        )
        thirty_minutes = datetime.utcnow() - timedelta(minutes=30)
        repeat_record.attempt_set.create(
            created_at=thirty_minutes,
            state=State.Fail,
        )
        five_seconds_ago = datetime.utcnow() - timedelta(seconds=5)
        repeat_record.attempt_set.create(
            created_at=five_seconds_ago,
            state=State.Fail,
        )
        wait_duration = _get_wait_duration_seconds(repeat_record)
        self.assertEqual(wait_duration, 5)


class TestRepeaterLock(TestCase):

    def test_lock_name(self):
        lock = RepeaterLock('abc123')
        self.assertEqual(lock._lock.name, 'process_repeater_abc123')

    def test_acquire(self):
        RepeaterLock.timeout = 1
        lock = RepeaterLock('repeater_id')
        assert lock.acquire()
        assert lock.token

    def test_acquire_assert(self):
        lock = RepeaterLock('repeater_id', 'lock_token')
        with pytest.raises(AssertionError, match=r'.* already acquired .*'):
            lock.acquire()

    def test_reacquire_assert(self):
        lock = RepeaterLock('repeater_id')
        with pytest.raises(AssertionError, match=r'Missing lock token'):
            lock.reacquire()

    def test_release_assert(self):
        lock = RepeaterLock('repeater_id')
        with pytest.raises(AssertionError, match=r'Missing lock token'):
            lock.release()

    @staticmethod
    def _get_repeater():
        return FormRepeater.objects.create(
            domain=DOMAIN,
            connection_settings=ConnectionSettings.objects.create(
                domain=DOMAIN,
                url='http://www.example.com/api/'
            ),
        )


class TestIterRepeaterIDTokens(SimpleTestCase):

    @staticmethod
    def all_ready_ids_by_domain():
        return [
            {
                # See test_iter_ready_repeater_ids_once()
                'domain1': ['repeater_id1', 'repeater_id2', 'repeater_id3'],
                'domain2': ['repeater_id4', 'repeater_id5'],
                'domain3': ['repeater_id6'],
            },
            {
                'domain1': ['repeater_id1', 'repeater_id2'],
                'domain2': ['repeater_id4']
            },
            {},
        ]

    def test_no_ready_repeaters(self):
        with (
            patch('corehq.motech.repeaters.tasks.Repeater.objects.get_all_ready_ids_by_domain',
                  return_value={}),  # <--
            patch('corehq.motech.repeaters.tasks.domain_can_forward_now',
                  return_value=True),
            patch('corehq.motech.repeaters.tasks.toggles.PROCESS_REPEATERS.get_enabled_domains',
                  return_value=['domain1', 'domain2', 'domain3']),
        ):
            self.assertFalse(next(iter_repeater_id_tokens(), False))

    def test_domain_cant_forward_now(self):
        with (
            patch('corehq.motech.repeaters.tasks.Repeater.objects.get_all_ready_ids_by_domain',
                  side_effect=self.all_ready_ids_by_domain()),
            patch('corehq.motech.repeaters.tasks.domain_can_forward_now',
                  return_value=False),  # <--
            patch('corehq.motech.repeaters.tasks.toggles.PROCESS_REPEATERS.get_enabled_domains',
                  return_value=['domain1', 'domain2', 'domain3']),
        ):
            self.assertFalse(next(iter_repeater_id_tokens(), False))

    def test_process_repeaters_not_enabled(self):
        with (
            patch('corehq.motech.repeaters.tasks.Repeater.objects.get_all_ready_ids_by_domain',
                  side_effect=self.all_ready_ids_by_domain()),
            patch('corehq.motech.repeaters.tasks.domain_can_forward_now',
                  return_value=True),
            patch('corehq.motech.repeaters.tasks.toggles.PROCESS_REPEATERS.get_enabled_domains',
                  return_value=[]),  # <--
            patch('corehq.motech.repeaters.tasks.toggles.PROCESS_REPEATERS.enabled',
                  return_value=False),  # <--
        ):
            self.assertFalse(next(iter_repeater_id_tokens(), False))

    def test_successive_loops(self):
        with (
            patch('corehq.motech.repeaters.tasks.Repeater.objects.get_all_ready_ids_by_domain',
                  side_effect=self.all_ready_ids_by_domain()),
            patch('corehq.motech.repeaters.tasks.domain_can_forward_now',
                  return_value=True),
            patch('corehq.motech.repeaters.tasks.toggles.PROCESS_REPEATERS.get_enabled_domains',
                  return_value=['domain1', 'domain2', 'domain3']),
            patch('corehq.motech.repeaters.tasks.rate_limit_repeater',
                  return_value=False),
            patch('corehq.motech.repeaters.tasks.RepeaterLock'),
        ):
            repeaters = list(iter_repeater_id_tokens())
            self.assertEqual(len(repeaters), 9)
            repeater_ids = [r[0] for r in repeaters]
            self.assertEqual(repeater_ids, [
                # First loop
                'repeater_id3',  # domain1
                'repeater_id5',  # domain2
                'repeater_id6',  # domain3
                'repeater_id2',  # domain1
                'repeater_id4',  # domain2
                'repeater_id1',  # domain1

                # Second loop
                'repeater_id2',  # domain1
                'repeater_id4',  # domain2
                'repeater_id1',  # domain1
            ])

    def test_rate_limit(self):
        with (
            patch('corehq.motech.repeaters.tasks.Repeater.objects.get_all_ready_ids_by_domain',
                  side_effect=self.all_ready_ids_by_domain()),
            patch('corehq.motech.repeaters.tasks.domain_can_forward_now',
                  return_value=True),
            patch('corehq.motech.repeaters.tasks.toggles.PROCESS_REPEATERS.get_enabled_domains',
                  return_value=['domain1', 'domain2', 'domain3']),
            patch('corehq.motech.repeaters.tasks.rate_limit_repeater',
                  side_effect=lambda dom, rep: dom == 'domain2' and rep == 'repeater_id4'),
            patch('corehq.motech.repeaters.tasks.RepeaterLock'),
        ):
            repeaters = list(iter_repeater_id_tokens())
            self.assertEqual(len(repeaters), 7)
            repeater_ids = [r[0] for r in repeaters]
            self.assertEqual(repeater_ids, [
                'repeater_id3',  # domain1
                'repeater_id5',  # domain2
                'repeater_id6',  # domain3
                'repeater_id2',  # domain1
                'repeater_id1',  # domain1
                'repeater_id2',  # domain1
                'repeater_id1',  # domain1
            ])

    def test_disabled_domains_excluded(self):
        with (
            patch('corehq.motech.repeaters.tasks.Repeater.objects.get_all_ready_ids_by_domain',
                  side_effect=self.all_ready_ids_by_domain()),
            patch('corehq.motech.repeaters.tasks.domain_can_forward_now',
                  return_value=True),
            patch('corehq.motech.repeaters.tasks.toggles.PROCESS_REPEATERS.get_enabled_domains',
                  return_value=['domain2']),  # <--
            patch('corehq.motech.repeaters.tasks.toggles.PROCESS_REPEATERS.enabled',
                  side_effect=lambda dom, __: dom == 'domain3'),  # <--
            patch('corehq.motech.repeaters.tasks.rate_limit_repeater',
                  return_value=False),
            patch('corehq.motech.repeaters.tasks.RepeaterLock'),
        ):
            repeaters = list(iter_repeater_id_tokens())
            self.assertEqual(len(repeaters), 4)
            repeater_ids = [r[0] for r in repeaters]
            self.assertEqual(repeater_ids, [
                'repeater_id5',  # domain2
                'repeater_id6',  # domain3
                'repeater_id4',  # domain2
                'repeater_id4',  # domain2
            ])<|MERGE_RESOLUTION|>--- conflicted
+++ resolved
@@ -317,16 +317,7 @@
         mock_repeater.set_backoff.assert_not_called()
         mock_repeater.reset_backoff.assert_called_once()
 
-<<<<<<< HEAD
     @patch('corehq.motech.repeaters.tasks.get_redis_client')
-    @patch('corehq.motech.repeaters.tasks.RepeaterLock')
-    @patch('corehq.motech.repeaters.tasks.Repeater.objects.get')
-    def test_update_repeater_sets_backoff_on_failure(self, mock_get_repeater, __, _):
-        repeat_record_states = [State.Fail, State.Empty, None]
-        mock_repeater = MagicMock()
-        mock_get_repeater.return_value = mock_repeater
-        update_repeater(repeat_record_states, 1, 'token', 0)
-=======
     @patch('corehq.motech.repeaters.tasks.process_repeater')
     @patch('corehq.motech.repeaters.tasks.RepeaterLock')
     @patch('corehq.motech.repeaters.tasks.Repeater.objects.get')
@@ -335,14 +326,14 @@
         mock_get_repeater,
         mock_get_repeater_lock,
         mock_process_repeater,
+        mock_get_redis_client,
     ):
         repeat_record_states = [State.Fail, State.Empty, None]
         mock_repeater = MagicMock()
         mock_get_repeater.return_value = mock_repeater
         mock_lock = MagicMock()
         mock_get_repeater_lock.return_value = mock_lock
-        update_repeater(repeat_record_states, 1, 'token', True)
->>>>>>> d7b64ae0
+        update_repeater(repeat_record_states, 1, 'token', 0)
 
         mock_repeater.set_backoff.assert_called_once()
         mock_repeater.reset_backoff.assert_not_called()
