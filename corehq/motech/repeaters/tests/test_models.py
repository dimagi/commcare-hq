--- conflicted
+++ resolved
@@ -589,18 +589,6 @@
 class TestRepeatRecordManager(RepeaterTestCase):
     before_now = datetime.utcnow() - timedelta(days=1)
 
-<<<<<<< HEAD
-    def test_count_pending_records_for_domain(self):
-        now = datetime.utcnow()
-        self.new_record(next_check=now - timedelta(hours=1))
-        self.new_record(next_check=now - timedelta(minutes=15))
-        self.new_record(next_check=now - timedelta(minutes=5))
-        self.new_record(next_check=now + timedelta(minutes=5))
-        self.new_record(next_check=None, state=State.Success)
-        self.new_record(next_check=now - timedelta(hours=1), domain="other")
-        pending = RepeatRecord.objects.count_pending_records_for_domain("test")
-        self.assertEqual(pending, 4)
-=======
     def test_count_by_repeater_and_state(self):
         self.make_records(1, state=State.Pending)
         self.make_records(2, state=State.Fail)
@@ -619,7 +607,6 @@
         self.assertEqual(counts[missing_id][State.Fail], 0)
         self.assertEqual(counts[missing_id][State.Cancelled], 0)
         self.assertEqual(counts[missing_id][State.Success], 0)
->>>>>>> 23b4f18b
 
     def test_count_overdue(self):
         now = datetime.utcnow()
@@ -690,10 +677,7 @@
 
     def make_records(self, n, state=State.Pending):
         now = timezone.now() - timedelta(seconds=10)
-<<<<<<< HEAD
-=======
         is_pending = state in [State.Pending, State.Fail]
->>>>>>> 23b4f18b
         records = RepeatRecord.objects.bulk_create(RepeatRecord(
             domain="test",
             repeater=self.repeater,
