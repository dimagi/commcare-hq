from datetime import datetime, timedelta

from django.conf import settings

from celery import chord
from celery.schedules import crontab
from celery.utils.log import get_task_logger

from dimagi.utils.couch import get_redis_lock

from corehq.apps.celery import periodic_task, task
from corehq.apps.pg_lock.models import Lock
from corehq.motech.models import RequestLog
from corehq.util.metrics import (
    make_buckets_from_timedeltas,
    metrics_counter,
    metrics_gauge_task,
    metrics_histogram,
    metrics_histogram_timer,
)
from corehq.util.metrics.const import MPM_MAX
from corehq.util.timer import TimingContext

<<<<<<< HEAD
from ..rate_limiter import rate_limit_repeater, report_repeater_usage
from .const import (
    CHECK_REPEATERS_INTERVAL,
    CHECK_REPEATERS_KEY,
    ENDPOINT_TIMER,
=======
from ..rate_limiter import report_repeater_usage
from .const import (
    CHECK_REPEATERS_INTERVAL,
    CHECK_REPEATERS_KEY,
>>>>>>> c0bc6701
    State,
)
from .models import Repeater, RepeatRecord

_check_repeaters_buckets = make_buckets_from_timedeltas(
    timedelta(seconds=10),
    timedelta(minutes=1),
    timedelta(minutes=5),
    timedelta(hours=1),
    timedelta(hours=5),
    timedelta(hours=10),
)
logging = get_task_logger(__name__)

DELETE_CHUNK_SIZE = 5000


@periodic_task(
    run_every=crontab(hour=6, minute=0),
    queue=settings.CELERY_PERIODIC_QUEUE,
)
def delete_old_request_logs():
    """
    Delete RequestLogs older than 6 weeks
    """
    ninety_days_ago = datetime.utcnow() - timedelta(days=42)
    while True:
        queryset = (RequestLog.objects
                    .filter(timestamp__lt=ninety_days_ago)
                    .values_list('id', flat=True)[:DELETE_CHUNK_SIZE])
        id_list = list(queryset)
        deleted, __ = RequestLog.objects.filter(id__in=id_list).delete()
        if not deleted:
            return


@periodic_task(
    run_every=CHECK_REPEATERS_INTERVAL,
    queue=settings.CELERY_PERIODIC_QUEUE,
)
def check_repeaters():
    start = datetime.utcnow()
    twentythree_hours_sec = 23 * 60 * 60
    twentythree_hours_later = start + timedelta(hours=23)

    # Long timeout to allow all waiting repeaters to be iterated
    # TODO: Check how long it takes to iterate all repeaters on prod
    check_repeater_lock = get_redis_lock(
        CHECK_REPEATERS_KEY,
        timeout=twentythree_hours_sec,
        name=CHECK_REPEATERS_KEY,
    )
    if not check_repeater_lock.acquire(blocking=False):
        metrics_counter("commcare.repeaters.check.locked_out")
        return

    try:
        with metrics_histogram_timer(
            "commcare.repeaters.check.processing",
            timing_buckets=_check_repeaters_buckets,
        ):
            for repeater in iter_ready_repeaters():
                metrics_counter("commcare.repeaters.check.attempt_forward")
                process_repeater.delay(repeater.domain, repeater.repeater_id)

                if datetime.utcnow() > twentythree_hours_later:
                    # Break after process_repeater() to avoid a stale lock
                    break
    finally:
        check_repeater_lock.release()


def iter_ready_repeaters():
    """
    Cycles through repeaters (repeatedly ;) ) until there are no more
    repeat records ready to be sent.
    """
    while True:
        yielded = False
<<<<<<< HEAD
        for repeater in Repeater.objects.all_ready():
            if not repeater.domain_can_forward:
                continue

            if rate_limit_repeater(repeater.domain):
                repeater.rate_limit()
                continue

            yielded = True
            yield repeater

        if not yielded:
            # No repeaters are ready, or they are rate limited, or their
            # domains can't forward or are paused.
=======
        with metrics_histogram_timer(
            "commcare.repeaters.check.each_repeater",
            timing_buckets=_check_repeaters_buckets,
        ):
            for repeater in Repeater.objects.all_ready():
                # if rate_limit_repeater(repeater.domain): TODO: Update rate limiting
                #     repeater.rate_limit()
                #     continue

                lock = Lock(f'process_repeater_{repeater.repeater_id}')
                if lock.acquire(blocking=False, timeout=9 * 60):
                    yielded = True
                    yield repeater

        if not yielded:
>>>>>>> c0bc6701
            return


@task(queue=settings.CELERY_REPEAT_RECORD_QUEUE)
def process_repeater(domain, repeater_id):

    def is_retry(repeat_record):
        return repeat_record.state == State.Fail

    repeater = Repeater.objects.get(domain=domain, id=repeater_id)
    repeat_records = repeater.repeat_records_ready[:repeater.num_workers]
    header_tasks = [
        retry_process_repeat_record.s(rr.id, rr.domain)
        if is_retry(rr)
        else process_repeat_record.s(rr.id, rr.domain)
        for rr in repeat_records
    ]
    chord(header_tasks)(update_repeater.s(repeater.repeater_id))


@task(queue=settings.CELERY_REPEAT_RECORD_QUEUE)
def update_repeater(repeat_record_states, repeater_id):
    """
    Determines whether the repeater should back off, based on the
    results of `fire_repeat_record()` tasks.
    """
<<<<<<< HEAD
    repeater = Repeater.objects.get(id=repeater_id)
    if any(s == State.Success for s in repeat_record_states):
        # At least one repeat record was sent successfully.
        repeater.reset_backoff()
    elif all(s in (State.Empty, None) for s in repeat_record_states):
        # Nothing was sent. Don't update the repeater.
        pass
    else:
        # All sent payloads failed.
        repeater.set_backoff()
=======
    try:
        repeater = Repeater.objects.get(id=repeater_id)
        if any(s == State.Success for s in repeat_record_states):
            # At least one repeat record was sent successfully.
            repeater.reset_backoff()
        elif all(s in (State.Empty, None) for s in repeat_record_states):
            # Nothing was sent. Don't update the repeater.
            pass
        else:
            # All sent payloads failed.
            repeater.set_backoff()
    finally:
        lock = Lock(f'process_repeater_{repeater_id}')
        lock.release()
>>>>>>> c0bc6701


@task(queue=settings.CELERY_REPEAT_RECORD_QUEUE)
def process_repeat_record(repeat_record_id, domain):
    """
    NOTE: Keep separate from retry_process_repeat_record for monitoring purposes
    Domain is present here for domain tagging in datadog
    """
    return _process_repeat_record(RepeatRecord.objects.get(id=repeat_record_id))


@task(queue=settings.CELERY_REPEAT_RECORD_QUEUE)
def retry_process_repeat_record(repeat_record_id, domain):
    """
    NOTE: Keep separate from process_repeat_record for monitoring purposes
    Domain is present here for domain tagging in datadog
    """
    return _process_repeat_record(RepeatRecord.objects.get(id=repeat_record_id))


def _process_repeat_record(repeat_record):
<<<<<<< HEAD
    request_duration = None
    state_or_none = None
    try:
        with TimingContext('process_repeat_record') as timer:
            state_or_none = repeat_record.fire()
    except Exception:
        logging.exception('Failed to process repeat record: {}'.format(repeat_record.id))
    else:
        # round up to the nearest millisecond, meaning always at least 1ms
        report_repeater_usage(repeat_record.domain, milliseconds=int(timer.duration * 1000) + 1)

        request_duration = [sub.duration for sub in timer.root.subs if sub.name == ENDPOINT_TIMER][0]
        processing_time = timer.duration - request_duration if request_duration else timer.duration
        metrics_histogram(
            'commcare.repeaters.repeat_record_processing.timing',
            processing_time * 1000,
            buckets=(100, 500, 1000, 5000),
            bucket_tag='duration',
            bucket_unit='ms',
            tags={
                'domain': repeat_record.domain,
            },
        )

=======
    state_or_none = None
    try:
        with TimingContext() as timer:
            state_or_none = repeat_record.fire()
        # round up to the nearest millisecond, meaning always at least 1ms
        report_repeater_usage(repeat_record.domain, milliseconds=int(timer.duration * 1000) + 1)
    except Exception:
        logging.exception('Failed to process repeat record: {}'.format(repeat_record.id))
>>>>>>> c0bc6701
    return state_or_none


metrics_gauge_task(
    'commcare.repeaters.overdue',
    RepeatRecord.objects.count_overdue,
    run_every=crontab(minute='*/5'),  # Every 5 minutes
    multiprocess_mode=MPM_MAX
)<|MERGE_RESOLUTION|>--- conflicted
+++ resolved
@@ -21,18 +21,11 @@
 from corehq.util.metrics.const import MPM_MAX
 from corehq.util.timer import TimingContext
 
-<<<<<<< HEAD
-from ..rate_limiter import rate_limit_repeater, report_repeater_usage
+from ..rate_limiter import report_repeater_usage
 from .const import (
     CHECK_REPEATERS_INTERVAL,
     CHECK_REPEATERS_KEY,
     ENDPOINT_TIMER,
-=======
-from ..rate_limiter import report_repeater_usage
-from .const import (
-    CHECK_REPEATERS_INTERVAL,
-    CHECK_REPEATERS_KEY,
->>>>>>> c0bc6701
     State,
 )
 from .models import Repeater, RepeatRecord
@@ -112,22 +105,6 @@
     """
     while True:
         yielded = False
-<<<<<<< HEAD
-        for repeater in Repeater.objects.all_ready():
-            if not repeater.domain_can_forward:
-                continue
-
-            if rate_limit_repeater(repeater.domain):
-                repeater.rate_limit()
-                continue
-
-            yielded = True
-            yield repeater
-
-        if not yielded:
-            # No repeaters are ready, or they are rate limited, or their
-            # domains can't forward or are paused.
-=======
         with metrics_histogram_timer(
             "commcare.repeaters.check.each_repeater",
             timing_buckets=_check_repeaters_buckets,
@@ -143,7 +120,6 @@
                     yield repeater
 
         if not yielded:
->>>>>>> c0bc6701
             return
 
 
@@ -170,18 +146,6 @@
     Determines whether the repeater should back off, based on the
     results of `fire_repeat_record()` tasks.
     """
-<<<<<<< HEAD
-    repeater = Repeater.objects.get(id=repeater_id)
-    if any(s == State.Success for s in repeat_record_states):
-        # At least one repeat record was sent successfully.
-        repeater.reset_backoff()
-    elif all(s in (State.Empty, None) for s in repeat_record_states):
-        # Nothing was sent. Don't update the repeater.
-        pass
-    else:
-        # All sent payloads failed.
-        repeater.set_backoff()
-=======
     try:
         repeater = Repeater.objects.get(id=repeater_id)
         if any(s == State.Success for s in repeat_record_states):
@@ -196,7 +160,6 @@
     finally:
         lock = Lock(f'process_repeater_{repeater_id}')
         lock.release()
->>>>>>> c0bc6701
 
 
 @task(queue=settings.CELERY_REPEAT_RECORD_QUEUE)
@@ -218,7 +181,6 @@
 
 
 def _process_repeat_record(repeat_record):
-<<<<<<< HEAD
     request_duration = None
     state_or_none = None
     try:
@@ -243,16 +205,6 @@
             },
         )
 
-=======
-    state_or_none = None
-    try:
-        with TimingContext() as timer:
-            state_or_none = repeat_record.fire()
-        # round up to the nearest millisecond, meaning always at least 1ms
-        report_repeater_usage(repeat_record.domain, milliseconds=int(timer.duration * 1000) + 1)
-    except Exception:
-        logging.exception('Failed to process repeat record: {}'.format(repeat_record.id))
->>>>>>> c0bc6701
     return state_or_none
 
 
