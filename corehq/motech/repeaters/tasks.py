from datetime import datetime, timedelta

from django.conf import settings

from celery.schedules import crontab
from celery.utils.log import get_task_logger

from dimagi.utils.couch import get_redis_lock

from corehq import toggles
from corehq.apps.celery import periodic_task, task
from corehq.motech.models import RequestLog
from corehq.util.metrics import (
    make_buckets_from_timedeltas,
    metrics_counter,
    metrics_gauge_task,
    metrics_histogram_timer,
)
from corehq.util.metrics.const import MPM_MAX
from corehq.util.soft_assert import soft_assert
from corehq.util.timer import TimingContext

from .const import (
    CHECK_REPEATERS_INTERVAL,
    CHECK_REPEATERS_KEY,
    CHECK_REPEATERS_PARTITION_COUNT,
    MAX_RETRY_WAIT,
    State,
)
<<<<<<< HEAD
from .models import (
    Repeater,
    RepeatRecord,
    domain_can_forward,
    get_payload,
    send_request,
)

from ..rate_limiter import report_repeater_usage

=======
from .models import RepeatRecord, domain_can_forward
>>>>>>> d85707c7

_check_repeaters_buckets = make_buckets_from_timedeltas(
    timedelta(seconds=10),
    timedelta(minutes=1),
    timedelta(minutes=5),
    timedelta(hours=1),
    timedelta(hours=5),
    timedelta(hours=10),
)
MOTECH_DEV = '@'.join(('nhooper', 'dimagi.com'))
_soft_assert = soft_assert(to=MOTECH_DEV)
logging = get_task_logger(__name__)

DELETE_CHUNK_SIZE = 5000


@periodic_task(
    run_every=crontab(hour=6, minute=0),
    queue=settings.CELERY_PERIODIC_QUEUE,
)
def delete_old_request_logs():
    """
    Delete RequestLogs older than 6 weeks
    """
    ninety_days_ago = datetime.utcnow() - timedelta(days=42)
    while True:
        queryset = (RequestLog.objects
                    .filter(timestamp__lt=ninety_days_ago)
                    .values_list('id', flat=True)[:DELETE_CHUNK_SIZE])
        id_list = list(queryset)
        deleted, __ = RequestLog.objects.filter(id__in=id_list).delete()
        if not deleted:
            return


@periodic_task(
    run_every=CHECK_REPEATERS_INTERVAL,
    queue=settings.CELERY_PERIODIC_QUEUE,
)
def check_repeaters():
    # this creates a task for all partitions
    # the Nth child task determines if a lock is available for the Nth partition
    for current_partition in range(CHECK_REPEATERS_PARTITION_COUNT):
        check_repeaters_in_partition.delay(current_partition)


@task(queue=settings.CELERY_PERIODIC_QUEUE)
def check_repeaters_in_partition(partition):
    """
    The CHECK_REPEATERS_PARTITION_COUNT constant dictates the total number of partitions
    :param partition: index of partition to check
    """
    start = datetime.utcnow()
    twentythree_hours_sec = 23 * 60 * 60
    twentythree_hours_later = start + timedelta(hours=23)

    # Long timeout to allow all waiting repeat records to be iterated
    lock_key = f"{CHECK_REPEATERS_KEY}_{partition}_in_{CHECK_REPEATERS_PARTITION_COUNT}"
    check_repeater_lock = get_redis_lock(
        lock_key,
        timeout=twentythree_hours_sec,
        name=lock_key,
    )
    if not check_repeater_lock.acquire(blocking=False):
        metrics_counter("commcare.repeaters.check.locked_out", tags={'partition': partition})
        return

    try:
        with metrics_histogram_timer(
            "commcare.repeaters.check.processing",
            timing_buckets=_check_repeaters_buckets,
        ):
            for record in RepeatRecord.objects.iter_partition(
                    start, partition, CHECK_REPEATERS_PARTITION_COUNT):
                if not _soft_assert(
                    datetime.utcnow() < twentythree_hours_later,
                    "I've been iterating repeat records for 23 hours. I quit!"
                ):
                    break

                metrics_counter("commcare.repeaters.check.attempt_forward")
                record.attempt_forward_now(is_retry=True)
            else:
                iterating_time = datetime.utcnow() - start
                _soft_assert(
                    iterating_time < timedelta(hours=6),
                    f"It took {iterating_time} to iterate repeat records."
                )
    finally:
        check_repeater_lock.release()


@task(queue=settings.CELERY_REPEAT_RECORD_QUEUE)
def process_repeat_record(repeat_record_id, domain):
    """
    NOTE: Keep separate from retry_process_repeat_record for monitoring purposes
    Domain is present here for domain tagging in datadog
    """
    _process_repeat_record(RepeatRecord.objects.get(id=repeat_record_id))


@task(queue=settings.CELERY_REPEAT_RECORD_QUEUE)
def retry_process_repeat_record(repeat_record_id, domain):
    """
    NOTE: Keep separate from process_repeat_record for monitoring purposes
    Domain is present here for domain tagging in datadog
    """
    _process_repeat_record(RepeatRecord.objects.get(id=repeat_record_id))


def _process_repeat_record(repeat_record):
    if repeat_record.state == State.Cancelled:
        return

    if not domain_can_forward(repeat_record.domain) or repeat_record.exceeded_max_retries:
        # When creating repeat records, we check if a domain can forward so
        # we should never have a repeat record associated with a domain that
        # cannot forward, but this is just to be sure
        repeat_record.cancel()
        repeat_record.save()
        return

    if repeat_record.repeater.is_deleted:
        repeat_record.cancel()
        repeat_record.save()
        return

    try:
        if repeat_record.repeater.is_paused or toggles.PAUSE_DATA_FORWARDING.enabled(repeat_record.domain):
            # postpone repeat record by MAX_RETRY_WAIT so that it is not fetched
            # in the next check to process repeat records, which helps to avoid
            # clogging the queue
            repeat_record.postpone_by(MAX_RETRY_WAIT)
        elif repeat_record.is_queued():
            with TimingContext() as timer:
                repeat_record.fire()
            # round up to the nearest millisecond, meaning always at least 1ms
            report_repeater_usage(repeat_record.domain, milliseconds=int(timer.duration * 1000) + 1)
    except Exception:
        logging.exception('Failed to process repeat record: {}'.format(repeat_record.id))


metrics_gauge_task(
    'commcare.repeaters.overdue',
    RepeatRecord.objects.count_overdue,
    run_every=crontab(),  # every minute
    multiprocess_mode=MPM_MAX
)<|MERGE_RESOLUTION|>--- conflicted
+++ resolved
@@ -27,20 +27,10 @@
     MAX_RETRY_WAIT,
     State,
 )
-<<<<<<< HEAD
-from .models import (
-    Repeater,
-    RepeatRecord,
-    domain_can_forward,
-    get_payload,
-    send_request,
-)
+from .models import RepeatRecord, domain_can_forward
 
 from ..rate_limiter import report_repeater_usage
 
-=======
-from .models import RepeatRecord, domain_can_forward
->>>>>>> d85707c7
 
 _check_repeaters_buckets = make_buckets_from_timedeltas(
     timedelta(seconds=10),
