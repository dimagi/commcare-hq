from django.forms import CharField, ValidationError
from django.utils.translation import gettext_lazy as _

from corehq.apps.userreports.exceptions import BadSpecError
from corehq.apps.userreports.expressions.factory import ExpressionFactory
from corehq.apps.userreports.filters.factory import FilterFactory
from corehq.apps.userreports.specs import FactoryContext
from corehq.apps.userreports.ui import help_text
from corehq.apps.userreports.ui.fields import JsonField
from corehq.motech.repeaters.forms import GenericRepeaterForm


<<<<<<< HEAD
LABELS = {
    'case_action_filter_expression': _("Response case action filter expression"),
    'case_action_expression': _("Response case action expression"),
}


class CaseExpressionRepeaterForm(GenericRepeaterForm):
=======
class BaseExpressionRepeaterForm(GenericRepeaterForm):
>>>>>>> 66b0aa30
    configured_filter = JsonField(expected_type=dict, help_text=help_text.CONFIGURED_FILTER)
    configured_expression = JsonField(expected_type=dict)
    url_template = CharField(
        required=False,
        help_text=_("Items to add to the end of the URL. Please see the documentation for more information.")
    )

    case_action_filter_expression = JsonField(
        expected_type=dict, required=False,
        label=LABELS['case_action_filter_expression'],
        help_text=_(
            "Use this to determine if the response should create or update a case. "
            "If left blank, no action will be taken. "
            'For more info see <a target="_blank" href="'
            'https://dimagi.atlassian.net/wiki/spaces/GS/pages/2146602964/Configurable+Repeaters'
            '">these docs</a>'
        )
    )
    case_action_expression = JsonField(
        expected_type=dict, required=False,
        label=LABELS['case_action_expression'],
        help_text=_(
            "Use this to create a Case API payload which will be used to create or update a case. "
            'For more info see <a target="_blank" href="'
            'https://dimagi.atlassian.net/wiki/spaces/GS/pages/2146602964/Configurable+Repeaters'
            '">these docs</a>'
        )
    )

    def get_ordered_crispy_form_fields(self):
        fields = super().get_ordered_crispy_form_fields()
        return fields + [
            'url_template', 'configured_filter', 'configured_expression',
            'case_action_filter_expression', 'case_action_expression'
        ]

    def clean_configured_expression(self):
        try:
            ExpressionFactory.from_spec(
                self.cleaned_data['configured_expression'], FactoryContext.empty(domain=self.domain)
            )
        except BadSpecError as e:
            raise ValidationError(e)

        return self.cleaned_data['configured_expression']

    def clean_configured_filter(self):
        try:
            FilterFactory.from_spec(self.cleaned_data['configured_filter'])
        except BadSpecError as e:
            raise ValidationError(e)

        return self.cleaned_data['configured_filter']

    def clean_case_action_expression(self):
        raw = self.cleaned_data.get('case_action_expression')
        if raw:
            try:
                ExpressionFactory.from_spec(
                    raw, FactoryContext.empty(domain=self.domain)
                )
            except BadSpecError as e:
                raise ValidationError(e)

        return raw

    def clean_case_action_filter_expression(self):
        raw = self.cleaned_data.get('case_action_filter_expression')
        if raw:
            try:
                FilterFactory.from_spec(raw)
            except BadSpecError as e:
                raise ValidationError(e)

        return raw

    def clean(self):
        cleaned_data = super().clean()
        case_filter = bool(cleaned_data.get('case_action_filter_expression'))
        case_operation = bool(cleaned_data.get('case_action_expression'))
        if case_filter ^ case_operation:
            field = 'case_action_expression' if case_filter else 'case_action_filter_expression'
            other = 'case_action_filter_expression' if case_filter else 'case_action_expression'
            raise ValidationError({
                field: _("This field is required when '{other}' is provided").format(
                    other=LABELS[other]
                ),
            })
        return cleaned_data<|MERGE_RESOLUTION|>--- conflicted
+++ resolved
@@ -10,17 +10,13 @@
 from corehq.motech.repeaters.forms import GenericRepeaterForm
 
 
-<<<<<<< HEAD
 LABELS = {
     'case_action_filter_expression': _("Response case action filter expression"),
     'case_action_expression': _("Response case action expression"),
 }
 
 
-class CaseExpressionRepeaterForm(GenericRepeaterForm):
-=======
 class BaseExpressionRepeaterForm(GenericRepeaterForm):
->>>>>>> 66b0aa30
     configured_filter = JsonField(expected_type=dict, help_text=help_text.CONFIGURED_FILTER)
     configured_expression = JsonField(expected_type=dict)
     url_template = CharField(
