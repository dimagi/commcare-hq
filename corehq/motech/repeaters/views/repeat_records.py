--- conflicted
+++ resolved
@@ -200,34 +200,7 @@
         )
 
     def _make_row(self, record):
-<<<<<<< HEAD
         raise NotImplementedError
-=======
-        checkbox = format_html(
-            '<input type="checkbox" class="xform-checkbox" data-id="{}" name="xform_ids"/>',
-            record.get_id)
-        row = [
-            checkbox,
-            self._make_state_label(record),
-            record.repeater.get_url(record) if record.repeater else _('Unable to generate url for record'),
-            self._format_date(record.last_checked) if record.last_checked else '---',
-            self._format_date(record.next_check) if record.next_check else '---',
-            render_to_string('repeaters/partials/attempt_history.html', {'record': record}),
-            self._make_view_payload_button(record.get_id),
-            self._make_resend_payload_button(record.get_id),
-        ]
-
-        if record.cancelled and not record.succeeded:
-            row.append(self._make_requeue_payload_button(record.get_id))
-        elif not record.cancelled and not record.succeeded:
-            row.append(self._make_cancel_payload_button(record.get_id))
-        else:
-            row.append(None)
-
-        if toggles.SUPPORT.enabled_for_request(self.request):
-            row.insert(2, self._payload_id_and_search_link(record.payload_id))
-        return row
->>>>>>> 1b8848e3
 
     @property
     def headers(self):
@@ -285,10 +258,9 @@
     slug = 'couch_repeat_record_report'
 
     def _make_row(self, record):
-        checkbox = mark_safe(
-            """<input type="checkbox" class="xform-checkbox"
-            data-id="{}" name="xform_ids"/>""".format(record.get_id)
-        )
+        checkbox = format_html(
+            '<input type="checkbox" class="xform-checkbox" data-id="{}" name="xform_ids"/>',
+            record.get_id)
         row = [
             checkbox,
             self._make_state_label(record),
@@ -316,8 +288,9 @@
     slug = 'repeat_record_report'
 
     def _make_row(self, record):
-        checkbox = mark_safe('<input type="checkbox" class="xform-checkbox" '
-                             f'data-id="{record.pk}" name="xform_ids"/>')
+        checkbox = format_html(
+            '<input type="checkbox" class="xform-checkbox" data-id="{}" name="xform_ids"/>',
+            record.pk)
         if record.attempts:
             # Use prefetched `record.attempts` instead of requesting a
             # different queryset
