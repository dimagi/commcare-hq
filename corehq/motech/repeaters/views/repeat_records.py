--- conflicted
+++ resolved
@@ -223,13 +223,8 @@
             DataTablesColumn(_('Status')),
             DataTablesColumn(_('Remote Service')),
             DataTablesColumn(_('Retry Date')),
-<<<<<<< HEAD
             DataTablesColumn(_('Delivery Attempts')),
             DataTablesColumn(_('View Responses')),
-=======
-            DataTablesColumn(_('View Responses')),
-            DataTablesColumn(_('View payload')),
->>>>>>> 5c59cd06
             DataTablesColumn(_('Resend')),
             DataTablesColumn(_('Cancel or Requeue'))
         ]
