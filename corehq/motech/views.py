import re

<<<<<<< HEAD
from django.http import Http404, JsonResponse
=======
>>>>>>> 7718c8e4
from django.urls import reverse
from django.utils.decorators import method_decorator
from django.utils.translation import ugettext_lazy as _
from django.views.decorators.http import require_POST
from django.views.generic import DetailView, ListView
from django.views.generic.edit import ModelFormMixin, ProcessFormView

from memoized import memoized

<<<<<<< HEAD
from corehq import toggles, privileges
=======
from corehq import privileges
>>>>>>> 7718c8e4
from corehq.apps.accounting.decorators import requires_privilege_with_fallback
from corehq.apps.domain.views.settings import BaseProjectSettingsView
from corehq.apps.hqwebapp.views import CRUDPaginatedViewMixin
from corehq.apps.users.decorators import require_permission
from corehq.apps.users.models import Permissions
from corehq.motech.const import PASSWORD_PLACEHOLDER
from corehq.motech.forms import ConnectionSettingsForm
from corehq.motech.models import ConnectionSettings, RequestLog
from no_exceptions.exceptions import Http400


class Http409(Http400):
    status = 409
    meaning = 'CONFLICT'
    message = "Resource is in use."


@method_decorator(require_permission(Permissions.edit_motech), name='dispatch')
class MotechLogListView(BaseProjectSettingsView, ListView):
    urlname = 'motech_log_list_view'
    page_title = _("Remote API Logs")
    template_name = 'motech/logs.html'
    context_object_name = 'logs'
    paginate_by = 100

    def get_queryset(self):
        filter_from_date = self.request.GET.get("filter_from_date")
        filter_to_date = self.request.GET.get("filter_to_date")
        filter_payload = self.request.GET.get("filter_payload")
        filter_url = self.request.GET.get("filter_url")
        filter_status = self.request.GET.get("filter_status")

        queryset = RequestLog.objects.filter(domain=self.domain)
        if filter_from_date:
            queryset = queryset.filter(timestamp__gte=filter_from_date)
        if filter_to_date:
            queryset = queryset.filter(timestamp__lte=filter_to_date)
        if filter_payload:
            queryset = queryset.filter(payload_id=filter_payload)
        if filter_url:
            queryset = queryset.filter(request_url__istartswith=filter_url)
        if filter_status:
            if re.match(r'^\d{3}$', filter_status):
                queryset = queryset.filter(response_status=filter_status)
            elif re.match(r'^\dxx$', filter_status.lower()):
                # Filtering response status code by "2xx", "4xx", etc. will
                # return all responses in that range
                status_min = int(filter_status[0]) * 100
                status_max = status_min + 99
                queryset = (queryset.filter(response_status__gte=status_min)
                            .filter(response_status__lt=status_max))
            elif filter_status.lower() == "none":
                queryset = queryset.filter(response_status=None)

        return queryset.order_by('-timestamp').only(
            'timestamp',
            'payload_id',
            'request_method',
            'request_url',
            'response_status',
        )

    def get_context_data(self, **kwargs):
        context = super(MotechLogListView, self).get_context_data(**kwargs)
        context.update({
            "filter_from_date": self.request.GET.get("filter_from_date", ""),
            "filter_to_date": self.request.GET.get("filter_to_date", ""),
            "filter_payload": self.request.GET.get("filter_payload", ""),
            "filter_url": self.request.GET.get("filter_url", ""),
            "filter_status": self.request.GET.get("filter_status", ""),
        })
        return context

    @property
    def object_list(self):
        return self.get_queryset()


@method_decorator(require_permission(Permissions.edit_motech), name='dispatch')
class MotechLogDetailView(BaseProjectSettingsView, DetailView):
    urlname = 'motech_log_detail_view'
    page_title = _("Remote API Logs")
    template_name = 'motech/log_detail.html'
    context_object_name = 'log'

    def get_queryset(self):
        return RequestLog.objects.filter(domain=self.domain)

    @property
    def object(self):
        return self.get_object()

    @property
    @memoized
    def page_url(self):
        pk = self.kwargs['pk']
        return reverse(self.urlname, args=[self.domain, pk])


@method_decorator(requires_privilege_with_fallback(privileges.DATA_FORWARDING),
                  name='dispatch')
@method_decorator(require_permission(Permissions.edit_motech), name='dispatch')
class ConnectionSettingsListView(BaseProjectSettingsView, CRUDPaginatedViewMixin):
    urlname = 'connection_settings_list_view'
    page_title = _('Connection Settings')
    template_name = 'motech/connection_settings.html'

<<<<<<< HEAD
    def dispatch(self, request, *args, **kwargs):
        # TODO: When Repeaters use Connection Settings, drop, and use
        # @requires_privilege_with_fallback(privileges.DATA_FORWARDING)
        if not (
                toggles.DHIS2_INTEGRATION.enabled_for_request(request)
                or toggles.INCREMENTAL_EXPORTS.enabled_for_request(request)
        ):
            raise Http404()
        return super().dispatch(request, *args, **kwargs)

    @property
    def total(self):
        return self.base_query.count()

    @property
    def base_query(self):
        return ConnectionSettings.objects.filter(domain=self.domain)

    @property
    def column_names(self):
        return [
            _("Name"),
            _("URL"),
            _("Notify Addresses"),
            _("Used By"),
        ]

    @property
    def page_context(self):
        return self.pagination_context

    @property
    def paginated_list(self):
        for connection_settings in self.base_query.all():
            yield {
                "itemData": self._get_item_data(connection_settings),
                "template": "connection-settings-template",
            }

    def _get_item_data(self, connection_settings):
        return {
            'id': connection_settings.id,
            'name': connection_settings.name,
            'url': connection_settings.url,
            'notifyAddresses': ', '.join(connection_settings.notify_addresses),
            'usedBy': ', '.join(connection_settings.used_by),
            'editUrl': reverse(
                ConnectionSettingsDetailView.urlname,
                kwargs={'domain': self.domain, 'pk': connection_settings.id}
            ),
        }

    def get_deleted_item_data(self, item_id):
        connection_settings = ConnectionSettings.objects.get(
            pk=item_id,
            domain=self.domain,
        )
        if connection_settings.used_by:
            raise Http409

        connection_settings.delete()
        return {
            'itemData': self._get_item_data(connection_settings),
            'template': 'connection-settings-deleted-template',
        }

    def post(self, *args, **kwargs):
        return self.paginate_crud_response


@method_decorator(require_permission(Permissions.edit_motech), name='dispatch')
class ConnectionSettingsDetailView(BaseProjectSettingsView, ModelFormMixin, ProcessFormView):
    urlname = 'connection_settings_detail_view'
    page_title = _('Connection Settings')
    template_name = 'motech/connection_settings_detail.html'
    model = ConnectionSettings
    form_class = ConnectionSettingsForm

    def dispatch(self, request, *args, **kwargs):
        # TODO: When Repeaters use Connection Settings, drop, and use
        # @requires_privilege_with_fallback(privileges.DATA_FORWARDING)
        if not (
                toggles.DHIS2_INTEGRATION.enabled_for_request(request)
                or toggles.INCREMENTAL_EXPORTS.enabled_for_request(request)
        ):
            raise Http404()
        return super().dispatch(request, *args, **kwargs)

    def get_queryset(self):
        return super().get_queryset().filter(domain=self.domain)

    def get(self, request, *args, **kwargs):
        # Allow us to update if 'pk' is given in the URL, otherwise create
        self.object = self.get_object() if self.pk_url_kwarg in self.kwargs else None
        return super().get(request, *args, **kwargs)

    def post(self, request, *args, **kwargs):
        self.object = self.get_object() if self.pk_url_kwarg in self.kwargs else None
        return super().post(request, *args, **kwargs)

=======
>>>>>>> 7718c8e4
    def get_form_kwargs(self):
        kwargs = super().get_form_kwargs()
        kwargs['domain'] = self.domain
        return kwargs

    def get_success_url(self):
        return reverse(
            ConnectionSettingsListView.urlname,
            kwargs={'domain': self.domain},
        )

    def form_valid(self, form):
        form.save()
        return super().form_valid(form)


@require_POST
@require_permission(Permissions.edit_motech)
@requires_privilege_with_fallback(privileges.DATA_FORWARDING)
def test_connection_settings(request, domain):
    if request.POST.get('plaintext_password') == PASSWORD_PLACEHOLDER:
        # The user is editing an existing instance, and the form is
        # showing the password placeholder. (We don't tell the user what
        # the API password is.)
        return JsonResponse({
            "success": False,
            "response": _("Please enter API password again."),
        })
    form = ConnectionSettingsForm(domain=domain, data=request.POST)
    if form.is_valid():
        conn = form.save(commit=False)
        requests = conn.get_requests()
        try:
            # Send a GET request to the base URL. That should be enough
            # to test the URL and authentication.
            response = requests.get('')
            if 200 <= response.status_code < 300:
                return JsonResponse({
                    "success": True,
                    "status": response.status_code,
                    "response": response.text,
                })
            else:
                return JsonResponse({
                    "success": False,
                    "status": response.status_code,
                    "response": response.text,
                })
        except Exception as err:
            return JsonResponse({"success": False, "response": str(err)})
    else:
        return JsonResponse({
            "success": False,
            "response": form.errors,
        })<|MERGE_RESOLUTION|>--- conflicted
+++ resolved
@@ -1,9 +1,6 @@
 import re
 
-<<<<<<< HEAD
-from django.http import Http404, JsonResponse
-=======
->>>>>>> 7718c8e4
+from django.http import JsonResponse
 from django.urls import reverse
 from django.utils.decorators import method_decorator
 from django.utils.translation import ugettext_lazy as _
@@ -13,11 +10,7 @@
 
 from memoized import memoized
 
-<<<<<<< HEAD
-from corehq import toggles, privileges
-=======
 from corehq import privileges
->>>>>>> 7718c8e4
 from corehq.apps.accounting.decorators import requires_privilege_with_fallback
 from corehq.apps.domain.views.settings import BaseProjectSettingsView
 from corehq.apps.hqwebapp.views import CRUDPaginatedViewMixin
@@ -125,17 +118,6 @@
     page_title = _('Connection Settings')
     template_name = 'motech/connection_settings.html'
 
-<<<<<<< HEAD
-    def dispatch(self, request, *args, **kwargs):
-        # TODO: When Repeaters use Connection Settings, drop, and use
-        # @requires_privilege_with_fallback(privileges.DATA_FORWARDING)
-        if not (
-                toggles.DHIS2_INTEGRATION.enabled_for_request(request)
-                or toggles.INCREMENTAL_EXPORTS.enabled_for_request(request)
-        ):
-            raise Http404()
-        return super().dispatch(request, *args, **kwargs)
-
     @property
     def total(self):
         return self.base_query.count()
@@ -196,6 +178,8 @@
         return self.paginate_crud_response
 
 
+@method_decorator(requires_privilege_with_fallback(privileges.DATA_FORWARDING),
+                  name='dispatch')
 @method_decorator(require_permission(Permissions.edit_motech), name='dispatch')
 class ConnectionSettingsDetailView(BaseProjectSettingsView, ModelFormMixin, ProcessFormView):
     urlname = 'connection_settings_detail_view'
@@ -204,16 +188,6 @@
     model = ConnectionSettings
     form_class = ConnectionSettingsForm
 
-    def dispatch(self, request, *args, **kwargs):
-        # TODO: When Repeaters use Connection Settings, drop, and use
-        # @requires_privilege_with_fallback(privileges.DATA_FORWARDING)
-        if not (
-                toggles.DHIS2_INTEGRATION.enabled_for_request(request)
-                or toggles.INCREMENTAL_EXPORTS.enabled_for_request(request)
-        ):
-            raise Http404()
-        return super().dispatch(request, *args, **kwargs)
-
     def get_queryset(self):
         return super().get_queryset().filter(domain=self.domain)
 
@@ -226,8 +200,6 @@
         self.object = self.get_object() if self.pk_url_kwarg in self.kwargs else None
         return super().post(request, *args, **kwargs)
 
-=======
->>>>>>> 7718c8e4
     def get_form_kwargs(self):
         kwargs = super().get_form_kwargs()
         kwargs['domain'] = self.domain
