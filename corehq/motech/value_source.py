from __future__ import absolute_import
from __future__ import unicode_literals

from collections import namedtuple

from couchdbkit.ext.django.schema import DocumentSchema

from corehq.motech.serializers import serializers
from corehq.motech.const import DATA_TYPE_UNKNOWN, COMMCARE_DATA_TYPES
from dimagi.ext.couchdbkit import (
    DictProperty,
    StringProperty
)


CaseTriggerInfo = namedtuple('CaseTriggerInfo',
                             ['case_id', 'updates', 'created', 'closed', 'extra_fields', 'form_question_values'])


def recurse_subclasses(cls):
    return (
        cls.__subclasses__() +
        [subsub for sub in cls.__subclasses__() for subsub in recurse_subclasses(sub)]
    )


class ValueSource(DocumentSchema):
<<<<<<< HEAD
    """
    Subclasses model a reference to a value, like a case property or a
    form question.

    Use the `get_value()` method to fetch the value using the reference,
    and serialize it, if necessary, for the external system that it is
    being sent to.
    """
    external_data_type = StringProperty(required=False, default=DATA_TYPE_UNKNOWN)
    commcare_data_type = StringProperty(required=False, default=DATA_TYPE_UNKNOWN,
=======
    external_data_type = StringProperty(required=False, default=DATA_TYPE_UNKNOWN, exclude_if_none=True)
    commcare_data_type = StringProperty(required=False, default=DATA_TYPE_UNKNOWN, exclude_if_none=True,
>>>>>>> 3e49bbb6
                                        choices=COMMCARE_DATA_TYPES + (DATA_TYPE_UNKNOWN,))

    @classmethod
    def wrap(cls, data):
        if cls is ValueSource:
            subclass = {
                sub._doc_type: sub for sub in recurse_subclasses(cls)
            }.get(data['doc_type'])
            return subclass.wrap(data) if subclass else None
        else:
            return super(ValueSource, cls).wrap(data)

    def serialize(self, value):
        """
        Converts the value's CommCare data type or format to its data
        type or format for the external system, if necessary, otherwise
        returns the value unchanged.
        """
        serializer = (serializers.get((self.commcare_data_type, self.external_data_type)) or
                      serializers.get((None, self.external_data_type)))
        return serializer(value) if serializer else value

    def deserialize(self, external_value):
        """
        Converts the value's external data type or format to its data
        type or format for CommCare, if necessary, otherwise returns the
        value unchanged.
        """
        serializer = (serializers.get((self.external_data_type, self.commcare_data_type)) or
                      serializers.get((None, self.commcare_data_type)))
        return serializer(external_value) if serializer else external_value

    def get_commcare_value(self, case_trigger_info):
        raise NotImplementedError()

    def get_value(self, case_trigger_info):
        """
        Returns the value referred to by the ValueSource, serialized for
        the external system.
        """
        value = self.get_commcare_value(case_trigger_info)
        return self.serialize(value)


class CaseProperty(ValueSource):
    """
    A reference to a case property
    """
    # Example "person_property" value::
    #
    #     {
    #       "birthdate": {
    #         "doc_type": "CaseProperty",
    #         "case_property": "dob"
    #       }
    #     }
    #
    case_property = StringProperty()

    def get_commcare_value(self, case_trigger_info):
        return case_trigger_info.updates.get(self.case_property)


class FormQuestion(ValueSource):
    """
    A reference to a form question
    """
    form_question = StringProperty()  # e.g. "/data/foo/bar"

    def get_commcare_value(self, case_trigger_info):
        return case_trigger_info.form_question_values.get(self.form_question)


class ConstantString(ValueSource):
    """
    A constant value.

    Use the model's data types for the `serialize()` method to convert
    the value for the external system, if necessary.
    """
    # Example "person_property" value::
    #
    #     {
    #       "birthdate": {
    #         "doc_type": "ConstantString",
    #         "value": "Sep 7, 3761 BC"
    #       }
    #     }
    #
    value = StringProperty()

    def deserialize(self, external_value):
        # ConstantString doesn't have a corresponding case or form value
        return None

    def get_commcare_value(self, case_trigger_info):
        return self.value


class CasePropertyMap(CaseProperty):
    """
    Maps case property values to OpenMRS values or concept UUIDs
    """
    # Example "person_attribute" value::
    #
    #     {
    #       "00000000-771d-0000-0000-000000000000": {
    #         "doc_type": "CasePropertyMap",
    #         "case_property": "pill"
    #         "value_map": {
    #           "red": "00ff0000-771d-0000-0000-000000000000",
    #           "blue": "000000ff-771d-0000-0000-000000000000",
    #         }
    #       }
    #     }
    #
    value_map = DictProperty()

    def serialize(self, value):
        # Don't bother serializing. self.value_map does that already.
        #
        # Using `.get()` because it's OK if some CommCare answers are
        # not mapped to OpenMRS concepts, e.g. when only the "yes" value
        # of a yes-no question in CommCare is mapped to a concept in
        # OpenMRS.
        return self.value_map.get(value)

    def deserialize(self, external_value):
        reverse_map = {v: k for k, v in self.value_map.items()}
        return reverse_map.get(external_value)


class FormQuestionMap(FormQuestion):
    """
    Maps form question values to OpenMRS values or concept UUIDs
    """
    value_map = DictProperty()

    def serialize(self, value):
        return self.value_map.get(value)

    def deserialize(self, external_value):
        reverse_map = {v: k for k, v in self.value_map.items()}
        return reverse_map.get(external_value)


def get_form_question_values(form_json):
    """
    Returns question-value pairs to result where questions are given as "/data/foo/bar"

    >>> values = get_form_question_values({'form': {'foo': {'bar': 'baz'}}})
    >>> values == {'/data/foo/bar': 'baz'}
    True

    """
    _reserved_keys = ('@uiVersion', '@xmlns', '@name', '#type', 'case', 'meta', '@version')

    def _recurse_form_questions(form_dict, path, result_):
        for key, value in form_dict.items():
            if key in _reserved_keys:
                continue
            new_path = path + [key]
            if isinstance(value, list):
                # Repeat group
                for v in value:
                    assert isinstance(v, dict)
                    _recurse_form_questions(v, new_path, result_)
            elif isinstance(value, dict):
                # Group
                _recurse_form_questions(value, new_path, result_)
            else:
                # key is a question and value is its answer
                question = '/'.join((p.decode('utf8') if isinstance(p, bytes) else p for p in new_path))
                result_[question] = value

    result = {}
    _recurse_form_questions(form_json['form'], [b'/data'], result)  # "/data" is just convention, hopefully
    # familiar from form builder. The form's data will usually be immediately under "form_json['form']" but not
    # necessarily. If this causes problems we may need a more reliable way to get to it.
    return result<|MERGE_RESOLUTION|>--- conflicted
+++ resolved
@@ -25,7 +25,6 @@
 
 
 class ValueSource(DocumentSchema):
-<<<<<<< HEAD
     """
     Subclasses model a reference to a value, like a case property or a
     form question.
@@ -34,12 +33,8 @@
     and serialize it, if necessary, for the external system that it is
     being sent to.
     """
-    external_data_type = StringProperty(required=False, default=DATA_TYPE_UNKNOWN)
-    commcare_data_type = StringProperty(required=False, default=DATA_TYPE_UNKNOWN,
-=======
     external_data_type = StringProperty(required=False, default=DATA_TYPE_UNKNOWN, exclude_if_none=True)
     commcare_data_type = StringProperty(required=False, default=DATA_TYPE_UNKNOWN, exclude_if_none=True,
->>>>>>> 3e49bbb6
                                         choices=COMMCARE_DATA_TYPES + (DATA_TYPE_UNKNOWN,))
 
     @classmethod
