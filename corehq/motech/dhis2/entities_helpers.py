--- conflicted
+++ resolved
@@ -340,21 +340,6 @@
                 'Unable to create DHIS2 relationship: The case {case} is not '
                 'registered in DHIS2.'
             ).format(case=supercase_info))
-<<<<<<< HEAD
-        if rel_config['supercase_to_subcase_dhis2_id']:
-            create_relationship(
-                requests,
-                rel_config['supercase_to_subcase_dhis2_id'],
-                supercase_tei_id,
-                subcase_tei_id,
-            )
-        if rel_config['subcase_to_supercase_dhis2_id']:
-            create_relationship(
-                requests,
-                rel_config['subcase_to_supercase_dhis2_id'],
-                subcase_tei_id,
-                supercase_tei_id,
-=======
 
         if rel_config.supercase_to_subcase_dhis2_id:
             relationship_spec = RelationshipSpec(
@@ -378,7 +363,6 @@
                 requests=requests,
                 relationship_spec=relationship_spec,
                 existing_relationships=tracked_entity_relationships
->>>>>>> f5be9a2b
             )
 
 
