--- conflicted
+++ resolved
@@ -1,5 +1,4 @@
 import json
-import re
 
 from django.utils.translation import ugettext_lazy as _
 
@@ -13,13 +12,10 @@
 from dimagi.ext.couchdbkit import SchemaProperty, StringProperty
 
 from corehq.form_processor.interfaces.dbaccessors import FormAccessors
-<<<<<<< HEAD
 from corehq.motech.dhis2.dhis2_config import Dhis2Config, Dhis2EntityConfig
 from corehq.motech.dhis2.entities_helpers import send_dhis2_entities
-=======
 from corehq.motech.dhis2.const import DHIS2_MAX_VERSION
 from corehq.motech.dhis2.dhis2_config import Dhis2Config
->>>>>>> 2dba42c8
 from corehq.motech.dhis2.events_helpers import send_dhis2_event
 from corehq.motech.repeater_helpers import (
     get_relevant_case_updates_from_form_json,
@@ -32,91 +28,6 @@
 from corehq.motech.requests import Requests
 from corehq.motech.value_source import get_form_question_values
 from corehq.toggles import DHIS2_INTEGRATION
-
-api_version_re = re.compile(r'^2\.(\d+)(?:\.\d)?$')
-
-
-def is_dhis2_version(value):
-    try:
-        if api_version_re.match(value):
-            return True
-    except TypeError:
-        pass
-    raise BadValueError(_('Value must be a DHIS2 version in the format "2.xy" '
-                          'or "2.xy.z".'))
-
-
-def is_dhis2_version_or_blank(value):
-    if value is None or value == "":
-        return True
-    try:
-        return is_dhis2_version(value)
-    except BadValueError:
-        raise BadValueError(_('Value must be a DHIS2 version in the format '
-                              '"2.xy" or "2.xy.z", or blank.'))
-
-
-class Dhis2EntityRepeater(CaseRepeater):
-    class Meta(object):
-        app_label = 'repeaters'
-
-    include_app_id_param = False
-    friendly_name = _("Forward Cases as DHIS2 Tracked Entities")
-    payload_generator_classes = (FormRepeaterJsonPayloadGenerator,)
-
-    dhis2_version = StringProperty(validators=[is_dhis2_version_or_blank])
-    dhis2_entity_config = SchemaProperty(Dhis2EntityConfig)
-
-    _has_config = True
-
-    def __str__(self):
-        return Repeater.__str__(self)
-
-    def allowed_to_forward(self, payload):
-        return True
-
-    @memoized
-    def payload_doc(self, repeat_record):
-        return FormAccessors(repeat_record.domain).get_form(repeat_record.payload_id)
-
-    @property
-    def form_class_name(self):
-        return self.__class__.__name__
-
-    @classmethod
-    def available_for_domain(cls, domain):
-        return DHIS2_INTEGRATION.enabled(domain)
-
-    def get_payload(self, repeat_record):
-        payload = super().get_payload(repeat_record)
-        return json.loads(payload)
-
-    @property
-    def api_version(self):
-        if self.dhis2_version:
-            return api_version_re.match(self.dhis2_version).groups(1)
-
-    def send_request(self, repeat_record, payload):
-        value_sources = []
-        for case_config in self.dhis2_entity_config.case_configs:
-            value_sources.append(case_config.org_unit_id)
-            for value_source in case_config.attributes.values():
-                value_sources.append(value_source)
-
-        case_trigger_infos = get_relevant_case_updates_from_form_json(
-            self.domain, payload, case_types=self.white_listed_case_types,
-            extra_fields=[vs.case_property for vs in value_sources if hasattr(vs, 'case_property')],
-            form_question_values=get_form_question_values(payload),
-        )
-        requests = Requests(
-            self.domain,
-            self.url,
-            self.username,
-            self.plaintext_password,
-            verify=self.verify,
-            notify_addresses=self.notify_addresses,
-        )
-        return send_dhis2_entities(requests, self, case_trigger_infos)
 
 
 def is_dhis2_version(value):
@@ -143,6 +54,70 @@
     return is_dhis2_version(value)
 
 
+class Dhis2EntityRepeater(CaseRepeater):
+    class Meta(object):
+        app_label = 'repeaters'
+
+    include_app_id_param = False
+    friendly_name = _("Forward Cases as DHIS2 Tracked Entities")
+    payload_generator_classes = (FormRepeaterJsonPayloadGenerator,)
+
+    dhis2_version = StringProperty(validators=[is_dhis2_version_or_blank])
+    dhis2_entity_config = SchemaProperty(Dhis2EntityConfig)
+
+    _has_config = True
+
+    def __str__(self):
+        return Repeater.__str__(self)
+
+    def allowed_to_forward(self, payload):
+        return True
+
+    @memoized
+    def payload_doc(self, repeat_record):
+        return FormAccessors(repeat_record.domain).get_form(repeat_record.payload_id)
+
+    @property
+    def form_class_name(self):
+        return self.__class__.__name__
+
+    @classmethod
+    def available_for_domain(cls, domain):
+        return DHIS2_INTEGRATION.enabled(domain)
+
+    def get_payload(self, repeat_record):
+        payload = super().get_payload(repeat_record)
+        return json.loads(payload)
+
+    @property
+    def api_version(self) -> int:
+        if self.dhis2_version:
+            major, minor, *the_rest = Version(self.dhis2_version).release
+            return minor
+
+    def send_request(self, repeat_record, payload):
+        value_sources = []
+        for case_config in self.dhis2_entity_config.case_configs:
+            value_sources.append(case_config.org_unit_id)
+            for value_source in case_config.attributes.values():
+                value_sources.append(value_source)
+
+        case_trigger_infos = get_relevant_case_updates_from_form_json(
+            self.domain, payload, case_types=self.white_listed_case_types,
+            extra_fields=[vs.case_property for vs in value_sources if hasattr(vs, 'case_property')],
+            form_question_values=get_form_question_values(payload),
+        )
+        requests = Requests(
+            self.domain,
+            self.url,
+            self.username,
+            self.plaintext_password,
+            verify=self.verify,
+            notify_addresses=self.notify_addresses,
+        )
+        return send_dhis2_entities(requests, self, case_trigger_infos)
+
+
 class Dhis2Repeater(FormRepeater):
     class Meta(object):
         app_label = 'repeaters'
@@ -188,11 +163,7 @@
         return json.loads(payload)
 
     @property
-<<<<<<< HEAD
-    def api_version(self):
-=======
     def api_version(self) -> int:
->>>>>>> 2dba42c8
         """
         Check API version to determine what calls/schema are supported
         by the remote system.
@@ -200,12 +171,8 @@
         e.g. Not all CRUD operations are supported before version 15.
         """
         if self.dhis2_version:
-<<<<<<< HEAD
-            return api_version_re.match(self.dhis2_version).group(1)
-=======
             major, minor, *the_rest = Version(self.dhis2_version).release
             return minor
->>>>>>> 2dba42c8
 
     def send_request(self, repeat_record, payload):
         """
