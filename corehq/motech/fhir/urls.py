--- conflicted
+++ resolved
@@ -5,14 +5,14 @@
     SmartTokenView,
     get_view,
     search_view,
+    smart_configuration_view,
+    smart_metadata_view,
 )
 
 urlpatterns = [
     url(r'^fhir/(?P<fhir_version_name>\w+)/(?P<resource_type>\w+)/$', search_view, name="fhir_search"),
     url(r'^fhir/(?P<fhir_version_name>\w+)/(?P<resource_type>\w+)/(?P<resource_id>[\w\-]+)/$', get_view,
         name="fhir_get_view"),
-<<<<<<< HEAD
-
     url(
         r'^fhir/(?P<fhir_version_name>\w+)/.well-known/smart-configuration',
         smart_configuration_view,
@@ -23,6 +23,4 @@
 
     url(r'^oauth/login', SmartAuthView.as_view(), name=SmartAuthView.urlname),
     url(r'^oauth/token', SmartTokenView.as_view(), name=SmartTokenView.urlname),
-=======
->>>>>>> c07ebf9d
 ]