import re
from collections import defaultdict

from django.utils.translation import gettext as _

from jsonobject.containers import JsonDict
from lxml import html
from requests import RequestException
from urllib3.exceptions import HTTPError

from casexml.apps.case.mock import CaseBlock

from corehq.apps.case_importer import util as importer_util
from corehq.apps.case_importer.const import LookupErrors
from corehq.apps.hqcase.utils import submit_case_blocks
from corehq.form_processor.models import CommCareCase
from corehq.motech.auth import BasicAuthManager
from corehq.motech.openmrs.const import (
    ADDRESS_PROPERTIES,
    LOCATION_OPENMRS_UUID,
    NAME_PROPERTIES,
    PERSON_PROPERTIES,
    PERSON_UUID_IDENTIFIER_TYPE_ID,
    XMLNS_OPENMRS,
)
from corehq.motech.openmrs.exceptions import (
    DuplicateCaseMatch,
    OpenmrsConfigurationError,
    OpenmrsException,
    OpenmrsHtmlUiChanged,
)
from corehq.motech.openmrs.finders import PatientFinder
from corehq.motech.requests import Requests
from corehq.motech.value_source import (
    as_value_source,
    get_ancestor_location_metadata_value,
    get_case_location,
    get_value,
)
from corehq.util.quickcache import quickcache


def get_case_location_ancestor_repeaters(case):
    """
    Determine the location of the case's owner, and search up its
    ancestors to find the first OpenMRS Repeater(s).

    Returns a list because more than one OpenmrsRepeater may have the
    same location.
    """
    from corehq.motech.openmrs.repeaters import OpenmrsRepeater

    case_location = get_case_location(case)
    if not case_location:
        return []
    location_repeaters = defaultdict(list)
    for repeater in OpenmrsRepeater.objects.by_domain(case.domain):
        if repeater.location_id:
            location_repeaters[repeater.location_id].append(repeater)
    for location_id in reversed(case_location.path):
        if location_id in location_repeaters:
            return location_repeaters[location_id]
    return []


def get_ancestor_location_openmrs_uuid(case):
    location = get_case_location(case)
    if location:
        return get_ancestor_location_metadata_value(location, LOCATION_OPENMRS_UUID)


def search_patients(requests, search_string):
    response = requests.get('/ws/rest/v1/patient', {'q': search_string, 'v': 'full'}, raise_for_status=True)
    return response.json()


def get_patient_by_uuid(requests, uuid):
    if not uuid:
        return None
    if not re.match(r'^[a-fA-F0-9\-]{36}$', uuid):
        # UUID should come from OpenMRS. If this ever happens we want to know about it.
        raise ValueError('Person UUID "{}" failed validation'.format(uuid))
    response = requests.get('/ws/rest/v1/patient/' + uuid, {'v': 'full'}, raise_for_status=True)
    return response.json()


def get_patient_by_identifier(requests, identifier_type_uuid, value):
    """
    Return the patient that matches the given identifier. If the
    number of matches is zero or more than one, return None.
    """
    response_json = search_patients(requests, value)
    patients = []
    for patient in response_json['results']:
        for identifier in patient['identifiers']:
            if (
                identifier['identifierType']['uuid'] == identifier_type_uuid
                and identifier['identifier'] == value
            ):
                patients.append(patient)
    try:
        patient, = patients
    except ValueError:
        return None
    else:
        return patient


def get_patient_by_id(requests, patient_identifier_type, patient_identifier):
    # Fetching the patient is the first request sent to the server. If
    # there is a mistake in the server details, or the server is
    # offline, this is where we will discover it.
    if not patient_identifier:
        # The case property has no value
        return None
    try:
        if patient_identifier_type == PERSON_UUID_IDENTIFIER_TYPE_ID:
            return get_patient_by_uuid(requests, patient_identifier)
        else:
            return get_patient_by_identifier(requests, patient_identifier_type, patient_identifier)
    except (RequestException, HTTPError) as err:
        # This message needs to be useful to an administrator because
        # it will be shown in the Repeat Records report.
        http_error_msg = (
            'An error was when encountered searching patients: {}. Please check that the server is online. If '
            'this is a new forwarding location, please check the server address in Data Forwarding, check that '
            'the server URL includes the path to the API, and that the password is correct'.format(err)
        )
        raise err.__class__(http_error_msg)


def save_match_ids(case, case_config, patient):
    """
    If we are confident of the patient matched to a case, save
    the patient's identifiers to the case.

    Raises DuplicateCaseMatch if external_id is about to be saved with a
        non-unique value.
    """
    def get_patient_id_type_uuids_values(patient_):
        yield PERSON_UUID_IDENTIFIER_TYPE_ID, patient_['uuid']
        for identifier in patient_['identifiers']:
            yield identifier['identifierType']['uuid'], identifier['identifier']

    case_config_ids = case_config['patient_identifiers']
    case_update = {}
    kwargs = {}
    for id_type_uuid, value in get_patient_id_type_uuids_values(patient):
        if id_type_uuid in case_config_ids:
            case_property = case_config_ids[id_type_uuid]['case_property']
            if case_property == 'external_id':
                check_duplicate_case_match(case, value)
                kwargs['external_id'] = value
            else:
                case_update[case_property] = value
    case_block = CaseBlock(
        case_id=case.get_id,
        create=False,
        update=case_update,
        **kwargs
    )
    submit_case_blocks([case_block.as_text()], case.domain, xmlns=XMLNS_OPENMRS)


def check_duplicate_case_match(case, external_id):

    def get_case_str(case_):
        return (f'<Case case_id="{case_.case_id}", domain="{case_.domain}", '
                f'type="{case_.type}" name="{case_.name}">')

    another_case, error = importer_util.lookup_case(
        importer_util.EXTERNAL_ID,
        external_id,
        case.domain,
        case_type=case.type,
    )
    if another_case:
        case_str = get_case_str(case)
        another_case_str = get_case_str(another_case)
        message = (
            f'Unable to match {case_str} with OpenMRS patient "{external_id}": '
            f'{another_case_str} already exists with external_id="{external_id}".'
        )
    elif error == LookupErrors.MultipleResults:
        case_str = get_case_str(case)
        message = (
            f'Unable to match {case_str} with OpenMRS patient "{external_id}": '
            f'Multiple cases already exist with external_id="{external_id}".'
        )
    else:  # error == LookupErrors.NotFound:
        return
    raise DuplicateCaseMatch(message)


def create_patient(requests, info, case_config):

    def get_identifiers():
        identifiers = []
        for patient_identifier_type, value_source_config in case_config['patient_identifiers'].items():
            value_source = as_value_source(value_source_config)
            if (
                patient_identifier_type != PERSON_UUID_IDENTIFIER_TYPE_ID
                and value_source.can_export
            ):
                identifier = (
                    value_source.get_value(info)
                    or generate_identifier(requests, patient_identifier_type)
                )
                if identifier:
                    identifiers.append({
                        'identifierType': patient_identifier_type,
                        'identifier': identifier
                    })
        return identifiers

    person = {}
    name = get_export_data(
        case_config['person_preferred_name'],
        NAME_PROPERTIES,
        info,
    )
    if name:
        person['names'] = [name]
    address = get_export_data(
        case_config['person_preferred_address'],
        ADDRESS_PROPERTIES,
        info,
    )
    if address:
        person['addresses'] = [address]
    properties = get_export_data(
        case_config['person_properties'],
        PERSON_PROPERTIES,
        info,
    )
    if properties:
        person.update(properties)
    if person:
        patient = {
            'person': person,
        }
        identifiers = get_identifiers()
        if identifiers:
            patient['identifiers'] = identifiers
        response = requests.post(
            '/ws/rest/v1/patient/',
            json=patient,
            raise_for_status=True,
        )
        # response.json() is not the full patient record. We need
        # the patient's identifiers and attributes.
        return get_patient_by_uuid(requests, response.json()['uuid'])


def authenticate_session(requests):
    if not isinstance(requests.auth_manager, BasicAuthManager):
        raise OpenmrsConfigurationError(
            f'OpenMRS server at {requests.base_url!r} needs to be configured '
            'for basic authentication.'
        )
    login_data = {
        'uname': requests.auth_manager.username,
        'pw': requests.auth_manager.password,
        'submit': 'Log In',
        'redirect': '',
        'refererURL': '',
    }
    response = requests.post('/ms/legacyui/loginServlet', login_data,
                             headers={'Accept': 'text/html'})
    if not 200 <= response.status_code < 300:
        raise OpenmrsHtmlUiChanged(
            f'Unexpected OpenMRS login page at {response.url!r}.'
        )


@quickcache(['requests.domain_name', 'requests.base_url', 'identifier_type'])
def get_identifier_source_id(requests, identifier_type):
    """
    Returns the ID of the identifier source to be used for generating
    values for identifiers of the given type.

    The idgen module doesn't offer an API to list identifier sources.
    This function scrapes /module/idgen/manageIdentifierSources.list
    """
    response = requests.get('/ws/rest/v1/patientidentifiertype/{}'.format(identifier_type))
    identifier_type_name = response.json()['name']

    response = requests.get('/module/idgen/manageIdentifierSources.list', headers={'Accept': 'text/html'})
    if not 200 <= response.status_code < 300:
        raise OpenmrsHtmlUiChanged(
            'Domain "{}": Unexpected response from OpenMRS idgen module at "{}". '
            'Is it installed?'.format(requests.domain_name, response.url)
        )

    tree = html.fromstring(response.content)
    for row in tree.xpath('//table[@id="sourceTable"]/tbody/tr'):
        ident_type, source_type, source_name, actions = row.xpath('td')
        if ident_type.text == identifier_type_name:
            try:
                onclick = actions.xpath('button')[1].attrib['onclick']
            except (AttributeError, IndexError, KeyError):
                raise OpenmrsHtmlUiChanged(
                    'Domain "{}": Unexpected page format at "{}".'.format(requests.domain_name, response.url)
                )
            match = re.match(r"document\.location\.href='viewIdentifierSource\.form\?source=(\d+)';", onclick)
            if not match:
                raise OpenmrsHtmlUiChanged(
                    'Domain "{}": Unexpected "onclick" value at "{}".'.format(requests.domain_name, response.url)
                )
            source_id = match.group(1)
            return source_id


def generate_identifier(requests, identifier_type):
    """
    Calls the idgen module's generateIdentifier endpoint

    Identifier source ID is determined from `identifier_type`. If
    `identifier_type` doesn't have an identifier source, return None.
    If the identifier source doesn't return an identifier, return None.
    If anything goes wrong ... return None.

    Partners in Health have written basic auth support for the idgen
    module, but it is not yet widely used. Until then, requests must use
    a session that has been authenticated with the HTML login page.
    """
    identifier = None
    source_id = None

    # Create a new Requests session to log in using an HTML login page.
    # See `authenticate_session()` for details.
    with Requests(
        domain_name=requests.domain_name,
        base_url=requests.base_url,
        verify=requests.verify,
        auth_manager=requests.auth_manager,
        notify_addresses=requests.notify_addresses,
        payload_id=requests.payload_id,
        logger=requests.logger,
    ) as requests_session:
        authenticate_session(requests_session)
        try:
            source_id = get_identifier_source_id(requests_session, identifier_type)
        except OpenmrsHtmlUiChanged as err:
            requests.notify_exception('Unexpected OpenMRS HTML UI', details=str(err))
        if source_id:
            # Example request: http://www.example.com/openmrs/module/idgen/generateIdentifier.form?source=1
            response = requests_session.get('/module/idgen/generateIdentifier.form', params={'source': source_id})
            try:
                if not (200 <= response.status_code < 300 and response.content):
                    raise OpenmrsException()
                try:
                    # Example response: {"identifiers": ["CHR203007"]}
                    identifier = response.json()['identifiers'][0]
                except (ValueError, IndexError, KeyError):
                    raise OpenmrsException()
            except OpenmrsException:
                requests.notify_exception(
                    'OpenMRS idgen module returned an unexpected response',
                    details=(
                        f'OpenMRS idgen module at "{response.url}" '
                        f'returned an unexpected response {response.status_code}: \r\n'
                        f'{response.content}'
                    )
                )
    return identifier


def find_or_create_patient(requests, domain, info, openmrs_config):
    case = CommCareCase.objects.get_case(info.case_id, domain)
    patient_finder = PatientFinder.wrap(openmrs_config['case_config']['patient_finder'])
    if patient_finder is None:
        return
    patients = patient_finder.find_patients(requests, case, openmrs_config['case_config'])
    if len(patients) == 1:
        patient, = patients
    elif not patients and get_value(patient_finder.create_missing, info):
        patient = create_patient(requests, info, openmrs_config['case_config'])
        if patient is None:
            # ``create_patient()`` will return None without an error
            # if the case has no basic data, not even a name. It
            # seems unlikely that the case is meant to be forwarded.
            # The user will get a warning, but not an error.
            return None
    else:
        # If PatientFinder can't narrow down the number of candidate
        # patients, don't guess. Just admit that we don't know.
        return None
    try:
        save_match_ids(case, openmrs_config['case_config'], patient)
    except DuplicateCaseMatch as err:
        requests.notify_error(str(err), _(
            "Either the same person has more than one CommCare case, or "
            "OpenMRS repeater configuration needs to be modified to match "
            "cases with patients more accurately."
        ))
        return None
    else:
        return patient


def get_patient(requests, domain, info, openmrs_config):
    for id_ in openmrs_config['case_config']['match_on_ids']:
        identifier_config: JsonDict = openmrs_config['case_config']['patient_identifiers'][id_]
        identifier_case_property = identifier_config["case_property"]
        # identifier_case_property must be in info.extra_fields because OpenmrsRepeater put it there
        assert identifier_case_property in info.extra_fields, 'identifier case_property missing from extra_fields'
        patient = get_patient_by_id(requests, id_, info.extra_fields[identifier_case_property])
        if patient:
            if patient["voided"]:
                # The patient associated with the case has been merged with
                # another patient in OpenMRS, or deleted. Delete the OpenMRS
                # identifier on the case, and try again.
                delete_case_property(domain, info.case_id, identifier_case_property)
                info.extra_fields[identifier_case_property] = None
                return get_patient(requests, domain, info, openmrs_config)
            return patient

    # Definitive IDs did not match a patient in OpenMRS.
    if openmrs_config['case_config'].get('patient_finder'):
        # Search for patients based on other case properties
        return find_or_create_patient(requests, domain, info, openmrs_config)


def delete_case_property(
    domain: str,
    case_id: str,
    case_property: str,
):
    """
    Drops the value of ``case_property`` on the case identified by
    ``domain`` and ``case_id``.
    """
<<<<<<< HEAD
    case_block_args = CaseBlock.__init__.__code__.co_varnames
    if case_property in case_block_args:
=======
    deletable_case_block_kwargs = ('external_id', 'case_name')
    if case_property in deletable_case_block_kwargs:
>>>>>>> 4fdb3f9e
        case_block_kwargs = {case_property: None}
    else:
        case_block_kwargs = {"update": {case_property: None}}
    case_block = CaseBlock(case_id=case_id, create=False, **case_block_kwargs)
    submit_case_blocks([case_block.as_text()], domain, xmlns=XMLNS_OPENMRS)


def get_export_data(config, properties, case_trigger_info):
    export_data = {}
    for property_, value_source_config in config.items():
        value_source = as_value_source(value_source_config)
        if (
            property_ in properties
            and value_source.can_export
            and value_source.get_value(case_trigger_info)
        ):
            export_data[property_] = value_source.get_value(case_trigger_info)
    return export_data


@quickcache(['requests.base_url'])
def get_unknown_encounter_role(requests):
    """
    Return "Unknown" encounter role for legacy providers with no
    encounter role set
    """
    response_json = requests.get('/ws/rest/v1/encounterrole').json()
    for encounter_role in response_json['results']:
        if encounter_role['display'] == 'Unknown':
            return encounter_role
    raise OpenmrsConfigurationError(
        'The standard "Unknown" EncounterRole was not found on the OpenMRS server at "{}". Please notify the '
        'administrator of that server.'.format(requests.base_url)
    )


@quickcache(['requests.base_url'])
def get_unknown_location_uuid(requests):
    """
    Returns the UUID of Bahmni's "Unknown Location" or None if it
    doesn't exist.
    """
    response_json = requests.get('/ws/rest/v1/location').json()
    for location in response_json['results']:
        if location['display'] == 'Unknown Location':
            return location['uuid']
    return None


def get_patient_identifier_types(requests):
    return requests.get('/ws/rest/v1/patientidentifiertype').json()


def get_person_attribute_types(requests):
    return requests.get('/ws/rest/v1/personattributetype').json()<|MERGE_RESOLUTION|>--- conflicted
+++ resolved
@@ -431,13 +431,8 @@
     Drops the value of ``case_property`` on the case identified by
     ``domain`` and ``case_id``.
     """
-<<<<<<< HEAD
-    case_block_args = CaseBlock.__init__.__code__.co_varnames
-    if case_property in case_block_args:
-=======
     deletable_case_block_kwargs = ('external_id', 'case_name')
     if case_property in deletable_case_block_kwargs:
->>>>>>> 4fdb3f9e
         case_block_kwargs = {case_property: None}
     else:
         case_block_kwargs = {"update": {case_property: None}}
