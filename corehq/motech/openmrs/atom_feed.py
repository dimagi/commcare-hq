--- conflicted
+++ resolved
@@ -21,12 +21,8 @@
 from corehq.apps.hqcase.utils import submit_case_blocks
 from corehq.apps.users.models import CommCareUser
 from corehq.form_processor.models import CommCareCaseSQL
-<<<<<<< HEAD
-from corehq.motech.exceptions import ConfigurationError
-=======
 from corehq.motech.const import DIRECTION_IMPORT
 from corehq.motech.exceptions import ConfigurationError, JsonpathError
->>>>>>> 1e0284a7
 from corehq.motech.openmrs.const import (
     ATOM_FEED_NAME_PATIENT,
     ATOM_FEED_NAMES,
@@ -531,16 +527,12 @@
     fallback_value: Any,
 ) -> dict:
     case_block_kwargs = {"update": {}}
-<<<<<<< HEAD
-    value = deserialize(mapping.value, external_value)
-=======
     try:
-        value = mapping.value.get_import_value(external_data)
+        value = get_import_value(mapping.value, external_data)
     except (AttributeError, JsonpathError):
         # mapping.value doesn't have get_import_value(), or isn't
         # configured to parse external_data
-        value = mapping.value.deserialize(fallback_value)
->>>>>>> 1e0284a7
+        value = deserialize(mapping.value, fallback_value)
     if mapping.case_property in CASE_BLOCK_ARGS:
         case_block_kwargs[mapping.case_property] = value
     else:
