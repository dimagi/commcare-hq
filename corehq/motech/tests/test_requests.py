--- conflicted
+++ resolved
@@ -288,10 +288,7 @@
             client_secret=f"client_secret_{random.randint(10_000, 99_999)}",
         )
 
-<<<<<<< HEAD
-=======
     @flag_enabled('MTN_MOBILE_WORKER_VERIFICATION')
->>>>>>> 44457753
     def test_session_with_custom_headers(self):
         self.connection_settings.custom_headers = {'X-Custom-Header': 'custom-value'}
         self.connection_settings.save()
