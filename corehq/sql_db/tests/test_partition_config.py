--- conflicted
+++ resolved
@@ -1,9 +1,6 @@
-<<<<<<< HEAD
 import re
 
-=======
 from django.db import DEFAULT_DB_ALIAS
->>>>>>> 5b7ada31
 from django.test import SimpleTestCase
 from django.test.utils import override_settings
 from testil import assert_raises
