--- conflicted
+++ resolved
@@ -19,11 +19,7 @@
 
 def delay_and_report_rate_limit(domain, max_wait, delay_rather_than_reject, datadog_metric, limiter):
     """
-<<<<<<< HEAD
-    Attempt to acquire permission from the rate limiter waiting up to 15 seconds.
-=======
     Attempt to acquire permission from the rate limiter waiting up to :max_wait: seconds.
->>>>>>> 4ffe4437
 
     When delay_rather_than_reject is False
 
