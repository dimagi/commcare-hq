--- conflicted
+++ resolved
@@ -1,11 +1,7 @@
 from corehq.util.elastic import es_index
 from pillowtop.es_utils import ElasticsearchIndexInfo
 
-<<<<<<< HEAD
 DOMAIN_INDEX = es_index("hqdomains_2016-08-08")
-=======
-DOMAIN_INDEX = es_index("hqdomains_20160728_1916")
->>>>>>> 30d1fd6d
 DOMAIN_MAPPING = {'_meta': {'comment': '',
                             'created': None},
  'date_detection': False,
