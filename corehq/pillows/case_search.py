from datetime import datetime

from django.core.mail import mail_admins
from django.db import ProgrammingError

from corehq.apps.case_search.const import (
    INDEXED_ON,
    SPECIAL_CASE_PROPERTIES_MAP,
    SYSTEM_PROPERTIES,
    VALUE,
)
from corehq.apps.case_search.exceptions import CaseSearchNotEnabledException
from corehq.apps.case_search.models import case_search_enabled_domains
from corehq.apps.change_feed import topics
from corehq.apps.change_feed.consumer.feed import (
    KafkaChangeFeed,
    KafkaCheckpointEventHandler,
)
from corehq.apps.data_dictionary.util import get_gps_properties
from corehq.apps.es import CaseSearchES
from corehq.elastic import get_es_new
from corehq.form_processor.backends.sql.dbaccessors import CaseReindexAccessor
from corehq.pillows.base import is_couch_change_for_sql_domain
from corehq.pillows.mappings.case_mapping import CASE_ES_TYPE
from corehq.pillows.mappings.case_search_mapping import (
    CASE_SEARCH_INDEX,
    CASE_SEARCH_INDEX_INFO,
    CASE_SEARCH_MAPPING,
)
from corehq.toggles import (
    CASE_API_V0_6,
    CASE_LIST_EXPLORER,
<<<<<<< HEAD
    CASE_SEARCH_SMART_TYPES,
    ECD_MIGRATED_DOMAINS,
    EXPLORE_CASE_DATA,
=======
    ECD_MIGRATED_DOMAINS,
    EXPLORE_CASE_DATA,
    USH_CASE_CLAIM_UPDATES,
>>>>>>> 2d7a96ff
)
from corehq.util.doc_processor.sql import SqlDocumentProvider
from corehq.util.es.interface import ElasticsearchInterface
from corehq.util.log import get_traceback_string
from corehq.util.quickcache import quickcache
from corehq.util.soft_assert import soft_assert
from couchforms.geopoint import GeoPoint
from dimagi.utils.parsing import json_format_datetime
from jsonobject.exceptions import BadValueError
from pillowtop.checkpoints.manager import (
    get_checkpoint_for_elasticsearch_pillow,
)
from pillowtop.es_utils import initialize_index_and_mapping, ElasticsearchIndexInfo
from pillowtop.feed.interface import Change
from pillowtop.pillow.interface import ConstructedPillow
from pillowtop.processors.elastic import ElasticProcessor
from pillowtop.reindexer.change_providers.case import (
    get_domain_case_change_provider,
)
from pillowtop.reindexer.reindexer import (
    PillowChangeProviderReindexer,
    ReindexerFactory,
    ResumableBulkElasticPillowReindexer,
)

_assert_string_property = soft_assert(to='{}@{}.com'.format('cellowitz', 'dimagi'), notify_admins=True)


@quickcache([], timeout=24 * 60 * 60, memoize_timeout=60)
def domains_needing_search_index():
    return set(list(case_search_enabled_domains())
               + CASE_LIST_EXPLORER.get_enabled_domains()
               + EXPLORE_CASE_DATA.get_enabled_domains()
               + ECD_MIGRATED_DOMAINS.get_enabled_domains()
               + CASE_API_V0_6.get_enabled_domains())


def domain_needs_search_index(domain):
    return domain in domains_needing_search_index()


def transform_case_for_elasticsearch(doc_dict):
    doc = {
        desired_property: doc_dict.get(desired_property)
        for desired_property in CASE_SEARCH_MAPPING['properties'].keys()
        if desired_property not in SYSTEM_PROPERTIES
    }
    doc['_id'] = doc_dict.get('_id')
    doc[INDEXED_ON] = json_format_datetime(datetime.utcnow())
    doc['case_properties'] = _get_case_properties(doc_dict)
    return doc


def _format_property(key, value, case_id):
    if not isinstance(value, str):
        value = str(value)
        _assert_string_property(False, f'Case {case_id} has property {key} saved in unexpected format')
    return {
        "key": key,
        VALUE: value
    }


def _get_case_properties(doc_dict):
    domain = doc_dict.get('domain')
    case_id = doc_dict.get('_id')
    assert domain
    base_case_properties = [
        {'key': base_case_property.key, 'value': base_case_property.value_getter(doc_dict)}
        for base_case_property in list(SPECIAL_CASE_PROPERTIES_MAP.values())
    ]
    dynamic_properties = [_format_property(key, value, case_id)
                          for key, value in doc_dict['case_json'].items()]

<<<<<<< HEAD
    if CASE_SEARCH_SMART_TYPES.enabled(domain):
=======
    if USH_CASE_CLAIM_UPDATES.enabled(domain):
>>>>>>> 2d7a96ff
        _add_smart_types(dynamic_properties, domain, doc_dict['type'])

    return base_case_properties + dynamic_properties


def _add_smart_types(dynamic_properties, domain, case_type):
    # Properties are stored in a dict like {"key": "dob", "value": "1900-01-01"}
    # `value` is a multi-field property that duck types numeric and date values
    # We can't do that for geo_points in ES v2, as `ignore_malformed` is broken
    gps_props = get_gps_properties(domain, case_type)
    for prop in dynamic_properties:
        if prop['key'] in gps_props:
            try:
                prop['geopoint_value'] = GeoPoint.from_string(prop['value'], flexible=True).lat_lon
            except BadValueError:
                prop['geopoint_value'] = None


class CaseSearchPillowProcessor(ElasticProcessor):

    def process_change(self, change):
        assert isinstance(change, Change)
        if self.change_filter_fn and self.change_filter_fn(change):
            return

        if change.metadata is not None:
            # Comes from KafkaChangeFeed (i.e. running pillowtop)
            domain = change.metadata.domain
        else:
            # comes from ChangeProvider (i.e reindexing)
            domain = change.get_document()['domain']

        if domain and domain_needs_search_index(domain):
            super(CaseSearchPillowProcessor, self).process_change(change)


def get_case_search_processor():
    """Case Search

    Reads from:
      - Case data source

    Writes to:
      - Case Search ES index
    """
    return CaseSearchPillowProcessor(
        elasticsearch=get_es_new(),
        index_info=CASE_SEARCH_INDEX_INFO,
        doc_prep_fn=transform_case_for_elasticsearch,
        change_filter_fn=is_couch_change_for_sql_domain
    )


def _fail_gracefully_and_tell_admins():
    mail_admins("IMPORTANT: Preindexing case_search failed because the case_search table hasn't been initialized",
                ("***Run ./manage.py migrate first then run ./manage.py ptop_preindex again***\n\n {}"
                 .format(get_traceback_string())))

    class FakeReindexer(object):
        """Used so that the ptop_preindex command completes successfully
        """

        def reindex(self):
            pass

    return FakeReindexer()


def domain_args(parser):
    parser.add_argument(
        '--domain',
        dest='domain'
    )


class CaseSearchReindexerFactory(ReindexerFactory):
    slug = 'case-search'
    arg_contributors = [
        ReindexerFactory.limit_db_args,
        domain_args
    ]

    def build(self):
        """Returns a reindexer that will return either all domains with case search
        enabled, or a single domain if passed in
        """
        limit_to_db = self.options.pop('limit_to_db', None)
        domain = self.options.pop('domain', None)

        limit_db_aliases = [limit_to_db] if limit_to_db else None
        initialize_index_and_mapping(get_es_new(), CASE_SEARCH_INDEX_INFO)
        try:
            if domain is not None:
                if not domain_needs_search_index(domain):
                    raise CaseSearchNotEnabledException("{} does not have case search enabled".format(domain))
                domains = [domain]
            else:
                # return changes for all enabled domains
                domains = domains_needing_search_index()

            change_provider = get_domain_case_change_provider(domains=domains, limit_db_aliases=limit_db_aliases)
        except ProgrammingError:
            # The db hasn't been intialized yet, so skip this reindex and complain.
            return _fail_gracefully_and_tell_admins()
        else:
            return PillowChangeProviderReindexer(
                get_case_search_processor(),
                change_provider=change_provider,
            )


def get_case_search_to_elasticsearch_pillow(pillow_id='CaseSearchToElasticsearchPillow', num_processes=1,
                                            process_num=0, **kwargs):
    """Populates the `case search` Elasticsearch index.

        Processors:
          - :py:class:`corehq.pillows.case_search.CaseSearchPillowProcessor`
    """
    index_info = CASE_SEARCH_INDEX_INFO
    if 'index_name' in kwargs and 'index_alias' in kwargs:
        # Allow overriding index name and alias for the purposes of reindexing.
        # These can be set in localsettings.LOCAL_PILLOWTOPS
        raw_info = CASE_SEARCH_INDEX_INFO.to_json()
        raw_info.pop("meta")
        index_info = ElasticsearchIndexInfo.wrap(raw_info)
        index_info.index = kwargs['index_name']
        index_info.alias = kwargs['index_alias']

    checkpoint = get_checkpoint_for_elasticsearch_pillow(pillow_id, index_info, topics.CASE_TOPICS)
    case_processor = CaseSearchPillowProcessor(
        elasticsearch=get_es_new(),
        index_info=index_info,
        doc_prep_fn=transform_case_for_elasticsearch
    )
    change_feed = KafkaChangeFeed(
        topics=topics.CASE_TOPICS, client_id='cases-to-es', num_processes=num_processes, process_num=process_num
    )
    return ConstructedPillow(
        name=pillow_id,
        checkpoint=checkpoint,
        change_feed=change_feed,
        processor=case_processor,
        change_processed_event_handler=KafkaCheckpointEventHandler(
            checkpoint=checkpoint, checkpoint_frequency=100, change_feed=change_feed,
        ),
    )


class ResumableCaseSearchReindexerFactory(ReindexerFactory):
    """Reindexer for case search that is supports resume.

    Can only be run for a single domain at a time and only for SQL domains.
    """
    slug = 'case-search-resumable'
    arg_contributors = [
        ReindexerFactory.resumable_reindexer_args,
        ReindexerFactory.elastic_reindexer_args,
        ReindexerFactory.limit_db_args,
    ]

    @classmethod
    def add_arguments(cls, parser):
        super(ResumableCaseSearchReindexerFactory, cls).add_arguments(parser)
        parser.add_argument(
            '--domain',
            dest='domain',
            required=True
        )

    def build(self):
        limit_to_db = self.options.pop('limit_to_db', None)
        domain = self.options.pop('domain')
        if not domain_needs_search_index(domain):
            raise CaseSearchNotEnabledException("{} does not have case search enabled".format(domain))

        iteration_key = "CaseSearchResumableToElasticsearchPillow_{}_reindexer_{}_{}".format(
            CASE_SEARCH_INDEX_INFO.index, limit_to_db or 'all', domain or 'all'
        )
        limit_db_aliases = [limit_to_db] if limit_to_db else None
        accessor = CaseReindexAccessor(domain=domain, limit_db_aliases=limit_db_aliases)
        doc_provider = SqlDocumentProvider(iteration_key, accessor)
        return ResumableBulkElasticPillowReindexer(
            doc_provider,
            elasticsearch=get_es_new(),
            index_info=CASE_SEARCH_INDEX_INFO,
            doc_transform=transform_case_for_elasticsearch,
            **self.options
        )


def delete_case_search_cases(domain):
    if domain is None or isinstance(domain, dict):
        raise TypeError("Domain attribute is required")

    get_es_new().indices.refresh(CASE_SEARCH_INDEX)
    case_ids = CaseSearchES().domain(domain).values_list('_id', flat=True)

    op_kwargs = {
        "_op_type": "delete",
        "_index": CASE_SEARCH_INDEX_INFO.alias,
        "_type": CASE_ES_TYPE,
    }

    ElasticsearchInterface(get_es_new()).bulk_ops([{
        **op_kwargs,
        "_id": case_id,
    } for case_id in case_ids])<|MERGE_RESOLUTION|>--- conflicted
+++ resolved
@@ -30,15 +30,9 @@
 from corehq.toggles import (
     CASE_API_V0_6,
     CASE_LIST_EXPLORER,
-<<<<<<< HEAD
-    CASE_SEARCH_SMART_TYPES,
-    ECD_MIGRATED_DOMAINS,
-    EXPLORE_CASE_DATA,
-=======
     ECD_MIGRATED_DOMAINS,
     EXPLORE_CASE_DATA,
     USH_CASE_CLAIM_UPDATES,
->>>>>>> 2d7a96ff
 )
 from corehq.util.doc_processor.sql import SqlDocumentProvider
 from corehq.util.es.interface import ElasticsearchInterface
@@ -113,11 +107,7 @@
     dynamic_properties = [_format_property(key, value, case_id)
                           for key, value in doc_dict['case_json'].items()]
 
-<<<<<<< HEAD
-    if CASE_SEARCH_SMART_TYPES.enabled(domain):
-=======
     if USH_CASE_CLAIM_UPDATES.enabled(domain):
->>>>>>> 2d7a96ff
         _add_smart_types(dynamic_properties, domain, doc_dict['type'])
 
     return base_case_properties + dynamic_properties
