from couchdbkit import StringProperty, BooleanProperty, IntegerProperty, FloatProperty, DecimalProperty, DictProperty, StringListProperty, SchemaListProperty, SchemaDictProperty, DateProperty, DateTimeProperty, SchemaProperty
from casexml.apps.case.models import CommCareCase
from corehq.pillows.core import DATE_FORMATS_ARR, DATE_FORMATS_STRING

def type_full_date(formats=DATE_FORMATS_STRING):
    return dict(type="date", format=formats)


def prop_subtype(prop_type, nested=False, dynamic=False):
    #schemalist, schemadict
    return {
        'type': 'nested' if nested else 'object',
        'dynamic': dynamic,
        'properties': set_properties(prop_type)
    }


simple_type_mapper = {
    StringProperty: dict(type="string"),
    BooleanProperty: dict(type="boolean"),
    IntegerProperty: dict(type="long"),
    FloatProperty: dict(type="float"),
    DecimalProperty: dict(type="double"),
    StringListProperty: dict(type="string"),
    DateTimeProperty: type_full_date(),
    DateProperty: type_full_date(),
    #TimeProperty: type_full_date,
}

complex_type_mapper = {
    SchemaListProperty: prop_subtype,
    SchemaDictProperty: prop_subtype,
    SchemaProperty: prop_subtype,
}

conservative_types = {
    DictProperty: {"type": "object", "dynamic": False}
}




def type_exact_match_string(prop_name, dual=True):
    """
    Mapping for fields that may want prefixes (based upon the default tokenizer which splits by -'s)
    Or the full exact string (like domains)
    """
    if dual:
        return {
            "type": "multi_field",
            "fields": {
                prop_name: {"type": "string", "index": "analyzed"},
                "exact": {"type": "string", "index": "not_analyzed"}
            }
        }
    else:
        return dict(type="string")


default_special_types = {
    "domain":type_exact_match_string("domain", dual=True),
    #to extend, use this and add special formats here...
}

default_nested_types = []

case_special_types = {
    "domain": type_exact_match_string("domain", dual=True),
    "name": type_exact_match_string("name", dual=True),
    "external_id": type_exact_match_string("external_id", dual=True),
    "xform_ids": {"type": "string", "index": "not_analyzed"},
    "xform_id": {"type": "string", "index": "not_analyzed"},
    "referrals": {"enabled": False, "type": "object"},
    "computed_": {"enabled": False, "type": "object"},
    "type":type_exact_match_string("type", dual=True),
    #to extend, use this and add special date formats here...
}

case_nested_types = ['actions']

domain_special_types = {
    "name": type_exact_match_string("name", dual=True),
    "author": {"type": "string", "index": "not_analyzed"},
    "title": {"type": "string", "index": "not_analyzed"},
    "deployment.description": {"type": "string", "index": "not_analyzed"},
    "short_description": {"type": "string", "index": "not_analyzed"},
    "internal.area": {"type": "string", "index": "not_analyzed"},
    "cda.type": {"type": "string", "index": "not_analyzed"},
}

def set_properties(schema_class, custom_types=default_special_types, nested_types=default_nested_types, init_dict=None):
    """
    Helper function to walk a schema_class's properties recursively and create a typed out mapping
    that can index well (specifically dict types and date time properties)
    """
    props_dict = init_dict or {}
    for prop_name, prop_type in schema_class.properties().items():
        if custom_types.has_key(prop_name):
            props_dict[prop_name] = custom_types[prop_name]
        elif simple_type_mapper.has_key(prop_type.__class__):
            props_dict[prop_name] = simple_type_mapper[prop_type.__class__]
        elif complex_type_mapper.has_key(prop_type.__class__):
            func = complex_type_mapper[prop_type.__class__]
<<<<<<< HEAD
            props_dict[prop_name] = func(prop_type._schema, nested=prop_name in nested_types, dynamic=False)
=======
            props_dict[prop_name] = func(prop_type._schema, nested=False, dynamic=False)

    if not props_dict.get('doc_type'):
        props_dict["doc_type"] = {"type": "string", "index": "not_analyzed"}

>>>>>>> 50ba3c5c
    return props_dict



#A conservative mapping - don't detect datestring we don't know about
#but try to always add to mapping additional properties of dicts we didn't expect (from DictProperties)
DEFAULT_MAPPING_WRAPPER = {
        "date_detection": False,
        'dynamic': False,
        "date_formats": DATE_FORMATS_ARR, #for parsing the explicitly defined dates
        "_meta": {"created": None},
        "properties": {}
    }

def case_mapping_generator():
    #todo: need to ensure that domain is always mapped
    m = DEFAULT_MAPPING_WRAPPER
    doc_class=CommCareCase
    m['properties'] = set_properties(doc_class, custom_types=case_special_types)
    return m<|MERGE_RESOLUTION|>--- conflicted
+++ resolved
@@ -101,15 +101,11 @@
             props_dict[prop_name] = simple_type_mapper[prop_type.__class__]
         elif complex_type_mapper.has_key(prop_type.__class__):
             func = complex_type_mapper[prop_type.__class__]
-<<<<<<< HEAD
             props_dict[prop_name] = func(prop_type._schema, nested=prop_name in nested_types, dynamic=False)
-=======
-            props_dict[prop_name] = func(prop_type._schema, nested=False, dynamic=False)
 
     if not props_dict.get('doc_type'):
         props_dict["doc_type"] = {"type": "string", "index": "not_analyzed"}
 
->>>>>>> 50ba3c5c
     return props_dict
 
 
