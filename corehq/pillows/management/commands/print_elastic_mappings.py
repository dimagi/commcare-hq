import argparse
import sys
from textwrap import dedent

from django.core.management.base import BaseCommand

from corehq.pillows.core import DATE_FORMATS_ARR, DATE_FORMATS_STRING
from corehq.pillows.mappings import CANONICAL_NAME_INFO_MAP
from corehq.pillows.mappings.const import NULL_VALUE
from corehq.pillows.mappings.utils import (
    fetch_elastic_mapping,
    mapping_sort_key,
)

from .utils import print_formatted

MAPPING_SPECIAL_VALUES = {
    "DATE_FORMATS_ARR": DATE_FORMATS_ARR,
    "DATE_FORMATS_STRING": DATE_FORMATS_STRING,
    "NULL_VALUE": NULL_VALUE,
}


class Command(BaseCommand):

    help = dedent("""\
        Print Elasticsearch index mappings.

        Designed for:

        1. Printing mappings in a standard, consistent format.
        2. Using the verbatim output to update mapping source code.
        3. Generating transformed mappings (e.g. for upgrading mappings to
           modern formats) with an iterative workflow where the transform logic
           is represented as tested, reviewable code.
    """)

    def create_parser(self, prog_name, subcommand, **kwargs):
        parser = super().create_parser(prog_name, subcommand, **kwargs)
        # adding `formatter_class` to kwargs causes BaseCommand to specify it twice
        parser.formatter_class = argparse.RawDescriptionHelpFormatter
        return parser

    def add_arguments(self, parser):
        parser.add_argument("-o", "--outfile", metavar="FILE",
            type=argparse.FileType("w"), default=sys.stdout,
            help="write output to %(metavar)s rather than STDOUT")
        parser.add_argument("--no-names", action="store_true", default=False,
            help="do not replace special values with names")
        parser.add_argument("--from-elastic", action="store_true", default=False,
            help="pull mappings from elastic index instead of code definitions")
        parser.add_argument("-t", "--transforms", metavar="TRANSFORMS", default="",
            help=f"perform transforms on the mapping, chain multiple by "
                 f"providing a comma-delimited list (options: "
                 f"{', '.join(sorted(ALL_TRANSFORMS))}), default is no transforms")
        parser.add_argument("cname", metavar="INDEX", choices=sorted(CANONICAL_NAME_INFO_MAP),
            help="print mapping for %(metavar)s")

    def handle(self, cname, **options):
        if options["no_names"]:
            namespace = {}
        else:
            namespace = MAPPING_SPECIAL_VALUES
        index_info = CANONICAL_NAME_INFO_MAP[cname]
        if options["from_elastic"]:
            mapping = fetch_elastic_mapping(index_info.alias, index_info.type)
        else:
            mapping = index_info.mapping
<<<<<<< HEAD
        for key in iter(k.strip() for k in options["transforms"].split(",")):
            if key:
                self.stderr.write(f"applying transform: {key}\n", style_func=lambda x: x)
                mapping = ALL_TRANSFORMS[key](mapping)
        pprint(mapping, namespace, stream=options["outfile"])


def transform_multi_field(mapping, key=None):
    """Recursively convert 'multi_field' type (deprecated since version 0.9) to
    'string' in an Elastic mapping. The field named the same as the property is
    no longer necessary since the top-level property becomes the default in
    versions >=1.0.
    See: https://www.elastic.co/guide/en/elasticsearch/reference/1.7/_multi_fields.html

    Transforms:
        "city": {
            "fields": {
                "city":  {"type": "string", "index": "analyzed"},
                "exact": {"type": "string", "index": "not_analyzed"},
            },
            "type": "multi_field"
        }
    To:
        "city": {
            "fields": {
                "exact": {"type": "string", "index": "not_analyzed"}
            },
            "type": "string"
        }
    """
    if isinstance(mapping, dict):
        if "fields" in mapping and mapping.get("type") == "multi_field":
            mapping = mapping.copy()
            if key is None or key not in mapping["fields"]:
                raise ValueError(f"'multi_field' property {key!r} is missing "
                                 f"the 'default' field: {mapping}")
            mapping.update(mapping["fields"].pop(key))
            if mapping.get("index") == "analyzed":
                # {"index": "analyzed"} is the default
                del mapping["index"]
        return {k: transform_multi_field(v, k) for k, v in mapping.items()}
    elif isinstance(mapping, (tuple, list, set)):
        return [transform_multi_field(v) for v in mapping]
    else:
        return mapping


ALL_TRANSFORMS = {
    "multi_field": transform_multi_field,
}
=======
        print_formatted(
            mapping,
            namespace,
            dict_sort_key=mapping_sort_key,
            stream=options["outfile"],
        )
>>>>>>> e4eccd79
<|MERGE_RESOLUTION|>--- conflicted
+++ resolved
@@ -66,12 +66,16 @@
             mapping = fetch_elastic_mapping(index_info.alias, index_info.type)
         else:
             mapping = index_info.mapping
-<<<<<<< HEAD
         for key in iter(k.strip() for k in options["transforms"].split(",")):
             if key:
                 self.stderr.write(f"applying transform: {key}\n", style_func=lambda x: x)
                 mapping = ALL_TRANSFORMS[key](mapping)
-        pprint(mapping, namespace, stream=options["outfile"])
+        print_formatted(
+            mapping,
+            namespace,
+            dict_sort_key=mapping_sort_key,
+            stream=options["outfile"],
+        )
 
 
 def transform_multi_field(mapping, key=None):
@@ -116,12 +120,4 @@
 
 ALL_TRANSFORMS = {
     "multi_field": transform_multi_field,
-}
-=======
-        print_formatted(
-            mapping,
-            namespace,
-            dict_sort_key=mapping_sort_key,
-            stream=options["outfile"],
-        )
->>>>>>> e4eccd79
+}