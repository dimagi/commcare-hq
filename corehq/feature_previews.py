"""
Feature Previews are built on top of toggle, so if you migrate a toggle to
a feature preview, you shouldn't need to migrate the data, as long as the
slug is kept intact.
"""
from django.utils.translation import ugettext_lazy as _
from django_prbac.exceptions import PermissionDenied
from django_prbac.utils import ensure_request_has_privilege

from . import privileges
from .toggles import StaticToggle, NAMESPACE_DOMAIN


class FeaturePreview(StaticToggle):
    """
    FeaturePreviews should be used in conjunction with normal role based access.
    Check the FeaturePreview first since that's a faster operation.

    e.g.

    if feature_previews.BETA_FEATURE.enabled(domain):
        try:
            ensure_request_has_privilege(request, privileges.BETA_FEATURE)
        except PermissionDenied:
            pass
        else:
            # do cool thing for BETA_FEATURE
    """
    def __init__(self, slug, label, description, privilege=None,
            help_link=None, save_fn=None):
        self.description = description
        self.help_link = help_link
        self.privilege = privilege
        self.save_fn = save_fn
        super(FeaturePreview, self).__init__(slug, label, namespaces=[NAMESPACE_DOMAIN])

    def has_privilege(self, request):
        if not self.privilege:
            return True

        try:
            ensure_request_has_privilege(request, self.privilege)
            return True
        except PermissionDenied:
            return False


SUBMIT_HISTORY_FILTERS = FeaturePreview(
    slug='submit_history_filters',
    label=_("Advanced Submit History Filters"),
    description=_("Filter the forms in the Submit History report by data in "
        "the form submissions. Add extra columns to the report that represent "
        "data in the forms."),
    # privilege=privileges.
    # help_link='https://confluence.dimagi.com/display/SPEC/Feature+Preiview+aka+Labs+Specification'
)

CALC_XPATHS = FeaturePreview(
    slug='calc_xpaths',
    label=_('Custom Calculations in Case List'),
<<<<<<< HEAD
    description=_(
        "Specify a custom xpath expression to calculate a value"
=======
    description=_("Specify a custom xpath expression to calculate a value "
>>>>>>> 40b64362
        "in the case list or case detail screen."),
)

ENUM_IMAGE = FeaturePreview(
    slug='enum_image',
    label=_('Icons in Case List'),
    description=_(
        "Display a case property as an icon in the case list. "
        "Examples: check/X icons instead of yes/no text; progress indicators"
    ),
)


def commtrackify(domain_name, checked):
    from corehq.apps.domain.models import Domain
    domain = Domain.get_by_name(domain_name)
    domain.commtrack_enabled = checked
    domain.save()

COMMTRACK = FeaturePreview(
    slug='commtrack',
    label=_("CommTrack"),
    description=_(
        '<a href="http://www.commtrack.org/home/">CommTrack</a> '
        "is a logistics and supply chain management module. It is designed "
        "to improve the management, transport, and resupply of a variety of "
        "goods and materials, from medication to food to bednets."),
    help_link='https://confluence.dimagi.com/display/commtrack/CommTrack+Home',
    save_fn=commtrackify,
)<|MERGE_RESOLUTION|>--- conflicted
+++ resolved
@@ -58,12 +58,8 @@
 CALC_XPATHS = FeaturePreview(
     slug='calc_xpaths',
     label=_('Custom Calculations in Case List'),
-<<<<<<< HEAD
     description=_(
-        "Specify a custom xpath expression to calculate a value"
-=======
-    description=_("Specify a custom xpath expression to calculate a value "
->>>>>>> 40b64362
+        "Specify a custom xpath expression to calculate a value "
         "in the case list or case detail screen."),
 )
 
