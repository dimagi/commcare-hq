--- conflicted
+++ resolved
@@ -1559,28 +1559,15 @@
                      'urlname': 'group_membership'}
                 ],
                 'show_in_dropdown': True,
-<<<<<<< HEAD
-            })
-
-        if self.can_view_cloudcare and toggles.WEB_APPS_PERMISSIONS_VIA_GROUPS.enabled_for_request(self._request):
-            title = _("Web Apps Permissions")
-            menu.append({
-                'title': title,
-                'url': reverse('cloudcare_app_settings',
-                               args=[self.domain])
-            })
-
-        return menu
-=======
             }
->>>>>>> b3fe04a0
 
     def _web_apps_permissions(self):
         if has_privilege(self._request, privileges.CLOUDCARE) and self.couch_user.is_domain_admin():
-            return {
-                'title': _("Web Apps Permissions"),
-                'url': reverse('cloudcare_app_settings', args=[self.domain]),
-            }
+            if toggles.WEB_APPS_PERMISSIONS_VIA_GROUPS.enabled_for_request(self._request):
+                return {
+                    'title': _("Web Apps Permissions"),
+                    'url': reverse('cloudcare_app_settings', args=[self.domain]),
+                }
 
     def _web_users(self):
         if self.couch_user.can_edit_web_users() or self.couch_user.can_view_web_users():
