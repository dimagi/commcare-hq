--- conflicted
+++ resolved
@@ -141,13 +141,11 @@
 
     # This will be expecting space seperated values of all the cases to be claimed
     case_ids = request.POST.getlist('case_id')
-    print(case_ids)
 
     if not case_ids:
         return HttpResponse('A case_id is required', status=400)
 
     try:
-<<<<<<< HEAD
         case_ids_already_claimed = get_first_claims(domain, restore_user.user_id, case_ids)
         if case_ids_already_claimed:
             case_ids_to_claim = [case for case in case_ids if case not in case_ids_already_claimed]
@@ -156,35 +154,17 @@
     except CaseNotFound as err:
         return HttpResponse(f'No cases claimed. Case IDs "{err}" not found',
                             status=410)
-=======
-        if get_first_claim(domain, restore_user.user_id, case_id):
-            return HttpResponse(status=204)
->>>>>>> f5224a55
 
     for case_id in case_ids_to_claim:
         claim_case(domain, restore_user, case_id,
-<<<<<<< HEAD
-                host_type=unquote(request.POST.get('case_type', '')),
-                host_name=unquote(request.POST.get('case_name', '')),
-                device_id=__name__ + ".claim")
-
-    if case_ids_already_claimed:
-        cases = ', '.join(case_ids_already_claimed)
-        if len(case_ids) == 1:
-            return HttpResponse('You have already claimed that {}'.format(request.POST.get('case_type', 'case')),
-                                    status=409)
-        return HttpResponse(f"Case IDs {cases} already claimed", status=200)
-
-    return HttpResponse(status=200)
-=======
                    host_type=unquote(request.POST.get('case_type', '')),
                    host_name=unquote(request.POST.get('case_name', '')),
                    device_id=__name__ + ".claim")
-    except CaseNotFound:
-        return HttpResponse('The case "{}" you are trying to claim was not found'.format(case_id),
-                            status=410)
+
+    if set(case_ids) == set(case_ids_already_claimed):
+            return HttpResponse(status=204)
+
     return HttpResponse(status=201)
->>>>>>> f5224a55
 
 
 def get_restore_params(request, domain):
