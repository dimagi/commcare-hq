--- conflicted
+++ resolved
@@ -302,29 +302,9 @@
                 'Attempted to simulate incoming sms from phone number not ' \
                 'verified with this domain'
             )
-
-<<<<<<< HEAD
+    store_billable.delay(msg)
     create_billable_for_sms(msg, msg.backend_api, delay=delay)
-=======
-    # Log message in message log
-    msg = SMSLog(
-        phone_number    = phone_number,
-        direction       = INCOMING,
-        date            = timestamp or datetime.utcnow(),
-        text            = text,
-        backend_api     = backend_api,
-        backend_message_id = backend_message_id,
-    )
-    if v is not None and v.verified:
-        msg.couch_recipient_doc_type    = v.owner_doc_type
-        msg.couch_recipient             = v.owner_id
-        msg.domain                      = v.domain
-    msg.save()
-    store_billable.delay(msg)
-
-    create_billable_for_sms(msg, backend_api, delay=delay)
->>>>>>> 56152f84
-    
+
     if v is not None and v.verified:
         for h in settings.SMS_HANDLERS:
             try:
@@ -334,15 +314,9 @@
                 continue
 
             try:
-<<<<<<< HEAD
                 was_handled = handler(v, msg.text, msg=msg)
-            except:
-                logging.exception('unhandled error in sms handler %s for message [%s]' % (h, msg._id))
-=======
-                was_handled = handler(v, text, msg=msg)
             except Exception, e:
-                logging.exception('unhandled error in sms handler %s for message [%s]: %s' % (h, text, e))
->>>>>>> 56152f84
+                logging.exception('unhandled error in sms handler %s for message [%s]: %s' % (h, msg._id, e))
                 was_handled = False
 
             if was_handled:
