import logging
import random
import string
from datetime import datetime

from django.conf import settings
from django.core.exceptions import ValidationError
from django.template.loader import render_to_string
from django.utils.translation import gettext_lazy as _

from dimagi.utils.couch.cache.cache_core import get_redis_client
from dimagi.utils.logging import notify_error, notify_exception
from dimagi.utils.modules import to_function

from corehq import privileges, toggles
from corehq.apps.accounting.utils import domain_has_privilege
from corehq.apps.domain.models import Domain
from corehq.apps.domain_migration_flags.api import any_migrations_in_progress
from corehq.apps.hqwebapp.tasks import send_html_email_async
from corehq.apps.sms.messages import (
    MSG_DUPLICATE_USERNAME,
    MSG_OPTED_IN,
    MSG_OPTED_OUT,
    MSG_REGISTRATION_WELCOME_CASE,
    MSG_REGISTRATION_WELCOME_MOBILE_WORKER,
    MSG_USERNAME_TOO_LONG,
    get_message,
)
from corehq.apps.sms.mixin import BadSMSConfigException
from corehq.apps.sms.models import (
    ConnectMessage,
    INCOMING,
    OUTGOING,
    SMS,
    MessagingEvent,
    PhoneBlacklist,
    PhoneNumber,
    QueuedSMS,
    SQLMobileBackend,
    SQLSMSBackend,
)
from corehq.apps.sms.util import (
    clean_phone_number,
    clean_text,
    get_sms_backend_classes,
    is_contact_active,
    register_sms_contact,
    strip_plus,
)
from corehq.apps.smsbillables.utils import log_smsbillables_error
from corehq.apps.smsforms.models import (
    SMSChannel,
    XFormsSessionSynchronization,
)
from corehq.apps.users.models import CommCareUser, WebUser
from corehq.const import USER_CHANGE_VIA_SMS
from corehq.form_processor.utils import is_commcarecase
from corehq.util.metrics import metrics_counter
from corehq.util.metrics.load_counters import sms_load_counter
from corehq.util.quickcache import quickcache
from corehq.util.view_utils import absolute_reverse

# A list of all keywords which allow registration via sms.
# Meant to allow support for multiple languages.
# Keywords should be in all caps.
REGISTRATION_KEYWORDS = ["JOIN"]
REGISTRATION_MOBILE_WORKER_KEYWORDS = ["WORKER"]


class BackendAuthorizationException(Exception):
    pass


class DelayProcessing(Exception):
    pass


def get_utcnow():
    """
    Used to make it easier to mock utcnow() in the tests.
    """
    return datetime.utcnow()


class MessageMetadata(object):

    def __init__(self, *args, **kwargs):
        self.workflow = kwargs.get("workflow", None)
        self.xforms_session_couch_id = kwargs.get("xforms_session_couch_id", None)
        self.reminder_id = kwargs.get("reminder_id", None)
        self.chat_user_id = kwargs.get("chat_user_id", None)
        self.ignore_opt_out = kwargs.get("ignore_opt_out", None)
        self.location_id = kwargs.get('location_id', None)
        self.messaging_subevent_id = kwargs.get('messaging_subevent_id', None)
        self.custom_metadata = kwargs.get('custom_metadata', None)


def add_msg_tags(msg, metadata):
    if msg and metadata:
        fields = ('workflow', 'xforms_session_couch_id', 'reminder_id', 'chat_user_id',
                  'ignore_opt_out', 'location_id', 'messaging_subevent_id', 'custom_metadata')
        for field in fields:
            value = getattr(metadata, field)
            if value is not None:
                setattr(msg, field, value)


def log_sms_exception(msg):
    direction = "OUT" if msg.direction == OUTGOING else "IN"
    message = "[SMS %s] Error processing SMS" % direction
    notify_exception(None, message=message, details={
        'domain': msg.domain,
        'date': msg.date,
        'message_id': msg.couch_id,
    })


def get_location_id_by_contact(domain, contact):
    if isinstance(contact, CommCareUser):
        return contact.location_id
    elif isinstance(contact, WebUser):
        return contact.get_location_id(domain)
    else:
        return None


def get_location_id_by_verified_number(v):
    return get_location_id_by_contact(v.domain, v.owner)


def get_message_class(is_sms=True):
    if is_sms:
        return QueuedSMS if settings.SMS_QUEUE_ENABLED else SMS
    else:
        return ConnectMessage


def get_message_class(phone_number):
    if phone_number.is_sms:
        return get_sms_class()
    else:
        return ConnectMessage


def send_sms(domain, contact, phone_number, text, metadata=None, logged_subevent=None):
    """
    Sends an outbound SMS. Returns false if it fails.
    """
    if phone_number is None:
        return False
    if isinstance(phone_number, int):
        phone_number = str(phone_number)
    phone_number = clean_phone_number(phone_number)

    msg = get_message_class()(
        domain=domain,
        phone_number=phone_number,
        direction=OUTGOING,
        date=get_utcnow(),
        backend_id=None,
        location_id=get_location_id_by_contact(domain, contact),
        text=text
    )
    if contact:
        msg.couch_recipient = contact.get_id
        msg.couch_recipient_doc_type = contact.doc_type

    if domain and contact and is_commcarecase(contact):
        backend_name = contact.get_case_property('contact_backend_id')
        backend_name = backend_name.strip() if isinstance(backend_name, str) else ''

        if backend_name:
            try:
                backend = SQLMobileBackend.load_by_name(SQLMobileBackend.SMS, domain, backend_name)
            except BadSMSConfigException as e:
                if logged_subevent:
                    logged_subevent.error(MessagingEvent.ERROR_GATEWAY_NOT_FOUND,
                        additional_error_text=str(e))
                return False

            msg.backend_id = backend.couch_id

    add_msg_tags(msg, metadata)

    return queue_outgoing_sms(msg)


def send_message_to_verified_number(verified_number, text, metadata=None, logged_subevent=None, events=None):
    """
    Sends an sms using the given verified phone number entry.

    verified_number The PhoneNumber entry to use when sending.
    text            The text of the message to send.

    return  True on success, False on failure
    """
    try:
        backend = verified_number.backend
    except BadSMSConfigException as e:
        if logged_subevent:
            logged_subevent.error(MessagingEvent.ERROR_GATEWAY_NOT_FOUND,
                additional_error_text=str(e))
            return False
        raise

<<<<<<< HEAD
    msg = get_message_class(verified_number)(
=======
    msg = get_message_class(verified_number.is_sms)(
>>>>>>> 599af78c
        couch_recipient_doc_type=verified_number.owner_doc_type,
        couch_recipient=verified_number.owner_id,
        phone_number="+" + str(verified_number.phone_number),
        direction=OUTGOING,
        date=get_utcnow(),
        domain=verified_number.domain,
        backend_id=backend.couch_id,
        location_id=get_location_id_by_verified_number(verified_number),
        text=text
    )
    add_msg_tags(msg, metadata)

    msg.custom_metadata = {}
    events = [] if events is None else events
    for event in events:
        multimedia_fields = ('caption_image', 'caption_audio', 'caption_video')
        for field in multimedia_fields:
            value = getattr(event, field, None)
            if value is not None:
                msg.custom_metadata[field] = value
    msg.save()

    if verified_number.is_sms:
        return queue_outgoing_sms(msg)
    else:
        return send_connect_message(msg, backend)


def send_sms_with_backend(domain, phone_number, text, backend_id, metadata=None):
    phone_number = clean_phone_number(phone_number)
    msg = get_message_class()(
        domain=domain,
        phone_number=phone_number,
        direction=OUTGOING,
        date=get_utcnow(),
        backend_id=backend_id,
        text=text
    )
    add_msg_tags(msg, metadata)

    return queue_outgoing_sms(msg)


def send_sms_with_backend_name(domain, phone_number, text, backend_name, metadata=None):
    phone_number = clean_phone_number(phone_number)
    backend = SQLMobileBackend.load_by_name(SQLMobileBackend.SMS, domain, backend_name)
    msg = get_message_class()(
        domain=domain,
        phone_number=phone_number,
        direction=OUTGOING,
        date=get_utcnow(),
        backend_id=backend.couch_id,
        text=text
    )
    add_msg_tags(msg, metadata)

    return queue_outgoing_sms(msg)


def enqueue_directly(msg):
    try:
        from corehq.apps.sms.management.commands.run_sms_queue import SMSEnqueuingOperation
        SMSEnqueuingOperation().enqueue(msg)
    except:  # noqa: E722
        # If this direct enqueue fails, no problem, it will get picked up
        # shortly.
        pass


def queue_outgoing_sms(msg):
    if settings.SMS_QUEUE_ENABLED:
        try:
            msg.processed = False
            msg.datetime_to_process = msg.date
            msg.queued_timestamp = get_utcnow()
            msg.save()
        except:  # noqa: E722
            log_sms_exception(msg)
            return False

        enqueue_directly(msg)
        return True
    else:
        msg.processed = True
        msg_sent = send_message_via_backend(msg)
        msg.publish_change()
        msg.update_subevent_activity()
        if msg_sent:
            create_billable_for_sms(msg)
        return msg_sent


def send_message_via_backend(msg, backend=None, orig_phone_number=None):
    """send sms using a specific backend

    msg - outbound message object
    backend - backend to use for sending; if None, msg.outbound_backend is used
    orig_phone_number - the originating phone number to use when sending; this
      is sent in if the backend supports load balancing
    """
    sms_load_counter("outbound", msg.domain)()
    try:
        msg.text = clean_text(msg.text)
    except Exception:
        logging.exception("Could not clean text for sms dated '%s' in domain '%s'" % (msg.date, msg.domain))
    try:
        # We need to send SMS when msg.domain is None to support sending to
        # people who opt in without being tied to a domain
        if msg.domain and not domain_has_privilege(msg.domain, privileges.OUTBOUND_SMS):
            raise Exception(
                ("Domain '%s' does not have permission to send SMS."
                 "  Please investigate why this function was called.") % msg.domain
            )

        phone_obj = PhoneBlacklist.get_by_phone_number_or_none(msg.phone_number)
        if phone_obj and not phone_obj.send_sms:
            if msg.ignore_opt_out and phone_obj.can_opt_in:
                # If ignore_opt_out is True on the message, then we'll still
                # send it. However, if we're not letting the phone number
                # opt back in and it's in an opted-out state, we will not
                # send anything to it no matter the state of the ignore_opt_out
                # flag.
                pass
            else:
                msg.set_system_error(SMS.ERROR_PHONE_NUMBER_OPTED_OUT)
                return False

        if not backend:
            backend = msg.outbound_backend

        if backend.domain_is_authorized(msg.domain):
            backend.send(msg, orig_phone_number=orig_phone_number)
            metrics_counter("commcare.sms.outbound_message", tags={
                'domain': msg.domain,
                'status': 'ok',
                **_get_backend_tags(backend)
            })
        else:
            raise BackendAuthorizationException(
                "Domain '%s' is not authorized to use backend '%s'" % (msg.domain, backend.pk)
            )

        msg.backend_api = backend.hq_api_id
        msg.backend_id = backend.couch_id
        msg.save()
        return True
    except Exception as e:
        metrics_counter("commcare.sms.outbound_message", tags={
            'domain': msg.domain,
            'status': 'error',
            **_get_backend_tags(backend),
        })
        should_log_exception = True

        if backend:
            should_log_exception = should_log_exception_for_backend(backend, e)

        if should_log_exception:
            log_sms_exception(msg)

        return False


@quickcache(['backend_id'], skip_arg='backend')
def _get_backend_tags(backend=None, backend_id=None):
    assert not (backend_id and backend)
    if backend_id:
        try:
            backend = SQLMobileBackend.load(backend_id, is_couch_id=True)
        except Exception:
            backend = None

    if not backend:
        return {
            'backend': 'unknown',
            'backend_hq_api_id': 'unknown',
        }
    else:
        return {
            'backend': backend.name if backend.is_global else f'{backend.domain}/{backend.name}',
            'backend_hq_api_id': backend.hq_api_id,
        }


def should_log_exception_for_backend(backend, exception):
    """
    Only returns True if the exception hasn't been logged for the given backend
    in the last hour.
    """
    client = get_redis_client()
    key = f'exception-logged-for-backend-{backend.couch_id}-{hash(str(exception))}'

    if client.get(key):
        return False
    else:
        client.set(key, 1)
        client.expire(key, 60 * 60)
        return True


def send_connect_message(message, backend):
    try:
        backend.send(message)
        return True
    except Exception:
        log_sms_exception(message)
        return False


<<<<<<< HEAD

=======
>>>>>>> 599af78c
def register_sms_user(
    username, cleaned_phone_number, domain, send_welcome_sms=False, admin_alert_emails=None
):
    try:
        username = process_username(username, domain)
        password = random_password()
        new_user = CommCareUser.create(
            domain,
            username,
            password,
            created_by=None,
            created_via=USER_CHANGE_VIA_SMS,
        )
        new_user.add_phone_number(cleaned_phone_number)
        new_user.save()

        entry = new_user.get_or_create_phone_entry(cleaned_phone_number)
        entry.set_two_way()
        entry.set_verified()
        entry.save()

        if send_welcome_sms:
            send_sms(
                domain, None, cleaned_phone_number,
                get_message(MSG_REGISTRATION_WELCOME_MOBILE_WORKER, domain=domain)
            )
        if admin_alert_emails:
            send_admin_registration_alert(domain, admin_alert_emails, new_user)
    except ValidationError as e:
        send_sms(domain, None, cleaned_phone_number, e.messages[0])
        return False
    else:
        return True


def random_password():
    """
    This method creates a random password for an sms user registered via sms
    """
    chars = string.ascii_uppercase + string.ascii_lowercase + string.digits
    return ''.join(random.choice(chars) for x in range(15))


def process_username(username, domain):
    from corehq.apps.users.forms import (clean_mobile_worker_username,
        get_mobile_worker_max_username_length)

    max_length = get_mobile_worker_max_username_length(domain)

    return clean_mobile_worker_username(
        domain,
        username,
        name_too_long_message=get_message(MSG_USERNAME_TOO_LONG, context=(username, max_length)),
        name_exists_message=get_message(MSG_DUPLICATE_USERNAME, context=(username,))
    )


def send_admin_registration_alert(domain, recipients, user):
    from corehq.apps.users.views.mobile.users import EditCommCareUserView
    subject = _("New user {username} registered for {domain} through SMS").format(
        username=user.username,
        domain=domain,
    )
    html_content = render_to_string('sms/email/new_sms_user.html', {
        "username": user.username,
        "domain": domain,
        "url": absolute_reverse(EditCommCareUserView.urlname, args=[domain, user.get_id])
    })
    send_html_email_async.delay(subject, recipients, html_content,
                                domain=domain, use_domain_gateway=True)


def is_registration_text(text):
    keywords = text.strip().upper().split()
    if len(keywords) == 0:
        return False

    return keywords[0] in REGISTRATION_KEYWORDS


def process_sms_registration(msg):
    """
    This method handles registration via sms.
    Returns True if a contact was registered, False if not.

    To have a case register itself, do the following:

        1) Select "Enable Case Registration Via SMS" in project settings, and fill in the
        associated Case Registration settings.

        2) Text in "join <domain>", where <domain> is the domain to join. If the sending
        number does not exist in the system, a case will be registered tied to that number.
        The "join" keyword can be any keyword in REGISTRATION_KEYWORDS. This is meant to
        support multiple translations.

    To have a mobile worker register itself, do the following:

        1) Select "Enable Mobile Worker Registration via SMS" in project settings.

        2) Text in "join <domain> worker <username>", where <domain> is the domain to join
        and <username> is the requested username. If the username doesn't exist it will be
        created, otherwise the registration will error. If the username argument is not specified,
        the username will be the mobile number

        The "join" and "worker" keywords can be any keyword in REGISTRATION_KEYWORDS and
        REGISTRATION_MOBILE_WORKER_KEYWORDS, respectively. This is meant to support multiple
        translations.
    """
    registration_processed = False
    text_words = msg.text.upper().split()
    keyword1 = text_words[0] if len(text_words) > 0 else ""  # noqa: F841
    keyword2 = text_words[1].lower() if len(text_words) > 1 else ""
    keyword3 = text_words[2] if len(text_words) > 2 else ""
    keyword4 = text_words[3] if len(text_words) > 3 else ""
    cleaned_phone_number = strip_plus(msg.phone_number)
    if is_registration_text(msg.text) and keyword2 != "":
        domain_name = keyword2

        if any_migrations_in_progress(domain_name):
            raise DelayProcessing()

        domain_obj = Domain.get_by_name(domain_name, strict=True)

        if domain_obj is not None:
            if domain_has_privilege(domain_obj, privileges.INBOUND_SMS):
                if (
                        keyword3 in REGISTRATION_MOBILE_WORKER_KEYWORDS
                        and domain_obj.sms_mobile_worker_registration_enabled
                ):
                    username = cleaned_phone_number if keyword4 == '' else keyword4
                    registration_processed = register_sms_user(
                        username=username,
                        domain=domain_obj.name,
                        cleaned_phone_number=cleaned_phone_number,
                        send_welcome_sms=domain_obj.enable_registration_welcome_sms_for_mobile_worker,
                        admin_alert_emails=list(domain_obj.sms_worker_registration_alert_emails),
                    )
                elif domain_obj.sms_case_registration_enabled:
                    register_sms_contact(
                        domain=domain_obj.name,
                        case_type=domain_obj.sms_case_registration_type,
                        case_name="unknown",
                        user_id=domain_obj.sms_case_registration_user_id,
                        contact_phone_number=cleaned_phone_number,
                        contact_phone_number_is_verified="1",
                        owner_id=domain_obj.sms_case_registration_owner_id,
                    )
                    registration_processed = True
                    if domain_obj.enable_registration_welcome_sms_for_case:
                        send_sms(domain_obj.name, None, cleaned_phone_number,
                                 get_message(MSG_REGISTRATION_WELCOME_CASE, domain=domain_obj.name))
            msg.domain = domain_obj.name
            msg.save()

    return registration_processed


def incoming(phone_number, text, backend_api, timestamp=None,
             domain_scope=None, backend_message_id=None,
             raw_text=None, backend_id=None, media_urls=None):
    """
    entry point for incoming sms

    phone_number - originating phone number
    text - message content
    backend_api - backend API ID of receiving sms backend
    timestamp - message received timestamp; defaults to now (UTC)
    domain_scope - set the domain scope for this SMS; see SMSBase.domain_scope for details
    media_urls - list of urls for media download.
    """
    # Log message in message log
    if text is None:
        text = ""
    phone_number = clean_phone_number(phone_number)
    msg = get_message_class()(
        phone_number=phone_number,
        direction=INCOMING,
        date=timestamp or get_utcnow(),
        text=text,
        domain_scope=domain_scope,
        backend_api=backend_api,
        backend_id=backend_id,
        backend_message_id=backend_message_id,
        raw_text=raw_text,
    )
    if media_urls:
        msg.custom_metadata = {"media_urls": media_urls}

    if settings.SMS_QUEUE_ENABLED:
        msg.processed = False
        msg.datetime_to_process = get_utcnow()
        msg.queued_timestamp = msg.datetime_to_process
        msg.save()
        enqueue_directly(msg)
    else:
        msg.processed = True
        msg.save()
        process_incoming(msg)
    return msg


def is_opt_message(text, keyword_list):
    if isinstance(text, bytes):
        text = text.decode('utf-8')
    if not isinstance(text, str):
        return False

    text = text.strip().upper()
    return text in keyword_list


def get_opt_keywords(msg):
    backend_class = get_sms_backend_classes().get(msg.backend_api, SQLSMSBackend)
    try:
        backend_model = msg.outbound_backend
    except (BadSMSConfigException, SQLMobileBackend.DoesNotExist):
        # Backend not found, we will just use the default
        custom_opt_out = []
        custom_opt_in = []
    else:
        custom_opt_out = backend_model.opt_out_keywords
        custom_opt_in = backend_model.opt_in_keywords
    return (
        backend_class.get_opt_in_keywords() + custom_opt_in,
        backend_class.get_opt_out_keywords() + custom_opt_out,
        backend_class.get_pass_through_opt_in_keywords(),
    )


def load_and_call(sms_handler_names, phone_number, text, sms):
    handled = False

    for sms_handler_name in sms_handler_names:
        try:
            handler = to_function(sms_handler_name)
        except:  # noqa: E722
            notify_exception(None, message=('error loading sms handler: %s' % sms_handler_name))
            continue

        try:
            handled = handler(phone_number, text, sms)
        except Exception:
            log_sms_exception(sms)

        if handled:
            break

    return handled


def get_inbound_phone_entry_from_sms(msg):
    return get_inbound_phone_entry(msg.phone_number, msg.backend_id)


def get_inbound_phone_entry(phone_number, backend_id=None):
    if backend_id:
        backend = SQLMobileBackend.load(backend_id, is_couch_id=True)
        if toggles.INBOUND_SMS_LENIENCY.enabled(backend.domain):
            p = None
            if toggles.ONE_PHONE_NUMBER_MULTIPLE_CONTACTS.enabled(backend.domain):
                running_session_info = XFormsSessionSynchronization.get_running_session_info_for_channel(
                    SMSChannel(backend_id=backend_id, phone_number=phone_number)
                )
                contact_id = running_session_info.contact_id
                if contact_id:
                    p = PhoneNumber.get_phone_number_for_owner(contact_id, phone_number)
                if p is not None:
                    return (
                        p,
                        True
                    )
                elif running_session_info.session_id:
                    # This would be very unusual, as it would mean the supposedly running form session
                    # is linked to a phone number, contact pair that doesn't exist in the PhoneNumber table
                    notify_error(
                        "Contact from running session has no match in PhoneNumber table. "
                        "Only known way for this to happen is if you "
                        "unregister a phone number for a contact "
                        "while they are in an active session.",
                        details={
                            'running_session_info': running_session_info
                        }
                    )

            # NOTE: I don't think the backend could ever be global here since global backends
            # don't have a 'domain' and so the toggles would never be activated
            if not backend.is_global:
                p = PhoneNumber.get_two_way_number_with_domain_scope(phone_number, backend.domains_with_access)
                return (
                    p,
                    p is not None
                )

    return (
        PhoneNumber.get_reserved_number(phone_number),
        False
    )


def process_incoming(msg, phone=None):
    try:
        _process_incoming(msg, phone)
        status = 'ok'
    except Exception:
        status = 'error'
        raise
    finally:
        # this needs to be in a try finally so we can
        # - get msg.domain after it's set
        # - report whether it raised an exception as status
        # - always report the metric even if it fails
        metrics_counter("commcare.sms.inbound_message", tags={
            'domain': msg.domain,
            'status': status,
            **_get_backend_tags(backend_id=msg.backend_id),
        })


def _allow_load_handlers(verified_number, is_two_way, has_domain_two_way_scope):
    return (
        (is_two_way or has_domain_two_way_scope)
        and is_contact_active(verified_number.domain, verified_number.owner_doc_type, verified_number.owner_id)
    )


def _domain_accepts_inbound(msg):
    return msg.domain and domain_has_privilege(msg.domain, privileges.INBOUND_SMS)


def _process_incoming(msg, phone=None):
    sms_load_counter("inbound", msg.domain)()
    if phone is None:
        verified_number, has_domain_two_way_scope = get_inbound_phone_entry_from_sms(msg)
    else:
        verified_number = phone
        has_domain_two_way_scope = phone.is_two_way
    is_two_way = verified_number is not None and verified_number.is_two_way

    if verified_number:
        if any_migrations_in_progress(verified_number.domain):
            raise DelayProcessing()

        msg.couch_recipient_doc_type = verified_number.owner_doc_type
        msg.couch_recipient = verified_number.owner_id
        msg.domain = verified_number.domain
        msg.location_id = get_location_id_by_verified_number(verified_number)
        msg.save()

    elif msg.domain_scope:
        if any_migrations_in_progress(msg.domain_scope):
            raise DelayProcessing()

        msg.domain = msg.domain_scope
        msg.save()

    opt_in_keywords, opt_out_keywords, pass_through_opt_in_keywords = get_opt_keywords(msg)
    domain = verified_number.domain if verified_number else None
    opt_keyword = False

    if is_opt_message(msg.text, opt_out_keywords):
        if PhoneBlacklist.opt_out_sms(msg.phone_number, domain=domain):
            metadata = MessageMetadata(ignore_opt_out=True)
            text = get_message(MSG_OPTED_OUT, verified_number, context=(opt_in_keywords[0],))
            if verified_number:
                send_message_to_verified_number(verified_number, text, metadata=metadata)
            elif msg.backend_id:
                send_sms_with_backend(msg.domain, msg.phone_number, text, msg.backend_id, metadata=metadata)
            else:
                send_sms(msg.domain, None, msg.phone_number, text, metadata=metadata)
            opt_keyword = True
    elif is_opt_message(msg.text, opt_in_keywords):
        if PhoneBlacklist.opt_in_sms(msg.phone_number, domain=domain):
            text = get_message(MSG_OPTED_IN, verified_number, context=(opt_out_keywords[0],))
            if verified_number:
                send_message_to_verified_number(verified_number, text)
            elif msg.backend_id:
                send_sms_with_backend(msg.domain, msg.phone_number, text, msg.backend_id)
            else:
                send_sms(msg.domain, None, msg.phone_number, text)
            opt_keyword = True
    else:
        if is_opt_message(msg.text, pass_through_opt_in_keywords):
            # Opt the phone number in, and then process the message normally
            PhoneBlacklist.opt_in_sms(msg.phone_number, domain=domain)

    handled = False

    if _domain_accepts_inbound(msg):
        if verified_number and verified_number.pending_verification:
            from . import verify
            handled = verify.process_verification(
                verified_number, msg, create_subevent_for_inbound=not has_domain_two_way_scope)

        if _allow_load_handlers(verified_number, is_two_way, has_domain_two_way_scope):
            handled = load_and_call(settings.SMS_HANDLERS, verified_number, msg.text, msg)

    if not handled and not is_two_way and not opt_keyword:
        handled = process_sms_registration(msg)

    # If the sms queue is enabled, then the billable gets created in remove_from_queue()
    if (
        not settings.SMS_QUEUE_ENABLED
        and msg.domain
        and domain_has_privilege(msg.domain, privileges.INBOUND_SMS)
        and not isinstance(msg, ConnectMessage)
    ):
        create_billable_for_sms(msg)


def create_billable_for_sms(msg, delay=True):
    if not isinstance(msg, SMS):
        raise Exception("Expected msg to be an SMS")

    if settings.ENTERPRISE_MODE or not msg.domain:
        return

    try:
        from corehq.apps.sms.tasks import store_billable
        if delay:
            store_billable.delay(msg.couch_id)
        else:
            store_billable(msg.couch_id)
    except Exception as e:
        log_smsbillables_error("Errors Creating SMS Billable: %s" % e)<|MERGE_RESOLUTION|>--- conflicted
+++ resolved
@@ -135,13 +135,6 @@
         return ConnectMessage
 
 
-def get_message_class(phone_number):
-    if phone_number.is_sms:
-        return get_sms_class()
-    else:
-        return ConnectMessage
-
-
 def send_sms(domain, contact, phone_number, text, metadata=None, logged_subevent=None):
     """
     Sends an outbound SMS. Returns false if it fails.
@@ -203,11 +196,7 @@
             return False
         raise
 
-<<<<<<< HEAD
-    msg = get_message_class(verified_number)(
-=======
     msg = get_message_class(verified_number.is_sms)(
->>>>>>> 599af78c
         couch_recipient_doc_type=verified_number.owner_doc_type,
         couch_recipient=verified_number.owner_id,
         phone_number="+" + str(verified_number.phone_number),
@@ -417,10 +406,6 @@
         return False
 
 
-<<<<<<< HEAD
-
-=======
->>>>>>> 599af78c
 def register_sms_user(
     username, cleaned_phone_number, domain, send_welcome_sms=False, admin_alert_emails=None
 ):
