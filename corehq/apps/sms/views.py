#!/usr/bin/env python
import io
import json
import re
import uuid
from datetime import datetime, time, timedelta

from django.conf import settings
from django.contrib import messages
from django.db import transaction
from django.db.models import Q
from django.http import (
    Http404,
    HttpResponse,
    HttpResponseBadRequest,
    HttpResponseRedirect,
    JsonResponse,
)
from django.shortcuts import render
from django.urls import reverse
from django.utils.decorators import method_decorator
from django.utils.functional import cached_property
from django.utils.translation import gettext as _
from django.utils.translation import gettext_lazy, gettext_noop
from django.views.decorators.csrf import csrf_exempt
from django.views.generic import View

from couchdbkit import ResourceNotFound
from django_prbac.utils import has_privilege
from memoized import memoized
from corehq.apps.smsbillables.dispatcher import SMSAdminInterfaceDispatcher

from couchexport.export import export_raw
from couchexport.models import Format
from couchexport.shortcuts import export_response
from dimagi.utils.couch import CriticalSection
from dimagi.utils.couch.cache import cache_core
from dimagi.utils.couch.database import iter_docs
from dimagi.utils.decorators.view import get_file
from dimagi.utils.logging import notify_exception
from dimagi.utils.parsing import json_format_datetime, string_to_boolean
from dimagi.utils.web import json_response

from corehq import privileges, toggles
from corehq.apps.accounting.decorators import (
    requires_privilege_plaintext_response,
    requires_privilege_with_fallback,
)
from corehq.apps.accounting.models import (
    DefaultProductPlan,
    SoftwarePlanEdition,
    Subscription,
)
from corehq.apps.commtrack.models import AlertConfig
from corehq.apps.domain.decorators import (
    domain_admin_required,
    login_and_domain_required,
    login_or_digest_ex,
    require_superuser,
)
from corehq.apps.domain.models import Domain
from corehq.apps.domain.views.base import BaseDomainView, DomainViewMixin
from corehq.apps.groups.models import Group
from corehq.apps.hqadmin.views.users import BaseAdminSectionView
from corehq.apps.hqwebapp.async_handler import AsyncHandlerMixin
from corehq.apps.hqwebapp.decorators import (
    use_datatables,
    use_jquery_ui,
    use_timepicker,
)
from corehq.apps.hqwebapp.utils import get_bulk_upload_form
from corehq.apps.hqwebapp.views import CRUDPaginatedViewMixin
from corehq.apps.reminders.util import get_two_way_number_for_recipient
from corehq.apps.sms.api import (
    MessageMetadata,
    get_inbound_phone_entry,
    incoming,
    send_sms,
    send_message_to_verified_number,
    send_sms_with_backend_name,
)
from corehq.apps.sms.forms import (
    CUSTOM,
    DEFAULT,
    DISABLED,
    ENABLED,
    HIDE_ALL,
    LANGUAGE_FALLBACK_UNTRANSLATED,
    SHOW_ALL,
    SHOW_INVALID,
    WELCOME_RECIPIENT_ALL,
    WELCOME_RECIPIENT_CASE,
    WELCOME_RECIPIENT_MOBILE_WORKER,
    WELCOME_RECIPIENT_NONE,
    BackendMapForm,
    ComposeMessageForm,
    InitiateAddSMSBackendForm,
    SentTestSmsForm,
    SettingsForm,
    SubscribeSMSForm,
)
from corehq.apps.sms.messages import _MESSAGES
from corehq.apps.sms.mixin import BadSMSConfigException
from corehq.apps.sms.models import (
    INCOMING,
    OUTGOING,
    SMS,
    MessagingEvent,
    PhoneLoadBalancingMixin,
    PhoneNumber,
    SQLLastReadMessage,
    SQLMobileBackend,
    SQLMobileBackendMapping,
)
from corehq.apps.sms.phonenumbers_helper import country_name_for_country_code
from corehq.apps.sms.util import (
    ContactNotFoundException,
    get_contact,
    get_or_create_sms_translations,
    get_sms_backend_classes,
    is_superuser_or_contractor,
)
from corehq.apps.smsforms.models import (
    SQLXFormsSession,
    XFormsSessionSynchronization,
)
from corehq.apps.users import models as user_models
from corehq.apps.users.decorators import require_permission
from corehq.apps.users.models import CommCareUser, ConnectIDUserLink, CouchUser, HqPermissions
from corehq.apps.users.views.mobile.users import EditCommCareUserView
from corehq.form_processor.models import CommCareCase
from corehq.form_processor.utils import is_commcarecase
from corehq.messaging.scheduling.async_handlers import SMSSettingsAsyncHandler
from corehq.messaging.smsbackends.connectid.backend import ConnectBackend
from corehq.messaging.smsbackends.telerivet.models import SQLTelerivetBackend
from corehq.util.dates import iso_string_to_datetime
from corehq.util.quickcache import quickcache
from corehq.util.timezones.conversions import ServerTime, UserTime
from corehq.util.timezones.utils import get_timezone_for_user
from corehq.util.workbook_json.excel import get_single_worksheet

# Tuple of (description, days in the past)
SMS_CHAT_HISTORY_CHOICES = (
    (gettext_noop("Yesterday"), 1),
    (gettext_noop("1 Week"), 7),
    (gettext_noop("30 Days"), 30),
)


@login_and_domain_required
def default(request, domain):
    from corehq.messaging.scheduling.views import MessagingDashboardView
    return HttpResponseRedirect(reverse(MessagingDashboardView.urlname, args=[domain]))


class BaseMessagingSectionView(BaseDomainView):
    section_name = gettext_noop("Messaging")

    @cached_property
    def can_use_inbound_sms(self):
        return has_privilege(self.request, privileges.INBOUND_SMS)

    @cached_property
    def is_system_admin(self):
        return is_superuser_or_contractor(self.request.couch_user)

    @cached_property
    def is_granted_messaging_access(self):
        if settings.ENTERPRISE_MODE or self.domain_object.granted_messaging_access:
            return True
        subscription = Subscription.get_active_subscription_by_domain(self.domain_object)
        if subscription is not None:
            return subscription.plan_version.plan.name == DefaultProductPlan.get_default_plan_version(
                edition=SoftwarePlanEdition.ENTERPRISE
            ).plan.name
        return False

    @method_decorator(requires_privilege_with_fallback(privileges.OUTBOUND_SMS))
    @method_decorator(require_permission(HqPermissions.edit_messaging))
    def dispatch(self, request, *args, **kwargs):
        if not self.is_granted_messaging_access:
            return render(request, "sms/wall.html", self.main_context)
        return super(BaseMessagingSectionView, self).dispatch(request, *args, **kwargs)

    @property
    def section_url(self):
        return reverse("sms_default", args=[self.domain])


class ComposeMessageView(BaseMessagingSectionView):
    template_name = 'sms/compose.html'
    urlname = 'sms_compose_message'
    page_title = _('Compose SMS Message')

    @property
    def page_context(self):
        page_context = super(ComposeMessageView, self).page_context
        tz = get_timezone_for_user(self.request.couch_user, self.domain)
        page_context.update({
            'now': datetime.utcnow(),
            'timezone': tz,
            'timezone_now': datetime.now(tz=tz),
            'form': ComposeMessageForm(domain=self.domain)
        })
        return page_context


def get_sms_autocomplete_context(domain):
    """A helper view for sms autocomplete"""
    phone_users = CouchUser.view("users/phone_users_by_domain",
        startkey=[domain], endkey=[domain, {}], include_docs=True
    )
    groups = Group.by_domain(domain)

    contacts = ["[send to all]"]
    contacts.extend(['%s [group]' % group.name for group in groups])
    user_id = None
    for user in phone_users:
        if user._id == user_id:
            continue
        contacts.append(user.username)
        user_id = user._id
    return contacts


@login_and_domain_required
@requires_privilege_with_fallback(privileges.OUTBOUND_SMS)
def send_to_recipients(request, domain):
    # This is invoked from both the ComposeMessageView as well as from
    # the view that sends SMS to users when publishing an app.
    # Currently the permission to publish an app is just the login_and_domain_required
    # decorator, and this view matches that.

    recipients = request.POST.getlist('recipients')
    message = request.POST.get('message')
    if not recipients:
        messages.error(request, _("You didn't specify any recipients"))
    elif not message:
        messages.error(request, _("You can't send an empty message"))
    else:
        phone_numbers = []
        # formats: GroupName (group), "Username", +15555555555
        group_names = []
        usernames = []
        phone_numbers = []

        unknown_usernames = []
        GROUP = "[group]"
        send_to_all_checked = False

        for recipient in recipients:
            if recipient == "[send to all]":
                send_to_all_checked = True
                phone_users = CouchUser.view("users/phone_users_by_domain",
                    startkey=[domain], endkey=[domain, {}], include_docs=True
                )
                for user in phone_users:
                    usernames.append(user.username)
                group_names = []
                break
            elif (not send_to_all_checked) and recipient.endswith(GROUP):
                name = recipient[:-len(GROUP)].strip()
                group_names.append(name)
            elif re.match(r'^\+\d+$', recipient):  # here we expect it to have a plus sign
                def wrap_user_by_type(u):
                    return getattr(user_models, u['doc']['doc_type']).wrap(u['doc'])

                phone_users = CouchUser.view("users/by_default_phone",  # search both with and w/o the plus
                    keys=[recipient, recipient[1:]], include_docs=True,
                    wrapper=wrap_user_by_type).all()

                phone_users = [u for u in phone_users if u.is_member_of(domain)]
                if len(phone_users) > 0:
                    phone_numbers.append((phone_users[0], recipient))
                else:
                    phone_numbers.append((None, recipient))
            elif (not send_to_all_checked) and re.match(r'[\w\.]+', recipient):
                usernames.append(recipient)
            else:
                unknown_usernames.append(recipient)

        login_ids = {
            r['key']: r['id'] for r in CommCareUser.get_db().view(
                "users/by_username", keys=usernames, reduce=False).all()}
        for username in usernames:
            if username not in login_ids:
                unknown_usernames.append(username)
        login_ids = list(login_ids.values())

        users = []
        empty_groups = []
        if len(group_names) > 0:
            users.extend(CouchUser.view('users/by_group', keys=[[domain, gn] for gn in group_names],
                                        include_docs=True).all())
            if len(users) == 0:
                empty_groups = group_names

        users.extend(CouchUser.view('_all_docs', keys=login_ids, include_docs=True).all())
        users = [user for user in users if user.is_active and not user.is_deleted()]

        phone_numbers.extend([(user, user.phone_number) for user in users])

        failed_numbers = []
        no_numbers = []
        sent = []

        if len(phone_numbers) == 1:
            recipient = phone_numbers[0][0]
        else:
            recipient = None

        logged_event = MessagingEvent.create_event_for_adhoc_sms(domain, recipient=recipient)

        for user, number in phone_numbers:
            if not number:
                no_numbers.append(user.raw_username)
            else:
                args = [user.doc_type, user.get_id] if user else []
                logged_subevent = logged_event.create_subevent_for_single_sms(*args)
                if send_sms(
                    domain, user, number, message,
                    metadata=MessageMetadata(messaging_subevent_id=logged_subevent.pk)
                ):
                    sent.append("%s" % (user.raw_username if user else number))
                    logged_subevent.completed()
                else:
                    failed_numbers.append("%s (%s)" % (
                        number,
                        user.raw_username if user else "<no username>"
                    ))
                    logged_subevent.error(MessagingEvent.ERROR_INTERNAL_SERVER_ERROR)

        logged_event.completed()

        if empty_groups or failed_numbers or unknown_usernames or no_numbers:
            if empty_groups:
                messages.error(request, _("The following groups don't exist: ") + (', '.join(empty_groups)))
            if no_numbers:
                messages.error(request,
                    _("The following users don't have phone numbers: ") + (', '.join(no_numbers)))
            if failed_numbers:
                messages.error(request,
                    _("Couldn't send to the following number(s): ") + (', '.join(failed_numbers)))
            if unknown_usernames:
                messages.error(request,
                    _("Couldn't find the following user(s): ") + (', '.join(unknown_usernames)))
            if sent:
                messages.success(request, _("Successfully sent: ") + (', '.join(sent)))
            else:
                messages.info(request, _("No messages were sent."))
        else:
            messages.success(request, _("Message sent"))

    return HttpResponseRedirect(
        request.META.get('HTTP_REFERER')
        or reverse(ComposeMessageView.urlname, args=[domain])
    )


class TestSMSMessageView(BaseDomainView):
    urlname = 'message_test'
    template_name = 'sms/message_tester.html'
    section_name = gettext_lazy("Messaging")
    page_title = gettext_lazy("Test SMS Message")

    @property
    def section_url(self):
        return reverse('sms_default', args=(self.domain,))

    @method_decorator(domain_admin_required)
    @method_decorator(requires_privilege_with_fallback(privileges.INBOUND_SMS))
    def dispatch(self, request, *args, **kwargs):
        return super(TestSMSMessageView, self).dispatch(request, *args, **kwargs)

    @property
    def page_context(self):
        return {
            'form': self.get_form()
        }

    @memoized
    def get_form(self):
        backends = SQLMobileBackend.get_domain_backends(
            SQLMobileBackend.SMS,
            self.domain,
        )
        if self.request.method == 'POST':
            return SentTestSmsForm(
                self.request.POST,
                domain=self.domain,
                backends=backends,
            )

        default_backend = SQLMobileBackend.get_domain_default_backend(
            SQLMobileBackend.SMS,
            self.domain
        )
        initial = None
        if default_backend:
            initial = {'backend_id': default_backend.couch_id}
        return SentTestSmsForm(
            initial=initial,
            domain=self.domain,
            backends=backends,
        )

    def post(self, request, *args, **kwargs):
        form = self.get_form()
        if form.is_valid():
            phone_number = form.cleaned_data.get("phone_number", "")
            message = form.cleaned_data.get("message", "")
            backend_id = form.cleaned_data.get("backend_id", "")
            claim_channel = form.cleaned_data.get("claim_channel", False)

            error_message = self._check_phone_number(phone_number, backend_id, claim_channel)
            if error_message:
                messages.error(request, error_message)
                return self.get(request, *args, **kwargs)

            backend = SQLMobileBackend.load(backend_id, is_couch_id=True)
            incoming(
                phone_number, message, backend.get_api_id(),
                domain_scope=self.domain, backend_id=backend.couch_id,
                backend_message_id="message_test"
            )
            messages.success(
                request,
                _("Test message received.")
            )

        return self.get(request, *args, **kwargs)

    def _check_phone_number(self, phone_number, backend_id, claim_channel):
        phone_entry, has_domain_two_way_scope = get_inbound_phone_entry(phone_number, backend_id)
        if not phone_entry or phone_entry.domain != self.domain:
            msg = _("Invalid phone number. Please choose a "
                    "two-way phone number belonging to a contact in your project.")
            if not toggles.ONE_PHONE_NUMBER_MULTIPLE_CONTACTS.enabled(self.domain):
                return msg

            phone_entry_this_domain = PhoneNumber.get_two_way_number_with_domain_scope(
                phone_number, [self.domain])
            if claim_channel and phone_entry_this_domain:
                # attempt to claim the channel
                fake_session = SQLXFormsSession(
                    session_id=uuid.uuid4().hex,
                    connection_id=phone_entry_this_domain.owner_id,
                    phone_number=phone_entry_this_domain.phone_number
                )
                if XFormsSessionSynchronization.set_channel_for_affinity(fake_session):
                    # re-check but don't attempt a claim this time
                    return self._check_phone_number(phone_number, backend_id, claim_channel=False)

            return _("Invalid phone number. Either this number is not assigned to a contact in your "
                     "project or there is an active session for this number in another project space. "
                     "To 'claim' this channel use the 'claim this channel' checkbox or start a new SMS "
                     "survey with this number and wait for the first message to be sent.")


@csrf_exempt
@require_permission(HqPermissions.edit_messaging, login_decorator=login_or_digest_ex(allow_cc_users=True))
@requires_privilege_plaintext_response(privileges.OUTBOUND_SMS)
def api_send_sms(request, domain):
    """
    An API to send SMS.
    Expected post parameters:
        phone_number - the phone number to send to
        contact_id - the _id of a contact to send to (overrides phone_number)
        vn_id - the couch_id of a PhoneNumber to send to (overrides contact_id)
        text - the text of the message
        backend_id - the name of the MobileBackend to use while sending
    """
    if request.method == "POST":
        phone_number = request.POST.get("phone_number", None)
        contact_id = request.POST.get("contact_id", None)
        vn_id = request.POST.get("vn_id", None)
        text = request.POST.get("text", None)
        backend_id = request.POST.get("backend_id", None)
        chat = request.POST.get("chat", None)
        contact = None

        if (phone_number is None and contact_id is None and not vn_id) or (text is None):
            return HttpResponseBadRequest("Not enough arguments.")

        vn = None
        if vn_id:
            vn = PhoneNumber.by_couch_id(vn_id)
            if not vn:
                return HttpResponseBadRequest("PhoneNumber not found.")

            if vn.domain != domain:
                return HttpResponseBadRequest("PhoneNumber not found.")

            phone_number = vn.phone_number
            contact = vn.owner
        elif contact_id is not None:
            try:
                contact = get_contact(domain, contact_id)
                assert contact is not None
                assert contact.domain == domain
            except Exception:
                return HttpResponseBadRequest("Contact not found.")

            vn = get_two_way_number_for_recipient(contact)
            if not vn:
                return HttpResponseBadRequest("Contact has no phone number.")
            phone_number = vn.phone_number

        try:
            chat_workflow = string_to_boolean(chat)
        except Exception:
            chat_workflow = False

        if chat_workflow:
            chat_user_id = request.couch_user.get_id
        else:
            chat_user_id = None

        logged_event = MessagingEvent.create_event_for_adhoc_sms(
            domain, recipient=contact,
            content_type=(MessagingEvent.CONTENT_CHAT_SMS if chat_workflow
                else MessagingEvent.CONTENT_API_SMS))

        args = [contact.doc_type, contact.get_id] if contact else []
        logged_subevent = logged_event.create_subevent_for_single_sms(*args)

        metadata = MessageMetadata(
            chat_user_id=chat_user_id,
            messaging_subevent_id=logged_subevent.pk,
        )
        if backend_id is not None:
            success = send_sms_with_backend_name(domain, phone_number, text, backend_id, metadata)
        elif vn is not None:
            success = send_message_to_verified_number(vn, text, metadata)
        else:
            success = send_sms(domain, None, phone_number, text, metadata)

        if success:
            logged_subevent.completed()
            logged_event.completed()
            return HttpResponse("OK")
        else:
            logged_subevent.error(MessagingEvent.ERROR_INTERNAL_SERVER_ERROR)
            return HttpResponse("ERROR")
    else:
        return HttpResponseBadRequest("POST Expected.")


class GlobalBackendMap(BaseAdminSectionView):
    urlname = 'global_backend_map'
    template_name = 'sms/backend_map.html'
    page_title = gettext_lazy("Default Gateways")

    @property
    def page_url(self):
        return reverse(self.urlname)

    @property
    @memoized
    def backends(self):
        return SQLMobileBackend.get_global_backends(SQLMobileBackend.SMS)

    @property
    @memoized
    def backend_map_form(self):
        if self.request.method == 'POST':
            return BackendMapForm(self.request.POST, backends=self.backends)

        backend_map = SQLMobileBackendMapping.get_prefix_to_backend_map(SQLMobileBackend.SMS)
        initial = {
            'catchall_backend_id': backend_map.catchall_backend_id,
            'backend_map': json.dumps([
                {'prefix': prefix, 'backend_id': backend_id}
                for prefix, backend_id in backend_map.backend_map_tuples
            ]),
        }
        return BackendMapForm(initial=initial, backends=self.backends)

    @method_decorator(require_superuser)
    def dispatch(self, request, *args, **kwargs):
        return super(GlobalBackendMap, self).dispatch(request, *args, **kwargs)

    @property
    def page_context(self):
        return {
            'form': self.backend_map_form,
            'backends': self.backends,
        }

    def post(self, request, *args, **kwargs):
        form = self.backend_map_form
        if form.is_valid():
            new_backend_map = form.cleaned_data.get('backend_map')
            new_catchall_backend_id = form.cleaned_data.get('catchall_backend_id')

            with transaction.atomic():
                SQLMobileBackendMapping.get_prefix_to_backend_map.clear(
                    SQLMobileBackendMapping, SQLMobileBackend.SMS
                )
                SQLMobileBackendMapping.objects.filter(
                    is_global=True,
                    backend_type=SQLMobileBackend.SMS,
                ).delete()

                for prefix, backend_id in new_backend_map.items():
                    SQLMobileBackendMapping.objects.create(
                        is_global=True,
                        backend_type=SQLMobileBackend.SMS,
                        prefix=prefix,
                        backend_id=backend_id
                    )

                if new_catchall_backend_id:
                    SQLMobileBackendMapping.objects.create(
                        is_global=True,
                        backend_type=SQLMobileBackend.SMS,
                        prefix='*',
                        backend_id=new_catchall_backend_id
                    )

            messages.success(request, _("Changes saved."))
            return HttpResponseRedirect(reverse(self.urlname))
        return self.get(request, *args, **kwargs)


class ChatOverSMSView(BaseMessagingSectionView):
    urlname = 'chat_contacts'
    template_name = 'sms/chat_contacts.html'
    page_title = _("Chat over SMS")

    @use_datatables
    def dispatch(self, *args, **kwargs):
        return super(ChatOverSMSView, self).dispatch(*args, **kwargs)


def get_case_contact_info(domain_obj, case_ids):
    data = {}
    for case in CommCareCase.objects.iter_cases(case_ids, domain_obj.name):
        if domain_obj.custom_case_username:
            name = case.get_case_property(domain_obj.custom_case_username)
        else:
            name = case.name
        data[case.case_id] = [name or _('(unknown)')]
    return data


def get_mobile_worker_contact_info(domain_obj, user_ids):
    data = {}
    for doc in iter_docs(CommCareUser.get_db(), user_ids):
        user = CommCareUser.wrap(doc)
        data[user.get_id] = [user.raw_username]
    return data


def get_contact_info(domain):
    # If the data has been cached, just retrieve it from there
    cache_key = 'sms-chat-contact-list-%s' % domain
    cache_expiration = 30 * 60
    client = cache_core.get_redis_client()
    cached_data = client.get(cache_key)
    if cached_data:
        return json.loads(cached_data)

    domain_obj = Domain.get_by_name(domain, strict=True)
    case_ids = []
    mobile_worker_ids = []
    data = []

    if toggles.INBOUND_SMS_LENIENCY.enabled(domain):
        phone_numbers_seen = set()
        phone_numbers = []
        for p in PhoneNumber.by_domain(domain).order_by('phone_number', '-is_two_way', 'created_on', 'couch_id'):
            if p.phone_number not in phone_numbers_seen:
                phone_numbers.append(p)
                phone_numbers_seen.add(p.phone_number)
    else:
        phone_numbers = PhoneNumber.by_domain(domain).filter(is_two_way=True)

    for p in phone_numbers:
        if p.owner_doc_type == 'CommCareCase':
            case_ids.append(p.owner_id)
            data.append([
                None,
                'case',
                p.phone_number,
                p.owner_id,
                p.couch_id,
            ])
        elif p.owner_doc_type == 'CommCareUser':
            mobile_worker_ids.append(p.owner_id)
            data.append([
                None,
                'mobile_worker',
                p.phone_number,
                p.owner_id,
                p.couch_id,
            ])
    contact_data = get_case_contact_info(domain_obj, case_ids)
    contact_data.update(get_mobile_worker_contact_info(domain_obj, mobile_worker_ids))
    for row in data:
        contact_info = contact_data.get(row[3])
        row[0] = contact_info[0] if contact_info else _('(unknown)')

    # Save the data to the cache for faster lookup next time.
    # If there isn't much data, don't bother with the cache, responsiveness is more important.
    if len(data) > 100:
        try:
            client.set(cache_key, json.dumps(data))
            client.expire(cache_key, cache_expiration)
        except Exception:
            pass

    return data


def format_contact_data(domain, data):
    for row in data:
        contact_id = row[3]
        vn_id = row[4]
        if row[1] == 'case':
            row[1] = _('Case')
            row[4] = reverse('case_data', args=[domain, contact_id])
        elif row[1] == 'mobile_worker':
            row[1] = _('Mobile Worker')
            row[4] = reverse(EditCommCareUserView.urlname, args=[domain, contact_id])
        else:
            row[4] = '#'
        row.append(reverse('sms_chat', args=[domain, contact_id, vn_id]))


@require_permission(HqPermissions.edit_messaging)
@requires_privilege_with_fallback(privileges.INBOUND_SMS)
def chat_contact_list(request, domain):
    sEcho = request.GET.get('sEcho')
    iDisplayStart = int(request.GET.get('iDisplayStart'))
    iDisplayLength = int(request.GET.get('iDisplayLength'))
    sSearch = request.GET.get('sSearch', '').strip()

    data = get_contact_info(domain)
    total_records = len(data)

    if sSearch:
        data = [row for row in data if sSearch in row[0] or sSearch in row[2]]
    filtered_records = len(data)

    data.sort(key=lambda row: row[0])
    data = data[iDisplayStart:iDisplayStart + iDisplayLength]
    format_contact_data(domain, data)
    result = {
        'sEcho': sEcho,
        'aaData': data,
        'iTotalRecords': total_records,
        'iTotalDisplayRecords': filtered_records,
    }

    return JsonResponse(result)


def get_contact_name_for_chat(contact, domain_obj):
    if is_commcarecase(contact):
        if domain_obj.custom_case_username:
            contact_name = contact.get_case_property(domain_obj.custom_case_username)
        else:
            contact_name = contact.name
    else:
        if contact.first_name:
            contact_name = contact.first_name
        else:
            contact_name = contact.raw_username
    return contact_name


@require_permission(HqPermissions.edit_messaging)
@requires_privilege_with_fallback(privileges.OUTBOUND_SMS)
def chat(request, domain, contact_id, vn_id=None):
    domain_obj = Domain.get_by_name(domain, strict=True)
    timezone = get_timezone_for_user(None, domain)

    # floored_utc_timestamp is the datetime in UTC representing
    # midnight today in local time. This is used to calculate
    # all message history choices' timestamps, so that choosing
    # "Yesterday", for example, gives you data from yesterday at
    # midnight local time.
    local_date = datetime.now(timezone).date()
    floored_utc_timestamp = UserTime(
        datetime.combine(local_date, time(0, 0)),
        timezone
    ).server_time().done()

    def _fmt(d):
        return json_format_datetime(floored_utc_timestamp - timedelta(days=d))

    history_choices = [(_(x), _fmt(y)) for (x, y) in SMS_CHAT_HISTORY_CHOICES]
    history_choices.append(
        (_("All Time"), json_format_datetime(datetime(1970, 1, 1)))
    )

    contact = get_contact(domain, contact_id)

    context = {
        "domain": domain,
        "contact_id": contact_id,
        "contact": contact,
        "contact_name": get_contact_name_for_chat(contact, domain_obj),
        "use_message_counter": domain_obj.chat_message_count_threshold is not None,
        "message_count_threshold": domain_obj.chat_message_count_threshold or 0,
        "history_choices": history_choices,
        "vn_id": vn_id,
    }
    template = settings.CUSTOM_CHAT_TEMPLATES.get(domain_obj.custom_chat_template) or "sms/chat.html"
    return render(request, template, context)


class ChatMessageHistory(View, DomainViewMixin):
    urlname = 'api_history'

    @method_decorator(require_permission(HqPermissions.edit_messaging))
    @method_decorator(requires_privilege_with_fallback(privileges.OUTBOUND_SMS))
    def dispatch(self, request, *args, **kwargs):
        return super(ChatMessageHistory, self).dispatch(request, *args, **kwargs)

    @property
    @memoized
    def contact_id(self):
        return self.request.GET.get('contact_id')

    @property
    @memoized
    def contact(self):
        if not self.contact_id:
            return None

        try:
            return get_contact(self.domain, self.contact_id)
        except ContactNotFoundException:
            return None

    @property
    @memoized
    def contact_name(self):
        return get_contact_name_for_chat(self.contact, self.domain_object)

    @quickcache(['user_id'], timeout=60 * 60, memoize_timeout=5 * 60)
    def get_chat_user_name(self, user_id):
        if not user_id:
            return _("System")

        try:
            user = CouchUser.get_by_user_id(user_id)
            return user.first_name or user.raw_username
        except Exception:
            return _("Unknown")

    @property
    @memoized
    def start_date_str(self):
        return self.request.GET.get('start_date')

    @property
    @memoized
    def start_date(self):
        if not self.start_date_str:
            return None

        try:
            return iso_string_to_datetime(self.start_date_str)
        except (TypeError, ValueError):
            return None

    def get_raw_data(self):
        result = SMS.objects.filter(
            domain=self.domain,
            couch_recipient_doc_type=self.contact.doc_type,
            couch_recipient=self.contact_id
        ).exclude(
            direction=OUTGOING,
            processed=False
        )
        if self.start_date:
            result = result.filter(date__gt=self.start_date)
        result = self.filter_survey_data(result)
        return result.order_by('date')

    def filter_survey_data(self, queryset):
        if not self.domain_object.filter_surveys_from_chat:
            return queryset

        if self.domain_object.show_invalid_survey_responses_in_chat:
            return queryset.exclude(
                Q(xforms_session_couch_id__isnull=False)
                & ~Q(direction=INCOMING, invalid_survey_response=True)
            )
        else:
            return queryset.exclude(
                xforms_session_couch_id__isnull=False
            )

    def get_response_data(self, requesting_user_id):
        timezone = get_timezone_for_user(None, self.domain)
        result = []
        last_sms = None
        for sms in self.get_raw_data():
            last_sms = sms
            if sms.direction == INCOMING:
                sender = self.contact_name
            else:
                sender = self.get_chat_user_name(sms.chat_user_id)
            result.append({
                'sender': sender,
                'text': sms.text,
                'timestamp': (
                    ServerTime(sms.date).user_time(timezone)
                    .ui_string("%I:%M%p %m/%d/%y").lower()
                ),
                'utc_timestamp': json_format_datetime(sms.date),
                'sent_by_requester': (sms.chat_user_id == requesting_user_id),
            })
        return result, last_sms

    def update_last_read_message(self, requesting_user_id, sms):
        domain = self.domain
        contact_id = self.contact_id

        key = 'update-last-read-message-%s-%s-%s' % (domain, requesting_user_id, contact_id)
        with CriticalSection([key]):
            try:
                entry = SQLLastReadMessage.objects.get(
                    domain=domain,
                    read_by=requesting_user_id,
                    contact_id=contact_id
                )
            except SQLLastReadMessage.DoesNotExist:
                entry = SQLLastReadMessage(
                    domain=domain,
                    read_by=requesting_user_id,
                    contact_id=contact_id
                )
            if not entry.message_timestamp or entry.message_timestamp < sms.date:
                entry.message_id = sms.couch_id
                entry.message_timestamp = sms.date
                entry.save()

    def get(self, request, *args, **kwargs):
        if not self.contact:
            return JsonResponse([], safe=False)

        data, last_sms = self.get_response_data(request.couch_user.get_id)
        if last_sms:
            try:
                self.update_last_read_message(request.couch_user.get_id, last_sms)
            except Exception:
                notify_exception(request, "Error updating last read message for %s" % last_sms.pk)

        return JsonResponse(data, safe=False)


class ChatLastReadMessage(View, DomainViewMixin):
    urlname = 'api_last_read_message'

    @method_decorator(require_permission(HqPermissions.edit_messaging))
    @method_decorator(requires_privilege_with_fallback(privileges.OUTBOUND_SMS))
    def dispatch(self, request, *args, **kwargs):
        return super(ChatLastReadMessage, self).dispatch(request, *args, **kwargs)

    @property
    @memoized
    def contact_id(self):
        return self.request.GET.get('contact_id')

    def get(self, request, *args, **kwargs):
        lrm_timestamp = None
        if self.contact_id:
            if self.domain_object.count_messages_as_read_by_anyone:
                lrm = SQLLastReadMessage.by_anyone(self.domain, self.contact_id)
            else:
                lrm = SQLLastReadMessage.by_user(self.domain, request.couch_user.get_id, self.contact_id)

            if lrm:
                lrm_timestamp = json_format_datetime(lrm.message_timestamp)
        return JsonResponse({
            'message_timestamp': lrm_timestamp,
        })


class DomainSmsGatewayListView(CRUDPaginatedViewMixin, BaseMessagingSectionView):
    template_name = "sms/gateway_list.html"
    urlname = 'list_domain_backends'
    page_title = gettext_noop("SMS Connectivity")
    strict_domain_fetching = True

    @method_decorator(domain_admin_required)
    def dispatch(self, request, *args, **kwargs):
        return super(DomainSmsGatewayListView, self).dispatch(request, *args, **kwargs)

    @property
    def page_url(self):
        return reverse(self.urlname, args=[self.domain])

    @property
    @memoized
    def total(self):
        return SQLMobileBackend.get_domain_backends(SQLMobileBackend.SMS, self.domain, count_only=True)

    @property
    def column_names(self):
        return [
            _("Gateway"),
            _("Description"),
            _("Supported Countries"),
            _("Status"),
            _("Actions"),
        ]

    @property
    def page_context(self):
        mappings = SQLMobileBackendMapping.objects.filter(
            is_global=False,
            domain=self.domain,
            backend_type=SQLMobileBackend.SMS,
        )
        extra_backend_mappings = {
            mapping.prefix: mapping.backend.name
            for mapping in mappings if mapping.prefix != '*'
        }

        context = self.pagination_context

        context.update({
            'initiate_new_form': InitiateAddSMSBackendForm(
                user=self.request.couch_user,
                domain=self.domain
            ),
            'extra_backend_mappings': extra_backend_mappings,
            'is_system_admin': self.is_system_admin,
        })
        return context

    @property
    def paginated_list(self):
        backends = SQLMobileBackend.get_domain_backends(
            SQLMobileBackend.SMS,
            self.domain,
            offset=self.skip,
            limit=self.limit
        )
        default_backend = SQLMobileBackend.get_domain_default_backend(
            SQLMobileBackend.SMS,
            self.domain
        )

        if len(backends) > 0 and not default_backend:
            yield {
                'itemData': {
                    'id': 'nodefault',
                    'name': "Automatic Choose",
                    'status': 'DEFAULT',
                },
                'template': 'gateway-automatic-template',
            }
        elif default_backend:
            yield {
                'itemData': self._fmt_backend_data(default_backend),
                'template': 'gateway-default-template',
            }

        default_backend_id = default_backend.pk if default_backend else None
        for backend in backends:
            if backend.pk != default_backend_id:
                yield {
                    'itemData': self._fmt_backend_data(backend),
                    'template': 'gateway-template',
                }

    def _fmt_backend_data(self, backend):
        is_editable = not backend.is_global and backend.domain == self.domain
        if len(backend.supported_countries) > 0:
            if backend.supported_countries[0] == '*':
                supported_country_names = _('Multiple%s') % '*'
            else:
                supported_country_names = ', '.join(
                    [_(country_name_for_country_code(int(c))) for c in backend.supported_countries])
        else:
            supported_country_names = ''
        return {
            'id': backend.pk,
            'name': backend.name,
            'description': backend.description,
            'supported_countries': supported_country_names,
            'editUrl': reverse(
                EditDomainGatewayView.urlname,
                args=[self.domain, backend.hq_api_id, backend.pk]
            ) if is_editable else "",
            'canDelete': is_editable,
            'isGlobal': backend.is_global,
            'isShared': not backend.is_global and backend.domain != self.domain,
            'deleteModalId': 'delete_%s' % backend.pk,
        }

    def _get_backend_from_item_id(self, item_id):
        try:
            item_id = int(item_id)
            backend = SQLMobileBackend.load(item_id)
            return item_id, backend
        except (BadSMSConfigException, SQLMobileBackend.DoesNotExist, TypeError, ValueError):
            raise Http404()

    def get_deleted_item_data(self, item_id):
        item_id, backend = self._get_backend_from_item_id(item_id)

        if backend.is_global or backend.domain != self.domain:
            raise Http404()

        # Do not actually delete so that linkage always exists between SMS and
        # MobileBackend for billable history
        backend.soft_delete()

        return {
            'itemData': self._fmt_backend_data(backend),
            'template': 'gateway-deleted-template',
        }

    def refresh_item(self, item_id):
        item_id, backend = self._get_backend_from_item_id(item_id)

        if not backend.domain_is_authorized(self.domain):
            raise Http404()

        domain_default_backend_id = SQLMobileBackend.get_domain_default_backend(
            SQLMobileBackend.SMS,
            self.domain,
            id_only=True
        )

        if domain_default_backend_id == item_id:
            SQLMobileBackendMapping.unset_default_domain_backend(self.domain)
        else:
            SQLMobileBackendMapping.set_default_domain_backend(self.domain, backend)

    @property
    def allowed_actions(self):
        actions = super(DomainSmsGatewayListView, self).allowed_actions
        return actions + ['new_backend']

    def post(self, request, *args, **kwargs):
        if self.action == 'new_backend':
            hq_api_id = request.POST['hq_api_id']
            if hq_api_id == SQLTelerivetBackend.get_api_id():
                from corehq.messaging.smsbackends.telerivet.views import TelerivetSetupView
                return HttpResponseRedirect(reverse(TelerivetSetupView.urlname, args=[self.domain]))
            return HttpResponseRedirect(reverse(AddDomainGatewayView.urlname, args=[self.domain, hq_api_id]))
        return self.paginate_crud_response


class AddGatewayViewMixin(object):
    """
    A mixin to help extract the common functionality between adding/editing
    domain-level backends and adding/editing global backends.
    """

    @property
    def is_system_admin(self):
        return is_superuser_or_contractor(self.request.couch_user)

    @property
    @memoized
    def hq_api_id(self):
        return self.kwargs.get('hq_api_id')

    @property
    @memoized
    def backend_class(self):
        # Superusers can create/edit any backend
        # Regular users can only create/edit Telerivet backends for now
        if not self.is_system_admin and self.hq_api_id != SQLTelerivetBackend.get_api_id():
            raise Http404()
        backend_classes = get_sms_backend_classes()
        try:
            return backend_classes[self.hq_api_id]
        except KeyError:
            raise Http404()

    @property
    def use_load_balancing(self):
        return issubclass(self.backend_class, PhoneLoadBalancingMixin)

    @property
    def page_name(self):
        return _("Add %s Gateway") % self.backend_class.get_generic_name()

    @property
    def button_text(self):
        return _("Create %s Gateway") % self.backend_class.get_generic_name()

    @property
    def page_context(self):
        return {
            'form': self.backend_form,
            'button_text': self.button_text,
            'use_load_balancing': self.use_load_balancing,
        }

    def post(self, request, *args, **kwargs):
        if self.backend_form.is_valid():
            self.backend.name = self.backend_form.cleaned_data.get('name')
            self.backend.display_name = self.backend_form.cleaned_data.get('display_name')
            self.backend.description = self.backend_form.cleaned_data.get('description')
            self.backend.reply_to_phone_number = self.backend_form.cleaned_data.get('reply_to_phone_number')

            extra_fields = {}
            for key, value in self.backend_form.cleaned_data.items():
                if key in self.backend.get_available_extra_fields():
                    extra_fields[key] = value
            self.backend.set_extra_fields(**extra_fields)

            if self.use_load_balancing:
                self.backend.load_balancing_numbers = self.backend_form.cleaned_data['phone_numbers']

            self.backend.opt_out_keywords = self.backend_form.cleaned_data.get('opt_out_keywords')
            self.backend.opt_in_keywords = self.backend_form.cleaned_data.get('opt_in_keywords')
            self.backend.save()
            if not self.backend.is_global:
                self.backend.set_shared_domains(self.backend_form.cleaned_data.get('authorized_domains'))
            return self.redirect_to_gateway_list()
        return self.get(request, *args, **kwargs)

    @property
    def backend(self):
        raise NotImplementedError()

    @property
    def page_url(self):
        raise NotImplementedError()

    @property
    def backend_form(self):
        raise NotImplementedError()

    @property
    def parent_pages(self):
        raise NotImplementedError()

    def redirect_to_gateway_list(self):
        raise NotImplementedError()


class AddDomainGatewayView(AddGatewayViewMixin, BaseMessagingSectionView):
    urlname = 'add_domain_gateway'
    template_name = 'sms/add_gateway.html'
    page_title = gettext_lazy("Add SMS Gateway")

    @property
    @memoized
    def backend(self):
        return self.backend_class(
            domain=self.domain,
            is_global=False,
            backend_type=SQLMobileBackend.SMS,
            hq_api_id=self.backend_class.get_api_id()
        )

    @property
    def page_url(self):
        return reverse(self.urlname, args=[self.domain, self.hq_api_id])

    @property
    @memoized
    def backend_form(self):
        form_class = self.backend_class.get_form_class()
        if self.request.method == 'POST':
            return form_class(
                self.request.POST,
                button_text=self.button_text,
                domain=self.domain,
                backend_id=None
            )
        return form_class(
            button_text=self.button_text,
            domain=self.domain,
            backend_id=None
        )

    @property
    def parent_pages(self):
        return [{
            'title': DomainSmsGatewayListView.page_title,
            'url': reverse(DomainSmsGatewayListView.urlname, args=[self.domain]),
        }]

    def redirect_to_gateway_list(self):
        return HttpResponseRedirect(reverse(DomainSmsGatewayListView.urlname, args=[self.domain]))

    @method_decorator(domain_admin_required)
    @method_decorator(requires_privilege_with_fallback(privileges.OUTBOUND_SMS))
    def dispatch(self, request, *args, **kwargs):
        return super(AddDomainGatewayView, self).dispatch(request, *args, **kwargs)


class EditDomainGatewayView(AddDomainGatewayView):
    urlname = 'edit_domain_gateway'
    page_title = gettext_lazy("Edit SMS Gateway")

    @property
    def backend_id(self):
        return self.kwargs['backend_id']

    @property
    @memoized
    def backend(self):
        try:
            backend = self.backend_class.objects.get(pk=self.backend_id)
        except ResourceNotFound:
            raise Http404()
        if (
            backend.is_global
            or backend.domain != self.domain
            or backend.hq_api_id != self.backend_class.get_api_id()
            or backend.deleted
        ):
            raise Http404()
        return backend

    @property
    @memoized
    def backend_form(self):
        form_class = self.backend_class.get_form_class()
        authorized_domains = self.backend.get_authorized_domain_list()
        initial = {
            'name': self.backend.name,
            'display_name': self.backend.display_name,
            'description': self.backend.description,
            'give_other_domains_access': len(authorized_domains) > 0,
            'authorized_domains': ','.join(authorized_domains),
            'reply_to_phone_number': self.backend.reply_to_phone_number,
            'opt_out_keywords': ','.join(self.backend.opt_out_keywords),
            'opt_in_keywords': ','.join(self.backend.opt_in_keywords),
        }
        initial.update(self.backend.get_extra_fields())

        if self.use_load_balancing:
            initial['phone_numbers'] = json.dumps(
                [{'phone_number': p} for p in self.backend.load_balancing_numbers]
            )

        if self.request.method == 'POST':
            return form_class(
                self.request.POST,
                initial=initial,
                button_text=self.button_text,
                domain=self.domain,
                backend_id=self.backend.pk
            )
        return form_class(
            initial=initial,
            button_text=self.button_text,
            domain=self.domain,
            backend_id=self.backend.pk
        )

    @property
    def page_name(self):
        return _("Edit %s Gateway") % self.backend_class.get_generic_name()

    @property
    def button_text(self):
        return _("Update %s Gateway") % self.backend_class.get_generic_name()

    @property
    def page_url(self):
        return reverse(self.urlname, kwargs=self.kwargs)


class GlobalSmsGatewayListView(CRUDPaginatedViewMixin, BaseAdminSectionView):
    template_name = "sms/global_gateway_list.html"
    urlname = 'list_global_backends'
    page_title = gettext_noop("SMS Connectivity")

    @method_decorator(require_superuser)
    def dispatch(self, request, *args, **kwargs):
        if not has_privilege(request, privileges.GLOBAL_SMS_GATEWAY):
            return HttpResponseRedirect(
                reverse(
                    SMSAdminInterfaceDispatcher.name(),
                    kwargs={'report_slug': 'sms_billables'}
                )
            )
        return super(GlobalSmsGatewayListView, self).dispatch(request, *args, **kwargs)

    @property
    def page_url(self):
        return reverse(self.urlname)

    @property
    @memoized
    def total(self):
        return SQLMobileBackend.get_global_backends(SQLMobileBackend.SMS, count_only=True)

    @property
    def column_names(self):
        return [
            _("Gateway"),
            _("Description"),
            _("Supported Countries"),
            _("Actions"),
        ]

    @property
    def page_context(self):
        context = self.pagination_context
        context.update({
            'initiate_new_form': InitiateAddSMSBackendForm(
                user=self.request.couch_user
            ),
        })
        return context

    @property
    def paginated_list(self):
        backends = SQLMobileBackend.get_global_backends(
            SQLMobileBackend.SMS,
            offset=self.skip,
            limit=self.limit
        )

        for backend in backends:
            yield {
                'itemData': self._fmt_backend_data(backend),
                'template': 'gateway-template',
            }

    def _fmt_backend_data(self, backend):
        if len(backend.supported_countries) > 0:
            if backend.supported_countries[0] == '*':
                supported_country_names = _('Multiple%s') % '*'
            else:
                supported_country_names = ', '.join(
                    [_(country_name_for_country_code(int(c))) for c in backend.supported_countries])
        else:
            supported_country_names = ''
        return {
            'id': backend.pk,
            'name': backend.name,
            'description': backend.description,
            'supported_countries': supported_country_names,
            'editUrl': reverse(
                EditGlobalGatewayView.urlname,
                args=[backend.hq_api_id, backend.pk]
            ),
            'deleteModalId': 'delete_%s' % backend.pk,
        }

    def _get_backend_from_item_id(self, item_id):
        try:
            item_id = int(item_id)
            backend = SQLMobileBackend.load(item_id)
            return item_id, backend
        except (BadSMSConfigException, SQLMobileBackend.DoesNotExist, TypeError, ValueError):
            raise Http404()

    def get_deleted_item_data(self, item_id):
        item_id, backend = self._get_backend_from_item_id(item_id)

        if not backend.is_global:
            raise Http404()

        # Do not actually delete so that linkage always exists between SMS and
        # MobileBackend for billable history
        backend.soft_delete()

        return {
            'itemData': self._fmt_backend_data(backend),
            'template': 'gateway-deleted-template',
        }

    @property
    def allowed_actions(self):
        actions = super(GlobalSmsGatewayListView, self).allowed_actions
        return actions + ['new_backend']

    def post(self, request, *args, **kwargs):
        if self.action == 'new_backend':
            hq_api_id = request.POST['hq_api_id']
            return HttpResponseRedirect(reverse(AddGlobalGatewayView.urlname, args=[hq_api_id]))
        return self.paginate_crud_response


class AddGlobalGatewayView(AddGatewayViewMixin, BaseAdminSectionView):
    urlname = 'add_global_gateway'
    template_name = 'sms/add_gateway.html'
    page_title = gettext_lazy("Add SMS Gateway")

    @property
    @memoized
    def backend(self):
        return self.backend_class(
            is_global=True,
            backend_type=SQLMobileBackend.SMS,
            hq_api_id=self.backend_class.get_api_id()
        )

    @property
    def page_url(self):
        return reverse(self.urlname, args=[self.hq_api_id])

    @property
    @memoized
    def backend_form(self):
        form_class = self.backend_class.get_form_class()
        if self.request.method == 'POST':
            return form_class(
                self.request.POST,
                button_text=self.button_text,
                domain=None,
                backend_id=None
            )
        return form_class(
            button_text=self.button_text,
            domain=None,
            backend_id=None
        )

    @property
    def parent_pages(self):
        return [{
            'title': GlobalSmsGatewayListView.page_title,
            'url': reverse(GlobalSmsGatewayListView.urlname),
        }]

    def redirect_to_gateway_list(self):
        return HttpResponseRedirect(reverse(GlobalSmsGatewayListView.urlname))

    @method_decorator(require_superuser)
    def dispatch(self, request, *args, **kwargs):
        if not has_privilege(request, privileges.GLOBAL_SMS_GATEWAY):
            return HttpResponseRedirect(reverse("no_permissions"))
        return super(AddGlobalGatewayView, self).dispatch(request, *args, **kwargs)


class EditGlobalGatewayView(AddGlobalGatewayView):
    urlname = 'edit_global_gateway'
    page_title = gettext_lazy("Edit SMS Gateway")

    @property
    def backend_id(self):
        return self.kwargs['backend_id']

    @property
    @memoized
    def backend(self):
        try:
            backend = self.backend_class.objects.get(pk=self.backend_id)
        except ResourceNotFound:
            raise Http404()
        if (
            not backend.is_global
            or backend.deleted
            or backend.hq_api_id != self.backend_class.get_api_id()
        ):
            raise Http404()
        return backend

    @property
    @memoized
    def backend_form(self):
        form_class = self.backend_class.get_form_class()
        initial = {
            'name': self.backend.name,
            'display_name': self.backend.display_name,
            'description': self.backend.description,
            'reply_to_phone_number': self.backend.reply_to_phone_number,
        }
        initial.update(self.backend.get_extra_fields())

        if self.use_load_balancing:
            initial['phone_numbers'] = json.dumps(
                [{'phone_number': p} for p in self.backend.load_balancing_numbers]
            )

        if self.request.method == 'POST':
            return form_class(
                self.request.POST,
                initial=initial,
                button_text=self.button_text,
                domain=None,
                backend_id=self.backend.pk
            )
        return form_class(
            initial=initial,
            button_text=self.button_text,
            domain=None,
            backend_id=self.backend.pk
        )

    @property
    def page_name(self):
        return _("Edit %s Gateway") % self.backend_class.get_generic_name()

    @property
    def button_text(self):
        return _("Update %s Gateway") % self.backend_class.get_generic_name()

    @property
    def page_url(self):
        return reverse(self.urlname, kwargs=self.kwargs)


class SubscribeSMSView(BaseMessagingSectionView):
    template_name = "sms/subscribe_sms.html"
    urlname = 'subscribe_sms'
    page_title = gettext_noop("Subscribe SMS")

    @property
    def commtrack_settings(self):
        return Domain.get_by_name(self.domain).commtrack_settings

    @property
    @memoized
    def form(self):
        if self.request.method == 'POST':
            return SubscribeSMSForm(self.request.POST)

        if self.commtrack_settings and hasattr(self.commtrack_settings, 'alertconfig'):
            alert_config = self.commtrack_settings.alertconfig
        else:
            alert_config = AlertConfig()
        initial = {
            'stock_out_facilities': alert_config.stock_out_facilities,
            'stock_out_commodities': alert_config.stock_out_commodities,
            'stock_out_rates': alert_config.stock_out_rates,
            'non_report': alert_config.non_report,
        }

        return SubscribeSMSForm(initial=initial)

    @property
    def page_context(self):
        context = {
            "form": self.form,
            "domain": self.domain,
        }
        return context

    def post(self, request, *args, **kwargs):
        if self.form.is_valid():
            self.form.save(self.commtrack_settings)
            messages.success(request, _("Updated CommCare Supply settings."))
            return HttpResponseRedirect(reverse(SubscribeSMSView.urlname, args=[self.domain]))
        return self.get(request, *args, **kwargs)


class SMSLanguagesView(BaseMessagingSectionView):
    urlname = 'sms_languages'
    template_name = "sms/languages.html"
    page_title = gettext_noop("Languages")

    @use_jquery_ui
    @method_decorator(domain_admin_required)
    def dispatch(self, *args, **kwargs):
        return super(SMSLanguagesView, self).dispatch(*args, **kwargs)

    @property
    def page_context(self):
        sms_translations = get_or_create_sms_translations(self.domain)
        context = {
            "domain": self.domain,
            "sms_langs": sms_translations.langs,
            "bulk_upload": {
                "action": reverse("upload_sms_translations", args=(self.domain,)),
                "download_url": reverse("download_sms_translations", args=(self.domain,)),
                "adjective": _("messaging translation"),
                "plural_noun": _("messaging translations"),
            },
        }
        context.update({
            "bulk_upload_form": get_bulk_upload_form(context),
        })

        return context


@domain_admin_required
@requires_privilege_with_fallback(privileges.OUTBOUND_SMS)
def edit_sms_languages(request, domain):
    """
    Accepts same post body as corehq.apps.app_manager.views.edit_app_langs
    """
    with transaction.atomic():
        sms_translations = get_or_create_sms_translations(domain)
        try:
            from corehq.apps.app_manager.views.utils import validate_langs
            langs, rename = validate_langs(request, sms_translations.langs)
        except AssertionError:
            return HttpResponse(status=400)

        for old, new in rename.items():
            if old != new:
                sms_translations.translations[new] = sms_translations.translations[old]
                del sms_translations.translations[old]

        for lang in langs:
            if lang not in sms_translations.translations:
                sms_translations.translations[lang] = {}

        for lang in set(sms_translations.translations.keys()):
            if lang not in langs:
                del sms_translations.translations[lang]

        sms_translations.langs = langs
        sms_translations.save()
        return json_response(langs)


@domain_admin_required
@requires_privilege_with_fallback(privileges.OUTBOUND_SMS)
def download_sms_translations(request, domain):
    sms_translations = get_or_create_sms_translations(domain)
    columns = ["property"] + sms_translations.langs + ["default"]

    msg_ids = sorted(_MESSAGES.keys())
    rows = []
    for msg_id in msg_ids:
        rows.append([msg_id])

    for lang in sms_translations.langs:
        for row in rows:
            row.append(sms_translations.translations[lang].get(row[0], ""))

    for row in rows:
        row.append(_MESSAGES.get(row[0]))

    temp = io.BytesIO()
    headers = (("translations", tuple(columns)),)
    data = (("translations", tuple(rows)),)
    export_raw(headers, data, temp)
    return export_response(temp, Format.XLS_2007, "translations")


@domain_admin_required
@requires_privilege_with_fallback(privileges.OUTBOUND_SMS)
@get_file("bulk_upload_file")
def upload_sms_translations(request, domain):
    try:
        translations = get_single_worksheet(request.file, title='translations')

        with transaction.atomic():
            sms_translations = get_or_create_sms_translations(domain)
            msg_ids = sorted(_MESSAGES.keys())
            result = {lang: {} for lang in sms_translations.langs}

            for row in translations:
                for lang in sms_translations.langs:
                    msg_id = row["property"]
                    if row.get(lang) and msg_id in msg_ids:
                        val = str(row[lang])
                        val = val.strip()
                        result[lang][msg_id] = val

            sms_translations.translations = result
            sms_translations.save()
        messages.success(request, _("SMS Translations Updated."))
    except Exception:
        notify_exception(request, 'SMS Upload Translations Error')
        messages.error(request, _("Update failed. We're looking into it."))

    return HttpResponseRedirect(reverse('sms_languages', args=[domain]))


class SMSSettingsView(BaseMessagingSectionView, AsyncHandlerMixin):
    urlname = "sms_settings"
    template_name = "sms/settings.html"
    page_title = gettext_noop("SMS Settings")
    async_handlers = [SMSSettingsAsyncHandler]

    @property
    def page_name(self):
        return _("SMS Settings")

    @property
    def page_url(self):
        return reverse(self.urlname, args=[self.domain])

    @property
    @memoized
    def previewer(self):
        return self.request.couch_user.is_previewer()

    def get_welcome_message_recipient(self, domain_obj):
        if (
            domain_obj.enable_registration_welcome_sms_for_case
            and domain_obj.enable_registration_welcome_sms_for_mobile_worker
        ):
            return WELCOME_RECIPIENT_ALL
        elif domain_obj.enable_registration_welcome_sms_for_case:
            return WELCOME_RECIPIENT_CASE
        elif domain_obj.enable_registration_welcome_sms_for_mobile_worker:
            return WELCOME_RECIPIENT_MOBILE_WORKER
        else:
            return WELCOME_RECIPIENT_NONE

    @property
    @memoized
    def form(self):
        if self.request.method == "POST":
            form = SettingsForm(
                self.request.POST,
                domain=self.domain,
                is_previewer=self.previewer,
            )
        else:
            domain_obj = Domain.get_by_name(self.domain, strict=True)
            enabled_disabled = lambda b: (ENABLED if b else DISABLED)  # noqa: E731
            default_custom = lambda b: (CUSTOM if b else DEFAULT)  # noqa: E731
            initial = {
                "use_default_sms_response":
                    enabled_disabled(domain_obj.use_default_sms_response),
                "default_sms_response":
                    domain_obj.default_sms_response,
                "use_restricted_sms_times":
                    enabled_disabled(len(domain_obj.restricted_sms_times) > 0),
                "restricted_sms_times_json":
                    [w.to_json() for w in domain_obj.restricted_sms_times],
                "sms_survey_date_format":
                    domain_obj.sms_survey_date_format,
                "use_custom_case_username":
                    default_custom(domain_obj.custom_case_username),
                "custom_case_username":
                    domain_obj.custom_case_username,
                "use_custom_message_count_threshold":
                    default_custom(
                        domain_obj.chat_message_count_threshold is not None),
                "custom_message_count_threshold":
                    domain_obj.chat_message_count_threshold,
                "use_sms_conversation_times":
                    enabled_disabled(len(domain_obj.sms_conversation_times) > 0),
                "sms_conversation_times_json":
                    [w.to_json() for w in domain_obj.sms_conversation_times],
                "sms_conversation_length":
                    domain_obj.sms_conversation_length,
                "survey_traffic_option":
                    (SHOW_ALL
                     if not domain_obj.filter_surveys_from_chat else
                     SHOW_INVALID
                     if domain_obj.show_invalid_survey_responses_in_chat else
                     HIDE_ALL),
                "count_messages_as_read_by_anyone":
                    enabled_disabled(domain_obj.count_messages_as_read_by_anyone),
                "use_custom_chat_template":
                    default_custom(domain_obj.custom_chat_template),
                "custom_chat_template":
                    domain_obj.custom_chat_template,
                "sms_case_registration_enabled":
                    enabled_disabled(domain_obj.sms_case_registration_enabled),
                "sms_case_registration_type":
                    domain_obj.sms_case_registration_type,
                "sms_case_registration_owner_id":
                    domain_obj.sms_case_registration_owner_id,
                "sms_case_registration_user_id":
                    domain_obj.sms_case_registration_user_id,
                "sms_mobile_worker_registration_enabled":
                    enabled_disabled(domain_obj.sms_mobile_worker_registration_enabled),
                "sms_worker_registration_alert_emails": domain_obj.sms_worker_registration_alert_emails,
                "registration_welcome_message":
                    self.get_welcome_message_recipient(domain_obj),
                "language_fallback":
                    domain_obj.sms_language_fallback or LANGUAGE_FALLBACK_UNTRANSLATED,
                "override_daily_outbound_sms_limit":
                    ENABLED if domain_obj.custom_daily_outbound_sms_limit else DISABLED,
                "custom_daily_outbound_sms_limit":
                    domain_obj.custom_daily_outbound_sms_limit,
                "twilio_whatsapp_phone_number":
                    domain_obj.twilio_whatsapp_phone_number,
            }
            form = SettingsForm(
                initial=initial,
                domain=self.domain,
                is_previewer=self.previewer,
            )
        return form

    @property
    def page_context(self):
        return {
            "form": self.form,
        }

    def post(self, request, *args, **kwargs):
        if self.async_response is not None:
            return self.async_response

        form = self.form
        if form.is_valid():
            domain_obj = Domain.get_by_name(self.domain, strict=True)
            field_map = [
                ("use_default_sms_response",
                 "use_default_sms_response"),
                ("default_sms_response",
                 "default_sms_response"),
                ("custom_case_username",
                 "custom_case_username"),
                ("sms_survey_date_format",
                 "sms_survey_date_format"),
                ("sms_conversation_length",
                 "sms_conversation_length"),
                ("sms_language_fallback",
                 "language_fallback"),
                ("count_messages_as_read_by_anyone",
                 "count_messages_as_read_by_anyone"),
                ("chat_message_count_threshold",
                 "custom_message_count_threshold"),
                ("restricted_sms_times",
                 "restricted_sms_times_json"),
                ("sms_conversation_times",
                 "sms_conversation_times_json"),
                ("sms_mobile_worker_registration_enabled",
                 "sms_mobile_worker_registration_enabled"),
                ("sms_worker_registration_alert_emails", "sms_worker_registration_alert_emails"),
            ]
            if self.previewer:
                field_map.extend([
                    ("custom_chat_template",
                     "custom_chat_template"),
                    ("custom_daily_outbound_sms_limit",
                     "custom_daily_outbound_sms_limit"),
                ])
            if toggles.WHATSAPP_MESSAGING.enabled(self.domain):
                field_map.extend([
                    ("twilio_whatsapp_phone_number",
                     "twilio_whatsapp_phone_number"),
                ])

            for (model_field_name, form_field_name) in field_map:
                setattr(domain_obj, model_field_name,
                    form.cleaned_data[form_field_name])

            survey_traffic_option = form.cleaned_data["survey_traffic_option"]
            if survey_traffic_option == HIDE_ALL:
                domain_obj.filter_surveys_from_chat = True
                domain_obj.show_invalid_survey_responses_in_chat = False
            elif survey_traffic_option == SHOW_INVALID:
                domain_obj.filter_surveys_from_chat = True
                domain_obj.show_invalid_survey_responses_in_chat = True
            else:
                domain_obj.filter_surveys_from_chat = False
                domain_obj.show_invalid_survey_responses_in_chat = False

            if form.cleaned_data["sms_case_registration_enabled"]:
                domain_obj.sms_case_registration_enabled = True
                domain_obj.sms_case_registration_type = form.cleaned_data[
                    "sms_case_registration_type"]
                domain_obj.sms_case_registration_owner_id = form.cleaned_data[
                    "sms_case_registration_owner_id"]
                domain_obj.sms_case_registration_user_id = form.cleaned_data[
                    "sms_case_registration_user_id"]
            else:
                domain_obj.sms_case_registration_enabled = False

            domain_obj.enable_registration_welcome_sms_for_case = \
                form.enable_registration_welcome_sms_for_case

            domain_obj.enable_registration_welcome_sms_for_mobile_worker = \
                form.enable_registration_welcome_sms_for_mobile_worker

            domain_obj.save()
            messages.success(request, _("Changes saved."))
        return self.get(request, *args, **kwargs)

    @method_decorator(domain_admin_required)
    @use_timepicker
    def dispatch(self, request, *args, **kwargs):
        return super(SMSSettingsView, self).dispatch(request, *args, **kwargs)


class IncomingBackendView(View):

    def __init__(self, *args, **kwargs):
        super(IncomingBackendView, self).__init__(*args, **kwargs)
        self.domain = None
        self.backend_couch_id = None

    @property
    def backend_class(self):
        """
        Should return the model class of the backend (a subclass of SQLMobileBackend).
        """
        raise NotImplementedError("Please implement this method")

    @method_decorator(csrf_exempt)
    def dispatch(self, request, api_key, *args, **kwargs):
        try:
            self.domain, self.backend_couch_id = SQLMobileBackend.get_backend_info_by_api_key(
                self.backend_class.get_api_id(),
                api_key
            )
        except SQLMobileBackend.DoesNotExist:
            return HttpResponse(status=401)

        return super(IncomingBackendView, self).dispatch(request, api_key, *args, **kwargs)


class WhatsAppTemplatesView(BaseMessagingSectionView):
    urlname = 'whatsapp_templates_view'
    template_name = "sms/whatsapp_templates.html"

    @method_decorator(domain_admin_required)
    def dispatch(self, request, *args, **kwargs):
        return super(WhatsAppTemplatesView, self).dispatch(request, *args, **kwargs)

    @property
    def page_context(self):
        context = super(WhatsAppTemplatesView, self).page_context
        from corehq.messaging.smsbackends.turn.models import SQLTurnWhatsAppBackend
        from corehq.messaging.smsbackends.infobip.models import InfobipBackend

        turn_backend = SQLTurnWhatsAppBackend.active_objects.filter(
            domain=self.domain,
            hq_api_id=SQLTurnWhatsAppBackend.get_api_id()
        )

        infobip_backend = InfobipBackend.active_objects.filter(
            domain=self.domain,
            hq_api_id=InfobipBackend.get_api_id()
        )

        if (turn_backend.count() + infobip_backend.count()) > 1:
            messages.error(
                self.request,
                _("You have multiple gateways that support whatsapp templates (infobip, turn) configured."
                  " Please remove the ones you don't use.")
            )
        elif (turn_backend.count() + infobip_backend.count()) == 0:
            messages.error(
                self.request,
                _("You have no gateways that support whatsapp templates (infobip, turn) configured."
                  " Please configure one before proceeding ")
            )
        else:
            wa_active_backend = turn_backend.get() if turn_backend.count() else infobip_backend.get()
            templates = wa_active_backend.get_all_templates()

            if templates is not None:
                for template in templates:
                    template['template_string'] = wa_active_backend.generate_template_string(template)
                context.update({'wa_templates': templates})
            else:
                messages.error(
                    self.request,
                    wa_active_backend.get_generic_name()
                    + _(" failed to fetch templates. Please make sure the gateway is configured properly.")
                )
        return context


class ConnectMessagingUserView(BaseMessagingSectionView):
    urlname = 'connect_messaging_user'
    template_name = 'sms/connect_messaging_user.html'
    page_title = _("Connect Messaging Users")

    @method_decorator(toggles.COMMCARE_CONNECT.required_decorator())
    @method_decorator(domain_admin_required)
    def dispatch(self, *args, **kwargs):
        return super(ConnectMessagingUserView, self).dispatch(*args, **kwargs)

    @property
    def page_context(self):
        page_context = super(ConnectMessagingUserView, self).page_context
        page_context.update({
            "create_channel_url": reverse("create_channels", args=[self.domain])
        })
        return page_context


@toggles.COMMCARE_CONNECT.required_decorator()
@domain_admin_required
def create_channels(request, domain, *args, **kwargs):
<<<<<<< HEAD
    user_links = ConnectIDUserLink.objects.filter(domain=domain)
    backend = ConnectBackend()
    for link in user_links:
        backend.create_channel(link)
=======
    user_links = ConnectIDUserLink.objects.filter(domain=domain, channel_id__isnull=False)
    backend = ConnectBackend()
    channel_users = []
    for link in user_links:
        success = backend.create_channel(link)
        if success:
            channel_users.append(link.commcare_user.username)
    messages.success(
        request,
        _("Channels created for the following users: \n") + ('\n '.join(channel_users))
    )
>>>>>>> 867dd47e
    return HttpResponseRedirect(reverse(ConnectMessagingUserView.urlname, args=[domain]))<|MERGE_RESOLUTION|>--- conflicted
+++ resolved
@@ -2071,12 +2071,6 @@
 @toggles.COMMCARE_CONNECT.required_decorator()
 @domain_admin_required
 def create_channels(request, domain, *args, **kwargs):
-<<<<<<< HEAD
-    user_links = ConnectIDUserLink.objects.filter(domain=domain)
-    backend = ConnectBackend()
-    for link in user_links:
-        backend.create_channel(link)
-=======
     user_links = ConnectIDUserLink.objects.filter(domain=domain, channel_id__isnull=False)
     backend = ConnectBackend()
     channel_users = []
@@ -2088,5 +2082,4 @@
         request,
         _("Channels created for the following users: \n") + ('\n '.join(channel_users))
     )
->>>>>>> 867dd47e
     return HttpResponseRedirect(reverse(ConnectMessagingUserView.urlname, args=[domain]))