--- conflicted
+++ resolved
@@ -2071,12 +2071,6 @@
 @toggles.COMMCARE_CONNECT.required_decorator()
 @domain_admin_required
 def create_channels(request, domain, *args, **kwargs):
-<<<<<<< HEAD
-    user_links = ConnectIDUserLink.objects.filter(domain=domain)
-    backend = ConnectBackend()
-    for link in user_links:
-        backend.create_channel(link)
-=======
     user_links = ConnectIDUserLink.objects.filter(domain=domain, channel_id__isnull=True)
     backend = ConnectBackend()
     channel_users = []
@@ -2094,5 +2088,4 @@
             request,
             _("No channels created")
         )
->>>>>>> 599af78c
     return HttpResponseRedirect(reverse(ConnectMessagingUserView.urlname, args=[domain]))