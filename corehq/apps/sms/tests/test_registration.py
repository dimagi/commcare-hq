--- conflicted
+++ resolved
@@ -177,11 +177,7 @@
         incoming('+999123', 'JOIN {} WORKER test'.format(self.domain), self.backend.hq_api_id)
         user = CommCareUser.get_by_username(format_username('test', self.domain))
         self.assertIsNotNone(user)
-<<<<<<< HEAD
-        self.assertEqual(user.user_data, user_data)
-=======
-        self.assertEqual(user.metadata, dict(self.default_user_data, **user_data))
->>>>>>> d339ac2d
+        self.assertEqual(user.metadata, user_data)
         self.assertEqual(PhoneNumber.get_two_way_number('999123').owner_id, user.get_id)
 
         self.assertLastOutgoingSMS('+999123', [_MESSAGES[MSG_REGISTRATION_WELCOME_MOBILE_WORKER]])
@@ -250,11 +246,7 @@
 
         user = CommCareUser.get_by_username(format_username('new_user', self.domain))
         self.assertIsNotNone(user)
-<<<<<<< HEAD
-        self.assertEqual(user.user_data, user_data)
-=======
-        self.assertEqual(user.metadata, dict(self.default_user_data, **user_data))
->>>>>>> d339ac2d
+        self.assertEqual(user.metadata, user_data)
         self.assertEqual(user.email, 'new_user@dimagi.com')
         self.assertEqual(PhoneNumber.get_two_way_number('999123').owner_id, user.get_id)
 
@@ -306,11 +298,7 @@
 
         user = CommCareUser.get_by_username(format_username('new_user', self.domain))
         self.assertIsNotNone(user)
-<<<<<<< HEAD
-        self.assertEqual(user.user_data, {})
-=======
-        self.assertEqual(user.metadata, self.default_user_data)
->>>>>>> d339ac2d
+        self.assertEqual(user.metadata, {})
         self.assertEqual(user.email, 'new_user@dimagi.com')
         self.assertEqual(PhoneNumber.get_two_way_number('999123').owner_id, user.get_id)
 
