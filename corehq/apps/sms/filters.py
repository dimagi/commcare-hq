from django.utils.translation import ugettext_lazy, ugettext_noop

from corehq.apps.es.groups import GroupES
from corehq.apps.reports.filters.base import (
    BaseMultipleOptionFilter,
    BaseReportFilter,
    BaseSimpleFilter,
    BaseSingleOptionFilter,
)
from corehq.apps.sms.models import (
    WORKFLOW_BROADCAST,
    WORKFLOW_CALLBACK,
    WORKFLOW_DEFAULT,
    WORKFLOW_KEYWORD,
    WORKFLOW_REMINDER,
    MessagingEvent,
)


class MessageTypeFilter(BaseMultipleOptionFilter):
    label = ugettext_noop("Message Type")
    default_text = ugettext_noop("Select Message Type...")
    slug = 'log_type'
    OPTION_SURVEY = 'survey'
    OPTION_OTHER = 'other'

    @property
    def options(self):
        options_var = [
            (WORKFLOW_REMINDER, ugettext_noop('Reminder')),
            (WORKFLOW_KEYWORD, ugettext_noop('Keyword')),
            (WORKFLOW_BROADCAST, ugettext_noop('Broadcast')),
            (WORKFLOW_CALLBACK, ugettext_noop('Callback')),
            (self.OPTION_SURVEY, ugettext_noop('Survey')),
            (WORKFLOW_DEFAULT, ugettext_noop('Default')),
            (self.OPTION_OTHER, ugettext_noop('Other')),
        ]
        return options_var


class ErrorCodeFilter(BaseMultipleOptionFilter):
    label = ugettext_noop('Error')
    default_text = ugettext_noop('Select Error...')
    slug = 'error_code'

    options = [
        (code, message.split(".")[0])   # shorten multi-sentence messages
        for code, message in MessagingEvent.ERROR_MESSAGES.items()
        if code != MessagingEvent.ERROR_SUBEVENT_ERROR
    ]


class EventTypeFilter(BaseMultipleOptionFilter):
    label = ugettext_noop('Communication Type')
    default_text = ugettext_noop('Select Communication Type...')
    slug = 'event_type'
    options = [
        (MessagingEvent.SOURCE_BROADCAST, ugettext_noop('Broadcast')),
        (MessagingEvent.SOURCE_KEYWORD, ugettext_noop('Keyword')),
        (MessagingEvent.SOURCE_REMINDER, ugettext_noop('Conditional Alert')),
        (MessagingEvent.CONTENT_SMS_SURVEY, ugettext_noop('Survey')),
        (MessagingEvent.CONTENT_SMS_CALLBACK, ugettext_noop('Callback')),
        (MessagingEvent.SOURCE_UNRECOGNIZED, ugettext_noop('Unrecognized')),
        (MessagingEvent.SOURCE_OTHER, ugettext_noop('Other')),
    ]
    default_options = [
        MessagingEvent.SOURCE_BROADCAST,
        MessagingEvent.SOURCE_KEYWORD,
        MessagingEvent.SOURCE_REMINDER,
        MessagingEvent.CONTENT_SMS_SURVEY,
    ]


class EventStatusFilter(BaseSingleOptionFilter):
    STATUS_CHOICES = (
        (MessagingEvent.STATUS_IN_PROGRESS, ugettext_noop('In Progress')),
        (MessagingEvent.STATUS_NOT_COMPLETED, ugettext_noop('Not Completed')),
        (MessagingEvent.STATUS_ERROR, ugettext_noop('Error')),
    )

    slug = 'event_status'
    label = ugettext_noop("Status")
    default_text = ugettext_noop("Any")
    options = STATUS_CHOICES


class PhoneNumberFilter(BaseSimpleFilter):
    slug = "phone_number"
    label = ugettext_lazy("Phone Number")
    help_inline = ugettext_lazy("Enter a full or partial phone number to filter results")


class RequiredPhoneNumberFilter(PhoneNumberFilter):
    @property
    def filter_context(self):
        context = super(RequiredPhoneNumberFilter, self).filter_context
        context['required'] = True
        return context


class PhoneNumberOrEmailFilter(BaseSimpleFilter):
    slug = "phone_number_or_email_address"
    label = ugettext_lazy("Phone Number or Email Address")
<<<<<<< HEAD
    help_inline = ugettext_lazy("Enter a full or partial phone number or a full or partial email address to filter "
                                "results")
=======
    help_inline = ugettext_lazy("Enter a full or partial phone number or a full or partial email "
                                "address to filter results")
>>>>>>> 9d805779


class PhoneNumberReportFilter(BaseReportFilter):
    label = ugettext_noop("Phone Number")
    slug = "phone_number_filter"
    template = "sms/phone_number_filter.html"

    @property
    def filter_context(self):
        return {
            "initial_value": self.get_value(self.request, self.domain),
            "groups": [{'_id': '', 'name': ''}] + GroupES().domain(self.domain).source(['_id', 'name']).run().hits,
        }

    @classmethod
    def get_value(cls, request, domain):
        return {
            'filter_type': request.GET.get('filter_type'),
            'phone_number_filter': request.GET.get('phone_number_filter'),
            'contact_type': request.GET.get('contact_type'),
            'selected_group': request.GET.get('selected_group'),
            'has_phone_number': request.GET.get('has_phone_number'),
            'verification_status': request.GET.get('verification_status'),
        }<|MERGE_RESOLUTION|>--- conflicted
+++ resolved
@@ -101,13 +101,9 @@
 class PhoneNumberOrEmailFilter(BaseSimpleFilter):
     slug = "phone_number_or_email_address"
     label = ugettext_lazy("Phone Number or Email Address")
-<<<<<<< HEAD
-    help_inline = ugettext_lazy("Enter a full or partial phone number or a full or partial email address to filter "
-                                "results")
-=======
     help_inline = ugettext_lazy("Enter a full or partial phone number or a full or partial email "
                                 "address to filter results")
->>>>>>> 9d805779
+
 
 
 class PhoneNumberReportFilter(BaseReportFilter):
