#!/usr/bin/env python
import hashlib
from abc import ABC, abstractmethod
from collections import namedtuple
from datetime import datetime
from uuid import uuid4

from django.contrib.postgres.fields import ArrayField
from django.db import IntegrityError, connection, models, transaction
from django.utils.encoding import force_str
from django.utils.translation import gettext_lazy, gettext_noop, gettext as _

import jsonfield

from dimagi.utils.couch import CriticalSection

from corehq.apps.app_manager.dbaccessors import get_app
from corehq.apps.locations.models import SQLLocation
from corehq.apps.sms import util as smsutil
from corehq.apps.sms.mixin import (
    BadSMSConfigException,
    PhoneNumberInUseException,
    apply_leniency,
)
from corehq.apps.users.models import ConnectIDUserLink, CouchUser
from corehq.form_processor.models import CommCareCase
from corehq.messaging.smsbackends.connectid.backend import ConnectBackend
from corehq.util.mixin import UUIDGeneratorMixin
from corehq.util.quickcache import quickcache

INCOMING = "I"
OUTGOING = "O"

CALLBACK_PENDING = "PENDING"
CALLBACK_RECEIVED = "RECEIVED"
CALLBACK_MISSED = "MISSED"

WORKFLOW_CALLBACK = "CALLBACK"
WORKFLOW_REMINDER = "REMINDER"
WORKFLOW_KEYWORD = "KEYWORD"
WORKFLOW_FORWARD = "FORWARD"
WORKFLOW_BROADCAST = "BROADCAST"
WORKFLOW_DEFAULT = 'default'
WORKFLOWS_FOR_REPORTS = [
    WORKFLOW_BROADCAST,
    WORKFLOW_CALLBACK,
    WORKFLOW_DEFAULT,
    WORKFLOW_FORWARD,
    WORKFLOW_KEYWORD,
    WORKFLOW_REMINDER,
]

DIRECTION_CHOICES = (
    (INCOMING, "Incoming"),
    (OUTGOING, "Outgoing"))


class Log(models.Model):

    class Meta(object):
        abstract = True
        app_label = "sms"

    domain = models.CharField(max_length=126, null=True, db_index=True)
    date = models.DateTimeField(null=True, db_index=True)
    couch_recipient_doc_type = models.CharField(max_length=126, null=True, db_index=True)
    couch_recipient = models.CharField(max_length=126, null=True, db_index=True)
    phone_number = models.CharField(max_length=126, null=True, db_index=True)
    direction = models.CharField(max_length=1, null=True)
    error = models.BooleanField(null=True, default=False)
    system_error_message = models.TextField(null=True)
    system_phone_number = models.CharField(max_length=126, null=True)
    backend_api = models.CharField(max_length=126, null=True)
    backend_id = models.CharField(max_length=126, null=True)
    billed = models.BooleanField(null=True, default=False)

    # Describes what kind of workflow this log was a part of
    workflow = models.CharField(max_length=126, null=True)

    # If this log is related to a survey, this points to the couch_id
    # of an instance of SQLXFormsSession that this log is tied to
    xforms_session_couch_id = models.CharField(max_length=126, null=True, db_index=True)

    # If this log is related to a reminder, this points to the _id of a
    # CaseReminder instance that it is tied to
    reminder_id = models.CharField(max_length=126, null=True)
    location_id = models.CharField(max_length=126, null=True)

    # The MessagingSubEvent that this log is tied to
    messaging_subevent = models.ForeignKey('sms.MessagingSubEvent', null=True, on_delete=models.PROTECT)

    def set_gateway_error(self, message):
        """Set gateway error message or code

        :param message: Non-retryable message or code returned by the gateway.
        """
        self.set_system_error(f"Gateway error: {message}")

    def set_system_error(self, message=None):
        self.error = True
        self.system_error_message = message
        self.save()

    @classmethod
    def by_domain(cls, domain, start_date=None, end_date=None):
        qs = cls.objects.filter(domain=domain)

        if start_date:
            qs = qs.filter(date__gte=start_date)

        if end_date:
            qs = qs.filter(date__lte=end_date)

        return qs

    @classmethod
    def by_recipient(cls, contact_doc_type, contact_id):
        return cls.objects.filter(
            couch_recipient_doc_type=contact_doc_type,
            couch_recipient=contact_id,
        )

    @classmethod
    def get_last_log_for_recipient(cls, contact_doc_type, contact_id, direction=None):
        qs = cls.by_recipient(contact_doc_type, contact_id)

        if direction:
            qs = qs.filter(direction=direction)

        qs = qs.order_by('-date')[:1]

        if qs:
            return qs[0]

        return None

    @classmethod
    def count_by_domain(cls, domain, direction=None):
        qs = cls.objects.filter(domain=domain)

        if direction:
            qs = qs.filter(direction=direction)

        return qs.count()

    @property
    def recipient(self):
        if self.couch_recipient_doc_type == 'CommCareCase':
            return CommCareCase.objects.get_case(self.couch_recipient, self.domain)
        else:
            return CouchUser.get_by_user_id(self.couch_recipient)

    @classmethod
    def inbound_entry_exists(cls, contact_doc_type, contact_id, from_timestamp, to_timestamp=None):
        qs = cls.by_recipient(
            contact_doc_type,
            contact_id
        ).filter(
            direction=INCOMING,
            date__gte=from_timestamp
        )

        if to_timestamp:
            qs = qs.filter(
                date__lte=to_timestamp
            )

        return len(qs[:1]) > 0


class SMSBase(UUIDGeneratorMixin, Log):
    ERROR_TOO_MANY_UNSUCCESSFUL_ATTEMPTS = 'TOO_MANY_UNSUCCESSFUL_ATTEMPTS'
    ERROR_MESSAGE_IS_STALE = 'MESSAGE_IS_STALE'
    ERROR_INVALID_DIRECTION = 'INVALID_DIRECTION'
    ERROR_PHONE_NUMBER_OPTED_OUT = 'PHONE_NUMBER_OPTED_OUT'
    ERROR_INVALID_DESTINATION_NUMBER = 'INVALID_DESTINATION_NUMBER'
    ERROR_MESSAGE_TOO_LONG = 'MESSAGE_TOO_LONG'
    ERROR_CONTACT_IS_INACTIVE = 'CONTACT_IS_INACTIVE'
    ERROR_TRIAL_SMS_EXCEEDED = 'TRIAL_SMS_EXCEEDED'
    ERROR_MESSAGE_FORMAT_INVALID = 'MESSAGE_FORMAT_INVALID'
    ERROR_FAULTY_GATEWAY_CONFIGURATION = 'FAULTY_GATEWAY_CONFIGURATION'
    STATUS_PENDING = 'STATUS_PENDING'  # special value for pending status

    STATUS_SENT = "sent"
    STATUS_ERROR = "error"
    STATUS_QUEUED = "queued"
    STATUS_RECEIVED = "received"
    STATUS_FORWARDED = "forwarded"
    STATUS_DELIVERED = "delivered"  # the specific gateway need to tell us this
    STATUS_UNKNOWN = "unknown"

    STATUS_DISPLAY = {
        STATUS_SENT: _('Sent'),
        STATUS_DELIVERED: _('Delivered'),
        STATUS_ERROR: _('Error'),
        STATUS_QUEUED: _('Queued'),
        STATUS_RECEIVED: _('Received'),
        STATUS_FORWARDED: _('Forwarded'),
        STATUS_UNKNOWN: _('Unknown'),
    }

    DIRECTION_SLUGS = {
        INCOMING: "incoming",
        OUTGOING: "outgoing",
    }

    ERROR_MESSAGES = {
        ERROR_TOO_MANY_UNSUCCESSFUL_ATTEMPTS:
            gettext_noop('Gateway error.'),
        ERROR_MESSAGE_IS_STALE:
            gettext_noop('Message is stale and will not be processed.'),
        ERROR_INVALID_DIRECTION:
            gettext_noop('Unknown message direction.'),
        ERROR_PHONE_NUMBER_OPTED_OUT:
            gettext_noop('Phone number has opted out of receiving SMS.'),
        ERROR_INVALID_DESTINATION_NUMBER:
            gettext_noop("The gateway can't reach the destination number."),
        ERROR_MESSAGE_TOO_LONG:
            gettext_noop("The gateway could not process the message because it was too long."),
        'MESSAGE_BLANK':
            gettext_noop("The message was blank."),
        ERROR_CONTACT_IS_INACTIVE:
            gettext_noop("The recipient has been deactivated."),
        ERROR_TRIAL_SMS_EXCEEDED:
            gettext_noop("The number of SMS that can be sent on a trial plan has been exceeded."),
        ERROR_MESSAGE_FORMAT_INVALID:
            gettext_noop("The message format was invalid.")
    }

    UUIDS_TO_GENERATE = ['couch_id']

    couch_id = models.CharField(max_length=126, null=True, db_index=True)
    text = models.TextField(null=True)

    # In cases where decoding must occur, this is the raw text received
    # from the gateway
    raw_text = models.TextField(null=True)
    datetime_to_process = models.DateTimeField(null=True, db_index=True)
    processed = models.BooleanField(null=True, default=True, db_index=True)
    num_processing_attempts = models.IntegerField(default=0, null=True)
    queued_timestamp = models.DateTimeField(null=True)
    processed_timestamp = models.DateTimeField(null=True)

    # When an SMS is received on a domain-owned backend, we set this to
    # the domain name. This can be used by the framework to handle domain-specific
    # processing of unregistered contacts.
    domain_scope = models.CharField(max_length=126, null=True)

    # Set to True to send the message regardless of whether the destination
    # phone number has opted-out. Should only be used to send opt-out
    # replies or other info-related queries while opted-out.
    ignore_opt_out = models.BooleanField(null=True, default=False)

    # This is the unique message id that the gateway uses to track this
    # message, if applicable.
    backend_message_id = models.CharField(max_length=126, null=True)

    # For outgoing sms only: if this sms was sent from a chat window,
    # the _id of the CouchUser who sent this sms; otherwise None
    chat_user_id = models.CharField(max_length=126, null=True)

    # True if this was an inbound message that was an
    # invalid response to a survey question
    invalid_survey_response = models.BooleanField(null=True, default=False)

    """ Custom properties. For the initial migration, it makes it easier
    to put these here. Eventually they should be moved to a separate table. """
    fri_message_bank_lookup_completed = models.BooleanField(null=True, default=False)
    fri_message_bank_message_id = models.CharField(max_length=126, null=True)
    fri_id = models.CharField(max_length=126, null=True)
    fri_risk_profile = models.CharField(max_length=1, null=True)

    # Holds any custom metadata for this SMS
    custom_metadata = jsonfield.JSONField(null=True, default=None)

    class Meta(object):
        abstract = True
        app_label = 'sms'

    @property
    def outbound_backend(self):
        if self.backend_id:
            return SQLMobileBackend.load(self.backend_id, is_couch_id=True)

        return SQLMobileBackend.load_default_by_phone_and_domain(
            SQLMobileBackend.SMS,
            smsutil.clean_phone_number(self.phone_number),
            domain=self.domain
        )

    def set_status_pending(self):
        """Mark message as sent with backend status pending"""
        self.error = False
        self.system_error_message = SMSBase.STATUS_PENDING
        self.save()

    def is_status_pending(self):
        return not self.error and self.system_error_message == SMSBase.STATUS_PENDING


class SMS(SMSBase):
    date_modified = models.DateTimeField(null=True, db_index=True, auto_now=True)

    class Meta:
        indexes = [models.Index(fields=['processed_timestamp'])]

    def to_json(self):
        from corehq.apps.sms.serializers import SMSSerializer
        data = SMSSerializer(self).data
        return data

    def publish_change(self):
        from corehq.apps.sms.change_publishers import publish_sms_saved
        from corehq.apps.sms.tasks import publish_sms_change
        try:
            publish_sms_saved(self)
        except Exception:
            publish_sms_change.delay(self.id)

    def update_subevent_activity(self):
        subevent = self.messaging_subevent
        if subevent:
            subevent.update_date_last_activity()

    def requeue(self):
        if self.processed or self.direction != OUTGOING:
            raise ValueError("Should only requeue outgoing messages that haven't yet been proccessed")

        with transaction.atomic():
            queued_sms = QueuedSMS()
            for field in self._meta.fields:
                if field.name != 'id':
                    setattr(queued_sms, field.name, getattr(self, field.name))

            queued_sms.processed = False
            queued_sms.error = False
            queued_sms.system_error_message = None
            queued_sms.num_processing_attempts = 0
            queued_sms.date = datetime.utcnow()
            queued_sms.datetime_to_process = datetime.utcnow()
            queued_sms.queued_timestamp = datetime.utcnow()
            queued_sms.processed_timestamp = None
            self.delete()
            queued_sms.save()

    @staticmethod
    def get_counts_by_date(domain, start_date, end_date, time_zone):
        """
        Retrieves counts of SMS sent and received over the given date range
        for the given domain.

        :param domain: the domain
        :param start_date: the start date, as a date type
        :param end_date: the end date (inclusive), as a date type
        :param time_zone: the time zone to use when grouping counts by date,
        as a string type (e.g., 'America/New_York')

        :return: A list of (date, direction, count) named tuples
        """

        CountTuple = namedtuple('CountTuple', ['date', 'direction', 'sms_count'])

        query = """
        SELECT  (date AT TIME ZONE %s)::DATE AS date,
                direction,
                COUNT(*) AS sms_count
        FROM    sms_sms
        WHERE   domain = %s
        AND     date >= (%s + TIME '00:00') AT TIME ZONE %s
        AND     date < (%s + 1 + TIME '00:00') AT TIME ZONE %s
        AND     (direction = 'I' OR (direction = 'O' and processed))
        GROUP BY 1, 2
        """

        with connection.cursor() as cursor:
            cursor.execute(
                query,
                [time_zone, domain, start_date, time_zone, end_date, time_zone]
            )
            return [CountTuple(*row) for row in cursor.fetchall()]


class QueuedSMS(SMSBase):

    class Meta(object):
        db_table = 'sms_queued'

    @classmethod
    def get_queued_sms(cls):
        return cls.objects.filter(
            datetime_to_process__lte=datetime.utcnow(),
        ).order_by('datetime_to_process')


class SQLLastReadMessage(UUIDGeneratorMixin, models.Model):

    class Meta(object):
        db_table = 'sms_lastreadmessage'
        app_label = 'sms'
        index_together = [
            ['domain', 'read_by', 'contact_id'],
            ['domain', 'contact_id'],
        ]

    UUIDS_TO_GENERATE = ['couch_id']

    couch_id = models.CharField(max_length=126, null=True, db_index=True)
    domain = models.CharField(max_length=126, null=True)

    # _id of CouchUser who read it
    read_by = models.CharField(max_length=126, null=True)

    # _id of the CouchUser or CommCareCase who the message was sent to
    # or from
    contact_id = models.CharField(max_length=126, null=True)

    # couch_id of the SMS
    message_id = models.CharField(max_length=126, null=True)

    # date of the SMS entry, stored here redundantly to prevent a lookup
    message_timestamp = models.DateTimeField(null=True)

    @classmethod
    def by_anyone(cls, domain, contact_id):
        """
        Returns the SQLLastReadMessage representing the last chat message
        that was read by anyone in the given domain for the given contact_id.
        """
        result = cls.objects.filter(
            domain=domain,
            contact_id=contact_id
        ).order_by('-message_timestamp')
        result = result[:1]

        if len(result) > 0:
            return result[0]

        return None

    @classmethod
    def by_user(cls, domain, user_id, contact_id):
        """
        Returns the SQLLastReadMessage representing the last chat message
        that was read in the given domain by the given user_id for the given
        contact_id.
        """
        try:
            # It's not expected that this can raise MultipleObjectsReturned
            # since we lock out creation of these records with a CriticalSection.
            # So if that happens, let the exception raise.
            return cls.objects.get(
                domain=domain,
                read_by=user_id,
                contact_id=contact_id
            )
        except cls.DoesNotExist:
            return None


class ExpectedCallback(UUIDGeneratorMixin, models.Model):

    class Meta(object):
        app_label = 'sms'
        index_together = [
            ['domain', 'date'],
        ]

    STATUS_CHOICES = (
        (CALLBACK_PENDING, gettext_lazy("Pending")),
        (CALLBACK_RECEIVED, gettext_lazy("Received")),
        (CALLBACK_MISSED, gettext_lazy("Missed")),
    )

    UUIDS_TO_GENERATE = ['couch_id']

    couch_id = models.CharField(max_length=126, null=True, db_index=True)
    domain = models.CharField(max_length=126, null=True, db_index=True)
    date = models.DateTimeField(null=True)
    couch_recipient_doc_type = models.CharField(max_length=126, null=True)
    couch_recipient = models.CharField(max_length=126, null=True, db_index=True)
    status = models.CharField(max_length=126, null=True)

    @classmethod
    def by_domain(cls, domain, start_date=None, end_date=None):
        qs = cls.objects.filter(domain=domain)

        if start_date:
            qs = qs.filter(date__gte=start_date)

        if end_date:
            qs = qs.filter(date__lte=end_date)

        return qs

    @classmethod
    def by_domain_recipient_date(cls, domain, recipient_id, date):
        try:
            return cls.objects.get(
                domain=domain,
                couch_recipient=recipient_id,
                date=date
            )
        except cls.DoesNotExist:
            return None


class PhoneBlacklist(models.Model):
    """
    Each entry represents a single phone number and whether we can send SMS
    to that number or make calls to that number.
    """

    # This is the domain that the phone number belonged to the last time an opt in
    # or opt out operation happened. Can be null if the phone number didn't belong
    # to any domain.
    domain = models.CharField(max_length=126, null=True, db_index=True)
    phone_number = models.CharField(max_length=30, unique=True, null=False, db_index=True)

    # True if it's ok to send SMS to this phone number, False if not
    send_sms = models.BooleanField(null=False, default=True)

    # True if it's ok to call this phone number, False if not
    # This is not yet implemented but will be in the future.
    send_ivr = models.BooleanField(null=False, default=True)

    # True to allow this phone number to opt back in, False if not
    can_opt_in = models.BooleanField(null=False, default=True)

    last_sms_opt_in_timestamp = models.DateTimeField(null=True)
    last_sms_opt_out_timestamp = models.DateTimeField(null=True)

    class Meta(object):
        app_label = 'sms'

    @classmethod
    def get_by_phone_number(cls, phone_number):
        phone_number = smsutil.strip_plus(phone_number)
        return cls.objects.get(phone_number=phone_number)

    @classmethod
    def get_by_phone_number_or_none(cls, phone_number):
        try:
            return cls.get_by_phone_number(phone_number)
        except cls.DoesNotExist:
            return None

    @classmethod
    def get_or_create(cls, phone_number):
        """
        phone_number - should be a string of digits
        """
        phone_number = smsutil.strip_plus(phone_number)
        if not phone_number:
            return (None, False)
        return cls.objects.get_or_create(phone_number=phone_number)

    @classmethod
    def can_receive_sms(cls, phone_number):
        try:
            phone_obj = cls.get_by_phone_number(phone_number)
            return phone_obj.send_sms
        except cls.DoesNotExist:
            # This means the phone number has not opted-out
            return True

    @classmethod
    def opt_in_sms(cls, phone_number, domain=None):
        """
        Opts a phone number in to receive SMS.
        Returns True if the number was actually opted-in, False if not.
        """
        phone_obj = cls.get_or_create(phone_number)[0]
        if not phone_obj.can_opt_in:
            return False

        phone_obj.domain = domain
        phone_obj.send_sms = True
        phone_obj.last_sms_opt_in_timestamp = datetime.utcnow()
        phone_obj.save()
        return True

    @classmethod
    def opt_out_sms(cls, phone_number, domain=None):
        """
        Opts a phone number out from receiving SMS.
        Does not bother changing the state for numbers marked as excluded from the opt in workflow.
        """
        phone_obj = cls.get_or_create(phone_number)[0]
        if not phone_obj.can_opt_in:
            return False

        phone_obj.domain = domain
        phone_obj.send_sms = False
        phone_obj.last_sms_opt_out_timestamp = datetime.utcnow()
        phone_obj.save()
        return True


<<<<<<< HEAD
class AbstractNumber(ABC):
    owner_doc_type = None
    owner_id = None
    is_two_way = None
    phone_number = None
    domain = None

    @property
    @abstractmethod
    def backend(self):
        pass

    @property
    @abstractmethod
    def is_sms(self):
        pass


class ConnectMessagingNumber(AbstractNumber):
=======
class ConnectMessagingNumber:
>>>>>>> 599af78c
    owner_doc_type = "CommCareUser"
    is_two_way = True
    pending_verification = False

<<<<<<< HEAD
    def __init__(self, user):
        self.user = user
=======
    def __init__(self, owner):
        self.owner = owner
>>>>>>> 599af78c

    @property
    def phone_number(self):
        return self.user_link.channel_id

    @property
    def user_link(self):
<<<<<<< HEAD
        django_user = self.user.get_django_user()
=======
        django_user = self.owner.get_django_user()
>>>>>>> 599af78c
        return ConnectIDUserLink.objects.get(commcare_user=django_user)

    @property
    def backend(self):
        return ConnectBackend()

    @property
    def owner_id(self):
<<<<<<< HEAD
        return self.user._id

    @property
    def owner(self):
        return self.user
=======
        return self.owner._id
>>>>>>> 599af78c

    @property
    def domain(self):
        return self.user_link.domain

    @property
    def is_sms(self):
        return False

<<<<<<< HEAD
    
=======
>>>>>>> 599af78c

class PhoneNumber(UUIDGeneratorMixin, models.Model):
    UUIDS_TO_GENERATE = ['couch_id']

    couch_id = models.CharField(max_length=126, db_index=True, null=True)
    domain = models.CharField(max_length=126, db_index=True, null=True)
    owner_doc_type = models.CharField(max_length=126, null=True)
    owner_id = models.CharField(max_length=126, db_index=True, null=True)
    phone_number = models.CharField(max_length=126, db_index=True, null=True)

    # Points to the name of a SQLMobileBackend (can be domain-level
    # or system-level) which represents the backend that will be used
    # when sending SMS to this number. Can be None to use domain/system
    # defaults.
    backend_id = models.CharField(max_length=126, null=True)

    # Points to the name of a SQLMobileBackend (can be domain-level
    # or system-level) which represents the backend that will be used
    # when making calls to this number. Can be None to use domain/system
    # defaults.
    ivr_backend_id = models.CharField(max_length=126, null=True)
    verified = models.BooleanField(null=True, default=False)
    contact_last_modified = models.DateTimeField(null=True)
    created_on = models.DateTimeField(auto_now_add=True)

    # If True, this phone number can be used for inbound SMS as well as outbound
    # (because when we look up the phone number for inbound SMS, we get this entry back).
    # If False, this phone number can only be used for outbound SMS because another
    # PhoneNumber entry is marked with is_two_way=True for the same phone_number.
    is_two_way = models.BooleanField()

    # True if the verification workflow has been started and not completed for this PhoneNumber
    pending_verification = models.BooleanField()

    def __init__(self, *args, **kwargs):
        super(PhoneNumber, self).__init__(*args, **kwargs)
        self._old_phone_number = self.phone_number
        self._old_owner_id = self.owner_id

    def __repr__(self):
        return '{phone} in {domain} (owned by {owner})'.format(
            phone=self.phone_number, domain=self.domain,
            owner=self.owner_id
        )

    @property
    def is_sms(self):
        return True

    @property
    def backend(self):
        from corehq.apps.sms.util import clean_phone_number
        backend_id = self.backend_id.strip() if isinstance(self.backend_id, str) else None
        if backend_id:
            return SQLMobileBackend.load_by_name(
                SQLMobileBackend.SMS,
                self.domain,
                backend_id
            )
        else:
            return SQLMobileBackend.load_default_by_phone_and_domain(
                SQLMobileBackend.SMS,
                clean_phone_number(self.phone_number),
                domain=self.domain
            )

    @property
    def owner(self):
        if self.owner_doc_type == 'CommCareCase':
            return CommCareCase.objects.get_case(self.owner_id, self.domain)
        elif self.owner_doc_type == 'CommCareUser':
            from corehq.apps.users.models import CommCareUser
            return CommCareUser.get(self.owner_id)
        elif self.owner_doc_type == 'WebUser':
            from corehq.apps.users.models import WebUser
            return WebUser.get(self.owner_id)
        else:
            return None

    def retire(self):
        self.delete()

    @classmethod
    def by_extensive_search(cls, phone_number):
        p = cls.get_two_way_number(phone_number)

        # If not found, try to see if any number in the database is a substring
        # of the number given to us. This can happen if the telco prepends some
        # international digits, such as 011...
        if not p:
            p = cls.get_two_way_number(phone_number[1:])
        if not p:
            p = cls.get_two_way_number(phone_number[2:])
        if not p:
            p = cls.get_two_way_number(phone_number[3:])

        # If still not found, try to match only the last digits of numbers in
        # the database. This can happen if the telco removes the country code
        # in the caller id.
        if not p:
            p = cls.get_two_way_number_by_suffix(phone_number)

        return p

    @classmethod
    def by_couch_id(cls, couch_id):
        try:
            return cls.objects.get(couch_id=couch_id)
        except cls.DoesNotExist:
            return None

    @classmethod
    def get_two_way_number(cls, phone_number):
        return cls._get_two_way_number(apply_leniency(phone_number))

    @classmethod
    @quickcache(['phone_number'], timeout=60 * 60)
    def _get_two_way_number(cls, phone_number):
        with CriticalSection(['PhoneNumber-CacheAccessor-get_two_way_number-%s' % phone_number]):
            try:
                return cls.objects.get(phone_number=phone_number, is_two_way=True)
            except cls.DoesNotExist:
                return None

    @classmethod
    def get_number_pending_verification(cls, phone_number):
        return cls._get_number_pending_verification(apply_leniency(phone_number))

    @classmethod
    @quickcache(['phone_number'], timeout=60 * 60)
    def _get_number_pending_verification(cls, phone_number):
        with CriticalSection(['PhoneNumber-CacheAccessor-get_number_pending_verification-%s' % phone_number]):
            try:
                return cls.objects.get(
                    phone_number=phone_number,
                    verified=False,
                    pending_verification=True
                )
            except cls.DoesNotExist:
                return None

    @classmethod
    def get_reserved_number(cls, phone_number):
        return (
            cls.get_two_way_number(phone_number)
            or cls.get_number_pending_verification(phone_number)
        )

    @classmethod
    def get_two_way_number_with_domain_scope(cls, phone_number, domains):
        phone_number = apply_leniency(phone_number)
        return (cls
                .objects
                .filter(phone_number=phone_number, domain__in=domains)
                .order_by('-is_two_way', 'created_on', 'couch_id')
                .first())

    @classmethod
    def get_two_way_number_by_suffix(cls, phone_number):
        """
        Used to lookup a two-way PhoneNumber, trying to exclude country code digits.

        Decided not to cache this method since in order to clear the cache
        we'd have to clear using all suffixes of a number (which would involve
        up to ~10 cache clear calls on each save). Since this method is used so
        infrequently, it's better to not cache vs. clear so many keys on each
        save. Once all of our IVR gateways provide reliable caller id info,
        we can also remove this method.
        """
        phone_number = apply_leniency(phone_number)
        try:
            return cls.objects.get(phone_number__endswith=phone_number, is_two_way=True)
        except cls.DoesNotExist:
            return None
        except cls.MultipleObjectsReturned:
            return None

    @classmethod
    def by_domain(cls, domain, ids_only=False):
        qs = cls.objects.filter(domain=domain)
        if ids_only:
            return qs.values_list('couch_id', flat=True)
        else:
            return qs

    @classmethod
    def count_by_domain(cls, domain):
        return cls.by_domain(domain).count()

    @classmethod
    @quickcache(['owner_id'], timeout=60 * 60)
    def by_owner_id(cls, owner_id):
        """
        Returns all phone numbers belonging to the given contact.
        """
        with CriticalSection(['PhoneNumber-CacheAccessor-by_owner_id-%s' % owner_id]):
            return list(cls.objects.filter(owner_id=owner_id))

    @classmethod
    def get_phone_number_for_owner(cls, owner_id, phone_number):
        try:
            return cls.objects.get(
                owner_id=owner_id,
                phone_number=apply_leniency(phone_number)
            )
        except cls.DoesNotExist:
            return None

    @classmethod
    def _clear_quickcaches(cls, owner_id, phone_number, old_owner_id=None, old_phone_number=None):
        cls.by_owner_id.clear(cls, owner_id)
        if old_owner_id and old_owner_id != owner_id:
            cls.by_owner_id.clear(cls, old_owner_id)

        cls._get_two_way_number.clear(cls, phone_number)
        cls._get_number_pending_verification.clear(cls, phone_number)
        if old_phone_number and old_phone_number != phone_number:
            cls._get_two_way_number.clear(cls, old_phone_number)
            cls._get_number_pending_verification.clear(cls, old_phone_number)

    def _clear_caches(self):
        self._clear_quickcaches(
            self.owner_id,
            self.phone_number,
            old_owner_id=self._old_owner_id,
            old_phone_number=self._old_phone_number
        )

    @property
    def cache_accessor_lock_keys(self):
        keys = [
            'PhoneNumber-CacheAccessor-by_owner_id-%s' % self.owner_id,
            'PhoneNumber-CacheAccessor-get_two_way_number-%s' % self.phone_number,
            'PhoneNumber-CacheAccessor-get_number_pending_verification-%s' % self.phone_number,
        ]

        if self._old_owner_id and self._old_owner_id != self.owner_id:
            keys.extend([
                'PhoneNumber-CacheAccessor-by_owner_id-%s' % self._old_owner_id,
            ])

        if self._old_phone_number and self._old_phone_number != self.phone_number:
            keys.extend([
                'PhoneNumber-CacheAccessor-get_two_way_number-%s' % self._old_phone_number,
                'PhoneNumber-CacheAccessor-get_number_pending_verification-%s' % self._old_phone_number,
            ])

        return keys

    def save(self, *args, **kwargs):
        with CriticalSection(self.cache_accessor_lock_keys):
            # Clearing the cache and updating the DB needs to be an atomic operation
            # otherwise we end up with race conditions where a different method with
            # a cached result is building a queryset with missing data and ends up
            # writing it to the cache.
            self._clear_caches()
            self._old_phone_number = self.phone_number
            self._old_owner_id = self.owner_id
            return super(PhoneNumber, self).save(*args, **kwargs)

    def delete(self, *args, **kwargs):
        with CriticalSection(self.cache_accessor_lock_keys):
            self._clear_caches()
            return super(PhoneNumber, self).delete(*args, **kwargs)

    def verify_uniqueness(self):
        entry = self.get_reserved_number(self.phone_number)
        if entry and entry.pk != self.pk:
            raise PhoneNumberInUseException()

    def set_two_way(self):
        if self.is_two_way:
            return

        with CriticalSection(['reserve-phone-number-%s' % self.phone_number]):
            self.verify_uniqueness()
            self.is_two_way = True
            self.save()

    def set_pending_verification(self):
        if self.verified or self.pending_verification:
            return

        with CriticalSection(['reserve-phone-number-%s' % self.phone_number]):
            self.verify_uniqueness()
            self.pending_verification = True
            self.save()

    def set_verified(self):
        self.verified = True
        self.pending_verification = False


class MessagingStatusMixin(object):

    def refresh(self):
        return self.__class__.objects.get(pk=self.pk)

    def error(self, error_code, additional_error_text=None, status=None):
        if status is None:
            self.status = MessagingEvent.STATUS_ERROR
        else:
            self.status = status
        self.error_code = error_code
        self.additional_error_text = additional_error_text
        self.save()

    def completed(self):
        obj = self.refresh()
        if obj.status != MessagingEvent.STATUS_ERROR:
            obj.status = MessagingEvent.STATUS_COMPLETED
            obj.save()
        return obj


class MessagingEvent(models.Model, MessagingStatusMixin):
    """
    Used to track the status of high-level events in the messaging
    framework. Examples of such high-level events include the firing
    of a reminder instance, the invoking of a keyword, or the sending
    of a broadcast.
    """
    STATUS_IN_PROGRESS = 'PRG'
    STATUS_COMPLETED = 'CMP'
    STATUS_NOT_COMPLETED = 'NOT'
    STATUS_ERROR = 'ERR'
    STATUS_EMAIL_SENT = 'SND'
    STATUS_EMAIL_DELIVERED = 'DEL'

    STATUS_CHOICES = (
        (STATUS_IN_PROGRESS, gettext_noop('In Progress')),
        (STATUS_COMPLETED, gettext_noop('Completed')),
        (STATUS_NOT_COMPLETED, gettext_noop('Not Completed')),
        (STATUS_ERROR, gettext_noop('Error')),
        (STATUS_EMAIL_SENT, gettext_noop('Email Sent')),
        (STATUS_EMAIL_DELIVERED, gettext_noop('Email Delivered')),
    )

    STATUS_SLUGS = {
        STATUS_IN_PROGRESS: "in-progress",
        STATUS_COMPLETED: "completed",
        STATUS_NOT_COMPLETED: "not-completed",
        STATUS_ERROR: "error",
        STATUS_EMAIL_SENT: "email-sent",
        STATUS_EMAIL_DELIVERED: "email-delivered",
    }

    SOURCE_BROADCAST = 'BRD'
    SOURCE_KEYWORD = 'KWD'
    SOURCE_REMINDER = 'RMD'
    SOURCE_UNRECOGNIZED = 'UNR'
    SOURCE_FORWARDED = 'FWD'
    SOURCE_OTHER = 'OTH'
    SOURCE_SCHEDULED_BROADCAST = 'SBR'
    SOURCE_IMMEDIATE_BROADCAST = 'IBR'
    SOURCE_CASE_RULE = 'CRL'

    SOURCE_CHOICES = (
        (SOURCE_BROADCAST, gettext_noop('Broadcast')),
        (SOURCE_SCHEDULED_BROADCAST, gettext_noop('Scheduled Broadcast')),
        (SOURCE_IMMEDIATE_BROADCAST, gettext_noop('Immediate Broadcast')),
        (SOURCE_KEYWORD, gettext_noop('Keyword')),
        (SOURCE_REMINDER, gettext_noop('Reminder')),
        (SOURCE_CASE_RULE, gettext_noop('Conditional Alert')),
        (SOURCE_UNRECOGNIZED, gettext_noop('Unrecognized')),
        (SOURCE_FORWARDED, gettext_noop('Forwarded Message')),
        (SOURCE_OTHER, gettext_noop('Other')),
    )

    SOURCE_SLUGS = {
        SOURCE_BROADCAST: 'broadcast',
        SOURCE_SCHEDULED_BROADCAST: 'scheduled-broadcast',
        SOURCE_IMMEDIATE_BROADCAST: 'immediate-broadcast',
        SOURCE_KEYWORD: 'keyword',
        SOURCE_REMINDER: 'reminder',
        SOURCE_CASE_RULE: 'conditional-alert',
        SOURCE_UNRECOGNIZED: 'unrecognized',
        SOURCE_FORWARDED: 'forwarded-message',
        SOURCE_OTHER: 'other',
    }

    CONTENT_NONE = 'NOP'
    CONTENT_SMS = 'SMS'
    CONTENT_SMS_CALLBACK = 'CBK'
    CONTENT_SMS_SURVEY = 'SVY'
    CONTENT_IVR_SURVEY = 'IVR'
    CONTENT_PHONE_VERIFICATION = 'VER'
    CONTENT_ADHOC_SMS = 'ADH'
    CONTENT_API_SMS = 'API'
    CONTENT_CHAT_SMS = 'CHT'
    CONTENT_EMAIL = 'EML'
    CONTENT_FCM_Notification = 'FCM'
    CONTENT_CONNECT = 'CON'
    CONTENT_CONNECT_SURVEY = 'CSY'

    CONTENT_CHOICES = (
        (CONTENT_NONE, gettext_noop('None')),
        (CONTENT_SMS, gettext_noop('SMS Message')),
        (CONTENT_SMS_CALLBACK, gettext_noop('SMS Expecting Callback')),
        (CONTENT_SMS_SURVEY, gettext_noop('SMS Survey')),
        (CONTENT_IVR_SURVEY, gettext_noop('IVR Survey')),
        (CONTENT_PHONE_VERIFICATION, gettext_noop('Phone Verification')),
        (CONTENT_ADHOC_SMS, gettext_noop('Manually Sent Message')),
        (CONTENT_API_SMS, gettext_noop('Message Sent Via API')),
        (CONTENT_CHAT_SMS, gettext_noop('Message Sent Via Chat')),
        (CONTENT_EMAIL, gettext_noop('Email')),
        (CONTENT_FCM_Notification, gettext_noop('FCM Push Notification')),
        (CONTENT_CONNECT, gettext_noop('Connect Message')),
        (CONTENT_CONNECT_SURVEY, gettext_noop('Connect Message Survey')),
    )

    CONTENT_TYPE_SLUGS = {
        CONTENT_NONE: "none",
        CONTENT_SMS: "sms",
        CONTENT_SMS_CALLBACK: "sms-callback",
        CONTENT_SMS_SURVEY: "sms-survey",
        CONTENT_IVR_SURVEY: "ivr-survey",
        CONTENT_PHONE_VERIFICATION: "phone-verification",
        CONTENT_ADHOC_SMS: "manual-sms",
        CONTENT_API_SMS: "api-sms",
        CONTENT_CHAT_SMS: "chat-sms",
        CONTENT_EMAIL: "email",
        CONTENT_FCM_Notification: "fcm-notification",
        CONTENT_CONNECT: "connect",
        CONTENT_CONNECT_SURVEY: "connect-survey",
    }

    RECIPIENT_CASE = 'CAS'
    RECIPIENT_MOBILE_WORKER = 'MOB'
    RECIPIENT_WEB_USER = 'WEB'
    RECIPIENT_USER_GROUP = 'UGP'
    RECIPIENT_CASE_GROUP = 'CGP'
    RECIPIENT_VARIOUS = 'MUL'
    RECIPIENT_LOCATION = 'LOC'
    RECIPIENT_LOCATION_PLUS_DESCENDANTS = 'LC+'
    RECIPIENT_VARIOUS_LOCATIONS = 'VLC'
    RECIPIENT_VARIOUS_LOCATIONS_PLUS_DESCENDANTS = 'VL+'
    RECIPIENT_UNKNOWN = 'UNK'

    RECIPIENT_CHOICES = (
        (RECIPIENT_CASE, gettext_noop('Case')),
        (RECIPIENT_MOBILE_WORKER, gettext_noop('Mobile Worker')),
        (RECIPIENT_WEB_USER, gettext_noop('Web User')),
        (RECIPIENT_USER_GROUP, gettext_noop('User Group')),
        (RECIPIENT_CASE_GROUP, gettext_noop('Case Group')),
        (RECIPIENT_VARIOUS, gettext_noop('Multiple Recipients')),
        (RECIPIENT_LOCATION, gettext_noop('Location')),
        (RECIPIENT_LOCATION_PLUS_DESCENDANTS,
            gettext_noop('Location (including child locations)')),
        (RECIPIENT_VARIOUS_LOCATIONS, gettext_noop('Multiple Locations')),
        (RECIPIENT_VARIOUS_LOCATIONS_PLUS_DESCENDANTS,
            gettext_noop('Multiple Locations (including child locations)')),
        (RECIPIENT_UNKNOWN, gettext_noop('Unknown Contact')),
    )

    ERROR_NO_RECIPIENT = 'NO_RECIPIENT'
    ERROR_NO_MESSAGE = 'NO_MESSAGE'
    ERROR_CANNOT_RENDER_MESSAGE = 'CANNOT_RENDER_MESSAGE'
    ERROR_UNSUPPORTED_COUNTRY = 'UNSUPPORTED_COUNTRY'
    ERROR_NO_PHONE_NUMBER = 'NO_PHONE_NUMBER'
    ERROR_NO_TWO_WAY_PHONE_NUMBER = 'NO_TWO_WAY_PHONE_NUMBER'
    ERROR_PHONE_OPTED_OUT = 'PHONE_OPTED_OUT'
    ERROR_INVALID_CUSTOM_CONTENT_HANDLER = 'INVALID_CUSTOM_CONTENT_HANDLER'
    ERROR_CANNOT_LOAD_CUSTOM_CONTENT_HANDLER = 'CANNOT_LOAD_CUSTOM_CONTENT_HANDLER'
    ERROR_CANNOT_FIND_FORM = 'CANNOT_FIND_FORM'
    ERROR_FORM_HAS_NO_QUESTIONS = 'FORM_HAS_NO_QUESTIONS'
    ERROR_CASE_EXTERNAL_ID_NOT_FOUND = 'CASE_EXTERNAL_ID_NOT_FOUND'
    ERROR_MULTIPLE_CASES_WITH_EXTERNAL_ID_FOUND = 'MULTIPLE_CASES_WITH_EXTERNAL_ID_FOUND'
    ERROR_NO_CASE_GIVEN = 'NO_CASE_GIVEN'
    ERROR_NO_EXTERNAL_ID_GIVEN = 'NO_EXTERNAL_ID_GIVEN'
    ERROR_COULD_NOT_PROCESS_STRUCTURED_SMS = 'COULD_NOT_PROCESS_STRUCTURED_SMS'
    ERROR_SUBEVENT_ERROR = 'SUBEVENT_ERROR'
    ERROR_TOUCHFORMS_ERROR = 'TOUCHFORMS_ERROR'
    ERROR_INTERNAL_SERVER_ERROR = 'INTERNAL_SERVER_ERROR'
    ERROR_NO_SUITABLE_GATEWAY = 'NO_SUITABLE_GATEWAY'
    ERROR_GATEWAY_NOT_FOUND = 'GATEWAY_NOT_FOUND'
    ERROR_NO_EMAIL_ADDRESS = 'NO_EMAIL_ADDRESS'
    ERROR_INVALID_EMAIL_ADDRESS = 'ERROR_INVALID_EMAIL_ADDRESS'
    ERROR_TRIAL_EMAIL_LIMIT_REACHED = 'TRIAL_EMAIL_LIMIT_REACHED'
    ERROR_EMAIL_BOUNCED = 'EMAIL_BOUNCED'
    ERROR_EMAIL_GATEWAY = 'EMAIL_GATEWAY_ERROR'
    ERROR_NO_FCM_TOKENS = 'NO_FCM_TOKENS'
    ERROR_FCM_NOT_AVAILABLE = 'FCM_NOT_AVAILABLE'
    ERROR_FCM_UNSUPPORTED_RECIPIENT = 'FCM_UNSUPPORTED_RECIPIENT'
    ERROR_FCM_NO_ACTION = "FCM_NO_ACTION"
    ERROR_FCM_NOTIFICATION_FAILURE = "FCM_NOTIFICATION_FAILURE"
    ERROR_FCM_DOMAIN_NOT_ENABLED = 'FCM_DOMAIN_NOT_ENABLED'
    FILTER_MISMATCH = 'FILTER_MISMATCH'

    ERROR_MESSAGES = {
        ERROR_NO_RECIPIENT:
            gettext_noop('No recipient'),
        ERROR_NO_MESSAGE:
            gettext_noop('No message available for the given language settings.'),
        ERROR_CANNOT_RENDER_MESSAGE:
            gettext_noop('Error rendering message; please check syntax.'),
        ERROR_UNSUPPORTED_COUNTRY:
            gettext_noop('Gateway does not support the destination country.'),
        ERROR_NO_PHONE_NUMBER:
            gettext_noop('Contact has no phone number.'),
        ERROR_NO_TWO_WAY_PHONE_NUMBER:
            gettext_noop('Contact has no two-way phone number.'),
        ERROR_PHONE_OPTED_OUT:
            gettext_noop('Phone number has opted out of receiving SMS.'),
        ERROR_INVALID_CUSTOM_CONTENT_HANDLER:
            gettext_noop('Invalid custom content handler.'),
        ERROR_CANNOT_LOAD_CUSTOM_CONTENT_HANDLER:
            gettext_noop('Cannot load custom content handler.'),
        ERROR_CANNOT_FIND_FORM:
            gettext_noop('Cannot find form.'),
        ERROR_FORM_HAS_NO_QUESTIONS:
            gettext_noop('No questions were available in the form. Please '
                'check that the form has questions and that display conditions '
                'are not preventing questions from being asked.'),
        ERROR_CASE_EXTERNAL_ID_NOT_FOUND:
            gettext_noop('The case with the given external ID was not found.'),
        ERROR_MULTIPLE_CASES_WITH_EXTERNAL_ID_FOUND:
            gettext_noop('Multiple cases were found with the given external ID.'),
        ERROR_NO_CASE_GIVEN:
            gettext_noop('The form requires a case but no case was provided.'),
        ERROR_NO_EXTERNAL_ID_GIVEN:
            gettext_noop('No external ID given; please include case external ID after keyword.'),
        ERROR_COULD_NOT_PROCESS_STRUCTURED_SMS:
            gettext_noop('Error processing structured SMS.'),
        ERROR_SUBEVENT_ERROR:
            gettext_noop('View details for more information.'),
        ERROR_TOUCHFORMS_ERROR:
            gettext_noop('An error occurred in the formplayer service.'),
        ERROR_INTERNAL_SERVER_ERROR:
            gettext_noop('Internal Server Error'),
        ERROR_NO_SUITABLE_GATEWAY:
            gettext_noop('No suitable gateway could be found.'),
        ERROR_GATEWAY_NOT_FOUND:
            gettext_noop('Gateway could not be found.'),
        ERROR_NO_EMAIL_ADDRESS:
            gettext_noop('Recipient has no email address.'),
        ERROR_INVALID_EMAIL_ADDRESS:
            gettext_noop("Recipient's email address is not valid."),
        ERROR_TRIAL_EMAIL_LIMIT_REACHED:
            gettext_noop("Cannot send any more reminder emails. The limit for "
                "sending reminder emails on a Trial plan has been reached."),
        ERROR_EMAIL_BOUNCED: gettext_noop("Email Bounced"),
        ERROR_EMAIL_GATEWAY: gettext_noop("Email Gateway Error"),
        ERROR_NO_FCM_TOKENS: gettext_noop("No FCM tokens found for recipient."),
        ERROR_FCM_NOT_AVAILABLE: gettext_noop("FCM not available on this environment."),
        ERROR_FCM_UNSUPPORTED_RECIPIENT: gettext_noop("FCM is supported for Mobile Workers only."),
        ERROR_FCM_NO_ACTION: gettext_noop("No action selected for the FCM Data message type."),
        ERROR_FCM_NOTIFICATION_FAILURE: gettext_noop("Failure while sending FCM notifications to the devices."),
        ERROR_FCM_DOMAIN_NOT_ENABLED: gettext_noop("Domain is not enabled for FCM Push Notifications"),
        FILTER_MISMATCH: gettext_noop("Recipient did not match filters:")
    }

    domain = models.CharField(max_length=126, null=False, db_index=True)
    date = models.DateTimeField(null=False, db_index=True)
    source = models.CharField(max_length=3, null=False)
    source_id = models.CharField(max_length=126, null=True)
    content_type = models.CharField(max_length=3, choices=CONTENT_CHOICES, null=False)

    # Only used when content_type is CONTENT_SMS_SURVEY or CONTENT_IVR_SURVEY
    # This is redundantly stored here (as well as the subevent) so that it
    # doesn't have to be looked up for reporting.
    app_id = models.CharField(max_length=126, null=True)
    form_unique_id = models.CharField(max_length=126, null=True)
    form_name = models.TextField(null=True)

    # If any of the MessagingSubEvent status's are STATUS_ERROR, this is STATUS_ERROR
    status = models.CharField(max_length=3, choices=STATUS_CHOICES, null=False)
    error_code = models.CharField(max_length=126, null=True)
    additional_error_text = models.TextField(null=True)
    recipient_type = models.CharField(max_length=3, choices=RECIPIENT_CHOICES, null=True, db_index=True)
    recipient_id = models.CharField(max_length=126, null=True, db_index=True)

    class Meta(object):
        app_label = 'sms'

    def get_source_display(self):
        # for some reason source choices aren't set in the field, so manually add this method.
        # to mimic _get_FIELD_display in django.models.base.Model
        # https://github.com/django/django/blob/main/django/db/models/base.py#L962-L966
        return force_str(dict(self.SOURCE_CHOICES).get(self.source, self.source), strings_only=True)

    @classmethod
    def get_recipient_type_from_doc_type(cls, recipient_doc_type):
        return {
            'CommCareUser': cls.RECIPIENT_MOBILE_WORKER,
            'WebUser': cls.RECIPIENT_WEB_USER,
            'CommCareCase': cls.RECIPIENT_CASE,
            'Group': cls.RECIPIENT_USER_GROUP,
            'CommCareCaseGroup': cls.RECIPIENT_CASE_GROUP,
        }.get(recipient_doc_type, cls.RECIPIENT_UNKNOWN)

    @classmethod
    def get_recipient_type(cls, recipient):
        return cls.get_recipient_type_from_doc_type(recipient.doc_type)

    @classmethod
    def _get_recipient_doc_type(cls, recipient_type):
        return {
            MessagingEvent.RECIPIENT_MOBILE_WORKER: 'CommCareUser',
            MessagingEvent.RECIPIENT_WEB_USER: 'WebUser',
            MessagingEvent.RECIPIENT_CASE: 'CommCareCase',
            MessagingEvent.RECIPIENT_USER_GROUP: 'Group',
            MessagingEvent.RECIPIENT_CASE_GROUP: 'CommCareCaseGroup',
            MessagingEvent.RECIPIENT_LOCATION: 'SQLLocation',
            MessagingEvent.RECIPIENT_LOCATION_PLUS_DESCENDANTS: 'SQLLocation',
        }.get(recipient_type, None)

    def get_recipient_doc_type(self):
        return MessagingEvent._get_recipient_doc_type(self.recipient_type)

    @classmethod
    def create_event_for_adhoc_sms(cls, domain, recipient=None,
            content_type=CONTENT_ADHOC_SMS, source=SOURCE_OTHER):
        if recipient:
            recipient_type = cls.get_recipient_type(recipient)
            recipient_id = recipient.get_id
        else:
            recipient_type = cls.RECIPIENT_UNKNOWN
            recipient_id = None

        obj = cls.objects.create(
            domain=domain,
            date=datetime.utcnow(),
            source=source,
            content_type=content_type,
            status=cls.STATUS_IN_PROGRESS,
            recipient_type=recipient_type,
            recipient_id=recipient_id,
        )
        return obj

    def create_structured_sms_subevent(self, case_id):
        obj = MessagingSubEvent.objects.create(
            parent=self,
            domain=self.domain,
            date=datetime.utcnow(),
            recipient_type=self.recipient_type,
            recipient_id=self.recipient_id,
            content_type=MessagingEvent.CONTENT_SMS_SURVEY,
            app_id=self.app_id,
            form_unique_id=self.form_unique_id,
            form_name=self.form_name,
            case_id=case_id,
            status=MessagingEvent.STATUS_IN_PROGRESS,
        )
        return obj

    def create_subevent_for_single_sms(self, recipient_doc_type=None,
            recipient_id=None, case=None, completed=False):
        obj = MessagingSubEvent.objects.create(
            parent=self,
            domain=self.domain,
            date=datetime.utcnow(),
            recipient_type=MessagingEvent.get_recipient_type_from_doc_type(recipient_doc_type),
            recipient_id=recipient_id,
            content_type=MessagingEvent.CONTENT_SMS,
            case_id=case.case_id if case else None,
            status=(MessagingEvent.STATUS_COMPLETED
                    if completed
                    else MessagingEvent.STATUS_IN_PROGRESS),
        )
        return obj

    @property
    def subevents(self):
        return self.messagingsubevent_set.all()

    @classmethod
    def get_form_name_or_none(cls, domain, app_id, form_unique_id):
        try:
            app = get_app(domain, app_id)
            form = app.get_form(form_unique_id)
            return form.full_path_name
        except Exception:
            return None

    @classmethod
    def get_content_info_from_keyword(cls, keyword):
        content_type = cls.CONTENT_NONE
        app_id = None
        form_unique_id = None
        form_name = None

        for action in keyword.keywordaction_set.all():
            if action.recipient == KeywordAction.RECIPIENT_SENDER:
                if action.action in (KeywordAction.ACTION_SMS_SURVEY, KeywordAction.ACTION_STRUCTURED_SMS):
                    content_type = cls.CONTENT_SMS_SURVEY
                    app_id = action.app_id
                    form_unique_id = action.form_unique_id
                    form_name = cls.get_form_name_or_none(keyword.domain, action.app_id, action.form_unique_id)
                elif action.action == KeywordAction.ACTION_SMS:
                    content_type = cls.CONTENT_SMS

        return (content_type, app_id, form_unique_id, form_name)

    @classmethod
    def get_source_and_id_from_schedule_instance(cls, schedule_instance):
        from corehq.messaging.scheduling.models import (
            ImmediateBroadcast,
            ScheduledBroadcast,
        )
        from corehq.messaging.scheduling.scheduling_partitioned.models import (
            AlertScheduleInstance,
            TimedScheduleInstance,
            CaseAlertScheduleInstance,
            CaseTimedScheduleInstance,
        )

        if isinstance(schedule_instance, AlertScheduleInstance):
            source_id = (
                ImmediateBroadcast
                .objects
                .filter(schedule_id=schedule_instance.alert_schedule_id)
                .values_list('id', flat=True)
                .first()
            )
            return cls.SOURCE_IMMEDIATE_BROADCAST, source_id
        elif isinstance(schedule_instance, TimedScheduleInstance):
            source_id = (
                ScheduledBroadcast
                .objects
                .filter(schedule_id=schedule_instance.timed_schedule_id)
                .values_list('id', flat=True)
                .first()
            )
            return cls.SOURCE_SCHEDULED_BROADCAST, source_id
        elif isinstance(schedule_instance, (CaseAlertScheduleInstance, CaseTimedScheduleInstance)):
            return cls.SOURCE_CASE_RULE, schedule_instance.rule_id
        else:
            return cls.SOURCE_UNRECOGNIZED, None

    @classmethod
    def get_content_info_from_content_object(cls, domain, content):
        from corehq.messaging.scheduling.models import (
            SMSContent,
            SMSSurveyContent,
            EmailContent,
            CustomContent,
            FCMNotificationContent,
            ConnectMessageContent,
            ConnectMessageSurveyContent
        )

        if isinstance(content, (SMSContent, CustomContent)):
            return cls.CONTENT_SMS, None, None, None
        elif isinstance(content, SMSSurveyContent):
            app, module, form, requires_input = content.get_memoized_app_module_form(domain)
            form_name = form.full_path_name if form else None
            return cls.CONTENT_SMS_SURVEY, content.app_id, content.form_unique_id, form_name
        elif isinstance(content, EmailContent):
            return cls.CONTENT_EMAIL, None, None, None
        elif isinstance(content, FCMNotificationContent):
            return cls.CONTENT_FCM_Notification, None, None, None
        elif isinstance(content, ConnectMessageContent):
            return cls.CONTENT_CONNECT, None, None, None
        elif isinstance(content, ConnectMessageSurveyContent):
            app, module, form, requires_input = content.get_memoized_app_module_form(domain)
            form_name = form.full_path_name if form else None
            return cls.CONTENT_CONNECT_SURVEY, content.app_id, content.form_unique_id, form_name
        else:
            return cls.CONTENT_NONE, None, None, None

    @classmethod
    def get_recipient_type_and_id_from_schedule_instance(cls, schedule_instance):
        from corehq.messaging.scheduling.scheduling_partitioned.models import ScheduleInstance

        if isinstance(schedule_instance.recipient, list):
            recipient_type = cls.RECIPIENT_VARIOUS
            recipient_id = None
        elif isinstance(schedule_instance.recipient, SQLLocation):
            # schedule_instance.recipient can be a SQLLocation in a number of special
            # cases, for example if a case owner is a location, or if a custom recipient
            # is a location. We only count the include_descendant_locations flag when
            # the recipient_type is RECIPIENT_TYPE_LOCATION.
            if (
                schedule_instance.recipient_type == ScheduleInstance.RECIPIENT_TYPE_LOCATION
                and schedule_instance.memoized_schedule.include_descendant_locations
            ):
                recipient_type = cls.RECIPIENT_LOCATION_PLUS_DESCENDANTS
            else:
                recipient_type = cls.RECIPIENT_LOCATION

            recipient_id = schedule_instance.recipient.location_id
        elif schedule_instance.recipient is None:
            recipient_type = cls.RECIPIENT_UNKNOWN
            recipient_id = None
        else:
            recipient_type = cls.get_recipient_type(schedule_instance.recipient)
            recipient_id = schedule_instance.recipient.get_id if recipient_type else None

        return recipient_type, recipient_id

    @classmethod
    def create_from_schedule_instance(cls, schedule_instance, content):
        source, source_id = cls.get_source_and_id_from_schedule_instance(schedule_instance)
        content_type, app_id, form_unique_id, form_name = (
            cls.get_content_info_from_content_object(schedule_instance.domain, content)
        )

        recipient_type, recipient_id = (
            cls.get_recipient_type_and_id_from_schedule_instance(schedule_instance)
        )

        return cls.objects.create(
            domain=schedule_instance.domain,
            date=datetime.utcnow(),
            source=source,
            source_id=source_id,
            content_type=content_type,
            app_id=app_id,
            form_unique_id=form_unique_id,
            form_name=form_name,
            status=cls.STATUS_IN_PROGRESS,
            recipient_type=recipient_type,
            recipient_id=recipient_id
        )

    def create_subevent_from_contact_and_content(self, contact, content, case_id=None):
        """
        In the subevent context, the contact is always going to either be
        a user or a case.

        content is an instance of a subclass of corehq.messaging.scheduling.models.Content
        """
        recipient_type = self.get_recipient_type(contact)

        content_type, app_id, form_unique_id, form_name = (
            self.get_content_info_from_content_object(self.domain, content)
        )

        return MessagingSubEvent.objects.create(
            parent=self,
            domain=self.domain,
            date=datetime.utcnow(),
            recipient_type=recipient_type,
            recipient_id=contact.get_id if recipient_type else None,
            content_type=content_type,
            app_id=app_id,
            form_unique_id=form_unique_id,
            form_name=form_name,
            case_id=case_id,
            status=self.STATUS_IN_PROGRESS,
        )

    @classmethod
    def create_from_keyword(cls, keyword, contact):
        """
        keyword - the keyword object
        contact - the person who initiated the keyword
        """
        content_type, app_id, form_unique_id, form_name = cls.get_content_info_from_keyword(keyword)
        recipient_type = cls.get_recipient_type(contact)

        return cls.objects.create(
            domain=keyword.domain,
            date=datetime.utcnow(),
            source=cls.SOURCE_KEYWORD,
            source_id=keyword.couch_id,
            content_type=content_type,
            app_id=app_id,
            form_unique_id=form_unique_id,
            form_name=form_name,
            status=cls.STATUS_IN_PROGRESS,
            recipient_type=recipient_type,
            recipient_id=contact.get_id if recipient_type else None
        )

    @classmethod
    def create_verification_event(cls, domain, contact):
        recipient_type = cls.get_recipient_type(contact)
        return cls.objects.create(
            domain=domain,
            date=datetime.utcnow(),
            source=cls.SOURCE_OTHER,
            content_type=cls.CONTENT_PHONE_VERIFICATION,
            status=cls.STATUS_IN_PROGRESS,
            recipient_type=recipient_type,
            recipient_id=contact.get_id if recipient_type else None
        )

    @classmethod
    def get_current_verification_event(cls, domain, contact_id, phone_number):
        """
        Returns the latest phone verification event that is in progress
        for the given contact and phone number, or None if one does not exist.
        """
        qs = cls.objects.filter(
            domain=domain,
            recipient_id=contact_id,
            messagingsubevent__sms__phone_number=smsutil.clean_phone_number(phone_number),
            content_type=cls.CONTENT_PHONE_VERIFICATION,
            status=cls.STATUS_IN_PROGRESS
        )
        return qs.order_by('-date')[0] if qs.count() > 0 else None

    @staticmethod
    def get_counts_by_date(domain, start_date, end_date, time_zone):
        """
        Retrieves counts of messaging events at the subevent level over the
        given date range for the given domain.

        :param domain: the domain
        :param start_date: the start date, as a date type
        :param end_date: the end date (inclusive), as a date type
        :param time_zone: the time zone to use when grouping counts by date,
        as a string type (e.g., 'America/New_York')

        :return: A list of (date, error_count, total_count) named tuples
        """

        CountTuple = namedtuple('CountTuple', ['date', 'error_count', 'total_count'])

        query = """
        SELECT      (A.date AT TIME ZONE %s)::DATE AS date,
                    SUM(
                        CASE
                        WHEN B.status = 'ERR' OR C.error OR (B.id IS NULL AND A.status = 'ERR')
                        THEN 1
                        ELSE 0
                        END
                    ) AS error_count,
                    COUNT(*) AS total_count
        FROM        sms_messagingevent A
        LEFT JOIN   sms_messagingsubevent B
        ON          A.id = B.parent_id
        LEFT JOIN   sms_sms C
        ON          B.id = C.messaging_subevent_id
        WHERE       A.domain = %s
        AND         A.date >= (%s + TIME '00:00') AT TIME ZONE %s
        AND         A.date < (%s + 1 + TIME '00:00') AT TIME ZONE %s
        GROUP BY    1
        """

        with connection.cursor() as cursor:
            cursor.execute(
                query,
                [time_zone, domain, start_date, time_zone, end_date, time_zone]
            )
            return [CountTuple(*row) for row in cursor.fetchall()]

    @classmethod
    def get_counts_of_errors(cls, domain, start_date, end_date, time_zone):
        """
        Retrieves counts of errors at the event, subevent, or sms levels over the
        given date range for the given domain.

        :param domain: the domain
        :param start_date: the start date, as a date type
        :param end_date: the end date (inclusive), as a date type
        :param time_zone: the time zone to use when filtering,
        as a string type (e.g., 'America/New_York')

        :return: A dictionary with each key being an error code and each value
        being the count of that error's occurrences
        """

        query = """
        SELECT      COALESCE(C.system_error_message, B.error_code, A.error_code) AS error,
                    COUNT(*) AS count
        FROM        sms_messagingevent A
        LEFT JOIN   sms_messagingsubevent B
        ON          A.id = B.parent_id
        LEFT JOIN   sms_sms C
        ON          B.id = C.messaging_subevent_id
        WHERE       A.domain = %s
        AND         A.date >= (%s + TIME '00:00') AT TIME ZONE %s
        AND         A.date < (%s + 1 + TIME '00:00') AT TIME ZONE %s
        GROUP BY    1
        """

        with connection.cursor() as cursor:
            cursor.execute(
                query,
                [domain, start_date, time_zone, end_date, time_zone]
            )
            return {
                error: count
                for error, count in cursor.fetchall()
                if error and error != cls.ERROR_SUBEVENT_ERROR
            }


class MessagingSubEvent(models.Model, MessagingStatusMixin):
    """
    Used to track the status of a MessagingEvent for each of its recipients.
    """
    RECIPIENT_CHOICES = (
        (MessagingEvent.RECIPIENT_CASE, gettext_noop('Case')),
        (MessagingEvent.RECIPIENT_MOBILE_WORKER, gettext_noop('Mobile Worker')),
        (MessagingEvent.RECIPIENT_WEB_USER, gettext_noop('Web User')),
    )

    RECIPIENT_SLUGS = {
        MessagingEvent.RECIPIENT_CASE: 'case',
        MessagingEvent.RECIPIENT_MOBILE_WORKER: 'mobile-worker',
        MessagingEvent.RECIPIENT_WEB_USER: 'web-user',
    }

    parent = models.ForeignKey('MessagingEvent', on_delete=models.CASCADE)
    domain = models.CharField(max_length=126, null=True)
    date = models.DateTimeField(null=False, db_index=True)
    date_last_activity = models.DateTimeField(null=True, auto_now=True)
    recipient_type = models.CharField(max_length=3, choices=RECIPIENT_CHOICES, null=False)
    recipient_id = models.CharField(max_length=126, null=True)
    content_type = models.CharField(max_length=3, choices=MessagingEvent.CONTENT_CHOICES, null=False)

    # Only used when content_type is CONTENT_SMS_SURVEY or CONTENT_IVR_SURVEY
    app_id = models.CharField(max_length=126, null=True)
    form_unique_id = models.CharField(max_length=126, null=True)
    form_name = models.TextField(null=True)
    xforms_session = models.ForeignKey('smsforms.SQLXFormsSession', null=True, on_delete=models.PROTECT)

    # If this was a reminder that spawned off of a case, this is the case's id
    case_id = models.CharField(max_length=126, null=True, db_index=True)
    status = models.CharField(max_length=3, choices=MessagingEvent.STATUS_CHOICES, null=False)
    error_code = models.CharField(max_length=126, null=True)
    additional_error_text = models.TextField(null=True)

    class Meta(object):
        app_label = 'sms'
        index_together = (
            # used by the messaging-event api
            ('domain', 'date_last_activity', 'id'),
        )

    def save(self, *args, **kwargs):
        super(MessagingSubEvent, self).save(*args, **kwargs)
        parent = self.parent

        # If this event is in an errored state, also set the parent
        # event to an errored state.
        if self.status == MessagingEvent.STATUS_ERROR:
            parent.status = MessagingEvent.STATUS_ERROR
            parent.save()

        # If the parent event had various recipients, mark it as such,
        # unless the source was a keyword in which case the recipient
        # listed should always be the keyword initiator.
        if (parent.source != MessagingEvent.SOURCE_KEYWORD
                and (parent.recipient_id != self.recipient_id or self.recipient_id is None)
                and parent.recipient_type not in (
                    MessagingEvent.RECIPIENT_USER_GROUP,
                    MessagingEvent.RECIPIENT_CASE_GROUP,
                    MessagingEvent.RECIPIENT_VARIOUS,
                    MessagingEvent.RECIPIENT_LOCATION,
                    MessagingEvent.RECIPIENT_LOCATION_PLUS_DESCENDANTS,
                    MessagingEvent.RECIPIENT_VARIOUS_LOCATIONS,
                    MessagingEvent.RECIPIENT_VARIOUS_LOCATIONS_PLUS_DESCENDANTS,
                ) and len(parent.subevents) > 1):
            parent.recipient_type = MessagingEvent.RECIPIENT_VARIOUS
            parent.recipient_id = None
            parent.save()

    def get_recipient_doc_type(self):
        return MessagingEvent._get_recipient_doc_type(self.recipient_type)

    def update_date_last_activity(self):
        self.save(update_fields=["date_last_activity"])


class ActiveMobileBackendManager(models.Manager):

    def get_queryset(self):
        return super(ActiveMobileBackendManager, self).get_queryset().filter(deleted=False)


class SQLMobileBackend(UUIDGeneratorMixin, models.Model):
    SMS = 'SMS'
    IVR = 'IVR'

    TYPE_CHOICES = (
        (SMS, gettext_lazy('SMS')),
        (IVR, gettext_lazy('IVR')),
    )

    UUIDS_TO_GENERATE = ['couch_id', 'inbound_api_key']

    objects = models.Manager()
    active_objects = ActiveMobileBackendManager()

    # We can't really get rid of this until all the messaging models are in
    # postgres. Once that happens we can migrate references to the couch_id
    # as a foreign key to postgres id and get rid of this field.
    couch_id = models.CharField(max_length=126, db_index=True, unique=True)
    backend_type = models.CharField(max_length=3, choices=TYPE_CHOICES, default=SMS)

    # This is an api key that the gateway uses when making inbound requests to hq.
    # This enforces gateway security and also allows us to tie every inbound request
    # to a specific backend.
    inbound_api_key = models.CharField(max_length=126, unique=True, db_index=True)

    # This tells us which type of backend this is
    hq_api_id = models.CharField(max_length=126, null=True)

    # Global backends are system owned and can be used by anyone
    is_global = models.BooleanField(default=False)

    # This is the domain that the backend belongs to, or None for
    # global backends
    domain = models.CharField(max_length=126, null=True, db_index=True)

    # A short name for a backend instance which is referenced when
    # setting a case contact's preferred backend
    name = models.CharField(max_length=126)

    # Simple name to display to users - e.g. "Twilio"
    display_name = models.CharField(max_length=126, null=True)

    # Optionally, a description of this backend
    description = models.TextField(null=True)

    # A JSON list of countries that this backend supports.
    # This information is displayed in the gateway list UI.
    # If this backend represents an international gateway,
    # set this to: ["*"]
    supported_countries = jsonfield.JSONField(default=list)

    # To avoid having many tables with so few records in them, all
    # SMS backends are stored in this same table. This field is a
    # JSON dict which stores any additional fields that the SMS
    # backend subclasses need.
    # NOTE: Do not access this field directly, instead use get_extra_fields()
    # and set_extra_fields()
    extra_fields = jsonfield.JSONField(default=dict)

    # For a historical view of sms data, we can't delete backends.
    # Instead, set a deleted flag when a backend should no longer be used.
    deleted = models.BooleanField(default=False)

    # If the backend uses load balancing, this is a JSON list of the
    # phone numbers to load balance over.
    load_balancing_numbers = jsonfield.JSONField(default=list)

    # The phone number which you can text to or call in order to reply
    # to this backend
    reply_to_phone_number = models.CharField(max_length=126, null=True)

    # Some backends use their own inbound api key and not the default hq-generated one.
    # For those, we don't show the inbound api key on the edit backend page.
    show_inbound_api_key_during_edit = True

    # Custom opt in/out keywords for gateways that allows users to configure their own at
    # the gateway level, such as twilio advanced opt out
    opt_in_keywords = ArrayField(models.TextField(), default=list)
    opt_out_keywords = ArrayField(models.TextField(), default=list)

    class Meta(object):
        db_table = 'messaging_mobilebackend'
        app_label = 'sms'

    class ExpectedDomainLevelBackend(Exception):
        pass

    def to_json(self):
        from corehq.apps.sms.serializers import MobileBackendSerializer
        data = MobileBackendSerializer(self).data
        return data

    def __str__(self):
        if self.is_global:
            return "Global Backend '%s'" % self.name
        else:
            return "Domain '%s' Backend '%s'" % (self.domain, self.name)

    @quickcache(['self.pk', 'domain'], timeout=5 * 60)
    def domain_is_shared(self, domain):
        """
        Returns True if this backend has been shared with domain and domain
        has accepted the invitation.
        """
        count = self.mobilebackendinvitation_set.filter(domain=domain, accepted=True).count()
        return count > 0

    @property
    def domains_with_access(self):
        if self.is_global:
            raise self.ExpectedDomainLevelBackend()

        return [self.domain] + list(self.get_authorized_domain_list())

    def domain_is_authorized(self, domain):
        """
        Returns True if the given domain is authorized to use this backend.
        """
        return (self.is_global
                or domain == self.domain
                or self.domain_is_shared(domain))

    @classmethod
    def name_is_unique(cls, name, domain=None, backend_id=None):
        if domain:
            result = cls.objects.filter(
                is_global=False,
                domain=domain,
                name=name,
                deleted=False
            )
        else:
            result = cls.objects.filter(
                is_global=True,
                name=name,
                deleted=False
            )

        result = result.values_list('id', flat=True)
        if len(result) == 0:
            return True

        if len(result) == 1:
            return result[0] == backend_id

        return False

    def get_authorized_domain_list(self):
        return (self.mobilebackendinvitation_set.filter(accepted=True)
                .order_by('domain').values_list('domain', flat=True))

    @classmethod
    def get_domain_backends(cls, backend_type, domain, count_only=False, offset=None, limit=None):
        """
        Returns all the backends that the given domain has access to (that is,
        owned backends, shared backends, and global backends).
        """
        domain_owned_backends = models.Q(is_global=False, domain=domain)
        domain_shared_backends = models.Q(
            is_global=False,
            mobilebackendinvitation__domain=domain,
            mobilebackendinvitation__accepted=True
        )
        global_backends = models.Q(is_global=True)

        # The left join to MobileBackendInvitation may cause there to be
        # duplicates here, so we need to call .distinct()
        result = SQLMobileBackend.objects.filter(
            (domain_owned_backends | domain_shared_backends | global_backends),
            deleted=False,
            backend_type=backend_type
        ).distinct()

        if count_only:
            return result.count()

        result = result.order_by('name').values_list('id', flat=True)
        if offset is not None and limit is not None:
            result = result[offset:offset + limit]

        return [cls.load(pk) for pk in result]

    @classmethod
    def get_global_backends_for_this_class(cls, backend_type):
        return cls.objects.filter(
            is_global=True,
            deleted=False,
            backend_type=backend_type,
            hq_api_id=cls.get_api_id()
        ).all()

    @classmethod
    def get_global_backend_ids(cls, backend_type, couch_id=False):
        id_field = 'couch_id' if couch_id else 'id'
        return SQLMobileBackend.active_objects.filter(
            backend_type=backend_type,
            is_global=True
        ).values_list(id_field, flat=True)

    @classmethod
    def get_global_backends(cls, backend_type, count_only=False, offset=None, limit=None):
        result = SQLMobileBackend.objects.filter(
            is_global=True,
            deleted=False,
            backend_type=backend_type
        )

        if count_only:
            return result.count()

        result = result.order_by('name').values_list('id', flat=True)
        if offset is not None and limit is not None:
            result = result[offset:offset + limit]

        return [cls.load(pk) for pk in result]

    @classmethod
    def get_domain_default_backend(cls, backend_type, domain, id_only=False):
        result = SQLMobileBackendMapping.objects.filter(
            is_global=False,
            domain=domain,
            backend_type=backend_type,
            prefix='*'
        ).values_list('backend_id', flat=True)

        if len(result) > 1:
            raise cls.MultipleObjectsReturned(
                "More than one default backend found for backend_type %s, "
                "domain %s" % (backend_type, domain)
            )
        elif len(result) == 1:
            if id_only:
                return result[0]
            else:
                return cls.load(result[0])
        else:
            return None

    @classmethod
    def load_default_backend(cls, backend_type, phone_number, domain=None):
        """
        Chooses the appropriate backend based on the phone number's
        prefix, or returns None if no catch-all backend is configured.

        backend_type - SQLMobileBackend.SMS or SQLMobileBackend.IVR
        phone_number - the phone number
        domain - pass in a domain to choose the default backend from the domain's
                 configured backends, otherwise leave None to choose from the
                 system's configured backends
        """
        backend_map = SQLMobileBackendMapping.get_prefix_to_backend_map(
            backend_type, domain=domain)
        backend_id = backend_map.get_backend_id_by_prefix(phone_number)
        if backend_id:
            return cls.load(backend_id)
        return None

    @classmethod
    def load_default_by_phone_and_domain(cls, backend_type, phone_number, domain=None):
        """
        Get the appropriate outbound backend to communicate with phone_number.

        backend_type - SQLMobileBackend.SMS or SQLMobileBackend.IVR
        phone_number - the phone number
        domain - the domain
        """
        backend = None

        if domain:
            backend = cls.load_default_backend(backend_type, phone_number, domain=domain)

        if not backend:
            backend = cls.load_default_backend(backend_type, phone_number)

        if not backend:
            raise BadSMSConfigException("No gateway found "
                                        "for phone number %s and domain %s. "
                                        "To configure a gateway, please visit the SMS Connectivity Settings."
                                        % (phone_number, domain))

        return backend

    @classmethod
    @quickcache(['hq_api_id', 'inbound_api_key'], timeout=60 * 60)
    def get_backend_info_by_api_key(cls, hq_api_id, inbound_api_key):
        """
        Looks up a backend by inbound_api_key and returns a tuple of
        (domain, couch_id). Including hq_api_id in the filter is an
        implicit way of making sure that the returned backend info belongs
        to a backend of that type.

        (The entire backend is not returned to reduce the amount of data
        needed to be returned by the cache)

        Raises cls.DoesNotExist if not found.
        """
        result = (cls.active_objects
                  .filter(hq_api_id=hq_api_id, inbound_api_key=inbound_api_key)
                  .values_list('domain', 'couch_id'))

        if len(result) == 0:
            raise cls.DoesNotExist

        return result[0]

    @classmethod
    @quickcache(['backend_id', 'is_couch_id'], timeout=60 * 60)
    def get_backend_api_id(cls, backend_id, is_couch_id=False):
        filter_args = {'couch_id': backend_id} if is_couch_id else {'pk': backend_id}
        result = (cls.active_objects
                  .filter(**filter_args)
                  .values_list('hq_api_id', flat=True))

        if len(result) == 0:
            raise cls.DoesNotExist

        return result[0]

    @classmethod
    @quickcache(['backend_id', 'is_couch_id', 'include_deleted'], timeout=5 * 60)
    def load(cls, backend_id, api_id=None, is_couch_id=False, include_deleted=False):
        """
        backend_id - the pk of the SQLMobileBackend to load
        api_id - if you know the hq_api_id of the SQLMobileBackend, pass it
                 here for a faster lookup; otherwise, it will be looked up
                 automatically
        is_couch_id - if True, then backend_id should be the couch_id to use
                   during lookup instead of the postgres model's pk;
                   we have to support both for a little while until all
                   foreign keys are migrated over
        """
        backend_classes = smsutil.get_sms_backend_classes()
        api_id = api_id or cls.get_backend_api_id(backend_id, is_couch_id=is_couch_id)

        if api_id not in backend_classes:
            raise BadSMSConfigException("Unexpected backend api id found '%s' for "
                                        "backend '%s'" % (api_id, backend_id))

        klass = backend_classes[api_id]

        if include_deleted:
            result = klass.objects
        else:
            result = klass.active_objects

        if is_couch_id:
            return result.get(couch_id=backend_id)
        else:
            return result.get(pk=backend_id)

    @classmethod
    def get_backend_from_id_and_api_id_result(cls, result):
        if len(result) > 0:
            return cls.load(result[0]['id'], api_id=result[0]['hq_api_id'])

        return None

    @classmethod
    def get_owned_backend_by_name(cls, backend_type, domain, name):
        name = name.strip().upper()
        result = cls.active_objects.filter(
            is_global=False,
            backend_type=backend_type,
            domain=domain,
            name=name
        ).values('id', 'hq_api_id')
        return cls.get_backend_from_id_and_api_id_result(result)

    @classmethod
    def get_shared_backend_by_name(cls, backend_type, domain, name):
        name = name.strip().upper()
        result = cls.active_objects.filter(
            is_global=False,
            backend_type=backend_type,
            mobilebackendinvitation__domain=domain,
            mobilebackendinvitation__accepted=True,
            name=name
        ).values('id', 'hq_api_id').order_by('domain')
        return cls.get_backend_from_id_and_api_id_result(result)

    @classmethod
    def get_global_backend_by_name(cls, backend_type, name):
        name = name.strip().upper()
        result = cls.active_objects.filter(
            is_global=True,
            backend_type=backend_type,
            name=name
        ).values('id', 'hq_api_id')
        return cls.get_backend_from_id_and_api_id_result(result)

    @classmethod
    def load_by_name(cls, backend_type, domain, name):
        """
        Attempts to load the backend with the given name.
        If no matching backend is found, a BadSMSConfigException is raised.

        backend_type - SQLMobileBackend.SMS or SQLMobileBackend.IVR
        domain - the domain
        name - the name of the backend (corresponding to SQLMobileBackend.name)
        """
        backend = cls.get_owned_backend_by_name(backend_type, domain, name)

        if not backend:
            backend = cls.get_shared_backend_by_name(backend_type, domain, name)

        if not backend:
            backend = cls.get_global_backend_by_name(backend_type, name)

        if not backend:
            raise BadSMSConfigException("Could not find %s backend '%s' from "
                                        "domain '%s'" % (backend_type, name, domain))

        return backend

    @classmethod
    def get_api_id(cls):
        """
        This method should return the backend's api id.
        """
        raise NotImplementedError("Please implement this method")

    @classmethod
    def get_generic_name(cls):
        """
        This method should return a descriptive name for this backend
        (such as "Tropo"), for use in identifying it to an end user.
        """
        raise NotImplementedError("Please implement this method")

    @classmethod
    def get_form_class(cls):
        """
        This method should return a subclass of corehq.apps.sms.forms.BackendForm
        """
        raise NotImplementedError("Please implement this method")

    @classmethod
    def get_available_extra_fields(cls):
        """
        Should return a list of field names that are the keys in
        the extra_fields dict.
        """
        raise NotImplementedError("Please implement this method")

    @property
    def config(self):
        """
        Returns self.get_extra_fields() converted into a namedtuple so that
        you can reference self.config.gateway_user_id, for example,
        instead of self.get_extra_fields()['gateway_user_id']
        """
        BackendConfig = namedtuple('BackendConfig', self.get_available_extra_fields())
        return BackendConfig(**self.get_extra_fields())

    def get_extra_fields(self):
        result = {field: None for field in self.get_available_extra_fields()}
        result.update(self.extra_fields)
        return result

    def set_extra_fields(self, **kwargs):
        """
        Only updates the fields that are passed as kwargs, and leaves
        the rest untouched.
        """
        result = self.get_extra_fields()
        for k, v in kwargs.items():
            if k not in self.get_available_extra_fields():
                raise Exception("Field %s is not an available extra field for %s"
                    % (k, self.__class__.__name__))
            result[k] = v

        self.extra_fields = result

    def __clear_shared_domain_cache(self, new_domains):
        current_domains = self.mobilebackendinvitation_set.values_list('domain', flat=True)
        # Clear the cache for domains in new_domains or current_domains, but not both
        for domain in set(current_domains) ^ set(new_domains):
            self.domain_is_shared.clear(self, domain)

    def set_shared_domains(self, domains):
        if self.id is None:
            raise Exception("Please call .save() on the backend before "
                "calling set_shared_domains()")
        with transaction.atomic():
            self.__clear_shared_domain_cache(domains)
            self.mobilebackendinvitation_set.all().delete()
            for domain in domains:
                MobileBackendInvitation.objects.create(
                    domain=domain,
                    accepted=True,
                    backend=self,
                )

    def soft_delete(self):
        with transaction.atomic():
            self.deleted = True
            self.__clear_shared_domain_cache([])
            self.mobilebackendinvitation_set.all().delete()
            for mapping in self.sqlmobilebackendmapping_set.all():
                # Delete one at a time so the backend map cache gets cleared
                # for the respective domain(s)
                mapping.delete()
            self.save()

    def __clear_caches(self):
        if self.pk:
            self.load.clear(SQLMobileBackend, self.pk, is_couch_id=False)
            self.get_backend_api_id.clear(SQLMobileBackend, self.pk, is_couch_id=False)

        if self.couch_id:
            self.load.clear(SQLMobileBackend, self.couch_id, is_couch_id=True)
            self.get_backend_api_id.clear(SQLMobileBackend, self.couch_id, is_couch_id=True)

    def save(self, *args, **kwargs):
        self.__clear_caches()
        return super(SQLMobileBackend, self).save(*args, **kwargs)

    def delete(self, *args, **kwargs):
        self.__clear_caches()
        self.__clear_shared_domain_cache([])
        return super(SQLMobileBackend, self).delete(*args, **kwargs)


class SQLSMSBackend(SQLMobileBackend):

    class Meta(object):
        proxy = True
        app_label = 'sms'

    def get_max_simultaneous_connections(self):
        """
        Return None to ignore.
        Otherwise, return the maximum number of simultaneous connections
        that should be allowed when making requests to the gateway API
        for sending outbound SMS.
        """
        return None

    def get_sms_rate_limit(self):
        """
        Override to use rate limiting. Return None to not use rate limiting,
        otherwise return the maximum number of SMS that should be sent by
        this backend instance in a one minute period.
        """
        return None

    def send(self, msg, *args, **kwargs):
        raise NotImplementedError("Please implement this method.")

    # Override in case backend is fetching gateway fees through provider API
    using_api_to_get_fees = False

    @classmethod
    def get_opt_in_keywords(cls):
        """
        Override to specify a set of opt-in keywords to use for this
        backend type.
        """
        return []

    @classmethod
    def get_pass_through_opt_in_keywords(cls):
        """
        Use this to define opt-in keywords that the gateway counts as opt-in
        keywords but that we don't want to have block normal processing in HQ.

        This is useful when the gateway defines an opt-in keyword like
        YES that is a common reply to SMS survey questions, and we don't
        want users to continuously be getting opt-in replies when
        sending YES.

        When receiving these keywords, HQ will still mark the phone as having
        opted-in in the PhoneBlacklist entry because it's important that the
        opt-in status between the gateway and HQ remain in sync, but after doing
        that, HQ will then process the inbound SMS just as a normal inbound message.
        """
        return []

    @classmethod
    def get_opt_out_keywords(cls):
        """
        Override to specify a set of opt-out keywords to use for this
        backend type.
        """
        return []


class PhoneLoadBalancingMixin(object):
    """
    If you need a backend to balance the outbound SMS load over a set of
    phone numbers, use this mixin. To use it:

    1) Include this mixin in your backend class.
    2) Have the send() method expect an orig_phone_number kwarg, which will
       be the phone number to send from. This parameter is always sent in for
       instances of PhoneLoadBalancingMixin, even if there's just one phone
       number in self.load_balancing_numbers.
    3) Have the backend's form class use the LoadBalancingBackendFormMixin to
       automatically set the load balancing phone numbers in the UI.

    If the backend also uses rate limiting, then each phone number is rate
    limited separately as you would expect.

    (We could also just define these methods on the backend class itself, but
    it's useful in other parts of the framework to check if a backend
    is an instance of this mixin for performing various operations.)
    """

    def get_next_phone_number(self, destination_phone_number):
        if (
            not isinstance(self.load_balancing_numbers, list)
            or len(self.load_balancing_numbers) == 0
        ):
            raise Exception("Expected load_balancing_numbers to not be "
                            "empty for backend %s" % self.pk)

        if len(self.load_balancing_numbers) == 1:
            # If there's just one number, no need to go through the
            # process to figure out which one is next.
            return self.load_balancing_numbers[0]

        hashed_destination_phone_number = hashlib.sha1(destination_phone_number.encode('utf-8')).hexdigest()
        index = int(hashed_destination_phone_number, base=16) % len(self.load_balancing_numbers)
        return self.load_balancing_numbers[index]


class BackendMap(object):

    def __init__(self, catchall_backend_id, backend_map):
        """
        catchall_backend_id - the pk of the backend that is the default if
                              no prefixes match (can be None if there is no
                              catch all)
        backend_map - a dictionary of {prefix: backend pk} which
                      maps a phone prefix to the backend which should be
                      used for that phone prefix
        """
        self.catchall_backend_id = catchall_backend_id
        self.backend_map_dict = backend_map
        self.backend_map_tuples = list(backend_map.items())
        # Sort by length of prefix descending
        self.backend_map_tuples.sort(key=lambda x: len(x[0]), reverse=True)

    def get_backend_id_by_prefix(self, phone_number):
        phone_number = smsutil.strip_plus(phone_number)
        for prefix, backend_id in self.backend_map_tuples:
            if phone_number.startswith(prefix):
                return backend_id
        return self.catchall_backend_id


class SQLMobileBackendMapping(models.Model):
    """
    A SQLMobileBackendMapping instance is used to map SMS or IVR traffic
    to a given backend based on phone prefix.

    The SQLMobileBackendMappings that have is_global set to True are managed
    in CommCareHQ's Admin section for SMS Connectivity and Billing.

    It also possible to create SQLMobileBackendMappings that have is_global_set to False
    in order to define custom rules for how to route outbound SMS traffic for a specific project.
    This is used so infrequently that no CommCareHQ UI exists to manage it, but if
    you need to enable this you can do so using the Django admin. Just create a
    SQLMobileBackendMapping entry with couch_id blank, is_global False, domain equal
    to the domain you wish to apply this for, backend_type SMS, prefix equal to the
    mobile prefix that you want to route outbound SMS traffic for, and then for
    backend choose a backend either in the same project as domain, one that is
    shared with domain, or one that is global.
    """
    class Meta(object):
        db_table = 'messaging_mobilebackendmapping'
        app_label = 'sms'
        unique_together = ('domain', 'backend_type', 'prefix')

    # This column can be left null for new entries. If there aren't any references to it anywhere, it
    # can probably be dropped.
    couch_id = models.CharField(max_length=126, null=True, db_index=True, blank=True)

    # True if this mapping applies globally (system-wide). False if it only applies
    # to a domain
    is_global = models.BooleanField(default=False)

    # The domain for which this mapping is valid; ignored if is_global is True
    domain = models.CharField(max_length=126, null=True)

    # Specifies whether this mapping is valid for SMS or IVR backends
    backend_type = models.CharField(max_length=3, choices=SQLMobileBackend.TYPE_CHOICES)

    # The phone prefix, or '*' for catch-all
    prefix = models.CharField(max_length=25)

    # The backend to use for the given phone prefix
    backend = models.ForeignKey('SQLMobileBackend', on_delete=models.CASCADE)

    @classmethod
    def __set_default_domain_backend(cls, domain, backend_type, backend=None):
        fields = dict(
            is_global=False,
            domain=domain,
            backend_type=backend_type,
            prefix='*'
        )

        obj = None
        try:
            # We can't use get_or_create because backend is a
            # required field
            obj = cls.objects.get(**fields)
        except cls.DoesNotExist:
            pass

        if not backend:
            if obj:
                obj.delete()
            return

        if not obj:
            obj = cls(**fields)

        obj.backend = backend
        obj.save()

    @classmethod
    def set_default_domain_backend(cls, domain, backend, backend_type=SQLMobileBackend.SMS):
        cls.__set_default_domain_backend(domain, backend_type, backend=backend)

    @classmethod
    def unset_default_domain_backend(cls, domain, backend_type=SQLMobileBackend.SMS):
        cls.__set_default_domain_backend(domain, backend_type)

    @classmethod
    @quickcache(['backend_type', 'domain'], timeout=5 * 60)
    def get_prefix_to_backend_map(cls, backend_type, domain=None):
        """
        backend_type - SQLMobileBackend.SMS or SQLMobileBackend.IVR
        domain - the domain for which to retrieve the backend map, otherwise if left None
                 the global backend map will be returned.
        Returns a BackendMap
        """
        if domain:
            filter_args = {'backend_type': backend_type, 'is_global': False, 'domain': domain}
        else:
            filter_args = {'backend_type': backend_type, 'is_global': True}

        catchall_backend_id = None
        backend_map = {}
        for instance in cls.objects.filter(**filter_args):
            if instance.prefix == '*':
                catchall_backend_id = instance.backend_id
            else:
                backend_map[instance.prefix] = instance.backend_id

        return BackendMap(catchall_backend_id, backend_map)

    def __clear_prefix_to_backend_map_cache(self):
        self.get_prefix_to_backend_map.clear(self.__class__, self.backend_type, domain=self.domain)

    def save(self, *args, **kwargs):
        self.__clear_prefix_to_backend_map_cache()
        return super(SQLMobileBackendMapping, self).save(*args, **kwargs)

    def delete(self, *args, **kwargs):
        self.__clear_prefix_to_backend_map_cache()
        return super(SQLMobileBackendMapping, self).delete(*args, **kwargs)


class MobileBackendInvitation(models.Model):

    class Meta(object):
        db_table = 'messaging_mobilebackendinvitation'
        app_label = 'sms'
        unique_together = ('backend', 'domain')

    # The domain that is being invited to share another domain's backend
    domain = models.CharField(max_length=126, null=True, db_index=True)

    # The backend that is being shared
    backend = models.ForeignKey('SQLMobileBackend', on_delete=models.CASCADE)
    accepted = models.BooleanField(default=False)


class MigrationStatus(models.Model):
    """
    A model to keep track of whether certain messaging migrations have
    been run yet or not.
    """

    MIGRATION_BACKEND = 'backend'
    MIGRATION_BACKEND_MAP = 'backend_map'
    MIGRATION_DOMAIN_DEFAULT_BACKEND = 'domain_default_backend'
    MIGRATION_LOGS = 'logs'
    MIGRATION_PHONE_NUMBERS = 'phone_numbers'
    MIGRATION_KEYWORDS = 'keywords'

    class Meta(object):
        db_table = 'messaging_migrationstatus'
        app_label = "sms"

    # The name of the migration (one of the MIGRATION_* constants above)
    name = models.CharField(max_length=126)

    # The timestamp that the migration was run
    timestamp = models.DateTimeField(null=True)

    @classmethod
    def set_migration_completed(cls, name):
        obj, created = cls.objects.get_or_create(name=name)
        obj.timestamp = datetime.utcnow()
        obj.save()

    @classmethod
    def has_migration_completed(cls, name):
        try:
            cls.objects.get(name=name)
            return True
        except cls.DoesNotExist:
            return False


class Keyword(UUIDGeneratorMixin, models.Model):
    """
    A Keyword allows a project to define actions to be taken when a contact
    in the project sends an inbound SMS starting with a certain word.
    """
    UUIDS_TO_GENERATE = ['couch_id']

    class Meta(object):
        index_together = (
            ('domain', 'keyword')
        )

    couch_id = models.CharField(max_length=126, null=True, db_index=True)
    domain = models.CharField(max_length=126, db_index=True)

    # The word which is used to invoke this Keyword's KeywordActions
    keyword = models.CharField(max_length=126)
    description = models.TextField(null=True)

    # When specified, this is the delimiter that is used in the structured SMS format.
    # If None, the delimiter is any consecutive white space.
    # This is ignored unless this Keyword is describing a structured SMS
    # (i.e., it has a KeywordAction with action equal to ACTION_STRUCTURED_SMS)
    delimiter = models.CharField(max_length=126, null=True)

    # If a SQLXFormsSession (i.e., an sms survey) is open for a contact when they invoke this
    # Keyword, override_open_sessions tells what to do with it. If True, the SQLXFormsSession
    # will be closed and this Keyword will be invoked. If False, this Keyword will be
    # skipped and the form session handler will count the text as the next
    # answer in the open survey.
    override_open_sessions = models.BooleanField(null=True)

    # List of doc types representing the only types of contacts who should be
    # able to invoke this keyword. Empty list means anyone can invoke.
    # Example: ['CommCareUser', 'CommCareCase']
    initiator_doc_type_filter = jsonfield.JSONField(default=list)

    last_modified = models.DateTimeField(auto_now=True)

    # For use with linked domains - the upstream keyword
    upstream_id = models.CharField(max_length=126, null=True)

    def is_structured_sms(self):
        return self.keywordaction_set.filter(action=KeywordAction.ACTION_STRUCTURED_SMS).count() > 0

    @property
    def get_id(self):
        return self.couch_id

    @classmethod
    def get_keyword(cls, domain, keyword):
        try:
            return cls.objects.get(domain=domain, keyword__iexact=keyword)
        except cls.DoesNotExist:
            return None

    @classmethod
    def get_by_domain(cls, domain, limit=None, skip=None):
        qs = Keyword.objects.filter(domain=domain).order_by('keyword')

        if skip is not None:
            qs = qs[skip:]

        if limit is not None:
            qs = qs[:limit]

        return qs

    def save(self, *args, **kwargs):
        self.clear_caches()
        return super(Keyword, self).save(*args, **kwargs)

    def delete(self, *args, **kwargs):
        self.clear_caches()
        return super(Keyword, self).delete(*args, **kwargs)

    def clear_caches(self):
        self.domain_has_keywords.clear(Keyword, self.domain)

    @classmethod
    @quickcache(['domain'], timeout=60 * 60)
    def domain_has_keywords(cls, domain):
        return cls.get_by_domain(domain).count() > 0


class KeywordAction(models.Model):
    """
    When a Keyword is invoked, its KeywordActions are processed. A KeywordAction
    defines the action to take (which could be sending an SMS, or starting an
    SMS survey, for example) and the recipient of that action.
    """

    class InvalidModelStateException(Exception):
        pass

    # Send an SMS
    ACTION_SMS = "sms"

    # Start an SMS Survey
    ACTION_SMS_SURVEY = "survey"

    # Process the text as structured SMS. The expected format of the structured
    # SMS is described using the fields on this object.
    ACTION_STRUCTURED_SMS = "structured_sms"

    # The recipient of this action is the contact who invoked the keyword.
    RECIPIENT_SENDER = "SENDER"

    # The recipient of this action is the owner of the case contact who invoked
    # the keyword.
    RECIPIENT_OWNER = "OWNER"

    # The recipient of this action is a user group (Group) with id given by
    # recipient_id.
    RECIPIENT_USER_GROUP = "USER_GROUP"

    # The Keyword that this KeywordAction belongs to
    keyword = models.ForeignKey('Keyword', on_delete=models.CASCADE)

    # One of the ACTION_* constants representing the action to take
    action = models.CharField(max_length=126)

    # One of the RECIPIENT_* constants representing the recipient of this action
    recipient = models.CharField(max_length=126)

    # Represents the id of the recipient, when necessary
    recipient_id = models.CharField(max_length=126, null=True)

    # Only used for action == ACTION_SMS
    message_content = models.TextField(null=True)

    # Only used for action in [ACTION_SMS_SURVEY, ACTION_STRUCTURED_SMS]
    # The form unique id of the form to use as a survey when processing this action.
    app_id = models.CharField(max_length=126, null=True)
    form_unique_id = models.CharField(max_length=126, null=True)

    # Only used for action == ACTION_STRUCTURED_SMS
    # Set to True if the expected structured SMS format should name the values
    # being passed. For example the format "register name=joe age=20" would set
    # this to True, while the format "register joe 20" would set it to False.
    use_named_args = models.BooleanField(null=True)

    # Only used for action == ACTION_STRUCTURED_SMS
    # When use_named_args is True, this is a dictionary of {arg name (caps) : form question xpath}
    # So for example, in structured SMS "register name=joe age=20", the expected
    # arg names are NAME and AGE. They would be keys in this dictionary and their
    # corresponding values would be the corresponding question xpaths in the form
    # referenced by form_unique_id, for example /data/name and /data/age.
    named_args = jsonfield.JSONField(default=dict)

    # Only used for action == ACTION_STRUCTURED_SMS
    # When use_named_args is True, this is the separator to be used between arg name
    # and value in the structured SMS.
    # So for example, in structured SMS "register name=joe age=20", the separator
    # is "=".
    # This can be None in which case there is no separator (i.e., "report a100 b200")
    named_args_separator = models.CharField(max_length=126, null=True)

    def save(self, *args, **kwargs):
        if self.recipient == self.RECIPIENT_USER_GROUP and not self.recipient_id:
            raise self.InvalidModelStateException("Expected a value for recipient_id")

        if self.action == self.ACTION_SMS and not self.message_content:
            raise self.InvalidModelStateException("Expected a value for message_content")

        if self.action in [self.ACTION_SMS_SURVEY, self.ACTION_STRUCTURED_SMS]:
            if not self.app_id:
                raise self.InvalidModelStateException("Expected a value for app_id")
            if not self.form_unique_id:
                raise self.InvalidModelStateException("Expected a value for form_unique_id")

        super(KeywordAction, self).save(*args, **kwargs)


class DailyOutboundSMSLimitReached(models.Model):
    """
    Represents an instance of a domain reaching its daily outbound
    SMS limit on a specific date.
    """

    # The domain name that reached its daily outbound SMS limit as defined
    # on Domain.get_daily_outbound_sms_limit(). This can be empty string if
    # we reached the limit for outbound SMS not tied to a domain.
    domain = models.CharField(max_length=126)

    # The UTC date representing the 24-hour window in which the limit was reached
    date = models.DateField()

    class Meta(object):
        unique_together = (
            ('domain', 'date')
        )

    @classmethod
    def create_for_domain_and_date(cls, domain, date):
        # Using get_or_create here would be less efficient since
        # it would require two queries to be issued, and still would
        # require use of a CriticalSection to prevent IntegrityErrors.
        try:
            cls.objects.create(domain=domain, date=date)
        except IntegrityError:
            pass


class Email(models.Model):
    """
    Represents an email that is associated with a messaging subevent.
    """

    domain = models.CharField(max_length=126, db_index=True)
    date = models.DateTimeField(db_index=True)
    date_modified = models.DateTimeField(null=True, db_index=True, auto_now=True)
    couch_recipient_doc_type = models.CharField(max_length=126, db_index=True)
    couch_recipient = models.CharField(max_length=126, db_index=True)

    # The MessagingSubEvent that this email is tied to
    messaging_subevent = models.ForeignKey('sms.MessagingSubEvent', null=True, on_delete=models.PROTECT)

    # Email details
    recipient_address = models.CharField(max_length=255, db_index=True)
    subject = models.TextField(null=True)
    body = models.TextField(null=True)
    html_body = models.TextField(null=True)


class ConnectMessage(Log):
    date_modified = models.DateTimeField(null=True, db_index=True, auto_now=True)
    text = models.CharField(max_length=300)
    received_on = models.DateTimeField(null=True, blank=True)
    message_id = models.UUIDField(default=uuid4)

<<<<<<< HEAD
    @property
    def outbound_backend(self):
        return ConnectBackend()
=======
    def __init__(self, *args, **kwargs):
        # set default message id on initialization so it is available before save
        super(ConnectMessage, self).__init__(*args, **kwargs)
        if self.message_id is None:
            self.message_id = uuid4()

    @property
    def outbound_backend(self):
        return ConnectBackend()

    @property
    def domain_scope(self):
        return self.domain
>>>>>>> 599af78c
<|MERGE_RESOLUTION|>--- conflicted
+++ resolved
@@ -1,6 +1,5 @@
 #!/usr/bin/env python
 import hashlib
-from abc import ABC, abstractmethod
 from collections import namedtuple
 from datetime import datetime
 from uuid import uuid4
@@ -596,40 +595,13 @@
         return True
 
 
-<<<<<<< HEAD
-class AbstractNumber(ABC):
-    owner_doc_type = None
-    owner_id = None
-    is_two_way = None
-    phone_number = None
-    domain = None
-
-    @property
-    @abstractmethod
-    def backend(self):
-        pass
-
-    @property
-    @abstractmethod
-    def is_sms(self):
-        pass
-
-
-class ConnectMessagingNumber(AbstractNumber):
-=======
 class ConnectMessagingNumber:
->>>>>>> 599af78c
     owner_doc_type = "CommCareUser"
     is_two_way = True
     pending_verification = False
 
-<<<<<<< HEAD
-    def __init__(self, user):
-        self.user = user
-=======
     def __init__(self, owner):
         self.owner = owner
->>>>>>> 599af78c
 
     @property
     def phone_number(self):
@@ -637,11 +609,7 @@
 
     @property
     def user_link(self):
-<<<<<<< HEAD
-        django_user = self.user.get_django_user()
-=======
         django_user = self.owner.get_django_user()
->>>>>>> 599af78c
         return ConnectIDUserLink.objects.get(commcare_user=django_user)
 
     @property
@@ -650,15 +618,7 @@
 
     @property
     def owner_id(self):
-<<<<<<< HEAD
-        return self.user._id
-
-    @property
-    def owner(self):
-        return self.user
-=======
         return self.owner._id
->>>>>>> 599af78c
 
     @property
     def domain(self):
@@ -668,10 +628,6 @@
     def is_sms(self):
         return False
 
-<<<<<<< HEAD
-    
-=======
->>>>>>> 599af78c
 
 class PhoneNumber(UUIDGeneratorMixin, models.Model):
     UUIDS_TO_GENERATE = ['couch_id']
@@ -2788,11 +2744,6 @@
     received_on = models.DateTimeField(null=True, blank=True)
     message_id = models.UUIDField(default=uuid4)
 
-<<<<<<< HEAD
-    @property
-    def outbound_backend(self):
-        return ConnectBackend()
-=======
     def __init__(self, *args, **kwargs):
         # set default message id on initialization so it is available before save
         super(ConnectMessage, self).__init__(*args, **kwargs)
@@ -2805,5 +2756,4 @@
 
     @property
     def domain_scope(self):
-        return self.domain
->>>>>>> 599af78c
+        return self.domain