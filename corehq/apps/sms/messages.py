from django.utils.translation import gettext as _
from django.utils.translation import gettext_noop

from corehq.apps.translations.models import SMSTranslations
from corehq.util.translation import localize

MSG_GENERIC_ERROR = "sms.survey.restart"
MSG_TOUCHFORMS_DOWN = "sms.survey.temporarilydown"
MSG_TOUCHFORMS_ERROR = "sms.survey.internalerror"
MSG_CHOICE_OUT_OF_RANGE = "sms.validation.outofrange"
MSG_INVALID_CHOICE = "sms.validation.invalidchoice"
MSG_INVALID_INT = "sms.validation.invalidint"
MSG_INVALID_INT_RANGE = "sms.validation.invalidintrange"
MSG_INVALID_FLOAT = "sms.validation.invalidfloat"
MSG_INVALID_LONG = "sms.validation.invalidlong"
MSG_INVALID_DATE = "sms.validation.invaliddate"
MSG_INVALID_TIME = "sms.validation.invalidtime"
MSG_KEYWORD_NOT_FOUND = "sms.keyword.notfound"
MSG_START_KEYWORD_USAGE = "sms.keyword.startusage"
MSG_UNKNOWN_GLOBAL_KEYWORD = "sms.keyword.unknownglobal"
MSG_FIELD_REQUIRED = "sms.survey.fieldrequired"
MSG_EXPECTED_NAMED_ARGS_SEPARATOR = "sms.structured.missingseparator"
MSG_MULTIPLE_ANSWERS_FOUND = "sms.structured.multipleanswers"
MSG_MULTIPLE_QUESTIONS_MATCH = "sms.structured.ambiguousanswer"
MSG_MISSING_EXTERNAL_ID = "sms.caselookup.missingexternalid"
MSG_CASE_NOT_FOUND = "sms.caselookup.casenotfound"
MSG_MULTIPLE_CASES_FOUND = "sms.caselookup.multiplecasesfound"
MSG_FIELD_DESCRIPTOR = "sms.survey.fielddescriptor"
MSG_FORM_NOT_FOUND = "sms.survey.formnotfound"
MSG_FORM_ERROR = "sms.survey.formerror"
MSG_OPTED_IN = "sms.opt.in"
MSG_OPTED_OUT = "sms.opt.out"
MSG_DUPLICATE_USERNAME = "sms.validation.duplicateusername"
MSG_USERNAME_TOO_LONG = "sms.validation.usernametoolong"
MSG_VERIFICATION_START_WITH_REPLY = "sms.verify.startwithreplyto"
MSG_VERIFICATION_START_WITHOUT_REPLY = "sms.verify.startwithoutreplyto"
MSG_VERIFICATION_SUCCESSFUL = "sms.verify.successful"
MSG_REGISTRATION_WELCOME_CASE = "sms.registration.welcome.case"
MSG_REGISTRATION_WELCOME_MOBILE_WORKER = "sms.registration.welcome.mobileworker"

_MESSAGES = {
<<<<<<< HEAD
    MSG_GENERIC_ERROR: ugettext_noop("An error has occurred. Please try restarting the survey."),
    MSG_TOUCHFORMS_DOWN: ugettext_noop(
=======
    MSG_MULTIPLE_SESSIONS: gettext_noop("An error has occurred. Please try restarting the survey."),
    MSG_TOUCHFORMS_DOWN: gettext_noop(
>>>>>>> f67e0bef
        "Our system is receiving a lot of messages now. "
        "Can you re-send in 15 minutes? Apologies for the inconvenience!"),
    MSG_TOUCHFORMS_ERROR: gettext_noop("Internal server error."),
    MSG_CHOICE_OUT_OF_RANGE: gettext_noop("Answer is out of range."),
    MSG_INVALID_CHOICE: gettext_noop("Invalid choice."),
    MSG_INVALID_INT: gettext_noop("Invalid integer entered."),
    MSG_INVALID_INT_RANGE:
        gettext_noop("Invalid integer entered, expected a number between -2147483648 and 2147483647."),
    MSG_INVALID_FLOAT: gettext_noop("Invalid decimal number entered."),
    MSG_INVALID_LONG: gettext_noop("Invalid long integer entered."),
    MSG_INVALID_DATE: gettext_noop("Invalid date format: expected {0}."),
    MSG_INVALID_TIME: gettext_noop("Invalid time format: expected HHMM (24-hour)."),
    MSG_KEYWORD_NOT_FOUND: gettext_noop("Keyword not found: '{0}'"),
    MSG_START_KEYWORD_USAGE: gettext_noop("Usage: {0} <keyword>"),
    MSG_UNKNOWN_GLOBAL_KEYWORD: gettext_noop("Unknown command: '{0}'"),
    MSG_FIELD_REQUIRED: gettext_noop("This field is required."),
    MSG_EXPECTED_NAMED_ARGS_SEPARATOR: gettext_noop("Expected name and value to be joined by '{0}'."),
    MSG_MULTIPLE_ANSWERS_FOUND: gettext_noop("More than one answer found for '{0}'"),
    MSG_MULTIPLE_QUESTIONS_MATCH: gettext_noop("More than one question matches '{0}'"),
    MSG_MISSING_EXTERNAL_ID: gettext_noop("Please provide an external id for the case."),
    MSG_CASE_NOT_FOUND: gettext_noop("Case with the given external id was not found."),
    MSG_MULTIPLE_CASES_FOUND: gettext_noop("More than one case was found with the given external id."),
    MSG_FIELD_DESCRIPTOR: gettext_noop("Field '{0}': "),
    MSG_FORM_NOT_FOUND: gettext_noop("Could not find the survey being requested."),
    MSG_FORM_ERROR: gettext_noop("There is a configuration error with this survey. "
        "Please contact your administrator."),
    MSG_OPTED_IN: gettext_noop("You have opted-in to receive messages from"
        " CommCareHQ. To opt-out, reply to this number with {0}"),
    MSG_OPTED_OUT: gettext_noop("You have opted-out from receiving"
        " messages from CommCareHQ. To opt-in, reply to this number with {0}"),
    MSG_DUPLICATE_USERNAME: gettext_noop("CommCare user {0} already exists"),
    MSG_USERNAME_TOO_LONG: gettext_noop("Username {0} is too long.  Must be under {1} characters."),
    MSG_VERIFICATION_START_WITH_REPLY: gettext_noop("Welcome to CommCareHQ! Is this phone used by {0}? "
        "If yes, reply '123' to {1} to start using SMS with CommCareHQ."),
    MSG_VERIFICATION_START_WITHOUT_REPLY: gettext_noop("Welcome to CommCareHQ! Is this phone used by {0}? "
        "If yes, reply '123' to start using SMS with CommCareHQ."),
    MSG_VERIFICATION_SUCCESSFUL: gettext_noop("Thank you. This phone has been verified for "
        "using SMS with CommCareHQ"),
    MSG_REGISTRATION_WELCOME_CASE: gettext_noop("Thank you for registering with CommCareHQ."),
    MSG_REGISTRATION_WELCOME_MOBILE_WORKER: gettext_noop("Thank you for registering with CommCareHQ."),
}


def get_message(msg_id, verified_number=None, context=None, domain=None, language=None):
    """
    Translates the message according to the user's and domain's preferences.

    msg_id - one of the MSG_* constants above
    verified_number - pass in the PhoneNumber of a contact in order to
                      use this contact's domain and language to translate
    context - some messages require additional parameters; pass them as a
              tuple or list
    domain - if the contact doesn't have a verified number, pass the domain
             in here to use this domain's translation doc
    language - if the contact doesn't have a verified number, pass the language
               code in here to use this language
    """
    default_msg = _MESSAGES.get(msg_id, "")

    if domain:
        translations = SMSTranslations.objects.filter(domain=domain).first()
    elif verified_number:
        translations = SMSTranslations.objects.filter(domain=verified_number.domain).first()
    else:
        translations = None

    if language:
        user_lang = language
    else:
        try:
            user_lang = verified_number.owner.get_language_code()
        except:
            user_lang = None

    def get_translation(lang):
        return translations.translations.get(lang, {}).get(msg_id, None)

    def domain_msg_user_lang():
        if translations and user_lang in translations.langs:
            return get_translation(user_lang)
        else:
            return None

    def domain_msg_domain_lang():
        if translations and translations.default_lang:
            return get_translation(translations.default_lang)
        else:
            return None

    def global_msg_user_lang():
        result = None
        if user_lang:
            with localize(user_lang):
                result = _(default_msg)
        return result if result != default_msg else None

    def global_msg_domain_lang():
        result = None
        if translations and translations.default_lang:
            with localize(translations.default_lang):
                result = _(default_msg)
        return result if result != default_msg else None

    msg = (
        domain_msg_user_lang() or
        domain_msg_domain_lang() or
        global_msg_user_lang() or
        global_msg_domain_lang() or
        default_msg
    )

    if context:
        msg = msg.format(*context)

    return msg<|MERGE_RESOLUTION|>--- conflicted
+++ resolved
@@ -39,13 +39,8 @@
 MSG_REGISTRATION_WELCOME_MOBILE_WORKER = "sms.registration.welcome.mobileworker"
 
 _MESSAGES = {
-<<<<<<< HEAD
-    MSG_GENERIC_ERROR: ugettext_noop("An error has occurred. Please try restarting the survey."),
-    MSG_TOUCHFORMS_DOWN: ugettext_noop(
-=======
-    MSG_MULTIPLE_SESSIONS: gettext_noop("An error has occurred. Please try restarting the survey."),
+    MSG_GENERIC_ERROR: gettext_noop("An error has occurred. Please try restarting the survey."),
     MSG_TOUCHFORMS_DOWN: gettext_noop(
->>>>>>> f67e0bef
         "Our system is receiving a lot of messages now. "
         "Can you re-send in 15 minutes? Apologies for the inconvenience!"),
     MSG_TOUCHFORMS_ERROR: gettext_noop("Internal server error."),
