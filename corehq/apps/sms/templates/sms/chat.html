{% load hq_shared_tags %}{% load i18n %}{% load compress %}<!DOCTYPE html>
<html>
    <head>
        <title>
        {% block title %}
            Chat - {{ contact_name }}
        {% endblock %}
        </title>
        {% compress css %}
        <link type="text/less" rel="stylesheet" media="all" href="{% static 'hqwebapp/less/style.less' %}"/>
        {% endcompress %}

        {% initial_page_data 'message_count_threshold' message_count_threshold %}
        {% initial_page_data 'history_choices' history_choices %}
        {% initial_page_data 'contact_id' contact_id %}
        {% registerurl 'api_history' domain %}
        {% registerurl 'api_send_sms' domain %}
        {% initial_page_data 'vn_id' vn_id|default:'' %}
        {% registerurl 'api_last_read_message' domain %}

        {% javascript_libraries ko=True %}
        <script src="{% static 'hqwebapp/js/initial_page_data.js' %}"></script>
        <script src="{% static "sms/js/chat.js" %}"></script>
        <style>
            html, body {
                height: 100%;
                overflow: hidden;
            }
            body {
                background-color: #F0F0F0;
            }
            #chat_header {
                height: auto;
            }
            #chat_messages {
                height: 200px;
                overflow-y: auto;
                border-top: 1px solid #CCC;
                border-bottom: 1px solid #CCC;
                background-color: #FFF;
            }
            #chat_footer {
                height: auto;
            }
            .timestamp_content {
                text-align: right;
                white-space: nowrap;
                overflow: hidden;
            }
            #message_table td {
                padding-left: 5px;
                padding-right: 5px;
            }
            #header_table {
                width: 100%;
            }
            #header_table td {
                vertical-align: top;
            }
            #message_table {
                width: 100%;
            }
            #message_table td {
                vertical-align: top;
            }
            #message_history_choices {
                border-bottom: 1px solid #CCC;
                text-align: center;
                background-color: #FFF;
            }
            .message_history_choice {
                cursor: pointer;
                color: #44F;
            }
            .message_history_choice:hover {
                text-decoration: underline;
            }
            .message_history_choice_selected {
                font-weight: bold;
            }
            #footer_table {
                width: 100%;
            }
            #text_box {
                resize: none;
                width: 100%;
            }
            #send_col {
                text-align: right;
            }
            #message_length_label {
                border: 1px solid black;
                margin-right: 10px;
                padding: 5px;
                background-color: #FFF;
            }
            .highlight_bullet {
                color: #44F;
                padding-right: 3px;
            }
            #message_counter_container {
                text-align: right;
            }
            #message_count {
                padding: 5px 5px 5px 5px;
                border: 1px solid black;
                background-color: #FFF;
            }
        </style>
    </head>
    <body>
        <div id="chat_header">
            <table id="header_table">
                <tbody>
                    <tr>
                        <td>{% block chat_header %}{% endblock %}</td>
                        <td><div id="message_counter_container" data-bind="visible: {{ use_message_counter|JSON }}"><div><strong><span id="message_count" data-bind="text: message_count"></span></strong></div><div><span class="btn btn-primary" data-bind="click: reset_message_count">Reset</span></div></div></td>
                    </tr>
                </tbody>
            </table>
            <div id="message_history_choices">
                <span>Message History</span>
                <span data-bind="foreach: history_choices">
                    &#8901; <span data-bind="text: description, css: {message_history_choice_selected: selected(), message_history_choice: !selected()}, click: function(data, event) {$parent.update_history_choice($index(), true);}"></span>
                </span>
            </div>
        </div>
        <div id="chat_messages">
            <table id="message_table">
                <tbody data-bind="foreach: messages">
                    <tr data-bind="visible: (utc_timestamp > $parent.selected_history_choice().utc_timestamp) || (unread_message && !$parent.history_choice_selected)">
                        <td><div class="message_content"><strong><span data-bind="text: sender"></span></strong>: <span data-bind="text: text"></span></div></td>
                        <td><div class="timestamp_content"><strong><span class="highlight_bullet" data-bind="text: seen_text"></span></strong><span data-bind="text: timestamp"></span></div></td>
                    </tr>
                </tbody>
            </table>
        </div>
        <div id="chat_footer">
            <table id="footer_table">
                <tbody>
                    <tr>
                        <td><textarea id="text_box"></textarea></td>
                        <td id="send_col"><strong><span id="message_length_label" data-bind="text: message_length"></span></strong><button id="send_sms_button" class="btn btn-primary" data-bind="click: send_message">Send</button></td>
                    </tr>
                </tbody>
            </table>
        </div>
<<<<<<< HEAD
=======

        {% initial_page_data 'contact_id' contact_id %}
        {% initial_page_data 'history_choices' history_choices %}
        {% initial_page_data 'message_count_threshold' message_count_threshold %}
        {% initial_page_data 'vn_id' vn_id|default:'' %}
        {% registerurl 'api_last_read_message' domain %}
        {% registerurl 'api_send_sms' domain %}
        {% registerurl 'api_history' domain %}

        <div class="initial-page-data" class="hide">
        {% block initial_page_data %}
            {# do not override this block, use initial_page_data template tag to populate #}
        {% endblock %}
        </div>
        <div class="commcarehq-urls" class="hide">
        {% block registered_urls %}
            {# do not override this block, use registerurl template tag to populate #}
        {% endblock %}
        </div>
>>>>>>> d3d883cf
    </body>
</html><|MERGE_RESOLUTION|>--- conflicted
+++ resolved
@@ -145,16 +145,6 @@
                 </tbody>
             </table>
         </div>
-<<<<<<< HEAD
-=======
-
-        {% initial_page_data 'contact_id' contact_id %}
-        {% initial_page_data 'history_choices' history_choices %}
-        {% initial_page_data 'message_count_threshold' message_count_threshold %}
-        {% initial_page_data 'vn_id' vn_id|default:'' %}
-        {% registerurl 'api_last_read_message' domain %}
-        {% registerurl 'api_send_sms' domain %}
-        {% registerurl 'api_history' domain %}
 
         <div class="initial-page-data" class="hide">
         {% block initial_page_data %}
@@ -166,6 +156,5 @@
             {# do not override this block, use registerurl template tag to populate #}
         {% endblock %}
         </div>
->>>>>>> d3d883cf
     </body>
 </html>