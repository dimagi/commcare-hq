import datetime
import uuid

from django.test import TestCase

from corehq.apps.accounting import tasks
from corehq.apps.accounting.models import (
    BillingAccountWebUserHistory,
    DomainUserHistory,
    SoftwarePlanEdition,
)
from corehq.apps.accounting.tests import generator
from corehq.apps.accounting.tests.test_invoicing import BaseInvoiceTestCase
from corehq.apps.domain.tests.test_utils import delete_all_domains
<<<<<<< HEAD
from corehq.apps.users.dbaccessors import delete_all_users, get_all_web_users_by_domain
from corehq.apps.users.models import UserHistory
=======
from corehq.apps.es.tests.utils import es_test
from corehq.apps.es.users import user_adapter
from corehq.apps.users.dbaccessors import delete_all_users, get_all_web_users_by_domain
from corehq.apps.users.models import WebUser
>>>>>>> 3f8cf1c4


class TestDomainUserHistory(BaseInvoiceTestCase):

    @classmethod
    def setUpClass(cls):
        delete_all_domains()
        super().setUpClass()

    def setUp(self):
        super(TestDomainUserHistory, self).setUp()
        self.num_users = 2
        generator.arbitrary_commcare_users_for_domain(self.domain.name, self.num_users)
        self.today = datetime.date.today()
        self.record_date = self.today - datetime.timedelta(days=1)

    def tearDown(self):
        for user in self.domain.all_users():
            user.delete(self.domain.name, deleted_by=None)
        super(TestDomainUserHistory, self).tearDown()

    def test_domain_user_history(self):
        domain_user_history = DomainUserHistory.objects.create(domain=self.domain.name,
                                                       num_users=self.num_users,
                                                       record_date=self.record_date)
        self.assertEqual(domain_user_history.domain, self.domain.name)
        self.assertEqual(domain_user_history.num_users, self.num_users)
        # DomainUserHistory calculates number of users and assigns to the previous month for statements
        self.assertEqual(domain_user_history.record_date, self.record_date)

    def test_calculate_users_in_all_domains(self):
        tasks.calculate_users_in_all_domains()
        self.assertEqual(DomainUserHistory.objects.count(), 1)
        domain_user_history = DomainUserHistory.objects.first()
        self.assertEqual(domain_user_history.domain, self.domain.name)
        self.assertEqual(domain_user_history.num_users, self.num_users)
        self.assertEqual(domain_user_history.record_date, self.record_date)


@es_test(requires=[user_adapter], setup_class=True)
class TestBillingAccountWebUserHistory(TestCase):

    @classmethod
    def setUpClass(cls):
        super().setUpClass()
        cls.billing_contact_enterprise = generator.create_arbitrary_web_user_name()
        cls.billing_contact_standard = generator.create_arbitrary_web_user_name()

        cls.dimagi_user = generator.create_arbitrary_web_user_name(is_dimagi=True)
        cls.currency = generator.init_default_currency()
        cls.account_enterprise = generator.billing_account(
            cls.dimagi_user, cls.billing_contact_enterprise, is_customer_account=True)
        cls.account_standard = generator.billing_account(
            cls.dimagi_user, cls.billing_contact_standard, is_customer_account=True
        )

        cls.domain_1 = generator.arbitrary_domain()
        cls.domain_2 = generator.arbitrary_domain()
        cls.domain_3 = generator.arbitrary_domain()

        subscription_start_date = datetime.date(2022, 3, 1)
        enterprise_plan = generator.subscribable_plan_version(edition=SoftwarePlanEdition.ENTERPRISE)

        cls.domain_1_enterprise_subscription = generator.generate_domain_subscription(
            cls.account_enterprise,
            cls.domain_1,
            date_start=subscription_start_date,
            date_end=None,
            plan_version=enterprise_plan,
            is_active=True,
        )
        cls.domain_2_enterprise_subscription = generator.generate_domain_subscription(
            cls.account_enterprise,
            cls.domain_2,
            date_start=subscription_start_date,
            date_end=None,
            plan_version=enterprise_plan,
            is_active=True,
        )

        cls.standard_subscription = generator.generate_domain_subscription(
            cls.account_standard,
            cls.domain_3,
            date_start=subscription_start_date,
            date_end=None,
            is_active=True,
        )

        # Give each domain two active and one inactive user
        for domain_obj in [cls.domain_1, cls.domain_2, cls.domain_3]:
            generator.arbitrary_webusers_for_domain(domain_obj.name, 3)

            is_first = True
            for user in get_all_web_users_by_domain(domain_obj.name):
                if is_first:
                    is_first = False
                    user.get_domain_membership(domain_obj.name).is_active = False
                    user.save()
                user_adapter.index(user)
                cls.addClassCleanup(user_adapter.delete, user._id)

        # Add another user that's a member of both domains 1 and 2
        cross_domain_user = WebUser.create(None, str(uuid.uuid4()), "***********", None, None)
        cross_domain_user.add_domain_membership(cls.domain_1.name)
        cross_domain_user.add_domain_membership(cls.domain_2.name)
        cross_domain_user.save()
        user_adapter.index(cross_domain_user, refresh=True)
        cls.addClassCleanup(user_adapter.delete, cross_domain_user._id)

    def test_calculate_web_users_for_enterprise_account(self):
        tasks.calculate_web_users_in_all_billing_accounts()
        enterprise_users = BillingAccountWebUserHistory.objects.get(
            billing_account=self.account_enterprise
        ).num_users

        # Should have users from both domain_1 and domain_2
        # with the cross domain user counted once
        self.assertEqual(enterprise_users, 5)

    def test_calculate_web_users_for_standard_account(self):
        tasks.calculate_web_users_in_all_billing_accounts()
        standard_users = BillingAccountWebUserHistory.objects.get(billing_account=self.account_standard).num_users

        # Should only have the two active users from domain_2
        self.assertEqual(standard_users, 2)

    def test_remove_deactivated_web_user(self):
        # A web user with no history of domain_membership.is_active changes in the past month
        # will be removed from the count
        domain, user = self._get_domain_user_from_account()
        domain_membership = user.get_domain_membership(domain)  # deactivating without logging
        domain_membership.is_active = False
        user.save()

        tasks.calculate_web_users_in_all_billing_accounts()
        standard_users = BillingAccountWebUserHistory.objects.get(billing_account=self.account_standard).num_users
        self.assertEqual(standard_users, 1)

    def test_dont_remove_recently_deactivated_user(self):
        # A web user with domain_membership.is_active changes in the past month will be included in the count
        domain, user = self._get_domain_user_from_account()
        user.deactivate(domain, user)
        tasks.calculate_web_users_in_all_billing_accounts()
        standard_users = BillingAccountWebUserHistory.objects.get(billing_account=self.account_standard).num_users
        self.assertEqual(standard_users, 2)

        user.reactivate(domain, user)
        UserHistory.objects.all().delete()

    def test_mobile_workers_are_not_counted(self):
        generator.arbitrary_commcare_users_for_domain(self.domain_3.name, 3)
        tasks.calculate_web_users_in_all_billing_accounts()
        standard_users = BillingAccountWebUserHistory.objects.get(billing_account=self.account_standard).num_users

        # Should only have users from both domain_2
        self.assertEqual(standard_users, 2)

    def _get_domain_user_from_account(self):
        domain = self.account_standard.get_domains()[0]
        web_users = get_all_web_users_by_domain(domain)
        for u in web_users:
            return domain, u

    @classmethod
    def tearDownClass(cls):
        delete_all_users()
        delete_all_domains()
        return super().tearDownClass()<|MERGE_RESOLUTION|>--- conflicted
+++ resolved
@@ -12,15 +12,10 @@
 from corehq.apps.accounting.tests import generator
 from corehq.apps.accounting.tests.test_invoicing import BaseInvoiceTestCase
 from corehq.apps.domain.tests.test_utils import delete_all_domains
-<<<<<<< HEAD
-from corehq.apps.users.dbaccessors import delete_all_users, get_all_web_users_by_domain
-from corehq.apps.users.models import UserHistory
-=======
 from corehq.apps.es.tests.utils import es_test
 from corehq.apps.es.users import user_adapter
 from corehq.apps.users.dbaccessors import delete_all_users, get_all_web_users_by_domain
 from corehq.apps.users.models import WebUser
->>>>>>> 3f8cf1c4
 
 
 class TestDomainUserHistory(BaseInvoiceTestCase):
@@ -147,29 +142,6 @@
         # Should only have the two active users from domain_2
         self.assertEqual(standard_users, 2)
 
-    def test_remove_deactivated_web_user(self):
-        # A web user with no history of domain_membership.is_active changes in the past month
-        # will be removed from the count
-        domain, user = self._get_domain_user_from_account()
-        domain_membership = user.get_domain_membership(domain)  # deactivating without logging
-        domain_membership.is_active = False
-        user.save()
-
-        tasks.calculate_web_users_in_all_billing_accounts()
-        standard_users = BillingAccountWebUserHistory.objects.get(billing_account=self.account_standard).num_users
-        self.assertEqual(standard_users, 1)
-
-    def test_dont_remove_recently_deactivated_user(self):
-        # A web user with domain_membership.is_active changes in the past month will be included in the count
-        domain, user = self._get_domain_user_from_account()
-        user.deactivate(domain, user)
-        tasks.calculate_web_users_in_all_billing_accounts()
-        standard_users = BillingAccountWebUserHistory.objects.get(billing_account=self.account_standard).num_users
-        self.assertEqual(standard_users, 2)
-
-        user.reactivate(domain, user)
-        UserHistory.objects.all().delete()
-
     def test_mobile_workers_are_not_counted(self):
         generator.arbitrary_commcare_users_for_domain(self.domain_3.name, 3)
         tasks.calculate_web_users_in_all_billing_accounts()
