--- conflicted
+++ resolved
@@ -134,11 +134,7 @@
     privileges.LOCATION_SAFE_CASE_IMPORTS,
     privileges.FILTERED_BULK_USER_DOWNLOAD,
     privileges.APPLICATION_ERROR_REPORT,
-<<<<<<< HEAD
-    privileges.SHOW_OWNER_LOCATION_PROPERTY_IN_REPORT_BUILDER,
     privileges.CASE_COPY,
-=======
->>>>>>> b591219b
 ]
 
 enterprise_v0 = advanced_v0 + [
