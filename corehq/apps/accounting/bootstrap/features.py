--- conflicted
+++ resolved
@@ -133,11 +133,8 @@
     privileges.VIEW_APP_DIFF,
     privileges.LOCATION_SAFE_CASE_IMPORTS,
     privileges.FILTERED_BULK_USER_DOWNLOAD,
-<<<<<<< HEAD
+    privileges.DATA_DICTIONARY,
     privileges.CASE_COPY,
-=======
-    privileges.DATA_DICTIONARY,
->>>>>>> ccfb73d4
 ]
 
 enterprise_v0 = advanced_v0 + [
