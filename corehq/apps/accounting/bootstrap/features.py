--- conflicted
+++ resolved
@@ -133,11 +133,8 @@
     privileges.LOCATION_SAFE_CASE_IMPORTS,
     privileges.FILTERED_BULK_USER_DOWNLOAD,
     privileges.APPLICATION_ERROR_REPORT,
-<<<<<<< HEAD
     privileges.DATA_DICTIONARY,
-=======
     privileges.SHOW_OWNER_LOCATION_PROPERTY_IN_REPORT_BUILDER,
->>>>>>> d6cbffe7
 ]
 
 enterprise_v0 = advanced_v0 + [
