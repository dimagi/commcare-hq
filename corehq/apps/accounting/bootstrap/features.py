--- conflicted
+++ resolved
@@ -162,11 +162,8 @@
     privileges.CUSTOM_DOMAIN_ALERTS,
     privileges.APP_DEPENDENCIES,
     privileges.BULK_DATA_EDITING,
-<<<<<<< HEAD
+    privileges.DATA_DICT_TYPES,
     privileges.GEOJSON_EXPORT,
-=======
-    privileges.DATA_DICT_TYPES,
->>>>>>> 96512f06
 ]
 
 enterprise_v0 = advanced_v0 + [
