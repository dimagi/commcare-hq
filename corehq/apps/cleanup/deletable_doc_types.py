--- conflicted
+++ resolved
@@ -13,20 +13,12 @@
 DELETABLE_COUCH_DOC_TYPES = {
     'ApiUser': (MAIN_DB,),
     'ApplicationAccess': (MAIN_DB,),
-<<<<<<< HEAD
+    'AuditCommand': ('auditcare',),
     'CaseReminder': (MAIN_DB,),
     'CaseReminderHandler': (MAIN_DB,),
     'CaseReminderEvent': (MAIN_DB,),
     'CommtrackConfig': (MAIN_DB,),
-=======
-    'AuditCommand': ('auditcare',),
-    'SurveyKeyword': (MAIN_DB,),
-    'SurveyKeywordAction': (MAIN_DB,),
-    'CaseReminder': (MAIN_DB,),
-    'CaseReminderHandler': (MAIN_DB,),
-    'CaseReminderEvent': (MAIN_DB,),
     'CustomDataFieldsDefinition': (settings.META_DB,),
->>>>>>> 7cb3b5dd
     'DefaultConsumption': (MAIN_DB,),
     'Dhis2Connection': (MAIN_DB,),
     'ExportMigrationMeta': (settings.META_DB,),
