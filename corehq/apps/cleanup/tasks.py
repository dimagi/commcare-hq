--- conflicted
+++ resolved
@@ -24,10 +24,6 @@
 logger = logging.getLogger(__name__)
 
 
-<<<<<<< HEAD
-=======
-@periodic_task(queue=getattr(settings, 'CELERY_PERIODIC_QUEUE', 'celery'))
->>>>>>> 588b3778
 def permanently_delete_eligible_data(dry_run=False):
     """
     Permanently delete database objects that are eligible for hard deletion.
