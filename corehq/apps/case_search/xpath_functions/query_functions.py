from django.utils.translation import gettext as _

from eulxml.xpath import serialize
from eulxml.xpath.ast import Step
from jsonobject.exceptions import BadValueError

from couchforms.geopoint import GeoPoint

from corehq.apps.case_search.exceptions import XPathFunctionException
from corehq.apps.es import filters
from corehq.apps.es.queries import DISTANCE_UNITS
from corehq.apps.es.case_search import (
    case_property_geo_distance,
    case_property_query,
<<<<<<< HEAD
    sounds_like_text_query,
=======
    case_property_starts_with,
>>>>>>> 612604d7
)

from .utils import confirm_args_count


def not_(node, context):
    from corehq.apps.case_search.filter_dsl import build_filter_from_ast
    confirm_args_count(node, 1)
    return filters.NOT(build_filter_from_ast(node.args[0], context))


def starts_with(node, context):
    property_name, search_value = node.args
    property_name = _property_name_to_string(property_name, node)
    return case_property_starts_with(property_name, search_value)


def selected_any(node, context):
    return _selected_query(node, context, operator='or')


def selected_all(node, context):
    return _selected_query(node, context, operator='and')


def _selected_query(node, context, operator):
    confirm_args_count(node, 2)

    property_name, search_values = node.args
    property_name = _property_name_to_string(property_name, node)
    return case_property_query(property_name, search_values, fuzzy=context.fuzzy, multivalue_mode=operator)


def within_distance(node, context):
    confirm_args_count(node, 4)
    property_name, coords, distance, unit = node.args
    property_name = _property_name_to_string(property_name, node)

    try:
        geo_point = GeoPoint.from_string(coords, flexible=True)
    except BadValueError as e:
        raise XPathFunctionException(
            _(f"The second argument to '{node.name}' must be valid coordinates"),
            serialize(node)
        ) from e

    try:
        distance = float(distance)
    except ValueError as e:
        raise XPathFunctionException(
            _(f"The third argument to '{node.name}' must be a number, got '{distance}'"),
            serialize(node)
        ) from e

    if unit not in DISTANCE_UNITS:
        raise XPathFunctionException(
            _(f"'{unit}' is not a valid distance unit. Expected one of {', '.join(DISTANCE_UNITS)}"),
            serialize(node)
        )

    return case_property_geo_distance(property_name, geo_point, **{unit: distance})


def phonetic_match(node, context):
    confirm_args_count(node, 2)
    property_name, value = node.args
    property_name = _property_name_to_string(property_name, node)

    return sounds_like_text_query(property_name, value)


def fuzzy_match(node, context):
    """fuzzy-match(alias, 'pinky')"""
    from corehq.apps.case_search.dsl_utils import unwrap_value

    confirm_args_count(node, 2)
    property_name = _property_name_to_string(node.args[0], node)
    value = unwrap_value(node.args[1], context)

    return case_property_query(property_name, value, fuzzy=True)


def _property_name_to_string(value, node):
    if isinstance(value, Step):
        return serialize(value)
    if isinstance(value, str):
        return value
    raise XPathFunctionException(
        _(f"The first argument to '{node.name}' must be a valid case property name"),
        serialize(node)
    )<|MERGE_RESOLUTION|>--- conflicted
+++ resolved
@@ -12,11 +12,8 @@
 from corehq.apps.es.case_search import (
     case_property_geo_distance,
     case_property_query,
-<<<<<<< HEAD
     sounds_like_text_query,
-=======
     case_property_starts_with,
->>>>>>> 612604d7
 )
 
 from .utils import confirm_args_count
