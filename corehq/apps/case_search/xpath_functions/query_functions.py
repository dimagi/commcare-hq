--- conflicted
+++ resolved
@@ -113,9 +113,6 @@
             _("'match-all()' does not take any arguments"),
             serialize(node)
         )
-<<<<<<< HEAD
-    return filters.match_all()
-=======
     return filters.match_all()
 
 
@@ -125,5 +122,4 @@
             _("'match-none()' does not take any arguments"),
             serialize(node)
         )
-    return filters.match_none()
->>>>>>> bf24e9b1
+    return filters.match_none()