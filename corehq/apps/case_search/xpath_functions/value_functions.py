--- conflicted
+++ resolved
@@ -63,11 +63,7 @@
 def date_add(node, context):
     from corehq.apps.case_search.dsl_utils import unwrap_value
 
-<<<<<<< HEAD
-    assert node.name == 'date_add'
-=======
     assert node.name == 'date-add'
->>>>>>> 2d7a96ff
 
     confirm_args_count(node, 3)
 
@@ -78,11 +74,7 @@
     interval_types = ("days", "weeks", "months", "years")
     if interval_type not in interval_types:
         raise XPathFunctionException(
-<<<<<<< HEAD
-            _("The \"date_add\" function expects the 'interval' argument to be one of {types}").format(
-=======
             _("The \"date-add\" function expects the 'interval' argument to be one of {types}").format(
->>>>>>> 2d7a96ff
                 types=interval_types
             ),
             serialize(node)
@@ -94,31 +86,19 @@
             quantity = float(quantity)
         except (ValueError, TypeError):
             raise XPathFunctionException(
-<<<<<<< HEAD
-                _("The \"date_add\" function expects the interval quantity to be a numeric value"),
-=======
                 _("The \"date-add\" function expects the interval quantity to be a numeric value"),
->>>>>>> 2d7a96ff
                 serialize(node)
             )
 
     if not isinstance(quantity, (int, float)):
         raise XPathFunctionException(
-<<<<<<< HEAD
-            _("The \"date_add\" function expects the interval quantity to be a numeric value"),
-=======
             _("The \"date-add\" function expects the interval quantity to be a numeric value"),
->>>>>>> 2d7a96ff
             serialize(node)
         )
 
     if interval_type in ("years", "months") and int(quantity) != quantity:
         raise XPathFunctionException(
-<<<<<<< HEAD
-            _("Non-integer years and months are ambiguous and not supported by the \"date_add\" function"),
-=======
             _("Non-integer years and months are ambiguous and not supported by the \"date-add\" function"),
->>>>>>> 2d7a96ff
             serialize(node)
         )
 
