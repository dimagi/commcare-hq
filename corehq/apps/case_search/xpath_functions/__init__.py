from .query_functions import (
    fuzzy_match,
    not_,
    selected_all,
    selected_any,
    within_distance,
    phonetic_match,
    starts_with,
<<<<<<< HEAD
    match_all
=======
    match_all,
    match_none
>>>>>>> bf24e9b1
)
from .subcase_functions import subcase
from .ancestor_functions import ancestor_exists
from .value_functions import date, date_add, today, unwrap_list

# functions that transform or produce a value
XPATH_VALUE_FUNCTIONS = {
    'date': date,
    'date-add': date_add,
    'today': today,
    'unwrap-list': unwrap_list,
}


XPATH_QUERY_FUNCTIONS = {
    'not': not_,
    'subcase-exists': subcase,
    'subcase-count': subcase,
    'selected': selected_any,  # selected and selected_any function identically.
    'selected-any': selected_any,
    'selected-all': selected_all,
    'within-distance': within_distance,
    'fuzzy-match': fuzzy_match,
    'phonetic-match': phonetic_match,
    'starts-with': starts_with,
    'ancestor-exists': ancestor_exists,
<<<<<<< HEAD
    'match-all': match_all
=======
    'match-all': match_all,
    'match-none': match_none,
>>>>>>> bf24e9b1
}<|MERGE_RESOLUTION|>--- conflicted
+++ resolved
@@ -6,12 +6,8 @@
     within_distance,
     phonetic_match,
     starts_with,
-<<<<<<< HEAD
-    match_all
-=======
     match_all,
     match_none
->>>>>>> bf24e9b1
 )
 from .subcase_functions import subcase
 from .ancestor_functions import ancestor_exists
@@ -38,10 +34,6 @@
     'phonetic-match': phonetic_match,
     'starts-with': starts_with,
     'ancestor-exists': ancestor_exists,
-<<<<<<< HEAD
-    'match-all': match_all
-=======
     'match-all': match_all,
     'match-none': match_none,
->>>>>>> bf24e9b1
 }