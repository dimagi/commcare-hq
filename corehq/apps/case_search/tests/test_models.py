--- conflicted
+++ resolved
@@ -52,11 +52,7 @@
     ("jelly", None, ["dupe_id1", "dupe_id2"], True),
     ("jelly", ["reg1", "reg2"], None, True),
 ])
-<<<<<<< HEAD
-def test_extract_criteria_config(self, case_type, data_registry, expand_id_property, expect_exception):
-=======
-def test_extract_criteria_config(self, data_registry, custom_related_case_property, expect_exception):
->>>>>>> f0e5d829
+def test_extract_criteria_config(self, case_type, data_registry, custom_related_case_property, expect_exception):
     with assert_raises(None if not expect_exception else CaseSearchUserError):
         request_dict = _make_request_dict({
             CASE_SEARCH_CASE_TYPE_KEY: case_type,
@@ -64,18 +60,14 @@
             CASE_SEARCH_CUSTOM_RELATED_CASE_PROPERTY_KEY: custom_related_case_property,
             "other_key": "jim",
         })
-<<<<<<< HEAD
         config = extract_search_request_config(request_dict)
 
     if not expect_exception:
         expected_case_types = case_type if isinstance(case_type, list) else [case_type]
         eq(config, CaseSearchRequestConfig(
             criteria={"other_key": "jim"},
-            case_types=expected_case_types, data_registry=data_registry, expand_id_property=expand_id_property
+            case_types=expected_case_types, data_registry=data_registry, custom_related_case_property=custom_related_case_property
         ))
-=======
-        eq(config, CaseSearchRequestConfig(data_registry=data_registry, custom_related_case_property=custom_related_case_property))
->>>>>>> f0e5d829
 
 
 def test_extract_criteria_config_legacy():
