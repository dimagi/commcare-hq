from datetime import date

from corehq.apps.case_search.exceptions import XPathFunctionException
from corehq.apps.case_search.models import FuzzyProperties, IgnorePatterns
from corehq.apps.case_search.tests.utils import get_case_search_query
from corehq.apps.es.tests.test_case_search_es import BaseCaseSearchTest
from corehq.apps.es.tests.utils import es_test


@es_test
class TestCaseSearchLookups(BaseCaseSearchTest):
    def test_date_range_criteria(self):
        self._create_case_search_config()
        self._assert_query_runs_correctly(
            self.domain,
            [
                {'_id': 'c1', 'dob': date(2020, 3, 1)},
                {'_id': 'c2', 'dob': date(2020, 3, 2)},
                {'_id': 'c3', 'dob': date(2020, 3, 3)},
                {'_id': 'c4', 'dob': date(2020, 3, 4)},
            ],
            get_case_search_query(
                self.domain,
                [self.case_type],
                {'dob': '__range__2020-03-02__2020-03-03'},
            ),
            None,
            ['c2', 'c3']
        )

    def test_fuzzy_properties(self):
        cases = [
            {'_id': 'c1', 'case_type': 'song', 'description': 'New York'},
            {'_id': 'c2', 'case_type': 'song', 'description': 'Neu York'},
            {'_id': 'c3', 'case_type': 'show', 'description': 'Boston'},
        ]
        config = self._create_case_search_config()
        fuzzy_properties = FuzzyProperties.objects.create(
            domain=self.domain,
            case_type='song',
            properties=['description'],
        )
        config.fuzzy_properties.add(fuzzy_properties)
        self.addCleanup(fuzzy_properties.delete)
        self._assert_query_runs_correctly(
            self.domain,
            cases,
            get_case_search_query(self.domain, ['song', 'show'], {'description': 'New York'}),
            None,
            ['c1', 'c2']
        )

    def test_ignore_patterns(self):
        cases = [
            {'_id': 'c1', 'case_type': 'person', 'phone_number': '8675309'},
            {'_id': 'c2', 'case_type': 'person', 'phone_number': '9045555555'},
        ]
        config = self._create_case_search_config()
        pattern = IgnorePatterns.objects.create(
            domain=self.domain, case_type='person', case_property='phone_number', regex="+1")
        config.ignore_patterns.add(pattern)
        self.addCleanup(pattern.delete)
        self._assert_query_runs_correctly(
            self.domain,
            cases,
            get_case_search_query(self.domain, ['person'], {'phone_number': '+18675309'}),
            None,
            ['c1']
        )

    def test_multiple_case_types(self):
        cases = [
            {'_id': 'c1', 'case_type': 'song', 'description': 'New York'},
            {'_id': 'c2', 'case_type': 'song', 'description': 'Another Song'},
            {'_id': 'c3', 'case_type': 'show', 'description': 'New York'},
            {'_id': 'c4', 'case_type': 'show', 'description': 'Boston'},
        ]
        self._create_case_search_config()
        self._assert_query_runs_correctly(
            self.domain,
            cases,
            get_case_search_query(self.domain, ['show', 'song'], {'description': 'New York'}),
            None,
            ['c1', 'c3']
        )

    def test_blank_case_search(self):
        # foo = '' should match all cases where foo is empty or absent
        self._create_case_search_config()
        self._bootstrap_cases_in_es_for_domain(self.domain, [
            {'_id': 'c1', 'foo': 'redbeard'},
            {'_id': 'c2', 'foo': 'blackbeard'},
            {'_id': 'c3', 'foo': ''},
            {'_id': 'c4'},
        ])
        for criteria, expected in [
            ({'foo': ''}, ['c3', 'c4']),
            ({'foo': ['', 'blackbeard']}, ['c2', 'c3', 'c4']),
        ]:
            actual = get_case_search_query(self.domain, [self.case_type], criteria).get_ids()
            msg = f"{criteria} yielded {actual}, not {expected}"
            self.assertItemsEqual(actual, expected, msg=msg)

    def test_blank_case_search_parent(self):
        self._create_case_search_config()
        self._bootstrap_cases_in_es_for_domain(self.domain, [
            {'_id': 'c1', 'foo': 'redbeard'},
            {'_id': 'c2', 'case_type': 'child', 'index': {'parent': (self.case_type, 'c1')}},
            {'_id': 'c3', 'foo': 'blackbeard'},
            {'_id': 'c4', 'case_type': 'child', 'index': {'parent': (self.case_type, 'c3')}},
            {'_id': 'c5', 'foo': ''},
            {'_id': 'c6', 'case_type': 'child', 'index': {'parent': (self.case_type, 'c5')}},
            {'_id': 'c7'},
            {'_id': 'c8', 'case_type': 'child', 'index': {'parent': (self.case_type, 'c7')}},
        ])
        actual = get_case_search_query(self.domain, ['child'], {
            'parent/foo': ['', 'blackbeard'],
        }).get_ids()
        self.assertItemsEqual(actual, ['c4', 'c6', 'c8'])

    def test_selected_any_function(self):
        self._create_case_search_config()
        cases = [
            {'_id': 'c1', 'case_type': 'song', 'description': 'New York'},
            {'_id': 'c2', 'case_type': 'song', 'description': 'Manchester'},
            {'_id': 'c3', 'case_type': 'song', 'description': 'Manchester Boston'},
        ]
        self._assert_query_runs_correctly(
            self.domain,
            cases,
            get_case_search_query(
                self.domain,
                ['song'],
                {'_xpath_query': "selected-any(description, 'New York Boston')"},
            ),
            None,
            ['c1', 'c3']
        )

    def test_selected_all_function(self):
        self._create_case_search_config()
        cases = [
            {'_id': 'c1', 'case_type': 'song', 'description': 'New York'},
            {'_id': 'c2', 'case_type': 'song', 'description': 'Manchester'},
            {'_id': 'c3', 'case_type': 'song', 'description': 'New York Boston'},
            {'_id': 'c4', 'case_type': 'song', 'description': 'New York Manchester'},
            {'_id': 'c5', 'case_type': 'song', 'description': 'New York Manchester Boston'},
        ]
        self._assert_query_runs_correctly(
            self.domain,
            cases,
            get_case_search_query(
                self.domain,
                ['song'],
                {'_xpath_query': "selected-all(description, 'New York Boston')"},
            ),
            None,
            ['c3', 'c5']
        )

    def test_selected_any_function_string_prop_name(self):
        self._create_case_search_config()
        cases = [
            {'_id': 'c1', 'case_type': 'song', 'description': 'New York'},
            {'_id': 'c2', 'case_type': 'song', 'description': 'Manchester'},
            {'_id': 'c3', 'case_type': 'song', 'description': 'Manchester Boston'},
        ]
        self._assert_query_runs_correctly(
            self.domain,
            cases,
            get_case_search_query(
                self.domain,
                ['song'],
                {'_xpath_query': "selected-any('description', 'New York Boston')"},
            ),
            None,
            ['c1', 'c3']
        )

    def test_selected_validate_property_name(self):
        with self.assertRaises(XPathFunctionException):
            get_case_search_query(
                self.domain,
                ['song'],
                {'_xpath_query': "selected-all(3, 'New York Boston')"},
            )

    def test_index_case_search(self):
        self._create_case_search_config()
        self._bootstrap_cases_in_es_for_domain(self.domain, [
            {'_id': 'c1', 'foo': 'redbeard'},
            {'_id': 'c2', 'case_type': 'child', 'index': {'parent': (self.case_type, 'c1')}},
            {'_id': 'c3', 'case_type': 'child', 'index': {'parent': (self.case_type, 'c1')}},
            {'_id': 'c4', 'case_type': 'child', 'index': {'host': (self.case_type, 'c1')}},
        ])
        actual = get_case_search_query(self.domain, ['child'], {
            'indices.parent': ['c1'],
        }).get_ids()
        self.assertItemsEqual(actual, ['c2', 'c3'])

        actual = get_case_search_query(self.domain, ['child'], {
            'indices.host': ['c1'],
        }).get_ids()
        self.assertItemsEqual(actual, ['c4'])

    def test_match_all(self):
        self._create_case_search_config()
        cases = [
            {'_id': 'c1', 'case_type': 'song', 'description': 'New York'},
            {'_id': 'c2', 'case_type': 'song', 'description': 'Manchester'},
            {'_id': 'c3', 'case_type': 'song', 'description': 'Manchester Boston'},
        ]
        self._assert_query_runs_correctly(
            self.domain,
            cases,
            get_case_search_query(
                self.domain,
                ['song'],
                {'_xpath_query': "match-all()"},
            ),
            None,
            ['c1', 'c2', 'c3']
<<<<<<< HEAD
=======
        )

    def test_match_none(self):
        self._create_case_search_config()
        cases = [
            {'_id': 'c1', 'case_type': 'song', 'description': 'New York'},
            {'_id': 'c2', 'case_type': 'song', 'description': 'Manchester'},
            {'_id': 'c3', 'case_type': 'song', 'description': 'Manchester Boston'},
        ]
        self._assert_query_runs_correctly(
            self.domain,
            cases,
            get_case_search_query(
                self.domain,
                ['song'],
                {'_xpath_query': "match-none()"},
            ),
            None,
            []
>>>>>>> bf24e9b1
        )<|MERGE_RESOLUTION|>--- conflicted
+++ resolved
@@ -220,8 +220,6 @@
             ),
             None,
             ['c1', 'c2', 'c3']
-<<<<<<< HEAD
-=======
         )
 
     def test_match_none(self):
@@ -241,5 +239,4 @@
             ),
             None,
             []
->>>>>>> bf24e9b1
         )