--- conflicted
+++ resolved
@@ -642,13 +642,8 @@
         built_filter = build_filter_from_ast(parsed, SearchFilterContext("domain"))
         self.checkQuery(expected_filter, built_filter, is_raw_query=True)
 
-<<<<<<< HEAD
-    def test_proximity_filter(self):
-        parsed = parse_xpath("proximity('coords', '42.4402967 -71.1453275', 1, 'miles')")
-=======
     def test_within_distance_filter(self):
         parsed = parse_xpath("within-distance(coords, '42.4402967 -71.1453275', 1, 'miles')")
->>>>>>> 2d7a96ff
         expected_filter = case_property_geo_distance('coords', GeoPoint(42.4402967, -71.1453275), miles=1.0)
         built_filter = build_filter_from_ast(parsed, SearchFilterContext("domain"))
         self.checkQuery(expected_filter, built_filter, is_raw_query=True)
