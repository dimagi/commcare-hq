from django.test import SimpleTestCase, TestCase

from eulxml.xpath import parse as parse_xpath
from freezegun import freeze_time
import pytz
from unittest.mock import patch

from casexml.apps.case.mock import CaseFactory, CaseIndex, CaseStructure
from couchforms.geopoint import GeoPoint

from corehq.apps.case_search.exceptions import CaseFilterError
from corehq.apps.case_search.filter_dsl import (
    SearchFilterContext,
    build_filter_from_ast,
)
from corehq.apps.es.case_search import (
    CaseSearchES,
    case_property_geo_distance,
    case_property_query,
    case_search_adapter,
)
from corehq.apps.es.tests.utils import ElasticTestMixin, es_test
from corehq.form_processor.tests.utils import FormProcessorTestUtils


@es_test
class TestFilterDsl(ElasticTestMixin, SimpleTestCase):

    def test_simple_filter(self):
        parsed = parse_xpath("name = 'farid'")

        expected_filter = {
            "nested": {
                "path": "case_properties",
                "query": {
                    "bool": {
                        "filter": [
                            {
                                "bool": {
                                    "filter": (
                                        {
                                            "term": {
                                                "case_properties.key.exact": "name"
                                            }
                                        },
                                        {
                                            "term": {
                                                "case_properties.value.exact": "farid"
                                            }
                                        }
                                    )
                                }
                            }
                        ],
                        "must": {
                            "match_all": {}
                        }
                    }
                }
            }
        }
        built_filter = build_filter_from_ast(parsed, SearchFilterContext("domain"))
        self.checkQuery(built_filter, expected_filter, is_raw_query=True)

    @patch("corehq.apps.case_search.xpath_functions.comparison.get_timezone_for_domain",
           return_value=pytz.timezone('America/Los_Angeles'))
    def test_simple_filter_with_date(self, mock_get_timezone):
        parsed = parse_xpath("dob = '2023-06-03'")

        expected_filter = {
            "nested": {
                "path": "case_properties",
                "query": {
                    "bool": {
                        "filter": [
                            {
                                "bool": {
                                    "filter": (
                                        {
                                            "term": {
                                                "case_properties.key.exact": "dob"
                                            }
                                        },
                                        {
                                            "term": {
                                                "case_properties.value.exact": "2023-06-03"
                                            }
                                        }
                                    )
                                }
                            }
                        ],
                        "must": {
                            "match_all": {}
                        }
                    }
                }
            }
        }
        built_filter = build_filter_from_ast(parsed, SearchFilterContext("domain"))
        mock_get_timezone.assert_not_called()
        self.checkQuery(built_filter, expected_filter, is_raw_query=True)

    @patch("corehq.apps.case_search.xpath_functions.comparison.get_timezone_for_domain",
           return_value=pytz.timezone('America/Los_Angeles'))
    def test_datetime_special_case_property_equality_comparison(self, mock_get_timezone):
        parsed = parse_xpath("last_modified='2023-01-10'")

        expected_filter = {
            "nested": {
                "path": "case_properties",
                "query": {
                    "bool": {
                        "filter": [
                            {
                                "term": {
                                    "case_properties.key.exact": "last_modified"
                                }
                            }
                        ],
                        "must": {
                            "range": {
                                "case_properties.value.date": {
                                    "gte": "2023-01-10T08:00:00",
                                    "lt": "2023-01-11T08:00:00"
                                }
                            }
                        }
                    }
                }
            }
        }
        built_filter = build_filter_from_ast(parsed, SearchFilterContext("domain"))
        mock_get_timezone.assert_called_once()
        self.checkQuery(built_filter, expected_filter, is_raw_query=True)

    def test_not_filter(self):
        parsed = parse_xpath("not(name = 'farid')")

        expected_filter = {
            "bool": {
                "must_not": {
                    "nested": {
                        "path": "case_properties",
                        "query": {
                            "bool": {
                                "filter": [
                                    {
                                        "bool": {
                                            "filter": (
                                                {
                                                    "term": {
                                                        "case_properties.key.exact": "name"
                                                    }
                                                },
                                                {
                                                    "term": {
                                                        "case_properties.value.exact": "farid"
                                                    }
                                                }
                                            )
                                        }
                                    }
                                ],
                                "must": {
                                    "match_all": {}
                                }
                            }
                        }
                    }
                }
            }
        }
        built_filter = build_filter_from_ast(parsed, SearchFilterContext("domain"))
        self.checkQuery(built_filter, expected_filter, is_raw_query=True)

    def test_starts_with(self):
        parsed = parse_xpath("starts-with(ssn, '100')")
        expected_filter = {
            "nested": {
                "path": "case_properties",
                "query": {
                    "bool": {
                        "filter": (
                            {
                                "term": {
                                    "case_properties.key.exact": "ssn"
                                }
                            },
                            {
                                "prefix": {
                                    "case_properties.value.exact": "100"
                                }
                            }
                        )
                    }
                }
            }
        }

        built_filter = build_filter_from_ast(parsed, SearchFilterContext("domain"))
        self.checkQuery(built_filter, expected_filter, is_raw_query=True)

    def test_date_comparison(self):
        parsed = parse_xpath("dob >= '2017-02-12'")
        expected_filter = {
            "nested": {
                "path": "case_properties",
                "query": {
                    "bool": {
                        "filter": [
                            {
                                "term": {
                                    "case_properties.key.exact": "dob"
                                }
                            }
                        ],
                        "must": {
                            "range": {
                                "case_properties.value.date": {
                                    "gte": "2017-02-12"
                                }
                            }
                        }
                    }
                }
            }
        }
        query = build_filter_from_ast(parsed, SearchFilterContext("domain"))
        self.checkQuery(expected_filter, query, is_raw_query=True)

    @freeze_time('2021-08-02')
    def test_date_comparison__today(self):
        parsed = parse_xpath("dob >= today()")
        expected_filter = {
            "nested": {
                "path": "case_properties",
                "query": {
                    "bool": {
                        "filter": [
                            {
                                "term": {
                                    "case_properties.key.exact": "dob"
                                }
                            }
                        ],
                        "must": {
                            "range": {
                                "case_properties.value.date": {
                                    "gte": "2021-08-02"
                                }
                            }
                        }
                    }
                }
            }
        }
        query = build_filter_from_ast(parsed, SearchFilterContext("domain"))
        self.checkQuery(expected_filter, query, is_raw_query=True)

    def test_numeric_comparison(self):
        parsed = parse_xpath("number <= '100.32'")
        expected_filter = {
            "nested": {
                "path": "case_properties",
                "query": {
                    "bool": {
                        "filter": [
                            {
                                "term": {
                                    "case_properties.key.exact": "number"
                                }
                            }
                        ],
                        "must": {
                            "range": {
                                "case_properties.value.numeric": {
                                    "lte": 100.32
                                }
                            }
                        }
                    }
                }
            }
        }
        query = build_filter_from_ast(parsed, SearchFilterContext("domain"))
        self.checkQuery(expected_filter, query, is_raw_query=True)

    def test_numeric_comparison_negative(self):
        parsed = parse_xpath("number <= -100.32")
        expected_filter = {
            "nested": {
                "path": "case_properties",
                "query": {
                    "bool": {
                        "filter": [
                            {
                                "term": {
                                    "case_properties.key.exact": "number"
                                }
                            }
                        ],
                        "must": {
                            "range": {
                                "case_properties.value.numeric": {
                                    "lte": -100.32
                                }
                            }
                        }
                    }
                }
            }
        }
        query = build_filter_from_ast(parsed, SearchFilterContext("domain"))
        self.checkQuery(expected_filter, query, is_raw_query=True)

    def test_numeric_equality_negative(self):
        parsed = parse_xpath("number = -100.32")
        expected_filter = {
            "nested": {
                "path": "case_properties",
                "query": {
                    "bool": {
                        "filter": [
                            {
                                "bool": {
                                    "filter": (
                                        {
                                            "term": {
                                                "case_properties.key.exact": "number"
                                            }
                                        },
                                        {
                                            "term": {
                                                "case_properties.value.exact": -100.32
                                            }
                                        }
                                    )
                                }
                            }
                        ],
                        "must": {
                            "match_all": {}
                        }
                    }
                }
            }
        }
        built_filter = build_filter_from_ast(parsed, SearchFilterContext("domain"))
        self.checkQuery(built_filter, expected_filter, is_raw_query=True)

    def test_case_property_existence(self):
        parsed = parse_xpath("property != ''")
        expected_filter = {
            "bool": {
                "must_not": {
                    "bool": {
                        "should": [
                            {
                                "bool": {
                                    "must_not": {
                                        "nested": {
                                            "path": "case_properties",
                                            "query": {
                                                "term": {
                                                    "case_properties.key.exact": "property"
                                                }
                                            }
                                        }
                                    }
                                }
                            },
                            {
                                "nested": {
                                    "path": "case_properties",
                                    "query": {
                                        "bool": {
                                            "filter": [
                                                {
                                                    "bool": {
                                                        "filter": [
                                                            {
                                                                "term": {
                                                                    "case_properties.key.exact": "property"
                                                                }
                                                            },
                                                            {
                                                                "term": {
                                                                    "case_properties.value.exact": ""
                                                                }
                                                            }
                                                        ]
                                                    }
                                                }
                                            ],
                                            "must": {
                                                "match_all": {}
                                            }
                                        }
                                    }
                                }
                            }
                        ]
                    }
                }
            }
        }

        query = build_filter_from_ast(parsed, SearchFilterContext("domain"))
        self.checkQuery(query, expected_filter, is_raw_query=True)

    def test_nested_filter(self):
        parsed = parse_xpath("(name = 'farid' or name = 'leila') and dob <= '2017-02-11'")
        expected_filter = {
            "bool": {
                "filter": [
                    {
                        "bool": {
                            "should": [
                                {
                                    "nested": {
                                        "path": "case_properties",
                                        "query": {
                                            "bool": {
                                                "filter": [
                                                    {
                                                        "bool": {
                                                            "filter": [
                                                                {
                                                                    "term": {
                                                                        "case_properties.key.exact": "name"
                                                                    }
                                                                },
                                                                {
                                                                    "term": {
                                                                        "case_properties.value.exact": "farid"
                                                                    }
                                                                }
                                                            ]
                                                        }
                                                    }
                                                ],
                                                "must": {
                                                    "match_all": {}
                                                }
                                            }
                                        }
                                    }
                                },
                                {
                                    "nested": {
                                        "path": "case_properties",
                                        "query": {
                                            "bool": {
                                                "filter": [
                                                    {
                                                        "bool": {
                                                            "filter": [
                                                                {
                                                                    "term": {
                                                                        "case_properties.key.exact": "name"
                                                                    }
                                                                },
                                                                {
                                                                    "term": {
                                                                        "case_properties.value.exact": "leila"
                                                                    }
                                                                }
                                                            ]
                                                        }
                                                    }
                                                ],
                                                "must": {
                                                    "match_all": {}
                                                }
                                            }
                                        }
                                    }
                                }
                            ]
                        }
                    },
                    {
                        "nested": {
                            "path": "case_properties",
                            "query": {
                                "bool": {
                                    "filter": [
                                        {
                                            "term": {
                                                "case_properties.key.exact": "dob"
                                            }
                                        }
                                    ],
                                    "must": {
                                        "range": {
                                            "case_properties.value.date": {
                                                "lte": "2017-02-11"
                                            }
                                        }
                                    }
                                }
                            }
                        }
                    }
                ]
            }
        }

        built_filter = build_filter_from_ast(parsed, SearchFilterContext("domain"))
        self.checkQuery(built_filter, expected_filter, is_raw_query=True)

    def test_selected(self):
        parsed = parse_xpath("selected(first_name, 'Jon')")
        expected_filter_single = {
            "nested": {
                "path": "case_properties",
                "query": {
                    "bool": {
                        "filter": [
                            {
                                "term": {
                                    "case_properties.key.exact": "first_name"
                                }
                            }
                        ],
                        "must": {
                            "match": {
                                "case_properties.value": {
                                    "query": "Jon",
                                    "operator": "or",
                                    "fuzziness": "0"
                                }
                            }
                        }
                    }
                }
            }
        }

        built_filter = build_filter_from_ast(parsed, SearchFilterContext("domain"))
        self.checkQuery(built_filter, expected_filter_single, is_raw_query=True)

        parsed = parse_xpath("selected(first_name, 'Jon John Jhon')")
        expected_filter_many = {
            "nested": {
                "path": "case_properties",
                "query": {
                    "bool": {
                        "filter": [
                            {
                                "term": {
                                    "case_properties.key.exact": "first_name"
                                }
                            }
                        ],
                        "must": {
                            "match": {
                                "case_properties.value": {
                                    "query": "Jon John Jhon",
                                    "operator": "or",
                                    "fuzziness": "0"
                                }
                            }
                        }
                    }
                }
            }
        }

        built_filter = build_filter_from_ast(parsed, SearchFilterContext("domain"))
        self.checkQuery(built_filter, expected_filter_many, is_raw_query=True)

    def test_selected_any(self):
        parsed = parse_xpath("selected-any(first_name, 'Jon John Jhon')")
        expected_filter = {
            "nested": {
                "path": "case_properties",
                "query": {
                    "bool": {
                        "filter": [
                            {
                                "term": {
                                    "case_properties.key.exact": "first_name"
                                }
                            }
                        ],
                        "must": {
                            "bool": {
                                "should": [
                                    {
                                        "fuzzy": {
                                            "case_properties.value": {
                                                "value": "jon john jhon",
                                                "fuzziness": "AUTO",
                                                "max_expansions": 100
                                            }
                                        }
                                    },
                                    {
                                        "match": {
                                            "case_properties.value": {
                                                "query": "Jon John Jhon",
                                                "operator": "or",
                                                "fuzziness": "0"
                                            }
                                        }
                                    }
                                ]
                            }
                        }
                    }
                }
            }
        }

        # Note fuzzy is on for this one
        built_filter = build_filter_from_ast(parsed, SearchFilterContext("domain", fuzzy=True))
        self.checkQuery(built_filter, expected_filter, is_raw_query=True)

    def test_selected_all(self):
        parsed = parse_xpath("selected-all(first_name, 'Jon John Jhon')")
        expected_filter = {
            "nested": {
                "path": "case_properties",
                "query": {
                    "bool": {
                        "filter": [
                            {
                                "term": {
                                    "case_properties.key.exact": "first_name"
                                }
                            }
                        ],
                        "must": {
                            "match": {
                                "case_properties.value": {
                                    "query": "Jon John Jhon",
                                    "operator": "and",
                                    "fuzziness": "0"
                                }
                            }
                        }
                    }
                }
            }
        }

        built_filter = build_filter_from_ast(parsed, SearchFilterContext("domain"))
        self.checkQuery(built_filter, expected_filter, is_raw_query=True)

    def test_self_reference(self):
        with self.assertRaises(CaseFilterError):
            build_filter_from_ast(parse_xpath("name = other_property"), SearchFilterContext("domain"))

        with self.assertRaises(CaseFilterError):
            build_filter_from_ast(parse_xpath("name > other_property"), SearchFilterContext("domain"))

        with self.assertRaises(CaseFilterError):
            build_filter_from_ast(parse_xpath("parent/name > other_property"), SearchFilterContext("domain"))

    @freeze_time('2021-08-02')
    def test_filter_today(self):
        parsed = parse_xpath("age > today()")
        expected_filter = {
            "nested": {
                "path": "case_properties",
                "query": {
                    "bool": {
                        "filter": [
                            {
                                "term": {
                                    "case_properties.key.exact": "age"
                                }
                            }
                        ],
                        "must": {
                            "range": {
                                "case_properties.value.date": {
                                    "gt": "2021-08-02"
                                }
                            }
                        }
                    }
                }
            }
        }

        built_filter = build_filter_from_ast(parsed, SearchFilterContext("domain"))
        self.checkQuery(built_filter, expected_filter, is_raw_query=True)

    @freeze_time('2021-08-02')
    def test_filter_date_today(self):
        parsed = parse_xpath("age > date(today())")
        expected_filter = {
            "nested": {
                "path": "case_properties",
                "query": {
                    "bool": {
                        "filter": [
                            {
                                "term": {
                                    "case_properties.key.exact": "age"
                                }
                            }
                        ],
                        "must": {
                            "range": {
                                "case_properties.value.date": {
                                    "gt": "2021-08-02"
                                }
                            }
                        }
                    }
                }
            }
        }

        built_filter = build_filter_from_ast(parsed, SearchFilterContext("domain"))
        self.checkQuery(built_filter, expected_filter, is_raw_query=True)

    def test_within_distance_filter(self):
        self._test_xpath_query(
            "within-distance(coords, '42.4402967 -71.1453275', 1, 'miles')",
            case_property_geo_distance('coords', GeoPoint(42.4402967, -71.1453275), miles=1.0)
        )

    def test_fuzzy_match(self):
        self._test_xpath_query(
            "fuzzy-match(name, 'jimmy')",
            case_property_query("name", "jimmy", fuzzy=True)
        )

    def _test_xpath_query(self, query_string, expected_filter, context=None):
        parsed = parse_xpath(query_string)
        context = context or SearchFilterContext("domain")
        built_filter = build_filter_from_ast(parsed, context)
        self.checkQuery(built_filter, expected_filter, is_raw_query=True)

    def test_match_all(self):
        parsed = parse_xpath("match-all()")
        expected_filter = {
            "match_all": {}
        }
        built_filter = build_filter_from_ast(parsed, SearchFilterContext("domain"))
        self.checkQuery(built_filter, expected_filter, is_raw_query=True)

<<<<<<< HEAD
=======
    def test_match_none(self):
        parsed = parse_xpath("match-none()")
        expected_filter = {
            "match_none": {}
        }
        built_filter = build_filter_from_ast(parsed, SearchFilterContext("domain"))
        self.checkQuery(built_filter, expected_filter, is_raw_query=True)

>>>>>>> bf24e9b1

@es_test(requires=[case_search_adapter], setup_class=True)
class TestFilterDslLookups(ElasticTestMixin, TestCase):
    maxDiff = None

    @classmethod
    def setUpClass(cls):
        super(TestFilterDslLookups, cls).setUpClass()
        cls.child_case1_id = 'margaery'
        cls.child_case2_id = 'loras'
        cls.parent_case_id = 'mace'
        cls.grandparent_case_id = 'olenna'
        cls.domain = "Tyrell"
        factory = CaseFactory(domain=cls.domain)
        grandparent_case = CaseStructure(
            case_id=cls.grandparent_case_id,
            attrs={
                'create': True,
                'case_type': 'grandparent',
                'update': {
                    "name": "Olenna",
                    "alias": "Queen of thorns",
                    "house": "Tyrell",
                },
            })

        parent_case = CaseStructure(
            case_id=cls.parent_case_id,
            attrs={
                'create': True,
                'case_type': 'parent',
                'update': {
                    "name": "Mace",
                    "house": "Tyrell",
                },
            },
            indices=[CaseIndex(
                grandparent_case,
                identifier='mother',
                relationship='child',
            )])

        child_case1 = CaseStructure(
            case_id=cls.child_case1_id,
            attrs={
                'create': True,
                'case_type': 'child',
                'update': {
                    "name": "Margaery",
                    "house": "Tyrell",
                },
            },
            indices=[CaseIndex(
                parent_case,
                identifier='father',
                relationship='extension',
            )],
        )
        child_case2 = CaseStructure(
            case_id=cls.child_case2_id,
            attrs={
                'create': True,
                'case_type': 'child',
                'update': {
                    "name": "Loras",
                    "house": "Tyrell",
                },
            },
            indices=[
                CaseIndex(
                    parent_case,
                    identifier='father',
                    relationship='extension',
                ),
                CaseIndex(
                    grandparent_case,
                    identifier='grandmother',
                    relationship='child',
                )
            ],
            walk_related=False,
        )
        for case in factory.create_or_update_cases([child_case1, child_case2]):
            case_search_adapter.index(case, refresh=True)

    @classmethod
    def tearDownClass(self):
        FormProcessorTestUtils.delete_all_cases()
        super(TestFilterDslLookups, self).tearDownClass()

    def test_parent_lookups(self):
        parsed = parse_xpath("father/name = 'Mace'")
        # return all the cases who's parent (relationship named 'father') has case property 'name' = 'Mace'

        expected_filter = {
            "nested": {
                "path": "indices",
                "query": {
                    "bool": {
                        "filter": [
                            {
                                "bool": {
                                    "filter": (
                                        {
                                            "terms": {
                                                "indices.referenced_id": [self.parent_case_id]
                                            }
                                        },
                                        {
                                            "term": {
                                                "indices.identifier": "father"
                                            }
                                        }
                                    )
                                }
                            }
                        ],
                        "must": {
                            "match_all": {}
                        }
                    }
                }
            }
        }
        built_filter = build_filter_from_ast(parsed, SearchFilterContext(self.domain))
        self.checkQuery(built_filter, expected_filter, is_raw_query=True)
        self.assertEqual([self.child_case1_id, self.child_case2_id], CaseSearchES().filter(
            built_filter).values_list('_id', flat=True))

    def test_nested_parent_lookups(self):
        parsed = parse_xpath("father/mother/house = 'Tyrell'")

        expected_filter = {
            "nested": {
                "path": "indices",
                "query": {
                    "bool": {
                        "filter": [
                            {
                                "bool": {
                                    "filter": (
                                        {
                                            "terms": {
                                                "indices.referenced_id": [self.parent_case_id]
                                            }
                                        },
                                        {
                                            "term": {
                                                "indices.identifier": "father"
                                            }
                                        }
                                    )
                                }
                            }
                        ],
                        "must": {
                            "match_all": {}
                        }
                    }
                }
            }
        }
        built_filter = build_filter_from_ast(parsed, SearchFilterContext(self.domain))
        self.checkQuery(built_filter, expected_filter, is_raw_query=True)
        self.assertEqual([self.child_case1_id, self.child_case2_id], CaseSearchES().filter(
            built_filter).values_list('_id', flat=True))

    def test_subcase_exists(self):
        parsed = parse_xpath("subcase-exists('father', name='Margaery')")
        expected_filter = {"terms": {"_id": [self.parent_case_id]}}
        built_filter = build_filter_from_ast(parsed, SearchFilterContext(self.domain))
        self.checkQuery(built_filter, expected_filter, is_raw_query=True)

    def test_subcase_exists__filter_no_match(self):
        parsed = parse_xpath("subcase-exists('father', name='Mace')")
        expected_filter = {"terms": {"_id": []}}
        built_filter = build_filter_from_ast(parsed, SearchFilterContext(self.domain))
        self.checkQuery(built_filter, expected_filter, is_raw_query=True)

    def test_subcase_exists__no_subase_filter(self):
        parsed = parse_xpath("subcase-exists('father')")
        expected_filter = {"terms": {"_id": [self.parent_case_id]}}
        built_filter = build_filter_from_ast(parsed, SearchFilterContext(self.domain))
        self.checkQuery(built_filter, expected_filter, is_raw_query=True)

    def test_subcase_exists_inverted(self):
        parsed = parse_xpath("not(subcase-exists('father', name='Margaery'))")
        expected_filter = {"bool": {"must_not": {"terms": {"_id": [self.parent_case_id]}}}}
        built_filter = build_filter_from_ast(parsed, SearchFilterContext(self.domain))
        self.checkQuery(built_filter, expected_filter, is_raw_query=True)

    def test_subcase_count__no_subcase_filter(self):
        parsed = parse_xpath("subcase-count('father') > 1")
        expected_filter = {"terms": {"_id": [self.parent_case_id]}}
        built_filter = build_filter_from_ast(parsed, SearchFilterContext(self.domain))
        self.checkQuery(built_filter, expected_filter, is_raw_query=True)

    def test_subcase_count__filter_no_match(self):
        parsed = parse_xpath("subcase-count('father', house='Martel') > 0")
        expected_filter = {"terms": {"_id": []}}
        built_filter = build_filter_from_ast(parsed, SearchFilterContext(self.domain))
        self.checkQuery(built_filter, expected_filter, is_raw_query=True)

    def test_subcase_count_gt(self):
        parsed = parse_xpath("subcase-count('father', house='Tyrell') > 1")
        expected_filter = {"terms": {"_id": [self.parent_case_id]}}
        built_filter = build_filter_from_ast(parsed, SearchFilterContext(self.domain))
        self.checkQuery(built_filter, expected_filter, is_raw_query=True)

    def test_subcase_count_lt(self):
        parsed = parse_xpath("subcase-count('father', house='Tyrell') < 1")
        expected_filter = {"bool": {"must_not": {"terms": {"_id": [self.parent_case_id]}}}}
        built_filter = build_filter_from_ast(parsed, SearchFilterContext(self.domain))
        self.checkQuery(built_filter, expected_filter, is_raw_query=True)

    def test_subcase_count_lt_no_match(self):
        """Subcase filter matches no cases and since it's an 'inverted' filter (lt)
        we don't need to apply any filtering to the parent query"""
        parsed = parse_xpath("subcase-count('father', house='Reyne') < 1")
        expected_filter = {"match_all": {}}
        built_filter = build_filter_from_ast(parsed, SearchFilterContext(self.domain))
        self.checkQuery(built_filter, expected_filter, is_raw_query=True)

    def test_subcase_count_no_match(self):
        parsed = parse_xpath("subcase-count('father', house='Tyrell') > 2")
        expected_filter = {"terms": {"_id": []}}
        built_filter = build_filter_from_ast(parsed, SearchFilterContext(self.domain))
        self.checkQuery(built_filter, expected_filter, is_raw_query=True)

    def test_subcase_count_eq(self):
        parsed = parse_xpath("subcase-count('father', house='Tyrell') = 2")
        expected_filter = {"terms": {"_id": [self.parent_case_id]}}
        built_filter = build_filter_from_ast(parsed, SearchFilterContext(self.domain))
        self.checkQuery(built_filter, expected_filter, is_raw_query=True)

    def test_subcase_filter_relationship(self):
        parsed = parse_xpath("subcase-count('grandmother', house='Tyrell') >= 1")
        expected_filter = {"terms": {"_id": [self.grandparent_case_id]}}
        built_filter = build_filter_from_ast(parsed, SearchFilterContext(self.domain))
        self.checkQuery(built_filter, expected_filter, is_raw_query=True)

    def test_subcase_filter_relationship_no_hits(self):
        parsed = parse_xpath("subcase-count('grandmother', house='Tyrell') > 1")
        expected_filter = {"terms": {"_id": []}}
        built_filter = build_filter_from_ast(parsed, SearchFilterContext(self.domain))
        self.checkQuery(built_filter, expected_filter, is_raw_query=True)<|MERGE_RESOLUTION|>--- conflicted
+++ resolved
@@ -745,8 +745,6 @@
         built_filter = build_filter_from_ast(parsed, SearchFilterContext("domain"))
         self.checkQuery(built_filter, expected_filter, is_raw_query=True)
 
-<<<<<<< HEAD
-=======
     def test_match_none(self):
         parsed = parse_xpath("match-none()")
         expected_filter = {
@@ -755,7 +753,6 @@
         built_filter = build_filter_from_ast(parsed, SearchFilterContext("domain"))
         self.checkQuery(built_filter, expected_filter, is_raw_query=True)
 
->>>>>>> bf24e9b1
 
 @es_test(requires=[case_search_adapter], setup_class=True)
 class TestFilterDslLookups(ElasticTestMixin, TestCase):
