--- conflicted
+++ resolved
@@ -68,14 +68,6 @@
         self._add_daterange_queries()
         self._add_case_property_queries()
 
-<<<<<<< HEAD
-    def _validate_param_value(self, key, value):
-        if isinstance(value, list):
-            raise CaseFilterError(
-                _("Multiple values for this param is not supported"),
-                key
-            )
-=======
     def _validate_multiple_parameter_values(self):
         disallowed_multiple_value_parameters = [
             CASE_SEARCH_BLACKLISTED_OWNER_ID_KEY,
@@ -92,7 +84,6 @@
                     _("Multiple values are only supported for simple text lookups"),
                     key
                 )
->>>>>>> 28b2f0bb
 
     def _add_xpath_query(self):
         query = self.criteria.pop(CASE_SEARCH_XPATH_QUERY_KEY, None)
