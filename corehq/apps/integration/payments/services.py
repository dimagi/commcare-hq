import uuid
from dataclasses import asdict
from datetime import datetime
from json import JSONDecodeError

from django.utils.translation import gettext as _

import requests

from dimagi.utils.chunked import chunked
from dimagi.utils.logging import notify_error, notify_exception

from corehq.apps.hqcase.api.updates import handle_case_update
from corehq.apps.hqcase.utils import bulk_update_cases
from corehq.apps.integration.payments.const import (
    PAYMENT_STATUS_DEVICE_ID,
    PaymentStatusErrorCode,
    PAYMENT_SUBMITTED_DEVICE_ID,
    PAYMENT_SUCCESS_STATUS_CODE,
    PaymentProperties,
    PaymentStatus,
    PAYMENT_STATUS_RETRY_MAX_ATTEMPTS,
)
from corehq.apps.integration.payments.exceptions import PaymentRequestError
from corehq.apps.integration.payments.models import MoMoConfig
from corehq.apps.integration.payments.schemas import (
    PartyDetails,
    PaymentTransferDetails,
)
from corehq.apps.users.models import WebUser
from corehq.form_processor.models import CommCareCase

CHUNK_SIZE = 100


def request_payments_for_cases(case_ids, config):
    for case_ids_chunk in chunked(case_ids, CHUNK_SIZE):
        payment_updates = _get_payment_cases_updates(case_ids_chunk, config)
        bulk_update_cases(
            config.domain, payment_updates, device_id=PAYMENT_SUBMITTED_DEVICE_ID
        )


def _get_payment_cases_updates(case_ids_chunk, config):
    payment_updates = []
    for payment_case in CommCareCase.objects.get_cases(case_ids=list(case_ids_chunk)):
        # Additional safeguard to ensure we only process cases that are pending submission
        payment_status_value = payment_case.get_case_property(PaymentProperties.PAYMENT_STATUS)
        if PaymentStatus.from_value(payment_status_value) != PaymentStatus.PENDING_SUBMISSION:
            continue

        payment_update = request_payment(payment_case, config)

        should_close = False
        payment_updates.append(
            (payment_case.case_id, payment_update, should_close)
        )
    return payment_updates


def request_payment(payment_case: CommCareCase, config: MoMoConfig):
    payment_update = {
        PaymentProperties.PAYMENT_TIMESTAMP: datetime.utcnow().isoformat(),
        PaymentProperties.PAYMENT_ERROR: '',
    }

    try:
        transaction_id = _request_payment(payment_case, config)
        payment_update.update({
            'transaction_id': transaction_id,  # can be used to check payment status
            PaymentProperties.PAYMENT_STATUS: PaymentStatus.SUBMITTED,
        })
    except PaymentRequestError as e:
        payment_update.update({
            PaymentProperties.PAYMENT_ERROR: PaymentStatusErrorCode.PAYMENT_REQUEST_ERROR,
            PaymentProperties.PAYMENT_STATUS: PaymentStatus.REQUEST_FAILED,
        })
        details = _get_notify_error_details(config.domain, payment_case.case_id, str(e))
        notify_error("[MoMo Payments] Request error occurred while making payment", details=details)
    except Exception as e:
        # We need to know when anything goes wrong
        payment_update.update({
            PaymentProperties.PAYMENT_ERROR: PaymentStatusErrorCode.UNEXPECTED_ERROR,
            PaymentProperties.PAYMENT_STATUS: PaymentStatus.REQUEST_FAILED,
        })
        details = _get_notify_error_details(config.domain, payment_case.case_id, str(e))
        notify_exception(None, "[MoMo Payments] Internal error occurred while making payment", details=details)

    return payment_update


def _request_payment(payee_case: CommCareCase, config: MoMoConfig):
    _validate_payment_request(payee_case.case_json)
    transfer_details = _get_transfer_details(payee_case)
    transaction_id = _make_payment_request(
        request_data=asdict(transfer_details),
        config=config,
    )
    return transaction_id


def _make_payment_request(request_data, config: MoMoConfig):
    connection_settings = config.connection_settings
    requests = connection_settings.get_requests()

    transaction_id = str(uuid.uuid4())
    response = requests.post(
        '/disbursement/v2_0/deposit',
        json=request_data,
        headers={
            'X-Reference-Id': transaction_id,
            'X-Target-Environment': config.environment,
        }
    )
    if response.status_code != PAYMENT_SUCCESS_STATUS_CODE:
        raise PaymentRequestError(_("Payment request failed"))
    return transaction_id


def verify_payment_cases(domain, case_ids: list, verifying_user: WebUser):
    if not case_ids:
        return []

    _validate_payment_cases_for_verification(case_ids, domain)
    payment_properties_update = {
        PaymentProperties.PAYMENT_VERIFIED: 'True',
        PaymentProperties.PAYMENT_VERIFIED_ON_UTC: datetime.utcnow().isoformat(),
        PaymentProperties.PAYMENT_VERIFIED_BY: verifying_user.username,
        PaymentProperties.PAYMENT_VERIFIED_BY_USER_ID: verifying_user.user_id,
        PaymentProperties.PAYMENT_STATUS: PaymentStatus.PENDING_SUBMISSION,
    }

    updated_cases = []
    for case_ids_chunk in chunked(case_ids, CHUNK_SIZE):
        cases_updates = _get_cases_updates(case_ids_chunk, payment_properties_update)
        xform, cases = handle_case_update(
            domain, cases_updates, verifying_user, 'momo_payment_verified', is_creation=False,
        )
        updated_cases.extend(cases)

    return updated_cases


def _validate_payment_cases_for_verification(case_ids, domain):
    valid_statuses = [PaymentStatus.NOT_VERIFIED, PaymentStatus.REQUEST_FAILED]
    for case in CommCareCase.objects.iter_cases(case_ids, domain):
<<<<<<< HEAD
        _validate_payment_case_status(case, valid_statuses, operation=_("verification"))
=======
        _validate_payment_case_status(case, valid_statuses, operation=_("Verification"))
>>>>>>> 48f40a9a
        _validate_final_mobile_validation(case)


def _validate_payment_case_status(case, valid_statuses, operation):
    payment_status = PaymentStatus.from_value(
        case.get_case_property(PaymentProperties.PAYMENT_STATUS)
    )
    if payment_status not in valid_statuses:
<<<<<<< HEAD
        labels = " or ".join(f"'{status.label}'" for status in valid_statuses)
        raise PaymentRequestError(
            _("Only payments in the {} state are eligible for {}.".format(labels, operation))
        )
=======
        status_labels = ", ".join(f"'{status.label}'" for status in valid_statuses)
        error_message = _('Payment status must be one of the following:')
        raise PaymentRequestError(f'{operation}: {error_message} {status_labels}')
>>>>>>> 48f40a9a


def _validate_final_mobile_validation(case):
    final_mobile_validation = case.get_case_property(PaymentProperties.FINAL_MOBILE_VALIDATION)
    if final_mobile_validation and final_mobile_validation != "true":
        raise PaymentRequestError(
            _("Only payments with '{}' set to 'true' are eligible for verification.".format(
                PaymentProperties.FINAL_MOBILE_VALIDATION.value
            ))
        )


def _get_cases_updates(case_ids, updates):
    cases = []
    for case_id in case_ids:
        case = {
            'case_id': case_id,
            'properties': updates,
            'create': False,
        }
        cases.append(case)
    return cases


def _get_transfer_details(payee_case: CommCareCase) -> PaymentTransferDetails:
    case_json = payee_case.case_json

    return PaymentTransferDetails(
        payee=_get_payee_details(case_json),
        amount=case_json.get(PaymentProperties.AMOUNT),
        currency=case_json.get(PaymentProperties.CURRENCY),
        payeeNote=case_json.get(PaymentProperties.PAYEE_NOTE),
        payerMessage=case_json.get(PaymentProperties.PAYER_MESSAGE),
        externalId=case_json.get(PaymentProperties.USER_OR_CASE_ID),
    )


def _get_payee_details(case_data: dict) -> PartyDetails:
    if case_data.get(PaymentProperties.PHONE_NUMBER):
        return PartyDetails(
            partyIdType="MSISDN",
            partyId=case_data.get(PaymentProperties.PHONE_NUMBER),
        )
    elif case_data.get(PaymentProperties.EMAIL):
        return PartyDetails(
            partyIdType="EMAIL",
            partyId=case_data.get(PaymentProperties.EMAIL),
        )
    else:
        raise PaymentRequestError(_("Invalid payee details"))


def _validate_payment_request(case_data: dict):
    if not _payment_is_verified(case_data):
        raise PaymentRequestError(_("Payment has not been verified"))
    if _payment_already_requested(case_data):
        raise PaymentRequestError(_("Payment has already been requested"))


def _payment_is_verified(case_data: dict):
    return case_data.get(PaymentProperties.PAYMENT_VERIFIED) == 'True'


def _payment_already_requested(case_data: dict):
    status = case_data.get(PaymentProperties.PAYMENT_STATUS)
    return PaymentStatus.from_value(status) == PaymentStatus.SUBMITTED


def revert_payment_verification(domain, case_ids: list):
    if not case_ids:
        return []

    _validate_payment_cases_for_revert(case_ids, domain)

    return _update_payment_properties_for_revert(domain, case_ids)


def _validate_payment_cases_for_revert(case_ids, domain):
    valid_statuses = [PaymentStatus.PENDING_SUBMISSION]
    for case in CommCareCase.objects.iter_cases(case_ids, domain):
<<<<<<< HEAD
        _validate_payment_case_status(case, valid_statuses, operation=_("verification reversal"))
=======
        _validate_payment_case_status(case, valid_statuses, operation=_("Verification reversal"))
>>>>>>> 48f40a9a


def _update_payment_properties_for_revert(domain, case_ids: list):
    updated_cases = []
    payment_properties_update = _properties_to_update_for_revert()
    for case_ids_chunk in chunked(case_ids, CHUNK_SIZE):
        case_changes = [(case_id, payment_properties_update, False) for case_id in case_ids_chunk]
        xform, cases = bulk_update_cases(
            domain, case_changes, 'momo_payment_verification_reverted'
        )
        updated_cases.extend(cases)

    return updated_cases


def _properties_to_update_for_revert():
    return {
        PaymentProperties.PAYMENT_VERIFIED: 'False',
        PaymentProperties.PAYMENT_VERIFIED_ON_UTC: '',
        PaymentProperties.PAYMENT_VERIFIED_BY: '',
        PaymentProperties.PAYMENT_VERIFIED_BY_USER_ID: '',
        PaymentProperties.PAYMENT_STATUS: PaymentStatus.NOT_VERIFIED,
    }


def request_payments_status_for_cases(case_ids, config):
    for case_ids_chunk in chunked(case_ids, CHUNK_SIZE):
        status_updates = []
        for payment_case in CommCareCase.objects.get_cases(case_ids=list(case_ids_chunk)):
            payment_status_value = payment_case.get_case_property(PaymentProperties.PAYMENT_STATUS)
            if PaymentStatus.from_value(payment_status_value) not in (
                    PaymentStatus.SUBMITTED, PaymentStatus.PENDING_PROVIDER
            ):
                continue

            try:
                status_update = request_payment_status(payment_case, config)
                if status_update.get(PaymentProperties.PAYMENT_STATUS) == PaymentStatus.PENDING_PROVIDER:
                    # If status is still pending, we need to retry fetching status in future runs
                    status_update = _handle_payment_status_retry(payment_case, status_update=status_update)
            except PaymentRequestError as err:
                status_update = _handle_payment_status_retry(payment_case, request_error=err)

            status_updates.append(
                (payment_case.case_id, status_update, False)
            )
        bulk_update_cases(
            config.domain, status_updates, device_id=PAYMENT_STATUS_DEVICE_ID
        )


def _handle_payment_status_retry(payment_case, status_update=None, request_error=None):
    try:
        retry_count = int(payment_case.case_json.get(PaymentProperties.PAYMENT_STATUS_ATTEMPT_COUNT, 0))
    except ValueError:
        retry_count = 0

    if request_error:
        if retry_count > PAYMENT_STATUS_RETRY_MAX_ATTEMPTS:
            details = _get_notify_error_details(
                payment_case.domain,
                payment_case.case_id,
                str(request_error),
                payment_case.get_case_property('transaction_id')
            )
            notify_error("[MoMo Payments] Max retries exceeded for payment status with request errors.", details)
            return _get_status_details(PaymentStatus.ERROR, PaymentStatusErrorCode.MaxRetryExceededRequestError)
        else:
            # We only increment the retry count for request errors. Will retry in the next scheduled run
            # TODO Consider updating status and error so user is aware of the issue
            return {PaymentProperties.PAYMENT_STATUS_ATTEMPT_COUNT: retry_count + 1}

    if retry_count > PAYMENT_STATUS_RETRY_MAX_ATTEMPTS:
        return _get_status_details(PaymentStatus.ERROR, PaymentStatusErrorCode.MaxRetryExceededPendingStatus)
    else:
        status_update[PaymentProperties.PAYMENT_STATUS_ATTEMPT_COUNT] = retry_count + 1
    return status_update


def request_payment_status(payment_case: CommCareCase, config: MoMoConfig):
    transaction_id = payment_case.get_case_property('transaction_id')
    if not transaction_id:
        return _get_status_details(PaymentStatus.ERROR, PaymentStatusErrorCode.MISSING_TRANSACTION_ID)

    try:
        response = _make_payment_status_request(transaction_id, config)
        response_data = response.json()

        status = response_data.get('status', '').lower()
        error_code = response_data.get('reason')
    except requests.exceptions.HTTPError as err:
        # https://momodeveloper.mtn.com/api-documentation/common-error
        status_code = err.response.status_code
        if status_code == 404:
            return _get_status_details(PaymentStatus.ERROR, PaymentStatusErrorCode.HTTP_ERROR_404)

        details = _get_notify_error_details(
            config.domain,
            payment_case.case_id,
            str(err.response.text),
            transaction_id
        )
        notify_error(
            f"[MoMo Payments] Unexpected HTTP error {status_code} while fetching status.",
            details=details
        )

        # Server errors that are likely to be temporary, we should retry in next scheduled run
        if status_code in (502, 503, 504):
            raise PaymentRequestError(
                _("Failed to fetch payment status with code: {}".format(status_code))
            )
        # Unexpected HTTP errors, this is considered as an error status
        error_code = _get_http_error_code(status_code, err.response)
        return _get_status_details(PaymentStatus.ERROR, error_code)
    except (requests.exceptions.Timeout, requests.exceptions.ConnectionError):
        raise PaymentRequestError(
            _("Failed to fetch payment status. Unable to connect to server. Please try again later.")
        )
    except Exception as e:
        details = _get_notify_error_details(config.domain, payment_case.case_id, str(e), transaction_id)
        notify_exception(None, "[MoMo Payments] Unexpected error occurred while fetching status", details=details)
        return _get_status_details(PaymentStatus.ERROR, PaymentStatusErrorCode.UNEXPECTED_ERROR)

    return _get_status_details(status, error_code)


def _make_payment_status_request(reference_id, config):
    connection_settings = config.connection_settings
    requests = connection_settings.get_requests()
    response = requests.get(
        f'/disbursement/v1_0/deposit/{reference_id}',
        headers={
            'X-Target-Environment': config.environment,
        }
    )
    response.raise_for_status()
    return response


def _get_status_details(status, error_code=None):
    # Just a future proofing measure in case API returns an unexpected status value
    if status not in (
            PaymentStatus.SUCCESSFUL,
            PaymentStatus.FAILED,
            PaymentStatus.PENDING_PROVIDER,
            PaymentStatus.ERROR
    ):
        error_code = "UnexpectedStatus-{}".format(status)
        status = PaymentStatus.ERROR

    if status == PaymentStatus.SUCCESSFUL:
        # Clear any previous error if payment was successful
        error_code = ''

    status_update = {
        PaymentProperties.PAYMENT_STATUS: status,
    }

    if error_code is not None:
        status_update.update({
            PaymentProperties.PAYMENT_ERROR: error_code,
        })
    return status_update


def _get_http_error_code(code, response):
    default_error = "HttpError{}".format(code)
    try:
        error = response.json()
    except JSONDecodeError:
        return default_error
    return error.get("code", default_error)


def _get_notify_error_details(domain, case_id, error, transaction_id=None):
    details = {
        'domain': domain,
        'case_id': case_id,
        'error': error,
    }
    if transaction_id:
        details['transaction_id'] = transaction_id
    return details<|MERGE_RESOLUTION|>--- conflicted
+++ resolved
@@ -144,11 +144,7 @@
 def _validate_payment_cases_for_verification(case_ids, domain):
     valid_statuses = [PaymentStatus.NOT_VERIFIED, PaymentStatus.REQUEST_FAILED]
     for case in CommCareCase.objects.iter_cases(case_ids, domain):
-<<<<<<< HEAD
-        _validate_payment_case_status(case, valid_statuses, operation=_("verification"))
-=======
         _validate_payment_case_status(case, valid_statuses, operation=_("Verification"))
->>>>>>> 48f40a9a
         _validate_final_mobile_validation(case)
 
 
@@ -157,16 +153,9 @@
         case.get_case_property(PaymentProperties.PAYMENT_STATUS)
     )
     if payment_status not in valid_statuses:
-<<<<<<< HEAD
-        labels = " or ".join(f"'{status.label}'" for status in valid_statuses)
-        raise PaymentRequestError(
-            _("Only payments in the {} state are eligible for {}.".format(labels, operation))
-        )
-=======
         status_labels = ", ".join(f"'{status.label}'" for status in valid_statuses)
         error_message = _('Payment status must be one of the following:')
         raise PaymentRequestError(f'{operation}: {error_message} {status_labels}')
->>>>>>> 48f40a9a
 
 
 def _validate_final_mobile_validation(case):
@@ -247,11 +236,7 @@
 def _validate_payment_cases_for_revert(case_ids, domain):
     valid_statuses = [PaymentStatus.PENDING_SUBMISSION]
     for case in CommCareCase.objects.iter_cases(case_ids, domain):
-<<<<<<< HEAD
-        _validate_payment_case_status(case, valid_statuses, operation=_("verification reversal"))
-=======
         _validate_payment_case_status(case, valid_statuses, operation=_("Verification reversal"))
->>>>>>> 48f40a9a
 
 
 def _update_payment_properties_for_revert(domain, case_ids: list):
