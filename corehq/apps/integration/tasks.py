from django.conf import settings

from celery.schedules import crontab
from celery.utils.log import get_task_logger

from corehq.apps.celery import periodic_task
from corehq.apps.es.case_search import CaseSearchES, case_property_query, case_property_missing
from corehq.apps.es import filters
from corehq.apps.geospatial.utils import get_celery_task_tracker
from corehq.apps.integration.kyc.models import KycConfig, KycVerificationStatus
from corehq.apps.integration.payments.models import MoMoConfig
from corehq.apps.integration.payments.services import request_payments_for_cases, request_payments_status_for_cases
from corehq.toggles import KYC_VERIFICATION, MTN_MOBILE_WORKER_VERIFICATION
from corehq.util.metrics import metrics_gauge
from corehq.apps.integration.payments.const import PaymentProperties, PaymentStatus
from corehq.apps.case_importer.const import MOMO_PAYMENT_CASE_TYPE

logger = get_task_logger(__name__)
REQUEST_MOMO_PAYMENTS_TASK_SLUG = 'request_momo_payments'


@periodic_task(run_every=crontab(minute=0, hour=1, day_of_week=1), queue=settings.CELERY_PERIODIC_QUEUE,
               acks_late=True, ignore_result=True)
def report_verification_status_count():
    for domain in KYC_VERIFICATION.get_enabled_domains():
        kyc_config = KycConfig.objects.get(domain=domain)
        kyc_users = kyc_config.get_all_kyc_users()
        success_count = 0
        failure_count = 0
        for kyc_user in kyc_users:
            if kyc_user.kyc_verification_status == KycVerificationStatus.PASSED:
                success_count += 1
            elif kyc_user.kyc_verification_status == KycVerificationStatus.FAILED:
                failure_count += 1

        metrics_gauge(
            'commcare.integration.kyc.verification.success.count',
            success_count,
            tags={'domain': domain}
        )
        metrics_gauge(
            'commcare.integration.kyc.verification.failure.count',
            failure_count,
            tags={'domain': domain}
        )


@periodic_task(
    run_every=crontab(minute=0, hour=1),
    queue=settings.CELERY_PERIODIC_QUEUE,
    acks_late=True,
    ignore_result=True,
)
def request_momo_payments():
    deferred_domains = []
    for domain in MTN_MOBILE_WORKER_VERIFICATION.get_enabled_domains():
        try:
            config = MoMoConfig.objects.get(domain=domain)
        except MoMoConfig.DoesNotExist:
            continue

        if _is_revert_verification_request_active(domain):
            deferred_domains.append(domain)
            continue

        _request_momo_payments_for_domain(domain, config)

    _retry_for_deferred_domains(deferred_domains)


def _is_revert_verification_request_active(domain):
    from corehq.apps.integration.payments.views import REVERT_VERIFICATION_REQUEST_SLUG

    task_tracker = get_celery_task_tracker(domain, REVERT_VERIFICATION_REQUEST_SLUG)
    return task_tracker.is_active()


def _retry_for_deferred_domains(deferred_domains):
    # Implements a one-time retry for domains that had an active revert verification request
    # during the initial attempt. If the revert request is still active at retry time, the domain is skipped
    # and payment submissions will be picked up in the next scheduled run.

    for domain in deferred_domains:
        if _is_revert_verification_request_active(domain):
            logger.info(
                "Skipped payment submissions for domain {} as revert verification request is active."
                "Will be retried in next schedule".format(domain)
            )
            continue
        config = MoMoConfig.objects.get(domain=domain)
        _request_momo_payments_for_domain(domain, config)


def _request_momo_payments_for_domain(domain, config):
    task_tracker = get_celery_task_tracker(domain, REQUEST_MOMO_PAYMENTS_TASK_SLUG)
    task_tracker.mark_requested(timeout=60 * 60)
    try:
        case_ids = _get_payment_case_ids_on_domain(domain)
        request_payments_for_cases(case_ids, config)
    except Exception as err:
        raise err
    finally:
        task_tracker.mark_completed()


def _get_payment_case_ids_on_domain(domain):
    return (
        CaseSearchES()
        .domain(domain)
        .case_type(MOMO_PAYMENT_CASE_TYPE)
        .filter(
            filters.AND(
                filters.OR(
                    case_property_missing(PaymentProperties.FINAL_MOBILE_VALIDATION),
                    case_property_query(PaymentProperties.FINAL_MOBILE_VALIDATION, 'true'),
                ),
                case_property_query(PaymentProperties.PAYMENT_VERIFIED, 'True'),
                filters.NOT(
                    case_property_query(PaymentProperties.PAYMENT_STATUS, PaymentStatus.SUBMITTED),
                ),
            )
        )
    ).values_list('_id', flat=True)


@periodic_task(
    run_every=crontab(minute=0, hour=3),
    queue=settings.CELERY_PERIODIC_QUEUE,
    acks_late=True,
    ignore_result=True,
)
def fetch_momo_payments_status():
    for domain in MTN_MOBILE_WORKER_VERIFICATION.get_enabled_domains():
        try:
            config = MoMoConfig.objects.get(domain=domain)
            case_ids = _get_submitted_payment_case_ids_on_domain(domain)
            request_payments_status_for_cases(case_ids, config)
        except MoMoConfig.DoesNotExist:
            continue


def _get_submitted_payment_case_ids_on_domain(domain):
    return (
        CaseSearchES()
        .domain(domain)
        .case_type(MOMO_PAYMENT_CASE_TYPE)
        .filter(
<<<<<<< HEAD
            case_property_query(PaymentProperties.PAYMENT_STATUS, PaymentStatus.SUBMITTED),
=======
            filters.AND(
                filters.OR(
                    case_property_missing(PaymentProperties.FINAL_MOBILE_VALIDATION),
                    case_property_query(PaymentProperties.FINAL_MOBILE_VALIDATION, 'true'),
                ),
                case_property_query(PaymentProperties.PAYMENT_STATUS, PaymentStatus.SUBMITTED),
            )
>>>>>>> 3396ccaa
        )
    ).values_list('_id', flat=True)<|MERGE_RESOLUTION|>--- conflicted
+++ resolved
@@ -145,9 +145,6 @@
         .domain(domain)
         .case_type(MOMO_PAYMENT_CASE_TYPE)
         .filter(
-<<<<<<< HEAD
-            case_property_query(PaymentProperties.PAYMENT_STATUS, PaymentStatus.SUBMITTED),
-=======
             filters.AND(
                 filters.OR(
                     case_property_missing(PaymentProperties.FINAL_MOBILE_VALIDATION),
@@ -155,6 +152,5 @@
                 ),
                 case_property_query(PaymentProperties.PAYMENT_STATUS, PaymentStatus.SUBMITTED),
             )
->>>>>>> 3396ccaa
         )
     ).values_list('_id', flat=True)