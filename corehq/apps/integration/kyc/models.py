--- conflicted
+++ resolved
@@ -24,16 +24,11 @@
     domain = models.CharField(max_length=126, db_index=True)
     user_data_store = models.CharField(max_length=25, choices=UserDataStore.CHOICES)
     other_case_type = models.CharField(max_length=126, null=True)
-<<<<<<< HEAD
-    api_field_to_user_data_map = jsonfield.JSONField(default=dict)
+    api_field_to_user_data_map = jsonfield.JSONField(default=list)
     connection_settings = models.ForeignKey(ConnectionSettings, on_delete=models.PROTECT)
     provider = models.CharField(max_length=25, choices=KycProviders.choices, default=KycProviders.MTN_KYC)
 
     class Meta:
         constraints = [
             models.UniqueConstraint(fields=['domain', 'provider'], name='unique_domain_provider'),
-        ]
-=======
-    api_field_to_user_data_map = jsonfield.JSONField(default=list)
-    connection_settings = models.ForeignKey(ConnectionSettings, on_delete=models.PROTECT)
->>>>>>> ca8ff4ca
+        ]