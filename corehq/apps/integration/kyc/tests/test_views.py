--- conflicted
+++ resolved
@@ -119,7 +119,6 @@
     @classmethod
     def setUpClass(cls):
         super().setUpClass()
-<<<<<<< HEAD
         conn_settings = ConnectionSettings.objects.create(
             name='test-conn',
             url='http://test.com',
@@ -140,55 +139,6 @@
             'post_code': 'post_code',
             'country': 'country',
         }
-=======
-        cls.kyc_mapping = [
-            {
-                'fieldName': 'first_name',
-                'mapsTo': 'first_name',
-                'source': 'standard',
-            },
-            {
-                'fieldName': 'last_name',
-                'mapsTo': 'last_name',
-                'source': 'standard'
-            },
-            {
-                'fieldName': 'email',
-                'mapsTo': 'email',
-                'source': 'standard'
-            },
-            {
-                'fieldName': 'phone_number',
-                'mapsTo': 'phone_number',
-                'source': 'custom',
-            },
-            {
-                'fieldName': 'national_id_number',
-                'mapsTo': 'national_id_number',
-                'source': 'custom',
-            },
-            {
-                'fieldName': 'street_address',
-                'mapsTo': 'street_address',
-                'source': 'custom',
-            },
-            {
-                'fieldName': 'city',
-                'mapsTo': 'city',
-                'source': 'custom',
-            },
-            {
-                'fieldName': 'post_code',
-                'mapsTo': 'post_code',
-                'source': 'custom',
-            },
-            {
-                'fieldName': 'country',
-                'mapsTo': 'country',
-                'source': 'custom',
-            },
-        ]
->>>>>>> 45d2536f
         cls.kyc_config = KycConfig.objects.create(
             domain=cls.domain,
             user_data_store=UserDataStore.CUSTOM_USER_DATA,
@@ -281,12 +231,7 @@
                     'has_invalid_data': True,
                     'first_name': 'Jane',
                     'last_name': 'Doe',
-<<<<<<< HEAD
-                })
-=======
-                    'email': '',
-                }
->>>>>>> 45d2536f
+                }
             else:
                 assert row == {
                     'id': self.user1.user_id,
