--- conflicted
+++ resolved
@@ -119,15 +119,6 @@
     @classmethod
     def setUpClass(cls):
         super().setUpClass()
-<<<<<<< HEAD
-        conn_settings = ConnectionSettings.objects.create(
-            name='test-conn',
-            url='http://test.com',
-            username='test',
-            password='test',
-        )
-        cls.addClassCleanup(conn_settings.delete)
-
         cls.kyc_mapping = {
             # API field: User data
             'first_name': 'first_name',
@@ -140,55 +131,6 @@
             'post_code': 'post_code',
             'country': 'country',
         }
-=======
-        cls.kyc_mapping = [
-            {
-                'fieldName': 'first_name',
-                'mapsTo': 'first_name',
-                'source': 'standard',
-            },
-            {
-                'fieldName': 'last_name',
-                'mapsTo': 'last_name',
-                'source': 'standard'
-            },
-            {
-                'fieldName': 'email',
-                'mapsTo': 'email',
-                'source': 'standard'
-            },
-            {
-                'fieldName': 'phone_number',
-                'mapsTo': 'phone_number',
-                'source': 'custom',
-            },
-            {
-                'fieldName': 'national_id_number',
-                'mapsTo': 'national_id_number',
-                'source': 'custom',
-            },
-            {
-                'fieldName': 'street_address',
-                'mapsTo': 'street_address',
-                'source': 'custom',
-            },
-            {
-                'fieldName': 'city',
-                'mapsTo': 'city',
-                'source': 'custom',
-            },
-            {
-                'fieldName': 'post_code',
-                'mapsTo': 'post_code',
-                'source': 'custom',
-            },
-            {
-                'fieldName': 'country',
-                'mapsTo': 'country',
-                'source': 'custom',
-            },
-        ]
->>>>>>> adb62eea
         cls.kyc_config = KycConfig.objects.create(
             domain=cls.domain,
             user_data_store=UserDataStore.CUSTOM_USER_DATA,
