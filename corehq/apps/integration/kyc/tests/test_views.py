from unittest.mock import patch

from django.test import RequestFactory, TestCase
from django.urls import reverse

from casexml.apps.case.mock import CaseFactory

from corehq.apps.domain.shortcuts import create_domain
from corehq.apps.es.case_search import case_search_adapter
from corehq.apps.es.tests.utils import es_test
from corehq.apps.integration.kyc.models import KycConfig, UserDataStore
from corehq.apps.integration.kyc.views import (
    KycConfigurationView,
    KycVerificationReportView,
    KycVerificationTableView,
)
from corehq.apps.users.models import CommCareUser, WebUser
from corehq.util.test_utils import flag_enabled


class BaseTestKycView(TestCase):
    domain = 'test-domain'

    @classmethod
    def setUpClass(cls):
        super().setUpClass()
        cls.domain_obj = create_domain(cls.domain)
        cls.username = 'test-user'
        cls.password = '1234'
        cls.webuser = WebUser.create(
            cls.domain,
            cls.username,
            cls.password,
            None,
            None,
            is_admin=True,
        )
        cls.webuser.save()

    @classmethod
    def tearDownClass(cls):
        cls.webuser.delete(None, None)
        cls.domain_obj.delete()
        super().tearDownClass()

    @property
    def endpoint(self):
        return reverse(self.urlname, args=(self.domain,))

    @property
    def login_endpoint(self):
        return reverse('domain_login', kwargs={'domain': self.domain})

    def _make_request(self, is_logged_in=True):
        if is_logged_in:
            self.client.login(username=self.username, password=self.password)
        return self.client.get(self.endpoint)


class TestKycConfigurationView(BaseTestKycView):
    urlname = KycConfigurationView.urlname

    def test_not_logged_in(self):
        response = self._make_request(is_logged_in=False)
        assert response.status_code == 404

    def test_ff_not_enabled(self):
        response = self._make_request()
        assert response.status_code == 404

    @flag_enabled('KYC_VERIFICATION')
    @patch('corehq.apps.integration.kyc.forms.get_case_types_for_domain', return_value=['case-1'])
    def test_success(self, *args):
        response = self._make_request()
        assert response.status_code == 200


class TestKycVerificationReportView(BaseTestKycView):
    urlname = KycVerificationReportView.urlname

    def test_not_logged_in(self):
        response = self._make_request(is_logged_in=False)
        assert response.status_code == 404

    def test_ff_not_enabled(self):
        response = self._make_request()
        assert response.status_code == 404

    @flag_enabled('KYC_VERIFICATION')
    def test_success(self):
        response = self._make_request()
        assert response.status_code == 200

    @flag_enabled('KYC_VERIFICATION')
    def test_domain_has_config_context(self):
        response = self._make_request()
        assert response.context['domain_has_config'] is False

        kyc_config = KycConfig.objects.create(
            domain=self.domain,
            user_data_store=UserDataStore.CUSTOM_USER_DATA,
            api_field_to_user_data_map=[],
        )
        self.addCleanup(kyc_config.delete)
        response = self._make_request()
        assert response.context['domain_has_config'] is True

    def test_domain_has_config_false(self):
        view = KycVerificationReportView()
        view.args = (self.domain,)
        view.request = RequestFactory().get(self.endpoint)

        context = view.page_context
        assert 'domain_has_config' in context
        assert context['domain_has_config'] is False

    def test_domain_has_config_true(self):
        kyc_config = KycConfig.objects.create(
            domain=self.domain,
            user_data_store=UserDataStore.CUSTOM_USER_DATA,
            api_field_to_user_data_map=[],
        )
        self.addCleanup(kyc_config.delete)

        view = KycVerificationReportView()
        view.args = (self.domain,)
        view.request = RequestFactory().get(self.endpoint)

        context = view.page_context
        assert 'domain_has_config' in context
        assert context['domain_has_config'] is True


@es_test(requires=[case_search_adapter], setup_class=True)
class TestKycVerificationTableView(BaseTestKycView):
    urlname = KycVerificationTableView.urlname

    @classmethod
    def setUpClass(cls):
        super().setUpClass()
        cls.kyc_mapping = {
            # API field: User data
            'first_name': 'name',
            'last_name': 'last_name',
            'email': 'email',
            'phone_number': 'phone_number',
            'national_id_number': 'national_id_number',
            'street_address': 'street_address',
            'city': 'city',
            'post_code': 'post_code',
            'country': 'country',
        }
        cls.kyc_config = KycConfig.objects.create(
            domain=cls.domain,
            user_data_store=UserDataStore.CUSTOM_USER_DATA,
            api_field_to_user_data_map=cls.kyc_mapping,
        )
        cls.addClassCleanup(cls.kyc_config.delete)
        cls.user1 = CommCareUser.create(
            cls.domain,
            'user1',
            'password',
            created_by=None,
            created_via=None,
            first_name='John',
            last_name='Doe',
            email='jdoe@example.org',
            user_data={
                'name': 'Johnny',
                'phone_number': '1234567890',
                'national_id_number': '1234567890',
                'street_address': '123 Main St',
                'city': 'Anytown',
                'post_code': '12345',
                'country': 'Anyplace',
            }
        )
        cls.user2 = CommCareUser.create(
            cls.domain,
            'user2',
            'password',
            created_by=None,
            created_via=None,
            first_name='Jane',
            last_name='Doe',
        )

        factory = CaseFactory(cls.domain)
        cls.case_list = [
            _create_case(
                factory,
                name='foo',
                data={
                    'first_name': 'Bob',
                    'last_name': 'Smith',
                    'home_email': 'bsmith@example.org',
                    'phone_number': '0987654321',
                    'national_id_number': '0987654321',
                    'street_address': '456 Main St',
                    'city': 'Sometown',
                    'post_code': '54321',
                    'country': 'Someplace',
                }),
            _create_case(
                factory,
                name='bar',
                data={
                    'first_name': 'Foo',
                    'last_name': 'Bar'
                }),
        ]
        case_search_adapter.bulk_index(cls.case_list, refresh=True)

    @classmethod
    def tearDownClass(cls):
        cls.user1.delete(None, None)
        cls.user2.delete(None, None)
        super().tearDownClass()

    def test_not_logged_in(self):
        response = self._make_request(is_logged_in=False)
        self.assertRedirects(response, f'/accounts/login/?next={self.endpoint}')

    def test_ff_not_enabled(self):
        response = self._make_request()
        assert response.status_code == 404

    @flag_enabled('KYC_VERIFICATION')
    def test_success(self):
        response = self._make_request()
        assert response.status_code == 200

    @flag_enabled('KYC_VERIFICATION')
    def test_response_data_users(self):
        response = self._make_request()
        queryset = response.context['table'].data
        assert len(queryset) == 2
        for row in queryset:
            if row['has_invalid_data']:
                assert row == {
                    'id': self.user2.user_id,
                    'has_invalid_data': True,
                    'kyc_verification_status': None,
                    'kyc_last_verified_at': None,
<<<<<<< HEAD
                    'kyc_verification_error': None,
=======
                    'name': 'Jane Doe',
                    'last_name': 'Doe',
>>>>>>> 8b614fac
                }
            else:
                assert row == {
                    'id': self.user1.user_id,
                    'has_invalid_data': False,
                    'kyc_verification_status': None,
                    'kyc_last_verified_at': None,
                    'name': 'Johnny',
                    'last_name': 'Doe',
                    'email': 'jdoe@example.org',
                    'phone_number': '1234567890',
                    'national_id_number': '1234567890',
                    'street_address': '123 Main St',
                    'city': 'Anytown',
                    'post_code': '12345',
                    'country': 'Anyplace',
<<<<<<< HEAD
                    'kyc_verification_status': None,
                    'kyc_last_verified_at': None,
                    'kyc_verification_error': None,
=======
>>>>>>> 8b614fac
                }

    @flag_enabled('KYC_VERIFICATION')
    def test_response_data_cases(self):
        self.kyc_config.user_data_store = UserDataStore.OTHER_CASE_TYPE
        self.kyc_config.other_case_type = 'other-case'
        self.kyc_config.api_field_to_user_data_map.update({
            'first_name': 'first_name',
            'last_name': 'last_name',
            'email': 'home_email',
        })
        self.kyc_config.save()

        response = self._make_request()
        queryset = response.context['table'].data
        assert len(queryset) == 2
        for row in queryset:
            if row['has_invalid_data']:
                assert row == {
                    'id': self.case_list[1].case_id,
                    'has_invalid_data': True,
                    'kyc_verification_status': None,
                    'kyc_last_verified_at': None,
<<<<<<< HEAD
                    'kyc_verification_error': None,
=======
                    'first_name': 'Foo',
                    'last_name': 'Bar',
>>>>>>> 8b614fac
                }
            else:
                assert row == {
                    'id': self.case_list[0].case_id,
                    'has_invalid_data': False,
                    'kyc_verification_status': None,
                    'kyc_last_verified_at': None,
                    'first_name': 'Bob',
                    'last_name': 'Smith',
                    'home_email': 'bsmith@example.org',
                    'phone_number': '0987654321',
                    'national_id_number': '0987654321',
                    'street_address': '456 Main St',
                    'city': 'Sometown',
                    'post_code': '54321',
                    'country': 'Someplace',
<<<<<<< HEAD
                    'kyc_verification_status': None,
                    'kyc_last_verified_at': None,
                    'kyc_verification_error': None,
=======
>>>>>>> 8b614fac
                }


def _create_case(factory, name, data):
    return factory.create_case(
        case_name=name,
        case_type='other-case',
        update=data
    )<|MERGE_RESOLUTION|>--- conflicted
+++ resolved
@@ -242,12 +242,9 @@
                     'has_invalid_data': True,
                     'kyc_verification_status': None,
                     'kyc_last_verified_at': None,
-<<<<<<< HEAD
-                    'kyc_verification_error': None,
-=======
                     'name': 'Jane Doe',
                     'last_name': 'Doe',
->>>>>>> 8b614fac
+                    'kyc_verification_error': None,
                 }
             else:
                 assert row == {
@@ -264,12 +261,7 @@
                     'city': 'Anytown',
                     'post_code': '12345',
                     'country': 'Anyplace',
-<<<<<<< HEAD
-                    'kyc_verification_status': None,
-                    'kyc_last_verified_at': None,
                     'kyc_verification_error': None,
-=======
->>>>>>> 8b614fac
                 }
 
     @flag_enabled('KYC_VERIFICATION')
@@ -293,12 +285,9 @@
                     'has_invalid_data': True,
                     'kyc_verification_status': None,
                     'kyc_last_verified_at': None,
-<<<<<<< HEAD
-                    'kyc_verification_error': None,
-=======
                     'first_name': 'Foo',
                     'last_name': 'Bar',
->>>>>>> 8b614fac
+                    'kyc_verification_error': None,
                 }
             else:
                 assert row == {
@@ -315,12 +304,7 @@
                     'city': 'Sometown',
                     'post_code': '54321',
                     'country': 'Someplace',
-<<<<<<< HEAD
-                    'kyc_verification_status': None,
-                    'kyc_last_verified_at': None,
                     'kyc_verification_error': None,
-=======
->>>>>>> 8b614fac
                 }
 
 
