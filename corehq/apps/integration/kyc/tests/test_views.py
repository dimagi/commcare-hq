--- conflicted
+++ resolved
@@ -145,17 +145,6 @@
     @classmethod
     def setUpClass(cls):
         super().setUpClass()
-<<<<<<< HEAD
-        conn_settings = ConnectionSettings.objects.create(
-            name='test-conn',
-            url='http://test.com',
-            username='test',
-            password='test',
-        )
-        cls.addClassCleanup(conn_settings.delete)
-
-=======
->>>>>>> e32404cf
         cls.kyc_mapping = {
             # API field: User data
             'first_name': 'first_name',
@@ -260,13 +249,8 @@
                     'has_invalid_data': True,
                     'first_name': 'Jane',
                     'last_name': 'Doe',
-<<<<<<< HEAD
-=======
-                    'phone_number': None,
-                    'email': '',
                     'kyc_is_verified': None,
                     'kyc_last_verified_at': None,
->>>>>>> e32404cf
                 }
             else:
                 assert row == {
