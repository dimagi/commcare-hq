--- conflicted
+++ resolved
@@ -10,20 +10,12 @@
 from corehq.apps.hqwebapp.decorators import use_bootstrap5
 from corehq.apps.hqwebapp.tables.pagination import SelectablePaginatedTableView
 from corehq.apps.integration.kyc.forms import KycConfigureForm
-<<<<<<< HEAD
 from corehq.apps.integration.kyc.models import KycConfig, KycIsVerifiedChoice
-=======
-from corehq.apps.integration.kyc.models import KycConfig
->>>>>>> e32404cf
 from corehq.apps.integration.kyc.services import (
     get_user_data_for_api,
     verify_users,
 )
 from corehq.apps.integration.kyc.tables import KycVerifyTable
-<<<<<<< HEAD
-=======
-from corehq.apps.users.models import CommCareUser
->>>>>>> e32404cf
 from corehq.util.htmx_action import HqHtmxActionMixin, hq_hx_action
 from corehq.util.metrics import metrics_gauge, metrics_counter
 
@@ -93,21 +85,11 @@
         return KycConfig.objects.get(domain=self.request.domain)
 
     def get_queryset(self):
-<<<<<<< HEAD
         row_objs = self.kyc_config.get_kyc_users()
         return [self._parse_row(row_obj) for row_obj in row_objs]
 
     def _parse_row(self, row_obj):
         user_data = get_user_data_for_api(row_obj, self.kyc_config)
-=======
-        kyc_config = KycConfig.objects.get(domain=self.request.domain)
-        row_objs = kyc_config.get_user_objects()
-        return [self._parse_row(row_obj, kyc_config) for row_obj in row_objs]
-
-    def _parse_row(self, row_obj, config):
-        user_data = get_user_data_for_api(row_obj, config)
-        row_id = row_obj.user_id if isinstance(row_obj, CommCareUser) else row_obj.case_id
->>>>>>> e32404cf
         row_data = {
             'id': row_obj.user_id,
             'has_invalid_data': False,
@@ -138,7 +120,6 @@
 
     @hq_hx_action('post')
     def verify_rows(self, request, *args, **kwargs):
-<<<<<<< HEAD
         if request.POST.get('verify_all') == 'true':
             kyc_users = self.kyc_config.get_kyc_users()
         else:
@@ -149,18 +130,6 @@
         verify_success = all(results.values())
         success_count = sum(1 for result in results.values() if result)
         fail_count = len(results) - success_count
-=======
-        kyc_config = KycConfig.objects.get(domain=self.request.domain)
-        if request.POST.get('verify_all'):
-            user_objs = kyc_config.get_user_objects()
-        else:
-            selected_ids = request.POST.getlist('selected_ids')
-            user_objs = kyc_config.get_user_objects_by_ids(selected_ids)
-        results = verify_users(user_objs, kyc_config)
-        verify_success = bool(results)
-        success_count = sum(1 for result in results if result)
-        fail_count = sum(1 for result in results if not result)
->>>>>>> e32404cf
         context = {
             'verify_success': verify_success,
             'success_count': success_count,
