from functools import cached_property

from django.urls import reverse
from django.utils.decorators import method_decorator
from django.utils.translation import gettext as _

from corehq import toggles
from corehq.apps.domain.decorators import login_required
from corehq.apps.domain.views.base import BaseDomainView
from corehq.apps.hqwebapp.decorators import use_bootstrap5
from corehq.apps.hqwebapp.tables.pagination import SelectablePaginatedTableView
from corehq.apps.integration.kyc.forms import KycConfigureForm
from corehq.apps.integration.kyc.models import KycConfig, KycVerificationStatus, KycVerificationFailureCause
from corehq.apps.integration.kyc.services import (
    verify_users,
)
from corehq.apps.integration.kyc.tables import KycVerifyTable
from corehq.motech.const import PASSWORD_PLACEHOLDER
from corehq.util.htmx_action import HqHtmxActionMixin, hq_hx_action
from corehq.util.metrics import metrics_counter, metrics_gauge


@method_decorator(use_bootstrap5, name='dispatch')
@method_decorator(toggles.KYC_VERIFICATION.required_decorator(), name='dispatch')
class KycConfigurationView(HqHtmxActionMixin, BaseDomainView):
    section_name = _("Data")
    urlname = 'kyc_configuration'
    template_name = 'kyc/kyc_config_base.html'
    page_title = _('KYC Configuration')

    form_class = KycConfigureForm
    form_template_partial_name = 'kyc/partials/kyc_config_form_partial.html'

    @property
    def page_url(self):
        return reverse(self.urlname, args=[self.domain])

    @property
    def section_url(self):
        return reverse(self.urlname, args=(self.domain,))

    @property
    def page_context(self):
        return {
            'kyc_config_form': self.config_form,
        }

    @property
    def config(self):
        try:
            # Currently a domain can only save one config so we shouldn't
            # expect more than one per domain
            return KycConfig.objects.get(domain=self.domain)
        except KycConfig.DoesNotExist:
            return KycConfig(domain=self.domain)

    @property
    def config_form(self):
        if self.request.method == 'POST':
            return self.form_class(self.request.POST, instance=self.config)
        return self.form_class(instance=self.config)

    def post(self, request, *args, **kwargs):
        form = self.config_form
        show_success = False
        if form.is_valid():
            form.save(commit=True)
            show_success = True

        context = {
            'kyc_config_form': form,
            'show_success': show_success,
        }
        return self.render_htmx_partial_response(request, self.form_template_partial_name, context)


@method_decorator(login_required, name='dispatch')
@method_decorator(toggles.KYC_VERIFICATION.required_decorator(), name='dispatch')
class KycVerificationTableView(HqHtmxActionMixin, SelectablePaginatedTableView):
    urlname = 'kyc_verify_table'
    table_class = KycVerifyTable

    @cached_property
    def kyc_config(self):
        return KycConfig.objects.get(domain=self.request.domain)

    def get_table_kwargs(self):
        return {
            'extra_columns': KycVerifyTable.get_extra_columns(self.kyc_config),
        }

    def get_queryset(self):
        kyc_users = self.kyc_config.get_kyc_users()
        return [self._parse_row(kyc_user) for kyc_user in kyc_users]

    def _parse_row(self, kyc_user):
        row_data = {
            'id': kyc_user.user_id,
            'has_invalid_data': False,
            'kyc_verification_status': {
                'status': kyc_user.get('kyc_verification_status'),
                'error_message': self._get_verification_error_message(kyc_user),
            },
            'kyc_last_verified_at': kyc_user.get('kyc_last_verified_at'),
        }
<<<<<<< HEAD
        for provider_field, field in self.kyc_config.get_api_field_to_user_data_map_values().items():
=======

        for field in self.kyc_config.api_field_to_user_data_map.values():
>>>>>>> 81cd8a0c
            value = kyc_user.get(field)
            if not value:
                row_data['has_invalid_data'] = True
            else:
                if self.kyc_config.is_sensitive_field(provider_field):
                    value = PASSWORD_PLACEHOLDER
                row_data[field] = value
        return row_data

    @staticmethod
    def _get_verification_error_message(kyc_user):
        verification_error = kyc_user.get('kyc_verification_error')
        if verification_error:
            try:
                return KycVerificationFailureCause(verification_error).label
            except ValueError:
                return _('Unknown error')
        return None

    @staticmethod
    def _is_invalid_value(value):
        return value in ['', None]

    @hq_hx_action('post')
    def verify_rows(self, request, *args, **kwargs):
        if request.POST.get('verify_all') == 'true':
            kyc_users = self.kyc_config.get_kyc_users()
        else:
            selected_ids = request.POST.getlist('selected_ids')
            kyc_users = self.kyc_config.get_kyc_users_by_ids(selected_ids)
        existing_failed_user_ids = self._get_existing_failed_users(kyc_users)
        results = verify_users(kyc_users, self.kyc_config)
        success_count = sum(1 for result in results.values() if result == KycVerificationStatus.PASSED)
        failure_count = len(results) - success_count
        context = {
            'success_count': success_count,
            'failure_count': failure_count,
        }

        self._report_success_on_reverification_metric(existing_failed_user_ids, results)

        return self.render_htmx_partial_response(request, 'kyc/partials/kyc_verify_alert.html', context)

    def _report_success_on_reverification_metric(self, existing_failed_user_ids, results):
        successful_user_ids = [user_id for user_id, status in results.items() if status is True]
        reverification_success_count = len(set(existing_failed_user_ids) & set(successful_user_ids))
        if reverification_success_count:
            metrics_counter(
                'commcare.integration.kyc.reverification.success.count',
                reverification_success_count,
                tags={'domain': self.request.domain}
            )

    def _get_existing_failed_users(self, kyc_users):
        return [
            kyc_user.user_id for kyc_user in kyc_users
            if kyc_user.kyc_verification_status == KycVerificationStatus.FAILED
        ]


@method_decorator(use_bootstrap5, name='dispatch')
@method_decorator(toggles.KYC_VERIFICATION.required_decorator(), name='dispatch')
class KycVerificationReportView(BaseDomainView):
    urlname = 'kyc_verify'
    template_name = 'kyc/kyc_verify_report.html'
    section_name = _('Data')
    page_title = _('KYC Report')

    @property
    def page_context(self):
        context = super().page_context
        context.update({
            'domain_has_config': self.domain_has_config,
        })
        return context

    @property
    def domain_has_config(self):
        return KycConfig.objects.filter(domain=self.domain).exists()

    @property
    def page_url(self):
        return reverse(self.urlname, args=[self.domain])

    @property
    def section_url(self):
        return reverse(self.urlname, args=(self.domain,))

    def get(self, request, *args, **kwargs):
        self._report_users_count_metric()
        return super().get(request, *args, **kwargs)

    def _report_users_count_metric(self):
        if self.domain_has_config:
            kyc_config = KycConfig.objects.get(domain=self.domain)
            total_users = len(kyc_config.get_kyc_users())
            metrics_gauge(
                'commcare.integration.kyc.total_users.count',
                total_users,
                tags={'domain': self.domain}
            )<|MERGE_RESOLUTION|>--- conflicted
+++ resolved
@@ -103,12 +103,7 @@
             },
             'kyc_last_verified_at': kyc_user.get('kyc_last_verified_at'),
         }
-<<<<<<< HEAD
         for provider_field, field in self.kyc_config.get_api_field_to_user_data_map_values().items():
-=======
-
-        for field in self.kyc_config.api_field_to_user_data_map.values():
->>>>>>> 81cd8a0c
             value = kyc_user.get(field)
             if not value:
                 row_data['has_invalid_data'] = True
