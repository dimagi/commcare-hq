--- conflicted
+++ resolved
@@ -3,12 +3,7 @@
 import re
 from collections import defaultdict
 
-<<<<<<< HEAD
 import random  # temporary for testing
-import requests
-
-=======
->>>>>>> 4b2f87dc
 from django.conf import settings
 from django.utils.text import camel_case_to_spaces
 
