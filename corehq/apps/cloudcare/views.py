import json
import re
import string

import requests
import sentry_sdk
from django.conf import settings
from django.contrib import messages
from django.http import (
    Http404,
    HttpResponse,
    HttpResponseRedirect,
    JsonResponse,
)
from django.shortcuts import redirect, render

from django.template.loader import render_to_string
from django.urls import reverse
from django.utils.decorators import method_decorator
from django.utils.translation import gettext as _
from django.views.decorators.csrf import csrf_exempt
from django.views.decorators.http import require_POST
from django.views.generic import View
from django.views.generic.base import TemplateView
from django.views.decorators.clickjacking import xframe_options_sameorigin

import urllib.parse
from text_unidecode import unidecode

from corehq.apps.domain.views.base import BaseDomainView
from corehq.apps.formplayer_api.utils import get_formplayer_url
from corehq.util.metrics import metrics_counter
from couchforms.const import VALID_ATTACHMENT_FILE_EXTENSION_MAP
from dimagi.utils.logging import notify_error, notify_exception
from dimagi.utils.web import json_response

from corehq import privileges, toggles
from corehq.apps.accounting.decorators import (
    requires_privilege_for_commcare_user,
    requires_privilege_with_fallback,
)
from corehq.apps.accounting.utils import domain_is_on_trial, domain_has_privilege
from corehq.apps.domain.models import Domain

from corehq.apps.app_manager.dbaccessors import (
    get_app,
    get_app_ids_in_domain,
    get_current_app,
    get_current_app_doc,
    get_latest_build_doc,
    get_latest_build_id,
    get_latest_released_app_doc,
    get_latest_released_build_id,
)

from corehq.apps.cloudcare.const import (
    PREVIEW_APP_ENVIRONMENT,
    WEB_APPS_ENVIRONMENT,
)
from corehq.apps.cloudcare.dbaccessors import get_cloudcare_apps, get_application_access_for_domain
from corehq.apps.cloudcare.decorators import require_cloudcare_access
from corehq.apps.cloudcare.esaccessors import login_as_user_query
from corehq.apps.cloudcare.models import SQLAppGroup
from corehq.apps.cloudcare.utils import get_mobile_ucr_count, should_restrict_web_apps_usage
from corehq.apps.domain.decorators import (
    domain_admin_required,
    login_and_domain_required,
    login_or_digest_ex,
)
from corehq.apps.groups.models import Group
from corehq.apps.hqwebapp.decorators import (
    use_bootstrap5,
    use_daterangepicker,
    use_jquery_ui,
    waf_allow,
)
from corehq.apps.hqwebapp.templatetags.hq_shared_tags import can_use_restore_as
from corehq.apps.locations.permissions import location_safe
from corehq.apps.reports.formdetails import readable
from corehq.apps.users.decorators import require_can_login_as
from corehq.apps.users.models import CouchUser
from corehq.apps.users.util import get_complete_username
from corehq.apps.users.views import BaseUserSettingsView
from corehq.apps.integration.util import integration_contexts
from corehq.util.metrics import metrics_histogram
from xml2json.lib import xml2json

from langcodes import get_name


@require_cloudcare_access
def default(request, domain):
    return HttpResponseRedirect(reverse('formplayer_main', args=[domain]))


@location_safe
class FormplayerMain(View):

    preview = False
    urlname = 'formplayer_main'

    @xframe_options_sameorigin
    @use_daterangepicker
    @use_jquery_ui
    @method_decorator(require_cloudcare_access)
    @method_decorator(requires_privilege_for_commcare_user(privileges.CLOUDCARE))
    def dispatch(self, request, *args, **kwargs):
        return super(FormplayerMain, self).dispatch(request, *args, **kwargs)

    def fetch_app(self, domain, app_id):
        return _fetch_build(domain, self.request.couch_user.username, app_id)

    def get_web_apps_available_to_user(self, domain, user):
        app_access = get_application_access_for_domain(domain)
        app_ids = get_app_ids_in_domain(domain)

        def _can_access_web_app(user, domain, app):
            if user.can_access_web_app(domain, app.get('copy_of', app.get('_id'))):
                return True
            if user.can_access_web_app(domain, app.get('upstream_app_id')):
                return True
            if app_access.user_can_access_app(user, app):
                return True
            return False

        apps = list(map(
            lambda app_id: self.fetch_app(domain, app_id),
            app_ids,
        ))
        apps = filter(None, apps)
        apps = filter(lambda app: app.get('cloudcare_enabled') or self.preview, apps)
<<<<<<< HEAD
        apps = filter(lambda app: user.can_access_web_app(domain, app.get('copy_of', app.get('_id'))), apps)
        apps = filter(lambda app: app_access.user_can_access_app(user, app), apps)
=======
        apps = filter(lambda app: _can_access_web_app(user, domain, app), apps)
>>>>>>> af278ce8
        apps = [_format_app_doc(app) for app in apps]
        apps = sorted(apps, key=lambda app: app['name'].lower())
        return apps

    @staticmethod
    def get_restore_as_user(request, domain):
        """
        returns (user, set_cookie), where set_cookie is a function to be called on
        the eventual response
        """

        if not hasattr(request, 'couch_user'):
            raise Http404()

        def set_cookie(response):  # set_coookie is a noop by default
            return response

        cookie_name = urllib.parse.quote(
            'restoreAs:{}:{}'.format(domain, request.couch_user.username))
        username = request.COOKIES.get(cookie_name)
        if username:
            username = urllib.parse.unquote(username)
            username = get_complete_username(username, domain)
            user = CouchUser.get_by_username(username)
            if user:
                return user, set_cookie
            else:
                def set_cookie(response):  # overwrite the default noop set_cookie
                    response.delete_cookie(cookie_name)
                    return response

        elif request.couch_user.has_permission(domain, 'limited_login_as'):
            login_as_users = login_as_user_query(
                domain,
                request.couch_user,
                search_string='',
                limit=1,
                offset=0
            ).run()
            if login_as_users.total == 1:
                def set_cookie(response):
                    response.set_cookie(cookie_name, user.raw_username)
                    return response

                user = CouchUser.get_by_username(login_as_users.hits[0]['username'])
                return user, set_cookie

        return request.couch_user, set_cookie

    def get(self, request, domain):
        mobile_ucr_count = get_mobile_ucr_count(domain)
        if should_restrict_web_apps_usage(domain, mobile_ucr_count):
            return redirect('block_web_apps', domain=domain)

        option = request.GET.get('option')
        if option == 'apps':
            return self.get_option_apps(request, domain)
        else:
            return self.get_main(request, domain)

    def get_option_apps(self, request, domain):
        restore_as, set_cookie = self.get_restore_as_user(request, domain)
        apps = self.get_web_apps_available_to_user(domain, restore_as)
        return JsonResponse(apps, safe=False)

    def get_main(self, request, domain):
        restore_as, set_cookie = self.get_restore_as_user(request, domain)
        apps = self.get_web_apps_available_to_user(domain, restore_as)

        def _default_lang():
            try:
                return apps[0]['langs'][0]
            except Exception:
                return 'en'

        # default language to user's preference, followed by
        # first app's default, followed by english
        language = request.couch_user.language or _default_lang()

        domain_obj = Domain.get_by_name(domain)

        lang_codes = set().union(*(app.get("langs", []) for app in apps))
        lang_code_name_mapping = {code: get_name(code) for code in lang_codes}

        context = {
            "domain": domain,
            "default_geocoder_location": domain_obj.default_geocoder_location,
            "language": language,
            "apps": apps,
            "domain_is_on_trial": domain_is_on_trial(domain),
            "mapbox_access_token": settings.MAPBOX_ACCESS_TOKEN,
            "username": request.couch_user.username,
            "formplayer_url": get_formplayer_url(for_js=True),
            "single_app_mode": False,
            "home_url": reverse(self.urlname, args=[domain]),
            "environment": WEB_APPS_ENVIRONMENT,
            "integrations": integration_contexts(domain),
            "has_geocoder_privs": has_geocoder_privs(domain),
            "valid_multimedia_extensions_map": VALID_ATTACHMENT_FILE_EXTENSION_MAP,
            "lang_code_name_mapping": lang_code_name_mapping,
        }

        return set_cookie(
            render(request, "cloudcare/formplayer_home.html", context)
        )


def _fetch_build(domain, username, app_id):
    if (toggles.CLOUDCARE_LATEST_BUILD.enabled(domain) or toggles.CLOUDCARE_LATEST_BUILD.enabled(username)):
        return get_latest_build_doc(domain, app_id)
    else:
        return get_latest_released_app_doc(domain, app_id)


def _fetch_build_id(domain, username, app_id):
    if (toggles.CLOUDCARE_LATEST_BUILD.enabled(domain) or toggles.CLOUDCARE_LATEST_BUILD.enabled(username)):
        return get_latest_build_id(domain, app_id)
    else:
        return get_latest_released_build_id(domain, app_id)


class FormplayerMainPreview(FormplayerMain):

    preview = True
    urlname = 'formplayer_main_preview'

    def fetch_app(self, domain, app_id):
        return get_current_app_doc(domain, app_id)


class FormplayerPreviewSingleApp(View):

    urlname = 'formplayer_single_app'

    @use_jquery_ui
    @method_decorator(require_cloudcare_access)
    @method_decorator(requires_privilege_for_commcare_user(privileges.CLOUDCARE))
    def dispatch(self, request, *args, **kwargs):
        return super(FormplayerPreviewSingleApp, self).dispatch(request, *args, **kwargs)

    def get(self, request, domain, app_id, **kwargs):
        app_access = get_application_access_for_domain(domain)

        app = get_current_app(domain, app_id)

        if not app_access.user_can_access_app(request.couch_user, app):
            raise Http404()

        if not request.couch_user.can_access_web_app(domain, app.origin_id):
            raise Http404()

        def _default_lang():
            try:
                return app['langs'][0]
            except Exception:
                return 'en'

        # default language to user's preference, followed by
        # first app's default, followed by english
        language = request.couch_user.language or _default_lang()
        domain_obj = Domain.get_by_name(domain)

        context = {
            "domain": domain,
            "default_geocoder_location": domain_obj.default_geocoder_location,
            "language": language,
            "apps": [_format_app_doc(app)],
            "mapbox_access_token": settings.MAPBOX_ACCESS_TOKEN,
            "username": request.user.username,
            "formplayer_url": get_formplayer_url(for_js=True),
            "single_app_mode": True,
            "home_url": reverse(self.urlname, args=[domain, app_id]),
            "environment": WEB_APPS_ENVIRONMENT,
            "integrations": integration_contexts(domain),
            "has_geocoder_privs": has_geocoder_privs(domain),
            "valid_multimedia_extensions_map": VALID_ATTACHMENT_FILE_EXTENSION_MAP,
        }
        return render(request, "cloudcare/formplayer_home.html", context)


class PreviewAppView(TemplateView):
    template_name = 'cloudcare/preview_app.html'
    urlname = 'preview_app'

    @use_daterangepicker
    @xframe_options_sameorigin
    def get(self, request, *args, **kwargs):
        mobile_ucr_count = get_mobile_ucr_count(request.domain)
        if should_restrict_web_apps_usage(request.domain, mobile_ucr_count):
            context = BlockWebAppsView.get_context_for_ucr_limit_error(request.domain, mobile_ucr_count)
            return render(request, 'cloudcare/block_preview_app.html', context)
        app = get_app(request.domain, kwargs.pop('app_id'))
        return self.render_to_response({
            'app': _format_app_doc(app.to_json()),
            'formplayer_url': get_formplayer_url(for_js=True),
            "mapbox_access_token": settings.MAPBOX_ACCESS_TOKEN,
            "environment": PREVIEW_APP_ENVIRONMENT,
            "integrations": integration_contexts(request.domain),
            "has_geocoder_privs": has_geocoder_privs(request.domain),
            "valid_multimedia_extensions_map": VALID_ATTACHMENT_FILE_EXTENSION_MAP,
        })


def has_geocoder_privs(domain):
    return (
        toggles.USH_CASE_CLAIM_UPDATES.enabled(domain)
        and domain_has_privilege(domain, privileges.GEOCODER)
    )


@location_safe
class LoginAsUsers(View):

    http_method_names = ['get']
    urlname = 'login_as_users'

    @method_decorator(login_and_domain_required)
    @method_decorator(require_can_login_as)
    @method_decorator(requires_privilege_for_commcare_user(privileges.CLOUDCARE))
    def dispatch(self, *args, **kwargs):
        return super(LoginAsUsers, self).dispatch(*args, **kwargs)

    def get(self, request, domain, **kwargs):
        self.domain = domain
        self.couch_user = request.couch_user

        try:
            limit = int(request.GET.get('limit', 10))
        except ValueError:
            limit = 10

        # front end pages start at one
        try:
            page = int(request.GET.get('page', 1))
        except ValueError:
            page = 1
        query = request.GET.get('query')

        users_query = self._user_query(query, page - 1, limit)
        total_records = users_query.count()
        users_data = users_query.run()

        return json_response({
            'response': {
                'itemList': list(map(self._format_user, users_data.hits)),
                'total': users_data.total,
                'page': page,
                'query': query,
                'total_records': total_records
            },
        })

    def _user_query(self, search_string, page, limit):
        return login_as_user_query(
            self.domain,
            self.couch_user,
            search_string,
            limit,
            page * limit,
        )

    def _format_user(self, user_json):
        user = CouchUser.wrap_correctly(user_json)
        sql_location = user.get_sql_location(self.domain)
        formatted_user = {
            'username': user.raw_username,
            'customFields': user.get_user_data(self.domain).to_dict(),
            'first_name': user.first_name,
            'last_name': user.last_name,
            'phoneNumbers': user.phone_numbers,
            'user_id': user.user_id,
            'location': sql_location.to_json() if sql_location else None,
        }
        return formatted_user


def _format_app_doc(doc):
    keys = ['_id', 'copy_of', 'langs', 'multimedia_map', 'name', 'profile', 'upstream_app_id']
    context = {key: doc.get(key) for key in keys}
    context['imageUri'] = doc.get('logo_refs', {}).get('hq_logo_web_apps', {}).get('path', '')
    return context


cloudcare_api = login_or_digest_ex(allow_cc_users=True)


class ReadableQuestions(View):

    urlname = 'readable_questions'

    @csrf_exempt
    @method_decorator(cloudcare_api)
    def dispatch(self, request, *args, **kwargs):
        return super(ReadableQuestions, self).dispatch(request, *args, **kwargs)

    def post(self, request, domain):
        instance_xml = request.POST.get('instanceXml').encode('utf-8')
        app_id = request.POST.get('appId')
        xmlns = request.POST.get('xmlns')

        _, form_data_json = xml2json(instance_xml)
        pretty_questions = readable.get_questions(domain, app_id, xmlns)

        readable_form = readable.get_readable_form_data(form_data_json, pretty_questions)

        rendered_readable_form = render_to_string(
            'reports/form/partials/readable_form.html',
            {'questions': readable_form}
        )

        return json_response({
            'form_data': rendered_readable_form,
            'form_questions': pretty_questions
        })


class HttpResponseConflict(HttpResponse):
    status_code = 409


class EditCloudcareUserPermissionsView(BaseUserSettingsView):
    template_name = 'cloudcare/config.html'
    urlname = 'cloudcare_app_settings'

    @property
    def page_title(self):
        return _("Web Apps Permissions")

    @use_bootstrap5
    @method_decorator(domain_admin_required)
    @method_decorator(requires_privilege_with_fallback(privileges.CLOUDCARE))
    @method_decorator(toggles.WEB_APPS_PERMISSIONS_VIA_GROUPS.required_decorator())
    def dispatch(self, request, *args, **kwargs):
        return super(EditCloudcareUserPermissionsView, self).dispatch(request, *args, **kwargs)

    @property
    def page_context(self):
        apps = get_cloudcare_apps(self.domain)
        access = get_application_access_for_domain(self.domain)
        groups = Group.by_domain(self.domain)
        return {
            'apps': apps,
            'groups': groups,
            'access': access.get_template_json(apps),
        }

    def put(self, request, *args, **kwargs):
        body = json.loads(request.body.decode('utf-8'))
        access = get_application_access_for_domain(self.domain)
        access.restrict = body['restrict']
        access.sqlappgroup_set.all().delete()
        access.sqlappgroup_set.set([
            SQLAppGroup(app_id=app_group['app_id'], group_id=app_group.get('group_id'))
            for app_group in body['app_groups']
        ], bulk=False)
        access.save()
        return json_response({'success': 1})


@waf_allow('XSS_BODY')
@location_safe
@login_and_domain_required
def report_formplayer_error(request, domain):
    data = json.loads(request.body)
    error_type = data.get('type')

    with sentry_sdk.configure_scope() as scope:
        scope.set_tag("cloudcare_error_type", error_type)

    if error_type == 'webformsession_request_failure':
        metrics_counter('commcare.formplayer.webformsession_request_failure', tags={
            'request': data.get('request'),
            'statusText': data.get('statusText'),
            'state': data.get('state'),
            'status': data.get('status'),
            'domain': domain,
            'cloudcare_env': data.get('cloudcareEnv'),
        })
        message = data.get("message") or "request failure in web form session"
        thread_topic = _message_to_sentry_thread_topic(message)
        notify_error(message=f'[Cloudcare] {thread_topic}', details=data)
    elif error_type == 'show_error_notification':
        message = data.get('message')
        thread_topic = _message_to_sentry_thread_topic(message)
        metrics_counter('commcare.formplayer.show_error_notification', tags={
            'message': _message_to_tag_value(message or 'no_message'),
            'domain': domain,
            'cloudcare_env': data.get('cloudcareEnv'),
        })
        notify_error(message=f'[Cloudcare] {thread_topic}', details=data)
    else:
        metrics_counter('commcare.formplayer.unknown_error_type', tags={
            'domain': domain,
            'cloudcare_env': data.get('cloudcareEnv'),
        })
        notify_error(message='[Cloudcare] unknown error type', details=data)
    return JsonResponse({'status': 'ok'})


@waf_allow('XSS_BODY')
@csrf_exempt
@location_safe
@login_and_domain_required
def report_sentry_error(request, domain):
    # code modified from Sentry example:
    # https://github.com/getsentry/examples/blob/master/tunneling/python/app.py

    try:
        envelope = request.body.decode("utf-8")
        json_lines = envelope.split("\n")
        header = json.loads(json_lines[0])
        if header.get("dsn") != settings.SENTRY_DSN:
            raise Exception(f"Invalid Sentry DSN: {header.get('dsn')}")

        dsn = urllib.parse.urlparse(header.get("dsn"))
        project_id = dsn.path.strip("/")
        if project_id != settings.SENTRY_DSN.split('/')[-1]:
            raise Exception(f"Invalid Sentry Project ID: {project_id}")

        url = f"https://{dsn.hostname}/api/{project_id}/envelope/"
        requests.post(url=url, data=envelope)
    except Exception:
        notify_exception(request, "Error sending frontend data to Sentry")

    return JsonResponse({})


def _message_to_tag_value(message, allowed_chars=string.ascii_lowercase + string.digits + '_'):
    """
    Turn a long user-facing error message into a short slug that can be used as a datadog tag value

    passes through unidecode to get something ascii-compatible to work with,
    then uses the first four space-delimited words and filters out unwanted characters.

    >>> _message_to_tag_value('Sorry, an error occurred while processing that request.')
    'sorry_an_error_occurred'
    >>> _message_to_tag_value('Another process prevented us from servicing your request. Please try again later.')
    'another_process_prevented_us'
    >>> _message_to_tag_value('509 Unknown Status Code')
    '509_unknown_status_code'
    >>> _message_to_tag_value(
    ... 'EntityScreen EntityScreen [Detail=org.commcare.suite.model.Detail@1f984e3c, '
    ... 'selection=null] could not select case 8854f3583f6f46e69af59fddc9f9428d. '
    ... 'If this error persists please report a bug to CommCare HQ.')
    'entityscreen_entityscreen_detail_org'
    """
    message_tag = unidecode(message)
    message_tag = ''.join((c if c in allowed_chars else ' ') for c in message_tag.lower())
    message_tag = '_'.join(re.split(r' +', message_tag)[:4])
    return message_tag[:59]


def _message_to_sentry_thread_topic(message):
    """
    >>> _message_to_sentry_thread_topic(
    ... 'EntityScreen EntityScreen [Detail=org.commcare.suite.model.Detail@1f984e3c, '
    ... 'selection=null] could not select case 8854f3583f6f46e69af59fddc9f9428d. '
    ... 'If this error persists please report a bug to CommCare HQ.')
    'EntityScreen EntityScreen [Detail=org.commcare.suite.model.Detail@[...], selection=null] could not select case [...]. If this error persists please report a bug to CommCare HQ.'
    """  # noqa: E501
    return re.sub(r'[a-f0-9-]{7,}', '[...]', message)


@login_and_domain_required
@require_cloudcare_access
@requires_privilege_for_commcare_user(privileges.CLOUDCARE)
@location_safe
def session_endpoint(request, domain, app_id, endpoint_id=None):
    def _fail(error):
        messages.error(request, error)
        return HttpResponseRedirect(reverse(FormplayerMain.urlname, args=[domain]))

    if not toggles.SESSION_ENDPOINTS.enabled_for_request(request):
        return _fail(_("Linking directly into Web Apps has been disabled."))

    build_id = _fetch_build_id(domain, request.couch_user.username, app_id)
    if not build_id:
        # These links can be used for cross-domain web apps workflows, where a link jumps to the
        # same screen but in another domain's corresponding app. This works if both the source and
        # target apps are downstream apps that share an upstream app - the link references the upstream app.
        from corehq.apps.linked_domain.applications import get_downstream_app_id_map
        id_map = get_downstream_app_id_map(domain)
        if app_id in id_map:
            if len(id_map[app_id]) == 1:
                build_id = _fetch_build_id(domain, request.couch_user.username, id_map[app_id][0])
            else:
                return _fail(_("Multiple corresponding applications found. Could not follow link."))
        if not build_id:
            return _fail(_("No corresponding application found in this project."))

    restore_as_user, set_cookie = FormplayerMain.get_restore_as_user(request, domain)
    force_login_as = not restore_as_user.is_commcare_user()
    if force_login_as and not can_use_restore_as(request):
        return _fail(_("This user cannot access this link."))

    state = {"appId": build_id, "forceLoginAs": force_login_as}
    if endpoint_id is not None:
        state.update({
            "endpointId": endpoint_id,
            "endpointArgs": {
                urllib.parse.quote_plus(key): urllib.parse.quote_plus(value)
                for key, value in request.GET.items()
            }
        })
    cloudcare_state = json.dumps(state)
    return HttpResponseRedirect(reverse(FormplayerMain.urlname, args=[domain]) + "#" + cloudcare_state)


class BlockWebAppsView(BaseDomainView):

    urlname = 'block_web_apps'
    template_name = 'cloudcare/block_web_apps.html'

    def get(self, request, *args, **kwargs):
        mobile_ucr_count = get_mobile_ucr_count(request.domain)
        context = self.get_context_for_ucr_limit_error(request.domain, mobile_ucr_count)
        return render(request, self.template_name, context)

    @staticmethod
    def get_context_for_ucr_limit_error(domain, mobile_ucr_count):
        return {
            'domain': domain,
            'ucr_limit': settings.MAX_MOBILE_UCR_LIMIT,
            'error_message': _("""You have the MOBILE_UCR feature flag enabled, and have {ucr_count} mobile UCRs
                               which exceeds the maximum limit of {ucr_limit} total User Configurable Reports used
                               across all of your applications. To resolve, you must remove references to UCRs in
                               your applications until you are under the limit. If you believe this is a mistake,
                               please reach out to support.
                            """).format(ucr_count=mobile_ucr_count, ucr_limit=settings.MAX_MOBILE_UCR_LIMIT)
        }


@login_and_domain_required
@require_POST
def api_histogram_metrics(request, domain):
    request_dict = request.POST

    metric_name = request_dict.get("metrics")
    duration = float(request_dict.get("responseTime"))

    if metric_name and duration:
        metrics_histogram(metric_name,
                          duration,
                          bucket_tag='duration_bucket',
                          buckets=(1000, 2000, 5000),
                          bucket_unit='ms',
                          tags={'domain': domain})
    return HttpResponse("Success!!")<|MERGE_RESOLUTION|>--- conflicted
+++ resolved
@@ -129,12 +129,7 @@
         ))
         apps = filter(None, apps)
         apps = filter(lambda app: app.get('cloudcare_enabled') or self.preview, apps)
-<<<<<<< HEAD
-        apps = filter(lambda app: user.can_access_web_app(domain, app.get('copy_of', app.get('_id'))), apps)
-        apps = filter(lambda app: app_access.user_can_access_app(user, app), apps)
-=======
         apps = filter(lambda app: _can_access_web_app(user, domain, app), apps)
->>>>>>> af278ce8
         apps = [_format_app_doc(app) for app in apps]
         apps = sorted(apps, key=lambda app: app['name'].lower())
         return apps
