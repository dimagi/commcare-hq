import json
import re
import string
import urllib.parse

from django.conf import settings
from django.contrib import messages
from django.http import (
    Http404,
    HttpResponse,
    HttpResponseRedirect,
    JsonResponse,
)
from django.shortcuts import redirect, render
from django.template.loader import render_to_string
from django.urls import reverse
from django.utils.decorators import method_decorator
from django.utils.translation import gettext as _
from django.views.decorators.clickjacking import xframe_options_sameorigin
from django.views.decorators.csrf import csrf_exempt
from django.views.decorators.http import require_POST
from django.views.generic import View
from django.views.generic.base import TemplateView

import requests
import sentry_sdk
from langcodes import get_name
from text_unidecode import unidecode
from xml2json.lib import xml2json

from couchforms.const import VALID_ATTACHMENT_FILE_EXTENSION_MAP
from dimagi.utils.logging import notify_error, notify_exception
from dimagi.utils.web import json_response

from corehq import privileges, toggles
from corehq.apps.accounting.decorators import (
    requires_privilege_for_commcare_user,
    requires_privilege_with_fallback,
)
from corehq.apps.accounting.utils import (
    domain_has_privilege,
    domain_is_on_trial,
)
from corehq.apps.app_manager.dbaccessors import (
    get_app,
    get_current_app_doc,
)
from corehq.apps.cloudcare.const import (
    PREVIEW_APP_ENVIRONMENT,
    WEB_APPS_ENVIRONMENT,
)
from corehq.apps.cloudcare.dbaccessors import (
    get_application_access_for_domain,
    get_cloudcare_apps,
)
from corehq.apps.cloudcare.decorators import require_cloudcare_access
from corehq.apps.cloudcare.esaccessors import login_as_user_query
from corehq.apps.cloudcare.models import SQLAppGroup
from corehq.apps.cloudcare.utils import (
    get_latest_build_for_web_apps,
    get_latest_build_id_for_web_apps,
    get_mobile_ucr_count,
    get_web_apps_available_to_user,
    should_restrict_web_apps_usage,
)
from corehq.apps.domain.decorators import (
    domain_admin_required,
    login_and_domain_required,
    login_or_digest_ex,
)
from corehq.apps.domain.models import Domain
from corehq.apps.domain.views.base import BaseDomainView
from corehq.apps.formplayer_api.utils import get_formplayer_url
from corehq.apps.groups.models import Group
from corehq.apps.hqwebapp.decorators import (
    use_bootstrap5,
    use_daterangepicker,
    waf_allow,
)
from corehq.apps.hqwebapp.templatetags.hq_shared_tags import can_use_restore_as
from corehq.apps.integration.util import integration_contexts
from corehq.apps.locations.permissions import location_safe
from corehq.apps.reports.formdetails import readable
from corehq.apps.users.decorators import require_can_login_as
from corehq.apps.users.models import CouchUser
from corehq.apps.users.util import get_complete_username
from corehq.apps.users.views import BaseUserSettingsView
from corehq.util.metrics import metrics_counter, metrics_histogram


@require_cloudcare_access
def default(request, domain):
    return HttpResponseRedirect(reverse('formplayer_main', args=[domain]))


@location_safe
class FormplayerMain(View):

    preview = False
    urlname = 'formplayer_main'

    @xframe_options_sameorigin
    @use_daterangepicker
    @method_decorator(require_cloudcare_access)
    @method_decorator(requires_privilege_for_commcare_user(privileges.CLOUDCARE))
    def dispatch(self, request, *args, **kwargs):
        return super(FormplayerMain, self).dispatch(request, *args, **kwargs)

    def fetch_app_fn(self):
        return get_latest_build_for_web_apps

    def get_web_apps_for_user(self, domain, user):
        apps = get_web_apps_available_to_user(
            domain, user, is_preview=self.preview, fetch_app_fn=self.fetch_app_fn()
        )
        apps = [_format_app_doc(app) for app in apps]
        return sorted(apps, key=lambda app: app['name'].lower())

    @staticmethod
    def get_restore_as_user(request, domain):
        """
        returns (user, set_cookie), where set_cookie is a function to be called on
        the eventual response
        """

        if not hasattr(request, 'couch_user'):
            raise Http404()

        def set_cookie(response):  # set_coookie is a noop by default
            return response

        cookie_name = urllib.parse.quote(
            'restoreAs:{}:{}'.format(domain, request.couch_user.username))
        username = request.COOKIES.get(cookie_name)
        if username:
            username = urllib.parse.unquote(username)
            username = get_complete_username(username, domain)
            user = CouchUser.get_by_username(username)
            if user:
                return user, set_cookie
            else:
                def set_cookie(response):  # overwrite the default noop set_cookie
                    response.delete_cookie(cookie_name)
                    return response

        elif request.couch_user.has_permission(domain, 'limited_login_as'):
            login_as_users = login_as_user_query(
                domain,
                request.couch_user,
                search_string='',
                limit=1,
                offset=0
            ).run()
            if login_as_users.total == 1:
                def set_cookie(response):
                    response.set_cookie(cookie_name, urllib.parse.quote(user.raw_username))
                    return response

                user = CouchUser.get_by_username(login_as_users.hits[0]['username'])
                return user, set_cookie

        return request.couch_user, set_cookie

    def get(self, request, domain):
        mobile_ucr_count = get_mobile_ucr_count(domain)
        if should_restrict_web_apps_usage(domain, mobile_ucr_count):
            return redirect('block_web_apps', domain=domain)

        option = request.GET.get('option')
        if option == 'apps':
            return self.get_option_apps(request, domain)
        else:
            return self.get_main(request, domain)

    def get_option_apps(self, request, domain):
        restore_as, set_cookie = self.get_restore_as_user(request, domain)
        apps = self.get_web_apps_for_user(domain, restore_as)
        return JsonResponse(apps, safe=False)

    def get_main(self, request, domain):
        restore_as, set_cookie = self.get_restore_as_user(request, domain)
        apps = self.get_web_apps_for_user(domain, restore_as)

        def _default_lang():
            try:
                return apps[0]['langs'][0]
            except Exception:
                return 'en'

        # default language to user's preference, followed by
        # first app's default, followed by english
        language = request.couch_user.language or _default_lang()

        domain_obj = Domain.get_by_name(domain)

        lang_codes = set().union(*(app.get("langs", []) for app in apps))
        lang_code_name_mapping = {code: get_name(code) for code in lang_codes}

        context = {
            "domain": domain,
            "default_geocoder_location": domain_obj.default_geocoder_location,
            "language": language,
            "apps": apps,
            "domain_is_on_trial": domain_is_on_trial(domain),
            "mapbox_access_token": settings.MAPBOX_ACCESS_TOKEN,
            "username": request.couch_user.username,
            "formplayer_url": get_formplayer_url(for_js=True),
            "home_url": reverse(self.urlname, args=[domain]),
            "environment": WEB_APPS_ENVIRONMENT,
            "integrations": integration_contexts(domain),
            "has_geocoder_privs": has_geocoder_privs(domain),
            "valid_multimedia_extensions_map": VALID_ATTACHMENT_FILE_EXTENSION_MAP,
            "lang_code_name_mapping": lang_code_name_mapping,
        }

        return set_cookie(
            render(request, "cloudcare/bootstrap3/formplayer_home.html", context)
        )


class FormplayerMainPreview(FormplayerMain):

    preview = True
    urlname = 'formplayer_main_preview'

    def fetch_app_fn(self):
        return self.wrap_get_current_app_doc

    def wrap_get_current_app_doc(self, domain, username, app_id):
        # ignore username as it is only here to confirm to fetch_app_fn signature
        return get_current_app_doc(domain, app_id)


class PreviewAppView(TemplateView):
    template_name = 'cloudcare/bootstrap3/preview_app.html'
    urlname = 'preview_app'

    @use_daterangepicker
    @xframe_options_sameorigin
    def get(self, request, *args, **kwargs):
        mobile_ucr_count = get_mobile_ucr_count(request.domain)
        if should_restrict_web_apps_usage(request.domain, mobile_ucr_count):
            context = BlockWebAppsView.get_context_for_ucr_limit_error(request.domain, mobile_ucr_count)
            return render(request, 'cloudcare/bootstrap3/block_preview_app.html', context)
        app = get_app(request.domain, kwargs.pop('app_id'))
        return self.render_to_response({
            'app': _format_app_doc(app.to_json()),
            'formplayer_url': get_formplayer_url(for_js=True),
            "mapbox_access_token": settings.MAPBOX_ACCESS_TOKEN,
            "environment": PREVIEW_APP_ENVIRONMENT,
            "integrations": integration_contexts(request.domain),
            "has_geocoder_privs": has_geocoder_privs(request.domain),
            "valid_multimedia_extensions_map": VALID_ATTACHMENT_FILE_EXTENSION_MAP,
        })


def has_geocoder_privs(domain):
    return (
        toggles.USH_CASE_CLAIM_UPDATES.enabled(domain)
        and domain_has_privilege(domain, privileges.GEOCODER)
    )


@location_safe
class LoginAsUsers(View):

    http_method_names = ['get']
    urlname = 'login_as_users'

    @method_decorator(login_and_domain_required)
    @method_decorator(require_can_login_as)
    @method_decorator(requires_privilege_for_commcare_user(privileges.CLOUDCARE))
    def dispatch(self, *args, **kwargs):
        return super(LoginAsUsers, self).dispatch(*args, **kwargs)

    def get(self, request, domain, **kwargs):
        self.domain = domain
        self.couch_user = request.couch_user

        try:
            limit = int(request.GET.get('limit', 10))
        except ValueError:
            limit = 10

        # front end pages start at one
        try:
            page = int(request.GET.get('page', 1))
        except ValueError:
            page = 1
        query = request.GET.get('query')

        users_query = self._user_query(query, page - 1, limit)
        total_records = users_query.count()
        users_data = users_query.run()

        return json_response({
            'response': {
                'itemList': list(map(self._format_user, users_data.hits)),
                'total': users_data.total,
                'page': page,
                'query': query,
                'total_records': total_records
            },
        })

    def _user_query(self, search_string, page, limit):
        return login_as_user_query(
            self.domain,
            self.couch_user,
            search_string,
            limit,
            page * limit,
        )

    def _format_user(self, user_json):
        user = CouchUser.wrap_correctly(user_json)
        sql_location = user.get_sql_location(self.domain)
        formatted_user = {
            'username': user.raw_username,
            'customFields': user.get_user_data(self.domain).to_dict(),
            'first_name': user.first_name,
            'last_name': user.last_name,
            'phoneNumbers': user.phone_numbers,
            'user_id': user.user_id,
            'location': sql_location.to_json() if sql_location else None,
        }
        return formatted_user


def _format_app_doc(doc):
    keys = ['_id', 'copy_of', 'langs', 'multimedia_map', 'name', 'profile', 'upstream_app_id']
    context = {key: doc.get(key) for key in keys}
    context['imageUri'] = doc.get('logo_refs', {}).get('hq_logo_web_apps', {}).get('path', '')
    return context


cloudcare_api = login_or_digest_ex(allow_cc_users=True)


class ReadableQuestions(View):

    urlname = 'readable_questions'

    @csrf_exempt
    @method_decorator(cloudcare_api)
    def dispatch(self, request, *args, **kwargs):
        return super(ReadableQuestions, self).dispatch(request, *args, **kwargs)

    def post(self, request, domain):
        instance_xml = request.POST.get('instanceXml').encode('utf-8')
        app_id = request.POST.get('appId')
        xmlns = request.POST.get('xmlns')

        _, form_data_json = xml2json(instance_xml)
        pretty_questions = readable.get_questions(domain, app_id, xmlns)

        readable_form = readable.get_readable_form_data(form_data_json, pretty_questions)

        rendered_readable_form = render_to_string(
            'reports/form/partials/bootstrap3/readable_form.html',
            {'questions': readable_form}
        )

        return json_response({
            'form_data': rendered_readable_form,
            'form_questions': pretty_questions
        })


class HttpResponseConflict(HttpResponse):
    status_code = 409


class EditCloudcareUserPermissionsView(BaseUserSettingsView):
    template_name = 'cloudcare/config.html'
    urlname = 'cloudcare_app_settings'

    @property
    def page_title(self):
        return _("Web Apps Permissions")

    @use_bootstrap5
    @method_decorator(domain_admin_required)
    @method_decorator(requires_privilege_with_fallback(privileges.CLOUDCARE))
    @method_decorator(toggles.WEB_APPS_PERMISSIONS_VIA_GROUPS.required_decorator())
    def dispatch(self, request, *args, **kwargs):
        return super(EditCloudcareUserPermissionsView, self).dispatch(request, *args, **kwargs)

    @property
    def page_context(self):
        apps = get_cloudcare_apps(self.domain)
        access = get_application_access_for_domain(self.domain)
        groups = Group.by_domain(self.domain)
        return {
            'apps': apps,
            'groups': groups,
            'access': access.get_template_json(apps),
        }

    def put(self, request, *args, **kwargs):
        body = json.loads(request.body.decode('utf-8'))
        access = get_application_access_for_domain(self.domain)
        access.restrict = body['restrict']
        access.sqlappgroup_set.all().delete()
        access.sqlappgroup_set.set([
            SQLAppGroup(app_id=app_group['app_id'], group_id=app_group.get('group_id'))
            for app_group in body['app_groups']
        ], bulk=False)
        access.save()
        return json_response({'success': 1})


@waf_allow('XSS_BODY')
@location_safe
@login_and_domain_required
def report_formplayer_error(request, domain):
    data = json.loads(request.body)
    error_type = data.get('type')

    with sentry_sdk.configure_scope() as scope:
        scope.set_tag("cloudcare_error_type", error_type)

    if error_type == 'webformsession_request_failure':
        metrics_counter('commcare.formplayer.webformsession_request_failure', tags={
            'request': data.get('request'),
            'statusText': data.get('statusText'),
            'state': data.get('state'),
            'status': data.get('status'),
            'domain': domain,
            'cloudcare_env': data.get('cloudcareEnv'),
        })
        message = data.get("message") or "request failure in web form session"
        thread_topic = _message_to_sentry_thread_topic(message)
        notify_error(message=f'[Cloudcare] {thread_topic}', details=data)
    elif error_type == 'show_error_notification':
        message = data.get('message')
        thread_topic = _message_to_sentry_thread_topic(message)
        metrics_counter('commcare.formplayer.show_error_notification', tags={
            'message': _message_to_tag_value(message or 'no_message'),
            'domain': domain,
            'cloudcare_env': data.get('cloudcareEnv'),
        })
        notify_error(message=f'[Cloudcare] {thread_topic}', details=data)
    else:
        metrics_counter('commcare.formplayer.unknown_error_type', tags={
            'domain': domain,
            'cloudcare_env': data.get('cloudcareEnv'),
        })
        notify_error(message='[Cloudcare] unknown error type', details=data)
    return JsonResponse({'status': 'ok'})


@waf_allow('XSS_BODY')
@csrf_exempt
@location_safe
@login_and_domain_required
def report_sentry_error(request, domain):
    # code modified from Sentry example:
    # https://github.com/getsentry/examples/blob/master/tunneling/python/app.py

    try:
        envelope = request.body.decode("utf-8")
        json_lines = envelope.split("\n")
        header = json.loads(json_lines[0])
        if header.get("dsn") != settings.SENTRY_DSN:
            raise Exception(f"Invalid Sentry DSN: {header.get('dsn')}")

        dsn = urllib.parse.urlparse(header.get("dsn"))
        project_id = dsn.path.strip("/")
        if project_id != settings.SENTRY_DSN.split('/')[-1]:
            raise Exception(f"Invalid Sentry Project ID: {project_id}")

        url = f"https://{dsn.hostname}/api/{project_id}/envelope/"
        requests.post(url=url, data=envelope)
    except Exception:
        notify_exception(request, "Error sending frontend data to Sentry")

    return JsonResponse({})


def _message_to_tag_value(message, allowed_chars=string.ascii_lowercase + string.digits + '_'):
    """
    Turn a long user-facing error message into a short slug that can be used as a datadog tag value

    passes through unidecode to get something ascii-compatible to work with,
    then uses the first four space-delimited words and filters out unwanted characters.

    >>> _message_to_tag_value('Sorry, an error occurred while processing that request.')
    'sorry_an_error_occurred'
    >>> _message_to_tag_value('Another process prevented us from servicing your request. Please try again later.')
    'another_process_prevented_us'
    >>> _message_to_tag_value('509 Unknown Status Code')
    '509_unknown_status_code'
    >>> _message_to_tag_value(
    ... 'EntityScreen EntityScreen [Detail=org.commcare.suite.model.Detail@1f984e3c, '
    ... 'selection=null] could not select case 8854f3583f6f46e69af59fddc9f9428d. '
    ... 'If this error persists please report a bug to CommCare HQ.')
    'entityscreen_entityscreen_detail_org'
    """
    message_tag = unidecode(message)
    message_tag = ''.join((c if c in allowed_chars else ' ') for c in message_tag.lower())
    message_tag = '_'.join(re.split(r' +', message_tag)[:4])
    return message_tag[:59]


def _message_to_sentry_thread_topic(message):
    """
    >>> _message_to_sentry_thread_topic(
    ... 'EntityScreen EntityScreen [Detail=org.commcare.suite.model.Detail@1f984e3c, '
    ... 'selection=null] could not select case 8854f3583f6f46e69af59fddc9f9428d. '
    ... 'If this error persists please report a bug to CommCare HQ.')
    'EntityScreen EntityScreen [Detail=org.commcare.suite.model.Detail@[...], selection=null] could not select case [...]. If this error persists please report a bug to CommCare HQ.'
    """  # noqa: E501
    return re.sub(r'[a-f0-9-]{7,}', '[...]', message)


@login_and_domain_required
@require_cloudcare_access
@requires_privilege_for_commcare_user(privileges.CLOUDCARE)
@location_safe
def session_endpoint(request, domain, app_id, endpoint_id=None):
    def _fail(error):
        messages.error(request, error)
        return HttpResponseRedirect(reverse(FormplayerMain.urlname, args=[domain]))

    if not toggles.SESSION_ENDPOINTS.enabled_for_request(request):
        return _fail(_("Linking directly into Web Apps has been disabled."))

    build_id = get_latest_build_id_for_web_apps(domain, request.couch_user.username, app_id)
    if not build_id:
        # These links can be used for cross-domain web apps workflows, where a link jumps to the
        # same screen but in another domain's corresponding app. This works if both the source and
        # target apps are downstream apps that share an upstream app - the link references the upstream app.
        from corehq.apps.linked_domain.applications import (
            get_downstream_app_id_map,
        )
        id_map = get_downstream_app_id_map(domain)
        if app_id in id_map:
            if len(id_map[app_id]) == 1:
                build_id = get_latest_build_id_for_web_apps(domain, request.couch_user.username, id_map[app_id][0])
            else:
                return _fail(_("Multiple corresponding applications found. Could not follow link."))
        if not build_id:
            return _fail(_("No corresponding application found in this project."))

<<<<<<< HEAD
    # restore_as_user, set_cookie = FormplayerMain.get_restore_as_user(request, domain)
    # force_login_as = not restore_as_user.is_commcare_user()
    # if force_login_as and not can_use_restore_as(request):
    #     return _fail(_("This user cannot access this link."))
    force_login_as = False
=======
    restore_as_user, set_cookie = FormplayerMain.get_restore_as_user(request, domain)
    force_login_as = (not toggles.SMART_LINKS_FOR_WEB_USERS.enabled(domain)
                      and not restore_as_user.is_commcare_user())
    if force_login_as and not can_use_restore_as(request):
        return _fail(_("This user cannot access this link."))
>>>>>>> 008fff71

    state = {"appId": build_id, "forceLoginAs": force_login_as}
    if endpoint_id is not None:
        state.update({
            "endpointId": endpoint_id,
            "endpointArgs": {
                urllib.parse.quote_plus(key): urllib.parse.quote_plus(value)
                for key, value in request.GET.items()
            }
        })
    cloudcare_state = json.dumps(state)
    return HttpResponseRedirect(reverse(FormplayerMain.urlname, args=[domain]) + "#" + cloudcare_state)


class BlockWebAppsView(BaseDomainView):

    urlname = 'block_web_apps'
    template_name = 'cloudcare/block_web_apps.html'

    def get(self, request, *args, **kwargs):
        mobile_ucr_count = get_mobile_ucr_count(request.domain)
        context = self.get_context_for_ucr_limit_error(request.domain, mobile_ucr_count)
        return render(request, self.template_name, context)

    @staticmethod
    def get_context_for_ucr_limit_error(domain, mobile_ucr_count):
        return {
            'domain': domain,
            'ucr_limit': settings.MAX_MOBILE_UCR_LIMIT,
            'error_message': _("""You have the MOBILE_UCR feature flag enabled, and have {ucr_count} mobile UCRs
                               which exceeds the maximum limit of {ucr_limit} total User Configurable Reports used
                               across all of your applications. To resolve, you must remove references to UCRs in
                               your applications until you are under the limit. If you believe this is a mistake,
                               please reach out to support.
                            """).format(ucr_count=mobile_ucr_count, ucr_limit=settings.MAX_MOBILE_UCR_LIMIT)
        }


@login_and_domain_required
@require_POST
def api_histogram_metrics(request, domain):
    request_dict = request.POST

    metric_name = request_dict.get("metrics")
    duration = float(request_dict.get("responseTime"))

    if metric_name and duration:
        metrics_histogram(metric_name,
                          duration,
                          bucket_tag='duration_bucket',
                          buckets=(1000, 2000, 5000),
                          bucket_unit='ms',
                          tags={'domain': domain})
    return HttpResponse("Success!!")<|MERGE_RESOLUTION|>--- conflicted
+++ resolved
@@ -543,19 +543,12 @@
         if not build_id:
             return _fail(_("No corresponding application found in this project."))
 
-<<<<<<< HEAD
     # restore_as_user, set_cookie = FormplayerMain.get_restore_as_user(request, domain)
-    # force_login_as = not restore_as_user.is_commcare_user()
+    # force_login_as = (not toggles.SMART_LINKS_FOR_WEB_USERS.enabled(domain)
+    #                   and not restore_as_user.is_commcare_user())
     # if force_login_as and not can_use_restore_as(request):
     #     return _fail(_("This user cannot access this link."))
     force_login_as = False
-=======
-    restore_as_user, set_cookie = FormplayerMain.get_restore_as_user(request, domain)
-    force_login_as = (not toggles.SMART_LINKS_FOR_WEB_USERS.enabled(domain)
-                      and not restore_as_user.is_commcare_user())
-    if force_login_as and not can_use_restore_as(request):
-        return _fail(_("This user cannot access this link."))
->>>>>>> 008fff71
 
     state = {"appId": build_id, "forceLoginAs": force_login_as}
     if endpoint_id is not None:
