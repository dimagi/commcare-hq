{% load hq_shared_tags %}
{% load i18n %}

<script type="text/template" id="session-view-list-preview-template">
  <div class="breadcrumb-form-container">
    <ol class="breadcrumb breadcrumb-form">
      <li class="breadcrumb-text">{% trans "Incomplete Forms" %}</li>
    </ol>
  </div>
  <div class="module-menu-container module-menu-bar-offset">
    <table class="table module-table">
      <tbody>
      </tbody>
    </table>
  </div>
</script>

<script type="text/template" id="session-view-list-web-apps-template">
  <div class="module-banner alert alert-info">
    <span>
        {% blocktrans %}
          Web Apps deletes any Incomplete Forms that are more than 7 days old.
          Please submit any forms with important data before then to avoid data loss.
        {% endblocktrans %}
    </span>
  </div>
  <div class="module-menu-container module-menu-bar-offset">
    <div class="page-header menu-header">
      <h1 class="page-title">{% trans "Incomplete Forms" %}</h1>
    </div>
    <table class="table module-table">
      <tbody>
      </tbody>
    </table>
  </div>
</script>

<script type="text/template" id="session-view-item-template">
  <td class="module-column module-column-icon">
    <div class="module-icon-container">
      <i class="fa fa-pencil module-icon" aria-hidden="true"></i>
    </div>
  </td>
  <td class="module-column module-column-name module-column-name-session">
<<<<<<< HEAD
    <h3 class="module-heading" role="link" tabindex="0">
=======
    <h3>
>>>>>>> 3b0e3b0b
      <b><%- title %></b>
      <% if (caseName) { %>(<%- caseName %>)<% } %>
      opened <%- humanDateOpened %>
    </h3>
    <div class="module-delete-control">
      <i class="fa fa-trash module-icon module-delete-icon"></i>
    </div>
  </td>
</script><|MERGE_RESOLUTION|>--- conflicted
+++ resolved
@@ -42,11 +42,7 @@
     </div>
   </td>
   <td class="module-column module-column-name module-column-name-session">
-<<<<<<< HEAD
-    <h3 class="module-heading" role="link" tabindex="0">
-=======
     <h3>
->>>>>>> 3b0e3b0b
       <b><%- title %></b>
       <% if (caseName) { %>(<%- caseName %>)<% } %>
       opened <%- humanDateOpened %>
