--- conflicted
+++ resolved
@@ -50,21 +50,7 @@
               </thead>
 
             <% if (hasNoItems) { %>
-<<<<<<< HEAD
               {% include 'formplayer/no_items_text.html' %}
-=======
-            <tbody>
-            <tr>
-              <td class="module-case-list-column module-case-list-column-empty" colspan="<%-headers.length%>">
-                <% if (noItemsText == null) { %>
-                  <div class="alert alert-info">{% trans "List is empty." %}</div>
-                <% } else { %>
-                  <div class="alert alert-info"><%- noItemsText %></div>
-                <% } %>
-              </td>
-            </tr>
-            </tbody>
->>>>>>> e4c0715f
             <% } %>
             <tbody class="wrapper js-case-container">
             </tbody>
