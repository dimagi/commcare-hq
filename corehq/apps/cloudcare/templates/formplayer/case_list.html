{% load hq_shared_tags %}
{% load i18n %}

<script type="text/template" id="case-view-list-template">
  <div class="module-case-list-container">

    <div aria-label="<%- title %>" tabindex="0" class="page-header menu-header"><h1 class="page-title"><%- title %></h1></div>

    <div class="module-search-container">
      <div class="input-group input-group-lg">
        <input type="text" class="form-control" placeholder="Search" id="searchText">
        <div class="input-group-btn">
          <button class="btn btn-default" type="button" id="case-list-search-button">
            <i class="fa fa-search" aria-hidden="true"></i>
          </button>
        </div>
      </div>
    </div>

    <div style="<%- columnStyle %>">
      <div id="module-case-list-column-next-to-map">
        <% if (useTiles) { %>
          <% if (isMultiSelect && !hasNoItems) { %>
            <input type="checkbox" id="select-all-tile-checkbox"/>
            <label id="select-all-tile-checkbox-label" for="select-all-tile-checkbox">{% trans "Select All" %}</label>
          <% } %>
          <section  class="js-case-container clearfix list-cell-container-style"></section>
        <% } else { %>
        <div class="module-case-list-table-container">
          <table class="table module-table module-table-case-list">

              <thead>
                <tr>
                  <% if (isMultiSelect && !hasNoItems) { %>
                    <th class="module-case-list-header"><input type="checkbox" id="select-all-checkbox"/></th>
                  <% } %>
                  <%  _.each(headers, function(header, index) { %>
                    <% if (columnVisible(index)) { %>
                      <% if (columnSortable(index)) { %>
                        <th class="module-case-list-header header-clickable formplayer-request" data-id="<%- index %>"> <%- header %></th>
                      <% } else { %>
                        <th class="module-case-list-header" data-id="<%- index %>"> <%- header %></th>
                      <% } %>
                    <% } %>
                  <% }); %>
                </tr>
              </thead>

            <% if (hasNoItems) { %>
            <tbody>
            <tr>
              <td class="module-case-list-column module-case-list-column-empty" colspan="<%-headers.length%>">
                <% if (noItemsText === null) { %>
                  <div class="alert alert-info">{% trans "List is empty." %}</div>
                <% } else { %>
                  <div class="alert alert-info"><%- noItemsText %></div>
                <% } %>
              </td>
            </tr>
            </tbody>
            <% } %>
            <tbody class="wrapper js-case-container">
            </tbody>
          </table>
        </div>
        <% } %>
      </div>
      <% if (showMap) { %>
        <div id="module-case-list-map" class="map"></div>
      <% } %>
    </div>
    <% if (actions || isMultiSelect) { %>
    <div class="case-list-actions">
      <% if (isMultiSelect) { %>
      <button type="button" class="btn btn-success btn-lg formplayer-request" disabled="true" id="multi-select-continue-btn">{% trans "Continue" %} (<span id="multi-select-btn-text"><%- selectedCaseIds.length %></span>)</button>
      <% } %>
      <% if (actions) { %>
        <% _.each(actions, function(action, index) { %>
        <div class="case-list-action-button btn-group formplayer-request">
          <button type="button" class="btn btn-default btn-lg " data-index="<%- index %>"><%- action.text %></button>
        </div>
        <% }) %>
      <% } %>
    </div>
    <% } %>

    <% if (!hasNoItems) { %>
      {% block pagination_templates %}
        {% include 'formplayer/pagination.html' %}
      {% endblock %}
    <% } %>
  </div>
</script>

<script type="text/template" id="case-view-item-template">
  <% if (isMultiSelect) { %>
    <td class="module-case-list-column-checkbox"><input type="checkbox" class="select-row-checkbox"/></td>
  <% } %>
  <% _.each(data, function(datum, index) { %>
<<<<<<< HEAD
    <% if (!(styles[index].widthHint === 0)) { %>
      <% if (styles[index].displayFormat === 'Image') { %>
        <td class="module-case-list-column"><img class="module-icon" src="<%- resolveUri(datum) %>"/></td>
      <% } else if (styles[index].displayFormat === 'Markdown') { %>
        <td class="module-case-list-column"><%= renderMarkdown(datum) %></td>
      <% } else if (styles[index].displayFormat === 'Graph') { %>
        <td class="module-case-list-column"><iframe srcdoc="<%- datum %>" height="300" width="300"></iframe></td>
      <% } else { %>
        <td class="module-case-list-column"><%- datum %></td>
      <% } %>
    <% } %>
=======
  <% if (!(styles[index].widthHint === 0)) { %>
  <% if (styles[index].displayFormat === 'Image') { %>
  <td class="module-case-list-column"><img class="module-icon" src="<%- resolveUri(datum) %>"/></td>
  <% } else if (styles[index].displayFormat === 'Markdown') { %>
  <td class="module-case-list-column webapp-markdown-output"><%= renderMarkdown(datum) %></td>
  <% } else if (styles[index].displayFormat === 'Graph') { %>
  <td class="module-case-list-column"><iframe srcdoc="<%- datum %>" height="300" width="300"></iframe></td>
  <% } else { %>
  <td class="module-case-list-column"><%- datum %></td>
  <% } %>
  <% } %>
>>>>>>> 721b7f61
  <% }); %>
</script>

<script type="text/template" id="case-tile-view-item-template">
    <% if (isMultiSelect) { %>
      <div class="select-row-checkbox-div">
        <input type="checkbox" class="select-row-checkbox"/>
      </div>
    <% } %>

  <div class="<%- prefix %>-cell-grid-style">
    <% _.each(data, function(datum, index) { %>
    <div class="<%- prefix %>-grid-style-<%- index %> box">
      <% if (styles[index].displayFormat === 'Image') {
      if(resolveUri(datum)) { %>
      <img class="module-icon" style="max-width:100%; max-height:100%;" src="<%- resolveUri(datum) %>"/>
      <% } %>
      <% } else if(styles[index].widthHint === 0) { %>
      <div style="display:none;"><%- datum %></div>
      <% } else { %>
      <div class="webapp-markdown-output"><%= renderMarkdown(datum) %></div>
      <% } %>
    </div>
    <% }); %>
  </div>
</script>

<script type="text/template" id="cell-layout-style-template">
  <% _.each(models, function(model){ %>
  .<%- model.id %> {
  grid-area: <%- model.gridStyle %>;
  font-size: <%- model.fontStyle %>;
  }
  <% }); %>
</script>

<script type="text/template" id="cell-grid-style-template">
  .<%- model.prefix %>-cell-grid-style {
  display: grid;
  grid-template-columns: repeat(<%- model.numColumns %>, 1fr) min-content 5px;
  grid-template-rows: repeat(<%- model.numRows %>, <%- model.heightString %>) min-content 5px;
  background-color: transparent;
  color: #685c53;
  justify-items: left;
  padding: 10px 20px 0 20px;
  }
</script>

<script type="text/template" id="cell-wrapper-style-template">
  .list-cell-wrapper-style {
  border: 1px solid white;
  border-collapse: collapse;
  vertical-align: top;
  background-color: #f2f2f1;
  container-type: inline-size;
  }
</script>

<script type="text/template" id="cell-container-style-template">
  .list-cell-container-style {
  display: grid;
  grid-template-columns: repeat(<%- casesPerRow %>, 1fr);
  }
  .list-cell-container-style::before {
  display: none;
  }
</script>

<script type="text/template" id="case-view-list-detail-template">
  <div class="module-case-list-container">
    <div class="module-case-list-table-container">
      <table class="table module-table module-table-case-list">
        <thead>
        <tr>
          <% _.each(headers, function(header, index) { %>
          <% if (!(styles[index].widthHint === 0)) { %>
          <th class="module-case-list-header"> <%- header %></th>
          <% } %>
          <% }); %>
        </tr>
        </thead>
        <% if (hasNoItems) { %>
        <tbody>
        <tr>
          <td class="module-case-list-column module-case-list-column-empty" colspan="<%-headers.length%>">
            <div class="alert alert-info">{% trans "List is empty." %}</div>
          </td>
        </tr>
        </tbody>
        <% } %>
        <tbody class="wrapper js-case-container">
        </tbody>
      </table>
    </div>
  </div>
</script><|MERGE_RESOLUTION|>--- conflicted
+++ resolved
@@ -97,31 +97,17 @@
     <td class="module-case-list-column-checkbox"><input type="checkbox" class="select-row-checkbox"/></td>
   <% } %>
   <% _.each(data, function(datum, index) { %>
-<<<<<<< HEAD
     <% if (!(styles[index].widthHint === 0)) { %>
       <% if (styles[index].displayFormat === 'Image') { %>
         <td class="module-case-list-column"><img class="module-icon" src="<%- resolveUri(datum) %>"/></td>
       <% } else if (styles[index].displayFormat === 'Markdown') { %>
-        <td class="module-case-list-column"><%= renderMarkdown(datum) %></td>
+        <td class="module-case-list-column webapp-markdown-output"><%= renderMarkdown(datum) %></td>
       <% } else if (styles[index].displayFormat === 'Graph') { %>
         <td class="module-case-list-column"><iframe srcdoc="<%- datum %>" height="300" width="300"></iframe></td>
       <% } else { %>
         <td class="module-case-list-column"><%- datum %></td>
       <% } %>
     <% } %>
-=======
-  <% if (!(styles[index].widthHint === 0)) { %>
-  <% if (styles[index].displayFormat === 'Image') { %>
-  <td class="module-case-list-column"><img class="module-icon" src="<%- resolveUri(datum) %>"/></td>
-  <% } else if (styles[index].displayFormat === 'Markdown') { %>
-  <td class="module-case-list-column webapp-markdown-output"><%= renderMarkdown(datum) %></td>
-  <% } else if (styles[index].displayFormat === 'Graph') { %>
-  <td class="module-case-list-column"><iframe srcdoc="<%- datum %>" height="300" width="300"></iframe></td>
-  <% } else { %>
-  <td class="module-case-list-column"><%- datum %></td>
-  <% } %>
-  <% } %>
->>>>>>> 721b7f61
   <% }); %>
 </script>
 
