--- conflicted
+++ resolved
@@ -17,17 +17,12 @@
       </div>
     </div>
 
-<<<<<<< HEAD
     <% if (useTiles) { %>
       <% if (isMultiSelect && !hasNoItems) { %>
       <input type="checkbox" id="select-all-checkbox"/>
       <label for="select-all-checkbox">Select All</label>
     <% } %>
-    <section class="js-case-container clearfix"></section>
-=======
-    <% if (useGrid) { %>
     <section class="js-case-container clearfix list-cell-container-style"></section>
->>>>>>> d7b68fc6
     <% } else { %>
     <div class="module-case-list-table-container">
       <table class="table module-table module-table-case-list">
@@ -142,14 +137,6 @@
   <% }); %>
 </script>
 
-<<<<<<< HEAD
-<script type="text/template" id="cell-container-style-template">
-  .list-cell-container-style {
-  width: <%- model.widthPercentage %>%;
-{#  height: 0;#}
-{#  padding-bottom: <%- model.heightPercentage %>%;#}
-  display: inline-block;
-=======
 <script type="text/template" id="cell-grid-style-template">
   .<%- model.prefix %>-cell-grid-style {
   display: grid;
@@ -164,7 +151,6 @@
 
 <script type="text/template" id="cell-wrapper-style-template">
   .list-cell-wrapper-style {
->>>>>>> d7b68fc6
   border: 1px solid white;
   border-collapse: collapse;
   vertical-align: top;
