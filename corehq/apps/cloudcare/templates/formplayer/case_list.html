{% load hq_shared_tags %}
{% load i18n %}

<script type="text/template" id="case-view-list-template">
  <div class="module-case-list-container">

    <div aria-label="<%- title %>" tabindex="0" class="page-header menu-header"><h1 class="page-title"><%- title %></h1></div>

    <% if (!sidebarEnabled) { %>
    <div class="module-search-container">
      <div class="input-group input-group-lg">
        <input type="text" class="form-control" placeholder="Search" id="searchText">
        <div class="input-group-btn">
          <button class="btn btn-default" type="button" id="case-list-search-button">
            <i class="fa fa-search" aria-hidden="true"></i>
          </button>
        </div>
      </div>
    </div>
    <% } %>

    <div style="<%- columnStyle %>">
      <div id="module-case-list-column-next-to-map">
        <% if (useTiles) { %>
          <% if (hasNoItems) { %>
            {% include 'formplayer/no_items_text.html' %}
          <% } else if (isMultiSelect) { %>
            <input type="checkbox" id="select-all-tile-checkbox"/>
            <label id="select-all-tile-checkbox-label" for="select-all-tile-checkbox">{% trans "Select All" %}</label>
          <% } %>
          <section  class="js-case-container clearfix list-cell-container-style"></section>
        <% } else { %>
        <div class="module-case-list-table-container">
          <table class="table module-table module-table-case-list">
              <thead>
                <tr>
                  <% if (isMultiSelect && !hasNoItems) { %>
                    <th class="module-case-list-header"><input type="checkbox" id="select-all-checkbox"/></th>
                  <% } %>
                  <%  _.each(headers, function(header, index) { %>
                    <% if (columnVisible(index)) { %>
                      <% if (columnSortable(index)) { %>
                        <th class="module-case-list-header header-clickable formplayer-request" data-id="<%- index %>"> <%- header %></th>
                      <% } else { %>
                        <th class="module-case-list-header" data-id="<%- index %>"> <%- header %></th>
                      <% } %>
                    <% } %>
                  <% }); %>
                </tr>
              </thead>

            <% if (hasNoItems) { %>
              {% include 'formplayer/no_items_text.html' %}
            <% } %>
            <tbody class="wrapper js-case-container">
            </tbody>
          </table>
        </div>
        <% } %>
      </div>
      <% if (showMap) { %>
        <div id="module-case-list-map" class="map"></div>
      <% } %>
    </div>
    <% if (actions || isMultiSelect) { %>
    <div class="case-list-actions">
      <% if (isMultiSelect) { %>
      <button type="button" class="btn btn-success btn-lg formplayer-request" disabled="true" id="multi-select-continue-btn">{% trans "Continue" %} (<span id="multi-select-btn-text"><%- selectedCaseIds.length %></span>)</button>
      <% } %>
      <% if (actions) { %>
        <% _.each(actions, function(action, index) { %>
        <div class="case-list-action-button btn-group formplayer-request">
          <button type="button" class="btn btn-default btn-lg " data-index="<%- index %>"><%- action.text %></button>
        </div>
        <% }) %>
      <% } %>
    </div>
    <% } %>

    <% if (!hasNoItems) { %>
      {% block pagination_templates %}
        {% include 'formplayer/pagination.html' %}
      {% endblock %}
    <% } %>
  </div>
</script>

<script type="text/template" id="case-view-item-template">
  <% if (isMultiSelect) { %>
    <td class="module-case-list-column-checkbox"><input type="checkbox" class="select-row-checkbox"/></td>
  <% } %>
  <% _.each(data, function(datum, index) { %>
    <% if (!(styles[index].widthHint === 0)) { %>
      <% if (styles[index].displayFormat === 'Image') { %>
        <td class="module-case-list-column"><img class="module-icon" src="<%- resolveUri(datum) %>"/></td>
      <% } else if (styles[index].displayFormat === 'Markdown') { %>
        <td class="module-case-list-column webapp-markdown-output"><%= renderMarkdown(datum) %></td>
      <% } else if (styles[index].displayFormat === 'Graph') { %>
        <td class="module-case-list-column"><iframe srcdoc="<%- datum %>" height="300" width="300"></iframe></td>
      <% } else { %>
        <td class="module-case-list-column"><%- datum %></td>
      <% } %>
    <% } %>
  <% }); %>
</script>

<script type="text/template" id="case-tile-view-item-template">
    <% if (isMultiSelect) { %>
      <div class="select-row-checkbox-div">
        <input type="checkbox" class="select-row-checkbox"/>
      </div>
    <% } %>

  <div class="<%- prefix %>-cell-grid-style">
    <% _.each(data, function(datum, index) { %>
    <div class="<%- prefix %>-grid-style-<%- index %> box">
      <% if (styles[index].displayFormat === 'Image') {
      if(resolveUri(datum)) { %>
      <img class="module-icon" style="max-width:100%; max-height:100%;" src="<%- resolveUri(datum) %>"/>
      <% } %>
      <% } else if(styles[index].widthHint === 0) { %>
      <div style="display:none;"><%- datum %></div>
      <% } else { %>
      <div class="webapp-markdown-output"><%= renderMarkdown(datum) %></div>
      <% } %>
    </div>
    <% }); %>
  </div>
</script>

<script type="text/template" id="case-tile-grouped-view-item-template">
  <% if (isMultiSelect) { %>
    <div class="select-row-checkbox-div">
      <input type="checkbox" class="select-row-checkbox"/>
    </div>
  <% } %>

  <div class = "group-data">
    <div class="<%- prefix %>-cell-grid-style">
      <% _.each(headerData, function(datum, index) { %>
        <div class="<%- prefix %>-grid-style-<%- index %> box" >
          <% if (styles[index].displayFormat === 'Image') {
          if(resolveUri(datum)) { %>
            <img class="module-icon" style="max-width:100%; max-height:100%;" src="<%- resolveUri(datum) %>"/>
          <% } %>
          <% } else if(styles[index].widthHint === 0) { %>
            <div style="display:none;"><%- datum %></div>
          <% } else { %>
            <div class="webapp-markdown-output"><%= renderMarkdown(datum) %></div>
          <% } %>
        </div>
      <% }); %>
    </div>

    <div class="group-rows">
      <% _.each(indexedRowDataList, function(indexedRowData) { %>
        <div class="<%- prefix %>-cell-grid-style group-row">
          <% for (let index in indexedRowData) { %>
            <% let datum = indexedRowData[index]; %>
            <div class="<%- prefix %>-grid-style-<%- index %> box">
              <% if (styles[index].displayFormat === 'Image') {
                if(resolveUri(datum)) { %>
                  <img class="module-icon" style="max-width:100%; max-height:100%;" src="<%- resolveUri(datum) %>"/>
                <% } %>
                <% } else if(styles[index].widthHint === 0) { %>
                  <div style="display:none;"><%- datum %></div>
                <% } else { %>
                  <div class="webapp-markdown-output"><%= renderMarkdown(datum) %></div>
              <% } %>
            </div>
          <% } %>
        </div>
      <% }); %>
    </div>
  </div>
</script>

<script type="text/template" id="cell-layout-style-template">
  <% _.each(models, function(model){ %>
  .<%- model.id %> {
  grid-area: <%- model.gridStyle %>;
  font-size: <%- model.fontStyle %>;
  }
  <% }); %>
</script>

<script type="text/template" id="cell-grid-style-template">
  .<%- model.prefix %>-cell-grid-style {
  display: grid;
  grid-template-columns: repeat(<%- model.numColumns %>, 1fr) min-content 5px;
  grid-template-rows: repeat(<%- model.numRows %>, <%- model.heightString %>) min-content 5px;
  background-color: transparent;
  color: #685c53;
  justify-items: left;
  padding: 10px 20px 0 20px;
  }
  .group-data{
    flex-grow: 1
  }
  .group-rows{
    display: flex;
    flex-direction: column;
    gap: 10px;
    align-items: center;
  }
  .group-row{
    background-color: white;
    width: 95%;
  }
</script>

<<<<<<< HEAD
<script type="text/template" id="cell-wrapper-style-template">
  .list-cell-wrapper-style {
  border: 1px solid white;
  border-collapse: collapse;
  vertical-align: top;
  background-color: #f2f2f1;
  container-type: inline-size;
  display:flex;
  }
  .case-tile-group{
    margin: 10px 10px 10px;
    padding: 10px 0;
  }
</script>

=======
>>>>>>> 70d8c4bb
<script type="text/template" id="cell-container-style-template">
  .list-cell-container-style {
  display: grid;
  grid-template-columns: repeat(<%- casesPerRow %>, 1fr);
  }
  .list-cell-container-style::before {
  display: none;
  }
</script>

<script type="text/template" id="case-view-list-detail-template">
  <div class="module-case-list-container">
    <div class="module-case-list-table-container">
      <table class="table module-table module-table-case-list">
        <thead>
        <tr>
          <% _.each(headers, function(header, index) { %>
          <% if (!(styles[index].widthHint === 0)) { %>
          <th class="module-case-list-header"> <%- header %></th>
          <% } %>
          <% }); %>
        </tr>
        </thead>
        <% if (hasNoItems) { %>
        <tbody>
        <tr>
          <td class="module-case-list-column module-case-list-column-empty" colspan="<%-headers.length%>">
            <div class="alert alert-info">{% trans "List is empty." %}</div>
          </td>
        </tr>
        </tbody>
        <% } %>
        <tbody class="wrapper js-case-container">
        </tbody>
      </table>
    </div>
  </div>
</script><|MERGE_RESOLUTION|>--- conflicted
+++ resolved
@@ -209,24 +209,6 @@
   }
 </script>
 
-<<<<<<< HEAD
-<script type="text/template" id="cell-wrapper-style-template">
-  .list-cell-wrapper-style {
-  border: 1px solid white;
-  border-collapse: collapse;
-  vertical-align: top;
-  background-color: #f2f2f1;
-  container-type: inline-size;
-  display:flex;
-  }
-  .case-tile-group{
-    margin: 10px 10px 10px;
-    padding: 10px 0;
-  }
-</script>
-
-=======
->>>>>>> 70d8c4bb
 <script type="text/template" id="cell-container-style-template">
   .list-cell-container-style {
   display: grid;
