{% load hq_shared_tags %}
{% load i18n %}

<script type="text/template" id="case-view-list-template">
  <div class="module-case-list-container">

    <div aria-label="<%- title %>" tabindex="0" class="page-header menu-header"><h1 class="page-title"><%- title %></h1></div>

    {% if not request|toggle_enabled:"SPLIT_SCREEN_CASE_SEARCH" %}
    <div class="module-search-container">
      <div class="input-group input-group-lg">
        <input type="text" class="form-control" placeholder="Search" id="searchText">
        <div class="input-group-btn">
          <button class="btn btn-default" type="button" id="case-list-search-button">
            <i class="fa fa-search" aria-hidden="true"></i>
          </button>
        </div>
      </div>
    </div>
    {% endif %}

    <div style="<%- columnStyle %>">
      <div id="module-case-list-column-next-to-map">
        <% if (useTiles) { %>
          <% if (isMultiSelect && !hasNoItems) { %>
            <input type="checkbox" id="select-all-tile-checkbox"/>
            <label id="select-all-tile-checkbox-label" for="select-all-tile-checkbox">{% trans "Select All" %}</label>
          <% } %>
          <section  class="js-case-container clearfix list-cell-container-style"></section>
        <% } else { %>
        <div class="module-case-list-table-container">
          <table class="table module-table module-table-case-list">

              <thead>
                <tr>
                  <% if (isMultiSelect && !hasNoItems) { %>
                    <th class="module-case-list-header"><input type="checkbox" id="select-all-checkbox"/></th>
                  <% } %>
                  <%  _.each(headers, function(header, index) { %>
                    <% if (columnVisible(index)) { %>
                      <% if (columnSortable(index)) { %>
                        <th class="module-case-list-header header-clickable formplayer-request" data-id="<%- index %>"> <%- header %></th>
                      <% } else { %>
                        <th class="module-case-list-header" data-id="<%- index %>"> <%- header %></th>
                      <% } %>
                    <% } %>
                  <% }); %>
                </tr>
              </thead>

            <% if (hasNoItems) { %>
            <tbody>
            <tr>
              <td class="module-case-list-column module-case-list-column-empty" colspan="<%-headers.length%>">
                <% if (noItemsText === null) { %>
                  <div class="alert alert-info">{% trans "List is empty." %}</div>
                <% } else { %>
                  <div class="alert alert-info"><%- noItemsText %></div>
                <% } %>
              </td>
            </tr>
            </tbody>
            <% } %>
<<<<<<< HEAD
          <% }); %>
        </tr>
        </thead>
          <% if (hasNoItems) { %>
          <tbody>
          <tr>
            <td class="module-case-list-column module-case-list-column-empty" colspan="<%-headers.length%>">
              <% if (noItemsText == null) {%>
                <div class="alert alert-info">{% trans "List is empty." %}</div>
              <% } else { %>
                <div class="alert alert-info"><%- noItemsText %></div>
              <% } %>
            </td>
          </tr>
          </tbody>
          <% } %>
          <tbody class="wrapper js-case-container">
          </tbody>
        </table>
=======
            <tbody class="wrapper js-case-container">
            </tbody>
          </table>
        </div>
        <% } %>
>>>>>>> 352e44fe
      </div>
      <% if (showMap) { %>
        <div id="module-case-list-map" class="map"></div>
      <% } %>
    </div>
    <% if (actions || isMultiSelect) { %>
    <div class="case-list-actions">
      <% if (isMultiSelect) { %>
      <button type="button" class="btn btn-success btn-lg formplayer-request" disabled="true" id="multi-select-continue-btn">{% trans "Continue" %} (<span id="multi-select-btn-text"><%- selectedCaseIds.length %></span>)</button>
      <% } %>
      <% if (actions) { %>
        <% _.each(actions, function(action, index) { %>
        <div class="case-list-action-button btn-group formplayer-request">
          <button type="button" class="btn btn-default btn-lg " data-index="<%- index %>"><%- action.text %></button>
        </div>
        <% }) %>
      <% } %>
    </div>
    <% } %>

    <% if (!hasNoItems) { %>
      {% block pagination_templates %}
        {% include 'formplayer/pagination.html' %}
      {% endblock %}
    <% } %>
  </div>
</script>

<script type="text/template" id="case-view-item-template">
  <% if (isMultiSelect) { %>
  <td class="module-case-list-column-checkbox"><input type="checkbox" class="select-row-checkbox"/></td>
  <% } %>
  <% _.each(data, function(datum, index) { %>
  <% if (!(styles[index].widthHint === 0)) { %>
  <% if (styles[index].displayFormat === 'Image') { %>
  <td class="module-case-list-column"><img class="module-icon" src="<%- resolveUri(datum) %>"/></td>
  <% } else if (styles[index].displayFormat === 'Markdown') { %>
  <td class="module-case-list-column"><%= renderMarkdown(datum) %></td>
  <% } else if (styles[index].displayFormat === 'Graph') { %>
  <td class="module-case-list-column"><iframe srcdoc="<%- datum %>" height="300" width="300"></iframe></td>
  <% } else { %>
  <td class="module-case-list-column"><%- datum %></td>
  <% } %>
  <% } %>
  <% }); %>
</script>

<script type="text/template" id="case-tile-view-item-template">
    <% if (isMultiSelect) { %>
      <div class="select-row-checkbox-div">
        <input type="checkbox" class="select-row-checkbox"/>
      </div>
    <% } %>

  <div class="<%- prefix %>-cell-grid-style">
    <% _.each(data, function(datum, index) { %>
    <div class="<%- prefix %>-grid-style-<%- index %> box">
      <% if (styles[index].displayFormat === 'Image') {
      if(resolveUri(datum)) { %>
      <img class="module-icon" style="max-width:100%; max-height:100%;" src="<%- resolveUri(datum) %>"/>
      <% } %>
      <% } else if(styles[index].widthHint === 0) { %>
      <div style="display:none;"><%- datum %></div>
      <% } else { %>
      <div><%= renderMarkdown(datum) %></div>
      <% } %>
    </div>
    <% }); %>
  </div>
</script>

<script type="text/template" id="cell-layout-style-template">
  <% _.each(models, function(model){ %>
  .<%- model.id %> {
  grid-area: <%- model.gridStyle %>;
  font-size: <%- model.fontStyle %>;
  }
  <% }); %>
</script>

<script type="text/template" id="cell-grid-style-template">
  .<%- model.prefix %>-cell-grid-style {
  display: grid;
  grid-template-columns: repeat(<%- model.numColumns %>, 1fr) min-content 5px;
  grid-template-rows: repeat(<%- model.numRows %>, <%- model.heightString %>) min-content 5px;
  background-color: transparent;
  color: #685c53;
  justify-items: left;
  padding: 10px 20px 0 20px;
  }
</script>

<script type="text/template" id="cell-wrapper-style-template">
  .list-cell-wrapper-style {
  border: 1px solid white;
  border-collapse: collapse;
  vertical-align: top;
  background-color: #f2f2f1;
  container-type: inline-size;
  }
</script>

<script type="text/template" id="cell-container-style-template">
  .list-cell-container-style {
  display: grid;
  grid-template-columns: repeat(<%- casesPerRow %>, 1fr);
  }
  .list-cell-container-style::before {
  display: none;
  }
</script>

<script type="text/template" id="case-view-list-detail-template">
  <div class="module-case-list-container">
    <div class="module-case-list-table-container">
      <table class="table module-table module-table-case-list">
        <thead>
        <tr>
          <% _.each(headers, function(header, index) { %>
          <% if (!(styles[index].widthHint === 0)) { %>
          <th class="module-case-list-header"> <%- header %></th>
          <% } %>
          <% }); %>
        </tr>
        </thead>
        <% if (hasNoItems) { %>
        <tbody>
        <tr>
          <td class="module-case-list-column module-case-list-column-empty" colspan="<%-headers.length%>">
            <div class="alert alert-info">{% trans "List is empty." %}</div>
          </td>
        </tr>
        </tbody>
        <% } %>
        <tbody class="wrapper js-case-container">
        </tbody>
      </table>
    </div>
  </div>
</script><|MERGE_RESOLUTION|>--- conflicted
+++ resolved
@@ -30,7 +30,6 @@
         <% } else { %>
         <div class="module-case-list-table-container">
           <table class="table module-table module-table-case-list">
-
               <thead>
                 <tr>
                   <% if (isMultiSelect && !hasNoItems) { %>
@@ -52,7 +51,7 @@
             <tbody>
             <tr>
               <td class="module-case-list-column module-case-list-column-empty" colspan="<%-headers.length%>">
-                <% if (noItemsText === null) { %>
+                <% if (noItemsText == null) { %>
                   <div class="alert alert-info">{% trans "List is empty." %}</div>
                 <% } else { %>
                   <div class="alert alert-info"><%- noItemsText %></div>
@@ -61,33 +60,11 @@
             </tr>
             </tbody>
             <% } %>
-<<<<<<< HEAD
-          <% }); %>
-        </tr>
-        </thead>
-          <% if (hasNoItems) { %>
-          <tbody>
-          <tr>
-            <td class="module-case-list-column module-case-list-column-empty" colspan="<%-headers.length%>">
-              <% if (noItemsText == null) {%>
-                <div class="alert alert-info">{% trans "List is empty." %}</div>
-              <% } else { %>
-                <div class="alert alert-info"><%- noItemsText %></div>
-              <% } %>
-            </td>
-          </tr>
-          </tbody>
-          <% } %>
-          <tbody class="wrapper js-case-container">
-          </tbody>
-        </table>
-=======
             <tbody class="wrapper js-case-container">
             </tbody>
           </table>
         </div>
         <% } %>
->>>>>>> 352e44fe
       </div>
       <% if (showMap) { %>
         <div id="module-case-list-map" class="map"></div>
