--- conflicted
+++ resolved
@@ -289,15 +289,11 @@
   background-color: transparent;
   color: #685c53;
   justify-items: left;
-<<<<<<< HEAD
   <% if (model.isMultiSelect) { %>
-    margin: 10px 30px 0 10px;
+    margin: 20px 30px 10px 10px;
   <% } else { %>
-    margin: 10px 20px 0 20px;
+    margin: 20px 20px 10px 20px;
   <% } %>
-=======
-  padding: 20px 20px 10px 20px;
->>>>>>> 1ef62036
   }
 </script>
 
