--- conflicted
+++ resolved
@@ -140,17 +140,12 @@
   {% include 'cloudcare/partials/case_detail.html' %}
   {% include 'cloudcare/partials/case_list.html' %}
   {% include 'cloudcare/partials/menu_list.html' %}
-<<<<<<< HEAD
-  {% include 'cloudcare/partials/users.html' %}
   {% include 'cloudcare/partials/sessions/item.html' %}
   {% include 'cloudcare/partials/sessions/list.html' %}
-=======
   {% include 'cloudcare/partials/users/restore_as.html' %}
   {% include 'cloudcare/partials/users/restore_as_banner.html' %}
   {% include 'cloudcare/partials/users/user_data.html' %}
   {% include 'cloudcare/partials/users/user_row.html' %}
-  {% include 'cloudcare/partials/session_list.html' %}
->>>>>>> 6716766d
   {% include 'cloudcare/partials/query_view.html' %}
   {% include 'cloudcare/partials/confirmation_modal.html' %}
   {% include 'cloudcare/partials/progress.html' %}
