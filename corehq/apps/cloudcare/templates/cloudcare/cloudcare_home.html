--- conflicted
+++ resolved
@@ -24,29 +24,17 @@
 
 {% block js %}
     <script src="{% new_static 'hqwebapp/js/lib/jquery.textchange.min.js' %}"></script>
-<<<<<<< HEAD
-    <script src="{% new_static 'style/lib/DataTables-1.10.9/media/js/jquery.dataTables.js' %}"></script>
+    <script src="{% new_static 'datatables/media/js/jquery.dataTables.min.js' %}"></script>
     <script src="{% new_static 'hqwebapp/js/ui-element.js' %}"></script>
     <script src="{% new_static 'case/js/cheapxml.js' %}"></script>
     <script src="{% new_static 'case/js/casexml.js' %}"></script>
     <script src="{% new_static 'backbone/backbone-min.js' %}"></script>
-=======
-    <script src="{% new_static 'datatables/media/js/jquery.dataTables.min.js' %}"></script>
-    <script src="{% new_static 'hqwebapp/js/ui-element.js' %}"></script>
-    <script src="{% new_static 'case/js/cheapxml.js' %}"></script>
-    <script src="{% new_static 'case/js/casexml.js' %}"></script>
-    <script src="{% new_static 'hqwebapp/js/lib/backbone.js' %}"></script>
->>>>>>> 632773f5
     <script src="{% new_static 'cloudcare/js/util.js' %}"></script>
     <script src="{% new_static 'cloudcare/js/backbone/shared.js' %}"></script>
     <script src="{% new_static 'cloudcare/js/backbone/apps.js' %}"></script>
     <script src="{% new_static 'cloudcare/js/backbone/cases.js' %}"></script>
     <script src="{% new_static 'cloudcare/js/post.js' %}"></script>
-<<<<<<< HEAD
-    <script src="{% new_static 'style/lib/jquery-ui-1.11.4/jquery-ui.min.js' %}"></script>
-=======
     <script src="{% new_static 'jquery-ui/jquery-ui.min.js' %}"></script>
->>>>>>> 632773f5
     <script src="{% new_static 'formplayer/script/vendor/markdown-it-4.2.0.min.js' %}"></script>
     <script src="{% new_static 'formplayer/script/vendor/purify.js' %}"></script>
     <script src="{% new_static 'formplayer/script/vendor/ba-tiny-pubsub.min.js' %}"></script>
