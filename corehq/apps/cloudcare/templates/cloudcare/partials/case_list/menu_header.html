--- conflicted
+++ resolved
@@ -17,11 +17,7 @@
     <% } %>
   </div>
   <% if (title.length > 0) { %>
-<<<<<<< HEAD
-    <h1  aria-label="<%- title %>" class="page-title"><%- title %></h1>
-=======
     <h1 aria-label="<%- title %>" class="page-title"><%- title %></h1>
->>>>>>> df056f26
   <% } %>
   <% if (sidebarEnabled && description.length > 0) { %>
     <div aria-label="<%- description %>" class="query-description"><%= description %></div>
