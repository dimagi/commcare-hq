{% extends "mocha/base.html" %}
{% load hq_shared_tags %}

{% requirejs_main "cloudcare/js/form_entry/spec/main" %}

{% block stylesheets %}{{ block.super }}
  <link type="text/css"
        rel="stylesheet"
        media="all"
        href="{% static 'select2/dist/css/select2.min.css' %}" />
{% endblock %}

{% block dependencies %}
<<<<<<< HEAD
  {% include "formplayer/dependencies.html" %}
=======
  {% include "cloudcare/partials/dependencies.html" %}
  <script src="{% static 'select2/dist/js/select2.full.min.js' %}"></script>
{% endblock %}

{% block mocha_tests %}
  <script src="{% static 'cloudcare/js/form_entry/spec/entries_spec.js' %}"></script>
  <script src="{% static 'cloudcare/js/form_entry/spec/fixtures.js' %}"></script>
  <script src="{% static 'cloudcare/js/form_entry/spec/form_ui_spec.js' %}"></script>
  <script src="{% static 'cloudcare/js/form_entry/spec/integration_spec.js' %}"></script>
  <script src="{% static 'cloudcare/js/form_entry/spec/utils_spec.js' %}"></script>
  <script src="{% static 'cloudcare/js/form_entry/spec/web_form_session_spec.js' %}"></script>
>>>>>>> eeac58e3
{% endblock %}

{% block fixtures %}
  {% include "cloudcare/partials/case_list.html" %}
  <div id="date-entry-ethiopian" />
{% endblock %}<|MERGE_RESOLUTION|>--- conflicted
+++ resolved
@@ -11,21 +11,7 @@
 {% endblock %}
 
 {% block dependencies %}
-<<<<<<< HEAD
-  {% include "formplayer/dependencies.html" %}
-=======
   {% include "cloudcare/partials/dependencies.html" %}
-  <script src="{% static 'select2/dist/js/select2.full.min.js' %}"></script>
-{% endblock %}
-
-{% block mocha_tests %}
-  <script src="{% static 'cloudcare/js/form_entry/spec/entries_spec.js' %}"></script>
-  <script src="{% static 'cloudcare/js/form_entry/spec/fixtures.js' %}"></script>
-  <script src="{% static 'cloudcare/js/form_entry/spec/form_ui_spec.js' %}"></script>
-  <script src="{% static 'cloudcare/js/form_entry/spec/integration_spec.js' %}"></script>
-  <script src="{% static 'cloudcare/js/form_entry/spec/utils_spec.js' %}"></script>
-  <script src="{% static 'cloudcare/js/form_entry/spec/web_form_session_spec.js' %}"></script>
->>>>>>> eeac58e3
 {% endblock %}
 
 {% block fixtures %}
