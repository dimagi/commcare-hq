{% load i18n %}
{% load hq_shared_tags %}

<script type="text/html" id="sub-group-fullform-ko-template">
  <div tabindex="-1" class ="gr" data-bind="
<<<<<<< HEAD
        css: {
          'gr-no-children': $data.children().length === 0,
          'gr-has-no-questions': $data.children().every(function(d) { return d.type() !== 'grouped-question-tile-row' }),
=======
        class: elementTile,
        css: {
          'gr-no-children': $data.children().length === 0,
          'gr-has-no-questions': $data.children().every(function(d) { return d.type() !== 'grouped-element-tile-row' }),
>>>>>>> bf24e9b1
          'gr-has-no-nested-questions': !$data.hasAnyNestedQuestions(),
          'panel panel-default': collapsible,
          'repetition': isRepetition,
          'required-group': !showChildren() && childrenRequired(),
          'stripe-repeats': stripeRepeats,
          'group-border': groupBorder,
        }">
    <fieldset class="gr-header" data-bind="
        css: {
          'panel-heading': collapsible,
           clickable: collapsible
        },
        attr: collapsible ? {
                'role': 'button',
                'aria-expanded': showChildren() ? 'true' : 'false',
                'aria-labelledby': captionId(),
                // tab focus only if group is visible
                'tabindex': isVisibleGroup() ? '0' : '-1'
              } : {
                'aria-labelledby': captionId(),
                'tabindex': isVisibleGroup() ? '0' : '-1'
              },
        click: toggleChildren,
        event: {keypress: keyPressAction},
        style: {'background-color': headerBackgroundColor(),
                'color': headerBackgroundColor() ? 'white' : '',
        }">
      <div data-bind="ifnot: collapsible">
        <legend>
          <span class="caption webapp-markdown-output"
                data-bind="
                  html: ko.utils.unwrapObservable($data.caption_markdown) || caption(),
                "></span>
          <button class="btn btn-danger del pull-right" href="#" data-bind="
                      visible: isRepetition,
                      click: deleteRepeat
                  "><i class="fa fa-remove"></i></button>
        </legend>
      </div>
      <div data-bind="if: collapsible">
        <div class="collapsible-icon-container">
          <i style="" class="fa" data-bind="
              css: {'fa-angle-double-right': !showChildren(), 'fa-angle-double-down': showChildren()},
          "></i>
        </div>
        <span class="webapp-markdown-output caption" data-bind="html: caption_markdown() || caption(), attr: {id: captionId()}"></span>
        <i class="fa fa-warning text-danger pull-right" data-bind="visible: hasError() && !showChildren()"></i>
        <button class="btn btn-danger del pull-right" href="#" data-bind="
                    visible: isRepetition,
                    click: deleteRepeat
                "><i class="fa fa-remove"></i></button>
      </div>
      <span class="ix"></span>
    </fieldset>
      <div data-bind="visible: showChildren">
        <fieldset>
        <legend aria-hidden="true" class="sr-only">{% trans "Question Group" %}</legend>
          <div class="children" data-bind="
              slideVisible: showChildren(),
              template: {
                name: childTemplate,
                foreach: $data.children,
                afterRender: focusNewRepeat,
              },
              css: {
                'panel-body': collapsible,
                'stripe-repeats': stripeRepeats,
              }"></div>
        </fieldset>
      </div>
  </div>
</script>

<script type="text/html" id="form-navigation-ko-template">
  <div class="formnav-container" data-bind="visible: showInFormNavigation">
    <button type="button"
            class="btn btn-formnav"
            data-bind="click: prevQuestion, visible: enablePreviousButton">
      <i class="fa fa-chevron-left"></i>
    </button>
    <button type="button"
            disabled="disabled"
            class="btn btn-formnav disabled"
            data-bind="visible: !enablePreviousButton()">
      <i class="fa fa-chevron-left"></i>
    </button>

    <button type="button"
            class="btn btn-success btn-formnav-submit"
            data-bind="visible: atLastIndex(), click: submitForm">{% trans "Complete" %} <i class="fa fa-chevron-right"></i></button>

    <button type="button"
            disabled="disabled"
            class="btn btn-formnav disabled btn-formnav-next"
            data-bind="visible: disableNextButton() && !atLastIndex()">
      <i class="fa fa-chevron-right"></i>
    </button>
    <button type="button"
            class="btn btn-formnav btn-formnav-next"
            data-bind="click: nextQuestion, visible: enableNextButton() && !atLastIndex()">
      <i class="fa fa-chevron-right"></i>
    </button>
    <button type="button"
            class="btn btn-formnav btn-formnav-next"
            data-bind="click: clickedNextOnRequired, visible: enableForceNextButton() && !atLastIndex()">
      <i class="fa fa-chevron-right"></i>
    </button>

  </div>
</script>

<script type="text/html" id="form-fullform-ko-template">
  <div class="webforms-nav-container"
       data-bind="css: { 'webforms-nav-single-question': showInFormNavigation }">
    <div class="webforms-nav"
         data-bind="template: { name: 'form-navigation-ko-template' }"></div>
  </div>
  <div class="form-container js-form-container print-container" data-bind="
          css: { 'form-single-question': showInFormNavigation },
      ">

    <div class="page-header">
      <h1 class="title" data-bind="text: title, visible: !showInFormNavigation()"></h1>
    </div>

    <form class="form form-horizontal" data-bind="submit: submitForm">
      <div class="question-container">
        <div data-bind="template: { name: childTemplate, foreach: $data.children }"/>
      </div>
      {% if environment == "web-apps" %}
        <div class="row" data-bind="visible: erroredQuestions().length > 0">
          <div class="col-sm-12 alert alert-danger">
            {% blocktrans %}
              Please correct the answers below before submitting.
              <br>
              You can use the <strong><i class='fa fa-fast-forward'></i> Next Error</strong> button on the left-hand side of the screen to navigate between required fields.
            {% endblocktrans %}
            <ul data-bind="foreach: erroredQuestions">
                <li>
                    <a href="#" data-bind="click: navigateTo, html: caption_markdown() || caption() || question_id() || gettext('Unknown Question')"></a>
                    <span data-bind="visible: serverError, text: serverError"></span>
                    <span data-bind="if: error">
                      <!-- ko text: error --><!-- /ko -->
                    </span>
                    <span data-bind="visible: !serverError() && !error()">
                      {% trans "An answer is required." %}
                    </span>
                </li>
            </ul>
          </div>
        </div>
      {% endif %}
      <div id="submit-button" class="form-actions form-group noprint-sub-container" data-bind="visible: showSubmitButton">
        <div data-bind="
          css: submitClass,
          style: {
            'bottom':isAnchoredSubmitStyle && {{ request.couch_user.can_edit_data|yesno:'true,false' }} ? '30px' : '' {# data preview bar #}
          }">
          <button class="submit btn btn-primary"
                  type="submit"
                  data-bind="
                    enable: enableSubmitButton,
                    css: {
                      'btn-lg': !isAnchoredSubmitStyle,
                      'btn-sm': isAnchoredSubmitStyle,
                    }">
            <i class="fa fa-spin fa-refresh"
               data-bind="visible: !enableSubmitButton(){% if environment == "web-apps" %} && erroredQuestions.length != 0{% endif %}"
            ></i>
            <!-- ko text: submitText --><!-- /ko -->
          </button>
        </div>
      </div>
    </form>
  </div>
  <div data-bind="visible: erroredQuestions().length > 0">
    {% if environment == "web-apps" %}
      {% if request|ui_notify_enabled:"JUMP_TO_INVALID_QUESTIONS_WEBAPPS" %}
        <div class="alert alert-ui-notify alert-dismissible helpbubble helpbubble-purple helpbubble-bottom-left fade in"
             style="position: fixed; width: 300px; bottom: 65px;"
             data-slug="{{ "JUMP_TO_INVALID_QUESTIONS_WEBAPPS"|ui_notify_slug }}"
             role="alert">
          <button type="button" class="close" data-dismiss="alert" aria-label="Close">
            <span aria-hidden="true">&times;</span>
          </button>
          <p class="lead">{% trans 'Navigate Across Required Questions' %}</p>
          <p>
            {% blocktrans %}
              You can use this button to navigate between questions that are required but missing or that contain errors.
              You will also see a summary of questions that need attention at the bottom of the form.
            {% endblocktrans %}
            <br>
            <a target="_blank" class="btn btn-primary-dark" href="https://confluence.dimagi.com/display/commcarepublic/Using+Web+Apps#UsingWebApps-Navigatingtoallrequiredquestions">{% trans "Learn More" %}</a>
          </p>
        </div>
      {% endif %}
    {% endif %}
    <div id="scroll-bottom" class="btn btn-danger" style="position: fixed; bottom: 35px" title="{% trans_html_attr "Jump between required/errored questions" %}" data-bind="click: jumpToErrors">
      <i class='fa fa-fast-forward'> </i>
          {% trans "Next Error" %}
    </div>
  </div>
</script>


<script type="text/html" id="grouped-element-tile-row-fullform-ko-template">
  <div class="row">
    <div data-bind="template: { name: childTemplate, foreach: $data.children }" class="question-tile-row"/>
  </div>
</script>


<script type="text/html" id="question-fullform-ko-template">
  <div data-bind="class:questionTileWidth">
  <!-- ko if: !isLabel && !isButton -->
  <div class="q form-group" data-bind="
            css: {
                error: error,
                required: $data.required,
                on: $root.forceRequiredVisible,
            }
        ">
    <label class="caption control-label" data-bind="css: labelWidth, attr: {'for': entry.entryId}, visible: hasLabelContent">
      {# appearance attributes TEXT_ALIGN_CENTER TEXT_ALIGN_RIGHT #}
      <div data-bind="css: {
          'row': help(),
          'text-center': stylesContains('text-align-center'),
          'text-right': stylesContains('text-align-right'),
        }">
        <span class="webapp-markdown-output" tabindex="0"
              data-bind="
                html: ko.utils.unwrapObservable($data.caption_markdown) || caption(),
                css: {'col-md-11' : help()}"></span>
        <!-- ko if: help() -->
        <a
          class="help-text-trigger col-md-1"
          role="button"
          href="javascript:void(0)"
          title="{% trans "Show help dialog" %}"
        ><i class="fa fa-question-circle"></i></a>
        <div class="modal fade" role="dialog">
          <div class="modal-dialog">
            <div class="modal-content">
              <div class="modal-body">
                <p class="webapp-markdown-output" tabindex="0" align="left" data-bind="html: help"></p>
                <div class="widget-multimedia" data-bind="
                    template: {
                      name: 'widget-help-multimedia-ko-template',
                      data: $data
                    } "></div>
              </div>
              <div class="modal-footer">
                <button class="btn btn-default help-modal-close" data-dismiss="modal">{% trans "Close" %}</button>
              </div>
            </div>
          </div>
        </div>
        <!-- /ko -->
      </div>
      <i class="hint-text" data-bind="text: ko.utils.unwrapObservable($data.hint)"></i>
      <!-- ko if: required() -->
      <span class="sr-only">{% trans "A response is required for this question." %}</span>
      <!-- /ko -->
    </label>
    <div class="widget-container controls" data-bind="css: controlWidth">
      <div class="widget" data-bind="
                template: { name: entryTemplate, data: entry, afterRender: afterRender },
                css: { 'has-error': hasError }
            ">
      </div>
      <div class="widget-multimedia" data-bind="
                template: { name: 'widget-multimedia-ko-template', data: $data }"
      >
      </div>
      <div class="text-danger error-message" data-bind="
                visible: error,
                text: error
            "></div>
      <div class="text-danger error-message" data-bind="
                visible: serverError,
                text: serverError
            "></div>
    </div>
    <span class="ix" data-bind="text: ixInfo($data)"></span>
    <div class="eoq"></div>
  </div>
  <div class="form-group-required-label"
       aria-hidden="true"
       data-bind="visible: $data.required, css: {
                      on: $root.forceRequiredVisible,
                    }">{% trans 'Sorry, this response is required!' %}</div>
  <!-- /ko -->
  <!-- ko if: isLabel -->
  <div class="form-group">
    {# appearance attributes TEXT_ALIGN_CENTER TEXT_ALIGN_RIGHT #}
    <div class="info col-sm-12" data-bind="css: {
        'text-center': stylesContains('text-align-center'),
        'text-right': stylesContains('text-align-right'),
      }">
      <span class="ix" data-bind="text: ixInfo($data)">></span>
      <span class="caption webapp-markdown-output"
            data-bind="
              html: ko.utils.unwrapObservable($data.caption_markdown) || caption(),
              attr: {'for': entry.entryId}"
            tabindex="0">
      </span>
      <div class="widget-multimedia" data-bind="
                template: { name: 'widget-multimedia-ko-template', data: $data }"
      >
      </div>
      <div class="widget-container controls" data-bind="css: controlWidth">
        <!-- labels only deal with server errors, since there's no data type validation for the browser to do-->
        <div class="text-danger error-message" data-bind="
          visible: serverError,
          text: serverError
          "></div>
      </div>
    </div>
  </div>
  <!-- /ko -->
  <!-- ko if: isButton -->
  {# appearance attributes TEXT_ALIGN_CENTER TEXT_ALIGN_RIGHT #}
  <div class="q form-group" data-bind="
    css: {
      error: error,
      'text-center': stylesContains('text-align-center'),
      'text-right': stylesContains('text-align-right')
    }">
    <div class="widget-container controls col-sm-12">
      <div class="widget" data-bind="
        template: { name: entryTemplate, data: entry, afterRender: afterRender },
        css: { 'has-error': hasError }
        "></div>
      </div>
    </div>
  <!-- /ko -->
  </div>
</script>

<script type="text/html" id="repeat-juncture-fullform-ko-template">
  <div class="panel panel-default rep">
    <div class="panel-heading" data-bind="style: {
        'background-color': headerBackgroundColor(),
        'color': headerBackgroundColor() ? 'white' : '',
      }">
      <h3 class="caption" data-bind="html: header" tabindex="0"></h3>
      <span class="ix" data-bind="text: ixInfo($data)"></span>
    </div>
    <div class="panel-body">
      <div class="children" data-bind="template: { name: childTemplate, foreach: $data.children }"/>
      <div class="alert alert-info empty" data-bind="visible: !children().length">
        {% trans "This repeatable group is empty" %}
      </div>
    </div>
    <div class="panel-footer">
      <button class="btn btn-default add" href="#"
              data-bind="click: newRepeat"
              id="repeat-add-new">
              <i class="fa fa-plus"></i>
              <!-- ko text: $root.getTranslation('repeat.dialog.add.new', '{% trans_html_attr 'Add new repeat' %}') --><!-- /ko -->
      </button>
    </div>
  </div>
</script>

<script type="text/html" id="widget-multimedia-ko-template">
  <img class="img-responsive" data-bind="
         attr: { src: mediaSrc($data.caption_image()) },
         visible: mediaSrc($data.caption_image())
         " />
  <audio controls="controls" data-bind="visible: caption_audio, attr: { src: mediaSrc($data.caption_audio()) }">
    {% trans "Your browser does not support audio" %}
  </audio>
  <video controls="controls" data-bind="visible: caption_video, attr: { src: mediaSrc($data.caption_video()) }">
    {% trans "Your browser does not support video" %}
  </video>
</script>

<script type="text/html" id="widget-help-multimedia-ko-template">
  <img class="img-responsive" data-bind="
      attr: { src: mediaSrc($data.help_image()) },
      visible: mediaSrc($data.help_image())" />
  <audio controls="controls" data-bind="
      visible: help_audio,
      attr: { src: mediaSrc($data.help_audio()) }">
    {% trans "Your browser does not support audio" %}
  </audio>
  <video controls="controls" data-bind="
      visible: help_video,
      attr: { src: mediaSrc($data.help_video()) }">
    {% trans "Your browser does not support video" %}
  </video>
</script>

<script type="text/html" id="text-entry-ko-template">
  <textarea class="textfield form-control vertical-resize" data-bind="
        value: $data.rawAnswer,
        valueUpdate: valueUpdate,
        attr: {
            maxlength: lengthLimit,
            id: entryId,
            'aria-required': $parent.required() ? 'true' : 'false',
        },
    "></textarea>
</script>

<script type="text/html" id="password-entry-ko-template">
  <input type="password" class="form-control" data-bind="
        value: $data.rawAnswer,
        valueUpdate: valueUpdate,
        attr: {
          id: entryId,
          'aria-required': $parent.required() ? 'true' : 'false',
        },
    "/>
</script>

<script type="text/html" id="str-entry-ko-template">
  <input autocomplete="off" type="text" class="form-control" data-bind="
        value: $data.rawAnswer,
        valueUpdate: valueUpdate,
        attr: {
            maxlength: lengthLimit,
            id: entryId,
            placeholder: placeholderText,
            'aria-required': $parent.required() ? 'true' : 'false',
        }
    "/>
</script>
<script type="text/html" id="unsupported-entry-ko-template">
  <div class="unsupported alert alert-warning">
    <a class="unsupported-question-type-trigger" role="button"
    ><i class="fa fa-question-circle"></i></a>
    {% blocktrans %}
      Sorry, web entry cannot support this type of question.
    {% endblocktrans %}
  </div>
  <div class="modal fade" role="dialog" id="unsupported-question-type-modal">
    <div class="modal-dialog">
      <div class="modal-content">
        <div class="modal-body">
          {% blocktrans %}
            This question will appear as follows in data exports.
          {% endblocktrans %}
          <br><br>
          <input type="text" class="form-control" data-bind="value: $data.answer" />
        </div>
        <div class="modal-footer">
          <button class="btn btn-default" data-dismiss="modal">{% trans "OK" %}</button>
        </div>
      </div>
    </div>
  </div>
</script>

<script type="text/html" id="file-entry-ko-template">
  <input type="file" data-bind="
        value: $data.rawAnswer,
        attr: {
            id: entryId,
            'aria-required': $parent.required() ? 'true' : 'false',
            accept: accept,
        },
    "/>
  <button class="btn btn-default btn-xs pull-right" data-bind="
    click: onClear,
    text: $root.getTranslation('upload.clear.title', '{% trans_html_attr 'Clear' %}'),
  ">
  </button>
</script>

<script type="text/html" id="signature-entry-ko-template">
  <div data-bind="attr: { id: entryId + '-wrapper' }">
    <canvas data-bind="
        attr: {
            id: entryId + '-canvas',
            'aria-required': $parent.required() ? 'true' : 'false',
        },
      "
      style="border: 1px solid #ccc; border-radius: 4px;"/>
    </canvas>
  </div>
  <button class="btn btn-default btn-xs pull-right" data-bind="click: onClear">
    {% trans "Clear" %}
  </button>
  <input type="file" class="hidden" data-bind="
      value: $data.rawAnswer,
      attr: {
          id: entryId,
          accept: accept,
      },
    "/>
</script>

<script type="text/html" id="address-entry-ko-template">
  <!-- ARIA live region for highlighted geocoder values, populated via javascript -->
  <div role="region" aria-live="polite" class="sr-only" data-bind="attr: { id: entryId+'-sr' }"></div>
  <div data-bind="attr: { id: entryId }"></div>
</script>

<script type="text/html" id="geo-entry-ko-template">
  <table width="100%" cellpadding="0" cellspacing="0" border="0">
    <tbody>
    <tr>
      <td class="lat coordinate" data-bind="text: formatLat()"></td>
      <td class="lon coordinate" data-bind="text: formatLon()"></td>
      <td align="right" valign="bottom">
        <button class="btn btn-default btn-xs clear" data-bind="click: onClear">{% trans "Clear map" %}</button>
      </td>
    </tr>
    </tbody>
  </table>
  <div class="map" data-bind="attr: { id: entryId }">
    <div class="wait" data-bind="visible: !map">{% trans "Please wait while the map loads" %}</div>
  </div>
  <div>
    <form data-bind="submit: search">
      <div class="form-group">
        <div class="controls" data-bind="css: control_width">
          <div class="input-group">
            <input class="query form-control" type="text" />
            <span class="input-group-btn">
              <button class="btn btn-default search">{% trans "Search" %}</button>
            </span>
          </div>
        </div>
      </div>
    </form>
  </div>
</script>
<script type="text/html" id="select-entry-ko-template">
  <fieldset>
  <legend class="sr-only" data-bind="text: question.caption()"></legend>
    <div class="sel clear">
      <div data-bind="foreach: choices, as: 'choice'">
        <div data-bind="css: { checkbox: $parent.isMulti, radio: !$parent.isMulti }, class: $parent.colStyleIfHideLabel">
          <label>
              <input data-bind="
                          checked: $parent.rawAnswer,
                          checkedValue: $data,
                          attr: {
                              id: 'group-' + $parent.entryId + '-choice-' + $index(),
                              type: $parent.isMulti ? 'checkbox' : 'radio',
                              name: $parent.entryId,
                              class: 'group-' + $parent.entryId,
                          },
                      "/>
              <span data-bind="renderMarkdown: $data, class: $parent.hideLabel ? 'sr-only' : ''"></span>
          </label>
          </div>
        </div>
      </div>
      <button class="btn btn-default btn-xs pull-right" data-bind="click: onClear, fadeVisible: !isMulti && rawAnswer()">
        {% trans "Clear" %}
      </button>
    </div>
  </fieldset>
</script>
<script type="text/html" id="button-entry-ko-template">
  <button class="btn btn-default" data-bind="click: onClick, attr: {id: entryId}">
    <span data-bind="renderMarkdown: buttonLabel()"></span>
  </button>
</script>
<script type="text/html" id="dropdown-entry-ko-template">
  <select class="form-control" data-bind="
        foreach: options,
        value: rawAnswer,
        attr: {
            id: entryId,
            'aria-required': $parent.required() ? 'true' : 'false',
        },
        valueAllowUnset: true,
        ">
    <option data-bind="value: id, text: text"></option>
  </select>
</script>
<script type="text/html" id="multidropdown-entry-ko-template">
  <select multiple class="form-control" data-bind="
        options: choices,
        selectedOptions: rawAnswer,
        attr: {
            id: entryId,
            'aria-required': $parent.required() ? 'true' : 'false',
        },
        valueAllowUnset: true,
        ">
  </select>
</script>
<script type="text/html" id="choice-label-entry-ko-template">
  <div class="row">
    <!-- ko foreach: choices -->
      <div data-bind="attr: { 'class': $parent.colStyle }, style: { 'word-wrap': 'break-word' }">
        <!-- ko if: $parent.hideLabel -->
          <input type="radio" data-bind="
                checked: $parent.rawAnswer,
                checkedValue: $index() + 1,
                attr: {
                    id: 'group-' + $parent.entryId + '-choice-' + $index(),
                    'aria-labelledby': $parent.entryId + '-choice-' + $index() + '-sr',
                    name: $parent.entryId,
                    class: 'group-' + $parent.entryId,
                }
            "/>
        <!-- /ko -->
        <span data-bind="renderMarkdown: $data, class: $parent.hideLabel ? 'sr-only' : '', attr: { id: $parent.entryId + '-choice-' + $index() + '-sr' }"></span>
      </div>
    <!-- /ko -->
    <!-- ko if: hideLabel -->
      <div data-bind="attr: { 'class': colStyle }">
        <button class="btn btn-default btn-xs" data-bind="click: onClear, fadeVisible: rawAnswer()">
          {% trans "Clear" %}
        </button>
      </div>
    <!-- /ko -->
  </div>
</script>
<script type="text/html" id="date-entry-ko-template">
  <div class="input-group">
    <input type="text" class="form-control"
      data-bind="attr: {id: entryId, 'aria-required': $parent.required() ? 'true' : 'false'}"/>
    <span class="input-group-addon"><i class="fa fa-calendar"></i></span>
  </div>
</script>

<script type="text/html" id="datetime-entry-ko-template">
  <div class="input-group">
    <input type="text" class="form-control" data-bind="attr: { id: entryId, 'aria-required': $parent.required() ? 'true' : 'false' }"/>
    <span class="input-group-addon"><i class="fcc fcc-fd-datetime"></i></span>
  </div>
</script>

<script type="text/html" id="time-entry-ko-template">
  <div class="input-group">
    <input type="text" class="form-control" data-bind="attr: { id: entryId, 'aria-required': $parent.required() ? 'true' : 'false' }"/>
    <span class="input-group-addon"><i class="fa fa-clock-o"></i></span>
  </div>
</script>

<script type="text/html" id="ethiopian-date-entry-ko-template">
  <div class="input-group">
    <input type="text" class="form-control" autocomplete="off" data-bind="attr: { id: entryId, 'aria-required': $parent.required() ? 'true' : 'false' }"/>
    <span class="input-group-addon"><i class="fa fa-calendar"></i></span>
  </div>
</script>

<script type="text/html" id="blank-entry-ko-template"></script><|MERGE_RESOLUTION|>--- conflicted
+++ resolved
@@ -3,16 +3,10 @@
 
 <script type="text/html" id="sub-group-fullform-ko-template">
   <div tabindex="-1" class ="gr" data-bind="
-<<<<<<< HEAD
-        css: {
-          'gr-no-children': $data.children().length === 0,
-          'gr-has-no-questions': $data.children().every(function(d) { return d.type() !== 'grouped-question-tile-row' }),
-=======
         class: elementTile,
         css: {
           'gr-no-children': $data.children().length === 0,
           'gr-has-no-questions': $data.children().every(function(d) { return d.type() !== 'grouped-element-tile-row' }),
->>>>>>> bf24e9b1
           'gr-has-no-nested-questions': !$data.hasAnyNestedQuestions(),
           'panel panel-default': collapsible,
           'repetition': isRepetition,
