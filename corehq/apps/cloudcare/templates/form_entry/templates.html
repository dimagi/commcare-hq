{% load i18n %}
{% load hq_shared_tags %}

<script type="text/html" id="sub-group-fullform-ko-template">
  <div tabindex="-1" class ="gr" data-bind="
        class: elementTile,
        css: {
          'gr-no-children': $data.children().length === 0,
          'gr-has-no-questions': $data.children().every(function(d) { return d.type() !== 'grouped-element-tile-row' }),
          'gr-has-no-nested-questions': !$data.hasAnyNestedQuestions(),
          'panel panel-default': collapsible,
          'repetition': isRepetition,
          'required-group': !showChildren() && childrenRequired(),
          'stripe-repeats': stripeRepeats,
          'group-border': groupBorder,
        }">
    <fieldset class="gr-header" data-bind="
        css: {
          'panel-heading': collapsible,
           clickable: collapsible
        },
        attr: collapsible ? {
                'role': 'button',
                'aria-expanded': showChildren() ? 'true' : 'false',
                'aria-labelledby': captionId(),
                // tab focus only if group is visible
                'tabindex': isVisibleGroup() ? '0' : '-1'
              } : {
                'aria-labelledby': captionId(),
              },
        click: toggleChildren,
        event: collapsible ? { keypress: keyPressAction } : {},
        style: {'display': showHeader ? 'block': 'none',
                'background-color': headerBackgroundColor(),
                'color': headerBackgroundColor() ? 'white' : ''
        }">
      <div data-bind="ifnot: collapsible">
        <legend>
          <span class="caption webapp-markdown-output"
                data-bind="
                  html: ko.utils.unwrapObservable($data.caption_markdown) || caption(),
                "></span>
          <button class="btn btn-danger del pull-right" href="#" aria-label="{% trans 'Delete Repeat' %}"
                  data-bind="
                      visible: isRepetition,
                      click: deleteRepeat
                  "><i class="fa fa-remove"></i></button>
        </legend>
      </div>
      <div data-bind="if: collapsible">
        <div class="d-flex align-items-center">
          <div class="collapsible-icon-container">
            <i class="fa" data-bind="
                css: {'fa-angle-double-right': !showChildren(), 'fa-angle-double-down': showChildren()},
            "></i>
          </div>
          <span class="webapp-markdown-output caption" data-bind="html: caption_markdown() || caption(), attr: {id: captionId()}"></span>
          <i class="fa fa-warning text-danger pull-right" data-bind="visible: hasError() && !showChildren()"></i>
          <button class="btn btn-danger del pull-right" href="#" data-bind="
                      visible: isRepetition,
                      click: deleteRepeat
                  "><i class="fa fa-remove"></i></button>
        </div>
<<<<<<< HEAD
        <span class="webapp-markdown-output caption" data-bind="html: caption_markdown() || caption(), attr: {id: captionId()}"></span>
        <i class="fa fa-warning text-danger pull-right" data-bind="visible: hasError() && !showChildren()"></i>
        <button class="btn btn-danger del pull-right" href="#" aria-label="{% trans 'Delete Repeat' %}"
                data-bind="
                    visible: isRepetition,
                    click: deleteRepeat
                "><i class="fa fa-remove"></i></button>
=======
>>>>>>> 5b7d02ec
      </div>
      <span class="ix"></span>
    </fieldset>
      <div data-bind="visible: showChildren">
        <fieldset>
        <legend aria-hidden="true" class="sr-only">{% trans "Question Group" %}</legend>
          <div class="children" data-bind="
              slideVisible: showChildren(),
              template: {
                name: childTemplate,
                foreach: $data.children,
                afterRender: focusNewRepeat,
              },
              css: {
                'panel-body': collapsible,
                'group-body': !collapsible,
                'stripe-repeats': stripeRepeats,
              }"></div>
        </fieldset>
      </div>
  </div>
</script>

<script type="text/html" id="form-navigation-ko-template">
  <div class="formnav-container" data-bind="visible: showInFormNavigation">
    <button type="button"
            class="btn btn-formnav"
            data-bind="click: prevQuestion, visible: enablePreviousButton">
      <i class="fa fa-chevron-left"></i>
    </button>
    <button type="button"
            disabled="disabled"
            class="btn btn-formnav disabled"
            data-bind="visible: !enablePreviousButton()">
      <i class="fa fa-chevron-left"></i>
    </button>

    <button type="button"
            class="btn btn-success btn-formnav-submit"
            data-bind="visible: atLastIndex(), click: submitForm">{% trans "Complete" %} <i class="fa fa-chevron-right"></i></button>

    <button type="button"
            disabled="disabled"
            class="btn btn-formnav disabled btn-formnav-next"
            data-bind="visible: disableNextButton() && !atLastIndex()">
      <i class="fa fa-chevron-right"></i>
    </button>
    <button type="button"
            class="btn btn-formnav btn-formnav-next"
            data-bind="click: nextQuestion, visible: enableNextButton() && !atLastIndex()">
      <i class="fa fa-chevron-right"></i>
    </button>
    <button type="button"
            class="btn btn-formnav btn-formnav-next"
            data-bind="click: clickedNextOnRequired, visible: enableForceNextButton() && !atLastIndex()">
      <i class="fa fa-chevron-right"></i>
    </button>

  </div>
</script>

<script type="text/html" id="form-fullform-ko-template">
  <div class="webforms-nav-container"
       data-bind="css: { 'webforms-nav-single-question': showInFormNavigation }">
    <div class="webforms-nav"
         data-bind="template: { name: 'form-navigation-ko-template' }"></div>
  </div>
  <div class="form-container js-form-container print-container" data-bind="
          css: { 'form-single-question': showInFormNavigation },
      ">

    <div class="page-header">
      <h1 class="title" data-bind="text: title, visible: !showInFormNavigation()"></h1>
    </div>

    <form class="form form-horizontal" data-bind="submit: submitForm">
      <div class="question-container">
        <div data-bind="template: { name: childTemplate, foreach: $data.children }"/>
      </div>
      {% if environment == "web-apps" %}
        <div class="row" data-bind="visible: erroredQuestions().length > 0">
          <div class="col-sm-12 alert alert-danger">
            {% blocktrans %}
              Please correct the answers below before submitting.
              <br>
              You can use the <strong><i class='fa fa-fast-forward'></i> Next Error</strong> button on the left-hand side of the screen to navigate between required fields.
            {% endblocktrans %}
            <ul data-bind="foreach: erroredQuestions">
                <li>
                    <a href="#" data-bind="click: navigateTo, html: caption_markdown() || caption() || question_id() || gettext('Unknown Question')"></a>
                    <span data-bind="visible: serverError, text: serverError"></span>
                    <span data-bind="if: error">
                      <!-- ko text: error --><!-- /ko -->
                    </span>
                    <span data-bind="visible: !serverError() && !error()">
                      {% trans "An answer is required." %}
                    </span>
                </li>
            </ul>
          </div>
        </div>
      {% endif %}
      <div id="submit-button" class="form-actions form-group noprint-sub-container" data-bind="visible: showSubmitButton">
        <div data-bind="
          css: submitClass,
          style: {
            'bottom':isAnchoredSubmitStyle && {{ request.couch_user.can_edit_data|yesno:'true,false' }} ? '30px' : '' {# data preview bar #}
          }">
          <button class="submit btn btn-primary"
                  type="submit"
                  data-bind="
                    enable: enableSubmitButton,
                    css: {
                      'btn-lg': !isAnchoredSubmitStyle,
                      'btn-sm': isAnchoredSubmitStyle,
                    }">
            <i class="fa fa-spin fa-refresh"
               data-bind="visible: !enableSubmitButton(){% if environment == "web-apps" %} && erroredQuestions.length != 0{% endif %}"
            ></i>
            <!-- ko text: submitText --><!-- /ko -->
          </button>
        </div>
      </div>
    </form>
  </div>
  <div data-bind="visible: erroredQuestions().length > 0">
    {% if environment == "web-apps" %}
      {% if request|ui_notify_enabled:"JUMP_TO_INVALID_QUESTIONS_WEBAPPS" %}
        <div class="alert alert-ui-notify alert-dismissible helpbubble helpbubble-purple helpbubble-bottom-left fade in"
             style="position: fixed; width: 300px; bottom: 65px;"
             data-slug="{{ "JUMP_TO_INVALID_QUESTIONS_WEBAPPS"|ui_notify_slug }}"
             role="alert">
          <button type="button" class="close" data-dismiss="alert" aria-label="Close">
            <span aria-hidden="true">&times;</span>
          </button>
          <p class="lead">{% trans 'Navigate Across Required Questions' %}</p>
          <p>
            {% blocktrans %}
              You can use this button to navigate between questions that are required but missing or that contain errors.
              You will also see a summary of questions that need attention at the bottom of the form.
            {% endblocktrans %}
            <br>
            <a target="_blank" class="btn btn-primary-dark" href="https://confluence.dimagi.com/display/commcarepublic/Using+Web+Apps#UsingWebApps-Navigatingtoallrequiredquestions">{% trans "Learn More" %}</a>
          </p>
        </div>
      {% endif %}
    {% endif %}
    <div id="scroll-bottom" class="btn btn-danger" style="position: fixed; bottom: 35px" title="{% trans_html_attr "Jump between required/errored questions" %}" data-bind="click: jumpToErrors">
      <i class='fa fa-fast-forward'> </i>
          {% trans "Next Error" %}
    </div>
  </div>
</script>


<script type="text/html" id="grouped-element-tile-row-fullform-ko-template">
  <div class="row">
    <div data-bind="template: { name: childTemplate, foreach: $data.children }" class="question-tile-row"/>
  </div>
</script>


<script type="text/html" id="question-fullform-ko-template">
  <div data-bind="class:questionTileWidth">
  <!-- ko if: !isLabel && !isButton -->
  <div class="q form-group" data-bind="
            css: {
                error: error,
                required: $data.required,
                on: $root.forceRequiredVisible,
            }
        ">
    <label class="caption control-label" data-bind="
      css: labelWidth,
      attr: {
        id: entry.entryId + '-label',
        'for': entry.entryId,
      },
      visible: hasLabelContent">
      {# appearance attributes TEXT_ALIGN_CENTER TEXT_ALIGN_RIGHT #}
      <div data-bind="css: {
          'row': help(),
          'text-center': stylesContains('text-align-center'),
          'text-right': stylesContains('text-align-right'),
        }">
        <span class="webapp-markdown-output" data-bind="
            html: ko.utils.unwrapObservable($data.caption_markdown) || caption(),
            css: {'col-md-11' : help()}"></span>
        <!-- ko if: help() -->
        <a
          class="help-text-trigger col-md-1"
          role="button"
          href="javascript:void(0)"
          title="{% trans 'Show help dialog' %}"
        ><i class="fa fa-question-circle"></i></a>
        <div class="modal fade" role="dialog">
          <div class="modal-dialog">
            <div class="modal-content">
              <div class="modal-body">
                <p class="webapp-markdown-output" align="left" data-bind="html: help"></p>
                <div class="widget-multimedia" data-bind="
                    template: {
                      name: 'widget-help-multimedia-ko-template',
                      data: $data
                    } "></div>
              </div>
              <div class="modal-footer">
                <button class="btn btn-default help-modal-close" data-dismiss="modal">{% trans "Close" %}</button>
              </div>
            </div>
          </div>
        </div>
        <!-- /ko -->
      </div>
      <span class="hint-text" data-bind="
              text: ko.utils.unwrapObservable($data.hint),
              visible: !entry.useHintAsPlaceHolder()
          "></span>
      <!-- ko if: required() -->
      <span class="sr-only">{% trans "A response is required for this question." %}</span>
      <!-- /ko -->
    </label>
    <div class="widget-container controls" data-bind="css: controlWidth">
      <div class="widget" data-bind="
                template: { name: entryTemplate, data: entry, afterRender: afterRender },
                css: { 'has-error': hasError }
            ">
      </div>
      <div class="widget-multimedia" data-bind="
                template: { name: 'widget-multimedia-ko-template', data: $data }"
      >
      </div>
      <div class="text-danger error-message" data-bind="
                visible: error,
                text: error
            "></div>
      <div class="text-danger error-message" data-bind="
                visible: serverError,
                text: serverError
            "></div>
    </div>
    <span class="ix" data-bind="text: ixInfo($data)"></span>
    <div class="eoq"></div>
  </div>
  <div class="form-group-required-label"
       aria-hidden="true"
       data-bind="visible: $data.required, css: {
                      on: $root.forceRequiredVisible,
                    }">{% trans 'Sorry, this response is required!' %}</div>
  <!-- /ko -->
  <!-- ko if: isLabel -->
  <div class="form-group">
    {# appearance attributes TEXT_ALIGN_CENTER TEXT_ALIGN_RIGHT #}
    <div class="info col-sm-12" data-bind="css: {
        'text-center': stylesContains('text-align-center'),
        'text-right': stylesContains('text-align-right'),
      }">
      <span class="ix" data-bind="text: ixInfo($data)">></span>
      <span class="caption webapp-markdown-output" data-bind="
          html: ko.utils.unwrapObservable($data.caption_markdown) || caption()
          "></span>
      <div class="widget-multimedia" data-bind="
                template: { name: 'widget-multimedia-ko-template', data: $data }"
      >
      </div>
      <div class="widget-container controls" data-bind="css: controlWidth">
        <!-- labels only deal with server errors, since there's no data type validation for the browser to do-->
        <div class="text-danger error-message" data-bind="
          visible: serverError,
          text: serverError
          "></div>
      </div>
    </div>
  </div>
  <!-- /ko -->
  <!-- ko if: isButton -->
  {# appearance attributes TEXT_ALIGN_CENTER TEXT_ALIGN_RIGHT #}
  <div class="q form-group" data-bind="
    css: {
      error: error,
      'text-center': stylesContains('text-align-center'),
      'text-right': stylesContains('text-align-right')
    }">
    <div class="widget-container controls col-sm-12">
      <div class="widget" data-bind="
        template: { name: entryTemplate, data: entry, afterRender: afterRender },
        css: { 'has-error': hasError }
        "></div>
      </div>
    </div>
  <!-- /ko -->
  </div>
</script>

<script type="text/html" id="repeat-juncture-fullform-ko-template">
<<<<<<< HEAD
  <div class="panel panel-default rep">
    <div class="panel-heading" data-bind="style: {
        'background-color': headerBackgroundColor(),
        'color': headerBackgroundColor() ? 'white' : '',
      }">
      <h3 class="caption" data-bind="html: header"></h3>
      <span class="ix" data-bind="text: ixInfo($data)"></span>
    </div>
    <div class="panel-body">
      <div class="children" data-bind="template: { name: childTemplate, foreach: $data.children }"/>
      <div class="alert alert-info empty" data-bind="visible: !children().length">
        {% trans "This repeatable group is empty" %}
=======
  <div data-bind="class: elementTile">
    <div class="panel panel-default rep">
      <div class="panel-heading" data-bind="style: {
          'background-color': headerBackgroundColor(),
          'color': headerBackgroundColor() ? 'white' : '',
        }">
        <h3 class="caption" data-bind="html: header" tabindex="0"></h3>
        <span class="ix" data-bind="text: ixInfo($data)"></span>
      </div>
      <div class="panel-body">
        <div class="children" data-bind="template: { name: childTemplate, foreach: $data.children }"/>
        <div class="alert alert-info empty" data-bind="visible: !children().length">
          {% trans "This repeatable group is empty" %}
        </div>
      </div>
      <div class="panel-footer">
        <button class="btn btn-default add" href="#"
                data-bind="click: newRepeat"
                id="repeat-add-new">
                <i class="fa fa-plus"></i>
                <!-- ko text: $root.getTranslation('repeat.dialog.add.new', '{% trans_html_attr 'Add new repeat' %}') --><!-- /ko -->
        </button>
>>>>>>> 5b7d02ec
      </div>
    </div>
  </div>
</script>

<script type="text/html" id="widget-multimedia-ko-template">
  <img class="img-responsive" data-bind="
         attr: { src: mediaSrc($data.caption_image()) },
         visible: mediaSrc($data.caption_image())
         " />
  <audio controls="controls" data-bind="
      visible: caption_audio,
      attr: {
          src: mediaSrc($data.caption_audio()),
          tabindex: caption_audio() ? '0' : '-1',
      }">
    {% trans "Your browser does not support audio" %}
  </audio>
  <video controls="controls" data-bind="
      visible: caption_video,
      attr: {
          src: mediaSrc($data.caption_video()),
          tabindex: caption_video() ? '0' : '-1',
      }">
    {% trans "Your browser does not support video" %}
  </video>
</script>

<script type="text/html" id="widget-help-multimedia-ko-template">
  <img class="img-responsive" data-bind="
      attr: { src: mediaSrc($data.help_image()) },
      visible: mediaSrc($data.help_image())" />
  <audio controls="controls" data-bind="
      visible: help_audio,
      attr: {
          src: mediaSrc($data.help_audio()),
          tabindex: help_audio() ? '0' : '-1',
      }">
    {% trans "Your browser does not support audio" %}
  </audio>
  <video controls="controls" data-bind="
      visible: help_video,
      attr: {
          src: mediaSrc($data.help_video()),
          tabindex: help_video() ? '0' : '-1',
      }">
    {% trans "Your browser does not support video" %}
  </video>
</script>

<script type="text/html" id="text-entry-ko-template">
  <textarea class="textfield form-control vertical-resize" data-bind="
        value: $data.rawAnswer,
        valueUpdate: valueUpdate,
        attr: {
            placeholder: placeholderText,
            maxlength: lengthLimit,
            id: entryId,
            'aria-required': $parent.required() ? 'true' : 'false',
        },
    "></textarea>
</script>

<script type="text/html" id="password-entry-ko-template">
  <input type="password" class="form-control" data-bind="
        value: $data.rawAnswer,
        valueUpdate: valueUpdate,
        attr: {
          id: entryId,
          'aria-required': $parent.required() ? 'true' : 'false',
        },
    "/>
</script>

<script type="text/html" id="str-entry-ko-template">
  <input autocomplete="off" type="text" class="form-control" data-bind="
        value: $data.rawAnswer,
        valueUpdate: valueUpdate,
        attr: {
            maxlength: lengthLimit,
            id: entryId,
            placeholder: placeholderText,
            'aria-required': $parent.required() ? 'true' : 'false',
        }
    "/>
</script>
<script type="text/html" id="unsupported-entry-ko-template">
  <div class="unsupported alert alert-warning">
    <a class="unsupported-question-type-trigger" role="button"
    ><i class="fa fa-question-circle"></i></a>
    {% blocktrans %}
      Sorry, web entry cannot support this type of question.
    {% endblocktrans %}
  </div>
  <div class="modal fade" role="dialog" id="unsupported-question-type-modal">
    <div class="modal-dialog">
      <div class="modal-content">
        <div class="modal-body">
          {% blocktrans %}
            This question will appear as follows in data exports.
          {% endblocktrans %}
          <br><br>
          <input type="text" class="form-control" data-bind="value: $data.answer" />
        </div>
        <div class="modal-footer">
          <button class="btn btn-default" data-dismiss="modal">{% trans "OK" %}</button>
        </div>
      </div>
    </div>
  </div>
</script>

<script type="text/html" id="file-entry-ko-template">
  <div class="row">
    <div class="col-xs-8">
      <input type="file" data-bind="
            value: $data.rawAnswer,
            attr: {
                id: entryId,
                'aria-required': $parent.required() ? 'true' : 'false',
                accept: accept,
            },
        "/>
    </div>
    <div class="col-xs-4">
      <button class="btn btn-default btn-xs pull-right" data-bind="
        click: onClear,
        text: $root.getTranslation('upload.clear.title', '{% trans_html_attr 'Clear' %}'),
      ">
      </button>
    </div>
  </div>
</script>

<script type="text/html" id="signature-entry-ko-template">
  <div data-bind="attr: { id: entryId + '-wrapper' }">
    <canvas data-bind="
        attr: {
            id: entryId + '-canvas',
            'aria-required': $parent.required() ? 'true' : 'false',
        },
      "
      style="border: 1px solid #ccc; border-radius: 4px;"/>
    </canvas>
  </div>
  <button class="btn btn-default btn-xs pull-right" data-bind="click: onClear">
    {% trans "Clear" %}
  </button>
  <input type="file" class="hidden" data-bind="
      value: $data.rawAnswer,
      attr: {
          id: entryId,
          accept: accept,
      },
    "/>
</script>

<script type="text/html" id="address-entry-ko-template">
  <!-- ARIA live region for highlighted geocoder values, populated via javascript -->
  <div role="region" aria-live="polite" class="sr-only" data-bind="attr: { id: entryId+'-sr' }"></div>
  <div data-bind="attr: { id: entryId }"></div>
</script>

<script type="text/html" id="geo-entry-ko-template">
  <table width="100%" cellpadding="0" cellspacing="0" border="0">
    <tbody>
    <tr>
      <td class="lat coordinate" data-bind="text: formatLat()"></td>
      <td class="lon coordinate" data-bind="text: formatLon()"></td>
      <td align="right" valign="bottom">
        <button class="btn btn-default btn-xs clear" data-bind="click: onClear">{% trans "Clear map" %}</button>
      </td>
    </tr>
    </tbody>
  </table>
  <div class="map" data-bind="
    attr: {
      'id': entryId,
      'aria-labelledby': entryId + '-label',
    }">
    <div class="wait" data-bind="visible: !hasMap" >{% trans "Please wait while the map loads" %}</div>
  </div>
  <div>
    <form data-bind="submit: search">
      <div class="form-group">
        <div class="controls" data-bind="css: control_width">
          <div class="input-group">
            <input class="query form-control" type="text" />
            <span class="input-group-btn">
              <button class="btn btn-default search">{% trans "Search" %}</button>
            </span>
          </div>
        </div>
      </div>
    </form>
  </div>
</script>
<script type="text/html" id="select-entry-ko-template">
  <fieldset>
  <legend class="sr-only" data-bind="text: question.caption()"></legend>
    <div class="sel clear">
      <div data-bind="foreach: choices, as: 'choice'">
        <div data-bind="css: { checkbox: $parent.isMulti, radio: !$parent.isMulti }, class: $parent.colStyleIfHideLabel">
          <label>
              <input data-bind="
                          checked: $parent.rawAnswer,
                          checkedValue: $data,
                          attr: {
                              id: 'group-' + $parent.entryId + '-choice-' + $index(),
                              type: $parent.isMulti ? 'checkbox' : 'radio',
                              name: $parent.entryId,
                              class: 'group-' + $parent.entryId,
                          },
                      "/>
              <span data-bind="renderMarkdown: $data, class: $parent.hideLabel ? 'sr-only' : ''"></span>
          </label>
          </div>
        </div>
      </div>
      <button class="btn btn-default btn-xs pull-right" data-bind="click: onClear, fadeVisible: !isMulti && rawAnswer()">
        {% trans "Clear" %}
      </button>
    </div>
  </fieldset>
</script>
<script type="text/html" id="button-entry-ko-template">
  <button class="btn btn-default" data-bind="click: onClick, attr: {id: entryId}">
    <span data-bind="renderMarkdown: buttonLabel()"></span>
  </button>
</script>
<script type="text/html" id="dropdown-entry-ko-template">
  <select class="form-control" data-bind="
        foreach: options,
        value: rawAnswer,
        attr: {
            id: entryId,
            'aria-required': $parent.required() ? 'true' : 'false',
        },
        valueAllowUnset: true,
        ">
    <option data-bind="value: id, text: text"></option>
  </select>
</script>
<script type="text/html" id="multidropdown-entry-ko-template">
  <select multiple class="form-control" data-bind="
        options: choices,
        selectedOptions: rawAnswer,
        attr: {
            id: entryId,
            'aria-required': $parent.required() ? 'true' : 'false',
        },
        valueAllowUnset: true,
        ">
  </select>
</script>
<script type="text/html" id="choice-label-entry-ko-template">
  <div class="row">
    <!-- ko foreach: choices -->
      <div data-bind="attr: { 'class': $parent.colStyle }, style: { 'word-wrap': 'break-word' }">
        <!-- ko if: $parent.hideLabel -->
          <input type="radio" data-bind="
                checked: $parent.rawAnswer,
                checkedValue: $index() + 1,
                attr: {
                    id: 'group-' + $parent.entryId + '-choice-' + $index(),
                    'aria-labelledby': $parent.entryId + '-choice-' + $index() + '-sr',
                    name: $parent.entryId,
                    class: 'group-' + $parent.entryId,
                }
            "/>
        <!-- /ko -->
        <span data-bind="renderMarkdown: $data, class: $parent.hideLabel ? 'sr-only' : '', attr: { id: $parent.entryId + '-choice-' + $index() + '-sr' }"></span>
      </div>
    <!-- /ko -->
    <!-- ko if: hideLabel -->
      <div data-bind="attr: { 'class': colStyle }">
        <button class="btn btn-default btn-xs" data-bind="click: onClear, fadeVisible: rawAnswer()">
          {% trans "Clear" %}
        </button>
      </div>
    <!-- /ko -->
  </div>
</script>
<script type="text/html" id="date-entry-ko-template">
  <div class="input-group">
    <input type="text" class="form-control"
      data-bind="attr: {id: entryId, 'aria-required': $parent.required() ? 'true' : 'false'}"/>
    <span class="input-group-addon"><i class="fa-solid fa-calendar-days"></i></span>
  </div>
</script>

<script type="text/html" id="datetime-entry-ko-template">
  <div class="input-group">
    <input type="text" class="form-control" data-bind="attr: { id: entryId, 'aria-required': $parent.required() ? 'true' : 'false' }"/>
    <span class="input-group-addon"><i class="fcc fcc-fd-datetime"></i></span>
  </div>
</script>

<script type="text/html" id="time-entry-ko-template">
  <div class="input-group">
    <input type="text" class="form-control" data-bind="attr: { id: entryId, 'aria-required': $parent.required() ? 'true' : 'false' }"/>
    <span class="input-group-addon"><i class="fa-regular fa-clock"></i></span>
  </div>
</script>

<script type="text/html" id="ethiopian-date-entry-ko-template">
  <div class="input-group">
    <input type="text" class="form-control" autocomplete="off" data-bind="attr: { id: entryId, 'aria-required': $parent.required() ? 'true' : 'false' }"/>
    <span class="input-group-addon"><i class="fa-solid fa-calendar-days"></i></span>
  </div>
</script>

<script type="text/html" id="blank-entry-ko-template"></script><|MERGE_RESOLUTION|>--- conflicted
+++ resolved
@@ -56,21 +56,12 @@
           </div>
           <span class="webapp-markdown-output caption" data-bind="html: caption_markdown() || caption(), attr: {id: captionId()}"></span>
           <i class="fa fa-warning text-danger pull-right" data-bind="visible: hasError() && !showChildren()"></i>
-          <button class="btn btn-danger del pull-right" href="#" data-bind="
+          <button class="btn btn-danger del pull-right" href="#" aria-label="{% trans 'Delete Repeat' %}"
+                  data-bind="
                       visible: isRepetition,
                       click: deleteRepeat
                   "><i class="fa fa-remove"></i></button>
         </div>
-<<<<<<< HEAD
-        <span class="webapp-markdown-output caption" data-bind="html: caption_markdown() || caption(), attr: {id: captionId()}"></span>
-        <i class="fa fa-warning text-danger pull-right" data-bind="visible: hasError() && !showChildren()"></i>
-        <button class="btn btn-danger del pull-right" href="#" aria-label="{% trans 'Delete Repeat' %}"
-                data-bind="
-                    visible: isRepetition,
-                    click: deleteRepeat
-                "><i class="fa fa-remove"></i></button>
-=======
->>>>>>> 5b7d02ec
       </div>
       <span class="ix"></span>
     </fieldset>
@@ -366,27 +357,13 @@
 </script>
 
 <script type="text/html" id="repeat-juncture-fullform-ko-template">
-<<<<<<< HEAD
-  <div class="panel panel-default rep">
-    <div class="panel-heading" data-bind="style: {
-        'background-color': headerBackgroundColor(),
-        'color': headerBackgroundColor() ? 'white' : '',
-      }">
-      <h3 class="caption" data-bind="html: header"></h3>
-      <span class="ix" data-bind="text: ixInfo($data)"></span>
-    </div>
-    <div class="panel-body">
-      <div class="children" data-bind="template: { name: childTemplate, foreach: $data.children }"/>
-      <div class="alert alert-info empty" data-bind="visible: !children().length">
-        {% trans "This repeatable group is empty" %}
-=======
   <div data-bind="class: elementTile">
     <div class="panel panel-default rep">
       <div class="panel-heading" data-bind="style: {
           'background-color': headerBackgroundColor(),
           'color': headerBackgroundColor() ? 'white' : '',
         }">
-        <h3 class="caption" data-bind="html: header" tabindex="0"></h3>
+        <h3 class="caption" data-bind="html: header"></h3>
         <span class="ix" data-bind="text: ixInfo($data)"></span>
       </div>
       <div class="panel-body">
@@ -402,7 +379,6 @@
                 <i class="fa fa-plus"></i>
                 <!-- ko text: $root.getTranslation('repeat.dialog.add.new', '{% trans_html_attr 'Add new repeat' %}') --><!-- /ko -->
         </button>
->>>>>>> 5b7d02ec
       </div>
     </div>
   </div>
