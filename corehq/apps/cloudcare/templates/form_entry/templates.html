{% load i18n %}
{% load hq_shared_tags %}

<script type="text/html" id="sub-group-fullform-ko-template">
  <div tabindex="-1" class ="gr" data-bind="
<<<<<<< HEAD
        class: questionTileWidth,
=======
        class: elementTile,
>>>>>>> 96d92204
        css: {
          'gr-no-children': $data.children().length === 0,
          'gr-has-no-questions': _.all($data.children(), function(d) { return d.type() !== 'grouped-element-tile-row' }),
          'gr-has-no-nested-questions': !$data.hasAnyNestedQuestions(),
          'panel panel-default': collapsible,
          'repetition': isRepetition,
          'required-group': !showChildren() && childrenRequired(),
          'stripe-repeats': stripeRepeats,
        }">
    <fieldset class="gr-header" data-bind="
        css: {
          'panel-heading': collapsible,
           clickable: collapsible
        },
        attr: collapsible ? {
                'role': 'button',
                'aria-expanded': showChildren() ? 'true' : 'false',
                'aria-labelledby': captionId(),
                // tab focus only if group is visible
                'tabindex': isVisibleGroup() ? '0' : '-1'
              } : {
                'aria-labelledby': captionId(),
                'tabindex': isVisibleGroup() ? '0' : '-1'
              },
        click: toggleChildren,
        event: {keypress: keyPressAction},
        style: {'background-color': headerBackgroundColor(),
                'color': headerBackgroundColor() ? 'white' : '',
        }">
      <div data-bind="ifnot: collapsible">
        <legend>
          <span class="caption webapp-markdown-output"
                data-bind="
                  html: ko.utils.unwrapObservable($data.caption_markdown) || caption(),
                "></span>
          <button class="btn btn-danger del pull-right" href="#" data-bind="
                      visible: isRepetition,
                      click: deleteRepeat
                  "><i class="fa fa-remove"></i></button>
        </legend>
      </div>
      <div data-bind="if: collapsible">
        <div class="collapsible-icon-container">
          <i style="" class="fa" data-bind="
              css: {'fa-angle-double-right': !showChildren(), 'fa-angle-double-down': showChildren()},
          "></i>
        </div>
        <span class="webapp-markdown-output caption" data-bind="html: caption_markdown() || caption(), attr: {id: captionId()}"></span>
        <i class="fa fa-warning text-danger pull-right" data-bind="visible: hasError() && !showChildren()"></i>
        <button class="btn btn-danger del pull-right" href="#" data-bind="
                    visible: isRepetition,
                    click: deleteRepeat
                "><i class="fa fa-remove"></i></button>
      </div>
      <span class="ix"></span>
    </fieldset>
      <div data-bind="visible: showChildren">
        <fieldset>
        <legend aria-hidden="true" class="sr-only">{% trans "Question Group" %}</legend>
          <div class="children" data-bind="slideVisible: showChildren(), template: { name: childTemplate, foreach: $data.children,
            afterRender: focusNewRepeat }, css: {'panel-body': collapsible}"/>
        </fieldset>
      </div>
  </div>
</script>

<script type="text/html" id="form-navigation-ko-template">
  <div class="formnav-container" data-bind="visible: showInFormNavigation">
    <button type="button"
            class="btn btn-formnav"
            data-bind="click: prevQuestion, visible: enablePreviousButton">
      <i class="fa fa-chevron-left"></i>
    </button>
    <button type="button"
            disabled="disabled"
            class="btn btn-formnav disabled"
            data-bind="visible: !enablePreviousButton()">
      <i class="fa fa-chevron-left"></i>
    </button>

    <button type="button"
            class="btn btn-success btn-formnav-submit"
            data-bind="visible: atLastIndex(), click: submitForm">{% trans "Complete" %} <i class="fa fa-chevron-right"></i></button>

    <button type="button"
            disabled="disabled"
            class="btn btn-formnav disabled btn-formnav-next"
            data-bind="visible: disableNextButton() && !atLastIndex()">
      <i class="fa fa-chevron-right"></i>
    </button>
    <button type="button"
            class="btn btn-formnav btn-formnav-next"
            data-bind="click: nextQuestion, visible: enableNextButton() && !atLastIndex()">
      <i class="fa fa-chevron-right"></i>
    </button>
    <button type="button"
            class="btn btn-formnav btn-formnav-next"
            data-bind="click: clickedNextOnRequired, visible: enableForceNextButton() && !atLastIndex()">
      <i class="fa fa-chevron-right"></i>
    </button>

  </div>
</script>

<script type="text/html" id="form-fullform-ko-template">
  <div class="webforms-nav-container"
       data-bind="css: { 'webforms-nav-single-question': showInFormNavigation }">
    <div class="webforms-nav"
         data-bind="template: { name: 'form-navigation-ko-template' }"></div>
  </div>
  <div class="form-container js-form-container print-container" data-bind="
          css: { 'form-single-question': showInFormNavigation },
      ">

    <div class="page-header">
      <h1 class="title" data-bind="text: title, visible: !showInFormNavigation()"></h1>
    </div>

    <form class="form form-horizontal" data-bind="submit: submitForm">
      <div class="question-container">
        <div data-bind="template: { name: childTemplate, foreach: $data.children }"/>
      </div>
      {% if environment == "web-apps" %}
        <div class="row" data-bind="visible: erroredQuestions().length > 0">
          <div class="col-sm-12 alert alert-danger">
            {% blocktrans %}
              Please correct the answers below before submitting.
              <br>
              You can use the <strong><i class='fa fa-fast-forward'></i> Next Error</strong> button on the left-hand side of the screen to navigate between required fields.
            {% endblocktrans %}
            <ul data-bind="foreach: erroredQuestions">
                <li>
                    <a href="#" data-bind="click: navigateTo, html: caption_markdown() || caption() || question_id() || gettext('Unknown Question')"></a>
                    <span data-bind="visible: serverError, text: serverError"></span>
                    <span data-bind="if: error">
                      <!-- ko text: error --><!-- /ko -->
                    </span>
                    <span data-bind="visible: !serverError() && !error()">
                      {% trans "An answer is required." %}
                    </span>
                </li>
            </ul>
          </div>
        </div>
      {% endif %}
      <div id="submit-button" class="form-actions form-group noprint-sub-container" data-bind="visible: showSubmitButton">
        <div data-bind="css: submitClass">
          <button class="submit btn btn-lg btn-primary"
                  type="submit"
                  data-bind="enable: enableSubmitButton">
            <i class="fa fa-spin fa-refresh"
               data-bind="visible: !enableSubmitButton(){% if environment == "web-apps" %} && erroredQuestions.length != 0{% endif %}"
            ></i>
            <!-- ko text: submitText --><!-- /ko -->
          </button>
        </div>
      </div>
    </form>
  </div>
  <div data-bind="visible: erroredQuestions().length > 0">
    {% if environment == "web-apps" %}
      {% if request|ui_notify_enabled:"JUMP_TO_INVALID_QUESTIONS_WEBAPPS" %}
        <div class="alert alert-ui-notify alert-dismissible helpbubble helpbubble-purple helpbubble-bottom-left fade in"
             style="position: fixed; width: 300px; bottom: 65px;"
             data-slug="{{ "JUMP_TO_INVALID_QUESTIONS_WEBAPPS"|ui_notify_slug }}"
             role="alert">
          <button type="button" class="close" data-dismiss="alert" aria-label="Close">
            <span aria-hidden="true">&times;</span>
          </button>
          <p class="lead">{% trans 'Navigate Across Required Questions' %}</p>
          <p>
            {% blocktrans %}
              You can use this button to navigate between questions that are required but missing or that contain errors.
              You will also see a summary of questions that need attention at the bottom of the form.
            {% endblocktrans %}
            <br>
            <a target="_blank" class="btn btn-primary-dark" href="https://confluence.dimagi.com/display/commcarepublic/Using+Web+Apps#UsingWebApps-Navigatingtoallrequiredquestions">{% trans "Learn More" %}</a>
          </p>
        </div>
      {% endif %}
    {% endif %}
    <div id="scroll-bottom" class="btn btn-danger" style="position: fixed; bottom: 35px" title="{% trans_html_attr "Jump between required/errored questions" %}" data-bind="click: jumpToErrors">
      <i class='fa fa-fast-forward'> </i>
          {% trans "Next Error" %}
    </div>
  </div>
</script>


<script type="text/html" id="grouped-element-tile-row-fullform-ko-template">
  <div class="row">
    <div data-bind="template: { name: childTemplate, foreach: $data.children }"/>
  </div>
</script>


<script type="text/html" id="question-fullform-ko-template">
  <div data-bind="class:questionTileWidth">
  <!-- ko if: !isLabel && !isButton -->
  <div class="q form-group" data-bind="
            css: {
                error: error,
                required: $data.required,
                on: $root.forceRequiredVisible,
            }
        ">
    <label class="caption control-label" data-bind="css: labelWidth, attr: {'for': entry.entryId}, visible: hasLabelContent">
      {# appearance attributes TEXT_ALIGN_CENTER TEXT_ALIGN_RIGHT #}
      <div data-bind="css: {
          'row': help(),
          'text-center': stylesContains('text-align-center'),
          'text-right': stylesContains('text-align-right'),
        }">
        <span class="webapp-markdown-output" tabindex="0"
              data-bind="
                html: ko.utils.unwrapObservable($data.caption_markdown) || caption(),
                css: {'col-md-11' : help()}"></span>
        <!-- ko if: help() -->
        <a
          class="help-text-trigger col-md-1"
          role="button"
          href="javascript:void(0)"
          title="{% trans "Show help dialog" %}"
        ><i class="fa fa-question-circle"></i></a>
        <div class="modal fade" role="dialog">
          <div class="modal-dialog">
            <div class="modal-content">
              <div class="modal-body">
                <p class="webapp-markdown-output" tabindex="0" align="left" data-bind="html: help"></p>
                <div class="widget-multimedia" data-bind="
                    template: {
                      name: 'widget-help-multimedia-ko-template',
                      data: $data
                    } "></div>
              </div>
              <div class="modal-footer">
                <button class="btn btn-default help-modal-close" data-dismiss="modal">{% trans "Close" %}</button>
              </div>
            </div>
          </div>
        </div>
        <!-- /ko -->
      </div>
      <i class="hint-text" data-bind="text: ko.utils.unwrapObservable($data.hint)"></i>
      <!-- ko if: required() -->
      <span class="sr-only">{% trans "A response is required for this question." %}</span>
      <!-- /ko -->
    </label>
    <div class="widget-container controls" data-bind="css: controlWidth">
      <div class="widget" data-bind="
                template: { name: entryTemplate, data: entry, afterRender: afterRender },
                css: { 'has-error': hasError }
            ">
      </div>
      <div class="widget-multimedia" data-bind="
                template: { name: 'widget-multimedia-ko-template', data: $data }"
      >
      </div>
      <div class="text-danger error-message" data-bind="
                visible: error,
                text: error
            "></div>
      <div class="text-danger error-message" data-bind="
                visible: serverError,
                text: serverError
            "></div>
    </div>
    <span class="ix" data-bind="text: ixInfo($data)"></span>
    <div class="eoq"></div>
  </div>
  <div class="form-group-required-label"
       aria-hidden="true"
       data-bind="visible: $data.required, css: {
                      on: $root.forceRequiredVisible,
                    }">{% trans 'Sorry, this response is required!' %}</div>
  <!-- /ko -->
  <!-- ko if: isLabel -->
  <div class="form-group">
    {# appearance attributes TEXT_ALIGN_CENTER TEXT_ALIGN_RIGHT #}
    <div class="info col-sm-12" data-bind="css: {
        'text-center': stylesContains('text-align-center'),
        'text-right': stylesContains('text-align-right'),
      }">
      <span class="ix" data-bind="text: ixInfo($data)">></span>
      <span class="caption webapp-markdown-output"
            data-bind="
              html: ko.utils.unwrapObservable($data.caption_markdown) || caption(),
              attr: {'for': entry.entryId}"
            tabindex="0">
      </span>
      <div class="widget-multimedia" data-bind="
                template: { name: 'widget-multimedia-ko-template', data: $data }"
      >
      </div>
      <div class="widget-container controls" data-bind="css: controlWidth">
        <!-- labels only deal with server errors, since there's no data type validation for the browser to do-->
        <div class="text-danger error-message" data-bind="
          visible: serverError,
          text: serverError
          "></div>
      </div>
    </div>
  </div>
  <!-- /ko -->
  <!-- ko if: isButton -->
  {# appearance attributes TEXT_ALIGN_CENTER TEXT_ALIGN_RIGHT #}
  <div class="q form-group" data-bind="
    css: {
      error: error,
      'text-center': stylesContains('text-align-center'),
      'text-right': stylesContains('text-align-right')
    }">
    <div class="widget-container controls col-sm-12">
      <div class="widget" data-bind="
        template: { name: entryTemplate, data: entry, afterRender: afterRender },
        css: { 'has-error': hasError }
        "></div>
      </div>
    </div>
  <!-- /ko -->
  </div>
</script>

<script type="text/html" id="repeat-juncture-fullform-ko-template">
  <div class="panel panel-default rep">
    <div class="panel-heading" data-bind="style: {
        'background-color': headerBackgroundColor(),
        'color': headerBackgroundColor() ? 'white' : '',
      }">
      <h3 class="caption" data-bind="html: header" tabindex="0"></h3>
      <span class="ix" data-bind="text: ixInfo($data)"></span>
    </div>
    <div class="panel-body">
      <div class="children" data-bind="template: { name: childTemplate, foreach: $data.children }"/>
      <div class="alert alert-info empty" data-bind="visible: !children().length">
        {% trans "This repeatable group is empty" %}
      </div>
    </div>
    <div class="panel-footer">
      <button class="btn btn-default add" href="#"
              data-bind="click: newRepeat"
              id="repeat-add-new">
              <i class="fa fa-plus"></i>
              <!-- ko text: $root.getTranslation('repeat.dialog.add.new', '{% trans_html_attr 'Add new repeat' %}') --><!-- /ko -->
      </button>
    </div>
  </div>
</script>

<script type="text/html" id="widget-multimedia-ko-template">
  <img class="img-responsive" data-bind="
         attr: { src: mediaSrc($data.caption_image()) },
         visible: mediaSrc($data.caption_image())
         " />
  <audio controls="controls" data-bind="visible: caption_audio, attr: { src: mediaSrc($data.caption_audio()) }">
    {% trans "Your browser does not support audio" %}
  </audio>
  <video controls="controls" data-bind="visible: caption_video, attr: { src: mediaSrc($data.caption_video()) }">
    {% trans "Your browser does not support video" %}
  </video>
</script>

<script type="text/html" id="widget-help-multimedia-ko-template">
  <img class="img-responsive" data-bind="
      attr: { src: mediaSrc($data.help_image()) },
      visible: mediaSrc($data.help_image())" />
  <audio controls="controls" data-bind="
      visible: help_audio,
      attr: { src: mediaSrc($data.help_audio()) }">
    {% trans "Your browser does not support audio" %}
  </audio>
  <video controls="controls" data-bind="
      visible: help_video,
      attr: { src: mediaSrc($data.help_video()) }">
    {% trans "Your browser does not support video" %}
  </video>
</script>

<script type="text/html" id="text-entry-ko-template">
  <textarea class="textfield form-control vertical-resize" data-bind="
        value: $data.rawAnswer,
        valueUpdate: valueUpdate,
        attr: {
            maxlength: lengthLimit,
            id: entryId,
            'aria-required': $parent.required() ? 'true' : 'false',
        },
    "></textarea>
</script>

<script type="text/html" id="password-entry-ko-template">
  <input type="password" class="form-control" data-bind="
        value: $data.rawAnswer,
        valueUpdate: valueUpdate,
        attr: {
          id: entryId,
          'aria-required': $parent.required() ? 'true' : 'false',
        },
    "/>
</script>

<script type="text/html" id="str-entry-ko-template">
  <input autocomplete="off" type="text" class="form-control" data-bind="
        value: $data.rawAnswer,
        valueUpdate: valueUpdate,
        attr: {
            maxlength: lengthLimit,
            id: entryId,
            placeholder: placeholderText,
            'aria-required': $parent.required() ? 'true' : 'false',
        }
    "/>
</script>
<script type="text/html" id="unsupported-entry-ko-template">
  <div class="unsupported alert alert-warning">
    <a class="unsupported-question-type-trigger" role="button"
    ><i class="fa fa-question-circle"></i></a>
    {% blocktrans %}
      Sorry, web entry cannot support this type of question.
    {% endblocktrans %}
  </div>
  <div class="modal fade" role="dialog" id="unsupported-question-type-modal">
    <div class="modal-dialog">
      <div class="modal-content">
        <div class="modal-body">
          {% blocktrans %}
            This question will appear as follows in data exports.
          {% endblocktrans %}
          <br><br>
          <input type="text" class="form-control" data-bind="value: $data.answer" />
        </div>
        <div class="modal-footer">
          <button class="btn btn-default" data-dismiss="modal">{% trans "OK" %}</button>
        </div>
      </div>
    </div>
  </div>
</script>

<script type="text/html" id="file-entry-ko-template">
  <input type="file" data-bind="
        value: $data.rawAnswer,
        attr: {
            id: entryId,
            'aria-required': $parent.required() ? 'true' : 'false',
            accept: accept,
        },
    "/>
  <button class="btn btn-default btn-xs pull-right" data-bind="
    click: onClear,
    text: $root.getTranslation('upload.clear.title', '{% trans_html_attr 'Clear' %}'),
  ">
  </button>
</script>

<script type="text/html" id="signature-entry-ko-template">
  <div data-bind="attr: { id: entryId + '-wrapper' }">
    <canvas data-bind="
        attr: {
            id: entryId + '-canvas',
            'aria-required': $parent.required() ? 'true' : 'false',
        },
      "
      style="border: 1px solid #ccc; border-radius: 4px;"/>
    </canvas>
  </div>
  <button class="btn btn-default btn-xs pull-right" data-bind="click: onClear">
    {% trans "Clear" %}
  </button>
  <input type="file" class="hidden" data-bind="
      value: $data.rawAnswer,
      attr: {
          id: entryId,
          accept: accept,
      },
    "/>
</script>

<script type="text/html" id="address-entry-ko-template">
  <!-- ARIA live region for highlighted geocoder values, populated via javascript -->
  <div role="region" aria-live="polite" class="sr-only" data-bind="attr: { id: entryId+'-sr' }"></div>
  <div data-bind="attr: { id: entryId }"></div>
</script>

<script type="text/html" id="geo-entry-ko-template">
  <table width="100%" cellpadding="0" cellspacing="0" border="0">
    <tbody>
    <tr>
      <td class="lat coordinate" data-bind="text: formatLat()"></td>
      <td class="lon coordinate" data-bind="text: formatLon()"></td>
      <td align="right" valign="bottom">
        <button class="btn btn-default btn-xs clear" data-bind="click: onClear">{% trans "Clear map" %}</button>
      </td>
    </tr>
    </tbody>
  </table>
  <div class="map" data-bind="attr: { id: entryId }">
    <div class="wait" data-bind="visible: !map">{% trans "Please wait while the map loads" %}</div>
  </div>
  <div>
    <form data-bind="submit: search">
      <div class="form-group">
        <div class="controls" data-bind="css: control_width">
          <div class="input-group">
            <input class="query form-control" type="text" />
            <span class="input-group-btn">
              <button class="btn btn-default search">{% trans "Search" %}</button>
            </span>
          </div>
        </div>
      </div>
    </form>
  </div>
</script>
<script type="text/html" id="select-entry-ko-template">
  <fieldset>
  <legend class="sr-only" data-bind="text: question.caption()"></legend>
    <div class="sel clear">
      <div data-bind="foreach: choices, as: 'choice'">
        <div data-bind="css: { checkbox: $parent.isMulti, radio: !$parent.isMulti }, class: $parent.colStyleIfHideLabel">
          <label>
              <input data-bind="
                          checked: $parent.rawAnswer,
                          checkedValue: $data,
                          attr: {
                              id: 'group-' + $parent.entryId + '-choice-' + $index(),
                              type: $parent.isMulti ? 'checkbox' : 'radio',
                              name: $parent.entryId,
                              class: 'group-' + $parent.entryId,
                          },
                      "/>
              <span data-bind="renderMarkdown: $data, class: $parent.hideLabel ? 'sr-only' : ''"></span>
          </label>
          </div>
        </div>
      </div>
      <button class="btn btn-default btn-xs pull-right" data-bind="click: onClear, fadeVisible: !isMulti && rawAnswer()">
        {% trans "Clear" %}
      </button>
    </div>
  </fieldset>
</script>
<script type="text/html" id="button-entry-ko-template">
  <button class="btn btn-default" data-bind="click: onClick, attr: {id: entryId}">
    <span data-bind="renderMarkdown: buttonLabel()"></span>
  </button>
</script>
<script type="text/html" id="dropdown-entry-ko-template">
  <select class="form-control" data-bind="
        foreach: options,
        value: rawAnswer,
        attr: {
            id: entryId,
            'aria-required': $parent.required() ? 'true' : 'false',
        },
        valueAllowUnset: true,
        ">
    <option data-bind="value: id, text: text"></option>
  </select>
</script>
<script type="text/html" id="multidropdown-entry-ko-template">
  <select multiple class="form-control" data-bind="
        options: choices,
        selectedOptions: rawAnswer,
        attr: {
            id: entryId,
            'aria-required': $parent.required() ? 'true' : 'false',
        },
        valueAllowUnset: true,
        ">
  </select>
</script>
<script type="text/html" id="choice-label-entry-ko-template">
  <div class="row">
    <!-- ko foreach: choices -->
      <div data-bind="attr: { 'class': $parent.colStyle }, style: { 'word-wrap': 'break-word' }">
        <!-- ko if: $parent.hideLabel -->
          <input type="radio" data-bind="
                checked: $parent.rawAnswer,
                checkedValue: $index() + 1,
                attr: {
                    id: 'group-' + $parent.entryId + '-choice-' + $index(),
                    'aria-labelledby': $parent.entryId + '-choice-' + $index() + '-sr',
                    name: $parent.entryId,
                    class: 'group-' + $parent.entryId,
                }
            "/>
        <!-- /ko -->
        <span data-bind="renderMarkdown: $data, class: $parent.hideLabel ? 'sr-only' : '', attr: { id: $parent.entryId + '-choice-' + $index() + '-sr' }"></span>
      </div>
    <!-- /ko -->
    <!-- ko if: hideLabel -->
      <div data-bind="attr: { 'class': colStyle }">
        <button class="btn btn-default btn-xs" data-bind="click: onClear, fadeVisible: rawAnswer()">
          {% trans "Clear" %}
        </button>
      </div>
    <!-- /ko -->
  </div>
</script>
<script type="text/html" id="date-entry-ko-template">
  <div class="input-group">
    <input type="text" class="form-control"
      data-bind="attr: {id: entryId, 'aria-required': $parent.required() ? 'true' : 'false'}"/>
    <span class="input-group-addon"><i class="fa fa-calendar"></i></span>
  </div>
</script>

<script type="text/html" id="datetime-entry-ko-template">
  <div class="input-group">
    <input type="text" class="form-control" data-bind="attr: { id: entryId, 'aria-required': $parent.required() ? 'true' : 'false' }"/>
    <span class="input-group-addon"><i class="fcc fcc-fd-datetime"></i></span>
  </div>
</script>

<script type="text/html" id="time-entry-ko-template">
  <div class="input-group">
    <input type="text" class="form-control" data-bind="attr: { id: entryId, 'aria-required': $parent.required() ? 'true' : 'false' }"/>
    <span class="input-group-addon"><i class="fa fa-clock-o"></i></span>
  </div>
</script>

<script type="text/html" id="ethiopian-date-entry-ko-template">
  <div class="input-group">
    <input type="text" class="form-control" autocomplete="off" data-bind="attr: { id: entryId, 'aria-required': $parent.required() ? 'true' : 'false' }"/>
    <span class="input-group-addon"><i class="fa fa-calendar"></i></span>
  </div>
</script>

<script type="text/html" id="blank-entry-ko-template"></script><|MERGE_RESOLUTION|>--- conflicted
+++ resolved
@@ -3,11 +3,7 @@
 
 <script type="text/html" id="sub-group-fullform-ko-template">
   <div tabindex="-1" class ="gr" data-bind="
-<<<<<<< HEAD
-        class: questionTileWidth,
-=======
         class: elementTile,
->>>>>>> 96d92204
         css: {
           'gr-no-children': $data.children().length === 0,
           'gr-has-no-questions': _.all($data.children(), function(d) { return d.type() !== 'grouped-element-tile-row' }),
