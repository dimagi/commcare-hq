{% load i18n %}
{% load hq_shared_tags %}

<script type="text/html" id="sub-group-fullform-ko-template">
  <div tabindex="-1" class ="gr" data-bind="
        class: elementTile,
        css: {
          'gr-no-children': $data.children().length === 0,
          'gr-has-no-questions': $data.children().every(function(d) { return d.type() !== 'grouped-element-tile-row' }),
          'gr-has-no-nested-questions': !$data.hasAnyNestedQuestions(),
          'panel panel-default': collapsible,
          'repetition': isRepetition,
          'required-group': !showChildren() && childrenRequired(),
          'stripe-repeats': stripeRepeats,
          'group-border': groupBorder,
        }">
    <fieldset class="gr-header" data-bind="
        css: {
          'panel-heading': collapsible,
           clickable: collapsible
        },
        attr: collapsible ? {
                'role': 'button',
                'aria-expanded': showChildren() ? 'true' : 'false',
                'aria-labelledby': captionId(),
                // tab focus only if group is visible
                'tabindex': isVisibleGroup() ? '0' : '-1'
              } : {
                'aria-labelledby': captionId(),
              },
        click: toggleChildren,
        event: collapsible ? { keypress: keyPressAction } : {},
        style: {'display': showHeader ? 'block': 'none',
                'background-color': headerBackgroundColor(),
                'color': headerBackgroundColor() ? 'white' : ''
        }">
      <div data-bind="ifnot: collapsible">
        <legend>
          <span class="caption webapp-markdown-output"
                data-bind="
                  html: ko.utils.unwrapObservable($data.caption_markdown) || caption(),
                "></span>
          <button class="btn btn-danger del pull-right" href="#" aria-label="{% trans 'Delete Repeat' %}"
                  data-bind="
                      visible: isRepetition,
                      click: deleteRepeat
                  "><i class="fa fa-remove"></i></button>
        </legend>
      </div>
      <div data-bind="if: collapsible">
        <div class="d-flex align-items-center">
          <div class="collapsible-icon-container">
            <i class="fa" data-bind="
                css: {'fa-angle-double-right': !showChildren(), 'fa-angle-double-down': showChildren()},
            "></i>
          </div>
          <span class="webapp-markdown-output caption" data-bind="html: caption_markdown() || caption(), attr: {id: captionId()}"></span>
          <i class="fa fa-warning text-danger pull-right" data-bind="visible: hasError() && !showChildren()"></i>
          <button class="btn btn-danger del pull-right" href="#"  aria-label="{% trans 'Delete Repeat' %}"
                  data-bind="
                      visible: isRepetition,
                      click: deleteRepeat
                  "><i class="fa fa-remove"></i></button>
      </div>
      <span class="ix"></span>
    </fieldset>
      <div data-bind="visible: showChildren">
        <fieldset>
        <legend aria-hidden="true" class="sr-only">{% trans "Question Group" %}</legend>
          <div class="children" data-bind="
              slideVisible: showChildren(),
              template: {
                name: childTemplate,
                foreach: $data.children,
                afterRender: focusNewRepeat,
              },
              css: {
                'panel-body': collapsible,
                'group-body': !collapsible,
                'stripe-repeats': stripeRepeats,
              }"></div>
        </fieldset>
      </div>
  </div>
</script>

<script type="text/html" id="form-navigation-ko-template">
  <div class="formnav-container" data-bind="visible: showInFormNavigation">
    <button type="button"
            class="btn btn-formnav"
            data-bind="click: prevQuestion, visible: enablePreviousButton">
      <i class="fa fa-chevron-left"></i>
    </button>
    <button type="button"
            disabled="disabled"
            class="btn btn-formnav disabled"
            data-bind="visible: !enablePreviousButton()">
      <i class="fa fa-chevron-left"></i>
    </button>

    <button type="button"
            class="btn btn-success btn-formnav-submit"
            data-bind="visible: atLastIndex(), click: submitForm">{% trans "Complete" %} <i class="fa fa-chevron-right"></i></button>

    <button type="button"
            disabled="disabled"
            class="btn btn-formnav disabled btn-formnav-next"
            data-bind="visible: disableNextButton() && !atLastIndex()">
      <i class="fa fa-chevron-right"></i>
    </button>
    <button type="button"
            class="btn btn-formnav btn-formnav-next"
            data-bind="click: nextQuestion, visible: enableNextButton() && !atLastIndex()">
      <i class="fa fa-chevron-right"></i>
    </button>
    <button type="button"
            class="btn btn-formnav btn-formnav-next"
            data-bind="click: clickedNextOnRequired, visible: enableForceNextButton() && !atLastIndex()">
      <i class="fa fa-chevron-right"></i>
    </button>

  </div>
</script>

<script type="text/html" id="form-fullform-ko-template">
  <div class="webforms-nav-container"
       data-bind="css: { 'webforms-nav-single-question': showInFormNavigation }">
    <div class="webforms-nav"
         data-bind="template: { name: 'form-navigation-ko-template' }"></div>
  </div>
  <div class="form-container js-form-container print-container" data-bind="
          css: { 'form-single-question': showInFormNavigation },
      ">

    <div class="page-header">
      <h1 class="title" data-bind="text: title, visible: !showInFormNavigation()"></h1>
    </div>

    <form class="form form-horizontal" data-bind="submit: submitForm">
      <div class="question-container">
        <div data-bind="template: { name: childTemplate, foreach: $data.children }"/>
      </div>
      {% if environment == "web-apps" %}
        <div class="row" data-bind="visible: erroredQuestions().length > 0">
          <div class="col-sm-12 alert alert-danger">
            {% blocktrans %}
              Please correct the answers below before submitting.
              <br>
              You can use the <strong><i class='fa fa-fast-forward'></i> Next Error</strong> button on the left-hand side of the screen to navigate between required fields.
            {% endblocktrans %}
            <ul data-bind="foreach: erroredQuestions">
                <li>
                    <a href="#" data-bind="click: navigateTo, html: caption_markdown() || caption() || question_id() || gettext('Unknown Question')"></a>
                    <span data-bind="visible: serverError, text: serverError"></span>
                    <span data-bind="if: error">
                      <!-- ko text: error --><!-- /ko -->
                    </span>
                    <span data-bind="visible: !serverError() && !error()">
                      {% trans "An answer is required." %}
                    </span>
                </li>
            </ul>
          </div>
        </div>
      {% endif %}
      <div id="submit-button" class="form-actions form-group noprint-sub-container" data-bind="visible: showSubmitButton">
        <div data-bind="
          css: submitClass,
          style: {
            'bottom':isAnchoredSubmitStyle && {{ request.couch_user.can_edit_data|yesno:'true,false' }} ? '30px' : '' {# data preview bar #}
          }">
          <button class="submit btn btn-primary"
                  type="submit"
                  data-bind="
                    enable: enableSubmitButton,
                    css: {
                      'btn-lg': !isAnchoredSubmitStyle,
                      'btn-sm': isAnchoredSubmitStyle,
                    }">
            <i class="fa fa-spin fa-refresh"
               data-bind="visible: !enableSubmitButton(){% if environment == "web-apps" %} && erroredQuestions.length != 0{% endif %}"
            ></i>
            <!-- ko text: submitText --><!-- /ko -->
          </button>
        </div>
      </div>
    </form>
  </div>
  <div data-bind="visible: erroredQuestions().length > 0">
    {% if environment == "web-apps" %}
      {% if request|ui_notify_enabled:"JUMP_TO_INVALID_QUESTIONS_WEBAPPS" %}
        <div class="alert alert-ui-notify alert-dismissible helpbubble helpbubble-purple helpbubble-bottom-left fade in"
             style="position: fixed; width: 300px; bottom: 65px;"
             data-slug="{{ "JUMP_TO_INVALID_QUESTIONS_WEBAPPS"|ui_notify_slug }}"
             role="alert">
          <button type="button" class="close" data-dismiss="alert" aria-label="Close">
            <span aria-hidden="true">&times;</span>
          </button>
          <p class="lead">{% trans 'Navigate Across Required Questions' %}</p>
          <p>
            {% blocktrans %}
              You can use this button to navigate between questions that are required but missing or that contain errors.
              You will also see a summary of questions that need attention at the bottom of the form.
            {% endblocktrans %}
            <br>
            <a target="_blank" class="btn btn-primary-dark" href="https://confluence.dimagi.com/display/commcarepublic/Using+Web+Apps#UsingWebApps-Navigatingtoallrequiredquestions">{% trans "Learn More" %}</a>
          </p>
        </div>
      {% endif %}
    {% endif %}
    <div id="scroll-bottom" class="btn btn-danger" style="position: fixed; bottom: 35px" title="{% trans_html_attr "Jump between required/errored questions" %}" data-bind="click: jumpToErrors">
      <i class='fa fa-fast-forward'> </i>
          {% trans "Next Error" %}
    </div>
  </div>
</script>


<script type="text/html" id="grouped-element-tile-row-fullform-ko-template">
  <div class="row">
    <div data-bind="template: { name: childTemplate, foreach: $data.children }" class="question-tile-row"/>
  </div>
</script>


<script type="text/html" id="question-fullform-ko-template">
  <div data-bind="class:questionTileWidth">
  <!-- ko if: !isLabel && !isButton -->
  <div class="q form-group" data-bind="
            css: {
                error: error,
                required: $data.required,
                on: $root.forceRequiredVisible,
            }
        ">
    <label class="caption control-label" data-bind="
      css: labelWidth,
      attr: {
        id: entry.entryId + '-label',
        'for': entry.entryId,
      },
      visible: hasLabelContent">
      {# appearance attributes TEXT_ALIGN_CENTER TEXT_ALIGN_RIGHT #}
      <div data-bind="css: {
          'row': help(),
          'text-center': stylesContains('text-align-center'),
          'text-right': stylesContains('text-align-right'),
        }">
        <span class="webapp-markdown-output" data-bind="
            html: ko.utils.unwrapObservable($data.caption_markdown) || caption(),
            css: {'col-md-11' : help()}"></span>
        <!-- ko if: help() -->
        <a
          class="help-text-trigger col-md-1"
          role="button"
          href="javascript:void(0)"
          title="{% trans 'Show help dialog' %}"
        ><i class="fa fa-question-circle"></i></a>
        <div class="modal fade" role="dialog">
          <div class="modal-dialog">
            <div class="modal-content">
              <div class="modal-body">
                <p class="webapp-markdown-output" align="left" data-bind="html: help"></p>
                <div class="widget-multimedia" data-bind="
                    template: {
                      name: 'widget-help-multimedia-ko-template',
                      data: $data
                    } "></div>
              </div>
              <div class="modal-footer">
                <button class="btn btn-default help-modal-close" data-dismiss="modal">{% trans "Close" %}</button>
              </div>
            </div>
          </div>
        </div>
        <!-- /ko -->
      </div>
      <span class="hint-text" data-bind="
              text: ko.utils.unwrapObservable($data.hint),
              visible: !entry.useHintAsPlaceHolder()
          "></span>
      <!-- ko if: required() -->
      <span class="sr-only">{% trans "A response is required for this question." %}</span>
      <!-- /ko -->
    </label>
    <div class="widget-container controls" data-bind="css: controlWidth">
      <div class="widget" data-bind="
                template: { name: entryTemplate, data: entry, afterRender: afterRender },
                css: { 'has-error': hasError }
            ">
      </div>
      <div class="widget-multimedia" data-bind="
                template: { name: 'widget-multimedia-ko-template', data: $data }"
      >
      </div>
      <div class="text-danger error-message" data-bind="
                visible: error,
                text: error
            "></div>
      <div class="text-danger error-message" data-bind="
                visible: serverError,
                text: serverError
            "></div>
    </div>
    <span class="ix" data-bind="text: ixInfo($data)"></span>
    <div class="eoq"></div>
  </div>
  <div class="form-group-required-label"
       aria-hidden="true"
       data-bind="visible: $data.required, css: {
                      on: $root.forceRequiredVisible,
                    }">{% trans 'Sorry, this response is required!' %}</div>
  <!-- /ko -->
  <!-- ko if: isLabel -->
  <div class="form-group">
    {# appearance attributes TEXT_ALIGN_CENTER TEXT_ALIGN_RIGHT #}
    <div class="info col-sm-12" data-bind="css: {
        'text-center': stylesContains('text-align-center'),
        'text-right': stylesContains('text-align-right'),
      }">
      <span class="ix" data-bind="text: ixInfo($data)">></span>
      <span class="caption webapp-markdown-output" data-bind="
          html: ko.utils.unwrapObservable($data.caption_markdown) || caption()
          "></span>
      <div class="widget-multimedia" data-bind="
                template: { name: 'widget-multimedia-ko-template', data: $data }"
      >
      </div>
      <div class="widget-container controls" data-bind="css: controlWidth">
        <!-- labels only deal with server errors, since there's no data type validation for the browser to do-->
        <div class="text-danger error-message" data-bind="
          visible: serverError,
          text: serverError
          "></div>
      </div>
    </div>
  </div>
  <!-- /ko -->
  <!-- ko if: isButton -->
  {# appearance attributes TEXT_ALIGN_CENTER TEXT_ALIGN_RIGHT #}
  <div class="q form-group" data-bind="
    css: {
      error: error,
      'text-center': stylesContains('text-align-center'),
      'text-right': stylesContains('text-align-right')
    }">
    <div class="widget-container controls col-sm-12">
      <div class="widget" data-bind="
        template: { name: entryTemplate, data: entry, afterRender: afterRender },
        css: { 'has-error': hasError }
        "></div>
      </div>
    </div>
  <!-- /ko -->
  </div>
</script>

<script type="text/html" id="repeat-juncture-fullform-ko-template">
<<<<<<< HEAD
  <div class="panel panel-default rep">
    <div class="panel-heading" data-bind="style: {
        'background-color': headerBackgroundColor(),
        'color': headerBackgroundColor() ? 'white' : '',
      }">
      <h3 class="caption" data-bind="html: header"></h3>
      <span class="ix" data-bind="text: ixInfo($data)"></span>
    </div>
    <div class="panel-body">
      <div class="children" data-bind="template: { name: childTemplate, foreach: $data.children }"/>
      <div class="alert alert-info empty" data-bind="visible: !children().length">
        {% trans "This repeatable group is empty" %}
=======
  <div data-bind="class: elementTile">
    <div class="panel panel-default rep">
      <div class="panel-heading" data-bind="style: {
          'background-color': headerBackgroundColor(),
          'color': headerBackgroundColor() ? 'white' : '',
        }">
        <h3 class="caption" data-bind="html: header" tabindex="0"></h3>
        <span class="ix" data-bind="text: ixInfo($data)"></span>
      </div>
      <div class="panel-body">
        <div class="children" data-bind="template: { name: childTemplate, foreach: $data.children }"/>
        <div class="alert alert-info empty" data-bind="visible: !children().length">
          {% trans "This repeatable group is empty" %}
        </div>
      </div>
      <div class="panel-footer">
        <button class="btn btn-default add" href="#"
                data-bind="click: newRepeat"
                id="repeat-add-new">
                <i class="fa fa-plus"></i>
                <!-- ko text: $root.getTranslation('repeat.dialog.add.new', '{% trans_html_attr 'Add new repeat' %}') --><!-- /ko -->
        </button>
>>>>>>> 1f571644
      </div>
    </div>
  </div>
</script>

<script type="text/html" id="widget-multimedia-ko-template">
  <img class="img-responsive" data-bind="
         attr: { src: mediaSrc($data.caption_image()) },
         visible: mediaSrc($data.caption_image())
         " />
  <audio controls="controls" data-bind="
      visible: caption_audio,
      attr: {
          src: mediaSrc($data.caption_audio()),
          tabindex: caption_audio() ? '0' : '-1',
      }">
    {% trans "Your browser does not support audio" %}
  </audio>
  <video controls="controls" data-bind="
      visible: caption_video,
      attr: {
          src: mediaSrc($data.caption_video()),
          tabindex: caption_video() ? '0' : '-1',
      }">
    {% trans "Your browser does not support video" %}
  </video>
</script>

<script type="text/html" id="widget-help-multimedia-ko-template">
  <img class="img-responsive" data-bind="
      attr: { src: mediaSrc($data.help_image()) },
      visible: mediaSrc($data.help_image())" />
  <audio controls="controls" data-bind="
      visible: help_audio,
      attr: {
          src: mediaSrc($data.help_audio()),
          tabindex: help_audio() ? '0' : '-1',
      }">
    {% trans "Your browser does not support audio" %}
  </audio>
  <video controls="controls" data-bind="
      visible: help_video,
      attr: {
          src: mediaSrc($data.help_video()),
          tabindex: help_video() ? '0' : '-1',
      }">
    {% trans "Your browser does not support video" %}
  </video>
</script>

<script type="text/html" id="text-entry-ko-template">
  <textarea class="textfield form-control vertical-resize" data-bind="
        value: $data.rawAnswer,
        valueUpdate: valueUpdate,
        attr: {
            placeholder: placeholderText,
            maxlength: lengthLimit,
            id: entryId,
            'aria-required': $parent.required() ? 'true' : 'false',
        },
    "></textarea>
</script>

<script type="text/html" id="password-entry-ko-template">
  <input type="password" class="form-control" data-bind="
        value: $data.rawAnswer,
        valueUpdate: valueUpdate,
        attr: {
          id: entryId,
          'aria-required': $parent.required() ? 'true' : 'false',
        },
    "/>
</script>

<script type="text/html" id="str-entry-ko-template">
  <input autocomplete="off" type="text" class="form-control" data-bind="
        value: $data.rawAnswer,
        valueUpdate: valueUpdate,
        attr: {
            maxlength: lengthLimit,
            id: entryId,
            placeholder: placeholderText,
            'aria-required': $parent.required() ? 'true' : 'false',
        }
    "/>
</script>
<script type="text/html" id="unsupported-entry-ko-template">
  <div class="unsupported alert alert-warning">
    <a class="unsupported-question-type-trigger" role="button"
    ><i class="fa fa-question-circle"></i></a>
    {% blocktrans %}
      Sorry, web entry cannot support this type of question.
    {% endblocktrans %}
  </div>
  <div class="modal fade" role="dialog" id="unsupported-question-type-modal">
    <div class="modal-dialog">
      <div class="modal-content">
        <div class="modal-body">
          {% blocktrans %}
            This question will appear as follows in data exports.
          {% endblocktrans %}
          <br><br>
          <input type="text" class="form-control" data-bind="value: $data.answer" />
        </div>
        <div class="modal-footer">
          <button class="btn btn-default" data-dismiss="modal">{% trans "OK" %}</button>
        </div>
      </div>
    </div>
  </div>
</script>

<script type="text/html" id="file-entry-ko-template">
  <div class="row">
    <div class="col-xs-8">
      <input type="file" data-bind="
            value: $data.rawAnswer,
            attr: {
                id: entryId,
                'aria-required': $parent.required() ? 'true' : 'false',
                accept: accept,
            },
        "/>
    </div>
    <div class="col-xs-4">
      <button class="btn btn-default btn-xs pull-right" data-bind="
        click: onClear,
        text: $root.getTranslation('upload.clear.title', '{% trans_html_attr 'Clear' %}'),
      ">
      </button>
    </div>
  </div>
</script>

<script type="text/html" id="signature-entry-ko-template">
  <div data-bind="attr: { id: entryId + '-wrapper' }">
    <canvas data-bind="
        attr: {
            id: entryId + '-canvas',
            'aria-required': $parent.required() ? 'true' : 'false',
        },
      "
      style="border: 1px solid #ccc; border-radius: 4px;"/>
    </canvas>
  </div>
  <button class="btn btn-default btn-xs pull-right" data-bind="click: onClear">
    {% trans "Clear" %}
  </button>
  <input type="file" class="hidden" data-bind="
      value: $data.rawAnswer,
      attr: {
          id: entryId,
          accept: accept,
      },
    "/>
</script>

<script type="text/html" id="address-entry-ko-template">
  <!-- ARIA live region for highlighted geocoder values, populated via javascript -->
  <div role="region" aria-live="polite" class="sr-only" data-bind="attr: { id: entryId+'-sr' }"></div>
  <div data-bind="attr: { id: entryId }"></div>
</script>

<script type="text/html" id="geo-entry-ko-template">
  <table width="100%" cellpadding="0" cellspacing="0" border="0">
    <tbody>
    <tr>
      <td class="lat coordinate" data-bind="text: formatLat()"></td>
      <td class="lon coordinate" data-bind="text: formatLon()"></td>
      <td align="right" valign="bottom">
        <button class="btn btn-default btn-xs clear" data-bind="click: onClear">{% trans "Clear map" %}</button>
      </td>
    </tr>
    </tbody>
  </table>
  <div class="map" data-bind="
    attr: {
      'id': entryId,
      'aria-labelledby': entryId + '-label',
    }">
    <div class="wait" data-bind="visible: !hasMap" >{% trans "Please wait while the map loads" %}</div>
  </div>
  <div>
    <form data-bind="submit: search">
      <div class="form-group">
        <div class="controls" data-bind="css: control_width">
          <div class="input-group">
            <input class="query form-control" type="text" />
            <span class="input-group-btn">
              <button class="btn btn-default search">{% trans "Search" %}</button>
            </span>
          </div>
        </div>
      </div>
    </form>
  </div>
</script>
<script type="text/html" id="select-entry-ko-template">
  <fieldset>
  <legend class="sr-only" data-bind="text: question.caption()"></legend>
    <div class="sel clear">
      <div data-bind="foreach: choices, as: 'choice'">
        <div data-bind="css: { checkbox: $parent.isMulti, radio: !$parent.isMulti }, class: $parent.colStyleIfHideLabel">
          <label>
              <input data-bind="
                          checked: $parent.rawAnswer,
                          checkedValue: $data,
                          attr: {
                              id: 'group-' + $parent.entryId + '-choice-' + $index(),
                              type: $parent.isMulti ? 'checkbox' : 'radio',
                              name: $parent.entryId,
                              class: 'group-' + $parent.entryId,
                          },
                      "/>
              <span data-bind="renderMarkdown: $data, class: $parent.hideLabel ? 'sr-only' : ''"></span>
          </label>
          </div>
        </div>
      </div>
      <button class="btn btn-default btn-xs pull-right" data-bind="click: onClear, fadeVisible: !isMulti && rawAnswer()">
        {% trans "Clear" %}
      </button>
    </div>
  </fieldset>
</script>
<script type="text/html" id="button-entry-ko-template">
  <button class="btn btn-default" data-bind="click: onClick, attr: {id: entryId}">
    <span data-bind="renderMarkdown: buttonLabel()"></span>
  </button>
</script>
<script type="text/html" id="dropdown-entry-ko-template">
  <select class="form-control" data-bind="
        foreach: options,
        value: rawAnswer,
        attr: {
            id: entryId,
            'aria-required': $parent.required() ? 'true' : 'false',
        },
        valueAllowUnset: true,
        ">
    <option data-bind="value: id, text: text"></option>
  </select>
</script>
<script type="text/html" id="multidropdown-entry-ko-template">
  <select multiple class="form-control" data-bind="
        options: choices,
        selectedOptions: rawAnswer,
        attr: {
            id: entryId,
            'aria-required': $parent.required() ? 'true' : 'false',
        },
        valueAllowUnset: true,
        ">
  </select>
</script>
<script type="text/html" id="choice-label-entry-ko-template">
  <div class="row">
    <!-- ko foreach: choices -->
      <div data-bind="attr: { 'class': $parent.colStyle }, style: { 'word-wrap': 'break-word' }">
        <!-- ko if: $parent.hideLabel -->
          <input type="radio" data-bind="
                checked: $parent.rawAnswer,
                checkedValue: $index() + 1,
                attr: {
                    id: 'group-' + $parent.entryId + '-choice-' + $index(),
                    'aria-labelledby': $parent.entryId + '-choice-' + $index() + '-sr',
                    name: $parent.entryId,
                    class: 'group-' + $parent.entryId,
                }
            "/>
        <!-- /ko -->
        <span data-bind="renderMarkdown: $data, class: $parent.hideLabel ? 'sr-only' : '', attr: { id: $parent.entryId + '-choice-' + $index() + '-sr' }"></span>
      </div>
    <!-- /ko -->
    <!-- ko if: hideLabel -->
      <div data-bind="attr: { 'class': colStyle }">
        <button class="btn btn-default btn-xs" data-bind="click: onClear, fadeVisible: rawAnswer()">
          {% trans "Clear" %}
        </button>
      </div>
    <!-- /ko -->
  </div>
</script>
<script type="text/html" id="date-entry-ko-template">
  <div class="input-group">
    <input type="text" class="form-control"
      data-bind="attr: {id: entryId, 'aria-required': $parent.required() ? 'true' : 'false'}"/>
    <span class="input-group-addon"><i class="fa fa-calendar"></i></span>
  </div>
</script>

<script type="text/html" id="datetime-entry-ko-template">
  <div class="input-group">
    <input type="text" class="form-control" data-bind="attr: { id: entryId, 'aria-required': $parent.required() ? 'true' : 'false' }"/>
    <span class="input-group-addon"><i class="fcc fcc-fd-datetime"></i></span>
  </div>
</script>

<script type="text/html" id="time-entry-ko-template">
  <div class="input-group">
    <input type="text" class="form-control" data-bind="attr: { id: entryId, 'aria-required': $parent.required() ? 'true' : 'false' }"/>
    <span class="input-group-addon"><i class="fa fa-clock-o"></i></span>
  </div>
</script>

<script type="text/html" id="ethiopian-date-entry-ko-template">
  <div class="input-group">
    <input type="text" class="form-control" autocomplete="off" data-bind="attr: { id: entryId, 'aria-required': $parent.required() ? 'true' : 'false' }"/>
    <span class="input-group-addon"><i class="fa fa-calendar"></i></span>
  </div>
</script>

<script type="text/html" id="blank-entry-ko-template"></script><|MERGE_RESOLUTION|>--- conflicted
+++ resolved
@@ -356,27 +356,13 @@
 </script>
 
 <script type="text/html" id="repeat-juncture-fullform-ko-template">
-<<<<<<< HEAD
-  <div class="panel panel-default rep">
-    <div class="panel-heading" data-bind="style: {
-        'background-color': headerBackgroundColor(),
-        'color': headerBackgroundColor() ? 'white' : '',
-      }">
-      <h3 class="caption" data-bind="html: header"></h3>
-      <span class="ix" data-bind="text: ixInfo($data)"></span>
-    </div>
-    <div class="panel-body">
-      <div class="children" data-bind="template: { name: childTemplate, foreach: $data.children }"/>
-      <div class="alert alert-info empty" data-bind="visible: !children().length">
-        {% trans "This repeatable group is empty" %}
-=======
   <div data-bind="class: elementTile">
     <div class="panel panel-default rep">
       <div class="panel-heading" data-bind="style: {
           'background-color': headerBackgroundColor(),
           'color': headerBackgroundColor() ? 'white' : '',
         }">
-        <h3 class="caption" data-bind="html: header" tabindex="0"></h3>
+        <h3 class="caption" data-bind="html: header"></h3>
         <span class="ix" data-bind="text: ixInfo($data)"></span>
       </div>
       <div class="panel-body">
@@ -392,7 +378,6 @@
                 <i class="fa fa-plus"></i>
                 <!-- ko text: $root.getTranslation('repeat.dialog.add.new', '{% trans_html_attr 'Add new repeat' %}') --><!-- /ko -->
         </button>
->>>>>>> 1f571644
       </div>
     </div>
   </div>
