--- conflicted
+++ resolved
@@ -29,16 +29,10 @@
                 'aria-labelledby': captionId(),
               },
         click: toggleChildren,
-<<<<<<< HEAD
         event: collapsible ? { keypress: keyPressAction } : {},
-        style: {'background-color': headerBackgroundColor(),
-                'color': headerBackgroundColor() ? 'white' : '',
-=======
-        event: {keypress: keyPressAction},
         style: {'display': showHeader ? 'block': 'none',
                 'background-color': headerBackgroundColor(),
                 'color': headerBackgroundColor() ? 'white' : ''
->>>>>>> 1dbc6976
         }">
       <div data-bind="ifnot: collapsible">
         <legend>
