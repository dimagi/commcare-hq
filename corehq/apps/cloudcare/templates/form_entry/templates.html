--- conflicted
+++ resolved
@@ -120,54 +120,9 @@
       <h1 class="title" data-bind="text: title, visible: !showInFormNavigation()"></h1>
     </div>
 
-<<<<<<< HEAD
     <form class="form form-horizontal" data-bind="submit: submitForm">
       <div class="question-container">
         <div data-bind="template: { name: childTemplate, foreach: $data.children }"/>
-=======
-    <div class="row">
-      <div class="col-sm-12">
-        <form class="form form-horizontal" data-bind="submit: submitForm">
-          <div class="question-container">
-            <div data-bind="template: { name: childTemplate, foreach: $data.children }"/>
-          </div>
-          {% if environment == "web-apps" %}
-            <div class="row" data-bind="visible: erroredQuestions().length > 0">
-              <div class="col-sm-12 alert alert-danger">
-                {% blocktrans %}
-                  Please correct the answers below before submitting.
-                  <br>
-                  You can use the <strong><i class='fa fa-fast-forward'></i> Next Error</strong> button on the left-hand side of the screen to navigate between required fields.
-                {% endblocktrans %}
-                <ul data-bind="foreach: erroredQuestions">
-                    <li>
-                        <a href="#" data-bind="click: navigateTo, html: caption_markdown() || caption() || question_id() || gettext('Unknown Question')"></a>
-                        <span data-bind="visible: serverError, text: serverError"></span>
-                        <span data-bind="if: error">
-                          <!-- ko text: error --><!-- /ko -->
-                        </span>
-                        <span data-bind="visible: !serverError() && !error()">
-                          {% trans "An answer is required." %}
-                        </span>
-                    </li>
-                </ul>
-              </div>
-            </div>
-          {% endif %}
-          <div id="submit-button" class="form-actions form-group noprint-sub-container" data-bind="visible: showSubmitButton">
-            <div data-bind="css: submitClass">
-              <button class="submit btn btn-lg btn-primary"
-                      type="submit"
-                      data-bind="enable: enableSubmitButton">
-                <i class="fa fa-spin fa-refresh"
-                   data-bind="visible: !enableSubmitButton(){% if environment == "web-apps" %} && erroredQuestions.length != 0{% endif %}"
-                ></i>
-                <!-- ko text: submitText --><!-- /ko -->
-              </button>
-            </div>
-          </div>
-        </form>
->>>>>>> a7cfb002
       </div>
       {% if environment == "web-apps" %}
         <div class="row" data-bind="visible: erroredQuestions().length > 0">
@@ -194,9 +149,9 @@
       {% endif %}
       <div id="submit-button" class="form-actions form-group noprint-sub-container" data-bind="visible: showSubmitButton">
         <div data-bind="css: submitClass">
-          <button class="submit btn btn-primary"
-                 type="submit"
-                 data-bind="enable: enableSubmitButton">
+          <button class="submit btn btn-lg btn-primary"
+                  type="submit"
+                  data-bind="enable: enableSubmitButton">
             <i class="fa fa-spin fa-refresh"
                data-bind="visible: !enableSubmitButton(){% if environment == "web-apps" %} && erroredQuestions.length != 0{% endif %}"
             ></i>
