<<<<<<< HEAD
from corehq.apps.es import UserES, filters, queries
from corehq.apps.es.users import web_users, mobile_users
=======
from corehq.apps.es import UserES
>>>>>>> 73880668
from corehq.apps.locations.models import SQLLocation


def login_as_user_query(
        domain,
        couch_user,
        search_string,
        limit,
        offset):
    '''
    Takes in various parameters to determine which users to populate the
    Log In As screen.

    :param domain: String domain
    :param couch_user: The CouchUser that is using the Log In As feature
    :param search_string: The query that filters the users returned. Filters based on the
        `search_fields` as well as any fields defined in `user_data_fields`.
    :param limit: The max amount of users returned.
    :param offset: From where to start the query.

    :returns: An EsQuery instance.
    '''
    search_fields = ["base_username", "last_name", "first_name", "phone_numbers"]

    user_es = (
        UserES()
        .domain(domain)
        .start(offset)
        .size(limit)
        .sort('username.exact')
        .search_string_query(search_string, search_fields)
    )

    if not couch_user.has_permission(domain, 'access_all_locations'):
        loc_ids = SQLLocation.objects.accessible_to_user(
            domain, couch_user
        ).location_ids()
        user_es = user_es.location(list(loc_ids))

    if _limit_login_as(couch_user, domain):
        login_as_users = [couch_user.username]
        if couch_user.has_permission(domain, 'access_default_login_as_user'):
<<<<<<< HEAD
            user_filters.append(login_as_user_filter('default'))
        user_es = user_es.filter(
            queries.nested(
                'user_data_es',
                filters.OR(
                    *user_filters
                )
            )
        )
    return user_es.OR(web_users(), mobile_users())
=======
            login_as_users.append('default')
        user_es = user_es.login_as_user(login_as_users)
    return user_es.mobile_users()
>>>>>>> 73880668


def _limit_login_as(couch_user, domain):
    return couch_user.has_permission(domain, 'limited_login_as') \
        and not couch_user.has_permission(domain, 'login_as_all_users')<|MERGE_RESOLUTION|>--- conflicted
+++ resolved
@@ -1,9 +1,5 @@
-<<<<<<< HEAD
-from corehq.apps.es import UserES, filters, queries
+from corehq.apps.es import UserES
 from corehq.apps.es.users import web_users, mobile_users
-=======
-from corehq.apps.es import UserES
->>>>>>> 73880668
 from corehq.apps.locations.models import SQLLocation
 
 
@@ -46,22 +42,9 @@
     if _limit_login_as(couch_user, domain):
         login_as_users = [couch_user.username]
         if couch_user.has_permission(domain, 'access_default_login_as_user'):
-<<<<<<< HEAD
-            user_filters.append(login_as_user_filter('default'))
-        user_es = user_es.filter(
-            queries.nested(
-                'user_data_es',
-                filters.OR(
-                    *user_filters
-                )
-            )
-        )
-    return user_es.OR(web_users(), mobile_users())
-=======
             login_as_users.append('default')
         user_es = user_es.login_as_user(login_as_users)
-    return user_es.mobile_users()
->>>>>>> 73880668
+    return user_es.OR(web_users(), mobile_users())
 
 
 def _limit_login_as(couch_user, domain):
