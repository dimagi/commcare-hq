--- conflicted
+++ resolved
@@ -8,14 +8,11 @@
     'hqwebapp/js/initial_page_data',
     "hqwebapp/js/toggles",
     "cloudcare/js/formplayer/constants",
-<<<<<<< HEAD
+    "cloudcare/js/formplayer/layout/views/progress_bar",
     'nprogress/nprogress',
     'sentry_browser',
     "cloudcare/js/formplayer/users/models",
     'eonasdan-bootstrap-datetimepicker/build/js/bootstrap-datetimepicker.min',  // for $.datetimepicker
-=======
-    "cloudcare/js/formplayer/layout/views/progress_bar",
->>>>>>> 12d3ec27
 ], function (
     $,
     _,
@@ -23,16 +20,12 @@
     moment,
     DOMPurify,
     initialPageData,
-<<<<<<< HEAD
+    toggles,
     constants,
+    ProgressBar,
     NProgress,
     Sentry,
     UsersModels
-=======
-    toggles,
-    constants,
-    ProgressBar
->>>>>>> 12d3ec27
 ) {
     if (!String.prototype.startsWith) {
         String.prototype.startsWith = function (searchString, position) {
