/* global DOMPurify, moment, NProgress, Sentry */
hqDefine('cloudcare/js/utils', [
    'jquery',
    'hqwebapp/js/initial_page_data',
    "cloudcare/js/formplayer/constants",
], function (
    $,
    initialPageData,
    constants
) {
    if (!String.prototype.startsWith) {
        String.prototype.startsWith = function (searchString, position) {
            position = position || 0;
            return this.indexOf(searchString, position) === position;
        };
    }

    NProgress.configure({
        showSpinner: false,
    });

    var getFormUrl = function (urlRoot, appId, moduleId, formId, instanceId) {
        var url = urlRoot + "view/" + appId + "/modules-" + moduleId + "/forms-" + formId + "/context/";
        if (instanceId) {
            url += '?instance_id=' + instanceId;
        }
        return url;
    };

    var getSubmitUrl = function (urlRoot, appId) {
        // deprecated but still called from "touchforms-inline"
        // which is used to fill out forms from within case details view
        // use app.getSubmitUrl instead
        // todo: replace and remove
        return urlRoot + "/" + appId + "/";
    };

    var showError = function (message, $el, reportToHq) {
        message = getErrorMessage(message);
        _show(message, $el, null, "alert alert-danger");
        if (reportToHq === undefined || reportToHq) {
            reportFormplayerErrorToHQ({
                type: 'show_error_notification',
                message: message,
            });
        }
    };

    var showWarning = function (message, $el) {
        if (message === undefined) {
            return;
        }
        _show(message, $el, null, "alert alert-danger");
    };

    var showHTMLError = function (message, $el, autoHideTime, reportToHq) {
        var htmlMessage = message = getErrorMessage(message);
        var $container = _show(message, $el, autoHideTime, "alert alert-danger", true);
        try {
            message = $container.text();  // pull out just the text the user sees
            message = message.replace(/\s+/g, ' ').trim();
        } catch (e) {
            // leave the message as at came in if there's an issue parsing text from the container
        }
        if (reportToHq === undefined || reportToHq) {
            reportFormplayerErrorToHQ({
                type: 'show_error_notification',
                message: message,
                htmlMessage: htmlMessage,
            });
        }
    };

    var getErrorMessage = function (message) {
        message = message || constants.GENERIC_ERROR;
        const originalLen = message.length;
        message = message.substr(0, 500);
        if (message.length < originalLen) {
            message += " ...";
        }
        return message;
    };

    var showSuccess = function (message, $el, autoHideTime, isHTML) {
        if (message === undefined) {
            message = "Success";
        }
        return _show(message, $el, autoHideTime, "alert alert-success", isHTML);
    };

    var _show = function (message, $el, autoHideTime, classes, isHTML) {
        var $container = $("<div />"),
            $alertDialog;
        $container.addClass(classes);
        if (isHTML) {
            $container.html(message);
        } else {
            $container.text(message);
        }
        // HTML errors may already have an alert dialog
        $alertDialog = $container.hasClass("alert") ? $container : $container.find('.alert');
        try {
            $alertDialog
                .prepend(
                    $("<a />")
                        .addClass("close")
                        .attr("data-dismiss", "alert")
                        .html("&times;")
                );
        } catch (e) {
            // escaping a DOM-related error from running mocha tests using grunt
            // in the command line. This passes just fine in the browser but
            // breaks only when travis runs it.
        }
        $el.append($container);
        if (autoHideTime) {
            $container.delay(autoHideTime).fadeOut(500);
        }
        return $container;
    };

    var showLoading = function () {
        NProgress.start();
    };

    var formplayerLoading = function () {
        showLoading();
    };

    var formplayerLoadingComplete = function (isError, message) {
        hideLoading();
        if (isError) {
            showError(message || gettext('Error saving!'), $('#cloudcare-notifications'));
        }
    };

    var updateScreenReaderNotification = function (notificationText) {
        $('#sr-notification-region').html("<p>" + notificationText + "</p>");
    };

    var formplayerSyncComplete = function (isError) {
        hideLoading();
        if (isError) {
            const notificationText = gettext('Could not sync user data. Please report an issue if this persists.');
            showError(notificationText, $('#cloudcare-notifications'));
            updateScreenReaderNotification(notificationText);
        } else {
            const notificationText = gettext('User Data successfully synced.');
            showSuccess(notificationText, $('#cloudcare-notifications'), 5000);
            updateScreenReaderNotification(notificationText);
        }
    };

    var clearUserDataComplete = function (isError) {
        hideLoading();
        if (isError) {
            showError(
                gettext('Could not clear user data. Please report an issue if this persists.'),
                $('#cloudcare-notifications')
            );
        } else {
            showSuccess(gettext('User data successfully cleared.'), $('#cloudcare-notifications'), 5000);
        }
    };

    var breakLocksComplete = function (isError, message) {
        hideLoading();
        if (isError) {
            showError(
                gettext('Error breaking locks. Please report an issue if this persists.'),
                $('#cloudcare-notifications')
            );
        } else {
            showSuccess(message, $('#cloudcare-notifications'), 5000);
        }
    };

    var hideLoading = function () {
        NProgress.done();
    };

    function getSentryMessage(data) {
        // replace IDs with a placeholder
        let message = data.message;
        if (message) {
            message = message.replace("/[a-f0-9-]{7,}/gi", "[...]");
        } else {
            message = "Unknown Error";
        }
        return "[WebApps] " + message;
    }

    var reportFormplayerErrorToHQ = function (data) {
        hqRequire(["cloudcare/js/formplayer/app"], function (FormplayerFrontend) {
            try {
                var cloudcareEnv = FormplayerFrontend.getChannel().request('currentUser').environment;
                if (!data.cloudcareEnv) {
                    data.cloudcareEnv = cloudcareEnv || 'unknown';
                }

                const sentryData = _.omit(data, "type", "htmlMessage");
                Sentry.captureMessage(getSentryMessage(data), {
                    tags: {
                        errorType: data.type,
                    },
                    extra: sentryData,
                    level: "error",
                });

                $.ajax({
                    type: 'POST',
                    url: initialPageData.reverse('report_formplayer_error'),
                    data: JSON.stringify(data),
                    contentType: "application/json",
                    dataType: "json",
                    success: function () {
                        window.console.info('Successfully reported error: ' + JSON.stringify(data));
                    },
                    error: function () {
                        window.console.error('Failed to report error: ' + JSON.stringify(data));
                    },
                });
            } catch (e) {
                window.console.error(
                    "reportFormplayerErrorToHQ failed hard and there is nowhere " +
                    "else to report this error: " + JSON.stringify(data),
                    e
                );
            }
        });
    };

<<<<<<< HEAD
=======
    function renderMarkdown(text) {
        const md = window.markdownit({ breaks: true });
        return md.render(DOMPurify.sanitize(text || "").replaceAll("&#10;", "\n"));
    }

    function chainedRenderer(matcher, transform, target) {
        return function (tokens, idx, options, env, self) {
            var hIndex = tokens[idx].attrIndex('href');
            var matched = false;
            if (hIndex >= 0) {
                var href =  tokens[idx].attrs[hIndex][1];
                if (matcher(href)) {
                    transform(href, hIndex, tokens[idx]);
                    matched = true;
                }
            }
            if (matched) {
                var aIndex = tokens[idx].attrIndex('target');

                if (aIndex < 0) {
                    tokens[idx].attrPush(['target', target]); // add new attribute
                } else {
                    tokens[idx].attrs[aIndex][1] = target;    // replace value of existing attr
                }
            }
            return matched;
        };
    }

    var addDelegatedClickDispatch = function (linkTarget, linkDestination) {
        document.addEventListener('click', function (event) {
            if (event.target.target === linkTarget) {
                linkDestination(event.target);
                event.preventDefault();
            }
        }, true);
    };

    var injectMarkdownAnchorTransforms = function () {
        if (window.mdAnchorRender) {
            var renderers = [];

            if (initialPageData.get('dialer_enabled')) {
                renderers.push(chainedRenderer(
                    function (href) { return href.startsWith("tel://"); },
                    function (href, hIndex, anchor) {
                        var callout = href.substring("tel://".length);
                        var url = initialPageData.reverse("dialer_view");
                        anchor.attrs[hIndex][1] = url + "?callout_number=" + callout;
                    },
                    "dialer"
                ));
            }

            if (initialPageData.get('gaen_otp_enabled')) {
                renderers.push(chainedRenderer(
                    function (href) { return href.startsWith("cchq://passthrough/gaen_otp/"); },
                    function (href, hIndex, anchor) {
                        var params = href.substring("cchq://passthrough/gaen_otp/".length);
                        var url = initialPageData.reverse("gaen_otp_view");
                        anchor.attrs[hIndex][1] = url + params;
                    },
                    "gaen_otp"
                ));
                addDelegatedClickDispatch('gaen_otp',
                    function (element) {
                        HMACCallout.unsignedCallout(element, 'otp_view', true);
                    });
            }

            if (initialPageData.get('hmac_root_url')) {
                renderers.push(chainedRenderer(
                    function (href) { return href.startsWith(initialPageData.get('hmac_root_url')); },
                    function () {},
                    "hmac_callout"
                ));
                addDelegatedClickDispatch('hmac_callout',
                    function (element) {
                        HMACCallout.signedCallout(element);
                    });
            }

            window.mdAnchorRender = function (tokens, idx, options, env, self) {
                renderers.forEach(function (r) {
                    r(tokens, idx, options, env, self);
                });
                return self.renderToken(tokens, idx, options);
            };
        }
    };

>>>>>>> a05360a8
    var dateTimePickerTooltips = {     // use default text, but enable translations
        today: gettext('Go to today'),
        clear: gettext('Clear selection'),
        close: gettext('Close the picker'),
        selectMonth: gettext('Select Month'),
        prevMonth: gettext('Previous Month'),
        nextMonth: gettext('Next Month'),
        selectYear: gettext('Select Year'),
        prevYear: gettext('Previous Year'),
        nextYear: gettext('Next Year'),
        selectDecade: gettext('Select Decade'),
        prevDecade: gettext('Previous Decade'),
        nextDecade: gettext('Next Decade'),
        prevCentury: gettext('Previous Century'),
        nextCentury: gettext('Next Century'),
        pickHour: gettext('Pick Hour'),
        incrementHour: gettext('Increment Hour'),
        decrementHour: gettext('Decrement Hour'),
        pickMinute: gettext('Pick Minute'),
        incrementMinute: gettext('Increment Minute'),
        decrementMinute: gettext('Decrement Minute'),
        pickSecond: gettext('Pick Second'),
        incrementSecond: gettext('Increment Second'),
        decrementSecond: gettext('Decrement Second'),
        togglePeriod: gettext('Toggle Period'),
        selectTime: gettext('Select Time'),
    };

    /**
     *  Convert two-digit year to four-digit year.
     *  Differs from JavaScript's two-year parsing to better match CommCare,
     *  where most dates are either DOBs or EDDs.
     *
     *  Input is a string. If input looks like it has a two-digit year (MM.DD.YY, D/M/YY, etc.),
     *  replace the year with a four-digit year that is within the range:
     *    currentYear - 90 <= inputYear <= currentYear + 10
     *  Otherwise, return the input string.
     */
    var convertTwoDigitYear = function (inputDate) {
        var parts = inputDate.split(/\D/);
        if (parts.length === 3 && parts.join("").length <= 6) {
            let [month, day, year] = parts;
            if (year.length === 2) {
                year = Math.floor(new Date().getFullYear() / 100) + year;
                if (year > new Date().getFullYear() + 10) {
                    year -= 100;
                }
                inputDate = [month, day, year].join("/");
            }
        }
        return inputDate;
    };

    var dateFormat = 'MM/DD/YYYY';
    var dateFormats = ['MM/DD/YYYY', 'YYYY-MM-DD', 'M/D/YYYY', 'M/D/YY', 'M-D-YYYY', 'M-D-YY', moment.defaultFormat];

    /** Coerce an input date string to a moment object */
    var parseInputDate = function (dateString) {
        if (!moment.isMoment(dateString)) {
            dateString = convertTwoDigitYear(dateString);
        }
        let dateObj = moment(dateString, dateFormats, true);
        return dateObj.isValid() ? dateObj : null;
    };

    var initDatePicker = function ($el, selectedDate) {
        if (!$el.length) {
            return;
        }

        $el.datetimepicker({
            date: selectedDate,
            useCurrent: false,
            showClear: true,
            showClose: true,
            showTodayButton: true,
            debug: true,
            format: dateFormat,
            extraFormats: dateFormats,
            useStrict: true,
            icons: {
                today: 'glyphicon glyphicon-calendar',
            },
            tooltips: dateTimePickerTooltips,
            parseInputDate: parseInputDate,
        });

        $el.on("focusout", $el.data("DateTimePicker").hide);
        $el.attr("placeholder", dateFormat);
        $el.attr("pattern", "[0-9-/]+");
    };

    var initTimePicker = function ($el, selectedTime, timeFormat) {
        if (!$el.length) {
            return;
        }

        let date = moment(selectedTime, timeFormat);
        $el.datetimepicker({
            date: date.isValid() ? date : null,
            format: timeFormat,
            useStrict: true,
            useCurrent: false,
            showClear: true,
            showClose: true,
            debug: true,
            tooltips: dateTimePickerTooltips,
        });

        $el.on("focusout", $el.data("DateTimePicker").hide);
    };

    /**
     *  Listen for screen size changes to enable or disable small screen functionality.
     *  Accepts a callback function that should take in the new value of smallScreenEnabled.
     *  e.g.,
     *      watchSmallScreenEnabled(enabled => {
     *          this.smallScreenEnabled = enabled;
     *          this.render();
     *      });
     */
    var watchSmallScreenEnabled = function (callback) {
        var shouldEnableSmallScreen = () => window.innerWidth <= constants.SMALL_SCREEN_WIDTH_PX;
        var smallScreenEnabled = shouldEnableSmallScreen();

        $(window).on("resize", () => {
            if (smallScreenEnabled !== shouldEnableSmallScreen()) {
                smallScreenEnabled = shouldEnableSmallScreen();
                callback(smallScreenEnabled);
            }
        });
        return smallScreenEnabled;
    };

    return {
        dateFormat: dateFormat,
        convertTwoDigitYear: convertTwoDigitYear,
        parseInputDate: parseInputDate,
        initDatePicker: initDatePicker,
        initTimePicker: initTimePicker,
        getFormUrl: getFormUrl,
        getSubmitUrl: getSubmitUrl,
        showError: showError,
        showWarning: showWarning,
        showHTMLError: showHTMLError,
        showSuccess: showSuccess,
        clearUserDataComplete: clearUserDataComplete,
        breakLocksComplete: breakLocksComplete,
        formplayerLoading: formplayerLoading,
        formplayerLoadingComplete: formplayerLoadingComplete,
        formplayerSyncComplete: formplayerSyncComplete,
        reportFormplayerErrorToHQ: reportFormplayerErrorToHQ,
<<<<<<< HEAD
=======
        injectMarkdownAnchorTransforms: injectMarkdownAnchorTransforms,
        watchSmallScreenEnabled: watchSmallScreenEnabled,
>>>>>>> a05360a8
    };
});<|MERGE_RESOLUTION|>--- conflicted
+++ resolved
@@ -230,100 +230,6 @@
         });
     };
 
-<<<<<<< HEAD
-=======
-    function renderMarkdown(text) {
-        const md = window.markdownit({ breaks: true });
-        return md.render(DOMPurify.sanitize(text || "").replaceAll("&#10;", "\n"));
-    }
-
-    function chainedRenderer(matcher, transform, target) {
-        return function (tokens, idx, options, env, self) {
-            var hIndex = tokens[idx].attrIndex('href');
-            var matched = false;
-            if (hIndex >= 0) {
-                var href =  tokens[idx].attrs[hIndex][1];
-                if (matcher(href)) {
-                    transform(href, hIndex, tokens[idx]);
-                    matched = true;
-                }
-            }
-            if (matched) {
-                var aIndex = tokens[idx].attrIndex('target');
-
-                if (aIndex < 0) {
-                    tokens[idx].attrPush(['target', target]); // add new attribute
-                } else {
-                    tokens[idx].attrs[aIndex][1] = target;    // replace value of existing attr
-                }
-            }
-            return matched;
-        };
-    }
-
-    var addDelegatedClickDispatch = function (linkTarget, linkDestination) {
-        document.addEventListener('click', function (event) {
-            if (event.target.target === linkTarget) {
-                linkDestination(event.target);
-                event.preventDefault();
-            }
-        }, true);
-    };
-
-    var injectMarkdownAnchorTransforms = function () {
-        if (window.mdAnchorRender) {
-            var renderers = [];
-
-            if (initialPageData.get('dialer_enabled')) {
-                renderers.push(chainedRenderer(
-                    function (href) { return href.startsWith("tel://"); },
-                    function (href, hIndex, anchor) {
-                        var callout = href.substring("tel://".length);
-                        var url = initialPageData.reverse("dialer_view");
-                        anchor.attrs[hIndex][1] = url + "?callout_number=" + callout;
-                    },
-                    "dialer"
-                ));
-            }
-
-            if (initialPageData.get('gaen_otp_enabled')) {
-                renderers.push(chainedRenderer(
-                    function (href) { return href.startsWith("cchq://passthrough/gaen_otp/"); },
-                    function (href, hIndex, anchor) {
-                        var params = href.substring("cchq://passthrough/gaen_otp/".length);
-                        var url = initialPageData.reverse("gaen_otp_view");
-                        anchor.attrs[hIndex][1] = url + params;
-                    },
-                    "gaen_otp"
-                ));
-                addDelegatedClickDispatch('gaen_otp',
-                    function (element) {
-                        HMACCallout.unsignedCallout(element, 'otp_view', true);
-                    });
-            }
-
-            if (initialPageData.get('hmac_root_url')) {
-                renderers.push(chainedRenderer(
-                    function (href) { return href.startsWith(initialPageData.get('hmac_root_url')); },
-                    function () {},
-                    "hmac_callout"
-                ));
-                addDelegatedClickDispatch('hmac_callout',
-                    function (element) {
-                        HMACCallout.signedCallout(element);
-                    });
-            }
-
-            window.mdAnchorRender = function (tokens, idx, options, env, self) {
-                renderers.forEach(function (r) {
-                    r(tokens, idx, options, env, self);
-                });
-                return self.renderToken(tokens, idx, options);
-            };
-        }
-    };
-
->>>>>>> a05360a8
     var dateTimePickerTooltips = {     // use default text, but enable translations
         today: gettext('Go to today'),
         clear: gettext('Clear selection'),
@@ -476,10 +382,6 @@
         formplayerLoadingComplete: formplayerLoadingComplete,
         formplayerSyncComplete: formplayerSyncComplete,
         reportFormplayerErrorToHQ: reportFormplayerErrorToHQ,
-<<<<<<< HEAD
-=======
-        injectMarkdownAnchorTransforms: injectMarkdownAnchorTransforms,
         watchSmallScreenEnabled: watchSmallScreenEnabled,
->>>>>>> a05360a8
     };
 });