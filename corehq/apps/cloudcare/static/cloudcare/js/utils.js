'use strict';
hqDefine('cloudcare/js/utils', [
    'jquery',
    'underscore',
    'backbone.marionette',
    'moment',
    'DOMPurify/dist/purify.min',
    'hqwebapp/js/initial_page_data',
    "hqwebapp/js/toggles",
    "cloudcare/js/formplayer/constants",
    "cloudcare/js/formplayer/layout/views/progress_bar",
    'nprogress/nprogress',
    'sentry_browser',
    "cloudcare/js/formplayer/users/models",
    'eonasdan-bootstrap-datetimepicker/build/js/bootstrap-datetimepicker.min',  // for $.datetimepicker
], function (
    $,
    _,
    Marionette,
    moment,
    DOMPurify,
    initialPageData,
    toggles,
    constants,
    ProgressBar,
    NProgress,
    Sentry,
    UsersModels
) {
    if (!String.prototype.startsWith) {
        String.prototype.startsWith = function (searchString, position) {
            position = position || 0;
            return this.indexOf(searchString, position) === position;
        };
    }

    NProgress.configure({
        showSpinner: false,
    });

    var getFormUrl = function (urlRoot, appId, moduleId, formId, instanceId) {
        var url = urlRoot + "view/" + appId + "/modules-" + moduleId + "/forms-" + formId + "/context/";
        if (instanceId) {
            url += '?instance_id=' + instanceId;
        }
        return url;
    };

    var getSubmitUrl = function (urlRoot, appId) {
        // deprecated but still called from "touchforms-inline"
        // which is used to fill out forms from within case details view
        // use app.getSubmitUrl instead
        // todo: replace and remove
        return urlRoot + "/" + appId + "/";
    };

    var showError = function (message, $el, reportToHq) {
        message = getErrorMessage(message);
        // Make message more user friendly since html isn't useful here
        if (message.includes('500') && message.includes('<!DOCTYPE html>')) {
            message = 'Sorry, something went wrong. Please try again in a few minutes. ' +
            'If this problem persists, please report it to CommCare Support.';
        }
        _show(message, $el, null, "alert alert-danger");
        if (reportToHq === undefined || reportToHq) {
            reportFormplayerErrorToHQ({
                type: 'show_error_notification',
                message: message,
            });
        }
    };

    var showWarning = function (message, $el) {
        if (message === undefined) {
            return;
        }
        _show(message, $el, null, "alert alert-danger");
    };

    var showHTMLError = function (message, $el, autoHideTime, reportToHq) {
        var htmlMessage = message = getErrorMessage(message);
        var $container = _show(message, $el, autoHideTime, "alert alert-danger", true);
        try {
            message = $container.text();  // pull out just the text the user sees
            message = message.replace(/\s+/g, ' ').trim();
        } catch (e) {
            // leave the message as at came in if there's an issue parsing text from the container
        }
        if (reportToHq === undefined || reportToHq) {
            reportFormplayerErrorToHQ({
                type: 'show_error_notification',
                message: message,
                htmlMessage: htmlMessage,
            });
        }
    };

    var getErrorMessage = function (message) {
        message = message || constants.GENERIC_ERROR;
        const originalLen = message.length;
        message = message.substr(0, 500);
        if (message.length < originalLen) {
            message += " ...";
        }
        return message;
    };

    var showSuccess = function (message, $el, autoHideTime, isHTML) {
        if (message === undefined) {
            message = "Success";
        }
        return _show(message, $el, autoHideTime, "alert alert-success", isHTML);
    };

    var _show = function (message, $el, autoHideTime, classes, isHTML) {
        var $container = $("<div />"),
            $alertDialog;
        $container.addClass(classes);
        if (isHTML) {
            $container.html(message);
        } else {
            $container.text(message);
        }
        // HTML errors may already have an alert dialog
        $alertDialog = $container.hasClass("alert") ? $container : $container.find('.alert');
        try {
            $alertDialog
                .prepend(
                    $("<a />")
                        .addClass("close")
                        .attr("data-dismiss", "alert")
                        .html("&times;")
                );
        } catch (e) {
            // escaping a DOM-related error from running mocha tests using grunt
            // in the command line. This passes just fine in the browser but
            // breaks only when travis runs it.
        }
        $el.append($container);
        if (autoHideTime) {
            $container.delay(autoHideTime).fadeOut(500);
        }
        return $container;
    };

    var shouldShowLoading = function () {
        const answerInProgress = (sessionStorage.answerQuestionInProgress && JSON.parse(sessionStorage.answerQuestionInProgress));
        const validationInProgress = (sessionStorage.validationInProgress && JSON.parse(sessionStorage.validationInProgress));
        return !answerInProgress && !validationInProgress;
    };

    var getRegionContainer = function () {
        const RegionContainer = Marionette.View.extend({
            el: "#menu-container",

            regions: {
                main: "#menu-region",
                loadingProgress: "#formplayer-progress-container",
                breadcrumb: "#breadcrumb-region",
                persistentCaseTile: "#persistent-case-tile",
                restoreAsBanner: '#restore-as-region',
                sidebar: '#sidebar-region',
            },
        });

        return new RegionContainer();
    };

    var showLoading = function () {
        if (toggles.toggleEnabled('USE_PROMINENT_PROGRESS_BAR')) {
            const progressView = ProgressBar({
                progressMessage: gettext("Loading..."),
            });
<<<<<<< HEAD
            hqRequire(["cloudcare/js/formplayer/app", function (FormplayerFrontend) {
=======
            hqRequire(["cloudcare/js/formplayer/app"], function (FormplayerFrontend) {
>>>>>>> 913f74da
                if (!FormplayerFrontend.regions) {
                    FormplayerFrontend.regions = getRegionContainer();
                }
                $('#breadcrumb-region').css('z-index', '0');
                const loadingElement = FormplayerFrontend.regions.getRegion('loadingProgress');
                loadingElement.show(progressView);
                let currentProgress = 10;
                progressView.progressEl.find('.progress').css("height", "12px");
                progressView.progressEl.find('.progress-container').css("width", "50%");
                progressView.progressEl.find('.progress-title h1').css("font-size", "25px");
                progressView.progressEl.find('#formplayer-progress ').css("background-color", "rgba(255, 255, 255, 0.7)");
                progressView.setProgress(currentProgress, 100, 200);
                sessionStorage.progressIncrementInterval = setInterval(function () {
                    if (currentProgress <= 100) {
                        progressView.setProgress(currentProgress, 100, 200);
                        currentProgress += 1;
                    }
                }, 250);
            });
        } else {
            NProgress.start();
        }
    };

    var formplayerLoading = function () {
        if (shouldShowLoading()) {
            showLoading();
        }
    };

    var formplayerLoadingComplete = function (isError, message) {
        hideLoading();
        if (isError) {
            showError(message || gettext('Error saving!'), $('#cloudcare-notifications'));
        }
    };

    var updateScreenReaderNotification = function (notificationText) {
        $('#sr-notification-region').html("<p>" + notificationText + "</p>");
    };

    var formplayerSyncComplete = function (isError) {
        hideLoading();
        if (isError) {
            const notificationText = gettext('Could not sync user data. Please report an issue if this persists.');
            showError(notificationText, $('#cloudcare-notifications'));
            updateScreenReaderNotification(notificationText);
        } else {
            const notificationText = gettext('User Data successfully synced.');
            showSuccess(notificationText, $('#cloudcare-notifications'), 5000);
            updateScreenReaderNotification(notificationText);
        }
    };

    var clearUserDataComplete = function (isError) {
        hideLoading();
        if (isError) {
            showError(
                gettext('Could not clear user data. Please report an issue if this persists.'),
                $('#cloudcare-notifications')
            );
        } else {
            showSuccess(gettext('User data successfully cleared.'), $('#cloudcare-notifications'), 5000);
        }
    };

    var breakLocksComplete = function (isError, message) {
        hideLoading();
        if (isError) {
            showError(
                gettext('Error breaking locks. Please report an issue if this persists.'),
                $('#cloudcare-notifications')
            );
        } else {
            showSuccess(message, $('#cloudcare-notifications'), 5000);
        }
    };

    var hideLoading = function () {
        if (toggles.toggleEnabled('USE_PROMINENT_PROGRESS_BAR')) {
            $('#breadcrumb-region').css('z-index', '');
            clearInterval(sessionStorage.progressIncrementInterval);
            hqRequire(["cloudcare/js/formplayer/app"], function (FormplayerFrontend) {
                const progressView = FormplayerFrontend.regions.getRegion('loadingProgress').currentView;
                if (progressView) {
                    progressView.setProgress(100, 100, 200);
                    setTimeout(function () {
                    FormplayerFrontend.regions.getRegion('loadingProgress').empty();
                    }, 250);
                }
            });
        } else {
            NProgress.done();
        }
    };

    function getSentryMessage(data) {
        // replace IDs with a placeholder
        let message = data.message;
        if (message) {
            message = message.replace("/[a-f0-9-]{7,}/gi", "[...]");
        } else {
            message = "Unknown Error";
        }
        return "[WebApps] " + message;
    }

    var reportFormplayerErrorToHQ = function (data) {
        try {
            var cloudcareEnv = UsersModels.getCurrentUser().environment;
            if (!data.cloudcareEnv) {
                data.cloudcareEnv = cloudcareEnv || 'unknown';
            }

            const sentryData = _.omit(data, "type", "htmlMessage");
            Sentry.captureMessage(getSentryMessage(data), {
                tags: {
                    errorType: data.type,
                },
                extra: sentryData,
                level: "error",
            });

            $.ajax({
                type: 'POST',
                url: initialPageData.reverse('report_formplayer_error'),
                data: JSON.stringify(data),
                contentType: "application/json",
                dataType: "json",
                success: function () {
                    window.console.info('Successfully reported error: ' + JSON.stringify(data));
                },
                error: function () {
                    window.console.error('Failed to report error: ' + JSON.stringify(data));
                },
            });
        } catch (e) {
            window.console.error(
                "reportFormplayerErrorToHQ failed hard and there is nowhere " +
                "else to report this error: " + JSON.stringify(data),
                e
            );
        }
    };

    var dateTimePickerTooltips = {     // use default text, but enable translations
        today: gettext('Go to today'),
        clear: gettext('Clear selection'),
        close: gettext('Close the picker'),
        selectMonth: gettext('Select Month'),
        prevMonth: gettext('Previous Month'),
        nextMonth: gettext('Next Month'),
        selectYear: gettext('Select Year'),
        prevYear: gettext('Previous Year'),
        nextYear: gettext('Next Year'),
        selectDecade: gettext('Select Decade'),
        prevDecade: gettext('Previous Decade'),
        nextDecade: gettext('Next Decade'),
        prevCentury: gettext('Previous Century'),
        nextCentury: gettext('Next Century'),
        pickHour: gettext('Pick Hour'),
        incrementHour: gettext('Increment Hour'),
        decrementHour: gettext('Decrement Hour'),
        pickMinute: gettext('Pick Minute'),
        incrementMinute: gettext('Increment Minute'),
        decrementMinute: gettext('Decrement Minute'),
        pickSecond: gettext('Pick Second'),
        incrementSecond: gettext('Increment Second'),
        decrementSecond: gettext('Decrement Second'),
        togglePeriod: gettext('Toggle Period'),
        selectTime: gettext('Select Time'),
    };

    /**
     *  Convert two-digit year to four-digit year.
     *  Differs from JavaScript's two-year parsing to better match CommCare,
     *  where most dates are either DOBs or EDDs.
     *
     *  Input is a string. If input looks like it has a two-digit year (MM.DD.YY, D/M/YY, etc.),
     *  replace the year with a four-digit year that is within the range:
     *    currentYear - 90 <= inputYear <= currentYear + 10
     *  Otherwise, return the input string.
     */
    var convertTwoDigitYear = function (inputDate) {
        var parts = inputDate.split(/\D/);
        if (parts.length === 3 && parts.join("").length <= 6) {
            let [month, day, year] = parts;
            if (year.length === 2) {
                year = Math.floor(new Date().getFullYear() / 100) + year;
                if (year > new Date().getFullYear() + 10) {
                    year -= 100;
                }
                inputDate = [month, day, year].join("/");
            }
        }
        return inputDate;
    };

    var dateFormat = 'MM/DD/YYYY';
    var dateFormats = ['MM/DD/YYYY', 'YYYY-MM-DD', 'M/D/YYYY', 'M/D/YY', 'M-D-YYYY', 'M-D-YY', moment.defaultFormat];

    /** Coerce an input date string to a moment object */
    var parseInputDate = function (dateString) {
        if (!moment.isMoment(dateString)) {
            dateString = convertTwoDigitYear(dateString);
        }
        let dateObj = moment(dateString, dateFormats, true);
        return dateObj.isValid() ? dateObj : null;
    };

    var initDatePicker = function ($el, selectedDate) {
        if (!$el.length) {
            return;
        }

        $el.datetimepicker({
            date: selectedDate,
            useCurrent: false,
            showClear: true,
            showClose: true,
            showTodayButton: true,
            debug: true,
            format: dateFormat,
            extraFormats: dateFormats,
            useStrict: true,
            icons: {
                today: 'glyphicon glyphicon-calendar',
            },
            tooltips: dateTimePickerTooltips,
            parseInputDate: parseInputDate,
        });

        $el.on("focusout", $el.data("DateTimePicker").hide);
        $el.attr("placeholder", dateFormat);
        $el.attr("pattern", "[0-9-/]+");
    };

    var initTimePicker = function ($el, selectedTime, timeFormat) {
        if (!$el.length) {
            return;
        }

        let date = moment(selectedTime, timeFormat);
        $el.datetimepicker({
            date: date.isValid() ? date : null,
            format: timeFormat,
            useStrict: true,
            useCurrent: false,
            showClear: true,
            showClose: true,
            debug: true,
            tooltips: dateTimePickerTooltips,
        });

        $el.on("focusout", $el.data("DateTimePicker").hide);
    };

    var smallScreenIsEnabled = function () {
        return window.innerWidth < constants.SMALL_SCREEN_WIDTH_PX;
    };

    /**
     *  Listen for screen size changes to enable or disable small screen functionality.
     *  Accepts a callback function that should take in the new value of smallScreenEnabled.
     *  Callback runs once initially, then every time the small screen threshold is passed.
     *  Returns an object with two methods:
     *      listen() initiates a jQuery event listener and runs callback once
     *      stopListening() removes the jQuery event listener
     */
    var smallScreenListener = function (callback) {
        var smallScreenEnabled = smallScreenIsEnabled();
        var handleSmallScreenChange = () => {
            var shouldEnableSmallScreen = window.innerWidth < constants.SMALL_SCREEN_WIDTH_PX;
            if (smallScreenEnabled !== shouldEnableSmallScreen) {
                smallScreenEnabled = shouldEnableSmallScreen;
                callback(smallScreenEnabled);
            }
        };

        return {
            listen: function () {
                $(window).on('resize', handleSmallScreenChange);
                callback(smallScreenEnabled);
            },
            stopListening: function () {
                $(window).off('resize', handleSmallScreenChange);
            },
        };
    };

    return {
        dateFormat: dateFormat,
        convertTwoDigitYear: convertTwoDigitYear,
        parseInputDate: parseInputDate,
        initDatePicker: initDatePicker,
        initTimePicker: initTimePicker,
        getFormUrl: getFormUrl,
        getSubmitUrl: getSubmitUrl,
        showError: showError,
        showWarning: showWarning,
        showHTMLError: showHTMLError,
        showSuccess: showSuccess,
        clearUserDataComplete: clearUserDataComplete,
        breakLocksComplete: breakLocksComplete,
        formplayerLoading: formplayerLoading,
        formplayerLoadingComplete: formplayerLoadingComplete,
        formplayerSyncComplete: formplayerSyncComplete,
        reportFormplayerErrorToHQ: reportFormplayerErrorToHQ,
        smallScreenIsEnabled: smallScreenIsEnabled,
        smallScreenListener: smallScreenListener,
        getRegionContainer: getRegionContainer,
    };
});<|MERGE_RESOLUTION|>--- conflicted
+++ resolved
@@ -171,11 +171,7 @@
             const progressView = ProgressBar({
                 progressMessage: gettext("Loading..."),
             });
-<<<<<<< HEAD
-            hqRequire(["cloudcare/js/formplayer/app", function (FormplayerFrontend) {
-=======
             hqRequire(["cloudcare/js/formplayer/app"], function (FormplayerFrontend) {
->>>>>>> 913f74da
                 if (!FormplayerFrontend.regions) {
                     FormplayerFrontend.regions = getRegionContainer();
                 }
