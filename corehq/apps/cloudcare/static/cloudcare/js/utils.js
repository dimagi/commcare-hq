'use strict';
<<<<<<< HEAD
=======
/* global Marionette, moment, NProgress, Sentry */
>>>>>>> 51d2d79b
hqDefine('cloudcare/js/utils', [
    'jquery',
    'underscore',
    'moment',
    'DOMPurify/dist/purify.min',
    'hqwebapp/js/initial_page_data',
    "cloudcare/js/formplayer/constants",
    'nprogress/nprogress',
    'sentry_browser',
    "cloudcare/js/formplayer/users/models",
    'eonasdan-bootstrap-datetimepicker/build/js/bootstrap-datetimepicker.min',  // for $.datetimepicker
], function (
    $,
    _,
    moment,
    DOMPurify,
    initialPageData,
    constants,
    NProgress,
    Sentry,
    UsersModels
) {
    if (!String.prototype.startsWith) {
        String.prototype.startsWith = function (searchString, position) {
            position = position || 0;
            return this.indexOf(searchString, position) === position;
        };
    }

    NProgress.configure({
        showSpinner: false,
    });

    var getFormUrl = function (urlRoot, appId, moduleId, formId, instanceId) {
        var url = urlRoot + "view/" + appId + "/modules-" + moduleId + "/forms-" + formId + "/context/";
        if (instanceId) {
            url += '?instance_id=' + instanceId;
        }
        return url;
    };

    var getSubmitUrl = function (urlRoot, appId) {
        // deprecated but still called from "touchforms-inline"
        // which is used to fill out forms from within case details view
        // use app.getSubmitUrl instead
        // todo: replace and remove
        return urlRoot + "/" + appId + "/";
    };

    var showError = function (message, $el, reportToHq) {
        message = getErrorMessage(message);
        // Make message more user friendly since html isn't useful here
        if (message.includes('500') && message.includes('<!DOCTYPE html>')) {
            message = 'Sorry, something went wrong. Please try again in a few minutes. ' +
            'If this problem persists, please report it to CommCare Support.';
        }
        _show(message, $el, null, "alert alert-danger");
        if (reportToHq === undefined || reportToHq) {
            reportFormplayerErrorToHQ({
                type: 'show_error_notification',
                message: message,
            });
        }
    };

    var showWarning = function (message, $el) {
        if (message === undefined) {
            return;
        }
        _show(message, $el, null, "alert alert-danger");
    };

    var showHTMLError = function (message, $el, autoHideTime, reportToHq) {
        var htmlMessage = message = getErrorMessage(message);
        var $container = _show(message, $el, autoHideTime, "alert alert-danger", true);
        try {
            message = $container.text();  // pull out just the text the user sees
            message = message.replace(/\s+/g, ' ').trim();
        } catch (e) {
            // leave the message as at came in if there's an issue parsing text from the container
        }
        if (reportToHq === undefined || reportToHq) {
            reportFormplayerErrorToHQ({
                type: 'show_error_notification',
                message: message,
                htmlMessage: htmlMessage,
            });
        }
    };

    var getErrorMessage = function (message) {
        message = message || constants.GENERIC_ERROR;
        const originalLen = message.length;
        message = message.substr(0, 500);
        if (message.length < originalLen) {
            message += " ...";
        }
        return message;
    };

    var showSuccess = function (message, $el, autoHideTime, isHTML) {
        if (message === undefined) {
            message = "Success";
        }
        return _show(message, $el, autoHideTime, "alert alert-success", isHTML);
    };

    var _show = function (message, $el, autoHideTime, classes, isHTML) {
        var $container = $("<div />"),
            $alertDialog;
        $container.addClass(classes);
        if (isHTML) {
            $container.html(message);
        } else {
            $container.text(message);
        }
        // HTML errors may already have an alert dialog
        $alertDialog = $container.hasClass("alert") ? $container : $container.find('.alert');
        try {
            $alertDialog
                .prepend(
                    $("<a />")
                        .addClass("close")
                        .attr("data-dismiss", "alert")
                        .html("&times;")
                );
        } catch (e) {
            // escaping a DOM-related error from running mocha tests using grunt
            // in the command line. This passes just fine in the browser but
            // breaks only when travis runs it.
        }
        $el.append($container);
        if (autoHideTime) {
            $container.delay(autoHideTime).fadeOut(500);
        }
        return $container;
    };

    var shouldShowLoading = function () {
        const answerInProgress = (sessionStorage.answerQuestionInProgress && JSON.parse(sessionStorage.answerQuestionInProgress));
        const validationInProgress = (sessionStorage.validationInProgress && JSON.parse(sessionStorage.validationInProgress));
        return !answerInProgress && !validationInProgress;
    };

    var getRegionContainer = function () {
        const RegionContainer = Marionette.View.extend({
            el: "#menu-container",

            regions: {
                main: "#menu-region",
                loadingProgress: "#formplayer-progress-container",
                breadcrumb: "#breadcrumb-region",
                persistentCaseTile: "#persistent-case-tile",
                restoreAsBanner: '#restore-as-region',
                sidebar: '#sidebar-region',
            },
        });

        return new RegionContainer();
    };

    var showLoading = function () {
        hqRequire([
            "cloudcare/js/formplayer/app",
            "hqwebapp/js/toggles",
            "cloudcare/js/formplayer/layout/views/progress_bar",
        ], function (FormplayerFrontend, toggles, ProgressBar) {
            if (toggles.toggleEnabled('USE_PROMINENT_PROGRESS_BAR')) {
                const progressView = ProgressBar({
                    progressMessage: gettext("Loading..."),
                });
                if (!FormplayerFrontend.regions) {
                    FormplayerFrontend.regions = getRegionContainer();
                }
                $('#breadcrumb-region').css('z-index', '0');
                const loadingElement = FormplayerFrontend.regions.getRegion('loadingProgress');
                loadingElement.show(progressView);
                let currentProgress = 10;
                progressView.progressEl.find('.progress').css("height", "12px");
                progressView.progressEl.find('.progress-container').css("width", "50%");
                progressView.progressEl.find('.progress-title h1').css("font-size", "25px");
                progressView.progressEl.find('#formplayer-progress ').css("background-color", "rgba(255, 255, 255, 0.7)");
                progressView.setProgress(currentProgress, 100, 200);
                sessionStorage.progressIncrementInterval = setInterval(function () {
                    if (currentProgress <= 100) {
                        progressView.setProgress(currentProgress, 100, 200);
                        currentProgress += 1;
                    }
                }, 250);
            } else {
                NProgress.start();
            }
        });
    };

    var formplayerLoading = function () {
        if (shouldShowLoading()) {
            showLoading();
        }
    };

    var formplayerLoadingComplete = function (isError, message) {
        hideLoading();
        if (isError) {
            showError(message || gettext('Error saving!'), $('#cloudcare-notifications'));
        }
    };

    var updateScreenReaderNotification = function (notificationText) {
        $('#sr-notification-region').html("<p>" + notificationText + "</p>");
    };

    var formplayerSyncComplete = function (isError) {
        hideLoading();
        if (isError) {
            const notificationText = gettext('Could not sync user data. Please report an issue if this persists.');
            showError(notificationText, $('#cloudcare-notifications'));
            updateScreenReaderNotification(notificationText);
        } else {
            const notificationText = gettext('User Data successfully synced.');
            showSuccess(notificationText, $('#cloudcare-notifications'), 5000);
            updateScreenReaderNotification(notificationText);
        }
    };

    var clearUserDataComplete = function (isError) {
        hideLoading();
        if (isError) {
            showError(
                gettext('Could not clear user data. Please report an issue if this persists.'),
                $('#cloudcare-notifications')
            );
        } else {
            showSuccess(gettext('User data successfully cleared.'), $('#cloudcare-notifications'), 5000);
        }
    };

    var breakLocksComplete = function (isError, message) {
        hideLoading();
        if (isError) {
            showError(
                gettext('Error breaking locks. Please report an issue if this persists.'),
                $('#cloudcare-notifications')
            );
        } else {
            showSuccess(message, $('#cloudcare-notifications'), 5000);
        }
    };

    var hideLoading = function () {
        hqRequire(["cloudcare/js/formplayer/app", "hqwebapp/js/toggles"], function (FormplayerFrontend, toggles) {
            if (toggles.toggleEnabled('USE_PROMINENT_PROGRESS_BAR')) {
                $('#breadcrumb-region').css('z-index', '');
                clearInterval(sessionStorage.progressIncrementInterval);
                const progressView = FormplayerFrontend.regions.getRegion('loadingProgress').currentView;
                if (progressView) {
                    progressView.setProgress(100, 100, 200);
                    setTimeout(function () {
                    FormplayerFrontend.regions.getRegion('loadingProgress').empty();
                    }, 250);
                }
            } else {
                NProgress.done();
            }
        });
    };

    function getSentryMessage(data) {
        // replace IDs with a placeholder
        let message = data.message;
        if (message) {
            message = message.replace("/[a-f0-9-]{7,}/gi", "[...]");
        } else {
            message = "Unknown Error";
        }
        return "[WebApps] " + message;
    }

    var reportFormplayerErrorToHQ = function (data) {
        try {
            var cloudcareEnv = UsersModels.getCurrentUser().environment;
            if (!data.cloudcareEnv) {
                data.cloudcareEnv = cloudcareEnv || 'unknown';
            }

            const sentryData = _.omit(data, "type", "htmlMessage");
            Sentry.captureMessage(getSentryMessage(data), {
                tags: {
                    errorType: data.type,
                },
                extra: sentryData,
                level: "error",
            });

            $.ajax({
                type: 'POST',
                url: initialPageData.reverse('report_formplayer_error'),
                data: JSON.stringify(data),
                contentType: "application/json",
                dataType: "json",
                success: function () {
                    window.console.info('Successfully reported error: ' + JSON.stringify(data));
                },
                error: function () {
                    window.console.error('Failed to report error: ' + JSON.stringify(data));
                },
            });
        } catch (e) {
            window.console.error(
                "reportFormplayerErrorToHQ failed hard and there is nowhere " +
                "else to report this error: " + JSON.stringify(data),
                e
            );
        }
    };

    var dateTimePickerTooltips = {     // use default text, but enable translations
        today: gettext('Go to today'),
        clear: gettext('Clear selection'),
        close: gettext('Close the picker'),
        selectMonth: gettext('Select Month'),
        prevMonth: gettext('Previous Month'),
        nextMonth: gettext('Next Month'),
        selectYear: gettext('Select Year'),
        prevYear: gettext('Previous Year'),
        nextYear: gettext('Next Year'),
        selectDecade: gettext('Select Decade'),
        prevDecade: gettext('Previous Decade'),
        nextDecade: gettext('Next Decade'),
        prevCentury: gettext('Previous Century'),
        nextCentury: gettext('Next Century'),
        pickHour: gettext('Pick Hour'),
        incrementHour: gettext('Increment Hour'),
        decrementHour: gettext('Decrement Hour'),
        pickMinute: gettext('Pick Minute'),
        incrementMinute: gettext('Increment Minute'),
        decrementMinute: gettext('Decrement Minute'),
        pickSecond: gettext('Pick Second'),
        incrementSecond: gettext('Increment Second'),
        decrementSecond: gettext('Decrement Second'),
        togglePeriod: gettext('Toggle Period'),
        selectTime: gettext('Select Time'),
    };

    /**
     *  Convert two-digit year to four-digit year.
     *  Differs from JavaScript's two-year parsing to better match CommCare,
     *  where most dates are either DOBs or EDDs.
     *
     *  Input is a string. If input looks like it has a two-digit year (MM.DD.YY, D/M/YY, etc.),
     *  replace the year with a four-digit year that is within the range:
     *    currentYear - 90 <= inputYear <= currentYear + 10
     *  Otherwise, return the input string.
     */
    var convertTwoDigitYear = function (inputDate) {
        var parts = inputDate.split(/\D/);
        if (parts.length === 3 && parts.join("").length <= 6) {
            let [month, day, year] = parts;
            if (year.length === 2) {
                year = Math.floor(new Date().getFullYear() / 100) + year;
                if (year > new Date().getFullYear() + 10) {
                    year -= 100;
                }
                inputDate = [month, day, year].join("/");
            }
        }
        return inputDate;
    };

    var dateFormat = 'MM/DD/YYYY';
    var dateFormats = ['MM/DD/YYYY', 'YYYY-MM-DD', 'M/D/YYYY', 'M/D/YY', 'M-D-YYYY', 'M-D-YY', moment.defaultFormat];

    /** Coerce an input date string to a moment object */
    var parseInputDate = function (dateString) {
        if (!moment.isMoment(dateString)) {
            dateString = convertTwoDigitYear(dateString);
        }
        let dateObj = moment(dateString, dateFormats, true);
        return dateObj.isValid() ? dateObj : null;
    };

    var initDatePicker = function ($el, selectedDate) {
        if (!$el.length) {
            return;
        }

        $el.datetimepicker({
            date: selectedDate,
            useCurrent: false,
            showClear: true,
            showClose: true,
            showTodayButton: true,
            debug: true,
            format: dateFormat,
            extraFormats: dateFormats,
            useStrict: true,
            icons: {
                today: 'glyphicon glyphicon-calendar',
            },
            tooltips: dateTimePickerTooltips,
            parseInputDate: parseInputDate,
        });

        $el.on("focusout", $el.data("DateTimePicker").hide);
        $el.attr("placeholder", dateFormat);
        $el.attr("pattern", "[0-9-/]+");
    };

    var initTimePicker = function ($el, selectedTime, timeFormat) {
        if (!$el.length) {
            return;
        }

        let date = moment(selectedTime, timeFormat);
        $el.datetimepicker({
            date: date.isValid() ? date : null,
            format: timeFormat,
            useStrict: true,
            useCurrent: false,
            showClear: true,
            showClose: true,
            debug: true,
            tooltips: dateTimePickerTooltips,
        });

        $el.on("focusout", $el.data("DateTimePicker").hide);
    };

    var smallScreenIsEnabled = function () {
        return window.innerWidth < constants.SMALL_SCREEN_WIDTH_PX;
    };

    /**
     *  Listen for screen size changes to enable or disable small screen functionality.
     *  Accepts a callback function that should take in the new value of smallScreenEnabled.
     *  Callback runs once initially, then every time the small screen threshold is passed.
     *  Returns an object with two methods:
     *      listen() initiates a jQuery event listener and runs callback once
     *      stopListening() removes the jQuery event listener
     */
    var smallScreenListener = function (callback) {
        var smallScreenEnabled = smallScreenIsEnabled();
        var handleSmallScreenChange = () => {
            var shouldEnableSmallScreen = window.innerWidth < constants.SMALL_SCREEN_WIDTH_PX;
            if (smallScreenEnabled !== shouldEnableSmallScreen) {
                smallScreenEnabled = shouldEnableSmallScreen;
                callback(smallScreenEnabled);
            }
        };

        return {
            listen: function () {
                $(window).on('resize', handleSmallScreenChange);
                callback(smallScreenEnabled);
            },
            stopListening: function () {
                $(window).off('resize', handleSmallScreenChange);
            },
        };
    };

    return {
        dateFormat: dateFormat,
        convertTwoDigitYear: convertTwoDigitYear,
        parseInputDate: parseInputDate,
        initDatePicker: initDatePicker,
        initTimePicker: initTimePicker,
        getFormUrl: getFormUrl,
        getSubmitUrl: getSubmitUrl,
        showError: showError,
        showWarning: showWarning,
        showHTMLError: showHTMLError,
        showSuccess: showSuccess,
        clearUserDataComplete: clearUserDataComplete,
        breakLocksComplete: breakLocksComplete,
        formplayerLoading: formplayerLoading,
        formplayerLoadingComplete: formplayerLoadingComplete,
        formplayerSyncComplete: formplayerSyncComplete,
        reportFormplayerErrorToHQ: reportFormplayerErrorToHQ,
        smallScreenIsEnabled: smallScreenIsEnabled,
        smallScreenListener: smallScreenListener,
        getRegionContainer: getRegionContainer,
    };
});<|MERGE_RESOLUTION|>--- conflicted
+++ resolved
@@ -1,11 +1,8 @@
 'use strict';
-<<<<<<< HEAD
-=======
-/* global Marionette, moment, NProgress, Sentry */
->>>>>>> 51d2d79b
 hqDefine('cloudcare/js/utils', [
     'jquery',
     'underscore',
+    'backbone.marionette',
     'moment',
     'DOMPurify/dist/purify.min',
     'hqwebapp/js/initial_page_data',
@@ -17,6 +14,7 @@
 ], function (
     $,
     _,
+    Marionette,
     moment,
     DOMPurify,
     initialPageData,
