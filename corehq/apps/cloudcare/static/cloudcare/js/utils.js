'use strict';
hqDefine('cloudcare/js/utils', [
    'jquery',
    'underscore',
    'backbone.marionette',
    'moment',
    'DOMPurify/dist/purify.min',
    'hqwebapp/js/initial_page_data',
    "hqwebapp/js/toggles",
    "cloudcare/js/formplayer/constants",
<<<<<<< HEAD
=======
    "cloudcare/js/formplayer/layout/views/progress_bar",
>>>>>>> e1bd773e
    'nprogress/nprogress',
    'sentry_browser',
    "cloudcare/js/formplayer/users/models",
    'eonasdan-bootstrap-datetimepicker/build/js/bootstrap-datetimepicker.min',  // for $.datetimepicker
], function (
    $,
    _,
    Marionette,
    moment,
    DOMPurify,
    initialPageData,
<<<<<<< HEAD
    constants,
=======
    toggles,
    constants,
    ProgressBar,
>>>>>>> e1bd773e
    NProgress,
    Sentry,
    UsersModels
) {
    if (!String.prototype.startsWith) {
        String.prototype.startsWith = function (searchString, position) {
            position = position || 0;
            return this.indexOf(searchString, position) === position;
        };
    }

    NProgress.configure({
        showSpinner: false,
    });

    var getFormUrl = function (urlRoot, appId, moduleId, formId, instanceId) {
        var url = urlRoot + "view/" + appId + "/modules-" + moduleId + "/forms-" + formId + "/context/";
        if (instanceId) {
            url += '?instance_id=' + instanceId;
        }
        return url;
    };

    var getSubmitUrl = function (urlRoot, appId) {
        // deprecated but still called from "touchforms-inline"
        // which is used to fill out forms from within case details view
        // use app.getSubmitUrl instead
        // todo: replace and remove
        return urlRoot + "/" + appId + "/";
    };

    var showError = function (message, $el, reportToHq) {
        message = getErrorMessage(message);
        // Make message more user friendly since html isn't useful here
        if (message.includes('500') && message.includes('<!DOCTYPE html>')) {
            message = 'Sorry, something went wrong. Please try again in a few minutes. ' +
            'If this problem persists, please report it to CommCare Support.';
        }
        _show(message, $el, null, "alert alert-danger");
        if (reportToHq === undefined || reportToHq) {
            reportFormplayerErrorToHQ({
                type: 'show_error_notification',
                message: message,
            });
        }
    };

    var showWarning = function (message, $el) {
        if (message === undefined) {
            return;
        }
        _show(message, $el, null, "alert alert-danger");
    };

    var showHTMLError = function (message, $el, autoHideTime, reportToHq) {
        var htmlMessage = message = getErrorMessage(message);
        var $container = _show(message, $el, autoHideTime, "alert alert-danger", true);
        try {
            message = $container.text();  // pull out just the text the user sees
            message = message.replace(/\s+/g, ' ').trim();
        } catch (e) {
            // leave the message as at came in if there's an issue parsing text from the container
        }
        if (reportToHq === undefined || reportToHq) {
            reportFormplayerErrorToHQ({
                type: 'show_error_notification',
                message: message,
                htmlMessage: htmlMessage,
            });
        }
    };

    var getErrorMessage = function (message) {
        message = message || constants.GENERIC_ERROR;
        const originalLen = message.length;
        message = message.substr(0, 500);
        if (message.length < originalLen) {
            message += " ...";
        }
        return message;
    };

    var showSuccess = function (message, $el, autoHideTime, isHTML) {
        if (message === undefined) {
            message = "Success";
        }
        return _show(message, $el, autoHideTime, "alert alert-success", isHTML);
    };

    var _show = function (message, $el, autoHideTime, classes, isHTML) {
        var $container = $("<div />"),
            $alertDialog;
        $container.addClass(classes);
        if (isHTML) {
            $container.html(message);
        } else {
            $container.text(message);
        }
        // HTML errors may already have an alert dialog
        $alertDialog = $container.hasClass("alert") ? $container : $container.find('.alert');
        try {
            $alertDialog
                .prepend(
                    $("<a />")
                        .addClass("close")
                        .attr("data-dismiss", "alert")
                        .html("&times;")
                );
        } catch (e) {
            // escaping a DOM-related error from running mocha tests using grunt
            // in the command line. This passes just fine in the browser but
            // breaks only when travis runs it.
        }
        $el.append($container);
        if (autoHideTime) {
            $container.delay(autoHideTime).fadeOut(500);
        }
        return $container;
    };

    var shouldShowLoading = function () {
        const answerInProgress = (sessionStorage.answerQuestionInProgress && JSON.parse(sessionStorage.answerQuestionInProgress));
        const validationInProgress = (sessionStorage.validationInProgress && JSON.parse(sessionStorage.validationInProgress));
        return !answerInProgress && !validationInProgress;
    };

    var getRegionContainer = function () {
        const RegionContainer = Marionette.View.extend({
            el: "#menu-container",

            regions: {
                main: "#menu-region",
                loadingProgress: "#formplayer-progress-container",
                breadcrumb: "#breadcrumb-region",
                persistentCaseTile: "#persistent-case-tile",
                restoreAsBanner: '#restore-as-region',
                sidebar: '#sidebar-region',
            },
        });

        return new RegionContainer();
    };

    var showLoading = function () {
        if (toggles.toggleEnabled('USE_PROMINENT_PROGRESS_BAR')) {
            const progressView = ProgressBar({
                progressMessage: gettext("Loading..."),
            });
            hqRequire(["cloudcare/js/formplayer/app"], function (FormplayerFrontend) {
                if (!FormplayerFrontend.regions) {
                    FormplayerFrontend.regions = getRegionContainer();
                }
                $('#breadcrumb-region').css('z-index', '0');
                const loadingElement = FormplayerFrontend.regions.getRegion('loadingProgress');
                loadingElement.show(progressView);
                let currentProgress = 10;
                progressView.progressEl.find('.progress').css("height", "12px");
                progressView.progressEl.find('.progress-container').css("width", "50%");
                progressView.progressEl.find('.progress-title h1').css("font-size", "25px");
                progressView.progressEl.find('#formplayer-progress ').css("background-color", "rgba(255, 255, 255, 0.7)");
                progressView.setProgress(currentProgress, 100, 200);
                sessionStorage.progressIncrementInterval = setInterval(function () {
                    if (currentProgress <= 100) {
                        progressView.setProgress(currentProgress, 100, 200);
                        currentProgress += 1;
                    }
                }, 250);
            });
        } else {
            NProgress.start();
        }
    };

    var formplayerLoading = function () {
        if (shouldShowLoading()) {
            showLoading();
        }
    };

    var formplayerLoadingComplete = function (isError, message) {
        hideLoading();
        if (isError) {
            showError(message || gettext('Error saving!'), $('#cloudcare-notifications'));
        }
    };

    var updateScreenReaderNotification = function (notificationText) {
        $('#sr-notification-region').html("<p>" + notificationText + "</p>");
    };

    var formplayerSyncComplete = function (isError) {
        hideLoading();
        if (isError) {
            const notificationText = gettext('Could not sync user data. Please report an issue if this persists.');
            showError(notificationText, $('#cloudcare-notifications'));
            updateScreenReaderNotification(notificationText);
        } else {
            const notificationText = gettext('User Data successfully synced.');
            showSuccess(notificationText, $('#cloudcare-notifications'), 5000);
            updateScreenReaderNotification(notificationText);
        }
    };

    var clearUserDataComplete = function (isError) {
        hideLoading();
        if (isError) {
            showError(
                gettext('Could not clear user data. Please report an issue if this persists.'),
                $('#cloudcare-notifications')
            );
        } else {
            showSuccess(gettext('User data successfully cleared.'), $('#cloudcare-notifications'), 5000);
        }
    };

    var breakLocksComplete = function (isError, message) {
        hideLoading();
        if (isError) {
            showError(
                gettext('Error breaking locks. Please report an issue if this persists.'),
                $('#cloudcare-notifications')
            );
        } else {
            showSuccess(message, $('#cloudcare-notifications'), 5000);
        }
    };

    var hideLoading = function () {
        if (toggles.toggleEnabled('USE_PROMINENT_PROGRESS_BAR')) {
            $('#breadcrumb-region').css('z-index', '');
            clearInterval(sessionStorage.progressIncrementInterval);
            hqRequire(["cloudcare/js/formplayer/app"], function (FormplayerFrontend) {
                const progressView = FormplayerFrontend.regions.getRegion('loadingProgress').currentView;
                if (progressView) {
                    progressView.setProgress(100, 100, 200);
                    setTimeout(function () {
                    FormplayerFrontend.regions.getRegion('loadingProgress').empty();
                    }, 250);
                }
            });
        } else {
            NProgress.done();
        }
    };

    function getSentryMessage(data) {
        // replace IDs with a placeholder
        let message = data.message;
        if (message) {
            message = message.replace("/[a-f0-9-]{7,}/gi", "[...]");
        } else {
            message = "Unknown Error";
        }
        return "[WebApps] " + message;
    }

    var reportFormplayerErrorToHQ = function (data) {
        try {
            var cloudcareEnv = UsersModels.getCurrentUser().environment;
            if (!data.cloudcareEnv) {
                data.cloudcareEnv = cloudcareEnv || 'unknown';
            }

            const sentryData = _.omit(data, "type", "htmlMessage");
            Sentry.captureMessage(getSentryMessage(data), {
                tags: {
                    errorType: data.type,
                },
                extra: sentryData,
                level: "error",
            });

            $.ajax({
                type: 'POST',
                url: initialPageData.reverse('report_formplayer_error'),
                data: JSON.stringify(data),
                contentType: "application/json",
                dataType: "json",
                success: function () {
                    window.console.info('Successfully reported error: ' + JSON.stringify(data));
                },
                error: function () {
                    window.console.error('Failed to report error: ' + JSON.stringify(data));
                },
            });
        } catch (e) {
            window.console.error(
                "reportFormplayerErrorToHQ failed hard and there is nowhere " +
                "else to report this error: " + JSON.stringify(data),
                e
            );
        }
    };

    var dateTimePickerTooltips = {     // use default text, but enable translations
        today: gettext('Go to today'),
        clear: gettext('Clear selection'),
        close: gettext('Close the picker'),
        selectMonth: gettext('Select Month'),
        prevMonth: gettext('Previous Month'),
        nextMonth: gettext('Next Month'),
        selectYear: gettext('Select Year'),
        prevYear: gettext('Previous Year'),
        nextYear: gettext('Next Year'),
        selectDecade: gettext('Select Decade'),
        prevDecade: gettext('Previous Decade'),
        nextDecade: gettext('Next Decade'),
        prevCentury: gettext('Previous Century'),
        nextCentury: gettext('Next Century'),
        pickHour: gettext('Pick Hour'),
        incrementHour: gettext('Increment Hour'),
        decrementHour: gettext('Decrement Hour'),
        pickMinute: gettext('Pick Minute'),
        incrementMinute: gettext('Increment Minute'),
        decrementMinute: gettext('Decrement Minute'),
        pickSecond: gettext('Pick Second'),
        incrementSecond: gettext('Increment Second'),
        decrementSecond: gettext('Decrement Second'),
        togglePeriod: gettext('Toggle Period'),
        selectTime: gettext('Select Time'),
    };

    /**
     *  Convert two-digit year to four-digit year.
     *  Differs from JavaScript's two-year parsing to better match CommCare,
     *  where most dates are either DOBs or EDDs.
     *
     *  Input is a string. If input looks like it has a two-digit year (MM.DD.YY, D/M/YY, etc.),
     *  replace the year with a four-digit year that is within the range:
     *    currentYear - 90 <= inputYear <= currentYear + 10
     *  Otherwise, return the input string.
     */
    var convertTwoDigitYear = function (inputDate) {
        var parts = inputDate.split(/\D/);
        if (parts.length === 3 && parts.join("").length <= 6) {
            let [month, day, year] = parts;
            if (year.length === 2) {
                year = Math.floor(new Date().getFullYear() / 100) + year;
                if (year > new Date().getFullYear() + 10) {
                    year -= 100;
                }
                inputDate = [month, day, year].join("/");
            }
        }
        return inputDate;
    };

    var dateFormat = 'MM/DD/YYYY';
    var dateFormats = ['MM/DD/YYYY', 'YYYY-MM-DD', 'M/D/YYYY', 'M/D/YY', 'M-D-YYYY', 'M-D-YY', moment.defaultFormat];

    /** Coerce an input date string to a moment object */
    var parseInputDate = function (dateString) {
        if (!moment.isMoment(dateString)) {
            dateString = convertTwoDigitYear(dateString);
        }
        let dateObj = moment(dateString, dateFormats, true);
        return dateObj.isValid() ? dateObj : null;
    };

    var initDatePicker = function ($el, selectedDate) {
        if (!$el.length) {
            return;
        }

        $el.datetimepicker({
            date: selectedDate,
            useCurrent: false,
            showClear: true,
            showClose: true,
            showTodayButton: true,
            debug: true,
            format: dateFormat,
            extraFormats: dateFormats,
            useStrict: true,
            icons: {
                today: 'glyphicon glyphicon-calendar',
            },
            tooltips: dateTimePickerTooltips,
            parseInputDate: parseInputDate,
        });

        $el.on("focusout", $el.data("DateTimePicker").hide);
        $el.attr("placeholder", dateFormat);
        $el.attr("pattern", "[0-9-/]+");
    };

    var initTimePicker = function ($el, selectedTime, timeFormat) {
        if (!$el.length) {
            return;
        }

        let date = moment(selectedTime, timeFormat);
        $el.datetimepicker({
            date: date.isValid() ? date : null,
            format: timeFormat,
            useStrict: true,
            useCurrent: false,
            showClear: true,
            showClose: true,
            debug: true,
            tooltips: dateTimePickerTooltips,
        });

        $el.on("focusout", $el.data("DateTimePicker").hide);
    };

    var smallScreenIsEnabled = function () {
        return window.innerWidth < constants.SMALL_SCREEN_WIDTH_PX;
    };

    /**
     *  Listen for screen size changes to enable or disable small screen functionality.
     *  Accepts a callback function that should take in the new value of smallScreenEnabled.
     *  Callback runs once initially, then every time the small screen threshold is passed.
     *  Returns an object with two methods:
     *      listen() initiates a jQuery event listener and runs callback once
     *      stopListening() removes the jQuery event listener
     */
    var smallScreenListener = function (callback) {
        var smallScreenEnabled = smallScreenIsEnabled();
        var handleSmallScreenChange = () => {
            var shouldEnableSmallScreen = window.innerWidth < constants.SMALL_SCREEN_WIDTH_PX;
            if (smallScreenEnabled !== shouldEnableSmallScreen) {
                smallScreenEnabled = shouldEnableSmallScreen;
                callback(smallScreenEnabled);
            }
        };

        return {
            listen: function () {
                $(window).on('resize', handleSmallScreenChange);
                callback(smallScreenEnabled);
            },
            stopListening: function () {
                $(window).off('resize', handleSmallScreenChange);
            },
        };
    };

    return {
        dateFormat: dateFormat,
        convertTwoDigitYear: convertTwoDigitYear,
        parseInputDate: parseInputDate,
        initDatePicker: initDatePicker,
        initTimePicker: initTimePicker,
        getFormUrl: getFormUrl,
        getSubmitUrl: getSubmitUrl,
        showError: showError,
        showWarning: showWarning,
        showHTMLError: showHTMLError,
        showSuccess: showSuccess,
        clearUserDataComplete: clearUserDataComplete,
        breakLocksComplete: breakLocksComplete,
        formplayerLoading: formplayerLoading,
        formplayerLoadingComplete: formplayerLoadingComplete,
        formplayerSyncComplete: formplayerSyncComplete,
        reportFormplayerErrorToHQ: reportFormplayerErrorToHQ,
        smallScreenIsEnabled: smallScreenIsEnabled,
        smallScreenListener: smallScreenListener,
        getRegionContainer: getRegionContainer,
    };
});<|MERGE_RESOLUTION|>--- conflicted
+++ resolved
@@ -8,10 +8,7 @@
     'hqwebapp/js/initial_page_data',
     "hqwebapp/js/toggles",
     "cloudcare/js/formplayer/constants",
-<<<<<<< HEAD
-=======
     "cloudcare/js/formplayer/layout/views/progress_bar",
->>>>>>> e1bd773e
     'nprogress/nprogress',
     'sentry_browser',
     "cloudcare/js/formplayer/users/models",
@@ -23,13 +20,9 @@
     moment,
     DOMPurify,
     initialPageData,
-<<<<<<< HEAD
-    constants,
-=======
     toggles,
     constants,
     ProgressBar,
->>>>>>> e1bd773e
     NProgress,
     Sentry,
     UsersModels
