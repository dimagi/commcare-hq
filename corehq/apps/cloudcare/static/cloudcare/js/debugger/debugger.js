<<<<<<< HEAD
import $ from "jquery";
import ko from "knockout";
import _ from "underscore";
import Clipboard from "clipboard/dist/clipboard";
import ace from "ace-builds/src-min-noconflict/ace";
import kissmetrics from "analytix/js/kissmetrix";
import readableForm from "reports/js/bootstrap5/readable_form";
import "hqwebapp/js/atwho";  // $.atwho
import "ace-builds/src-min-noconflict/mode-json";
import "ace-builds/src-min-noconflict/mode-xml";
import "ace-builds/src-min-noconflict/ext-searchbox";

/**
 * These define tabs that are availabe in the debugger.
 * {
 *   id: <id of the tab HTML element>,
 *   tab: <link to corresponding tab content. sets the href attribute>
 *   tabTemplate: <id of the tab's template>
 *   label: <label of the tab being displayed>
 * }
 */
var DebuggerTabs = {
    FORM_DATA: {
        id: 'debugger-form-data-tab',
        tab: 'debugger-form-data',
        tabTemplate: 'debugger-form-data-template',
        label: gettext('Form Data'),
    },
    FORM_XML: {
        id: 'debugger-xml-instance-tab',
        tab: 'debugger-xml-instance',
        tabTemplate: 'debugger-xml-instance-template',
        label: gettext('Form XML'),
    },
    EVAL_XPATH: {
        id: 'debugger-evaluate-xpath-tab',
        tab: 'debugger-evaluate',
        tabTemplate: 'debugger-evaluate-template',
        label: gettext('Evaluate XPath'),
    },
};

var TabIDs = {
    FORM_DATA: 'FORM_DATA',
    FORM_XML: 'FORM_XML',
    EVAL_XPATH: 'EVAL_XPATH',
};

var SessionTypes = {
    FORM: 'form',
    MENU: 'menu',
};

var CloudCareDebugger = function (options) {
    var self = this;
    self.options = options || {};
    _.defaults(self.options, {
        baseUrl: null,
        formSessionId: null,
        selections: null,
        username: null,
        restoreAs: null,
        domain: null,
        appId: null,
        tabs: [
            TabIDs.FORM_DATA,
            TabIDs.FORM_XML,
            TabIDs.EVAL_XPATH,
        ],
    });
=======
define('cloudcare/js/debugger/debugger', [
    'jquery',
    'knockout',
    'underscore',
    'clipboard/dist/clipboard',
    'ace-builds/src-min-noconflict/ace',
    'analytix/js/noopMetrics',
    'reports/js/bootstrap5/readable_form',
    'hqwebapp/js/atwho',    // $.atwho
    'ace-builds/src-min-noconflict/mode-json',
    'ace-builds/src-min-noconflict/mode-xml',
    'ace-builds/src-min-noconflict/ext-searchbox',
], function (
    $,
    ko,
    _,
    Clipboard,
    ace,
    noopMetrics,
    readableForm,
) {
    /**
     * These define tabs that are availabe in the debugger.
     * {
     *   id: <id of the tab HTML element>,
     *   tab: <link to corresponding tab content. sets the href attribute>
     *   tabTemplate: <id of the tab's template>
     *   label: <label of the tab being displayed>
     * }
     */
    var DebuggerTabs = {
        FORM_DATA: {
            id: 'debugger-form-data-tab',
            tab: 'debugger-form-data',
            tabTemplate: 'debugger-form-data-template',
            label: gettext('Form Data'),
        },
        FORM_XML: {
            id: 'debugger-xml-instance-tab',
            tab: 'debugger-xml-instance',
            tabTemplate: 'debugger-xml-instance-template',
            label: gettext('Form XML'),
        },
        EVAL_XPATH: {
            id: 'debugger-evaluate-xpath-tab',
            tab: 'debugger-evaluate',
            tabTemplate: 'debugger-evaluate-template',
            label: gettext('Evaluate XPath'),
        },
    };

    var TabIDs = {
        FORM_DATA: 'FORM_DATA',
        FORM_XML: 'FORM_XML',
        EVAL_XPATH: 'EVAL_XPATH',
    };

    var SessionTypes = {
        FORM: 'form',
        MENU: 'menu',
    };

    var CloudCareDebugger = function (options) {
        var self = this;
        self.options = options || {};
        _.defaults(self.options, {
            baseUrl: null,
            formSessionId: null,
            selections: null,
            username: null,
            restoreAs: null,
            domain: null,
            appId: null,
            tabs: [
                TabIDs.FORM_DATA,
                TabIDs.FORM_XML,
                TabIDs.EVAL_XPATH,
            ],
        });
>>>>>>> 38b01bd2

    $('#cloudcare-main').addClass('has-debugger');

    self.registeredTabIds = self.options.tabs;
    self.tabs = DebuggerTabs;

    self.evalXPath = new EvaluateXPath(options);
    self.isMinimized = ko.observable(true);

    self.expandAriaLabel = gettext('Expand Data Preview');
    self.collapseAriaLabel = gettext('Collapse Data Preview');

    // Whether or not the debugger is in the middle of updating from an ajax request
    self.updating = ko.observable(false);

<<<<<<< HEAD
    self.toggleState = function () {
        self.isMinimized(!self.isMinimized());
        // Wait to set the content heigh until after the CSS animation has completed.
        // In order to support multiple heights, we set the height with javascript since
        // a div inside a fixed position element cannot scroll unless a height is explicitly set.
        setTimeout(self.setContentHeight, 1001);
=======
        self.toggleState = function () {
            self.isMinimized(!self.isMinimized());
            // Wait to set the content heigh until after the CSS animation has completed.
            // In order to support multiple heights, we set the height with javascript since
            // a div inside a fixed position element cannot scroll unless a height is explicitly set.
            setTimeout(self.setContentHeight, 1001);

            if (!self.isMinimized()) {
                self.updating(true);
                self.onUpdate();
            }
            noopMetrics.track.event('[app-preview] User toggled CloudCare debugger');
        };
>>>>>>> 38b01bd2

        if (!self.isMinimized()) {
            self.updating(true);
            self.onUpdate();
        }
        kissmetrics.track.event('[app-preview] User toggled CloudCare debugger');
    };


    self.collapseNavbar = function () {
        $('.navbar-collapse').collapse('hide');
    };

    self.setContentHeight = function () {
        var contentHeight;
        if (self.isMinimized()) {
            $('.debugger-content').outerHeight(0);
        } else {
            contentHeight = ($('.debugger').outerHeight() -
                $('.debugger-tab-title').outerHeight() -
                $('.debugger-navbar').outerHeight());
            $('.debugger-content').outerHeight(contentHeight);
        }
    };
};

// By default do nothing when updating the debugger
CloudCareDebugger.prototype.onUpdate = function () {
    this.updating(false);
};

var CloudCareDebuggerFormEntry = function (options) {
    var self = this;
    CloudCareDebugger.call(self, $.extend({ sessionType: SessionTypes.FORM }, options));

    self.formattedQuestionsHtml = ko.observable('');
    self.instanceXml = ko.observable('');
    self.instanceXml.subscribe(function (newXml) {
        var $viewer = $('#xml-viewer-pretty'),
            editor = ace.edit($viewer.get(0), {
                showPrintMargin: false,
                maxLines: 40,
                minLines: 3,
                fontSize: 14,
                wrap: true,
                useWorker: false,
            });
        editor.setReadOnly(true);
        editor.session.setMode('ace/mode/xml');
        editor.session.setValue(newXml);
    });

};
CloudCareDebuggerFormEntry.prototype = Object.create(CloudCareDebugger.prototype);
CloudCareDebuggerFormEntry.prototype.constructor = CloudCareDebugger;
// By default do nothing when updating the debugger
CloudCareDebuggerFormEntry.prototype.onUpdate = function () {
    API.formattedQuestions(
        this.options.baseUrl,
        {
            session_id: this.options.formSessionId,
            username: this.options.username,
            restoreAs: this.options.restoreAs,
            domain: this.options.domain,
        },
    ).done(function (response) {
        this.formattedQuestionsHtml(response.formattedQuestions);
        readableForm.init();
        this.instanceXml(response.instanceXml);
        this.evalXPath.autocomplete(response.questionList);
        this.evalXPath.setRecentXPathQueries(response.recentXPathQueries || []);
        this.updating(false);
    }.bind(this));
};

var CloudCareDebuggerMenu = function (options) {
    var self = this;
    CloudCareDebugger.call(self, $.extend({ sessionType: SessionTypes.MENU }, options));
};
CloudCareDebuggerMenu.prototype = Object.create(CloudCareDebugger.prototype);
CloudCareDebuggerMenu.prototype.constructor = CloudCareDebugger;
CloudCareDebuggerMenu.prototype.onUpdate = function () {
    API.menuDebuggerContent(
        this.options.baseUrl,
        {
            selections: this.options.selections,
            query_data: this.options.queryData,
            username: this.options.username,
            restoreAs: this.options.restoreAs,
            domain: this.options.domain,
            app_id: this.options.appId,
        },
    ).done(function (response) {
        this.evalXPath.autocomplete(response.autoCompletableItems);
        this.evalXPath.setRecentXPathQueries(response.recentXPathQueries || []);
        this.updating(false);
    }.bind(this));
};

var DebugResponseLevel = function (label, key) {
    this.key = key;
    this.label = label;
};

var EvaluateXPath = function (options) {
    var self = this;
    self.options = options || {};
    _.defaults(self.options, {
        baseUrl: null,
        formSessionId: null,
        selections: null,
        queryData: null,
        username: null,
        restoreAs: null,
        domain: null,
        sessionType: SessionTypes.FORM,
        appId: null,
    });

    RegExp.escape = function (s) {
        return s.replace(/[-/\\^$*+?.()|[\]{}]/g, '\\$&');
    };

    self.debugTraceOptions = ko.observableArray([
        new DebugResponseLevel("Output", "basic"),
        new DebugResponseLevel("Output + Eval Summary", "reduce"),
        new DebugResponseLevel("Output + Full Evaluation", "deep"),
    ]);
    self.xpath = ko.observable('');
    self.xpath = ko.observable('');
    self.selectedXPath = ko.observable('');
    self.selectedDebugOption = ko.observable('basic');

    self.maxLines = 50;

    self.fullResult = null;

    self.$xpath = null;
    self.newXPathQuery = function (data) {
        return {
            processedOutput: self.getBody(data.output),
            maxLines: self.maxLines,
            status: data.status,
            trace: self.getBody(data.trace),
            xpath: data.xpath,

            successResult: function () {
                if (this.success()) {
                    return this.processedOutput[0];
                }
            },
            getTruncatedSuccess: function () {
                if (this.success()) {
                    return self.truncateResult(this.processedOutput[0], 5, true);
                }
            },
            getFullSuccessResult: function () {
                if (this.success()) {
                    return this.processedOutput[1];
                }
            },
            isSuccessTruncated: function () {
                return this.success() && this.processedOutput[1];
            },
            getMaxLines: function () {
                return this.maxLines;
            },
            traceResult: function () {
                if (this.success()) {
                    return this.trace[0];
                }
            },
            isTraceTruncated: function () {
                return this.hasTrace() && this.trace[1];
            },
            getFullTraceResult: function () {
                if (this.hasTrace()) {
                    return this.trace[1];
                }
            },
            hasTrace: function () {
                return this.trace[0];
            },
            errorResult: function () {
                if (!this.success()) {
                    if (this.processedOutput) {
                        return this.processedOutput[0];
                    }
                    return gettext('Error evaluating expression.');
                }
            },
            success: function () {
                return this.status === 'accepted';
            },
        };
    };
    self.xPathQuery = ko.observable(null);
    self.recentXPathQueries = ko.observableArray();
    self.setRecentXPathQueries = function (rawQueries) {
        self.recentXPathQueries(_.map(rawQueries, self.newXPathQuery));
    };

    var resultRegex = new RegExp(
        '^<[?]xml version="1.0" encoding="UTF-8"[?]>\\s*<result>\n*([\\s\\S]*?)\\s*</result>\\s*|' +
        '^<[?]xml version="1.0" encoding="UTF-8"[?]>\\s*<result/>()\\s*$');

    self.getBody = function (output) {
        if (!output) {
            return ['',''];
        }
        var inlineBody = self.formatResult(output);
        var numLines = (inlineBody.match(/\r?\n/g) || '').length + 1;
        var fullBody = '';
        if (numLines > self.maxLines) {
            fullBody = inlineBody;
            inlineBody = self.truncateResult(fullBody, self.maxLines, false);
        }
        return [inlineBody, fullBody];
    };

    self.formatResult = function (output) {
        return output.replace(resultRegex, "$1");
    };

    self.truncateResult = function (output, maxLines, addElipsis) {
        var items = output.split(RegExp("\r?\n")); // eslint-disable-line no-control-regex
        if (items.length > maxLines) {
            var toReturn = items.slice(0, maxLines).join("\n");
            if (addElipsis) {
                return toReturn + "\n" + "...";
            }
            return toReturn;
        }
        return output;
    };

    self.onSubmitXPath = function () {
        self.evaluate(self.xpath());
    };

    self.onClickSelectedXPath = function () {
        if (self.selectedXPath()) {
            self.evaluate(self.selectedXPath());
            self.selectedXPath('');
        }
    };

    self.onClickSavedQuery = function (query) {
        self.xpath(query.xpath);
    };

    self.getSessionId = function () {
        if (self.options.sessionType === SessionTypes.FORM) {
            return self.options.formSessionId;
        }
    };

    self.evaluate = function (xpath) {
        API.evaluateXPath(
            self.options.baseUrl,
            {
                session_id: self.getSessionId(),
                username: self.options.username,
                restoreAs: self.options.restoreAs,
                domain: self.options.domain,
                xpath: xpath,
                app_id: self.options.appId,
                selections: self.options.selections,
                query_data: self.options.queryData,
                debugOutput: self.selectedDebugOption().key,
            },
            self.options.sessionType,
        ).done(function (response) {
            var xPathQuery = self.newXPathQuery({
                status: response.status,
                output: response.output,
                trace: response.trace,
                xpath: xpath,
            });
<<<<<<< HEAD
            self.xPathQuery(xPathQuery);
            self.recentXPathQueries.unshift(xPathQuery);
            // Ensure at the maximum we only show 6 queries
            self.recentXPathQueries(
                self.recentXPathQueries.slice(0, 6),
            );
        });
        kissmetrics.track.event('[app-preview] User evaluated XPath');
    };
=======
            noopMetrics.track.event('[app-preview] User evaluated XPath');
        };

        self.onMouseUp = function () {
            var text = window.getSelection().toString();
            self.selectedXPath(text);
        };

        self.matcher = function (flag, subtext) {
            var match, regexp, currentQuery;
            // Match text that starts with the flag and then looks like a path.
            regexp = new RegExp('([\\s(]+|^)' + RegExp.escape(flag) + '([\\w/-]*)$', 'gi');
            match = regexp.exec(subtext);
            if (!match) {
                return null;
            }
            currentQuery = match[2];
            if (currentQuery.length < 2) {
                return null;
            }
            return currentQuery;
        };
>>>>>>> 38b01bd2

    self.onMouseUp = function () {
        var text = window.getSelection().toString();
        self.selectedXPath(text);
    };

    self.matcher = function (flag, subtext) {
        var match, regexp, currentQuery;
        // Match text that starts with the flag and then looks like a path.
        regexp = new RegExp('([\\s(]+|^)' + RegExp.escape(flag) + '([\\w/-]*)$', 'gi');
        match = regexp.exec(subtext);
        if (!match) {
            return null;
        }
        currentQuery = match[2];
        if (currentQuery.length < 2) {
            return null;
        }
        return currentQuery;
    };

    /**
     * Set autocomplete for xpath input.
     *
     * @param {Array} autocompleteData - List of questions to be autocompleted for the xpath input
     */
    self.autocomplete = function (autocompleteData) {
        self.$xpath = $('#xpath');
        self.$xpath.atwho('destroy');
        self.$xpath.atwho('setIframe', window.frameElement, true);
        self.$xpath.off('inserted.atwho');
        self.$xpath.on('inserted.atwho', function (atwhoEvent, $li) {
            var input = atwhoEvent.currentTarget;

            // Move cursor back one so we are inbetween the parenthesis
            if (input.setSelectionRange && $li.data().itemData.type === 'Function') {
                input.setSelectionRange(input.selectionStart - 1, input.selectionStart - 1);
            }
        });
        self.$xpath.atwho({
            at: '',
            suffix: '',
            data: autocompleteData,
            searchKey: 'value',
            maxLen: Infinity,
            highlightFirst: false,
            displayTpl: function (d) {
                var icon = getIconFromType(d.type);
                return '<li><i class="' + icon + '"></i> ${value}</li>';
            },
            insertTpl: '${value}',
            callbacks: {
                matcher: self.matcher,
            },
        });
    };
};

var getIconFromType = function (type) {
    var icon = {
        'Trigger': 'fcc fcc-fd-variable',
        'Text': 'fcc fcc-fd-text',
        'PhoneNumber': 'fa fa-signal',
        'Secret': 'fa fa-key',
        'Integer': 'fcc fcc-fd-numeric',
        'Audio': 'fcc fcc-fd-audio-capture',
        'Image': 'fa fa-camera',
        'Video': 'fa fa-video-camera',
        'Signature': 'fcc fcc-fd-signature',
        'Geopoint': 'fa-solid fa-location-dot',
        'Barcode Scan': 'fa fa-barcode',
        'Date': 'fa-solid fa-calendar-days',
        'Date and Time': 'fcc fcc-fd-datetime',
        'Time': 'fa-regular fa-clock',
        'Select': 'fcc fcc-fd-single-select',
        'Double': 'fcc fcc-fd-decimal',
        'Label': 'fa fa-tag',
        'MSelect': 'fcc fcc-fd-multi-select',
        'Multiple Choice': 'fcc fcc-fd-single-select',
        'Group': 'fa fa-folder-open',
        'Question List': 'fa fa-reorder',
        'Repeat Group': 'fa fa-retweet',
        'Function': 'fa fa-calculator',
    }[type];
    return icon || '';
};

var API = {
    evaluateXPath: function (url, params, sessionType) {
        var action = sessionType === SessionTypes.MENU ? 'evaluate-menu-xpath' : 'evaluate-xpath';
        return API.request(url, action, params);
    },
    formattedQuestions: function (url, params) {
        return API.request(url, 'formatted_questions', params);
    },
    menuDebuggerContent: function (url, params) {
        return API.request(url, 'menu_debugger_content', params);
    },
    request: function (url, action, params) {
        params['tz_offset_millis'] = (new Date()).getTimezoneOffset() * 60 * 1000 * -1;
        params['tz_from_browser'] = Intl.DateTimeFormat().resolvedOptions().timeZone;
        return $.ajax({
            type: 'POST',
            url: url + "/" + action,
            data: JSON.stringify(params),
            contentType: "application/json",
            dataType: "json",
            crossDomain: {crossDomain: true},
            xhrFields: {withCredentials: true},
        });
    },
};

_.delay(function () {
    ko.bindingHandlers.aceEditor = {
        init: function (element, valueAccessor) {
            var editor = ace.edit(element, {
                showGutter: false,      // no line numbers
                showPrintMargin: false,
                maxLines: 10,
                minLines: 1,
                fontSize: 14,
                wrap: true,
                useWorker: false,
            });
            editor.setReadOnly(true);
            editor.session.setMode('ace/mode/xml');
            editor.session.setValue(ko.unwrap(valueAccessor()));
            element.editor = editor;
        },
        update: function (element, valueAccessor) {
            var observedValue = ko.unwrap(valueAccessor());
            if (element.editor) {
                element.editor.session.setValue(observedValue);
            }
        },
    };
    ko.bindingHandlers.clipboardButton = {
        init: function (element, valueAccessor) {
            new Clipboard(element,
                {
                    text: function () {
                        return ko.unwrap(valueAccessor());
                    },
                });
        },
    };

});

export {
    CloudCareDebuggerFormEntry,
    CloudCareDebuggerMenu,
    EvaluateXPath,
    TabIDs,
    API,
};<|MERGE_RESOLUTION|>--- conflicted
+++ resolved
@@ -1,10 +1,9 @@
-<<<<<<< HEAD
 import $ from "jquery";
 import ko from "knockout";
 import _ from "underscore";
 import Clipboard from "clipboard/dist/clipboard";
 import ace from "ace-builds/src-min-noconflict/ace";
-import kissmetrics from "analytix/js/kissmetrix";
+import noopMetrics from "analytix/js/noopMetrics";
 import readableForm from "reports/js/bootstrap5/readable_form";
 import "hqwebapp/js/atwho";  // $.atwho
 import "ace-builds/src-min-noconflict/mode-json";
@@ -69,87 +68,6 @@
             TabIDs.EVAL_XPATH,
         ],
     });
-=======
-define('cloudcare/js/debugger/debugger', [
-    'jquery',
-    'knockout',
-    'underscore',
-    'clipboard/dist/clipboard',
-    'ace-builds/src-min-noconflict/ace',
-    'analytix/js/noopMetrics',
-    'reports/js/bootstrap5/readable_form',
-    'hqwebapp/js/atwho',    // $.atwho
-    'ace-builds/src-min-noconflict/mode-json',
-    'ace-builds/src-min-noconflict/mode-xml',
-    'ace-builds/src-min-noconflict/ext-searchbox',
-], function (
-    $,
-    ko,
-    _,
-    Clipboard,
-    ace,
-    noopMetrics,
-    readableForm,
-) {
-    /**
-     * These define tabs that are availabe in the debugger.
-     * {
-     *   id: <id of the tab HTML element>,
-     *   tab: <link to corresponding tab content. sets the href attribute>
-     *   tabTemplate: <id of the tab's template>
-     *   label: <label of the tab being displayed>
-     * }
-     */
-    var DebuggerTabs = {
-        FORM_DATA: {
-            id: 'debugger-form-data-tab',
-            tab: 'debugger-form-data',
-            tabTemplate: 'debugger-form-data-template',
-            label: gettext('Form Data'),
-        },
-        FORM_XML: {
-            id: 'debugger-xml-instance-tab',
-            tab: 'debugger-xml-instance',
-            tabTemplate: 'debugger-xml-instance-template',
-            label: gettext('Form XML'),
-        },
-        EVAL_XPATH: {
-            id: 'debugger-evaluate-xpath-tab',
-            tab: 'debugger-evaluate',
-            tabTemplate: 'debugger-evaluate-template',
-            label: gettext('Evaluate XPath'),
-        },
-    };
-
-    var TabIDs = {
-        FORM_DATA: 'FORM_DATA',
-        FORM_XML: 'FORM_XML',
-        EVAL_XPATH: 'EVAL_XPATH',
-    };
-
-    var SessionTypes = {
-        FORM: 'form',
-        MENU: 'menu',
-    };
-
-    var CloudCareDebugger = function (options) {
-        var self = this;
-        self.options = options || {};
-        _.defaults(self.options, {
-            baseUrl: null,
-            formSessionId: null,
-            selections: null,
-            username: null,
-            restoreAs: null,
-            domain: null,
-            appId: null,
-            tabs: [
-                TabIDs.FORM_DATA,
-                TabIDs.FORM_XML,
-                TabIDs.EVAL_XPATH,
-            ],
-        });
->>>>>>> 38b01bd2
 
     $('#cloudcare-main').addClass('has-debugger');
 
@@ -165,34 +83,18 @@
     // Whether or not the debugger is in the middle of updating from an ajax request
     self.updating = ko.observable(false);
 
-<<<<<<< HEAD
     self.toggleState = function () {
         self.isMinimized(!self.isMinimized());
         // Wait to set the content heigh until after the CSS animation has completed.
         // In order to support multiple heights, we set the height with javascript since
         // a div inside a fixed position element cannot scroll unless a height is explicitly set.
         setTimeout(self.setContentHeight, 1001);
-=======
-        self.toggleState = function () {
-            self.isMinimized(!self.isMinimized());
-            // Wait to set the content heigh until after the CSS animation has completed.
-            // In order to support multiple heights, we set the height with javascript since
-            // a div inside a fixed position element cannot scroll unless a height is explicitly set.
-            setTimeout(self.setContentHeight, 1001);
-
-            if (!self.isMinimized()) {
-                self.updating(true);
-                self.onUpdate();
-            }
-            noopMetrics.track.event('[app-preview] User toggled CloudCare debugger');
-        };
->>>>>>> 38b01bd2
 
         if (!self.isMinimized()) {
             self.updating(true);
             self.onUpdate();
         }
-        kissmetrics.track.event('[app-preview] User toggled CloudCare debugger');
+        noopMetrics.track.event('[app-preview] User toggled CloudCare debugger');
     };
 
 
@@ -466,7 +368,6 @@
                 trace: response.trace,
                 xpath: xpath,
             });
-<<<<<<< HEAD
             self.xPathQuery(xPathQuery);
             self.recentXPathQueries.unshift(xPathQuery);
             // Ensure at the maximum we only show 6 queries
@@ -474,32 +375,8 @@
                 self.recentXPathQueries.slice(0, 6),
             );
         });
-        kissmetrics.track.event('[app-preview] User evaluated XPath');
-    };
-=======
-            noopMetrics.track.event('[app-preview] User evaluated XPath');
-        };
-
-        self.onMouseUp = function () {
-            var text = window.getSelection().toString();
-            self.selectedXPath(text);
-        };
-
-        self.matcher = function (flag, subtext) {
-            var match, regexp, currentQuery;
-            // Match text that starts with the flag and then looks like a path.
-            regexp = new RegExp('([\\s(]+|^)' + RegExp.escape(flag) + '([\\w/-]*)$', 'gi');
-            match = regexp.exec(subtext);
-            if (!match) {
-                return null;
-            }
-            currentQuery = match[2];
-            if (currentQuery.length < 2) {
-                return null;
-            }
-            return currentQuery;
-        };
->>>>>>> 38b01bd2
+        noopMetrics.track.event('[app-preview] User evaluated XPath');
+    };
 
     self.onMouseUp = function () {
         var text = window.getSelection().toString();
