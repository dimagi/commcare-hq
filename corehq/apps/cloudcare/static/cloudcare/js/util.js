<<<<<<< HEAD
hqDefine('cloudcare/js/util', [
    'jquery',
    'cloudcare/js/formplayer/app',
=======
/* global NProgress */
hqDefine('cloudcare/js/util', [
    'jquery',
>>>>>>> 18e8ef8e
    'hqwebapp/js/initial_page_data',
    'integration/js/hmac_callout',
], function (
    $,
<<<<<<< HEAD
    FormplayerFrontend,
=======
>>>>>>> 18e8ef8e
    initialPageData,
    HMACCallout
) {
    if (!String.prototype.startsWith) {
        String.prototype.startsWith = function (searchString, position) {
            position = position || 0;
            return this.indexOf(searchString, position) === position;
        };
    }

    NProgress.configure({
        showSpinner: false,
    });

    var getFormUrl = function (urlRoot, appId, moduleId, formId, instanceId) {
        var url = urlRoot + "view/" + appId + "/modules-" + moduleId + "/forms-" + formId + "/context/";
        if (instanceId) {
            url += '?instance_id=' + instanceId;
        }
        return url;
    };

    var getSubmitUrl = function (urlRoot, appId) {
        // deprecated but still called from "touchforms-inline"
        // which is used to fill out forms from within case details view
        // use app.getSubmitUrl instead
        // todo: replace and remove
        return urlRoot + "/" + appId + "/";
    };

    var showError = function (message, $el) {
        if (message === undefined) {
            message = gettext("Sorry, an error occurred while processing that request.");
        }
        _show(message, $el, null, "alert alert-danger");
        reportFormplayerErrorToHQ({
            type: 'show_error_notification',
            message: message,
        });

    };

    var showWarning = function (message, $el) {
        if (message === undefined) {
            return;
        }
        _show(message, $el, null, "alert alert-danger");
    };

    var showHTMLError = function (message, $el, autoHideTime) {
        var htmlMessage = message = message || gettext("Sorry, an error occurred while processing that request.");
        var $container = _show(message, $el, autoHideTime, "alert alert-danger", true);
        try {
            message = $container.text();  // pull out just the text the user sees
            message = message.replace(/\s+/g, ' ').trim();
        } catch (e) {
            // leave the message as at came in if there's an issue parsing text from the container
        }
        reportFormplayerErrorToHQ({
            type: 'show_error_notification',
            message: message,
            htmlMessage: htmlMessage,
        });
    };

    var showSuccess = function (message, $el, autoHideTime, isHTML) {
        if (message === undefined) {
            message = "Success";
        }
        return _show(message, $el, autoHideTime, "alert alert-success", isHTML);
    };

    var _show = function (message, $el, autoHideTime, classes, isHTML) {
        var $container = $("<div />"),
            $alertDialog;
        $container.addClass(classes);
        if (isHTML) {
            $container.html(message);
        } else {
            $container.text(message);
        }
        // HTML errors may already have an alert dialog
        $alertDialog = $container.hasClass("alert") ? $container : $container.find('.alert');
        try {
            $alertDialog
                .prepend(
                    $("<a />")
                        .addClass("close")
                        .attr("data-dismiss", "alert")
                        .html("&times;")
                );
        } catch (e) {
            // escaping a DOM-related error from running mocha tests using grunt
            // in the command line. This passes just fine in the browser but
            // breaks only when travis runs it.
        }
        $el.append($container);
        if (autoHideTime) {
            $container.delay(autoHideTime).fadeOut(500);
        }
        return $container;
    };

    var showLoading = function () {
        NProgress.start();
    };

    var formplayerLoading = function () {
        showLoading();
    };

    var formplayerLoadingComplete = function (isError, message) {
        hideLoading();
        if (isError) {
            showError(message || gettext('Error saving!'), $('#cloudcare-notifications'));
        }
    };

    var formplayerSyncComplete = function (isError) {
        hideLoading();
        if (isError) {
            showError(
                gettext('Could not sync user data. Please report an issue if this persists.'),
                $('#cloudcare-notifications')
            );
        } else {
            showSuccess(gettext('User Data successfully synced.'), $('#cloudcare-notifications'), 5000);
        }
    };

    var clearUserDataComplete = function (isError) {
        hideLoading();
        if (isError) {
            showError(
                gettext('Could not clear user data. Please report an issue if this persists.'),
                $('#cloudcare-notifications')
            );
        } else {
            showSuccess(gettext('User data successfully cleared.'), $('#cloudcare-notifications'), 5000);
        }
    };

    var breakLocksComplete = function (isError, message) {
        hideLoading();
        if (isError) {
            showError(
                gettext('Error breaking locks. Please report an issue if this persists.'),
                $('#cloudcare-notifications')
            );
        } else {
            showSuccess(message, $('#cloudcare-notifications'), 5000);
        }
    };

    var hideLoading = function () {
        NProgress.done();
    };

    var reportFormplayerErrorToHQ = function (data) {
        try {
            var reverse = initialPageData.reverse;
<<<<<<< HEAD
            var cloudcareEnv = FormplayerFrontend.getChannel().request('currentUser').environment;
=======
            var cloudcareEnv = hqRequire("cloudcare/js/formplayer/app").getChannel().request('currentUser').environment;
>>>>>>> 18e8ef8e
            if (!data.cloudcareEnv) {
                data.cloudcareEnv = cloudcareEnv || 'unknown';
            }
            $.ajax({
                type: 'POST',
                url: reverse('report_formplayer_error'),
                data: JSON.stringify(data),
                contentType: "application/json",
                dataType: "json",
                success: function () {
                    window.console.info('Successfully reported error: ' + JSON.stringify(data));
                },
                error: function () {
                    window.console.error('Failed to report error: ' + JSON.stringify(data));
                },
            });
        } catch (e) {
            window.console.error(
                "reportFormplayerErrorToHQ failed hard and there is nowhere " +
                "else to report this error: " + JSON.stringify(data),
                e
            );
        }
    };

    function chainedRenderer(matcher, transform, target) {
        return function (tokens, idx, options, env, self) {
            var hIndex = tokens[idx].attrIndex('href');
            var matched = false;
            if (hIndex >= 0) {
                var href =  tokens[idx].attrs[hIndex][1];
                if (matcher(href)) {
                    transform(href, hIndex, tokens[idx]);
                    matched = true;
                }
            }
            if (matched) {
                var aIndex = tokens[idx].attrIndex('target');

                if (aIndex < 0) {
                    tokens[idx].attrPush(['target', target]); // add new attribute
                } else {
                    tokens[idx].attrs[aIndex][1] = target;    // replace value of existing attr
                }
            }
            return matched;
        };
    }

    var addDelegatedClickDispatch = function (linkTarget, linkDestination) {
        document.addEventListener('click', function (event) {
            if (event.target.target === linkTarget) {
                linkDestination(event.target);
                event.preventDefault();
            }
        }, true);
    };

    var injectMarkdownAnchorTransforms = function () {
        if (window.mdAnchorRender) {
            var renderers = [];

            if (initialPageData.get('dialer_enabled')) {
                renderers.push(chainedRenderer(
                    function (href) { return href.startsWith("tel://"); },
                    function (href, hIndex, anchor) {
                        var callout = href.substring("tel://".length);
                        var url = initialPageData.reverse("dialer_view");
                        anchor.attrs[hIndex][1] = url + "?callout_number=" + callout;
                    },
                    "dialer"
                ));
            }

            if (initialPageData.get('gaen_otp_enabled')) {
                renderers.push(chainedRenderer(
                    function (href) { return href.startsWith("cchq://passthrough/gaen_otp/"); },
                    function (href, hIndex, anchor) {
                        var params = href.substring("cchq://passthrough/gaen_otp/".length);
                        var url = initialPageData.reverse("gaen_otp_view");
                        anchor.attrs[hIndex][1] = url + params;
                    },
                    "gaen_otp"
                ));
                addDelegatedClickDispatch('gaen_otp',
                    function (element) {
                        HMACCallout.unsignedCallout(element, 'otp_view', true);
                    });
            }

            if (initialPageData.get('hmac_root_url')) {
                renderers.push(chainedRenderer(
                    function (href) { return href.startsWith(initialPageData.get('hmac_root_url')); },
                    function () {},
                    "hmac_callout"
                ));
                addDelegatedClickDispatch('hmac_callout',
                    function (element) {
                        HMACCallout.signedCallout(element);
                    });
            }

            window.mdAnchorRender = function (tokens, idx, options, env, self) {
                renderers.forEach(function (r) {
                    r(tokens, idx, options, env, self);
                });
                return self.renderToken(tokens, idx, options);
            };
        }
    };

    return {
        getFormUrl: getFormUrl,
        getSubmitUrl: getSubmitUrl,
        showError: showError,
        showWarning: showWarning,
        showHTMLError: showHTMLError,
        showSuccess: showSuccess,
        clearUserDataComplete: clearUserDataComplete,
        breakLocksComplete: breakLocksComplete,
        formplayerLoading: formplayerLoading,
        formplayerLoadingComplete: formplayerLoadingComplete,
        formplayerSyncComplete: formplayerSyncComplete,
        reportFormplayerErrorToHQ: reportFormplayerErrorToHQ,
        injectMarkdownAnchorTransforms: injectMarkdownAnchorTransforms,
    };
});<|MERGE_RESOLUTION|>--- conflicted
+++ resolved
@@ -1,20 +1,10 @@
-<<<<<<< HEAD
-hqDefine('cloudcare/js/util', [
-    'jquery',
-    'cloudcare/js/formplayer/app',
-=======
 /* global NProgress */
 hqDefine('cloudcare/js/util', [
     'jquery',
->>>>>>> 18e8ef8e
     'hqwebapp/js/initial_page_data',
     'integration/js/hmac_callout',
 ], function (
     $,
-<<<<<<< HEAD
-    FormplayerFrontend,
-=======
->>>>>>> 18e8ef8e
     initialPageData,
     HMACCallout
 ) {
@@ -176,11 +166,7 @@
     var reportFormplayerErrorToHQ = function (data) {
         try {
             var reverse = initialPageData.reverse;
-<<<<<<< HEAD
-            var cloudcareEnv = FormplayerFrontend.getChannel().request('currentUser').environment;
-=======
             var cloudcareEnv = hqRequire("cloudcare/js/formplayer/app").getChannel().request('currentUser').environment;
->>>>>>> 18e8ef8e
             if (!data.cloudcareEnv) {
                 data.cloudcareEnv = cloudcareEnv || 'unknown';
             }
