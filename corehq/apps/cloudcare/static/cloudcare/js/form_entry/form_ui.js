--- conflicted
+++ resolved
@@ -926,11 +926,7 @@
 
     Question.prototype.setWidths = function (hasLabel) {
         const self = this;
-<<<<<<< HEAD
-        const columnWidth = Question.calculateColumnWidthForPerRowStyle(self.style);
-=======
         const columnWidth = GroupedElementTileRow.calculateElementWidth(self.style);
->>>>>>> bf24e9b1
         const perRowPattern = new RegExp(`\\d+${constants.PER_ROW}(\\s|$)`);
 
         if (self.stylesContains(perRowPattern)) {
@@ -944,15 +940,6 @@
             if (!hasLabel) {
                 self.controlWidth += ' ' + constants.LABEL_OFFSET;
             }
-<<<<<<< HEAD
-        }
-
-        if (self.stylesContains(constants.SHORT)) {
-            self.controlWidth = constants.SHORT_WIDTH;
-        } else if (self.stylesContains(constants.MEDIUM)) {
-            self.controlWidth = constants.MEDIUM_WIDTH;
-=======
->>>>>>> bf24e9b1
         }
 
         if (self.stylesContains(constants.SHORT)) {
