--- conflicted
+++ resolved
@@ -915,11 +915,7 @@
 
     Question.prototype.setWidths = function (hasLabel) {
         const self = this;
-<<<<<<< HEAD
-        const columnWidth = GroupedElementTileRow.calculateElementWidth(this.style);
-=======
-        const columnWidth = Question.calculateColumnWidthForPerRowStyle(self.style);
->>>>>>> 143e8ac9
+        const columnWidth = GroupedElementTileRow.calculateElementWidth(self.style);
         const perRowPattern = new RegExp(`\\d+${constants.PER_ROW}(\\s|$)`);
 
         if (self.stylesContains(perRowPattern)) {
