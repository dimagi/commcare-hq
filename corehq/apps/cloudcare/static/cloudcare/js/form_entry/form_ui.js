--- conflicted
+++ resolved
@@ -800,15 +800,6 @@
             return (self.error() || self.serverError()) && !self.dirty();
         });
 
-<<<<<<< HEAD
-        self.hasLabelContent = ko.computed(function() {
-            return (
-                self.caption()
-                || self.caption_markdown()
-                || self.help()
-                || self.hint()
-                || self.required()
-=======
         self.hasLabelContent = ko.computed(function () {
             return (
                 ko.utils.unwrapObservable(self.caption)
@@ -816,7 +807,6 @@
                 || ko.utils.unwrapObservable(self.help)
                 || ko.utils.unwrapObservable(self.hint)
                 || ko.utils.unwrapObservable(self.required)
->>>>>>> 228590eb
             );
         });
         self.setWidths(self.hasLabelContent());
@@ -936,11 +926,7 @@
 
     Question.prototype.setWidths = function (hasLabel) {
         const self = this;
-<<<<<<< HEAD
         const columnWidth = GroupedElementTileRow.calculateElementWidth(self.style);
-=======
-        const columnWidth = Question.calculateColumnWidthForPerRowStyle(self.style);
->>>>>>> 228590eb
         const perRowPattern = new RegExp(`\\d+${constants.PER_ROW}(\\s|$)`);
 
         if (self.stylesContains(perRowPattern)) {
