--- conflicted
+++ resolved
@@ -1,16 +1,9 @@
 /* global DOMPurify, mdAnchorRender */
 hqDefine("cloudcare/js/form_entry/form_ui", function () {
-<<<<<<< HEAD
-    var cloudcareUtils = hqImport("cloudcare/js/utils");
-    var constants = hqImport("cloudcare/js/form_entry/const");
-    var entries = hqImport("cloudcare/js/form_entry/entries");
-    var formEntryUtils = hqImport("cloudcare/js/form_entry/utils");
-=======
     var cloudcareUtils = hqImport("cloudcare/js/utils"),
         constants = hqImport("cloudcare/js/form_entry/const"),
         entries = hqImport("cloudcare/js/form_entry/entries"),
         formEntryUtils = hqImport("cloudcare/js/form_entry/utils");
->>>>>>> a05360a8
     var md = window.markdownit();
     var groupNum = 0;
 
