--- conflicted
+++ resolved
@@ -723,11 +723,7 @@
         } else {
             self.showDelete = false;
         }
-<<<<<<< HEAD
-        self.repeatable = self.repeatable() === "true";
-=======
         const isRepeatable = ko.utils.unwrapObservable(self.repeatable) === "true";
->>>>>>> 38f57e12
         let parentForm = getParentForm(self);
         let oneQuestionPerScreen = parentForm.displayOptions.oneQuestionPerScreen !== undefined && parentForm.displayOptions.oneQuestionPerScreen();
 
@@ -752,15 +748,9 @@
         let collapsedIx = JSON.parse(sessionStorage.getItem('collapsedIx')) || [];
         var styles = _.has(json, 'style') && json.style && json.style.raw ? json.style.raw.split(/\s+/) : [];
         self.stripeRepeats = _.contains(styles, constants.STRIPE_REPEATS);
-<<<<<<< HEAD
-        self.collapsible = _.contains(styles, constants.COLLAPSIBLE) || self.repeatable;
-        self.groupBorder = _.contains(styles, constants.GROUP_BORDER);
-        self.showChildren = ko.observable(!self.collapsible || _.contains(styles, constants.COLLAPSIBLE_OPEN) || (self.repeatable && !collapsedIx.includes(self.rel_ix())));
-=======
         self.collapsible = (_.contains(styles, constants.COLLAPSIBLE) || isRepeatable) && self.showHeader;
         self.groupBorder = _.contains(styles, constants.GROUP_BORDER);
         self.showChildren = ko.observable(!self.collapsible || _.contains(styles, constants.COLLAPSIBLE_OPEN) || (isRepeatable && !collapsedIx.includes(self.rel_ix())));
->>>>>>> 38f57e12
         self.toggleChildren = function () {
             if (self.collapsible) {
                 if (self.showChildren()) {
