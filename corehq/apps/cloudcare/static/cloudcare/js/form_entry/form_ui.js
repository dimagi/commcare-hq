'use strict';
hqDefine("cloudcare/js/form_entry/form_ui", [
    'jquery',
    'knockout',
    'underscore',
    'DOMPurify/dist/purify.min',
    'hqwebapp/js/toggles',
    'cloudcare/js/markdown',
    'cloudcare/js/utils',
    'cloudcare/js/form_entry/const',
    'cloudcare/js/form_entry/entries',
    'cloudcare/js/form_entry/utils',
    'jquery-tiny-pubsub/dist/ba-tiny-pubsub',       // $.pubsub
], function (
    $,
    ko,
    _,
    DOMPurify,
    toggles,
    markdown,
    cloudcareUtils,
    constants,
    entries,
    formEntryUtils
) {
    var groupNum = 0;

    _.delay(function () {
        ko.bindingHandlers.renderMarkdown = {
            update: function (element, valueAccessor) {
                var value = ko.unwrap(valueAccessor());
                value = markdown.render(value);
                $(element).html(value);
            },
        };
    });

    //if index is part of a repeat, return only the part beyond the deepest repeat
    function relativeIndex(ix) {
        var steps = ix.split(',');
        var deepestRepeat = -1,
            i;
        for (i = steps.length - 2; i >= 0; i--) {
            if (steps[i].indexOf(':') !== -1) {
                deepestRepeat = i;
                break;
            }
        }
        if (deepestRepeat === -1) {
            return ix;
        } else {
            var relIx = '-';
            for (i = deepestRepeat + 1; i < steps.length; i++) {
                relIx += steps[i] + (i < steps.length - 1 ? ',' : '');
            }
            return relIx;
        }
    }

    function getIx(o) {
        var ix = o.rel_ix();
        while (ix[0] === '-') {
            o = o.parent;
            if (!o || ko.utils.unwrapObservable(o.rel_ix) === undefined) {
                break;
            }
            if (o.rel_ix().split(',').slice(-1)[0].indexOf(':') !== -1) {
                ix = o.rel_ix() + ',' + ix.substring(1);
            }
        }
        return ix;
    }

    function getForIx(o, ix) {
        if (ko.utils.unwrapObservable(o.type) === 'question') {
            return (getIx(o) === ix ? o : null);
        } else {
            for (var i = 0; i < o.children().length; i++) {
                var result = getForIx(o.children()[i], ix);
                if (result) {
                    return result;
                }
            }
        }
    }

    function getQuestions(o) {
        if (ko.utils.unwrapObservable(o.type) === 'question') {
            return [o];
        } else {
            var qs = [];
            for (var i = 0; i < o.children().length; i++) {
                if (ko.utils.unwrapObservable(o.children()[i].type) === 'question') {
                    qs.push(o.children()[i]);
                } else {
                    qs = qs.concat(getQuestions(o.children()[i]));
                }
            }
            return qs;
        }
    }

    function getMatchingStyles(pattern, styleStr) {
        let matchingStyles = [];
        if (styleStr) {
            let styles = styleStr.split(' ');
            styles.forEach(function (style) {
                if ((pattern instanceof RegExp && style.match(pattern))
                    || (typeof pattern === "string" && pattern === style)) {
                    matchingStyles.push(style);
                }
            });
        }
        return matchingStyles;
    }

    function stylesContaining(pattern, style) {
        var styleStr = (style) ? ko.utils.unwrapObservable(style.raw) : null;
        return getMatchingStyles(pattern, styleStr);
    }

    function stylesContains(pattern, style) {
        return stylesContaining(pattern, style).length > 0;
    }

    function parseMeta(type, style) {
        var meta = {};

        if (type === "date") {
            meta.mindiff = style.before !== null ? +style.before : null;
            meta.maxdiff = style.after !== null ? +style.after : null;
        } else if (type === "int" || type === "float") {
            meta.unit = style.unit;
        } else if (type === 'str') {
            meta.autocomplete = (style.mode === 'autocomplete');
            meta.autocomplete_key = style["autocomplete-key"];
            meta.mask = style.mask;
            meta.prefix = style.prefix;
            meta.longtext = (style.raw === 'full');
        } else if (type === "multiselect") {
            if (style["as-select1"]) {
                meta.as_single = [];
                var vs = style["as-select1"].split(',');
                for (var i = 0; i < vs.length; i++) {
                    var k = +vs[i];
                    if (k !== 0) {
                        meta.as_single.push(k);
                    }
                }
            }
        }

        if (type === "select" || type === "multiselect") {
            meta.appearance = style.raw;
        }

        return meta;
    }

    function getParentForm(self) {
        let curr = self;
        while (curr.parent) {
            curr = curr.parent;
        }
        return curr;
    }

    function getNPerRowStyleFromRepeatStyle(styleStr) {
        const matchingPerRowRepeatStyles = getMatchingStyles(constants.PER_ROW_REPEAT_PATTERN, styleStr),
            perRowRepeatStyle = matchingPerRowRepeatStyles.length ? matchingPerRowRepeatStyles[0] : null;
        if (perRowRepeatStyle) {
            const integerPart = perRowRepeatStyle.split('-')[0];
            return integerPart + constants.PER_ROW;
        } else {
            return '';
        }
    }

    function processNPerRowRepeatStyle(json) {
        if (stylesContains(constants.PER_ROW_REPEAT_PATTERN, json.style)) {
            const elementNPerRowStyle = getNPerRowStyleFromRepeatStyle(json.style.raw);
            for (let groupChild of json.children) {
                // Detects configured repeat groups within the form. If a repeat group has a 'repeat-count' configured,
                // the Formplayer response designates the key 'type' as 'sub-group' and 'repeatable' as 'true'.
                if ((groupChild.type === constants.GROUP_TYPE && groupChild.repeatable === "true") || groupChild.type === constants.REPEAT_TYPE) {
                    if (_.has(groupChild, 'style') && groupChild.style && groupChild.style.raw) {
                        groupChild.style.raw = groupChild.style.raw.concat(" ", elementNPerRowStyle);
                    } else {
                        groupChild.style = {'raw': elementNPerRowStyle};
                    }
                }
            }
        }
    }

    /**
     * Base abstract prototype for Repeat, Group, GroupedElementTileRow, and Form. Adds methods to
     * objects that contain a children array for rendering nested questions.
     * @param {Object} json - The JSON returned from touchforms to represent the container
     */
    function Container(json) {
        var self = this;
        self.pubsub = new ko.subscribable();
        self.fromJS(json);

        /**
         * Used in KO template to determine what template to use for a child
         * @param {Object} child - The child object to be rendered, either Group, Repeat, or Question
         */
        self.childTemplate = function (child) {
            return ko.utils.unwrapObservable(child.type) + '-fullform-ko-template';
        };

        self.hasError = ko.computed(function () {
            return _.find(self.children(), function (child) {
                return child.hasError();
            });
        });
    }

    /**
     * Reconciles the JSON representation of a Container (Group, Repeat, Form) and renders it into
     * a knockout representation.
     * @param {Object} json - The JSON returned from touchforms to represent a Container
     */
    Container.prototype.fromJS = function (json) {
        var self = this;

        if (!json.type) {
            Container.groupElements(json);
        }

        var mapping = {
            caption: {
                update: function (options) {
                    if (self.hideCaption) {
                        return null;
                    }
                    return options.data ? DOMPurify.sanitize(options.data.replace(/\n/g, '<br/>')) : null;
                },
            },
            caption_markdown: {
                update: function (options) {
                    return options.data ? markdown.render(options.data) : null;
                },
            },
            children: {
                create: function (options) {
                    if (options.data.type === constants.GROUPED_ELEMENT_TILE_ROW_TYPE) {
                        return new GroupedElementTileRow(options.data, self);
                    } else if (options.data.type === constants.QUESTION_TYPE) {
                        return new Question(options.data, self);
                    } else if (options.data.type === constants.GROUP_TYPE) {
                        return new Group(options.data, self);
                    } else if (options.data.type === constants.REPEAT_TYPE) {
                        return new Repeat(options.data, self);
                    } else {
                        console.error('Could not find question type of ' + options.data.type);
                    }
                },
                update: function (options) {
                    if (options.target.pendingAnswer &&
                            options.target.pendingAnswer() !== constants.NO_PENDING_ANSWER) {
                        // There is a request in progress, check if the answer has changed since the request
                        // was made. For file questions, it is most unlikely that the answer will change while the request
                        // is in progress, so we just ignore the value.
                        if (options.target.entry.templateType === "file"
                            || options.target.entry.templateType === "signature"
                            || formEntryUtils.answersEqual(options.data.answer, options.target.pendingAnswer())
                        ) {
                            // We can now mark it as not dirty
                            options.target.pendingAnswer(constants.NO_PENDING_ANSWER);
                        } else {
                            // still dirty - most likely edited by the user while the request was going
                            // Keep answer the same as the pending one to avoid overwriting the user's changes
                            options.data.answer = _.clone(options.target.pendingAnswer());
                        }
                    }

                    // Do not update the answer if there is a server error on that question
                    if (ko.utils.unwrapObservable(options.target.serverError)) {
                        options.data.answer = _.clone(options.target.answer());
                    }
                    if (options.target.choices && _.isEqual(options.target.choices(), options.data.choices)) {
                        // replacing the full choice list if it has a few thousand items
                        // is actually quite expensive and can freeze the page for seconds.
                        // at the very least we can skip entirely when there's no change.
                        delete options.data.choices;
                    }
                    return options.target;
                },
                key: function (data) {
                    return ko.utils.unwrapObservable(data.uuid) || ko.utils.unwrapObservable(data.ix);
                },
            },
        };
        ko.mapping.fromJS(json, mapping, self);
    };

    /**
     * Calculates background color for nested Group and Repeat headers.
     * Recursively determines nesting level (considering only Group and Repeat),
     * starting at 0 for the Form level and cycling colors for each level.
     *
     * @returns {string} - Background color for the header's nesting level.
     */
    Container.prototype.headerBackgroundColor = function () {
        let currentNode = this;
        let nestedDepthCount = 0;
        while (currentNode.parent) {
            let isCollapsibleGroup = currentNode.type() === constants.GROUP_TYPE && currentNode.collapsible;
            if (isCollapsibleGroup || currentNode.type() === constants.REPEAT_TYPE) {
                nestedDepthCount += 1;
            }
            currentNode = currentNode.parent;
        }

        // Colors are ordered from darkest to lightest with the darkest color for the highest level.
        // Colors are based on shades of @cc-brand-mid.
        // shade(#004EBC, 20%) #003e96
        // shade(#004EBC, 40%) #002f71
        const repeatColor = ["#002f71", "#003e96", "#004EBC"];
        const repeatColorCount = repeatColor.length;
        const index = (nestedDepthCount - 1) % repeatColorCount;

        return repeatColor[index];
    };

    /**
     * Recursively groups sequential "Question" or "Group" items in a nested JSON structure.
     *
     * This function takes a JSON object as input and searches for sequential "Question" or "Group"
     * items within the 'children' arrays of the input and its nested "Group" objects.
     * It groups the sequential "Question" items and "Group"
     * items into "GroupedElementTileRow" objects while maintaining the original structure of the JSON.
     *
     * @param {Object} json - The JSON object to process, containing 'children' arrays.
     * @returns {Object} - A new JSON object with sequential "Question" items and sequential
     * "Group" items grouped into "GroupedElementTileRow".
     */
    Container.groupElements = function (json) {
        if (!json || !json.children || !Array.isArray(json.children)) {
            return json;
        }

        const newChildren = [];
        let currentGroup = null;
        let usedWidth = 0;

        function addToCurrentGroup(child) {
            if (!currentGroup) {
                currentGroup = {
                    type: constants.GROUPED_ELEMENT_TILE_ROW_TYPE,
                    children: [],
                    ix: null,
                };
                newChildren.push(currentGroup);
            }
            currentGroup.children.push(child);
        }

        function resetCurrentGroup() {
            if (currentGroup) {
                const ixValuesWithParentheses = currentGroup.children.map(child => `(${child.ix})`);
                currentGroup.ix = ixValuesWithParentheses.join(",");
            }
            currentGroup = null;
            usedWidth = 0;
        }

        if (json.type === constants.GROUP_TYPE) {
            processNPerRowRepeatStyle(json);
        }

        for (let child of json.children) {
            if (child.type === constants.QUESTION_TYPE || child.type === constants.GROUP_TYPE || child.type === constants.REPEAT_TYPE) {
                const elementTileWidth = GroupedElementTileRow.calculateElementWidth(child.style);
                usedWidth += elementTileWidth;
                if (usedWidth > constants.GRID_COLUMNS) {
                    resetCurrentGroup();
                    usedWidth += elementTileWidth;
                }

                if (child.type === constants.GROUP_TYPE || child.type === constants.REPEAT_TYPE) {
                    child = Container.groupElements(child);
                }

                addToCurrentGroup(child);
            } else {
                newChildren.push(child);
                resetCurrentGroup();
            }
        }
        resetCurrentGroup();
        json.children = newChildren;
        return json;
    };

    /**
     * Represents the entire form. There is only one of these on a page.
     * @param {Object} json - The JSON returned from touchforms to represent a Form
     */
    function Form(json) {
        var self = this;
        self.displayOptions = json.displayOptions || {};
        json.children = json.tree;
        delete json.tree;
        Container.call(self, json);
        self.blockSubmit = ko.observable(false);
        self.hasSubmitAttempted = ko.observable(false);
        self.isSubmitting = ko.observable(false);
<<<<<<< HEAD
        self.isAnchoredSubmitStyle = hqImport('hqwebapp/js/toggles').toggleEnabled('WEB_APPS_ANCHORED_SUBMIT');
=======
        self.isAnchoredSubmitStyle = toggles.toggleEnabled('WEB_APPS_ANCHORED_SUBMIT');
        self.submitClass = constants.FULL_WIDTH + ' text-center' +
          (self.isAnchoredSubmitStyle ? ' anchored-submit' : ' nonanchored-submit');
>>>>>>> 2fac97bf

        self.currentIndex = ko.observable("0");
        self.atLastIndex = ko.observable(false);
        self.atFirstIndex = ko.observable(true);
        self.shouldAutoSubmit = json.shouldAutoSubmit;

        var _updateIndexCallback = function (ix, isAtFirstIndex, isAtLastIndex) {
            self.currentIndex(ix.toString());
            self.atFirstIndex(isAtFirstIndex);
            self.atLastIndex(isAtLastIndex);
        };

        self.showInFormNavigation = ko.computed(function () {
            return self.displayOptions.oneQuestionPerScreen !== undefined
            && self.displayOptions.oneQuestionPerScreen() === true;
        });

        self.isCurrentRequiredSatisfied = ko.computed(function () {
            if (!self.showInFormNavigation()) {
                return true;
            }

            let questions = getQuestions(self);
            return _.every(questions, function (q) {
                return (q.answer() === constants.NO_ANSWER && !q.required()) || q.answer() !== null;
            });
        });
        self.isCurrentRequiredSatisfied.subscribe(function (isSatisfied) {
            if (isSatisfied) {
                self.forceRequiredVisible(false);
            }
        });

        self.enableNextButton = ko.computed(function () {
            if (!self.showInFormNavigation()) {
                return false;
            }

            let questions = getQuestions(self);
            var allValidAndNotPending = _.every(questions, function (q) {
                return q.isValid() && !q.pendingAnswer();
            });
            return allValidAndNotPending
                && self.showInFormNavigation()
                && self.isCurrentRequiredSatisfied()
                && !self.atLastIndex();
        });

        self.enablePreviousButton = ko.computed(function () {
            if (!self.showInFormNavigation()) {
                return false;
            }
            return self.currentIndex() !== "0" && self.currentIndex() !== "-1" && !self.atFirstIndex();
        });

        self.erroredLabels = ko.computed(function () {
            var questions = getQuestions(self);
            var erroredLabels = {};
            for (var i = 0; i < questions.length; i++) {
                if (questions[i].isLabel && !questions[i].isValid()) {
                    erroredLabels[getIx(questions[i])] = "OK";
                }
            }
            return erroredLabels;
        });

        self.erroredQuestions = ko.computed(function () {
            if (!self.hasSubmitAttempted()) {
                return [];
            }

            var questions = getQuestions(self);
            var qs = [];
            for (var i = 0; i < questions.length; i++) {
                // eslint-disable-next-line
                if (questions[i].error() != null || questions[i].serverError() != null
                            || (questions[i].required() && questions[i].answer() === null)) {
                    qs.push(questions[i]);
                }
            }
            return qs;
        });

        self.currentJumpPoint = null;
        self.jumpToErrors = function () {
            var erroredQuestions = self.erroredQuestions();
            for (var i = erroredQuestions.length - 1; i >= 0; i--) {
                if (!self.currentJumpPoint || !erroredQuestions.includes(self.currentJumpPoint)) {
                    self.currentJumpPoint = erroredQuestions[0];
                    break;
                }
                if (self.currentJumpPoint.entry.entryId === erroredQuestions[i].entry.entryId) {
                    if (i === erroredQuestions.length - 1) {
                        self.currentJumpPoint = erroredQuestions[0];
                    } else {
                        self.currentJumpPoint = erroredQuestions[i + 1];
                    }
                    break;
                }
            }
            self.currentJumpPoint.navigateTo();
        };

        self.enableSubmitButton = ko.computed(function () {
            return !self.isSubmitting() && self.erroredQuestions().length === 0;
        });

        self.getSubmitTranslation = function () {
            var translations = self.translations;
            if (translations) {
                const result = Object.entries(translations).find(([k]) => k.includes("submit_label"));
                if (result) {
                    const key = result[0];
                    return ko.toJS(translations[key]);
                }
            }
            return gettext("Submit");
        };

        self.submitText = ko.computed(function () {
            if (self.isSubmitting()) {
                return gettext('Submitting...');
            }
            return self.getSubmitTranslation();
        });

        self.forceRequiredVisible = ko.observable(false);

        self.showRequiredNotice = ko.computed(function () {
            return !self.isCurrentRequiredSatisfied() && self.forceRequiredVisible();
        });

        self.clickedNextOnRequired = function () {
            self.forceRequiredVisible(true);
        };

        self.enableForceNextButton = ko.computed(function () {
            return !self.isCurrentRequiredSatisfied() && !self.enableNextButton();
        });

        self.disableNextButton = ko.computed(function () {
            return !self.enableNextButton() && !self.enableForceNextButton();
        });

        self.showSubmitButton = ko.computed(function () {
            return !self.showInFormNavigation() && !self.shouldAutoSubmit;
        });

        self.submitForm = function () {
            $(document).onvisibilitychange = () => {
                if (document.visibilityState === "hidden") {
                    self.showSubmitButton = false;
                }
            };
            self.hasSubmitAttempted(true);
            $.publish('formplayer.' + constants.SUBMIT, self);
        };

        self.nextQuestion = function () {
            $.publish('formplayer.' + constants.NEXT_QUESTION, {
                callback: _updateIndexCallback,
                title: self.title(),
            });
        };

        self.prevQuestion = function () {
            $.publish('formplayer.' + constants.PREV_QUESTION, {
                callback: _updateIndexCallback,
                title: self.title(),
            });
        };

        self.getTranslation = function (translationKey, defaultTranslation) {
            // Find the root level element which contains the translations.
            var translations = self.translations;

            if (translations) {
                var translationText = ko.toJS(translations[translationKey]);
                if (translationText) {
                    return translationText;
                }
            }
            return defaultTranslation;
        };

        self.afterRender = function () {
            $(document).on("click", ".help-text-trigger", function (event) {
                event.preventDefault();
                var container = $(event.currentTarget).closest(".caption");
                container.find(".modal").modal('show');
            });

            $(document).on("click", ".unsupported-question-type-trigger", function (event) {
                var container = $(event.currentTarget).closest(".widget");
                container.find(".modal").modal('show');
            });
        };

        $.unsubscribe('session');
        $.subscribe('session.reconcile', function (e, response, element) {
            // TODO where does response status parsing belong?
            if (response.status === 'validation-error') {
                if (response.type === 'required') {
                    element.serverError(gettext('An answer is required'));
                } else if (response.type === 'constraint') {
                    element.serverError(response.reason || gettext('This answer is outside the allowed range.'));
                }
                element.pendingAnswer(constants.NO_PENDING_ANSWER);
            } else {
                response.children = response.tree;
                delete response.tree;
                if (element.serverError) { element.serverError(null); }
                self.fromJS(response);
            }
        });

        $.subscribe('session.block', function (e, block) {
            $('#webforms input, #webforms textarea').prop('disabled', block === constants.BLOCK_ALL);
            self.blockSubmit(block === constants.BLOCK_ALL || block === constants.BLOCK_SUBMIT);
        });
    }
    Form.prototype = Object.create(Container.prototype);
    Form.prototype.constructor = Container;

    /**
     * Represents a group of GroupedElementTileRow which contains Question or Group objects.
     * @param {Object} json - The JSON returned from touchforms to represent a Form
     * @param {Object} parent - The object's parent. Either a Form, Group, or Repeat.
     */
    function Group(json, parent) {
        var self = this;
        self.parent = parent;
        Container.call(self, json);

        self.groupId = groupNum++;
        self.rel_ix = ko.observable(relativeIndex(self.ix()));
        self.isRepetition = parent.parent instanceof Repeat;
        let parentForm = getParentForm(self);
        let oneQuestionPerScreen = parentForm.displayOptions.oneQuestionPerScreen !== undefined && parentForm.displayOptions.oneQuestionPerScreen();

        // Header and captions
        self.showHeader = oneQuestionPerScreen || self.isRepetition || ko.utils.unwrapObservable(self.caption) || ko.utils.unwrapObservable(self.caption_markdown);
        if (self.showHeader) {
            if (!oneQuestionPerScreen && self.isRepetition) {
                self.caption(null);
                self.hideCaption = true;
            }
        }

        if (_.has(json, 'domain_meta') && _.has(json, 'style')) {
            self.domain_meta = parseMeta(json.datatype, json.style);
        }

        self.focusNewRepeat = function () {
            var repeat = $('.repetition');
            if (repeat) {
                repeat.trigger('focus');
            }
        };

        var styles = _.has(json, 'style') && json.style && json.style.raw ? json.style.raw.split(/\s+/) : [];
        self.stripeRepeats = _.contains(styles, constants.STRIPE_REPEATS);
        self.collapsible = _.contains(styles, constants.COLLAPSIBLE);
        self.groupBorder = _.contains(styles, constants.GROUP_BORDER);
        self.showChildren = ko.observable(!self.collapsible || _.contains(styles, constants.COLLAPSIBLE_OPEN));
        self.toggleChildren = function () {
            if (self.collapsible) {
                if (self.showChildren()) {
                    self.showChildren(false);
                } else {
                    self.showChildren(true);
                }
            }
        };

        self.captionId = function () {
            return "group_".concat(self.groupId).concat("_caption");
        };

        self.keyPressAction = function (data, event) {
            // Toggle children on Enter or Space.
            if (event.keyCode === 13 || event.keyCode === 32) {
                this.toggleChildren(data, event);
            }
        };
        self.childrenRequired = ko.computed(function () {
            return _.find(self.children(), function (child) {
                return child.required() || child.childrenRequired && child.childrenRequired();
            });
        });

        if (self.isRepetition) {
            // If the group is part of a repetition the index can change if the user adds or deletes
            // repeat groups.
            self.ix.subscribe(function () {
                self.rel_ix(relativeIndex(self.ix()));
            });
        }

        self.deleteRepeat = function () {
            $.publish('formplayer.' + constants.DELETE_REPEAT, self);
            $.publish('formplayer.dirty');
        };

        self.hasAnyNestedQuestions = function () {
            return _.any(self.children(), function (d) {
                if (d.type() === constants.GROUPED_ELEMENT_TILE_ROW_TYPE) {
                    return d.hasAnyNestedQuestions();
                }
            });
        };

        self.isVisibleGroup = function () {
            const hasChildren = self.children().length !== 0;
            const hasLabel = !!ko.utils.unwrapObservable(self.caption_markdown) || !!self.caption();
            return hasChildren && hasLabel;
        };

        self.headerBackgroundColor = function () {
            if (self.isRepetition || !self.collapsible) {
                return '';
            }
            return Container.prototype.headerBackgroundColor.call(self);
        };

        let columnWidth = GroupedElementTileRow.calculateElementWidth(this.style);
        this.elementTile = `col-sm-${columnWidth}`;
    }

    Group.prototype = Object.create(Container.prototype);
    Group.prototype.constructor = Container;

    /**
     * Represents a repeat group. A repeat only has Group objects as children, which are contained
     * within a GroupedElementTileRow. Each child Group contains GroupedElementTileRow
     * objects which contains the child questions to be rendered
     * @param {Object} json - The JSON returned from touchforms to represent a Form
     * @param {Object} parent - The object's parent. Either a Form, Group, or Repeat.
     */
    function Repeat(json, parent) {
        var self = this;
        self.parent = parent;

        Container.call(self, json);

        self.rel_ix = ko.observable(relativeIndex(self.ix()));
        if (_.has(json, 'domain_meta') && _.has(json, 'style')) {
            self.domain_meta = parseMeta(json.datatype, json.style);
        }
        self.templateType = 'repeat';
        self.ixInfo = function (o) {
            var fullIx = getIx(o);
            return o.rel_ix + (o.isRepetition ? '(' + o.uuid + ')' : '') + (o.rel_ix !== fullIx ? ' :: ' + fullIx : '');
        };

        self.newRepeat = function () {
            $.publish('formplayer.' + constants.NEW_REPEAT, self);
            $.publish('formplayer.dirty');
            $('.add').trigger('blur');
        };

        const columnWidth = GroupedElementTileRow.calculateElementWidth(this.style);
        this.elementTile = `col-sm-${columnWidth}`;
    }
    Repeat.prototype = Object.create(Container.prototype);
    Repeat.prototype.constructor = Container;

    /**
     * Represents a group of Questions, Group, or Repeat. Elements are grouped such that all elements are
     * contained in the same row.
     * @param {Object} json - The JSON returned from touchforms to represent a Form
     * @param {Object} parent - The object's parent. Either a Form, Group, or Repeat.
     */
    function GroupedElementTileRow(json, parent) {
        var self = this;
        self.parent = parent;
        Container.call(self, json);

        self.hasAnyNestedQuestions = function () {
            return _.any(self.children(), function (d) {
                if (d.type() === constants.QUESTION_TYPE || d.type() === constants.REPEAT_TYPE) {
                    return true;
                } else if (d.type() === constants.GROUP_TYPE) {
                    return d.hasAnyNestedQuestions();
                }
            });
        };

        self.required = ko.observable(0);
        self.childrenRequired = ko.computed(function () {
            return _.find(self.children(), function (child) {
                return (child.required && child.required() || child.childrenRequired && child.childrenRequired());
            });
        });
    }
    GroupedElementTileRow.prototype = Object.create(Container.prototype);
    GroupedElementTileRow.prototype.constructor = Container;

    /**
     * Matches "<n>-per-row" style attributes. If a match if found, it calculates the column width
     * based on Bootstrap's 12 column grid system and returns the column width.
     * @param {Object} style - the appearance attributes
     */
    GroupedElementTileRow.calculateElementWidth = function (style) {
        const styleStr = (style) ? ko.utils.unwrapObservable(style.raw) : null;
        const matchingPerRowStyles = getMatchingStyles(constants.PER_ROW_PATTERN, styleStr);
        const perRowStyle = matchingPerRowStyles.length === 0 ? null : matchingPerRowStyles[0];
        const itemsPerRow = perRowStyle !== null ? parseInt(perRowStyle.split("-")[0], 10) : null;

        return itemsPerRow !== null ? Math.round(constants.GRID_COLUMNS / itemsPerRow) : constants.GRID_COLUMNS;
    };

    /**
     * Represents a Question. A Question contains an Entry which is the widget that is displayed for that question
     * type.
     * child questions to be rendered
     * @param {Object} json - The JSON returned from touchforms to represent a Form
     * @param {Object} parent - The object's parent. Either a Form, Group, or Repeat.
     */
    function Question(json, parent) {
        var self = this;
        self.fromJS(json);
        self.parent = parent;
        // Grab the containing pubsub so questions can interact with other questions on the same form.
        const container = formEntryUtils.getBroadcastContainer(self);
        self.broadcastPubSub = (container) ? container.pubsub : new ko.subscribable();
        self.error = ko.observable(null);
        self.serverError = ko.observable(null);
        self.rel_ix = ko.observable(relativeIndex(self.ix()));
        if (_.has(json, 'domain_meta') && _.has(json, 'style')) {
            self.domain_meta = parseMeta(json.datatype, json.style);
        }
        self.throttle = 200;
        // If the question has ever been answered, set this to true.
        self.hasAnswered = false;

        // Media questions use a Deferred object that is resolved on successful Formplayer processing
        self.formplayerMediaRequest = null;

        // pendingAnswer is a copy of an answer being submitted, so that we know not to reconcile a new answer
        // until the question has received a response from the server.
        self.pendingAnswer = ko.observable(constants.NO_PENDING_ANSWER);
        self.pendingAnswer.subscribe(function () { self.hasAnswered = true; });
        self.dirty = ko.computed(function () {
            return self.pendingAnswer() !== constants.NO_PENDING_ANSWER;
        });
        self.hasError = ko.computed(function () {
            return (self.error() || self.serverError()) && !self.dirty();
        });

        self.hasLabelContent = ko.computed(function () {
            return (
                ko.utils.unwrapObservable(self.caption)
                || ko.utils.unwrapObservable(self.caption_markdown)
                || ko.utils.unwrapObservable(self.help)
                || ko.utils.unwrapObservable(self.hint)
                || ko.utils.unwrapObservable(self.required)
            );
        });
        self.setWidths(self.hasLabelContent());

        self.form = function () {
            var parent = self.parent;
            while (parent.type && parent.type() !== null) {
                parent = parent.parent;
            }
            return parent;
        };

        self.isValid = function () {
            return self.error() === null && self.serverError() === null;
        };

        self.isButton = self.datatype() === 'select' && self.stylesContains(constants.BUTTON_SELECT);
        self.isLabel = self.datatype() === 'info';
        self.entry = entries.getEntry(self);
        self.entryTemplate = function () {
            return self.entry.templateType + '-entry-ko-template';
        };
        self.afterRender = function () { self.entry.afterRender(); };

        self.ixInfo = function (o) {
            var fullIx = getIx(o);
            return o.rel_ix + (o.isRepetition ? '(' + o.uuid + ')' : '') + (o.rel_ix !== fullIx ? ' :: ' + fullIx : '');
        };

        self.triggerAnswer = function () {
            self.pendingAnswer(_.clone(self.answer()));
            publishAnswerEvent();
        };
        var publishAnswerEvent = _.throttle(function () {
            $.publish('formplayer.dirty');
            $.publish('formplayer.' + constants.ANSWER, self);
        }, self.throttle);
        self.onchange = self.triggerAnswer;

        self.onClear = _.throttle(function () {
            $.publish('formplayer.' + constants.CLEAR_ANSWER, self);
        }, self.throttle);

        self.mediaSrc = function (resourceType) {
            if (!resourceType || !_.isFunction(formEntryUtils.resourceMap)) { return ''; }
            return formEntryUtils.resourceMap(resourceType);
        };

        self.navigateTo = function () {
            // toggle nested collapsible Groups
            var hasParent = self.parent !== undefined;
            var currentNode = self;
            while (hasParent) {
                hasParent = currentNode.parent !== undefined;
                var parent = currentNode.parent;
                if (parent !== undefined && parent.collapsible !== undefined && !parent.showChildren()) {
                    parent.toggleChildren();
                }
                currentNode = parent;
            }
            var el = $("#" + self.entry.entryId + "-label");
            $('html, body').animate({
                scrollTop: $(el).offset().top - 60,
            });
            self.form().currentJumpPoint = self;
            el.fadeOut(200).fadeIn(200).fadeOut(200).fadeIn(200);
        };
    }

    /**
     * Reconciles the JSON representation of a Question and renders it into
     * a knockout representation.
     * @param {Object} json - The JSON returned from touchforms to represent a Question
     */
    Question.prototype.fromJS = function (json) {
        var self = this;
        var mapping = {
            caption: {
                update: function (options) {
                    return options.data ? DOMPurify.sanitize(options.data.replace(/\n/g, '<br/>')) : null;
                },
            },
            caption_markdown: {
                update: function (options) {
                    return options.data ? markdown.render(options.data) : null;
                },
            },
            help: {
                update: function (options) {
                    return options.data ? markdown.render(options.data) : null;
                },
            },
        };

        ko.mapping.fromJS(json, mapping, self);
    };

    /**
     * Returns a list of style strings that match the given pattern.
     * If a regex is provided, returns regex matches. If a string is provided
     * an exact match is returned.
     * @param {Object} pattern - the regex or string used to find matching styles.
     */
    Question.prototype.stylesContaining = function (pattern) {
        var self = this;
        return stylesContaining(pattern, self.style);
    };

    /**
     * Returns a boolean of whether the styles contain a pattern.
     * @param {Object} pattern - the regex or string used to find matching styles.
     */
    Question.prototype.stylesContains = function (pattern) {
        let _self = this;
        return stylesContains(pattern, _self.style);
    };

    Question.prototype.setWidths = function (hasLabel) {
        const self = this;
        const columnWidth = GroupedElementTileRow.calculateElementWidth(self.style);

        if (self.stylesContains(constants.PER_ROW_PATTERN)) {
            self.controlWidth = constants.FULL_WIDTH;
            self.labelWidth = constants.FULL_WIDTH;
            self.questionTileWidth = `col-sm-${columnWidth}`;
        } else {
            self.controlWidth = constants.CONTROL_WIDTH;
            self.labelWidth = constants.LABEL_WIDTH;
            self.questionTileWidth = constants.FULL_WIDTH;
            if (!hasLabel) {
                self.controlWidth += ' ' + constants.LABEL_OFFSET;
            }
        }

        if (self.stylesContains(constants.SHORT)) {
            self.controlWidth = constants.SHORT_WIDTH;
        } else if (self.stylesContains(constants.MEDIUM)) {
            self.controlWidth = constants.MEDIUM_WIDTH;
        }
    };

    return {
        getIx: getIx,
        getForIx: getForIx,
        Form: function (json) {
            return new Form(json);
        },
        Question: function (json, parent) {
            return new Question(json, parent);
        },
    };
});<|MERGE_RESOLUTION|>--- conflicted
+++ resolved
@@ -409,13 +409,7 @@
         self.blockSubmit = ko.observable(false);
         self.hasSubmitAttempted = ko.observable(false);
         self.isSubmitting = ko.observable(false);
-<<<<<<< HEAD
-        self.isAnchoredSubmitStyle = hqImport('hqwebapp/js/toggles').toggleEnabled('WEB_APPS_ANCHORED_SUBMIT');
-=======
         self.isAnchoredSubmitStyle = toggles.toggleEnabled('WEB_APPS_ANCHORED_SUBMIT');
-        self.submitClass = constants.FULL_WIDTH + ' text-center' +
-          (self.isAnchoredSubmitStyle ? ' anchored-submit' : ' nonanchored-submit');
->>>>>>> 2fac97bf
 
         self.currentIndex = ko.observable("0");
         self.atLastIndex = ko.observable(false);
