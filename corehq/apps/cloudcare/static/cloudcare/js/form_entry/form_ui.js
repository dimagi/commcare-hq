/* global DOMPurify */
hqDefine("cloudcare/js/form_entry/form_ui", function () {
    var markdown = hqImport("cloudcare/js/markdown"),
        constants = hqImport("cloudcare/js/form_entry/const"),
        entries = hqImport("cloudcare/js/form_entry/entries"),
        formEntryUtils = hqImport("cloudcare/js/form_entry/utils");
    var groupNum = 0;

    _.delay(function () {
        ko.bindingHandlers.renderMarkdown = {
            update: function (element, valueAccessor) {
                var value = ko.unwrap(valueAccessor());
                value = markdown.render(value || '');
                $(element).html(value);
            },
        };
    });

    //if index is part of a repeat, return only the part beyond the deepest repeat
    function relativeIndex(ix) {
        var steps = ix.split(',');
        var deepestRepeat = -1,
            i;
        for (i = steps.length - 2; i >= 0; i--) {
            if (steps[i].indexOf(':') !== -1) {
                deepestRepeat = i;
                break;
            }
        }
        if (deepestRepeat === -1) {
            return ix;
        } else {
            var relIx = '-';
            for (i = deepestRepeat + 1; i < steps.length; i++) {
                relIx += steps[i] + (i < steps.length - 1 ? ',' : '');
            }
            return relIx;
        }
    }

    function getIx(o) {
        var ix = o.rel_ix();
        while (ix[0] === '-') {
            o = o.parent;
            if (!o || ko.utils.unwrapObservable(o.rel_ix) === undefined) {
                break;
            }
            if (o.rel_ix().split(',').slice(-1)[0].indexOf(':') !== -1) {
                ix = o.rel_ix() + ',' + ix.substring(1);
            }
        }
        return ix;
    }

    function getForIx(o, ix) {
        if (ko.utils.unwrapObservable(o.type) === 'question') {
            return (getIx(o) === ix ? o : null);
        } else {
            for (var i = 0; i < o.children().length; i++) {
                var result = getForIx(o.children()[i], ix);
                if (result) {
                    return result;
                }
            }
        }
    }

    function getQuestions(o) {
        if (ko.utils.unwrapObservable(o.type) === 'question') {
            return [o];
        } else {
            var qs = [];
            for (var i = 0; i < o.children().length; i++) {
                if (ko.utils.unwrapObservable(o.children()[i].type) === 'question') {
                    qs.push(o.children()[i]);
                } else {
                    qs = qs.concat(getQuestions(o.children()[i]));
                }
            }
            return qs;
        }
    }

    function getMatchingStyles(pattern, styleStr) {
        let matchingStyles = [];
        if (styleStr) {
            let styles = styleStr.split(' ');
            styles.forEach(function (style) {
                if ((pattern instanceof RegExp && style.match(pattern))
                    || (typeof pattern === "string" && pattern === style)) {
                    matchingStyles.push(style);
                }
            });
        }
        return matchingStyles;
    }

    function parseMeta(type, style) {
        var meta = {};

        if (type === "date") {
            meta.mindiff = style.before !== null ? +style.before : null;
            meta.maxdiff = style.after !== null ? +style.after : null;
        } else if (type === "int" || type === "float") {
            meta.unit = style.unit;
        } else if (type === 'str') {
            meta.autocomplete = (style.mode === 'autocomplete');
            meta.autocomplete_key = style["autocomplete-key"];
            meta.mask = style.mask;
            meta.prefix = style.prefix;
            meta.longtext = (style.raw === 'full');
        } else if (type === "multiselect") {
            if (style["as-select1"]) {
                meta.as_single = [];
                var vs = style["as-select1"].split(',');
                for (var i = 0; i < vs.length; i++) {
                    var k = +vs[i];
                    if (k !== 0) {
                        meta.as_single.push(k);
                    }
                }
            }
        }

        if (type === "select" || type === "multiselect") {
            meta.appearance = style.raw;
        }

        return meta;
    }

    function getParentForm(self) {
        let curr = self;
        while (curr.parent) {
            curr = curr.parent;
        }
        return curr;
    }

    /**
     * Base abstract prototype for Repeat, Group, GroupedQuestionTileRow, and Form. Adds methods to
     * objects that contain a children array for rendering nested questions.
     * @param {Object} json - The JSON returned from touchforms to represent the container
     */
    function Container(json) {
        var self = this;
        self.pubsub = new ko.subscribable();
        self.fromJS(json);

        /**
         * Used in KO template to determine what template to use for a child
         * @param {Object} child - The child object to be rendered, either Group, Repeat, or Question
         */
        self.childTemplate = function (child) {
            return ko.utils.unwrapObservable(child.type) + '-fullform-ko-template';
        };

        self.hasError = ko.computed(function () {
            return _.find(self.children(), function (child) {
                return child.hasError();
            });
        });

        /**
         * Calculates background color for nested Group and Repeat headers.
         * Recursively determines nesting level (considering only Group and Repeat),
<<<<<<< HEAD
         * starting at 0 for the Form and cycling colors for each level.
=======
         * starting at 0 for the Form level and cycling colors for each level.
>>>>>>> 35bb1241
         *
         * @returns {string} - Background color for the header's nesting level.
         */
        self.headerBackgroundColor= function () {
            let currentNode = self;
            let nestedDepthCount = 0;
            while (currentNode.parent) {
                if (currentNode.type() === constants.GROUP_TYPE || currentNode.type() === constants.REPEAT_TYPE){
                    nestedDepthCount += 1
                }
                currentNode = currentNode.parent
            }

            //Placeholder colors
<<<<<<< HEAD
            const repeatColor = ["#7d8ddb", "#252d54", "#4a5aa8"];
            const repeatColorCount = repeatColor.length
            const index = nestedDepthCount % repeatColorCount;
=======
            const repeatColor = ["#252d54", "#4a5aa8", "#7d8ddb"];
            const repeatColorCount = repeatColor.length
            const index = nestedDepthCount-1 % repeatColorCount;
>>>>>>> 35bb1241

            return repeatColor[index];
        };
    }

    /**
     * Reconciles the JSON representation of a Container (Group, Repeat, Form) and renders it into
     * a knockout representation.
     * @param {Object} json - The JSON returned from touchforms to represent a Container
     */
    Container.prototype.fromJS = function (json) {
        var self = this;

        if (!json.type) {
            Container.groupQuestions(json);
        }

        var mapping = {
            caption: {
                update: function (options) {
                    if (self.hideCaption) {
                        return null;
                    }
                    return options.data ? DOMPurify.sanitize(options.data.replace(/\n/g, '<br/>')) : null;
                },
            },
            caption_markdown: {
                update: function (options) {
                    return options.data ? markdown.render(options.data) : null;
                },
            },
            children: {
                create: function (options) {
                    if (options.data.type === constants.GROUPED_QUESTION_TILE_ROW_TYPE) {
                        return new GroupedQuestionTileRow(options.data, self);
                    } else if (options.data.type === constants.QUESTION_TYPE) {
                        return new Question(options.data, self);
                    } else if (options.data.type === constants.GROUP_TYPE) {
                        return new Group(options.data, self);
                    } else if (options.data.type === constants.REPEAT_TYPE) {
                        return new Repeat(options.data, self);
                    } else {
                        console.error('Could not find question type of ' + options.data.type);
                    }
                },
                update: function (options) {
                    if (options.target.pendingAnswer &&
                            options.target.pendingAnswer() !== constants.NO_PENDING_ANSWER) {
                        // There is a request in progress, check if the answer has changed since the request
                        // was made. For file questions, it is most unlikely that the answer will change while the request
                        // is in progress, so we just ignore the value.
                        if (options.target.entry.templateType === "file"
                            || options.target.entry.templateType === "signature"
                            || formEntryUtils.answersEqual(options.data.answer, options.target.pendingAnswer())
                        ) {
                            // We can now mark it as not dirty
                            options.target.pendingAnswer(constants.NO_PENDING_ANSWER);
                        } else {
                            // still dirty - most likely edited by the user while the request was going
                            // Keep answer the same as the pending one to avoid overwriting the user's changes
                            options.data.answer = _.clone(options.target.pendingAnswer());
                        }
                    }

                    // Do not update the answer if there is a server error on that question
                    if (ko.utils.unwrapObservable(options.target.serverError)) {
                        options.data.answer = _.clone(options.target.answer());
                    }
                    if (options.target.choices && _.isEqual(options.target.choices(), options.data.choices)) {
                        // replacing the full choice list if it has a few thousand items
                        // is actually quite expensive and can freeze the page for seconds.
                        // at the very least we can skip entirely when there's no change.
                        delete options.data.choices;
                    }
                    return options.target;
                },
                key: function (data) {
                    return ko.utils.unwrapObservable(data.uuid) || ko.utils.unwrapObservable(data.ix);
                },
            },
        };
        ko.mapping.fromJS(json, mapping, self);
    };

    /**
     * Recursively groups sequential "question" items in a nested JSON structure.
     *
     * This function takes a JSON object as input and searches for sequential "question"
     * items within the 'children' arrays of the input and its nested 'group' objects.
     * It groups these sequential "question" items into "GroupedQuestionTileRow" objects while
     * maintaining the original structure of the JSON.
     *
     * @param {Object} json - The JSON object to process, containing 'children' arrays.
     * @returns {Object} - A new JSON object with sequential "question" items grouped into "GroupedQuestionTileRow".
     */
    Container.groupQuestions = function (json) {
        if (!json || !json.children || !Array.isArray(json.children)) {
            return json;
        }

        const newChildren = [];
        let currentGroup = null;
        let usedWidth = 0;

        function addToCurrentGroup(child) {
            if (!currentGroup) {
                currentGroup = {
                    type: constants.GROUPED_QUESTION_TILE_ROW_TYPE,
                    children: [],
                    ix: null,
                };
                newChildren.push(currentGroup);
            }
            currentGroup.children.push(child);
        }

        function resetCurrentGroup() {
            if (currentGroup) {
                const ixValuesWithParentheses = currentGroup.children.map(child => `(${child.ix})`);
                currentGroup.ix = ixValuesWithParentheses.join(",");
            }
            currentGroup = null;
            usedWidth = 0;
        }

        for (let child of json.children) {
            if (child.type === constants.QUESTION_TYPE) {
                const questionTileWidth = Question.calculateColumnWidthForPerRowStyle(child.style);
                usedWidth += questionTileWidth;
                if (usedWidth > constants.GRID_COLUMNS) {
                    resetCurrentGroup();
                    usedWidth += questionTileWidth;
                }
                addToCurrentGroup(child);
            } else if (child.type === constants.GROUP_TYPE || child.type === constants.REPEAT_TYPE) {
                const newGroup = Container.groupQuestions(child);
                newChildren.push(newGroup);
                resetCurrentGroup();
            } else {
                newChildren.push(child);
                resetCurrentGroup();
            }
        }
        resetCurrentGroup();
        json.children = newChildren;
        return json;
    };

    /**
     * Represents the entire form. There is only one of these on a page.
     * @param {Object} json - The JSON returned from touchforms to represent a Form
     */
    function Form(json) {
        var self = this;
        self.displayOptions = json.displayOptions || {};
        json.children = json.tree;
        delete json.tree;
        Container.call(self, json);
        self.blockSubmit = ko.observable(false);
        self.hasSubmitAttempted = ko.observable(false);
        self.isSubmitting = ko.observable(false);
        self.submitClass = constants.LABEL_OFFSET + ' ' + constants.CONTROL_WIDTH;

        self.currentIndex = ko.observable("0");
        self.atLastIndex = ko.observable(false);
        self.atFirstIndex = ko.observable(true);
        self.shouldAutoSubmit = json.shouldAutoSubmit;

        var _updateIndexCallback = function (ix, isAtFirstIndex, isAtLastIndex) {
            self.currentIndex(ix.toString());
            self.atFirstIndex(isAtFirstIndex);
            self.atLastIndex(isAtLastIndex);
        };

        self.showInFormNavigation = ko.computed(function () {
            return self.displayOptions.oneQuestionPerScreen !== undefined
            && self.displayOptions.oneQuestionPerScreen() === true;
        });

        self.isCurrentRequiredSatisfied = ko.computed(function () {
            if (!self.showInFormNavigation()) {
                return true;
            }

            let questions = getQuestions(self);
            return _.every(questions, function (q) {
                return (q.answer() === constants.NO_ANSWER && !q.required()) || q.answer() !== null;
            });
        });
        self.isCurrentRequiredSatisfied.subscribe(function (isSatisfied) {
            if (isSatisfied) {
                self.forceRequiredVisible(false);
            }
        });

        self.enableNextButton = ko.computed(function () {
            if (!self.showInFormNavigation()) {
                return false;
            }

            let questions = getQuestions(self);
            var allValidAndNotPending = _.every(questions, function (q) {
                return q.isValid() && !q.pendingAnswer();
            });
            return allValidAndNotPending
                && self.showInFormNavigation()
                && self.isCurrentRequiredSatisfied()
                && !self.atLastIndex();
        });

        self.enablePreviousButton = ko.computed(function () {
            if (!self.showInFormNavigation()) {
                return false;
            }
            return self.currentIndex() !== "0" && self.currentIndex() !== "-1" && !self.atFirstIndex();
        });

        self.erroredLabels = ko.computed(function () {
            var questions = getQuestions(self);
            var erroredLabels = {};
            for (var i = 0; i < questions.length; i++) {
                if (questions[i].isLabel && !questions[i].isValid()) {
                    erroredLabels[getIx(questions[i])] = "OK";
                }
            }
            return erroredLabels;
        });

        self.erroredQuestions = ko.computed(function () {
            if (!self.hasSubmitAttempted()) {
                return [];
            }

            var questions = getQuestions(self);
            var qs = [];
            for (var i = 0; i < questions.length; i++) {
                // eslint-disable-next-line
                if (questions[i].error() != null || questions[i].serverError() != null
                            || (questions[i].required() && questions[i].answer() === null)) {
                    qs.push(questions[i]);
                }
            }
            return qs;
        });

        self.currentJumpPoint = null;
        self.jumpToErrors = function () {
            var erroredQuestions = self.erroredQuestions();
            for (var i = erroredQuestions.length - 1; i >= 0; i--) {
                if (!self.currentJumpPoint || !erroredQuestions.includes(self.currentJumpPoint)) {
                    self.currentJumpPoint = erroredQuestions[0];
                    break;
                }
                if (self.currentJumpPoint.entry.entryId === erroredQuestions[i].entry.entryId) {
                    if (i === erroredQuestions.length - 1) {
                        self.currentJumpPoint = erroredQuestions[0];
                    } else {
                        self.currentJumpPoint = erroredQuestions[i + 1];
                    }
                    break;
                }
            }
            self.currentJumpPoint.navigateTo();
        };

        self.enableSubmitButton = ko.computed(function () {
            return !self.isSubmitting() && self.erroredQuestions().length === 0;
        });

        self.submitText = ko.computed(function () {
            if (self.isSubmitting()) {
                return gettext('Submitting...');
            }
            return gettext('Submit');
        });

        self.forceRequiredVisible = ko.observable(false);

        self.showRequiredNotice = ko.computed(function () {
            return !self.isCurrentRequiredSatisfied() && self.forceRequiredVisible();
        });

        self.clickedNextOnRequired = function () {
            self.forceRequiredVisible(true);
        };

        self.enableForceNextButton = ko.computed(function () {
            return !self.isCurrentRequiredSatisfied() && !self.enableNextButton();
        });

        self.disableNextButton = ko.computed(function () {
            return !self.enableNextButton() && !self.enableForceNextButton();
        });

        self.showSubmitButton = ko.computed(function () {
            return !self.showInFormNavigation() && !self.shouldAutoSubmit;
        });

        self.submitForm = function () {
            self.hasSubmitAttempted(true);
            $.publish('formplayer.' + constants.SUBMIT, self);
        };

        self.nextQuestion = function () {
            $.publish('formplayer.' + constants.NEXT_QUESTION, {
                callback: _updateIndexCallback,
                title: self.title(),
            });
        };

        self.prevQuestion = function () {
            $.publish('formplayer.' + constants.PREV_QUESTION, {
                callback: _updateIndexCallback,
                title: self.title(),
            });
        };

        self.afterRender = function () {
            $(document).on("click", ".help-text-trigger", function (event) {
                event.preventDefault();
                var container = $(event.currentTarget).closest(".caption");
                container.find(".modal").modal('show');
            });

            $(document).on("click", ".unsupported-question-type-trigger", function (event) {
                var container = $(event.currentTarget).closest(".widget");
                container.find(".modal").modal('show');
            });
        };

        $.unsubscribe('session');
        $.subscribe('session.reconcile', function (e, response, element) {
            // TODO where does response status parsing belong?
            if (response.status === 'validation-error') {
                if (response.type === 'required') {
                    element.serverError(gettext('An answer is required'));
                } else if (response.type === 'constraint') {
                    element.serverError(response.reason || gettext('This answer is outside the allowed range.'));
                }
                element.pendingAnswer(constants.NO_PENDING_ANSWER);
            } else {
                response.children = response.tree;
                delete response.tree;
                if (element.serverError) { element.serverError(null); }
                self.fromJS(response);
            }
        });

        $.subscribe('session.block', function (e, block) {
            $('#webforms input, #webforms textarea').prop('disabled', block === constants.BLOCK_ALL);
            self.blockSubmit(block === constants.BLOCK_ALL || block === constants.BLOCK_SUBMIT);
        });
    }
    Form.prototype = Object.create(Container.prototype);
    Form.prototype.constructor = Container;

    /**
     * Represents a group of GroupedQuestionTileRow which contains questions.
     * @param {Object} json - The JSON returned from touchforms to represent a Form
     * @param {Object} parent - The object's parent. Either a Form, Group, or Repeat.
     */
    function Group(json, parent) {
        var self = this;
        self.parent = parent;
        Container.call(self, json);

        self.groupId = groupNum++;
        self.rel_ix = ko.observable(relativeIndex(self.ix()));
        self.isRepetition = parent instanceof Repeat;
        let parentForm = getParentForm(self);
        let oneQuestionPerScreen = parentForm.displayOptions.oneQuestionPerScreen !== undefined && parentForm.displayOptions.oneQuestionPerScreen();

        if (!oneQuestionPerScreen && self.isRepetition) {
            self.caption(null);
            self.hideCaption = true;
        }
        if (_.has(json, 'domain_meta') && _.has(json, 'style')) {
            self.domain_meta = parseMeta(json.datatype, json.style);
        }

        self.focusNewRepeat = function () {
            var repeat = $('.repetition');
            if (repeat) {
                repeat.trigger('focus');
            }
        };

        var styles = _.has(json, 'style') && json.style && json.style.raw ? json.style.raw.split(/\s+/) : [];
        self.collapsible = _.contains(styles, constants.COLLAPSIBLE);
        self.showChildren = ko.observable(!self.collapsible || _.contains(styles, constants.COLLAPSIBLE_OPEN));
        self.toggleChildren = function () {
            if (self.collapsible) {
                if (self.showChildren()) {
                    self.showChildren(false);
                } else {
                    self.showChildren(true);
                }
            }
        };

        self.captionId = function () {
            return "group_".concat(self.groupId).concat("_caption");
        };

        self.keyPressAction = function (data, event) {
            // Toggle children on Enter or Space.
            if (event.keyCode === 13 || event.keyCode === 32) {
                this.toggleChildren(data, event);
            }
        };

        self.childrenRequired = ko.computed(function () {
            return _.find(self.children(), function (child) {
                return child.required() || child.childrenRequired && child.childrenRequired();
            });
        });

        if (self.isRepetition) {
            // If the group is part of a repetition the index can change if the user adds or deletes
            // repeat groups.
            self.ix.subscribe(function () {
                self.rel_ix(relativeIndex(self.ix()));
            });
        }

        self.deleteRepeat = function () {
            $.publish('formplayer.' + constants.DELETE_REPEAT, self);
            $.publish('formplayer.dirty');
        };

        self.hasAnyNestedQuestions = function () {
            return _.any(self.children(), function (d) {
                if (d.type() === constants.QUESTION_TYPE || d.type() === constants.REPEAT_TYPE || d.type() === constants.GROUPED_QUESTION_TILE_ROW_TYPE) {
                    return true;
                } else if (d.type() === constants.GROUP_TYPE) {
                    return d.hasAnyNestedQuestions();
                }
            });
        };

        self.isVisibleGroup = function () {
            const hasChildren = self.children().length !== 0;
            const hasLabel = !!ko.utils.unwrapObservable(self.caption_markdown) || !!self.caption();
            return hasChildren && hasLabel;
        };
    }
    Group.prototype = Object.create(Container.prototype);
    Group.prototype.constructor = Container;

    /**
     * Represents a repeat group. A repeat only has Group objects as children. Each child Group contains GroupedQuestionTileRow
     * objects which contains the child questions to be rendered
     * @param {Object} json - The JSON returned from touchforms to represent a Form
     * @param {Object} parent - The object's parent. Either a Form, Group, or Repeat.
     */
    function Repeat(json, parent) {
        var self = this;
        self.parent = parent;

        Container.call(self, json);

        self.rel_ix = ko.observable(relativeIndex(self.ix()));
        if (_.has(json, 'domain_meta') && _.has(json, 'style')) {
            self.domain_meta = parseMeta(json.datatype, json.style);
        }
        self.templateType = 'repeat';
        self.ixInfo = function (o) {
            var fullIx = getIx(o);
            return o.rel_ix + (o.isRepetition ? '(' + o.uuid + ')' : '') + (o.rel_ix !== fullIx ? ' :: ' + fullIx : '');
        };

        self.newRepeat = function () {
            $.publish('formplayer.' + constants.NEW_REPEAT, self);
            $.publish('formplayer.dirty');
            $('.add').trigger('blur');
        };

        self.getTranslation = function (translationKey, defaultTranslation) {
            // Find the root level element which contains the translations.
            var curParent = getParentForm(self);
            var translations = curParent.translations;

            if (translations) {
                var addNewRepeatTranslation = ko.toJS(translations[translationKey]);
                if (addNewRepeatTranslation) {
                    return addNewRepeatTranslation;
                }
            }
            return defaultTranslation;
        };
    }
    Repeat.prototype = Object.create(Container.prototype);
    Repeat.prototype.constructor = Container;

    /**
     * Represents a group of questions. Questions are grouped such that all questions are
     * contained in the same row.
     * @param {Object} json - The JSON returned from touchforms to represent a Form
     * @param {Object} parent - The object's parent. Either a Form, Group, or Repeat.
     */
    function GroupedQuestionTileRow(json, parent) {
        var self = this;
        self.parent = parent;
        Container.call(self, json);

        self.required = ko.observable(0);
        self.childrenRequired = ko.computed(function () {
            return _.find(self.children(), function (child) {
                return child.required();
            });
        });
    }
    GroupedQuestionTileRow.prototype = Object.create(Container.prototype);
    GroupedQuestionTileRow.prototype.constructor = Container;

    /**
     * Represents a Question. A Question contains an Entry which is the widget that is displayed for that question
     * type.
     * child questions to be rendered
     * @param {Object} json - The JSON returned from touchforms to represent a Form
     * @param {Object} parent - The object's parent. Either a Form, Group, or Repeat.
     */
    function Question(json, parent) {
        var self = this;
        self.fromJS(json);
        self.parent = parent;
        // Grab the containing pubsub so questions can interact with other questions on the same form.
        const container = formEntryUtils.getBroadcastContainer(self);
        self.broadcastPubSub = (container) ? container.pubsub : new ko.subscribable();
        self.error = ko.observable(null);
        self.serverError = ko.observable(null);
        self.rel_ix = ko.observable(relativeIndex(self.ix()));
        if (_.has(json, 'domain_meta') && _.has(json, 'style')) {
            self.domain_meta = parseMeta(json.datatype, json.style);
        }
        self.throttle = 200;
        self.setWidths();
        // If the question has ever been answered, set this to true.
        self.hasAnswered = false;

        // if media question has been processed in FP successfully set to true
        self.formplayerProcessed = false;

        // pendingAnswer is a copy of an answer being submitted, so that we know not to reconcile a new answer
        // until the question has received a response from the server.
        self.pendingAnswer = ko.observable(constants.NO_PENDING_ANSWER);
        self.pendingAnswer.subscribe(function () { self.hasAnswered = true; });
        self.dirty = ko.computed(function () {
            return self.pendingAnswer() !== constants.NO_PENDING_ANSWER;
        });
        self.clean = ko.computed(function () {
            return !self.dirty() && !self.error() && !self.serverError() && self.hasAnswered;
        });
        self.hasError = ko.computed(function () {
            return (self.error() || self.serverError()) && !self.dirty();
        });

        self.form = function () {
            var parent = self.parent;
            while (parent.type && parent.type() !== null) {
                parent = parent.parent;
            }
            return parent;
        };

        self.isValid = function () {
            return self.error() === null && self.serverError() === null;
        };

        self.is_select = (self.datatype() === 'select' || self.datatype() === 'multiselect');
        self.isLabel = self.datatype() === 'info';
        self.entry = entries.getEntry(self);
        self.entryTemplate = function () {
            return self.entry.templateType + '-entry-ko-template';
        };
        self.afterRender = function () { self.entry.afterRender(); };

        self.ixInfo = function (o) {
            var fullIx = getIx(o);
            return o.rel_ix + (o.isRepetition ? '(' + o.uuid + ')' : '') + (o.rel_ix !== fullIx ? ' :: ' + fullIx : '');
        };

        self.triggerAnswer = function () {
            self.pendingAnswer(_.clone(self.answer()));
            publishAnswerEvent();
        };
        var publishAnswerEvent = _.throttle(function () {
            $.publish('formplayer.dirty');
            $.publish('formplayer.' + constants.ANSWER, self);
        }, self.throttle);
        self.onchange = self.triggerAnswer;

        self.onClear = _.throttle(function () {
            $.publish('formplayer.' + constants.CLEAR_ANSWER, self);
        }, self.throttle);

        self.mediaSrc = function (resourceType) {
            if (!resourceType || !_.isFunction(formEntryUtils.resourceMap)) { return ''; }
            return formEntryUtils.resourceMap(resourceType);
        };

        self.navigateTo = function () {
            // toggle nested collapsible Groups
            var hasParent = self.parent !== undefined;
            var currentNode = self;
            while (hasParent) {
                hasParent = currentNode.parent !== undefined;
                var parent = currentNode.parent;
                if (parent !== undefined && parent.collapsible !== undefined && !parent.showChildren()) {
                    parent.toggleChildren();
                }
                currentNode = parent;
            }
            var el = $("[for='" + self.entry.entryId + "']");
            $('html, body').animate({
                scrollTop: $(el).offset().top - 60,
            });
            self.form().currentJumpPoint = self;
            el.fadeOut(200).fadeIn(200).fadeOut(200).fadeIn(200);
        };
    }

    /**
     * Reconciles the JSON representation of a Question and renders it into
     * a knockout representation.
     * @param {Object} json - The JSON returned from touchforms to represent a Question
     */
    Question.prototype.fromJS = function (json) {
        var self = this;
        var mapping = {
            caption: {
                update: function (options) {
                    return options.data ? DOMPurify.sanitize(options.data.replace(/\n/g, '<br/>')) : null;
                },
            },
            caption_markdown: {
                update: function (options) {
                    return options.data ? markdown.render(options.data) : null;
                },
            },
            help: {
                update: function (options) {
                    return options.data ? markdown.render(DOMPurify.sanitize(options.data)) : null;
                },
            },
        };

        ko.mapping.fromJS(json, mapping, self);
    };

    /**
     * Returns a list of style strings that match the given pattern.
     * If a regex is provided, returns regex matches. If a string is provided
     * an exact match is returned.
     * @param {Object} pattern - the regex or string used to find matching styles.
     */
    Question.prototype.stylesContaining = function (pattern) {
        var self = this;
        var styleStr = (self.style) ? ko.utils.unwrapObservable(self.style.raw) : null;
        return getMatchingStyles(pattern, styleStr);
    };

    /**
     * Returns a boolean of whether the styles contain a pattern.
     * @param {Object} pattern - the regex or string used to find matching styles.
     */
    Question.prototype.stylesContains = function (pattern) {
        return this.stylesContaining(pattern).length > 0;
    };

    Question.prototype.setWidths = function () {
        const columnWidth = Question.calculateColumnWidthForPerRowStyle(this.style);
        const perRowPattern = new RegExp(`\\d+${constants.PER_ROW}(\\s|$)`);

        if (this.stylesContains(perRowPattern)) {
            this.controlWidth = constants.FULL_WIDTH;
            this.labelWidth = constants.FULL_WIDTH;
            this.questionTileWidth = `col-sm-${columnWidth}`;
        } else {
            this.controlWidth = constants.CONTROL_WIDTH;
            this.labelWidth = constants.LABEL_WIDTH;
            this.questionTileWidth = constants.FULL_WIDTH;
        }
    };

    /**
     * Matches "<n>-per-row" style attributes. If a match if found, it calculates the column width
     * based on Bootstrap's 12 column grid system and returns the column width.
     * @param {Object} style - the appearance attributes
     */
    Question.calculateColumnWidthForPerRowStyle = function (style) {
        const styleStr = (style) ? ko.utils.unwrapObservable(style.raw) : null;
        const perRowPattern = new RegExp(`\\d+${constants.PER_ROW}(\\s|$)`);
        const matchingPerRowStyles = getMatchingStyles(perRowPattern, styleStr);
        const perRowStyle = matchingPerRowStyles.length === 0 ? null : matchingPerRowStyles[0];
        const itemsPerRow = perRowStyle !== null ? parseInt(perRowStyle.split("-")[0], 10) : null;

        return itemsPerRow !== null ? Math.round(constants.GRID_COLUMNS / itemsPerRow) : constants.GRID_COLUMNS;
    };

    return {
        getIx: getIx,
        getForIx: getForIx,
        Form: function (json) {
            return new Form(json);
        },
        Question: function (json, parent) {
            return new Question(json, parent);
        },
    };
});<|MERGE_RESOLUTION|>--- conflicted
+++ resolved
@@ -164,11 +164,7 @@
         /**
          * Calculates background color for nested Group and Repeat headers.
          * Recursively determines nesting level (considering only Group and Repeat),
-<<<<<<< HEAD
-         * starting at 0 for the Form and cycling colors for each level.
-=======
          * starting at 0 for the Form level and cycling colors for each level.
->>>>>>> 35bb1241
          *
          * @returns {string} - Background color for the header's nesting level.
          */
@@ -183,15 +179,9 @@
             }
 
             //Placeholder colors
-<<<<<<< HEAD
-            const repeatColor = ["#7d8ddb", "#252d54", "#4a5aa8"];
-            const repeatColorCount = repeatColor.length
-            const index = nestedDepthCount % repeatColorCount;
-=======
             const repeatColor = ["#252d54", "#4a5aa8", "#7d8ddb"];
             const repeatColorCount = repeatColor.length
             const index = nestedDepthCount-1 % repeatColorCount;
->>>>>>> 35bb1241
 
             return repeatColor[index];
         };
