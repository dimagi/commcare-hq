/* global DOMPurify */
hqDefine("cloudcare/js/form_entry/form_ui", function () {
<<<<<<< HEAD
    var markdown = hqImport("cloudcare/js/markdown"),
=======
    var cloudcareUtils = hqImport("cloudcare/js/utils"),
>>>>>>> a05360a8
        constants = hqImport("cloudcare/js/form_entry/const"),
        entries = hqImport("cloudcare/js/form_entry/entries"),
        formEntryUtils = hqImport("cloudcare/js/form_entry/utils");
    var groupNum = 0;

    _.delay(function () {
        ko.bindingHandlers.renderMarkdown = {
            update: function (element, valueAccessor) {
                var value = ko.unwrap(valueAccessor());
                value = markdown.render(value || '');
                $(element).html(value);
            },
        };
    });

    //if index is part of a repeat, return only the part beyond the deepest repeat
    function relativeIndex(ix) {
        var steps = ix.split(',');
        var deepestRepeat = -1,
            i;
        for (i = steps.length - 2; i >= 0; i--) {
            if (steps[i].indexOf(':') !== -1) {
                deepestRepeat = i;
                break;
            }
        }
        if (deepestRepeat === -1) {
            return ix;
        } else {
            var relIx = '-';
            for (i = deepestRepeat + 1; i < steps.length; i++) {
                relIx += steps[i] + (i < steps.length - 1 ? ',' : '');
            }
            return relIx;
        }
    }

    function getIx(o) {
        var ix = o.rel_ix();
        while (ix[0] === '-') {
            o = o.parent;
            if (!o || ko.utils.unwrapObservable(o.rel_ix) === undefined) {
                break;
            }
            if (o.rel_ix().split(',').slice(-1)[0].indexOf(':') !== -1) {
                ix = o.rel_ix() + ',' + ix.substring(1);
            }
        }
        return ix;
    }

    function getForIx(o, ix) {
        if (ko.utils.unwrapObservable(o.type) === 'question') {
            return (getIx(o) === ix ? o : null);
        } else {
            for (var i = 0; i < o.children().length; i++) {
                var result = getForIx(o.children()[i], ix);
                if (result) {
                    return result;
                }
            }
        }
    }

    function getQuestions(o) {
        if (ko.utils.unwrapObservable(o.type) === 'question') {
            return [o];
        } else {
            var qs = [];
            for (var i = 0; i < o.children().length; i++) {
                if (ko.utils.unwrapObservable(o.children()[i].type) === 'question') {
                    qs.push(o.children()[i]);
                } else {
                    qs = qs.concat(getQuestions(o.children()[i]));
                }
            }
            return qs;
        }
    }

    function parseMeta(type, style) {
        var meta = {};

        if (type === "date") {
            meta.mindiff = style.before !== null ? +style.before : null;
            meta.maxdiff = style.after !== null ? +style.after : null;
        } else if (type === "int" || type === "float") {
            meta.unit = style.unit;
        } else if (type === 'str') {
            meta.autocomplete = (style.mode === 'autocomplete');
            meta.autocomplete_key = style["autocomplete-key"];
            meta.mask = style.mask;
            meta.prefix = style.prefix;
            meta.longtext = (style.raw === 'full');
        } else if (type === "multiselect") {
            if (style["as-select1"]) {
                meta.as_single = [];
                var vs = style["as-select1"].split(',');
                for (var i = 0; i < vs.length; i++) {
                    var k = +vs[i];
                    if (k !== 0) {
                        meta.as_single.push(k);
                    }
                }
            }
        }

        if (type === "select" || type === "multiselect") {
            meta.appearance = style.raw;
        }

        return meta;
    }

    function getParentForm(self) {
        let curr = self;
        while (curr.parent) {
            curr = curr.parent;
        }
        return curr;
    }

    /**
     * Base abstract prototype for Repeat, Group and Form. Adds methods to
     * objects that contain a children array for rendering nested questions.
     * @param {Object} json - The JSON returned from touchforms to represent the container
     */
    function Container(json) {
        var self = this;
        self.pubsub = new ko.subscribable();
        self.fromJS(json);

        /**
         * Used in KO template to determine what template to use for a child
         * @param {Object} child - The child object to be rendered, either Group, Repeat, or Question
         */
        self.childTemplate = function (child) {
            return ko.utils.unwrapObservable(child.type) + '-fullform-ko-template';
        };

        self.hasError = ko.computed(function () {
            return _.find(self.children(), function (child) {
                return child.hasError();
            });
        });
    }

    /**
     * Reconciles the JSON representation of a Container (Group, Repeat, Form) and renders it into
     * a knockout representation.
     * @param {Object} json - The JSON returned from touchforms to represent a Container
     */
    Container.prototype.fromJS = function (json) {
        var self = this;
        var mapping = {
            caption: {
                update: function (options) {
                    if (self.hideCaption) {
                        return null;
                    }
                    return options.data ? DOMPurify.sanitize(options.data.replace(/\n/g, '<br/>')) : null;
                },
            },
            caption_markdown: {
                update: function (options) {
                    return options.data ? markdown.render(options.data) : null;
                },
            },
            children: {
                create: function (options) {
                    if (options.data.type === constants.QUESTION_TYPE) {
                        return new Question(options.data, self);
                    } else if (options.data.type === constants.GROUP_TYPE) {
                        return new Group(options.data, self);
                    } else if (options.data.type === constants.REPEAT_TYPE) {
                        return new Repeat(options.data, self);
                    } else {
                        console.error('Could not find question type of ' + options.data.type);
                    }
                },
                update: function (options) {
                    if (options.target.pendingAnswer &&
                            options.target.pendingAnswer() !== constants.NO_PENDING_ANSWER) {
                        // There is a request in progress, check if the answer has changed since the request
                        // was made. For file questions, it is most unlikely that the answer will change while the request
                        // is in progress, so we just ignore the value.
                        if (options.target.entry.templateType === "file" || formEntryUtils.answersEqual(options.data.answer, options.target.pendingAnswer())) {
                            // We can now mark it as not dirty
                            options.target.pendingAnswer(constants.NO_PENDING_ANSWER);
                        } else {
                            // still dirty - most likely edited by the user while the request was going
                            // Keep answer the same as the pending one to avoid overwriting the user's changes
                            options.data.answer = _.clone(options.target.pendingAnswer());
                        }
                    }

                    // Do not update the answer if there is a server error on that question
                    if (ko.utils.unwrapObservable(options.target.serverError)) {
                        options.data.answer = _.clone(options.target.answer());
                    }
                    if (options.target.choices && _.isEqual(options.target.choices(), options.data.choices)) {
                        // replacing the full choice list if it has a few thousand items
                        // is actually quite expensive and can freeze the page for seconds.
                        // at the very least we can skip entirely when there's no change.
                        delete options.data.choices;
                    }
                    return options.target;
                },
                key: function (data) {
                    return ko.utils.unwrapObservable(data.uuid) || ko.utils.unwrapObservable(data.ix);
                },
            },
        };
        ko.mapping.fromJS(json, mapping, self);
    };

    /**
     * Represents the entire form. There is only one of these on a page.
     * @param {Object} json - The JSON returned from touchforms to represent a Form
     */
    function Form(json) {
        var self = this;
        self.displayOptions = json.displayOptions || {};
        json.children = json.tree;
        delete json.tree;
        Container.call(self, json);
        self.blockSubmit = ko.observable(false);
        self.hasSubmitAttempted = ko.observable(false);
        self.isSubmitting = ko.observable(false);
        self.submitClass = constants.LABEL_OFFSET + ' ' + constants.CONTROL_WIDTH;

        self.currentIndex = ko.observable("0");
        self.atLastIndex = ko.observable(false);
        self.atFirstIndex = ko.observable(true);
        self.shouldAutoSubmit = json.shouldAutoSubmit;

        var _updateIndexCallback = function (ix, isAtFirstIndex, isAtLastIndex) {
            self.currentIndex(ix.toString());
            self.atFirstIndex(isAtFirstIndex);
            self.atLastIndex(isAtLastIndex);
        };

        self.showInFormNavigation = ko.computed(function () {
            return self.displayOptions.oneQuestionPerScreen !== undefined
            && self.displayOptions.oneQuestionPerScreen() === true;
        });

        self.isCurrentRequiredSatisfied = ko.computed(function () {
            if (!self.showInFormNavigation()) {
                return true;
            }

            return _.every(self.children(), function (q) {
                return (q.answer() === constants.NO_ANSWER && !q.required()) || q.answer() !== null;
            });
        });
        self.isCurrentRequiredSatisfied.subscribe(function (isSatisfied) {
            if (isSatisfied) {
                self.forceRequiredVisible(false);
            }
        });

        self.enableNextButton = ko.computed(function () {
            if (!self.showInFormNavigation()) {
                return false;
            }

            var allValidAndNotPending = _.every(self.children(), function (q) {
                return q.isValid() && !q.pendingAnswer();
            });
            return allValidAndNotPending
                && self.showInFormNavigation()
                && self.isCurrentRequiredSatisfied()
                && !self.atLastIndex();
        });

        self.enablePreviousButton = ko.computed(function () {
            if (!self.showInFormNavigation()) {
                return false;
            }
            return self.currentIndex() !== "0" && self.currentIndex() !== "-1" && !self.atFirstIndex();
        });

        self.erroredLabels = ko.computed(function () {
            var questions = getQuestions(self);
            var erroredLabels = {};
            for (var i = 0; i < questions.length; i++) {
                if (questions[i].isLabel && !questions[i].isValid()) {
                    erroredLabels[getIx(questions[i])] = "OK";
                }
            }
            return erroredLabels;
        });

        self.erroredQuestions = ko.computed(function () {
            if (!self.hasSubmitAttempted()) {
                return [];
            }

            var questions = getQuestions(self);
            var qs = [];
            for (var i = 0; i < questions.length; i++) {
                // eslint-disable-next-line
                if (questions[i].error() != null || questions[i].serverError() != null
                            || (questions[i].required() && questions[i].answer() === null)) {
                    qs.push(questions[i]);
                }
            }
            return qs;
        });

        self.currentJumpPoint = null;
        self.jumpToErrors = function () {
            var erroredQuestions = self.erroredQuestions();
            for (var i = erroredQuestions.length - 1; i >= 0; i--) {
                if (!self.currentJumpPoint || !erroredQuestions.includes(self.currentJumpPoint)) {
                    self.currentJumpPoint = erroredQuestions[0];
                    break;
                }
                if (self.currentJumpPoint.entry.entryId === erroredQuestions[i].entry.entryId) {
                    if (i === erroredQuestions.length - 1) {
                        self.currentJumpPoint = erroredQuestions[0];
                    } else {
                        self.currentJumpPoint = erroredQuestions[i + 1];
                    }
                    break;
                }
            }
            self.currentJumpPoint.navigateTo();
        };

        self.enableSubmitButton = ko.computed(function () {
            return !self.isSubmitting() && self.erroredQuestions().length === 0;
        });

        self.submitText = ko.computed(function () {
            if (self.isSubmitting()) {
                return gettext('Submitting...');
            }
            return gettext('Submit');
        });

        self.forceRequiredVisible = ko.observable(false);

        self.showRequiredNotice = ko.computed(function () {
            return !self.isCurrentRequiredSatisfied() && self.forceRequiredVisible();
        });

        self.clickedNextOnRequired = function () {
            self.forceRequiredVisible(true);
        };

        self.enableForceNextButton = ko.computed(function () {
            return !self.isCurrentRequiredSatisfied() && !self.enableNextButton();
        });

        self.disableNextButton = ko.computed(function () {
            return !self.enableNextButton() && !self.enableForceNextButton();
        });

        self.showSubmitButton = ko.computed(function () {
            return !self.showInFormNavigation() && !self.shouldAutoSubmit;
        });

        self.submitForm = function () {
            self.hasSubmitAttempted(true);
            $.publish('formplayer.' + constants.SUBMIT, self);
        };

        self.nextQuestion = function () {
            $.publish('formplayer.' + constants.NEXT_QUESTION, {
                callback: _updateIndexCallback,
                title: self.title(),
            });
        };

        self.prevQuestion = function () {
            $.publish('formplayer.' + constants.PREV_QUESTION, {
                callback: _updateIndexCallback,
                title: self.title(),
            });
        };

        self.afterRender = function () {
            $(document).on("click", ".help-text-trigger", function (event) {
                event.preventDefault();
                var container = $(event.currentTarget).closest(".caption");
                container.find(".modal").modal('show');
            });

            $(document).on("click", ".unsupported-question-type-trigger", function (event) {
                var container = $(event.currentTarget).closest(".widget");
                container.find(".modal").modal('show');
            });
        };

        $.unsubscribe('session');
        $.subscribe('session.reconcile', function (e, response, element) {
            // TODO where does response status parsing belong?
            if (response.status === 'validation-error') {
                if (response.type === 'required') {
                    element.serverError(gettext('An answer is required'));
                } else if (response.type === 'constraint') {
                    element.serverError(response.reason || gettext('This answer is outside the allowed range.'));
                }
                element.pendingAnswer(constants.NO_PENDING_ANSWER);
            } else {
                response.children = response.tree;
                delete response.tree;
                if (element.serverError) { element.serverError(null); }
                self.fromJS(response);
            }
        });

        $.subscribe('session.block', function (e, block) {
            $('#webforms input, #webforms textarea').prop('disabled', block === constants.BLOCK_ALL);
            self.blockSubmit(block === constants.BLOCK_ALL || block === constants.BLOCK_SUBMIT);
        });
    }
    Form.prototype = Object.create(Container.prototype);
    Form.prototype.constructor = Container;

    /**
     * Represents a group of questions.
     * @param {Object} json - The JSON returned from touchforms to represent a Form
     * @param {Object} parent - The object's parent. Either a Form, Group, or Repeat.
     */
    function Group(json, parent) {
        var self = this;
        self.parent = parent;
        Container.call(self, json);

        self.groupId = groupNum++;
        self.rel_ix = ko.observable(relativeIndex(self.ix()));
        self.isRepetition = parent instanceof Repeat;
        let parentForm = getParentForm(self);
        let oneQuestionPerScreen = parentForm.displayOptions.oneQuestionPerScreen !== undefined && parentForm.displayOptions.oneQuestionPerScreen();

        if (!oneQuestionPerScreen && self.isRepetition) {
            self.caption(null);
            self.hideCaption = true;
        }
        if (_.has(json, 'domain_meta') && _.has(json, 'style')) {
            self.domain_meta = parseMeta(json.datatype, json.style);
        }

        self.focusNewRepeat = function () {
            var repeat = $('.repetition');
            if (repeat) {
                repeat.trigger('focus');
            }
        };

        var styles = _.has(json, 'style') && json.style && json.style.raw ? json.style.raw.split(/\s+/) : [];
        self.collapsible = _.contains(styles, constants.COLLAPSIBLE);
        self.showChildren = ko.observable(!self.collapsible || _.contains(styles, constants.COLLAPSIBLE_OPEN));
        self.toggleChildren = function () {
            if (self.collapsible) {
                if (self.showChildren()) {
                    self.showChildren(false);
                } else {
                    self.showChildren(true);
                }
            }
        };

        self.captionId = function () {
            return "group_".concat(self.groupId).concat("_caption");
        };

        self.keyPressAction = function (data, event) {
            // Toggle children on Enter or Space.
            if (event.keyCode === 13 || event.keyCode === 32) {
                this.toggleChildren(data, event);
            }
        };

        self.childrenRequired = ko.computed(function () {
            return _.find(self.children(), function (child) {
                return child.required() || child.childrenRequired && child.childrenRequired();
            });
        });

        if (self.isRepetition) {
            // If the group is part of a repetition the index can change if the user adds or deletes
            // repeat groups.
            self.ix.subscribe(function () {
                self.rel_ix(relativeIndex(self.ix()));
            });
        }

        self.deleteRepeat = function () {
            $.publish('formplayer.' + constants.DELETE_REPEAT, self);
            $.publish('formplayer.dirty');
        };

        self.hasAnyNestedQuestions = function () {
            return _.any(self.children(), function (d) {
                if (d.type() === 'question' || d.type() === 'repeat-juncture') {
                    return true;
                } else if (d.type() === 'sub-group') {
                    return d.hasAnyNestedQuestions();
                }
            });
        };

        self.isVisibleGroup = function () {
            const hasChildren = self.children().length !== 0;
            const hasLabel = !!ko.utils.unwrapObservable(self.caption_markdown) || !!self.caption();
            return hasChildren && hasLabel;
        };
    }
    Group.prototype = Object.create(Container.prototype);
    Group.prototype.constructor = Container;

    /**
     * Represents a repeat group. A repeat only has Group objects as children. Each child Group contains the
     * child questions to be rendered
     * @param {Object} json - The JSON returned from touchforms to represent a Form
     * @param {Object} parent - The object's parent. Either a Form, Group, or Repeat.
     */
    function Repeat(json, parent) {
        var self = this;
        self.parent = parent;

        Container.call(self, json);

        self.rel_ix = ko.observable(relativeIndex(self.ix()));
        if (_.has(json, 'domain_meta') && _.has(json, 'style')) {
            self.domain_meta = parseMeta(json.datatype, json.style);
        }
        self.templateType = 'repeat';
        self.ixInfo = function (o) {
            var fullIx = getIx(o);
            return o.rel_ix + (o.isRepetition ? '(' + o.uuid + ')' : '') + (o.rel_ix !== fullIx ? ' :: ' + fullIx : '');
        };

        self.newRepeat = function () {
            $.publish('formplayer.' + constants.NEW_REPEAT, self);
            $.publish('formplayer.dirty');
            $('.add').trigger('blur');
        };

        self.getTranslation = function (translationKey, defaultTranslation) {
            // Find the root level element which contains the translations.
            var curParent = getParentForm(self);
            var translations = curParent.translations;

            if (translations) {
                var addNewRepeatTranslation = ko.toJS(translations[translationKey]);
                if (addNewRepeatTranslation) {
                    return addNewRepeatTranslation;
                }
            }
            return defaultTranslation;
        };
    }
    Repeat.prototype = Object.create(Container.prototype);
    Repeat.prototype.constructor = Container;

    /**
     * Represents a Question. A Question contains an Entry which is the widget that is displayed for that question
     * type.
     * child questions to be rendered
     * @param {Object} json - The JSON returned from touchforms to represent a Form
     * @param {Object} parent - The object's parent. Either a Form, Group, or Repeat.
     */
    function Question(json, parent) {
        var self = this;
        self.fromJS(json);
        self.parent = parent;
        // Grab the containing pubsub so questions can interact with other questions on the same form.
        const container = formEntryUtils.getBroadcastContainer(self);
        self.broadcastPubSub = (container) ? container.pubsub : new ko.subscribable();
        self.error = ko.observable(null);
        self.serverError = ko.observable(null);
        self.rel_ix = ko.observable(relativeIndex(self.ix()));
        if (_.has(json, 'domain_meta') && _.has(json, 'style')) {
            self.domain_meta = parseMeta(json.datatype, json.style);
        }
        self.throttle = 200;
        self.controlWidth = constants.CONTROL_WIDTH;
        self.labelWidth = constants.LABEL_WIDTH;

        // If the question has ever been answered, set this to true.
        self.hasAnswered = false;

        // if media question has been processed in FP successfully set to true
        self.formplayerProcessed = false;

        // pendingAnswer is a copy of an answer being submitted, so that we know not to reconcile a new answer
        // until the question has received a response from the server.
        self.pendingAnswer = ko.observable(constants.NO_PENDING_ANSWER);
        self.pendingAnswer.subscribe(function () { self.hasAnswered = true; });
        self.dirty = ko.computed(function () {
            return self.pendingAnswer() !== constants.NO_PENDING_ANSWER;
        });
        self.clean = ko.computed(function () {
            return !self.dirty() && !self.error() && !self.serverError() && self.hasAnswered;
        });
        self.hasError = ko.computed(function () {
            return (self.error() || self.serverError()) && !self.dirty();
        });

        self.form = function () {
            var parent = self.parent;
            while (parent.type && parent.type() !== null) {
                parent = parent.parent;
            }
            return parent;
        };

        self.isValid = function () {
            return self.error() === null && self.serverError() === null;
        };

        self.is_select = (self.datatype() === 'select' || self.datatype() === 'multiselect');
        self.isLabel = self.datatype() === 'info';
        self.entry = entries.getEntry(self);
        self.entryTemplate = function () {
            return self.entry.templateType + '-entry-ko-template';
        };
        self.afterRender = function () { self.entry.afterRender(); };

        self.ixInfo = function (o) {
            var fullIx = getIx(o);
            return o.rel_ix + (o.isRepetition ? '(' + o.uuid + ')' : '') + (o.rel_ix !== fullIx ? ' :: ' + fullIx : '');
        };

        self.triggerAnswer = function () {
            self.pendingAnswer(_.clone(self.answer()));
            publishAnswerEvent();
        };
        var publishAnswerEvent = _.throttle(function () {
            $.publish('formplayer.dirty');
            $.publish('formplayer.' + constants.ANSWER, self);
        }, self.throttle);
        self.onchange = self.triggerAnswer;

        self.mediaSrc = function (resourceType) {
            if (!resourceType || !_.isFunction(formEntryUtils.resourceMap)) { return ''; }
            return formEntryUtils.resourceMap(resourceType);
        };

        self.navigateTo = function () {
            // toggle nested collapsible Groups
            var hasParent = self.parent !== undefined;
            var currentNode = self;
            while (hasParent) {
                hasParent = currentNode.parent !== undefined;
                var parent = currentNode.parent;
                if (parent !== undefined && parent.collapsible !== undefined && !parent.showChildren()) {
                    parent.toggleChildren();
                }
                currentNode = parent;
            }
            var el = $("[for='" + self.entry.entryId + "']");
            $('html, body').animate({
                scrollTop: $(el).offset().top - 60,
            });
            self.form().currentJumpPoint = self;
            el.fadeOut(200).fadeIn(200).fadeOut(200).fadeIn(200);
        };
    }

    /**
     * Reconciles the JSON representation of a Question and renders it into
     * a knockout representation.
     * @param {Object} json - The JSON returned from touchforms to represent a Question
     */
    Question.prototype.fromJS = function (json) {
        var self = this;
        var mapping = {
            caption: {
                update: function (options) {
                    return options.data ? DOMPurify.sanitize(options.data.replace(/\n/g, '<br/>')) : null;
                },
            },
            caption_markdown: {
                update: function (options) {
                    return options.data ? markdown.render(options.data) : null;
                },
            },
            help: {
                update: function (options) {
                    return options.data ? markdown.render(DOMPurify.sanitize(options.data)) : null;
                },
            },
        };

        ko.mapping.fromJS(json, mapping, self);
    };
    /**
     * Returns a list of style strings that match the given pattern.
     * If a regex is provided, returns regex matches. If a string is provided
     * an exact match is returned.
     * @param {Object} pattern - the regex or string used to find matching styles.
     */
    Question.prototype.stylesContaining = function (pattern) {
        var self = this;
        var retVal = [];
        var styleStr = (self.style) ? ko.utils.unwrapObservable(self.style.raw) : null;
        if (styleStr) {
            var styles = styleStr.split(' ');
            styles.forEach(function (style) {
                if ((pattern instanceof RegExp && style.match(pattern))
                    || (typeof pattern === "string" && pattern === style)) {
                    retVal.push(style);
                }
            });
        }
        return retVal;
    };
    /**
     * Returns a boolean of whether the styles contain a pattern
     * If a regex is provided, returns regex matches. If a string is provided
     * an exact match is returned.
     * @param {Object} pattern - the regex or string used to find matching styles.
     */
    Question.prototype.stylesContains = function (pattern) {
        return this.stylesContaining(pattern).length > 0;
    };

    return {
        getIx: getIx,
        getForIx: getForIx,
        Form: function (json) {
            return new Form(json);
        },
        Question: function (json, parent) {
            return new Question(json, parent);
        },
    };
});<|MERGE_RESOLUTION|>--- conflicted
+++ resolved
@@ -1,10 +1,6 @@
 /* global DOMPurify */
 hqDefine("cloudcare/js/form_entry/form_ui", function () {
-<<<<<<< HEAD
     var markdown = hqImport("cloudcare/js/markdown"),
-=======
-    var cloudcareUtils = hqImport("cloudcare/js/utils"),
->>>>>>> a05360a8
         constants = hqImport("cloudcare/js/form_entry/const"),
         entries = hqImport("cloudcare/js/form_entry/entries"),
         formEntryUtils = hqImport("cloudcare/js/form_entry/utils");
