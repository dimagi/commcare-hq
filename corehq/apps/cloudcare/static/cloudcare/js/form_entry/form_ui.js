'use strict';
hqDefine("cloudcare/js/form_entry/form_ui", [
    'jquery',
    'knockout',
    'underscore',
    'DOMPurify/dist/purify.min',
    'hqwebapp/js/toggles',
    'es6!hqwebapp/js/bootstrap5_loader',
    'cloudcare/js/markdown',
    'cloudcare/js/utils',
    'cloudcare/js/form_entry/const',
    'cloudcare/js/form_entry/entries',
    'cloudcare/js/form_entry/utils',
    'jquery-tiny-pubsub/dist/ba-tiny-pubsub',       // $.pubsub
], function (
    $,
    ko,
    _,
    DOMPurify,
    toggles,
    bootstrap,
    markdown,
    cloudcareUtils,
    constants,
    entries,
    formEntryUtils
) {
    var groupNum = 0;

    _.delay(function () {
        ko.bindingHandlers.renderMarkdown = {
            update: function (element, valueAccessor) {
                var value = ko.unwrap(valueAccessor());
                value = markdown.render(value);
                $(element).html(value);
            },
        };
    });

    //if index is part of a repeat, return only the part beyond the deepest repeat
    function relativeIndex(ix) {
        var steps = ix.split(',');
        var deepestRepeat = -1,
            i;
        for (i = steps.length - 2; i >= 0; i--) {
            if (steps[i].indexOf(':') !== -1) {
                deepestRepeat = i;
                break;
            }
        }
        if (deepestRepeat === -1) {
            return ix;
        } else {
            var relIx = '-';
            for (i = deepestRepeat + 1; i < steps.length; i++) {
                relIx += steps[i] + (i < steps.length - 1 ? ',' : '');
            }
            return relIx;
        }
    }

    function getIx(o) {
        var ix = o.rel_ix();
        while (ix[0] === '-') {
            o = o.parent;
            if (!o || ko.utils.unwrapObservable(o.rel_ix) === undefined) {
                break;
            }
            if (o.rel_ix().split(',').slice(-1)[0].indexOf(':') !== -1) {
                ix = o.rel_ix() + ',' + ix.substring(1);
            }
        }
        return ix;
    }

    function getForIx(o, ix) {
        if (ko.utils.unwrapObservable(o.type) === 'question') {
            return (getIx(o) === ix ? o : null);
        } else {
            for (var i = 0; i < o.children().length; i++) {
                var result = getForIx(o.children()[i], ix);
                if (result) {
                    return result;
                }
            }
        }
    }

    function getQuestions(o) {
        if (ko.utils.unwrapObservable(o.type) === 'question') {
            return [o];
        } else {
            var qs = [];
            for (var i = 0; i < o.children().length; i++) {
                if (ko.utils.unwrapObservable(o.children()[i].type) === 'question') {
                    qs.push(o.children()[i]);
                } else {
                    qs = qs.concat(getQuestions(o.children()[i]));
                }
            }
            return qs;
        }
    }

    function getMatchingStyles(pattern, styleStr) {
        let matchingStyles = [];
        if (styleStr) {
            let styles = styleStr.split(' ');
            styles.forEach(function (style) {
                if ((pattern instanceof RegExp && style.match(pattern))
                    || (typeof pattern === "string" && pattern === style)) {
                    matchingStyles.push(style);
                }
            });
        }
        return matchingStyles;
    }

    function stylesContaining(pattern, style) {
        var styleStr = (style) ? ko.utils.unwrapObservable(style.raw) : null;
        return getMatchingStyles(pattern, styleStr);
    }

    function stylesContains(pattern, style) {
        return stylesContaining(pattern, style).length > 0;
    }

    function parseMeta(type, style) {
        var meta = {};

        if (type === "date") {
            meta.mindiff = style.before !== null ? +style.before : null;
            meta.maxdiff = style.after !== null ? +style.after : null;
        } else if (type === "int" || type === "float") {
            meta.unit = style.unit;
        } else if (type === 'str') {
            meta.autocomplete = (style.mode === 'autocomplete');
            meta.autocomplete_key = style["autocomplete-key"];
            meta.mask = style.mask;
            meta.prefix = style.prefix;
            meta.longtext = (style.raw === 'full');
        } else if (type === "multiselect") {
            if (style["as-select1"]) {
                meta.as_single = [];
                var vs = style["as-select1"].split(',');
                for (var i = 0; i < vs.length; i++) {
                    var k = +vs[i];
                    if (k !== 0) {
                        meta.as_single.push(k);
                    }
                }
            }
        }

        if (type === "select" || type === "multiselect") {
            meta.appearance = style.raw;
        }

        return meta;
    }

    function getParentForm(self) {
        let curr = self;
        while (curr.parent) {
            curr = curr.parent;
        }
        return curr;
    }

    function getNPerRowStyleFromRepeatStyle(styleStr) {
        const matchingPerRowRepeatStyles = getMatchingStyles(constants.PER_ROW_REPEAT_PATTERN, styleStr),
            perRowRepeatStyle = matchingPerRowRepeatStyles.length ? matchingPerRowRepeatStyles[0] : null;
        if (perRowRepeatStyle) {
            const integerPart = perRowRepeatStyle.split('-')[0];
            return integerPart + constants.PER_ROW;
        } else {
            return '';
        }
    }

    function processNPerRowRepeatStyle(json) {
        if (stylesContains(constants.PER_ROW_REPEAT_PATTERN, json.style)) {
            const elementNPerRowStyle = getNPerRowStyleFromRepeatStyle(json.style.raw);
            for (let groupChild of json.children) {
                // Detects configured repeat groups within the form. If a repeat group has a 'repeat-count' configured,
                // the Formplayer response designates the key 'type' as 'sub-group' and 'repeatable' as 'true'.
                if ((groupChild.type === constants.GROUP_TYPE && groupChild.repeatable === "true") || groupChild.type === constants.REPEAT_TYPE) {
                    if (_.has(groupChild, 'style') && groupChild.style && groupChild.style.raw) {
                        groupChild.style.raw = groupChild.style.raw.concat(" ", elementNPerRowStyle);
                    } else {
                        groupChild.style = {'raw': elementNPerRowStyle};
                    }
                }
            }
        }
    }

    /**
     * Base abstract prototype for Repeat, Group, GroupedElementTileRow, and Form. Adds methods to
     * objects that contain a children array for rendering nested questions.
     * @param {Object} json - The JSON returned from touchforms to represent the container
     */
    function Container(json) {
        var self = this;
        self.pubsub = new ko.subscribable();
        self.fromJS(json);

        /**
         * Used in KO template to determine what template to use for a child
         * @param {Object} child - The child object to be rendered, either Group, Repeat, or Question
         */
        self.childTemplate = function (child) {
            return child.type() + '-fullform-ko-template';
        };

        self.hasError = ko.computed(function () {
            return _.find(self.children(), function (child) {
                return child.hasError();
            });
        });
    }

    /**
     * Reconciles the JSON representation of a Container (Group, Repeat, Form) and renders it into
     * a knockout representation.
     * @param {Object} json - The JSON returned from touchforms to represent a Container
     */
    Container.prototype.fromJS = function (json) {
        var self = this;

        if (!json.type) {
            Container.groupElements(json);
        }

        var mapping = {
            caption: {
                update: function (options) {
                    if (self.hideCaption) {
                        return null;
                    }
                    return options.data ? DOMPurify.sanitize(options.data.replace(/\n/g, '<br/>')) : null;
                },
            },
            caption_markdown: {
                update: function (options) {
                    return options.data ? markdown.render(options.data) : null;
                },
            },
            children: {
                create: function (options) {
                    if (options.data.type === constants.GROUPED_ELEMENT_TILE_ROW_TYPE) {
                        return new GroupedElementTileRow(options.data, self);
                    } else if (options.data.type === constants.QUESTION_TYPE) {
                        return new Question(options.data, self);
                    } else if (options.data.type === constants.GROUP_TYPE && options.data.exists === "false") {
                        return new AddGroup(options.data, self);
                    } else if (options.data.type === constants.GROUP_TYPE) {
                        return new Group(options.data, self);
                    } else if (options.data.type === constants.REPEAT_TYPE) {
                        return new Repeat(options.data, self);
                    } else {
                        console.error('Could not find question type of ' + options.data.type);
                    }
                },
                update: function (options) {
                    if (options.target.pendingAnswer &&
                            options.target.pendingAnswer() !== constants.NO_PENDING_ANSWER) {
                        // There is a request in progress, check if the answer has changed since the request
                        // was made. For file questions, it is most unlikely that the answer will change while the request
                        // is in progress, so we just ignore the value.
                        if (options.target.entry.templateType === "file"
                            || options.target.entry.templateType === "signature"
                            || formEntryUtils.answersEqual(options.data.answer, options.target.pendingAnswer())
                        ) {
                            // We can now mark it as not dirty
                            options.target.pendingAnswer(constants.NO_PENDING_ANSWER);
                        } else {
                            // still dirty - most likely edited by the user while the request was going
                            // Keep answer the same as the pending one to avoid overwriting the user's changes
                            options.data.answer = _.clone(options.target.pendingAnswer());
                        }
                    }

                    // Do not update the answer if there is a server error on that question
                    if (ko.utils.unwrapObservable(options.target.serverError)) {
                        options.data.answer = _.clone(options.target.answer());
                    }
                    if (options.target.choices && _.isEqual(options.target.choices(), options.data.choices)) {
                        // replacing the full choice list if it has a few thousand items
                        // is actually quite expensive and can freeze the page for seconds.
                        // at the very least we can skip entirely when there's no change.
                        delete options.data.choices;
                    }
                    return options.target;
                },
                key: function (data) {
                    return ko.utils.unwrapObservable(data.uuid) || ko.utils.unwrapObservable(data.ix);
                },
            },
        };
        ko.mapping.fromJS(json, mapping, self);
    };

    /**
     * Calculates background color for nested Group and Repeat headers.
     * Recursively determines nesting level (considering only Group and Repeat),
     * starting at 0 for the Form level and cycling colors for each level.
     *
     * @returns {string} - Background color for the header's nesting level.
     */
    Container.prototype.headerBackgroundColor = function () {
        let currentNode = this;
        let nestedDepthCount = 0;
        while (currentNode.parent) {
            let isCollapsibleGroup = currentNode.type() === constants.GROUP_TYPE && currentNode.collapsible;
            if (isCollapsibleGroup || currentNode.type() === constants.REPEAT_TYPE) {
                nestedDepthCount += 1;
            }
            currentNode = currentNode.parent;
        }

        // Colors are ordered from darkest to lightest with the darkest color for the highest level.
        // Colors are based on shades of @cc-brand-mid.
        // shade(#004EBC, 20%) #003e96
        // shade(#004EBC, 40%) #002f71
        const repeatColor = ["#002f71", "#003e96", "#004EBC"];
        const repeatColorCount = repeatColor.length;
        const index = (nestedDepthCount - 1) % repeatColorCount;

        return repeatColor[index];
    };

    /**
     * Recursively groups sequential "Question" or "Group" items in a nested JSON structure.
     *
     * This function takes a JSON object as input and searches for sequential "Question" or "Group"
     * items within the 'children' arrays of the input and its nested "Group" objects.
     * It groups the sequential "Question" items and "Group"
     * items into "GroupedElementTileRow" objects while maintaining the original structure of the JSON.
     *
     * @param {Object} json - The JSON object to process, containing 'children' arrays.
     * @returns {Object} - A new JSON object with sequential "Question" items and sequential
     * "Group" items grouped into "GroupedElementTileRow".
     */
    Container.groupElements = function (json) {
        if (!json || !json.children || !Array.isArray(json.children)) {
            return json;
        }

        const newChildren = [];
        let currentGroup = null;
        let usedWidth = 0;

        function addToCurrentGroup(child) {
            if (!currentGroup) {
                currentGroup = {
                    type: constants.GROUPED_ELEMENT_TILE_ROW_TYPE,
                    children: [],
                    ix: null,
                };
                newChildren.push(currentGroup);
            }
            currentGroup.children.push(child);
        }

        function resetCurrentGroup() {
            if (currentGroup) {
                const ixValuesWithParentheses = currentGroup.children.map(child => `(${child.ix})`);
                currentGroup.ix = ixValuesWithParentheses.join(",");
            }
            currentGroup = null;
            usedWidth = 0;
        }

        if (json.type === constants.GROUP_TYPE) {
            processNPerRowRepeatStyle(json);
        }

        for (let child of json.children) {
            if (child.type === constants.QUESTION_TYPE || child.type === constants.GROUP_TYPE || child.type === constants.REPEAT_TYPE) {
                const elementTileWidth = GroupedElementTileRow.calculateElementWidth(child.style);
                usedWidth += elementTileWidth;
                if (usedWidth > constants.GRID_COLUMNS) {
                    resetCurrentGroup();
                    usedWidth += elementTileWidth;
                }

                if (child.type === constants.GROUP_TYPE || child.type === constants.REPEAT_TYPE) {
                    child = Container.groupElements(child);
                }

                addToCurrentGroup(child);
            } else {
                newChildren.push(child);
                resetCurrentGroup();
            }
        }
        resetCurrentGroup();
        json.children = newChildren;
        return json;
    };

    /**
     * Remove all nodes from the root that share the same prefix in the ix as the deleted repeat
     * group. Changes the rootNode in place.
     *
     * @param rootNode
     * @param deletedGroupIx
     */
    function removeSiblingsOfRepeatGroup(rootNode, deletedGroupIx) {
        const ixParts = deletedGroupIx.split(",");
        let parentOfDeletedGroup = rootNode;
        for (let i = 0; i < ixParts.length - 1; i++) {
            parentOfDeletedGroup = parentOfDeletedGroup.children.find(c => c.ix.endsWith(ixParts[i]));
        }
        const siblingsOfDeletedGroup = parentOfDeletedGroup.children;
        const lastPart = ixParts[ixParts.length - 1];
        const lastPartPrefix = lastPart.substr(0, lastPart.lastIndexOf("_") + 1);
        parentOfDeletedGroup.children = siblingsOfDeletedGroup.filter(function (c) {
            const childIxParts = c.ix.split(",");
            return !childIxParts[childIxParts.length - 1].startsWith(lastPartPrefix);
        });
    }

    /**
     * Represents the entire form. There is only one of these on a page.
     * @param {Object} json - The JSON returned from touchforms to represent a Form
     */
    function Form(json) {
        var self = this;
        self.displayOptions = json.displayOptions || {};
        json.children = json.tree;
        delete json.tree;
        Container.call(self, json);
        self.blockSubmit = ko.observable(false);
        self.hasSubmitAttempted = ko.observable(false);
        self.isSubmitting = ko.observable(false);
        self.isAnchoredSubmitStyle = toggles.toggleEnabled('WEB_APPS_ANCHORED_SUBMIT');

        self.currentIndex = ko.observable("0");
        self.atLastIndex = ko.observable(false);
        self.atFirstIndex = ko.observable(true);
        self.shouldAutoSubmit = json.shouldAutoSubmit;

        var _updateIndexCallback = function (ix, isAtFirstIndex, isAtLastIndex) {
            self.currentIndex(ix.toString());
            self.atFirstIndex(isAtFirstIndex);
            self.atLastIndex(isAtLastIndex);
        };

        self.showInFormNavigation = ko.computed(function () {
            return self.displayOptions.oneQuestionPerScreen !== undefined
            && self.displayOptions.oneQuestionPerScreen() === true;
        });

        self.isCurrentRequiredSatisfied = ko.computed(function () {
            if (!self.showInFormNavigation()) {
                return true;
            }

            let questions = getQuestions(self);
            return _.every(questions, function (q) {
                return (q.answer() === constants.NO_ANSWER && !q.required()) || q.answer() !== null;
            });
        });
        self.isCurrentRequiredSatisfied.subscribe(function (isSatisfied) {
            if (isSatisfied) {
                self.forceRequiredVisible(false);
            }
        });

        self.enableNextButton = ko.computed(function () {
            if (!self.showInFormNavigation()) {
                return false;
            }

            let questions = getQuestions(self);
            var allValidAndNotPending = _.every(questions, function (q) {
                return q.isValid() && !q.pendingAnswer();
            });
            return allValidAndNotPending
                && self.showInFormNavigation()
                && self.isCurrentRequiredSatisfied()
                && !self.atLastIndex();
        });

        self.enablePreviousButton = ko.computed(function () {
            if (!self.showInFormNavigation()) {
                return false;
            }
            return self.currentIndex() !== "0" && self.currentIndex() !== "-1" && !self.atFirstIndex();
        });

        self.erroredLabels = ko.computed(function () {
            var questions = getQuestions(self);
            var erroredLabels = {};
            for (var i = 0; i < questions.length; i++) {
                if (questions[i].isLabel && !questions[i].isValid()) {
                    erroredLabels[getIx(questions[i])] = "OK";
                }
            }
            return erroredLabels;
        });

        self.erroredQuestions = ko.computed(function () {
            if (!self.hasSubmitAttempted()) {
                return [];
            }

            var questions = getQuestions(self);
            var qs = [];
            for (var i = 0; i < questions.length; i++) {
                // eslint-disable-next-line
                if (questions[i].error() != null || questions[i].serverError() != null
                            || (questions[i].required() && questions[i].answer() === null)) {
                    qs.push(questions[i]);
                }
            }
            return qs;
        });

        self.currentJumpPoint = null;
        self.jumpToErrors = function () {
            var erroredQuestions = self.erroredQuestions();
            for (var i = erroredQuestions.length - 1; i >= 0; i--) {
                if (!self.currentJumpPoint || !erroredQuestions.includes(self.currentJumpPoint)) {
                    self.currentJumpPoint = erroredQuestions[0];
                    break;
                }
                if (self.currentJumpPoint.entry.entryId === erroredQuestions[i].entry.entryId) {
                    if (i === erroredQuestions.length - 1) {
                        self.currentJumpPoint = erroredQuestions[0];
                    } else {
                        self.currentJumpPoint = erroredQuestions[i + 1];
                    }
                    break;
                }
            }
            self.currentJumpPoint.navigateTo();
        };

        self.enableSubmitButton = ko.computed(function () {
            return !self.isSubmitting() && self.erroredQuestions().length === 0;
        });

        self.getSubmitTranslation = function () {
            var translations = self.translations;
            if (translations) {
                const result = Object.entries(translations).find(([k]) => k.includes("submit_label"));
                if (result) {
                    const key = result[0];
                    return ko.toJS(translations[key]);
                }
            }
            return gettext("Submit");
        };

        self.submitText = ko.computed(function () {
            if (self.isSubmitting()) {
                return gettext('Submitting...');
            }
            return self.getSubmitTranslation();
        });

        self.forceRequiredVisible = ko.observable(false);

        self.showRequiredNotice = ko.computed(function () {
            return !self.isCurrentRequiredSatisfied() && self.forceRequiredVisible();
        });

        self.clickedNextOnRequired = function () {
            self.forceRequiredVisible(true);
        };

        self.enableForceNextButton = ko.computed(function () {
            return !self.isCurrentRequiredSatisfied() && !self.enableNextButton();
        });

        self.disableNextButton = ko.computed(function () {
            return !self.enableNextButton() && !self.enableForceNextButton();
        });

        self.showSubmitButton = ko.computed(function () {
            return !self.showInFormNavigation() && !self.shouldAutoSubmit;
        });

        self.submitForm = function () {
            $(document).onvisibilitychange = () => {
                if (document.visibilityState === "hidden") {
                    self.showSubmitButton = false;
                }
            };
            self.hasSubmitAttempted(true);
            $.publish('formplayer.' + constants.SUBMIT, self);
        };

        self.nextQuestion = function () {
            $.publish('formplayer.' + constants.NEXT_QUESTION, {
                callback: _updateIndexCallback,
                title: self.title(),
            });
        };

        self.prevQuestion = function () {
            $.publish('formplayer.' + constants.PREV_QUESTION, {
                callback: _updateIndexCallback,
                title: self.title(),
            });
        };

        self.getTranslation = function (translationKey, defaultTranslation) {
            // Find the root level element which contains the translations.
            var translations = self.translations;

            if (translations) {
                var translationText = ko.toJS(translations[translationKey]);
                if (translationText) {
                    return translationText;
                }
            }
            return defaultTranslation;
        };

        self.afterRender = function () {
            $(document).on("click", ".help-text-trigger", function (event) {
                event.preventDefault();
                var container = $(event.currentTarget).closest(".caption");
                bootstrap.Modal.getOrCreateInstance(container.find(".modal")).show();
            });

            $(document).on("click", ".unsupported-question-type-trigger", function (event) {
                var container = $(event.currentTarget).closest(".widget");
                bootstrap.Modal.getOrCreateInstance(container.find(".modal")).show();
            });
        };

        $.unsubscribe('session');
        $.subscribe('session.reconcile', function (e, response, element, deletedGroup) {
            // TODO where does response status parsing belong?
            if (response.status === 'validation-error') {
                if (response.type === 'required') {
                    element.serverError(gettext('An answer is required'));
                } else if (response.type === 'constraint') {
                    element.serverError(response.reason || gettext('This answer is outside the allowed range.'));
                }
                element.pendingAnswer(constants.NO_PENDING_ANSWER);
            } else {
                const allChildren = response.tree;
                delete response.tree;

                if (deletedGroup) {
                    // deletedGroup is only set for responses from delete-repeat.
                    // because ko.mapping does not like reassigning keys we need to remove all repeat group siblings and
                    // add them back in to force proper refresh. Setting response.children to [] would also work but was
                    // quite slow for larger forms.
                    // self.fromJS makes changes to the response. So create a copy first.
                    response.children = JSON.parse(JSON.stringify(allChildren));
                    removeSiblingsOfRepeatGroup(response, deletedGroup);
                    self.fromJS(response);
                }

                if (element.serverError) { element.serverError(null); }

                response.children = allChildren;
                self.fromJS(response);
            }
        });

        $.subscribe('session.block', function (e, block) {
            $('#webforms input, #webforms textarea').prop('disabled', block === constants.BLOCK_ALL);
            self.blockSubmit(block === constants.BLOCK_ALL || block === constants.BLOCK_SUBMIT);
        });
    }
    Form.prototype = Object.create(Container.prototype);
    Form.prototype.constructor = Container;

    /**
     * Represents a group of GroupedElementTileRow which contains Question or Group objects.
     * @param {Object} json - The JSON returned from touchforms to represent a Form
     * @param {Object} parent - The object's parent. Either a Form, Group, or Repeat.
     */
    function Group(json, parent) {
        var self = this;
        self.parent = parent;
        Container.call(self, json);

        self.groupId = groupNum++;
        self.rel_ix = ko.observable(relativeIndex(self.ix()));
        // USH-4332: after FP deploy isRepetition can be removed
        self.isRepetition = parent.parent instanceof Repeat;
        if (Object.hasOwn(self, 'delete')) {
            self.showDelete = self.delete();
        } else {
            self.showDelete = self.isRepetition;
        }
        let parentForm = getParentForm(self);
        let oneQuestionPerScreen = parentForm.displayOptions.oneQuestionPerScreen !== undefined && parentForm.displayOptions.oneQuestionPerScreen();

        self.hasNoPendingAnswer = ko.pureComputed(function () {
            return !self.parent.hasAnyNestedQuestionWithPendingAnswer();
        });

        // Header and captions
        self.showHeader = oneQuestionPerScreen || self.isRepetition || ko.utils.unwrapObservable(self.caption) || ko.utils.unwrapObservable(self.caption_markdown);
        if (self.showHeader) {
            if (!oneQuestionPerScreen && self.isRepetition) {
                self.caption(null);
                self.hideCaption = true;
            }
        }

        if (_.has(json, 'domain_meta') && _.has(json, 'style')) {
            self.domain_meta = parseMeta(json.datatype, json.style);
        }

        self.focusNewRepeat = function () {
            var repeat = $('.repetition');
            if (repeat) {
                repeat.trigger('focus');
            }
        };

        var styles = _.has(json, 'style') && json.style && json.style.raw ? json.style.raw.split(/\s+/) : [];
        self.stripeRepeats = _.contains(styles, constants.STRIPE_REPEATS);
        self.collapsible = _.contains(styles, constants.COLLAPSIBLE);
        self.groupBorder = _.contains(styles, constants.GROUP_BORDER);
        self.showChildren = ko.observable(!self.collapsible || _.contains(styles, constants.COLLAPSIBLE_OPEN));
        self.toggleChildren = function () {
            if (self.collapsible) {
                if (self.showChildren()) {
                    self.showChildren(false);
                } else {
                    self.showChildren(true);
                }
            }
        };

        self.captionId = function () {
            return "group_".concat(self.groupId).concat("_caption");
        };

        self.keyPressAction = function (data, event) {
            // Toggle children on Enter or Space.
            if (event.keyCode === 13 || event.keyCode === 32) {
                this.toggleChildren(data, event);
            }
        };
        self.childrenRequired = ko.computed(function () {
            return _.find(self.children(), function (child) {
                return child.required() || child.childrenRequired && child.childrenRequired();
            });
        });

        if (self.isRepetition) {
            // If the group is part of a repetition the index can change if the user adds or deletes
            // repeat groups.
            self.ix.subscribe(function () {
                self.rel_ix(relativeIndex(self.ix()));
            });
        }

        self.deleteRepeat = function () {
            $.publish('formplayer.' + constants.DELETE_REPEAT, self);
            $.publish('formplayer.dirty');
        };

        self.hasAnyNestedQuestions = function () {
            return _.any(self.children(), function (d) {
                if (d.type() === constants.GROUPED_ELEMENT_TILE_ROW_TYPE) {
                    return d.hasAnyNestedQuestions();
                }
            });
        };

        self.hasAnyNestedQuestionWithPendingAnswer = ko.pureComputed(function () {
            return _.any(self.children(), function (d) {
                if (d.type() === constants.GROUPED_ELEMENT_TILE_ROW_TYPE) {
                    return d.hasAnyNestedQuestionWithPendingAnswer();
                }
            });
        });

        self.isVisibleGroup = function () {
            const hasChildren = self.children().length !== 0;
            const hasLabel = !!ko.utils.unwrapObservable(self.caption_markdown) || !!self.caption();
            return hasChildren && hasLabel;
        };

        self.headerBackgroundColor = function () {
            if (self.isRepetition || !self.collapsible) {
                return '';
            }
            return Container.prototype.headerBackgroundColor.call(self);
        };

        let columnWidth = GroupedElementTileRow.calculateElementWidth(this.style);
        this.elementTile = `col-md-${columnWidth}`;
    }

    Group.prototype = Object.create(Container.prototype);
    Group.prototype.constructor = Container;

    /**
     * Represents a repeat group. A repeat only has Group objects as children, which are contained
     * within a GroupedElementTileRow. Each child Group contains GroupedElementTileRow
     * objects which contains the child questions to be rendered
     * @param {Object} json - The JSON returned from touchforms to represent a Form
     * @param {Object} parent - The object's parent. Either a Form, Group, or Repeat.
     */
    function Repeat(json, parent) {
        var self = this;
        self.parent = parent;

        Container.call(self, json);

        self.rel_ix = ko.observable(relativeIndex(self.ix()));
        if (_.has(json, 'domain_meta') && _.has(json, 'style')) {
            self.domain_meta = parseMeta(json.datatype, json.style);
        }
        self.templateType = 'repeat';
        self.ixInfo = function (o) {
            var fullIx = getIx(o);
            return o.rel_ix + (o.isRepetition ? '(' + o.uuid + ')' : '') + (o.rel_ix !== fullIx ? ' :: ' + fullIx : '');
        };

        self.newRepeat = function () {
            $.publish('formplayer.' + constants.NEW_REPEAT, self);
            $.publish('formplayer.dirty');
            $('.add').trigger('blur');
        };

        const columnWidth = GroupedElementTileRow.calculateElementWidth(this.style);
        this.elementTile = `col-md-${columnWidth}`;
    }
    Repeat.prototype = Object.create(Container.prototype);
    Repeat.prototype.constructor = Container;

    /**
     * Represents a group of Questions, Group, or Repeat. Elements are grouped such that all elements are
     * contained in the same row.
     * @param {Object} json - The JSON returned from touchforms to represent a Form
     * @param {Object} parent - The object's parent. Either a Form, Group, or Repeat.
     */
    function GroupedElementTileRow(json, parent) {
        var self = this;
        self.parent = parent;
        Container.call(self, json);

        self.hasAnyNestedQuestionWithPendingAnswer = ko.pureComputed(function () {
            return _.any(self.children(), function (d) {
                if (d.type() === constants.QUESTION_TYPE) {
                    return d.pendingAnswer();
                } else if (d.type() === constants.GROUP_TYPE) {
                    return d.hasAnyNestedQuestionWithPendingAnswer();
                }
                return false;
            });
        });

        self.hasAnyNestedQuestions = function () {
            return _.any(self.children(), function (d) {
                if (d.type() === constants.QUESTION_TYPE || d.type() === constants.REPEAT_TYPE || d.type() === constants.ADD_GROUP_TYPE) {
                    return true;
                } else if (d.type() === constants.GROUP_TYPE) {
                    return d.hasAnyNestedQuestions();
                }
            });
        };

        self.required = ko.observable(0);
        self.childrenRequired = ko.computed(function () {
            return _.find(self.children(), function (child) {
                return (child.required && child.required() || child.childrenRequired && child.childrenRequired());
            });
        });
    }
    GroupedElementTileRow.prototype = Object.create(Container.prototype);
    GroupedElementTileRow.prototype.constructor = Container;

    /**
     * Matches "<n>-per-row" style attributes. If a match if found, it calculates the column width
     * based on Bootstrap's 12 column grid system and returns the column width.
     * @param {Object} style - the appearance attributes
     */
    GroupedElementTileRow.calculateElementWidth = function (style) {
        const styleStr = (style) ? ko.utils.unwrapObservable(style.raw) : null;
        const matchingPerRowStyles = getMatchingStyles(constants.PER_ROW_PATTERN, styleStr);
        const perRowStyle = matchingPerRowStyles.length === 0 ? null : matchingPerRowStyles[0];
        const itemsPerRow = perRowStyle !== null ? parseInt(perRowStyle.split("-")[0], 10) : null;

        return itemsPerRow !== null ? Math.round(constants.GRID_COLUMNS / itemsPerRow) : constants.GRID_COLUMNS;
    };

    function AddGroup(json, parent) {
        var self = this;
        self.parent = parent;
        self.hasError = ko.observable(false);
        self.children = ko.observable([]);
        self.newRepeat = function () {
            $.publish('formplayer.' + constants.NEW_REPEAT, self);
            $.publish('formplayer.dirty');
            $('.add').trigger('blur');
        };
        self.entryTemplate = "add-group-entry-ko-template";
<<<<<<< HEAD
=======
        self.addChoice = ko.observable(json['add-choice']);
>>>>>>> e51b8901
        self.type = ko.observable("add-group");
        self.rel_ix = ko.observable(relativeIndex(json.ix));
        self.required = ko.observable(json.required);
        self.hasError = ko.observable(json.hasError);
    }

    /**
     * Represents a Question. A Question contains an Entry which is the widget that is displayed for that question
     * type.
     * child questions to be rendered
     * @param {Object} json - The JSON returned from touchforms to represent a Form
     * @param {Object} parent - The object's parent. Either a Form, Group, or Repeat.
     */
    function Question(json, parent) {
        var self = this;
        self.fromJS(json);
        self.parent = parent;
        // Grab the containing pubsub so questions can interact with other questions on the same form.
        const container = formEntryUtils.getBroadcastContainer(self);
        self.broadcastPubSub = (container) ? container.pubsub : new ko.subscribable();
        self.error = ko.observable(null);
        self.serverError = ko.observable(null);
        self.rel_ix = ko.observable(relativeIndex(self.ix()));
        if (_.has(json, 'domain_meta') && _.has(json, 'style')) {
            self.domain_meta = parseMeta(json.datatype, json.style);
        }
        self.throttle = 200;
        // If the question has ever been answered, set this to true.
        self.hasAnswered = false;

        // Media questions use a Deferred object that is resolved on successful Formplayer processing
        self.formplayerMediaRequest = null;

        // pendingAnswer is a copy of an answer being submitted, so that we know not to reconcile a new answer
        // until the question has received a response from the server.
        self.pendingAnswer = ko.observable(constants.NO_PENDING_ANSWER);
        self.pendingAnswer.subscribe(function () { self.hasAnswered = true; });
        self.dirty = ko.computed(function () {
            return self.pendingAnswer() !== constants.NO_PENDING_ANSWER;
        });
        self.hasError = ko.computed(function () {
            return (self.error() || self.serverError()) && !self.dirty();
        });

        self.hasLabelContent = ko.computed(function () {
            return (
                ko.utils.unwrapObservable(self.caption)
                || ko.utils.unwrapObservable(self.caption_markdown)
                || ko.utils.unwrapObservable(self.help)
                || ko.utils.unwrapObservable(self.hint)
                || ko.utils.unwrapObservable(self.required)
            );
        });
        self.setWidths(self.hasLabelContent());

        self.form = function () {
            var parent = self.parent;
            while (parent.type && parent.type() !== null) {
                parent = parent.parent;
            }
            return parent;
        };

        self.isValid = function () {
            return self.error() === null && self.serverError() === null;
        };

        self.isButton = self.datatype() === 'select' && self.stylesContains(constants.BUTTON_SELECT);
        self.isLabel = self.datatype() === 'info';
        self.entry = entries.getEntry(self);
        self.entryTemplate = function () {
            return self.entry.templateType + '-entry-ko-template';
        };
        self.afterRender = function () { self.entry.afterRender(); };

        self.ixInfo = function (o) {
            var fullIx = getIx(o);
            return o.rel_ix + (o.isRepetition ? '(' + o.uuid + ')' : '') + (o.rel_ix !== fullIx ? ' :: ' + fullIx : '');
        };

        self.triggerAnswer = function () {
            self.pendingAnswer(_.clone(self.answer()));
            publishAnswerEvent();
        };
        var publishAnswerEvent = _.throttle(function () {
            $.publish('formplayer.dirty');
            $.publish('formplayer.' + constants.ANSWER, self);
        }, self.throttle);
        self.onchange = self.triggerAnswer;

        self.onClear = _.throttle(function () {
            $.publish('formplayer.' + constants.CLEAR_ANSWER, self);
        }, self.throttle);

        self.mediaSrc = function (resourceType) {
            if (!resourceType || !_.isFunction(formEntryUtils.resourceMap)) { return ''; }
            return formEntryUtils.resourceMap(resourceType);
        };

        self.navigateTo = function () {
            // toggle nested collapsible Groups
            var hasParent = self.parent !== undefined;
            var currentNode = self;
            while (hasParent) {
                hasParent = currentNode.parent !== undefined;
                var parent = currentNode.parent;
                if (parent !== undefined && parent.collapsible !== undefined && !parent.showChildren()) {
                    parent.toggleChildren();
                }
                currentNode = parent;
            }
            var el = $("#" + self.entry.entryId + "-label");
            $('html, body').animate({
                scrollTop: $(el).offset().top - 60,
            });
            self.form().currentJumpPoint = self;
            el.fadeOut(200).fadeIn(200).fadeOut(200).fadeIn(200);
        };
    }

    /**
     * Reconciles the JSON representation of a Question and renders it into
     * a knockout representation.
     * @param {Object} json - The JSON returned from touchforms to represent a Question
     */
    Question.prototype.fromJS = function (json) {
        var self = this;
        var mapping = {
            caption: {
                update: function (options) {
                    return options.data ? DOMPurify.sanitize(options.data.replace(/\n/g, '<br/>')) : null;
                },
            },
            caption_markdown: {
                update: function (options) {
                    return options.data ? markdown.render(options.data) : null;
                },
            },
            help: {
                update: function (options) {
                    return options.data ? markdown.render(options.data) : null;
                },
            },
        };

        ko.mapping.fromJS(json, mapping, self);
    };

    /**
     * Returns a list of style strings that match the given pattern.
     * If a regex is provided, returns regex matches. If a string is provided
     * an exact match is returned.
     * @param {Object} pattern - the regex or string used to find matching styles.
     */
    Question.prototype.stylesContaining = function (pattern) {
        var self = this;
        return stylesContaining(pattern, self.style);
    };

    /**
     * Returns a boolean of whether the styles contain a pattern.
     * @param {Object} pattern - the regex or string used to find matching styles.
     */
    Question.prototype.stylesContains = function (pattern) {
        let _self = this;
        return stylesContains(pattern, _self.style);
    };

    Question.prototype.setWidths = function (hasLabel) {
        const self = this;
        const columnWidth = GroupedElementTileRow.calculateElementWidth(self.style);

        if (self.stylesContains(constants.PER_ROW_PATTERN)) {
            self.controlWidth = constants.FULL_WIDTH;
            self.labelWidth = constants.FULL_WIDTH;
            self.questionTileWidth = `col-md-${columnWidth}`;
        } else {
            self.controlWidth = constants.CONTROL_WIDTH;
            self.labelWidth = constants.LABEL_WIDTH;
            self.questionTileWidth = constants.FULL_WIDTH;
            if (!hasLabel) {
                self.controlWidth += ' ' + constants.LABEL_OFFSET;
            }
        }

        if (self.stylesContains(constants.SHORT)) {
            self.controlWidth = constants.SHORT_WIDTH;
        } else if (self.stylesContains(constants.MEDIUM)) {
            self.controlWidth = constants.MEDIUM_WIDTH;
        }
    };

    return {
        getIx: getIx,
        getForIx: getForIx,
        Form: function (json) {
            return new Form(json);
        },
        Question: function (json, parent) {
            return new Question(json, parent);
        },
        Repeat: Repeat,
        removeSiblingsOfRepeatGroup: removeSiblingsOfRepeatGroup,
    };
});<|MERGE_RESOLUTION|>--- conflicted
+++ resolved
@@ -902,10 +902,7 @@
             $('.add').trigger('blur');
         };
         self.entryTemplate = "add-group-entry-ko-template";
-<<<<<<< HEAD
-=======
         self.addChoice = ko.observable(json['add-choice']);
->>>>>>> e51b8901
         self.type = ko.observable("add-group");
         self.rel_ix = ko.observable(relativeIndex(json.ix));
         self.required = ko.observable(json.required);
