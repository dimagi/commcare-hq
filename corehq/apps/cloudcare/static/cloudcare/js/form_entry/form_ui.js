'use strict';
hqDefine("cloudcare/js/form_entry/form_ui", [
    'jquery',
    'knockout',
    'underscore',
    'DOMPurify/dist/purify.min',
    'hqwebapp/js/toggles',
    'es6!hqwebapp/js/bootstrap5_loader',
    'cloudcare/js/markdown',
    'cloudcare/js/utils',
    'cloudcare/js/form_entry/const',
    'cloudcare/js/form_entry/entries',
    'cloudcare/js/form_entry/utils',
    'jquery-tiny-pubsub/dist/ba-tiny-pubsub',       // $.pubsub
], function (
    $,
    ko,
    _,
    DOMPurify,
    toggles,
    bootstrap,
    markdown,
    cloudcareUtils,
    constants,
    entries,
    formEntryUtils
) {
    var groupNum = 0;

    _.delay(function () {
        ko.bindingHandlers.renderMarkdown = {
            update: function (element, valueAccessor) {
                var value = ko.unwrap(valueAccessor());
                value = markdown.render(value);
                $(element).html(value);
            },
        };
    });

    //if index is part of a repeat, return only the part beyond the deepest repeat
    function relativeIndex(ix) {
        var steps = ix.split(',');
        var deepestRepeat = -1,
            i;
        for (i = steps.length - 2; i >= 0; i--) {
            if (steps[i].indexOf(':') !== -1) {
                deepestRepeat = i;
                break;
            }
        }
        if (deepestRepeat === -1) {
            return ix;
        } else {
            var relIx = '-';
            for (i = deepestRepeat + 1; i < steps.length; i++) {
                relIx += steps[i] + (i < steps.length - 1 ? ',' : '');
            }
            return relIx;
        }
    }

    function getIx(o) {
        var ix = o.rel_ix();
        while (ix[0] === '-') {
            o = o.parent;
            if (!o || ko.utils.unwrapObservable(o.rel_ix) === undefined) {
                break;
            }
            if (o.rel_ix().split(',').slice(-1)[0].indexOf(':') !== -1) {
                ix = o.rel_ix() + ',' + ix.substring(1);
            }
        }
        return ix;
    }

    function getForIx(o, ix) {
        if (ko.utils.unwrapObservable(o.type) === 'question') {
            return (getIx(o) === ix ? o : null);
        } else {
            for (var i = 0; i < o.children().length; i++) {
                var result = getForIx(o.children()[i], ix);
                if (result) {
                    return result;
                }
            }
        }
    }

    function getQuestions(o) {
        if (ko.utils.unwrapObservable(o.type) === 'question') {
            return [o];
        } else {
            var qs = [];
            for (var i = 0; i < o.children().length; i++) {
                if (ko.utils.unwrapObservable(o.children()[i].type) === 'question') {
                    qs.push(o.children()[i]);
                } else {
                    qs = qs.concat(getQuestions(o.children()[i]));
                }
            }
            return qs;
        }
    }

    function getMatchingStyles(pattern, styleStr) {
        let matchingStyles = [];
        if (styleStr) {
            let styles = styleStr.split(' ');
            styles.forEach(function (style) {
                if ((pattern instanceof RegExp && style.match(pattern))
                    || (typeof pattern === "string" && pattern === style)) {
                    matchingStyles.push(style);
                }
            });
        }
        return matchingStyles;
    }

    function stylesContaining(pattern, style) {
        var styleStr = (style) ? ko.utils.unwrapObservable(style.raw) : null;
        return getMatchingStyles(pattern, styleStr);
    }

    function stylesContains(pattern, style) {
        return stylesContaining(pattern, style).length > 0;
    }

    function parseMeta(type, style) {
        var meta = {};

        if (type === "date") {
            meta.mindiff = style.before !== null ? +style.before : null;
            meta.maxdiff = style.after !== null ? +style.after : null;
        } else if (type === "int" || type === "float") {
            meta.unit = style.unit;
        } else if (type === 'str') {
            meta.autocomplete = (style.mode === 'autocomplete');
            meta.autocomplete_key = style["autocomplete-key"];
            meta.mask = style.mask;
            meta.prefix = style.prefix;
            meta.longtext = (style.raw === 'full');
        } else if (type === "multiselect") {
            if (style["as-select1"]) {
                meta.as_single = [];
                var vs = style["as-select1"].split(',');
                for (var i = 0; i < vs.length; i++) {
                    var k = +vs[i];
                    if (k !== 0) {
                        meta.as_single.push(k);
                    }
                }
            }
        }

        if (type === "select" || type === "multiselect") {
            meta.appearance = style.raw;
        }

        return meta;
    }

    function getParentForm(self) {
        let curr = self;
        while (curr.parent) {
            curr = curr.parent;
        }
        return curr;
    }

    function getNPerRowStyleFromRepeatStyle(styleStr) {
        const matchingPerRowRepeatStyles = getMatchingStyles(constants.PER_ROW_REPEAT_PATTERN, styleStr),
            perRowRepeatStyle = matchingPerRowRepeatStyles.length ? matchingPerRowRepeatStyles[0] : null;
        if (perRowRepeatStyle) {
            const integerPart = perRowRepeatStyle.split('-')[0];
            return integerPart + constants.PER_ROW;
        } else {
            return '';
        }
    }

    function processNPerRowRepeatStyle(json) {
        if (stylesContains(constants.PER_ROW_REPEAT_PATTERN, json.style)) {
            const elementNPerRowStyle = getNPerRowStyleFromRepeatStyle(json.style.raw);
            for (let groupChild of json.children) {
                // Detects configured repeat groups within the form. If a repeat group has a 'repeat-count' configured,
                // the Formplayer response designates the key 'type' as 'sub-group' and 'repeatable' as 'true'.
                if ((groupChild.type === constants.GROUP_TYPE && groupChild.repeatable === "true")) {
                    if (_.has(groupChild, 'style') && groupChild.style && groupChild.style.raw) {
                        groupChild.style.raw = groupChild.style.raw.concat(" ", elementNPerRowStyle);
                    } else {
                        groupChild.style = {'raw': elementNPerRowStyle};
                    }
                }
            }
        }
    }

    /**
     * Base abstract prototype for Repeat, Group, GroupedElementTileRow, and Form. Adds methods to
     * objects that contain a children array for rendering nested questions.
     * @param {Object} json - The JSON returned from touchforms to represent the container
     */
    function Container(json) {
        var self = this;
        self.pubsub = new ko.subscribable();
        self.fromJS(json);

        /**
         * Used in KO template to determine what template to use for a child
         * @param {Object} child - The child object to be rendered, either Group, Repeat, or Question
         */
        self.childTemplate = function (child) {
            return child.type() + '-fullform-ko-template';
        };

        self.hasError = ko.computed(function () {
            return _.find(self.children(), function (child) {
                return child.hasError();
            });
        });
    }

    /**
     * Reconciles the JSON representation of a Container (Group, Repeat, Form) and renders it into
     * a knockout representation.
     * @param {Object} json - The JSON returned from touchforms to represent a Container
     */
    Container.prototype.fromJS = function (json) {
        var self = this;

        if (!json.type) {
            Container.groupElements(json);
        }

        var mapping = {
            caption: {
                update: function (options) {
                    if (self.hideCaption) {
                        return null;
                    }
                    return options.data ? DOMPurify.sanitize(options.data.replace(/\n/g, '<br/>')) : null;
                },
            },
            caption_markdown: {
                update: function (options) {
                    return options.data ? markdown.render(options.data) : null;
                },
            },
            children: {
                create: function (options) {
                    if (options.data.type === constants.GROUPED_ELEMENT_TILE_ROW_TYPE) {
                        return new GroupedElementTileRow(options.data, self);
                    } else if (options.data.type === constants.QUESTION_TYPE) {
                        return new Question(options.data, self);
                    } else if (options.data.type === constants.GROUP_TYPE) {
                        return new Group(options.data, self);
                    } else {
                        console.error('Could not find question type of ' + options.data.type);
                    }
                },
                update: function (options) {
                    if (options.target.pendingAnswer &&
                            options.target.pendingAnswer() !== constants.NO_PENDING_ANSWER) {
                        // There is a request in progress, check if the answer has changed since the request
                        // was made. For file questions, it is most unlikely that the answer will change while the request
                        // is in progress, so we just ignore the value.
                        if (options.target.entry.templateType === "file"
                            || options.target.entry.templateType === "signature"
                            || formEntryUtils.answersEqual(options.data.answer, options.target.pendingAnswer())
                        ) {
                            // We can now mark it as not dirty
                            options.target.pendingAnswer(constants.NO_PENDING_ANSWER);
                        } else {
                            // still dirty - most likely edited by the user while the request was going
                            // Keep answer the same as the pending one to avoid overwriting the user's changes
                            options.data.answer = _.clone(options.target.pendingAnswer());
                        }
                    }

                    // Do not update the answer if there is a server error on that question
                    if (ko.utils.unwrapObservable(options.target.serverError)) {
                        options.data.answer = _.clone(options.target.answer());
                    }
                    if (options.target.choices && _.isEqual(options.target.choices(), options.data.choices)) {
                        // replacing the full choice list if it has a few thousand items
                        // is actually quite expensive and can freeze the page for seconds.
                        // at the very least we can skip entirely when there's no change.
                        delete options.data.choices;
                    }
                    return options.target;
                },
                key: function (data) {
                    return ko.utils.unwrapObservable(data.uuid) || ko.utils.unwrapObservable(data.ix);
                },
            },
        };
        ko.mapping.fromJS(json, mapping, self);
    };

    /**
     * Calculates background color for nested Group and Repeat headers.
     * Recursively determines nesting level (considering only Group and Repeat),
     * starting at 0 for the Form level and cycling colors for each level.
     *
     * @returns {string} - Background color for the header's nesting level.
     */
    Container.prototype.headerBackgroundColor = function () {
        let currentNode = this;
        let nestedDepthCount = 0;
        while (currentNode.parent) {
            if (currentNode.type() === constants.GROUP_TYPE && currentNode.collapsible) {
                nestedDepthCount += 1;
            }
            currentNode = currentNode.parent;
        }

        // Colors are ordered from darkest to lightest with the darkest color for the highest level.
        // Colors are based on shades of @cc-brand-mid.
        // shade(#004EBC, 20%) #003e96
        // shade(#004EBC, 40%) #002f71
        const repeatColor = ["#002f71", "#003e96", "#004EBC"];
        const repeatColorCount = repeatColor.length;
        const index = (nestedDepthCount - 1) % repeatColorCount;

        return repeatColor[index];
    };

    /**
     * Recursively groups sequential "Question" or "Group" items in a nested JSON structure.
     *
     * This function takes a JSON object as input and searches for sequential "Question" or "Group"
     * items within the 'children' arrays of the input and its nested "Group" objects.
     * It groups the sequential "Question" items and "Group"
     * items into "GroupedElementTileRow" objects while maintaining the original structure of the JSON.
     *
     * @param {Object} json - The JSON object to process, containing 'children' arrays.
     * @returns {Object} - A new JSON object with sequential "Question" items and sequential
     * "Group" items grouped into "GroupedElementTileRow".
     */
    Container.groupElements = function (json) {
        if (!json || !json.children || !Array.isArray(json.children)) {
            return json;
        }

        const newChildren = [];
        let currentGroup = null;
        let usedWidth = 0;

        function addToCurrentGroup(child) {
            if (!currentGroup) {
                currentGroup = {
                    type: constants.GROUPED_ELEMENT_TILE_ROW_TYPE,
                    children: [],
                    ix: null,
                };
                newChildren.push(currentGroup);
            }
            currentGroup.children.push(child);
        }

        function resetCurrentGroup() {
            if (currentGroup) {
                const ixValuesWithParentheses = currentGroup.children.map(child => `(${child.ix})`);
                currentGroup.ix = ixValuesWithParentheses.join(",");
            }
            currentGroup = null;
            usedWidth = 0;
        }

        if (json.type === constants.GROUP_TYPE) {
            processNPerRowRepeatStyle(json);
        }

        for (let child of json.children) {
            if (child.type === constants.QUESTION_TYPE || child.type === constants.GROUP_TYPE) {
                const elementTileWidth = GroupedElementTileRow.calculateElementWidth(child.style);
                usedWidth += elementTileWidth;
                if (usedWidth > constants.GRID_COLUMNS) {
                    resetCurrentGroup();
                    usedWidth += elementTileWidth;
                }

                if (child.type === constants.GROUP_TYPE) {
                    child = Container.groupElements(child);
                }

                addToCurrentGroup(child);
            } else {
                newChildren.push(child);
                resetCurrentGroup();
            }
        }
        resetCurrentGroup();
        json.children = newChildren;
        return json;
    };

    /**
     * Remove all nodes from the root that share the same prefix in the ix as the deleted repeat
     * group. Changes the rootNode in place.
     *
     * @param rootNode
     * @param deletedGroupIx
     */
    function removeSiblingsOfRepeatGroup(rootNode, deletedGroupIx) {
        const ixParts = deletedGroupIx.split(",");
        let parentOfDeletedGroup = rootNode;
        for (let i = 0; i < ixParts.length - 1; i++) {
            parentOfDeletedGroup = parentOfDeletedGroup.children.find(c => c.ix.endsWith(ixParts[i]));
        }
        const siblingsOfDeletedGroup = parentOfDeletedGroup.children;
        const lastPart = ixParts[ixParts.length - 1];
        const lastPartPrefix = lastPart.substr(0, lastPart.lastIndexOf("_") + 1);
        parentOfDeletedGroup.children = siblingsOfDeletedGroup.filter(function (c) {
            const childIxParts = c.ix.split(",");
            return !childIxParts[childIxParts.length - 1].startsWith(lastPartPrefix);
        });
    }

    function removeRepeatGroup(rootNode, deletedGroupIx) {
        const ixParts = deletedGroupIx.split(",");
        let parentOfDeletedGroup = rootNode;
        for (let i = 0; i < ixParts.length - 1; i++) {
            parentOfDeletedGroup = parentOfDeletedGroup.children.find(c => c.ix.endsWith(ixParts[i]));
        }
        const idx = parentOfDeletedGroup.children.findIndex(c => c.ix === deletedGroupIx);
        parentOfDeletedGroup.children.splice(idx, 2);
    }

    /**
     * Represents the entire form. There is only one of these on a page.
     * @param {Object} json - The JSON returned from touchforms to represent a Form
     */
    function Form(json) {
        var self = this;
        self.displayOptions = json.displayOptions || {};
        json.children = json.tree;
        delete json.tree;
        Container.call(self, json);
        self.blockSubmit = ko.observable(false);
        self.hasSubmitAttempted = ko.observable(false);
        self.isSubmitting = ko.observable(false);
        self.isAnchoredSubmitStyle = toggles.toggleEnabled('WEB_APPS_ANCHORED_SUBMIT');

        self.currentIndex = ko.observable("0");
        self.atLastIndex = ko.observable(false);
        self.atFirstIndex = ko.observable(true);
        self.shouldAutoSubmit = json.shouldAutoSubmit;

        var _updateIndexCallback = function (ix, isAtFirstIndex, isAtLastIndex) {
            self.currentIndex(ix.toString());
            self.atFirstIndex(isAtFirstIndex);
            self.atLastIndex(isAtLastIndex);
        };

        self.showInFormNavigation = ko.computed(function () {
            return self.displayOptions.oneQuestionPerScreen !== undefined
            && self.displayOptions.oneQuestionPerScreen() === true;
        });

        self.isCurrentRequiredSatisfied = ko.computed(function () {
            if (!self.showInFormNavigation()) {
                return true;
            }

            let questions = getQuestions(self);
            return _.every(questions, function (q) {
                return (q.answer() === constants.NO_ANSWER && !q.required()) || q.answer() !== null;
            });
        });
        self.isCurrentRequiredSatisfied.subscribe(function (isSatisfied) {
            if (isSatisfied) {
                self.forceRequiredVisible(false);
            }
        });

        self.enableNextButton = ko.computed(function () {
            if (!self.showInFormNavigation()) {
                return false;
            }

            let questions = getQuestions(self);
            var allValidAndNotPending = _.every(questions, function (q) {
                return q.isValid() && !q.pendingAnswer();
            });
            return allValidAndNotPending
                && self.showInFormNavigation()
                && self.isCurrentRequiredSatisfied()
                && !self.atLastIndex();
        });

        self.enablePreviousButton = ko.computed(function () {
            if (!self.showInFormNavigation()) {
                return false;
            }
            return self.currentIndex() !== "0" && self.currentIndex() !== "-1" && !self.atFirstIndex();
        });

        self.erroredLabels = ko.computed(function () {
            var questions = getQuestions(self);
            var erroredLabels = {};
            for (var i = 0; i < questions.length; i++) {
                if (questions[i].isLabel && !questions[i].isValid()) {
                    erroredLabels[getIx(questions[i])] = "OK";
                }
            }
            return erroredLabels;
        });

        self.erroredQuestions = ko.computed(function () {
            if (!self.hasSubmitAttempted()) {
                return [];
            }

            var questions = getQuestions(self);
            var qs = [];
            for (var i = 0; i < questions.length; i++) {
                // eslint-disable-next-line
                if (questions[i].error() != null || questions[i].serverError() != null
                            || (questions[i].required() && questions[i].answer() === null)) {
                    qs.push(questions[i]);
                }
            }
            return qs;
        });

        self.currentJumpPoint = null;
        self.jumpToErrors = function () {
            var erroredQuestions = self.erroredQuestions();
            for (var i = erroredQuestions.length - 1; i >= 0; i--) {
                if (!self.currentJumpPoint || !erroredQuestions.includes(self.currentJumpPoint)) {
                    self.currentJumpPoint = erroredQuestions[0];
                    break;
                }
                if (self.currentJumpPoint.entry.entryId === erroredQuestions[i].entry.entryId) {
                    if (i === erroredQuestions.length - 1) {
                        self.currentJumpPoint = erroredQuestions[0];
                    } else {
                        self.currentJumpPoint = erroredQuestions[i + 1];
                    }
                    break;
                }
            }
            self.currentJumpPoint.navigateTo();
        };

        self.enableSubmitButton = ko.computed(function () {
            return !self.isSubmitting() && self.erroredQuestions().length === 0;
        });

        self.getSubmitTranslation = function () {
            var translations = self.translations;
            if (translations) {
                const result = Object.entries(translations).find(([k]) => k.includes("submit_label"));
                if (result) {
                    const key = result[0];
                    return ko.toJS(translations[key]);
                }
            }
            return gettext("Submit");
        };

        self.submitText = ko.computed(function () {
            if (self.isSubmitting()) {
                return gettext('Submitting...');
            }
            return self.getSubmitTranslation();
        });

        self.forceRequiredVisible = ko.observable(false);

        self.showRequiredNotice = ko.computed(function () {
            return !self.isCurrentRequiredSatisfied() && self.forceRequiredVisible();
        });

        self.clickedNextOnRequired = function () {
            self.forceRequiredVisible(true);
        };

        self.enableForceNextButton = ko.computed(function () {
            return !self.isCurrentRequiredSatisfied() && !self.enableNextButton();
        });

        self.disableNextButton = ko.computed(function () {
            return !self.enableNextButton() && !self.enableForceNextButton();
        });

        self.showSubmitButton = ko.computed(function () {
            return !self.showInFormNavigation() && !self.shouldAutoSubmit;
        });

        self.submitForm = function () {
            $(document).onvisibilitychange = () => {
                if (document.visibilityState === "hidden") {
                    self.showSubmitButton = false;
                }
            };
            self.hasSubmitAttempted(true);
            $.publish('formplayer.' + constants.SUBMIT, self);
        };

        self.nextQuestion = function () {
            $.publish('formplayer.' + constants.NEXT_QUESTION, {
                callback: _updateIndexCallback,
                title: self.title(),
            });
        };

        self.prevQuestion = function () {
            $.publish('formplayer.' + constants.PREV_QUESTION, {
                callback: _updateIndexCallback,
                title: self.title(),
            });
        };

        self.getTranslation = function (translationKey, defaultTranslation) {
            // Find the root level element which contains the translations.
            var translations = self.translations;

            if (translations) {
                var translationText = ko.toJS(translations[translationKey]);
                if (translationText) {
                    return translationText;
                }
            }
            return defaultTranslation;
        };

        self.afterRender = function () {
            $(document).on("click", ".help-text-trigger", function (event) {
                event.preventDefault();
                var container = $(event.currentTarget).closest(".caption");
                bootstrap.Modal.getOrCreateInstance(container.find(".modal")).show();
            });

            $(document).on("click", ".unsupported-question-type-trigger", function (event) {
                var container = $(event.currentTarget).closest(".widget");
                bootstrap.Modal.getOrCreateInstance(container.find(".modal")).show();
            });
        };

        $.unsubscribe('session');
        $.subscribe('session.reconcile', function (e, response, element, options) {
            // TODO where does response status parsing belong?
            if (response.status === 'validation-error') {
                if (response.type === 'required') {
                    element.serverError(gettext('An answer is required'));
                } else if (response.type === 'constraint') {
                    element.serverError(response.reason || gettext('This answer is outside the allowed range.'));
                }
                element.pendingAnswer(constants.NO_PENDING_ANSWER);
            } else {
                const allChildren = response.tree;
                delete response.tree;

                if (options) {
                    // deletedGroup is only set for responses from delete-repeat.
                    // because ko.mapping does not like reassigning keys we need to remove all repeat group siblings and
                    // add them back in to force proper refresh. Setting response.children to [] would also work but was
                    // quite slow for larger forms.
                    // self.fromJS makes changes to the response. So create a copy first.
                    response.children = JSON.parse(JSON.stringify(allChildren));
                    if (options.deletedGroup) {
                        removeSiblingsOfRepeatGroup(response, options.deletedGroup);
                    }
                    if (options.addedGroup) {
                        removeRepeatGroup(response, options.addedGroup);
                    }
                    self.fromJS(response);
                }

                if (element.serverError) {
                    element.serverError(null);
                }

                response.children = allChildren;
                self.fromJS(response);
            }
        });

        $.subscribe('session.block', function (e, block) {
            $('#webforms input, #webforms textarea').prop('disabled', block === constants.BLOCK_ALL);
            self.blockSubmit(block === constants.BLOCK_ALL || block === constants.BLOCK_SUBMIT);
        });
    }
    Form.prototype = Object.create(Container.prototype);
    Form.prototype.constructor = Container;

    /**
     * Represents a group of GroupedElementTileRow which contains Question or Group objects.
     * @param {Object} json - The JSON returned from touchforms to represent a Form
     * @param {Object} parent - The object's parent. Either a Form, Group, or Repeat.
     */
    function Group(json, parent) {
        var self = this;
        self.parent = parent;
        Container.call(self, json);

        self.isDummy = ko.observable(self.exists() === "false");
        self.addChoice = ko.observable(json['add-choice']);

        self.groupId = groupNum++;
        self.rel_ix = ko.observable(relativeIndex(self.ix()));
        if (Object.hasOwn(self, 'delete')) {
            self.showDelete = self.delete();
        } else {
            self.showDelete = false;
        }
        let parentForm = getParentForm(self);
        let oneQuestionPerScreen = parentForm.displayOptions.oneQuestionPerScreen !== undefined && parentForm.displayOptions.oneQuestionPerScreen();

        self.hasNoPendingAnswer = ko.pureComputed(function () {
            return !self.parent.hasAnyNestedQuestionWithPendingAnswer();
        });

        // Header and captions
        self.showHeader = oneQuestionPerScreen || ko.utils.unwrapObservable(self.caption) || ko.utils.unwrapObservable(self.caption_markdown);

        if (_.has(json, 'domain_meta') && _.has(json, 'style')) {
            self.domain_meta = parseMeta(json.datatype, json.style);
        }

        self.focusNewRepeat = function () {
            var repeat = $('.repetition');
            if (repeat) {
                repeat.trigger('focus');
            }
        };

        var styles = _.has(json, 'style') && json.style && json.style.raw ? json.style.raw.split(/\s+/) : [];
        self.stripeRepeats = _.contains(styles, constants.STRIPE_REPEATS);
        self.collapsible = _.contains(styles, constants.COLLAPSIBLE);
        self.groupBorder = _.contains(styles, constants.GROUP_BORDER);
        self.showChildren = ko.observable(!self.collapsible || _.contains(styles, constants.COLLAPSIBLE_OPEN));
        self.toggleChildren = function () {
            if (self.collapsible) {
                if (self.showChildren()) {
                    self.showChildren(false);
                } else {
                    self.showChildren(true);
                }
            }
        };

        self.captionId = function () {
            return "group_".concat(self.groupId).concat("_caption");
        };

        self.keyPressAction = function (data, event) {
            // Toggle children on Enter or Space.
            if (event.keyCode === 13 || event.keyCode === 32) {
                this.toggleChildren(data, event);
            }
        };
        self.childrenRequired = ko.computed(function () {
            return _.find(self.children(), function (child) {
                return child.required() || child.childrenRequired && child.childrenRequired();
            });
        });

        // is that always true now?
        // if (self.isRepetition) {
        //     // If the group is part of a repetition the index can change if the user adds or deletes
        //     // repeat groups.
        //     self.ix.subscribe(function () {
        //         self.rel_ix(relativeIndex(self.ix()));
        //     });
        // }

        self.newRepeat = function () {
            $.publish('formplayer.' + constants.NEW_REPEAT, self);
            $.publish('formplayer.dirty');
            $('.add').trigger('blur');
        };

        self.deleteRepeat = function () {
            $.publish('formplayer.' + constants.DELETE_REPEAT, self);
            $.publish('formplayer.dirty');
        };

        self.hasAnyNestedQuestions = function () {
            return self.isDummy() || _.any(self.children(), function (d) {
                if (d.type() === constants.GROUPED_ELEMENT_TILE_ROW_TYPE) {
                    return d.hasAnyNestedQuestions();
                }
            });
        };

        self.hasAnyNestedQuestionWithPendingAnswer = ko.pureComputed(function () {
            return _.any(self.children(), function (d) {
                if (d.type() === constants.GROUPED_ELEMENT_TILE_ROW_TYPE) {
                    return d.hasAnyNestedQuestionWithPendingAnswer();
                }
            });
        });

        self.isVisibleGroup = function () {
            const hasChildren = self.children().length !== 0;
            const hasLabel = !!ko.utils.unwrapObservable(self.caption_markdown) || !!self.caption();
            return hasChildren && hasLabel;
        };

        self.headerBackgroundColor = function () {
            return Container.prototype.headerBackgroundColor.call(self);
        };

        let columnWidth = GroupedElementTileRow.calculateElementWidth(this.style);
        this.elementTile = `col-md-${columnWidth}`;
    }

    Group.prototype = Object.create(Container.prototype);
    Group.prototype.constructor = Container;

    /**
<<<<<<< HEAD
     * Represents a repeat group. A repeat only has Group objects as children, which are contained
     * within a GroupedElementTileRow. Each child Group contains GroupedElementTileRow
     * objects which contains the child questions to be rendered
     * @param {Object} json - The JSON returned from touchforms to represent a Form
     * @param {Object} parent - The object's parent. Either a Form, Group, or Repeat.
     */
    function Repeat(json, parent) {
        var self = this;
        self.parent = parent;

        Container.call(self, json);

        self.rel_ix = ko.observable(relativeIndex(self.ix()));
        if (_.has(json, 'domain_meta') && _.has(json, 'style')) {
            self.domain_meta = parseMeta(json.datatype, json.style);
        }
        self.templateType = 'repeat';
        self.ixInfo = function (o) {
            var fullIx = getIx(o);
            return o.rel_ix + (o.isRepetition ? '(' + o.uuid + ')' : '') + (o.rel_ix !== fullIx ? ' :: ' + fullIx : '');
        };

        self.newRepeat = function () {
            $.publish('formplayer.' + constants.NEW_REPEAT, self);
            $.publish('formplayer.dirty');
            $('.add').trigger('blur');
        };

        const columnWidth = GroupedElementTileRow.calculateElementWidth(this.style);
        this.elementTile = `col-md-${columnWidth}`;
    }
    Repeat.prototype = Object.create(Container.prototype);
    Repeat.prototype.constructor = Container;

    /**
=======
>>>>>>> cbc02bdc
     * Represents a group of Questions, Group, or Repeat. Elements are grouped such that all elements are
     * contained in the same row.
     * @param {Object} json - The JSON returned from touchforms to represent a Form
     * @param {Object} parent - The object's parent. Either a Form, Group, or Repeat.
     */
    function GroupedElementTileRow(json, parent) {
        var self = this;
        self.parent = parent;
        Container.call(self, json);

        self.hasAnyNestedQuestionWithPendingAnswer = ko.pureComputed(function () {
            return _.any(self.children(), function (d) {
                if (d.type() === constants.QUESTION_TYPE) {
                    return d.pendingAnswer();
                } else if (d.type() === constants.GROUP_TYPE) {
                    return d.hasAnyNestedQuestionWithPendingAnswer();
                }
                return false;
            });
        });

        self.hasAnyNestedQuestions = function () {
            return _.any(self.children(), function (d) {
                if (d.type() === constants.QUESTION_TYPE) {
                    return true;
                } else if (d.type() === constants.GROUP_TYPE) {
                    return d.hasAnyNestedQuestions();
                }
            });
        };

        self.required = ko.observable(0);
        self.childrenRequired = ko.computed(function () {
            return _.find(self.children(), function (child) {
                return (child.required && child.required() || child.childrenRequired && child.childrenRequired());
            });
        });
    }
    GroupedElementTileRow.prototype = Object.create(Container.prototype);
    GroupedElementTileRow.prototype.constructor = Container;

    /**
     * Matches "<n>-per-row" style attributes. If a match if found, it calculates the column width
     * based on Bootstrap's 12 column grid system and returns the column width.
     * @param {Object} style - the appearance attributes
     */
    GroupedElementTileRow.calculateElementWidth = function (style) {
        const styleStr = (style) ? ko.utils.unwrapObservable(style.raw) : null;
        const matchingPerRowStyles = getMatchingStyles(constants.PER_ROW_PATTERN, styleStr);
        const perRowStyle = matchingPerRowStyles.length === 0 ? null : matchingPerRowStyles[0];
        const itemsPerRow = perRowStyle !== null ? parseInt(perRowStyle.split("-")[0], 10) : null;

        return itemsPerRow !== null ? Math.round(constants.GRID_COLUMNS / itemsPerRow) : constants.GRID_COLUMNS;
    };

    /**
     * Represents a Question. A Question contains an Entry which is the widget that is displayed for that question
     * type.
     * child questions to be rendered
     * @param {Object} json - The JSON returned from touchforms to represent a Form
     * @param {Object} parent - The object's parent. Either a Form, Group, or Repeat.
     */
    function Question(json, parent) {
        var self = this;
        self.fromJS(json);
        self.parent = parent;
        // Grab the containing pubsub so questions can interact with other questions on the same form.
        const container = formEntryUtils.getBroadcastContainer(self);
        self.broadcastPubSub = (container) ? container.pubsub : new ko.subscribable();
        self.error = ko.observable(null);
        self.serverError = ko.observable(null);
        self.rel_ix = ko.observable(relativeIndex(self.ix()));
        if (_.has(json, 'domain_meta') && _.has(json, 'style')) {
            self.domain_meta = parseMeta(json.datatype, json.style);
        }
        self.throttle = 200;
        // If the question has ever been answered, set this to true.
        self.hasAnswered = false;

        // Media questions use a Deferred object that is resolved on successful Formplayer processing
        self.formplayerMediaRequest = null;

        // pendingAnswer is a copy of an answer being submitted, so that we know not to reconcile a new answer
        // until the question has received a response from the server.
        self.pendingAnswer = ko.observable(constants.NO_PENDING_ANSWER);
        self.pendingAnswer.subscribe(function () { self.hasAnswered = true; });
        self.dirty = ko.computed(function () {
            return self.pendingAnswer() !== constants.NO_PENDING_ANSWER;
        });
        self.hasError = ko.computed(function () {
            return (self.error() || self.serverError()) && !self.dirty();
        });

        self.isButton = self.datatype() === 'select' && self.stylesContains(constants.BUTTON_SELECT);
        self.isLabel = self.datatype() === 'info';
        self.hasLabelContent = ko.computed(function () {
            return !self.isButton && (
                ko.utils.unwrapObservable(self.caption)
                || ko.utils.unwrapObservable(self.caption_markdown)
                || ko.utils.unwrapObservable(self.help)
                || ko.utils.unwrapObservable(self.hint)
                || ko.utils.unwrapObservable(self.required)
            );
        });
        self.setWidths(self.hasLabelContent());

        self.form = function () {
            var parent = self.parent;
            while (parent.type && parent.type() !== null) {
                parent = parent.parent;
            }
            return parent;
        };

        self.isValid = function () {
            return self.error() === null && self.serverError() === null;
        };

        self.entry = entries.getEntry(self);
        self.entryTemplate = function () {
            return self.entry.templateType + '-entry-ko-template';
        };
        self.afterRender = function () { self.entry.afterRender(); };

        self.ixInfo = function (o) {
            var fullIx = getIx(o);
            return o.rel_ix + (o.isRepetition ? '(' + o.uuid + ')' : '') + (o.rel_ix !== fullIx ? ' :: ' + fullIx : '');
        };

        self.triggerAnswer = function () {
            self.pendingAnswer(_.clone(self.answer()));
            publishAnswerEvent();
        };
        var publishAnswerEvent = _.throttle(function () {
            $.publish('formplayer.dirty');
            $.publish('formplayer.' + constants.ANSWER, self);
        }, self.throttle);
        self.onchange = self.triggerAnswer;

        self.onClear = _.throttle(function () {
            $.publish('formplayer.' + constants.CLEAR_ANSWER, self);
        }, self.throttle);

        self.mediaSrc = function (resourceType) {
            if (!resourceType || !_.isFunction(formEntryUtils.resourceMap)) { return ''; }
            return formEntryUtils.resourceMap(resourceType);
        };

        self.navigateTo = function () {
            // toggle nested collapsible Groups
            var hasParent = self.parent !== undefined;
            var currentNode = self;
            while (hasParent) {
                hasParent = currentNode.parent !== undefined;
                var parent = currentNode.parent;
                if (parent !== undefined && parent.collapsible !== undefined && !parent.showChildren()) {
                    parent.toggleChildren();
                }
                currentNode = parent;
            }
            var el = $("#" + self.entry.entryId + "-label");
            $('html, body').animate({
                scrollTop: $(el).offset().top - 60,
            });
            self.form().currentJumpPoint = self;
            el.fadeOut(200).fadeIn(200).fadeOut(200).fadeIn(200);
        };
    }

    /**
     * Reconciles the JSON representation of a Question and renders it into
     * a knockout representation.
     * @param {Object} json - The JSON returned from touchforms to represent a Question
     */
    Question.prototype.fromJS = function (json) {
        var self = this;
        var mapping = {
            caption: {
                update: function (options) {
                    return options.data ? DOMPurify.sanitize(options.data.replace(/\n/g, '<br/>')) : null;
                },
            },
            caption_markdown: {
                update: function (options) {
                    return options.data ? markdown.render(options.data) : null;
                },
            },
            help: {
                update: function (options) {
                    return options.data ? markdown.render(options.data) : null;
                },
            },
        };

        ko.mapping.fromJS(json, mapping, self);
    };

    /**
     * Returns a list of style strings that match the given pattern.
     * If a regex is provided, returns regex matches. If a string is provided
     * an exact match is returned.
     * @param {Object} pattern - the regex or string used to find matching styles.
     */
    Question.prototype.stylesContaining = function (pattern) {
        var self = this;
        return stylesContaining(pattern, self.style);
    };

    /**
     * Returns a boolean of whether the styles contain a pattern.
     * @param {Object} pattern - the regex or string used to find matching styles.
     */
    Question.prototype.stylesContains = function (pattern) {
        let _self = this;
        return stylesContains(pattern, _self.style);
    };

    Question.prototype.setWidths = function (hasLabel) {
        const self = this;
        const columnWidth = GroupedElementTileRow.calculateElementWidth(self.style);

        if (self.stylesContains(constants.PER_ROW_PATTERN)) {
            self.controlWidth = "";
            self.labelWidth = "";
            self.questionTileWidth = `col-md-${columnWidth}`;
        } else {
            if (self.isLabel || self.isButton) {
                self.controlWidth = "";
                self.labelWidth = "";
            } else {
                self.controlWidth = constants.CONTROL_WIDTH;
                self.labelWidth = constants.LABEL_WIDTH;
            }
            self.questionTileWidth = constants.FULL_WIDTH;
            if (!hasLabel) {
                self.controlWidth += ' ' + constants.LABEL_OFFSET;
            }
        }

        if (self.stylesContains(constants.SHORT)) {
            self.controlWidth = constants.SHORT_WIDTH;
        } else if (self.stylesContains(constants.MEDIUM)) {
            self.controlWidth = constants.MEDIUM_WIDTH;
        }
    };

    return {
        getIx: getIx,
        getForIx: getForIx,
        Form: function (json) {
            return new Form(json);
        },
        Question: function (json, parent) {
            return new Question(json, parent);
        },
        removeSiblingsOfRepeatGroup: removeSiblingsOfRepeatGroup,
    };
});<|MERGE_RESOLUTION|>--- conflicted
+++ resolved
@@ -812,44 +812,6 @@
     Group.prototype.constructor = Container;
 
     /**
-<<<<<<< HEAD
-     * Represents a repeat group. A repeat only has Group objects as children, which are contained
-     * within a GroupedElementTileRow. Each child Group contains GroupedElementTileRow
-     * objects which contains the child questions to be rendered
-     * @param {Object} json - The JSON returned from touchforms to represent a Form
-     * @param {Object} parent - The object's parent. Either a Form, Group, or Repeat.
-     */
-    function Repeat(json, parent) {
-        var self = this;
-        self.parent = parent;
-
-        Container.call(self, json);
-
-        self.rel_ix = ko.observable(relativeIndex(self.ix()));
-        if (_.has(json, 'domain_meta') && _.has(json, 'style')) {
-            self.domain_meta = parseMeta(json.datatype, json.style);
-        }
-        self.templateType = 'repeat';
-        self.ixInfo = function (o) {
-            var fullIx = getIx(o);
-            return o.rel_ix + (o.isRepetition ? '(' + o.uuid + ')' : '') + (o.rel_ix !== fullIx ? ' :: ' + fullIx : '');
-        };
-
-        self.newRepeat = function () {
-            $.publish('formplayer.' + constants.NEW_REPEAT, self);
-            $.publish('formplayer.dirty');
-            $('.add').trigger('blur');
-        };
-
-        const columnWidth = GroupedElementTileRow.calculateElementWidth(this.style);
-        this.elementTile = `col-md-${columnWidth}`;
-    }
-    Repeat.prototype = Object.create(Container.prototype);
-    Repeat.prototype.constructor = Container;
-
-    /**
-=======
->>>>>>> cbc02bdc
      * Represents a group of Questions, Group, or Repeat. Elements are grouped such that all elements are
      * contained in the same row.
      * @param {Object} json - The JSON returned from touchforms to represent a Form
