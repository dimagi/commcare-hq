hqDefine("cloudcare/js/form_entry/entries", [
    'jquery',
    'knockout',
    'underscore',
    'DOMPurify',
    'moment',
    'fast-levenshtein/levenshtein',
    'hqwebapp/js/initial_page_data',
    'hqwebapp/js/toggles',
    'analytix/js/kissmetrix',
    'cloudcare/js/utils',
    'cloudcare/js/form_entry/const',
    'cloudcare/js/form_entry/utils',
    'signature_pad/dist/signature_pad.umd.min',
    'leaflet',
    'mapbox.js/dist/mapbox.standalone.uncompressed',    // provides L.mapbox
    'hqwebapp/js/bootstrap5/knockout_bindings.ko',  // fadeVisible
    'cloudcare/js/formplayer/utils/calendar-picker-translations',   // EthiopianDateEntry
    'select2/dist/js/select2.full.min',
], function (
    $,
    ko,
    _,
    DOMPurify,
    moment,
    Levenshtein,
    initialPageData,
    toggles,
    kissmetrics,
    cloudcareUtils,
    constants,
    formEntryUtils,
    SignaturePad,
    L,
) {
    /**
     * The base Object for all entries. Each entry takes a question object
     * @param {Object} question - A question object
     */
    function Entry(question) {
        var self = this;
        self.question = question;
        self.answer = question.answer;
        self.datatype = question.datatype();
        self.entryId = _.uniqueId(this.datatype);
        self.xformAction = constants.ANSWER;
        self.xformParams = function () { return {}; };
        self.placeholderText = '';
        self.broadcastTopics = [];
        self.colStyleIfHideLabel = ko.observable(null);
        // Returns true if the rawAnswer is valid, false otherwise
        self.isValid = function (rawAnswer) {
            return self.getErrorMessage(rawAnswer) === null;
        };

        // Returns an error message given the answer. null if no error
        self.getErrorMessage = function () {
            return null;
        };

        self.clear = function () {
            self.answer(constants.NO_ANSWER);
        };
        self.useHintAsPlaceHolder = ko.computed(function () {
            return ko.utils.unwrapObservable(question.hint) && question.stylesContains(constants.HINT_AS_PLACEHOLDER);
        });
        self.setPlaceHolder(self.useHintAsPlaceHolder());
        self.afterRender = function () {
            // Override with any logic that comes after rendering the Entry
        };
        if (self.answer) {
            self.answer.subscribe(self.onAnswerChange.bind(self));
        }
    }
    Entry.prototype.onAnswerChange = function () {};

    // Allows multiple input entries on the same row for Combined Multiple Choice and Combined
    // Checkbox questions in a Question List Group.
    Entry.prototype.getColStyle = function (numChoices) {
        // Account for number of choices plus column for clear button
        var colWidth = parseInt(12 / (numChoices + 1)) || 1;
        return 'col-sm-' + colWidth;
    };

    // This should set the answer value if the answer is valid. If the raw answer is valid, this
    // function performs any sort of processing that needs to be done before setting the answer.
    Entry.prototype.onPreProcess = function (newValue) {
        if (this.isValid(newValue)) {
            this.answer(newValue);
        }
        this.question.error(this.getErrorMessage(newValue));
    };

    Entry.prototype.setPlaceHolder = function (hasPlaceHolder) {
        const self = this;
        if (hasPlaceHolder) {
            self.placeholderText = ko.utils.unwrapObservable(self.question.hint);
        }
    };

    Entry.prototype.buildBroadcastTopics = function (options) {
        var self = this;
        if (options.broadcastStyles) {
            options.broadcastStyles.forEach(function (broadcast) {
                var match = broadcast.match(/broadcast-(.*)/);
                if (match) {
                    self.broadcastTopics.push(match[1]);
                }
            });
        }
    };

    Entry.prototype.broadcastMessages = function (question, broadcastObj) {
        var self = this;
        self.broadcastTopics.forEach(function (broadcastTopic) {
            question.broadcastPubSub.notifySubscribers(broadcastObj, broadcastTopic);
        });
    };

    /**
     * Serves as the base for all entries that take an array answer.
     */
    function EntryArrayAnswer(question) {
        var self = this;
        Entry.call(self, question);
        self.rawAnswer = ko.observableArray(_.clone(question.answer()));

        self.rawAnswer.subscribe(self.onPreProcess.bind(self));
        self.previousAnswer = self.answer();
    }
    EntryArrayAnswer.prototype = Object.create(Entry.prototype);
    EntryArrayAnswer.prototype.constructor = Entry;
    EntryArrayAnswer.prototype.onAnswerChange = function () {
        if (formEntryUtils.answersEqual(this.answer(), this.previousAnswer)) {
            return;
        }
        this.question.onchange();
        this.previousAnswer = this.answer();
    };
    EntryArrayAnswer.prototype.onPreProcess = function (newValue) {
        var processed;
        if (this.isValid(newValue)) {
            if (newValue.length) {
                processed = _.map(newValue, function (d) { return +d; });
            } else {
                processed = constants.NO_ANSWER;
            }

            if (!formEntryUtils.answersEqual(processed, this.answer())) {
                this.previousAnswer = this.answer();
                this.answer(processed);
            }
        }
        self.previousAnswer = null;
    };


    /**
     * Serves as the base for all entries that take an answer that is not an array.
     */
    function EntrySingleAnswer(question, options) {
        var self = this;

        var getRawAnswer = function (answer) {
            // Zero is a perfectly valid answer
            if (answer !== 0 && !answer) {
                return constants.NO_ANSWER;
            }
            return answer;
        };

        Entry.call(self, question);
        self.valueUpdate = undefined;
        self.rawAnswer = ko.observable(getRawAnswer(question.answer()));

        self.rawAnswer.subscribe(self.onPreProcess.bind(self));

        if (options.enableAutoUpdate) {
            self.valueUpdate = 'keyup';
            self.answer.extend({
                rateLimit: {
                    timeout: constants.KO_ENTRY_TIMEOUT,
                    method: "notifyWhenChangesStop",
                },
            });
        }
    }
    EntrySingleAnswer.prototype = Object.create(Entry.prototype);
    EntrySingleAnswer.prototype.constructor = Entry;
    EntrySingleAnswer.prototype.onAnswerChange = function () {
        this.question.onchange();
    };
    EntrySingleAnswer.prototype.enableReceiver = function (question, options) {
        var self = this;
        if (options.receiveStyle) {
            var match = options.receiveStyle.match(/receive-(.*)-(.*)/);
            if (match) {
                var receiveTopic = match[1];
                var receiveTopicField = match[2];
                if (receiveTopicField === constants.RECEIVER_FIELD_INDEXED) {
                    receiveTopicField = constants.BROADCAST_FIELD_FILENAME;
                }
                question.broadcastPubSub.subscribe(function (message) {
                    if (message === constants.NO_ANSWER) {
                        self.rawAnswer(constants.NO_ANSWER);
                    } else if (message) {
                        self.receiveMessage(message, receiveTopicField);
                    }
                }, null, receiveTopic);
            }
        }
    };
    EntrySingleAnswer.prototype.receiveMessage = function (message, field) {
        // Default implementation, if field is in message register answer.
        var self = this;
        if (message[field]) {
            self.rawAnswer(message[field]);
        } else {
            self.rawAnswer(constants.NO_ANSWER);
        }
    };


    /**
     * An entry that represent a question label.
     */
    function InfoEntry(question) {
        var self = this;
        Entry.call(self, question);
        self.templateType = 'blank';
    }

    InfoEntry.prototype = Object.create(Entry.prototype);
    InfoEntry.prototype.constructor = Entry;


    /**
     * The entry used when we have an unidentified entry
     */
    function UnsupportedEntry(question) {
        var self = this;
        Entry.call(self, question);
        self.templateType = 'unsupported';
        self.answer('Not Supported by Web Entry');
    }
    UnsupportedEntry.prototype = Object.create(Entry.prototype);
    UnsupportedEntry.prototype.constructor = Entry;

    /**
     * The entry that represents a free text input
     */
    function FreeTextEntry(question, options) {
        var self = this;
        EntrySingleAnswer.call(self, question, options);
        var isPassword = ko.utils.unwrapObservable(question.control) === constants.CONTROL_SECRET;
        if (isPassword) {
            self.templateType = 'password';
        } else {
            self.templateType = 'text';
        }
        self.datatype = question.datatype();
        self.domain = question.domain ? question.domain() : 'full';
        self.lengthLimit = options.lengthLimit || 100000;
        self.prose = question.domain_meta ? question.domain_meta().longtext : false;

        self.isValid = function (rawAnswer) {
            var errmsg = self.getErrorMessage(rawAnswer);
            if (errmsg) {
                return false;
            }
            return true;
        };

        self.getErrorMessage = function () {
            return null;
        };

        self.enableReceiver(question, options);
    }
    FreeTextEntry.prototype = Object.create(EntrySingleAnswer.prototype);
    FreeTextEntry.prototype.constructor = EntrySingleAnswer;
    FreeTextEntry.prototype.onPreProcess = function (newValue) {
        if (this.isValid(newValue)) {
            this.answer(newValue === '' ? constants.NO_ANSWER : newValue);
        }
        this.question.error(this.getErrorMessage(newValue));
    };


    /**
     * The entry that represents an address entry.
     * Takes in a `broadcastStyles` list of strings in format `broadcast-<topic>` to broadcast
     * the address item that is selected. Item contains `full`, `street`, `city`, `us_state`, `us_state_long`,
     * `postcode`, `zipcode`, `district`, `county`, `country`, `country_short`, `region`.
     */
    function AddressEntry(question, options) {
        var self = this;
        FreeTextEntry.call(self, question, options);
        self.templateType = 'address';
        self.editing = true;
        let isRequired = self.question.required() ? "Yes" : "No";
        $(function () {
            let entry = $(`#${self.entryId}`);
            entry.on("change", function () {
                kissmetrics.track.event("Accessibility Tracking - Geocoder Question Interaction");
            });
        });
        kissmetrics.track.event("Accessibility Tracking - Geocoder Question Seen", {
            "Required": isRequired,
        });
        // Callback for the geocoder when an address item is selected. We intercept here and broadcast to
        // subscribers.
        self.geocoderItemCallback = function (item) {
            self.rawAnswer(item.place_name);
            self.editing = false;
            var broadcastObj = formEntryUtils.getAddressBroadcastObject(item);
            self.broadcastMessages(question, broadcastObj);
            if (_.isEmpty(broadcastObj)) {
                question.answer(constants.NO_ANSWER);
            } else {
                question.answer(JSON.stringify(broadcastObj));
            }
            // The default full address returned to the search bar
            return item.place_name;
        };

        // geocoder function called when user presses 'x', broadcast a no answer to subscribers.
        self.geocoderOnClearCallback = function () {
            self.rawAnswer(constants.NO_ANSWER);
            self.question.error(null);
            self.editing = true;
            self.broadcastMessages(question, constants.NO_ANSWER);
        };

        self.afterRender = function () {
            self.buildBroadcastTopics(options);

            formEntryUtils.renderMapboxInput({
                divId: self.entryId,
                itemCallback: self.geocoderItemCallback,
                clearCallBack: self.geocoderOnClearCallback,
                inputOnKeyDown: self._inputOnKeyDown,
            });
        };

        self._inputOnKeyDown = function (event) {
            // On key down, switch to editing mode so we unregister an answer.
            if (!self.editing && self.rawAnswer() !== event.target.value) {
                self.rawAnswer(constants.NO_ANSWER);
                self.question.error('Please select an address from the options');
                self.editing = true;
            }
        };
    }
    AddressEntry.prototype = Object.create(FreeTextEntry.prototype);
    AddressEntry.prototype.constructor = FreeTextEntry;

    /**
     * The entry that defines an integer input. Only accepts whole numbers
     */
    function IntEntry(question, options) {
        var self = this;
        FreeTextEntry.call(self, question, options);
        self.templateType = 'str';
        self.lengthLimit = options.lengthLimit || constants.INT_LENGTH_LIMIT;
        var valueLimit = options.valueLimit || constants.INT_VALUE_LIMIT;

        self.getErrorMessage = function (rawAnswer) {
            if (isNaN(+rawAnswer) || +rawAnswer !== Math.floor(+rawAnswer)) {
                return gettext("Not a valid whole number");
            }
            if (+rawAnswer > valueLimit) {
                return gettext("Number is too large");
            }
            return null;
        };

        self.enableReceiver(question, options);
    }
    IntEntry.prototype = Object.create(FreeTextEntry.prototype);
    IntEntry.prototype.constructor = FreeTextEntry;

    IntEntry.prototype.onPreProcess = function (newValue) {
        if (this.isValid(newValue)) {
            if (newValue === '') {
                this.answer(constants.NO_ANSWER);
            } else {
                this.answer(+newValue);
            }
        }
        this.question.error(this.getErrorMessage(newValue));
    };

    function PhoneEntry(question, options) {
        FreeTextEntry.call(this, question, options);
        this.templateType = 'str';
        this.lengthLimit = options.lengthLimit;

        this.getErrorMessage = function (rawAnswer) {
            if (rawAnswer === '') {
                return null;
            }
            return (!(/^[+-]?\d*(\.\d+)?$/.test(rawAnswer)) ? "This does not appear to be a valid phone/numeric number" : null);
        };

        this.enableReceiver(question, options);
    }
    PhoneEntry.prototype = Object.create(FreeTextEntry.prototype);
    PhoneEntry.prototype.constructor = FreeTextEntry;


    /**
     * The entry that defines an float input. Only accepts real numbers
     */
    function FloatEntry(question, options) {
        IntEntry.call(this, question, options);
        this.templateType = 'str';
        this.lengthLimit = options.lengthLimit || constants.FLOAT_LENGTH_LIMIT;
        var valueLimit = options.valueLimit || constants.FLOAT_VALUE_LIMIT;

        this.getErrorMessage = function (rawAnswer) {
            if (isNaN(+rawAnswer)) {
                return gettext("Not a valid number");
            }
            if (+rawAnswer > valueLimit) {
                return gettext("Number is too large");
            }
            return null;
        };
    }
    FloatEntry.prototype = Object.create(IntEntry.prototype);
    FloatEntry.prototype.constructor = IntEntry;

    /**
     * Represents a checked box entry.
     */
    function MultiSelectEntry(question, options) {
        var self = this;
        EntryArrayAnswer.call(this, question, options);
        self.templateType = 'select';
        self.choices = question.choices;
        self.isMulti = true;
        self.hideLabel = options.hideLabel;

        self.rawAnswer = ko.pureComputed({
            read: () => {
                let answer = this.answer();
                if (answer === constants.NO_ANSWER) {
                    return [];
                }

                let choices = this.choices();
                return answer.map(index => choices[index - 1]);
            },
            write: (value) => {
                let choices = this.choices.peek();
                // answer is based on a 1 indexed index of the choices
                let answer = _.filter(value.map((val) => _.indexOf(choices, val) + 1), (v) => v > 0);
                self.onPreProcess.call(this, answer);
            },
        });

        self.colStyleIfHideLabel = ko.computed(function () {
            return self.hideLabel ? self.getColStyle(self.choices().length) : null;
        });

        self.onClear = function () {
            self.rawAnswer([]);
        };

        self.isValid = function (rawAnswer) {
            return _.isArray(rawAnswer);
        };
    }
    MultiSelectEntry.prototype = Object.create(EntryArrayAnswer.prototype);
    MultiSelectEntry.prototype.constructor = EntryArrayAnswer;

    /**
     * Represents a select2 for multiple options
     */
    function MultiDropdownEntry(question, options) {
        var self = this;
        MultiSelectEntry.call(this, question, options);
        self.templateType = 'multidropdown';
        if (!self.placeholderText.length) {
            self.placeholderText = gettext('Please choose an item');
        }
        self.afterRender = function () {
            select2ify(self, {}, true);
        };
    }
    MultiDropdownEntry.prototype = Object.create(MultiSelectEntry.prototype);
    MultiDropdownEntry.prototype.constructor = MultiSelectEntry;
    MultiDropdownEntry.prototype.onAnswerChange = select2AnswerChange(MultiSelectEntry);

    /**
     * Represents multiple radio button entries
     */
    function SingleSelectEntry(question, options) {
        var self = this;
        EntrySingleAnswer.call(this, question, options);
        self.choices = question.choices;
        self.templateType = 'select';
        self.isMulti = false;

        self.rawAnswer = ko.pureComputed({
            read: () => {
                let answer = this.answer();
                if (!answer) {
                    return constants.NO_ANSWER;
                }

                let choices = this.choices();
                return choices[answer - 1];
            },
            write: (value) => {
                let choices = this.choices.peek();
                let answer = _.indexOf(choices, value);
                // answer is based on a 1 indexed index of the choices
                this.answer(answer === -1 ? constants.NO_ANSWER : answer + 1);
            },
        });

        self.onClear = function () {
            self.rawAnswer(constants.NO_ANSWER);
        };

        self.enableReceiver(question, options);
    }
    SingleSelectEntry.prototype = Object.create(EntrySingleAnswer.prototype);
    SingleSelectEntry.prototype.constructor = EntrySingleAnswer;
    SingleSelectEntry.prototype.receiveMessage = function (message, field) {
        // Iterate through choices and select the one that matches the message[field]
        var self = this;
        if (message[field]) {
            var choices = self.choices();
            for (var i = 0; i < choices.length; i++) {
                if (choices[i] === message[field]) {
                    self.rawAnswer(i + 1);
                    return;
                }
            }
        }
        // either field is not in message or message[field] is not an option.
        self.rawAnswer(constants.NO_ANSWER);
    };

    /**
     * Represents a single button that cycles through choices
     */
    function ButtonSelectEntry(question, options) {
        var self = this;
        SingleSelectEntry.call(this, question, options);
        self.templateType = 'button';

        self.buttonLabel = function () {
            const choices = self.choices();
            const answer = self.answer() || 0;
            return answer < choices.length ? choices[answer] : choices[0];
        };

        self.onClick = function () {
            const answer = self.answer();
            if (answer && answer < self.choices().length) {
                self.answer(answer + 1);
            } else {
                self.answer(1);
            }
        };
    }
    ButtonSelectEntry.prototype = Object.create(SingleSelectEntry.prototype);
    ButtonSelectEntry.prototype.constructor = SingleSelectEntry;

    /**
     * This is used for the labels and inputs in a Combined Multiple Choice question in a Question
     * List Group. It is also used for labels in a Combined Checkbox question.
     */
    function ChoiceLabelEntry(question, options) {
        var self = this;
        EntrySingleAnswer.call(this, question, options);
        self.choices = question.choices;
        self.templateType = 'choice-label';

        self.hideLabel = options.hideLabel;

        self.colStyle = ko.computed(function () {
            return self.getColStyle(self.choices().length);
        });

        self.onClear = function () {
            self.rawAnswer(constants.NO_ANSWER);
        };
        self.isValid = function () {
            return true;
        };
    }
    ChoiceLabelEntry.prototype = Object.create(EntrySingleAnswer.prototype);
    ChoiceLabelEntry.prototype.constructor = EntrySingleAnswer;
    ChoiceLabelEntry.prototype.onPreProcess = function (newValue) {
        if (this.isValid(newValue)) {
            if (newValue === constants.NO_ANSWER) {
                this.answer(newValue);
            } else {
                this.answer(+newValue);
            }
        }
    };

    /**
     *  For dropdowns, each option is assigned an id, which is its index,
     *  with the first option given index 1. Both the entry's answer and
     *  rawAnswer contain this index value.
     */
    function DropdownEntry(question, options) {
        var self = this;
        EntrySingleAnswer.call(this, question, options);
        self.templateType = 'dropdown';
        if (!self.placeholderText.length) {
            self.placeholderText = gettext('Please choose an item');
        }
        self.options = ko.computed(function () {
            return [{text: "", id: undefined}].concat(_.map(question.choices(), function (choice, idx) {
                return {
                    text: choice,
                    id: idx + 1,
                };
            }));
        });

        self.additionalSelect2Options = function () {
            return {};
        };

        self.afterRender = function () {
            select2ify(self, self.additionalSelect2Options(), false);
        };
    }
    DropdownEntry.prototype = Object.create(EntrySingleAnswer.prototype);
    DropdownEntry.prototype.constructor = EntrySingleAnswer;
    DropdownEntry.prototype.onAnswerChange = select2AnswerChange(EntrySingleAnswer);
    DropdownEntry.prototype.onPreProcess = function (newValue) {
        // When newValue is undefined it means we've unset the select question.
        if (newValue === constants.NO_ANSWER || newValue === undefined) {
            this.answer(constants.NO_ANSWER);
        } else {
            this.answer(+newValue);
        }
    };

    /**
     * The ComboboxEntry is an advanced android formatting entry. It is enabled
     * when the user specifies combobox in the appearance attributes for a
     * single select question.
     *
     * It uses the same UI as the dropdown, but a different matching algorithm.
     *
     * Docs: https://confluence.dimagi.com/display/commcarepublic/Advanced+CommCare+Android+Formatting#AdvancedCommCareAndroidFormatting-SingleSelect"ComboBox"
     */
    function ComboboxEntry(question, options) {
        var self = this;
        DropdownEntry.call(this, question, options);

        // Specifies the type of matching we will do when a user types a query
        self.matchType = options.matchType;

        self.additionalSelect2Options = function () {
            return {
                matcher: function (params, option) {
                    var query = $.trim(params.term);
                    if (ComboboxEntry.filter(query, option, self.matchType)) {
                        return option;
                    } else {
                        return null;
                    }
                },
            };
        };

        self.enableReceiver(question, options);
    }

    ComboboxEntry.filter = function (query, option, matchType) {
        if (!query || !option.text) {
            return true;
        }
        query = query.toLowerCase();
        var haystack = option.text.toLowerCase();

        var match,
            wordsInQuery = query.split(/\s+/),
            wordsInChoice = haystack.split(/\s+/);
        if (matchType === constants.COMBOBOX_MULTIWORD) {
            // Multiword filter, matches any choice that contains all of the words in the query
            //
            // Assumption is both query and choice will not be very long. Runtime is O(nm)
            // where n is number of words in the query, and m is number of words in the choice

            match = _.all(wordsInQuery, function (word) {
                return _.include(wordsInChoice, word);
            });
        } else if (matchType === constants.COMBOBOX_FUZZY) {
            var isFuzzyMatch = function (haystack, query, distanceThreshold) {
                return (
                    haystack === query ||
                    (query.length > 3 && Levenshtein.get(haystack, query) <= distanceThreshold)
                );
            };

            // First handle prefixes, which will fail fuzzy match if they're too short
            var distanceThreshold = 2;
            if (haystack.length > query.length + distanceThreshold) {
                haystack = haystack.substring(0, query.length + distanceThreshold);
            }

            // Fuzzy filter, matches if query is "close" to answer
            match = isFuzzyMatch(haystack, query, distanceThreshold);

            // For multiword strings, return true if any word in the query fuzzy matches any word in the target
            if (!match) {
                if (wordsInChoice.length > 1 || wordsInQuery.length > 1) {
                    _.each(wordsInChoice, function (choiceWord) {
                        _.each(wordsInQuery, function (queryWord) {
                            match = match || isFuzzyMatch(choiceWord, queryWord, distanceThreshold);
                        });
                    });
                }
            }
        }

        // If we've already matched, return true
        if (match) {
            return true;
        }

        // Standard filter, matches only start of word
        return haystack.startsWith(query);
    };

    ComboboxEntry.prototype = Object.create(DropdownEntry.prototype);
    ComboboxEntry.prototype.constructor = DropdownEntry;
    ComboboxEntry.prototype.onPreProcess = function (newValue) {
        var value;
        if (newValue === constants.NO_ANSWER || newValue === '') {
            this.answer(constants.NO_ANSWER);
            this.question.error(null);
            return;
        }

        value = _.find(this.options(), function (d) {
            return d.id === newValue;
        });
        if (value) {
            this.answer(value.id);
            this.question.error(null);
        } else {
            this.question.error(gettext('Not a valid choice'));
        }
    };
    ComboboxEntry.prototype.receiveMessage = function (message, field) {
        // Iterates through options and selects an option that matches message[field].
        // Registers a no answer if message[field] is not in options.
        // Also accepts fields in format `field1||field2||...||fieldn` it will find the
        // first message[field] that matches an option.
        var self = this;
        var options = self.options();
        var fieldsByPriority = field.split("||");
        for (var i = 0; i < fieldsByPriority.length; i++) {
            var fieldByPriority = fieldsByPriority[i];
            for (var j = 0; j < options.length; j++) {
                var option = options[j];
                if (option.text === message[fieldByPriority]) {
                    self.rawAnswer(option.id);
                    return;
                }
            }
        }
        // no options match message[field]
        self.rawAnswer(constants.NO_ANSWER);
    };

    /**
     * Base class for DateEntry, TimeEntry, and DateTimeEntry. Shares the same
     * date picker between the three types of Entry.
     */
    function DateTimeEntryBase(question, options) {
        var self = this;
        self.templateType = 'datetime';
        self.datetimeIconClass = "fcc fcc-fd-datetime";

        EntrySingleAnswer.call(self, question, options);

        self.afterRender = function () {
            self.$picker = $('#' + self.entryId);

            var answer = self.answer() ? self.convertServerToClientFormat(self.answer()) : constants.NO_ANSWER;
            self.picker = self.initWidget(self.$picker, answer);

            self.picker.subscribe("change.td", function (e) {
                if (!e.date) {
                    self.answer(constants.NO_ANSWER);
                    return;
                }
                self.answer(moment(e.date).format(self.serverFormat));
            });
        };
    }
    DateTimeEntryBase.prototype = Object.create(EntrySingleAnswer.prototype);
    DateTimeEntryBase.prototype.constructor = EntrySingleAnswer;
    DateTimeEntryBase.prototype.initWidget = undefined;  // overridden in subclasses
    DateTimeEntryBase.prototype.convertServerToClientFormat = function (date) {
        return moment(date, this.serverFormat).format(this.clientFormat);
    };

    // Format for time or date or datetime for the browser. Defaults to ISO.
    // Formatting string should be in moment format: https://momentjs.com/docs/#/displaying/format/
    DateTimeEntryBase.prototype.clientFormat = undefined;

    // Format for time or date or datetime for the server. Defaults to ISO.
    // Formatting string should be in moment format: https://momentjs.com/docs/#/displaying/format/
    DateTimeEntryBase.prototype.serverFormat = undefined;

    function DateEntry(question, options) {
        this.datetimeIconClass = "fa-solid fa-calendar-days";
        DateTimeEntryBase.call(this, question, options);
    }
    DateEntry.prototype = Object.create(DateTimeEntryBase.prototype);
    DateEntry.prototype.constructor = DateTimeEntryBase;
    // This is format equates to 12/31/2016 and is used by the datetimepicker
    DateEntry.prototype.clientFormat = 'MM/DD/YYYY';
    DateEntry.prototype.serverFormat = 'YYYY-MM-DD';
    DateEntry.prototype.initWidget = function ($element, answer) {
        return cloudcareUtils.initDatePicker($element, answer);
    };

    function TimeEntry(question, options) {
        this.datetimeIconClass = "fa-regular fa-clock";
        if (question.style) {
            if (question.stylesContains(constants.TIME_12_HOUR)) {
                this.clientFormat = 'h:mm A';
            }
        }
        DateTimeEntryBase.call(this, question, options);
    }
    TimeEntry.prototype = Object.create(DateTimeEntryBase.prototype);
    TimeEntry.prototype.constructor = DateTimeEntryBase;

    TimeEntry.prototype.clientFormat = 'HH:mm';
    TimeEntry.prototype.serverFormat = 'HH:mm';
    TimeEntry.prototype.initWidget = function ($element, answer) {
        return cloudcareUtils.initTimePicker($element, answer, this.clientFormat);
    };

    function EthiopianDateEntry(question, options) {
        var self = this,
            ethiopianLanguageMap = {
                am: 'amh',
                amh: 'amh',
                ti: 'tir',
                tir: 'tir',
                or: 'orm',
                orm: 'orm',
            },
            calendarLanguage = ethiopianLanguageMap[initialPageData.get('language')] ? ethiopianLanguageMap[initialPageData.get('language')] : 'en';

        self.templateType = 'ethiopian-date';

        EntrySingleAnswer.call(self, question, options);

        self._calendarInstance = $.calendars.instance('ethiopian', calendarLanguage);
        if (calendarLanguage === 'en') {
            $.calendarsPicker.setDefaults($.calendarsPicker.regionalOptions['']);
        } else {
            $.calendarsPicker.setDefaults($.calendarsPicker.regionalOptions[calendarLanguage]);
        }

        self._formatDateForAnswer = function (newDate) {
            return moment(newDate).format('YYYY-MM-DD');
        };

        self.afterRender = function () {
            self.$picker = $('#' + self.entryId);
            self.$picker.calendarsPicker({
                calendar: self._calendarInstance,
                showAnim: '',
                onSelect: function (dates) {
                    // transform date to gregorian to store as the answer
                    if (dates.length) {
                        self.answer(self._formatDateForAnswer(dates[0].toJSDate()));
                    } else {
                        self.answer(constants.NO_ANSWER);
                    }
                },
            });

            self.$picker.blur(function (change) {
                // calendarsPicker doesn't pick up changes if you don't actively select them in the widget
                var changedPicker = $(change.target)[0],
                    newDate = self._calendarInstance.parseDate(
                        self._calendarInstance.local.dateFormat,
                        changedPicker.value,
                    );

                if (newDate && (self.answer() !== self._formatDateForAnswer(newDate.toJSDate()))) {
                    self.$picker.calendarsPicker('setDate', changedPicker.value);
                }
            });

            if (self.answer()) {
                // convert any default values to ethiopian and set it
                var ethiopianDate = self._calendarInstance.fromJSDate(moment(self.answer()).toDate());
                self.$picker.calendarsPicker('setDate', ethiopianDate);
            }
        };

    }
    EthiopianDateEntry.prototype = Object.create(EntrySingleAnswer.prototype);
    EthiopianDateEntry.prototype.constructor = EntrySingleAnswer;

    /**
     * Base class for entry types that involve uploading a file: multimedia and signatures.
     */
    function FileEntry(question, options) {
        var self = this;
        EntrySingleAnswer.call(this, question, options);
        self.templateType = 'file';
        self.xformAction = constants.ANSWER_MEDIA;
        self.xformParams = function () {
            return { file: self.file() };
        };
        self.file = ko.observable();
        self.extensionsMap = initialPageData.get("valid_multimedia_extensions_map");
        // Tracks whether file entry has already been cleared, preventing an additional failing request to Formplayer
        self.cleared = false;
        self.buildBroadcastTopics(options);
        self.uploadFile = function () {
            document.getElementById(self.entryId).click();
        };
        self.fileNameDisplay = ko.observable(gettext("No file selected."));
    }
    FileEntry.prototype = Object.create(EntrySingleAnswer.prototype);
    FileEntry.prototype.constructor = EntrySingleAnswer;
    FileEntry.prototype.onPreProcess = function (newValue) {
        const self = this;
        const cachedFilename = self.question.form().fileNameCache[self.answer()];
        if (newValue === "" && self.question.filename) {
            self.question.hasAnswered = true;
            self.fileNameDisplay(self.question.filename());
        } else if (newValue !== constants.NO_ANSWER && newValue !== "") {
            // Input has changed and validation will be checked
            if (newValue !== self.answer()) {
                self.question.formplayerMediaRequest = $.Deferred();
                self.cleared = false;
            }
            const fixedNewValue = newValue.replace(constants.FILE_PREFIX, "");
            self.fileNameDisplay(fixedNewValue);
            self.answer(fixedNewValue);
        } else if (cachedFilename && newValue !== constants.NO_ANSWER) {
            // The cached filename is only set if the file has been uploaded already and not cleared
            // newValue is only empty initially and after clear. So this combination only happens when
            // rebuilding the questions (after deleting a repeat group)
            self.fileNameDisplay(cachedFilename);
        } else {
            self.onClear();
        }
    };
    FileEntry.prototype.onAnswerChange = function (newValue) {
        var self = this;
        // file has already been validated and assigned a unique id. another request should not be sent to formplayer
        if (newValue === constants.NO_ANSWER) {
            return;
        }
        if (self.question.formplayerMediaRequest.state() === "resolved") {
            self.question.form().fileNameCache[self.question.answer()] = self.file().name;
            return;
        }
        if (newValue !== constants.NO_ANSWER && newValue !== "") {
            var $input = $('#' + self.entryId);
            self.file($input[0].files[0]);
            let badExtension = false;
            let badMime = true;
            const ext = newValue.slice(newValue.lastIndexOf(".") + 1);
            let acceptedExts = self.extensionsMap[self.accept];
            let mimeTypes = self.accept;
            if (self.acceptedMimeTypes) {
                acceptedExts = self.extensionsMap[self.acceptedMimeTypes];
                mimeTypes = self.acceptedMimeTypes;
            }
            badExtension = !acceptedExts.includes(ext.toLowerCase());

            for (const acc of mimeTypes.split(",")) {
                if (self.file().type.match(acc) || ext.toLowerCase() === "msg") {
                    badMime = false;
                    break;
                }
            }
            // corresponds to validateFile check in Formplayer
            // any changes made here should also be made in Formplayer
            if (badExtension || badMime) {
                self.question.error(gettext("Invalid file type chosen. Please select a valid multimedia file."));
                return;
            }
            // corresponds to MAX_BYTES_PER_ATTACHMENT var in Formplayer and limits file uploads to 4MB
            // any changes made here should also be made in Formplayer
            if (self.file().size > 4000000) {
                self.question.error(gettext("The file you selected exceeds the size limit of 4MB. Please select a file that is smaller than 4MB."));
                return;
            }
            self.question.error(null);
            self.question.onchange();

            if (self.broadcastTopics.length) {
                var broadcastObj = {};
                broadcastObj[constants.BROADCAST_FIELD_FILENAME] = self.file().name;
                self.question.formplayerMediaRequest.then(function () {
                    self.broadcastMessages(self.question, broadcastObj);
                });
            }
        }
    };
    FileEntry.prototype.onClear = function () {
        var self = this;
        if (self.cleared) {
            return;
        }
        self.cleared = true;
        self.file(null);
        self.rawAnswer(constants.NO_ANSWER);
        self.xformAction = constants.CLEAR_ANSWER;
        self.question.error(null);
        self.question.onClear();
        self.broadcastMessages(self.question, constants.NO_ANSWER);
        self.fileNameDisplay(gettext("No file selected."));
    };

    /**
     * Represents an image upload.
     */
    function ImageEntry(question, options) {
        var self = this;
        FileEntry.call(this, question, options);
        self.accept = "image/*,.pdf";
    }
    ImageEntry.prototype = Object.create(FileEntry.prototype);
    ImageEntry.prototype.constructor = FileEntry;

    /**
     * Represents an document upload.
     */
    function DocumentEntry(question, options) {
        var self = this;
        FileEntry.call(this, question, options);
        self.accept = ".pdf,.xlsx,.docx,.html,.txt,.rtf,.msg";
        self.acceptedMimeTypes = "application/*,text/*";
    }
    DocumentEntry.prototype = Object.create(FileEntry.prototype);
    DocumentEntry.prototype.constructor = FileEntry;

    /**
     * Represents an audio upload.
     */
    function AudioEntry(question, options) {
        var self = this;
        FileEntry.call(this, question, options);
        self.accept = "audio/*";
    }
    AudioEntry.prototype = Object.create(FileEntry.prototype);
    AudioEntry.prototype.constructor = FileEntry;

    /**
     * Represents a video upload.
     */
    function VideoEntry(question, options) {
        var self = this;
        FileEntry.call(this, question, options);
        self.accept = "video/*";
    }
    VideoEntry.prototype = Object.create(FileEntry.prototype);
    VideoEntry.prototype.constructor = FileEntry;

    /**
     * Represents a signature capture, which requires the user to draw a signature.
     */
    function SignatureEntry(question, options) {
        var self = this;
        FileEntry.call(this, question, options);
        self.templateType = 'signature';
        self.accept = 'image/*,.pdf';

        self.afterRender = function () {
            self.$input = $('#' + self.entryId);
            self.$canvas = $('#' + self.entryId + '-canvas');
            self.$wrapper = $('#' + self.entryId + '-wrapper');
            self.widthAtDataCapture = self.$canvas[0].width;
            self.signatureData = null;

            self.signaturePad = new SignaturePad(self.$canvas[0]);
            self.signaturePad.addEventListener('endStroke', () => {
                self.answerCanvasData();
                self.widthAtDataCapture = self.$canvas[0].width;
                self.signatureData = self.signaturePad.toData();
            });

            new ResizeObserver(() => {
                self.resizeCanvas();
            }).observe(self.$wrapper[0]);

            self.resizeCanvas();
        };

        self.answerCanvasData = function () {
            self.$canvas[0].toBlob(blob => {
                var filename = blob.size + '.png', // simple filename change for validation
                    signatureFile = new File([blob], filename, {type: "image/png"}),
                    list = new DataTransfer();
                list.items.add(signatureFile);
                self.$input[0].files = list.files;
                self.rawAnswer(constants.FILE_PREFIX + filename);
            });
        };

        self.onClear = function () {
            SignatureEntry.prototype.onClear.call(self);
            if (self.signaturePad) {self.signaturePad.clear();}
        };

        self.resizeCanvas = function () {
            const aspectRatio = 4;
            const width = self.$wrapper.width() - 2; // otherwise misaligned by 2px
            const scale = width / self.widthAtDataCapture;
            self.$canvas[0].width = width;
            self.$canvas[0].height = width / aspectRatio;

            if (self.signatureData) {
                const scaledData = JSON.parse(JSON.stringify(self.signatureData));
                for (let i = 0; i < scaledData.length; i++) {
                    const stroke = scaledData[i];
                    for (let j = 0; j < stroke.points.length; j++) {
                        const point = stroke.points[j];
                        point.x = point.x * scale;
                        point.y = point.y * scale;
                    }
                }
                self.signaturePad.fromData(scaledData);
            }
        };
    }
    SignatureEntry.prototype = Object.create(FileEntry.prototype);
    SignatureEntry.prototype.constructor = FileEntry;

    function GeoPointEntry(question, options) {
        var self = this;
        EntryArrayAnswer.call(self, question, options);
        self.templateType = 'geo';
        self.map = null;
        self.hasMap = () => !!self.map;
        self.control_width = constants.CONTROL_WIDTH;

        self.DEFAULT = {
            lat: 30,
            lon: 0,
            zoom: 1,
            anszoom: 6,
        };

        self.onClear = function () {
            self.rawAnswer([]);
        };

        self.loadMap = function () {
            var token = initialPageData.get("mapbox_access_token");
            if (token) {
                // if a default answer exists, use that instead
                let lat = self.rawAnswer().length ? self.rawAnswer()[0] : self.DEFAULT.lat;
                let lon = self.rawAnswer().length ? self.rawAnswer()[1] : self.DEFAULT.lon;
                let zoom = self.rawAnswer().length ? self.DEFAULT.anszoom : self.DEFAULT.zoom;

                self.map = L.map(self.entryId, {
                    zoomControl: false,
                }).setView([lat, lon], zoom);
                L.control.zoom({
                    position: 'bottomright',
                }).addTo(self.map);

                L.tileLayer('https://api.mapbox.com/styles/v1/{id}/tiles/{z}/{x}/{y}?access_token='
                            + token, {
                    id: 'mapbox/streets-v11',
                    attribution: '© <a href="https://www.mapbox.com/about/maps/">Mapbox</a> ©' +
                                 ' <a href="http://www.openstreetmap.org/copyright">OpenStreetMap</a>',
                    tileSize: 512,
                    zoomOffset: -1,
                }).addTo(self.map);
                self.map.on('move', self.updateCenter);

                self.centerMarker = L.marker(self.map.getCenter()).addTo(self.map);

                L.mapbox.accessToken = token;
                self.geocoder = L.mapbox.geocoder('mapbox.places');
            } else {
                question.error(gettext('Map layer not configured.'));
            }

        };

        self.afterRender = function () {
            if (typeof L === 'undefined') {
                question.error(gettext('Could not load map. Please try again later.'));
            } else {
                self.loadMap();
            }
        };

        self.updateCenter = function () {
            var center = self.map.getCenter();
            self.centerMarker.setLatLng(center);
            self.rawAnswer([center.lat, center.lng]);
        };

        self.formatLat = function () {
            return self.formatCoordinate(self.rawAnswer()[0] || null, ['N', 'S']);
        };
        self.formatLon = function () {
            return self.formatCoordinate(self.rawAnswer()[1] || null, ['E', 'W']);
        };
        self.formatCoordinate = function (coordinate, cardinalities) {
            var cardinality = coordinate >= 0 ? cardinalities[0] : cardinalities[1];
            if (coordinate !== null) {
                return cardinality + intpad(intpad(Math.abs(coordinate).toFixed(5), 8));
            }
            return '??.?????';
        };

        self.search = function (form) {
            var query = $(form).find('.query').val();
            self.geocoder.query(query, function (err, data) {
                if (err === null) {
                    if (data.lbounds) {
                        self.map.fitBounds(data.lbounds);
                    } else if (data.latlng) {
                        self.map.setView([data.latlng[0], data.latlng[1]], self.DEFAULT.zoom);
                    }
                }
            });
        };
    }
    GeoPointEntry.prototype = Object.create(EntryArrayAnswer.prototype);
    GeoPointEntry.prototype.constructor = EntryArrayAnswer;


    /**
     * Gets the entry based on the datatype of the Question
     * @param {Object} question - A Question object
     */
    function getEntry(question) {
        var hasGeocoderPrivs = initialPageData.get("has_geocoder_privs");
        var entry = null;
        var options = {};
        var isMinimal = false;
        var isCombobox = false;
        var isButton = false;
        var isChoiceLabel = false;
        var hideLabel = false;

        var displayOptions = _getDisplayOptions(question);
        var isPhoneMode = ko.utils.unwrapObservable(displayOptions.phoneMode);
        var receiveStyle = (question.stylesContains(/receive-*/)) ? question.stylesContaining(/receive-*/)[0] : null;
        var broadcastStyles = question.stylesContaining(/broadcast-*/);

        switch (question.datatype()) {
            case constants.STRING:
                // Barcode uses text box for CloudCare so it's possible to still enter a barcode field
            case constants.BARCODE:     // eslint-disable-line no-fallthrough
                // If it's a receiver, it cannot autoupdate because updates will come quickly which messes with the
                // autoupdate rate limiting.
                if (receiveStyle) {
                    options.receiveStyle = receiveStyle;
                } else {
                    options.enableAutoUpdate = isPhoneMode;
                }
                if (question.stylesContains(constants.ADDRESS)) {
                    if (hasGeocoderPrivs) {
                        entry = new AddressEntry(question, {
                            broadcastStyles: broadcastStyles,
                        });
                    } else {
                        window.console.warn('No active entry for: ' + question.datatype());
                        entry = new UnsupportedEntry(question, options);
                    }
                } else if (question.stylesContains(constants.NUMERIC)) {
                    entry = new PhoneEntry(question, options);
                } else {
                    entry = new FreeTextEntry(question, options);
                }
                break;
            case constants.INT:
                entry = new IntEntry(question, {
                    enableAutoUpdate: isPhoneMode,
                });
                break;
            case constants.LONGINT:
                entry = new IntEntry(question, {
                    lengthLimit: constants.LONGINT_LENGTH_LIMIT,
                    valueLimit: constants.LONGINT_VALUE_LIMIT,
                    enableAutoUpdate: isPhoneMode,
                });
                break;
            case constants.FLOAT:
                entry = new FloatEntry(question, {
                    enableAutoUpdate: isPhoneMode,
                });
                break;
            case constants.SELECT:
                isMinimal = question.stylesContains(constants.MINIMAL);
                isCombobox = question.stylesContains(constants.COMBOBOX);
                isButton = question.stylesContains(constants.BUTTON_SELECT);
                isChoiceLabel = question.stylesContains(constants.LABEL) || question.stylesContains(constants.LIST_NOLABEL);
                hideLabel = question.stylesContains(constants.LIST_NOLABEL);

                if (isMinimal) {
                    entry = new DropdownEntry(question, {});
                } else if (isCombobox) {
                    entry = new ComboboxEntry(question, {
                        /*
                         * The appearance attribute is either:
                         *
                         * combobox
                         * combobox multiword
                         * combobox fuzzy
                         *
                         * The second word designates the matching type
                         */
                        matchType: question.style.raw().split(' ')[1],
                        receiveStyle: receiveStyle,
                    });
                } else if (isButton) {
                    entry = new ButtonSelectEntry(question, {});
                } else if (isChoiceLabel) {
                    entry = new ChoiceLabelEntry(question, {
                        hideLabel: hideLabel,
                    });
                    if (!hideLabel) {
                        let isRequired = entry.question.required() ? "Yes" : "No";
                        kissmetrics.track.event("Accessibility Tracking - Tabular Question Seen", {
                            "Required": isRequired,
                        });
                        $(function () {
                            $(".q.form-group").on("change", function () {
                                kissmetrics.track.event("Accessibility Tracking - Tabular Question Interaction");
                            });
                        });

                    }
                } else {
                    entry = new SingleSelectEntry(question, {
                        receiveStyle: receiveStyle,
                    });
                }
                break;
            case constants.MULTI_SELECT:
                isMinimal = question.stylesContains(constants.MINIMAL);
                isChoiceLabel = question.stylesContains(constants.LABEL);
                hideLabel = question.stylesContains(constants.LIST_NOLABEL);

                if (isMinimal) {
                    entry = new MultiDropdownEntry(question, {});
                } else if (isChoiceLabel) {
                    entry = new ChoiceLabelEntry(question, {
                        hideLabel: false,
                    });
                    if (!hideLabel) {
                        let isRequired = entry.question.required() ? "Yes" : "No";
                        kissmetrics.track.event("Accessibility Tracking - Tabular Question Seen", {
                            "Required": isRequired,
                        });
                        $(function () {
                            $(".q.form-group").on("change", function () {
                                kissmetrics.track.event("Accessibility Tracking - Tabular Question Interaction");
                            });
                        });
                    }
                } else if (hideLabel) {
                    entry = new MultiSelectEntry(question, {
                        hideLabel: true,
                    });
                } else {
                    entry = new MultiSelectEntry(question, {});
                }
                break;
            case constants.DATE:
                if (question.stylesContains(constants.ETHIOPIAN)) {
                    entry = new EthiopianDateEntry(question, {});
                } else {
                    entry = new DateEntry(question, {});
                }
                break;
            case constants.TIME:
                entry = new TimeEntry(question, {});
                break;
            case constants.GEO:
                entry = new GeoPointEntry(question, {});
                break;
            case constants.INFO: // it's a label
                entry = new InfoEntry(question, {});
                break;
            case constants.BINARY:
                switch (question.control()) {
                    case constants.CONTROL_IMAGE_CHOOSE:
                        if (question.stylesContains(constants.SIGNATURE)) {
                            entry = new SignatureEntry(question, {});
                            break;
<<<<<<< HEAD
                        case constants.CONTROL_VIDEO_CAPTURE:
                            entry = new VideoEntry(question, {
                                broadcastStyles: broadcastStyles,
                            });
                            break;
                        case constants.CONTROL_DOCUMENT_UPLOAD:
                            entry = new DocumentEntry(question, {
                                broadcastStyles: broadcastStyles,
                            });
                            break;
                        // any other control types are unsupported
                    }
=======
                        }
                        entry = new ImageEntry(question, {
                            broadcastStyles: broadcastStyles,
                        });
                        break;
                    case constants.CONTROL_AUDIO_CAPTURE:
                        entry = new AudioEntry(question, {
                            broadcastStyles: broadcastStyles,
                        });
                        break;
                    case constants.CONTROL_VIDEO_CAPTURE:
                        entry = new VideoEntry(question, {
                            broadcastStyles: broadcastStyles,
                        });
                        break;
                    // any other control types are unsupported
>>>>>>> 0b2f10f7
                }
        }
        if (!entry) {
            window.console.warn('No active entry for: ' + question.datatype());
            entry = new UnsupportedEntry(question, options);
        }
        return entry;
    }

    function intpad(x, n) {
        var s = x + '';
        while (s.length < n) {
            s = '0' + s;
        }
        return s;
    }

    /**
     * Utility that gets the display options from a parent form of a question.
     * */
    function _getDisplayOptions(question) {
        const form = formEntryUtils.getRootForm(question);
        if (form === undefined) {
            return {};
        }
        return form.displayOptions || {};
    }

    /**
     * Utility to render question as select2
     * additionalOptions is passed as object to select2 constructor
     */
    function select2ify(entry, additionalOptions, isMulti) {
        var $input = $('#' + entry.entryId);
        $input.select2(_.extend({
            allowClear: true,
            placeholder: entry.placeholderText,
            escapeMarkup: function (m) { return DOMPurify.sanitize(m); },
        }, additionalOptions));

        applySelect2Labelledby(entry.entryId, isMulti);
    }

    /**
     * Select2 ignores labelling from original `<select>` element.
     * Fix that by applying `aria-labelledby` to the element getting keyboard focus.
     */
    function applySelect2Labelledby(entryId, isMulti) {
        const $input = $('#' + entryId);
        const $focusElement = isMulti
            ? $input.parent().find('textarea.select2-search__field')
            : $input.parent().find('span.select2-selection--single');
        $focusElement.attr('aria-labelledby', entryId + '-label');
    }

    /**
     * Function to handle answer changes for entries using selct2
     */
    function select2AnswerChange(parentClass) {
        return function (newValue) {
            var self = this;
            parentClass.prototype.onAnswerChange.call(self, newValue);
            _.delay(function () {
                $("#" + self.entryId).trigger("change.select2");
            });
        };
    }

    return {
        getEntry: getEntry,
        AddressEntry: AddressEntry,
        AudioEntry: AudioEntry,
        ButtonSelectEntry: ButtonSelectEntry,
        ComboboxEntry: ComboboxEntry,
        DateEntry: DateEntry,
        DocumentEntry: DocumentEntry,
        DropdownEntry: DropdownEntry,
        EthiopianDateEntry: EthiopianDateEntry,
        FloatEntry: FloatEntry,
        FreeTextEntry: FreeTextEntry,
        ImageEntry: ImageEntry,
        InfoEntry: InfoEntry,
        IntEntry: IntEntry,
        MultiSelectEntry: MultiSelectEntry,
        MultiDropdownEntry: MultiDropdownEntry,
        PhoneEntry: PhoneEntry,
        SingleSelectEntry: SingleSelectEntry,
        SignatureEntry: SignatureEntry,
        TimeEntry: TimeEntry,
        UnsupportedEntry: UnsupportedEntry,
        VideoEntry: VideoEntry,
    };
});<|MERGE_RESOLUTION|>--- conflicted
+++ resolved
@@ -1407,20 +1407,6 @@
                         if (question.stylesContains(constants.SIGNATURE)) {
                             entry = new SignatureEntry(question, {});
                             break;
-<<<<<<< HEAD
-                        case constants.CONTROL_VIDEO_CAPTURE:
-                            entry = new VideoEntry(question, {
-                                broadcastStyles: broadcastStyles,
-                            });
-                            break;
-                        case constants.CONTROL_DOCUMENT_UPLOAD:
-                            entry = new DocumentEntry(question, {
-                                broadcastStyles: broadcastStyles,
-                            });
-                            break;
-                        // any other control types are unsupported
-                    }
-=======
                         }
                         entry = new ImageEntry(question, {
                             broadcastStyles: broadcastStyles,
@@ -1436,8 +1422,12 @@
                             broadcastStyles: broadcastStyles,
                         });
                         break;
+                    case constants.CONTROL_DOCUMENT_UPLOAD:
+                        entry = new DocumentEntry(question, {
+                            broadcastStyles: broadcastStyles,
+                        });
+                        break;
                     // any other control types are unsupported
->>>>>>> 0b2f10f7
                 }
         }
         if (!entry) {
