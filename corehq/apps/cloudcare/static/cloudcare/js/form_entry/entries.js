/* globals moment, DOMPurify */
hqDefine("cloudcare/js/form_entry/entries", function () {
    var kissmetrics = hqImport("analytix/js/kissmetrix"),
        cloudcareUtils = hqImport("cloudcare/js/utils"),
        constants = hqImport("cloudcare/js/form_entry/const"),
        formEntryUtils = hqImport("cloudcare/js/form_entry/utils"),
        initialPageData = hqImport("hqwebapp/js/initial_page_data"),
        toggles = hqImport("hqwebapp/js/toggles");

    /**
     * The base Object for all entries. Each entry takes a question object
     * @param {Object} question - A question object
     */
    function Entry(question) {
        var self = this;
        self.question = question;
        self.answer = question.answer;
        self.datatype = question.datatype();
        self.entryId = _.uniqueId(this.datatype);
        self.xformAction = constants.ANSWER;
        self.xformParams = function () { return {}; };

        // Returns true if the rawAnswer is valid, false otherwise
        self.isValid = function (rawAnswer) {
            return self.getErrorMessage(rawAnswer) === null;
        };

        // Returns an error message given the answer. null if no error
        self.getErrorMessage = function () {
            return null;
        };

        self.clear = function () {
            self.answer(constants.NO_ANSWER);
        };
        self.afterRender = function () {
            // Override with any logic that comes after rendering the Entry
        };
        if (self.answer) {
            self.answer.subscribe(self.onAnswerChange.bind(self));
        }
    }
    Entry.prototype.onAnswerChange = function () {};

    // Allows multiple input entries on the same row for Combined Multiple Choice and Combined
    // Checkbox questions in a Question List Group.
    Entry.prototype.getColStyle = function (numChoices) {
        // Account for number of choices plus column for clear button
        var colWidth = parseInt(12 / (numChoices + 1)) || 1;
        return 'col-xs-' + colWidth;
    };

    // This should set the answer value if the answer is valid. If the raw answer is valid, this
    // function performs any sort of processing that needs to be done before setting the answer.
    Entry.prototype.onPreProcess = function (newValue) {
        if (this.isValid(newValue)) {
            this.answer(newValue);
        }
        this.question.error(this.getErrorMessage(newValue));
    };

    /**
     * Serves as the base for all entries that take an array answer.
     */
    function EntryArrayAnswer(question) {
        var self = this;
        Entry.call(self, question);
        self.rawAnswer = ko.observableArray(_.clone(question.answer()));

        self.rawAnswer.subscribe(self.onPreProcess.bind(self));
        self.previousAnswer = self.answer();
    }
    EntryArrayAnswer.prototype = Object.create(Entry.prototype);
    EntryArrayAnswer.prototype.constructor = Entry;
    EntryArrayAnswer.prototype.onAnswerChange = function () {
        if (formEntryUtils.answersEqual(this.answer(), this.previousAnswer)) {
            return;
        }
        this.question.onchange();
        this.previousAnswer = this.answer();
    };
    EntryArrayAnswer.prototype.onPreProcess = function (newValue) {
        var processed;
        if (this.isValid(newValue)) {
            if (newValue.length) {
                processed = _.map(newValue, function (d) { return +d; });
            } else {
                processed = constants.NO_ANSWER;
            }

            if (!formEntryUtils.answersEqual(processed, this.answer())) {
                this.previousAnswer = this.answer();
                this.answer(processed);
            }
        }
        self.previousAnswer = null;
    };


    /**
     * Serves as the base for all entries that take an answer that is not an array.
     */
    function EntrySingleAnswer(question, options) {
        var self = this;

        var getRawAnswer = function (answer) {
            // Zero is a perfectly valid answer
            if (answer !== 0 && !answer) {
                return constants.NO_ANSWER;
            }
            return answer;
        };

        Entry.call(self, question);
        self.valueUpdate = undefined;
        self.rawAnswer = ko.observable(getRawAnswer(question.answer()));
        self.placeholderText = '';

        self.rawAnswer.subscribe(self.onPreProcess.bind(self));

        if (options.enableAutoUpdate) {
            self.valueUpdate = 'keyup';
            self.answer.extend({
                rateLimit: {
                    timeout: constants.KO_ENTRY_TIMEOUT,
                    method: "notifyWhenChangesStop",
                },
            });
        }
    }
    EntrySingleAnswer.prototype = Object.create(Entry.prototype);
    EntrySingleAnswer.prototype.constructor = Entry;
    EntrySingleAnswer.prototype.onAnswerChange = function () {
        this.question.onchange();
    };
    EntrySingleAnswer.prototype.enableReceiver = function (question, options) {
        var self = this;
        if (options.receiveStyle) {
            var match = options.receiveStyle.match(/receive-(.*)-(.*)/);
            if (match) {
                var receiveTopic = match[1];
                var receiveTopicField = match[2];
                question.broadcastPubSub.subscribe(function (message) {
                    if (message === constants.NO_ANSWER) {
                        self.rawAnswer(constants.NO_ANSWER);
                    } else if (message) {
                        self.receiveMessage(message, receiveTopicField);
                    }
                }, null, receiveTopic);
            }
        }
    };
    EntrySingleAnswer.prototype.receiveMessage = function (message, field) {
        // Default implementation, if field is in message register answer.
        var self = this;
        if (message[field]) {
            self.rawAnswer(message[field]);
        } else {
            self.rawAnswer(constants.NO_ANSWER);
        }
    };


    /**
     * An entry that represent a question label.
     */
    function InfoEntry(question) {
        var self = this;
        Entry.call(self, question);
        self.templateType = 'blank';
    }

    InfoEntry.prototype = Object.create(Entry.prototype);
    InfoEntry.prototype.constructor = Entry;


    /**
     * The entry used when we have an unidentified entry
     */
    function UnsupportedEntry(question) {
        var self = this;
        Entry.call(self, question);
        self.templateType = 'unsupported';
        self.answer('Not Supported by Web Entry');
    }
    UnsupportedEntry.prototype = Object.create(Entry.prototype);
    UnsupportedEntry.prototype.constructor = Entry;

    /**
     * The entry that represents a free text input
     */
    function FreeTextEntry(question, options) {
        var self = this;
        EntrySingleAnswer.call(self, question, options);
        var isPassword = ko.utils.unwrapObservable(question.control) === constants.CONTROL_SECRET;
        if (isPassword) {
            self.templateType = 'password';
        } else {
            self.templateType = 'text';
        }
        self.datatype = question.datatype();
        self.domain = question.domain ? question.domain() : 'full';
        self.lengthLimit = options.lengthLimit || 100000;
        self.prose = question.domain_meta ? question.domain_meta().longtext : false;

        self.isValid = function (rawAnswer) {
            var errmsg = self.getErrorMessage(rawAnswer);
            if (errmsg) {
                return false;
            }
            return true;
        };

        self.getErrorMessage = function () {
            return null;
        };

        self.helpText = function () {
            if (isPassword) {
                return gettext('Password');
            }
            switch (self.datatype) {
                case constants.BARCODE:
                    return gettext('Barcode');
                default:
                    return gettext('Free response');
            }
        };
        self.enableReceiver(question, options);
    }
    FreeTextEntry.prototype = Object.create(EntrySingleAnswer.prototype);
    FreeTextEntry.prototype.constructor = EntrySingleAnswer;
    FreeTextEntry.prototype.onPreProcess = function (newValue) {
        if (this.isValid(newValue)) {
            this.answer(newValue === '' ? constants.NO_ANSWER : newValue);
        }
        this.question.error(this.getErrorMessage(newValue));
    };


    /**
     * The entry that represents an address entry.
     * Takes in a `broadcastStyles` list of strings in format `broadcast-<topic>` to broadcast
     * the address item that is selected. Item contains `full`, `street`, `city`, `us_state`, `us_state_long`,
     * `postcode`, `zipcode`, `district`, `county`, `country`, `country_short`, `region`.
     */
    function AddressEntry(question, options) {
        var self = this;
        FreeTextEntry.call(self, question, options);
        self.templateType = 'address';
        self.broadcastTopics = [];
        self.editing = true;
        let isRequired = self.question.required() ? "Yes" : "No";
        $(function () {
            let entry = $(`#${self.entryId}`);
            entry.on("change", function () {
                kissmetrics.track.event("Accessibility Tracking - Geocoder Question Interaction");
            });
        });
        kissmetrics.track.event("Accessibility Tracking - Geocoder Question Seen", {
            "Required": isRequired,
        });
        // Callback for the geocoder when an address item is selected. We intercept here and broadcast to
        // subscribers.
        self.geocoderItemCallback = function (item) {
            self.rawAnswer(item.place_name);
            self.editing = false;
            var broadcastObj = formEntryUtils.getBroadcastObject(item);
            self.broadcastTopics.forEach(function (broadcastTopic) {
                question.broadcastPubSub.notifySubscribers(broadcastObj, broadcastTopic);
            });
            if (_.isEmpty(broadcastObj)) {
                question.answer(constants.NO_ANSWER);
            } else {
                question.answer(JSON.stringify(broadcastObj));
            }
            // The default full address returned to the search bar
            return item.place_name;
        };

        // geocoder function called when user presses 'x', broadcast a no answer to subscribers.
        self.geocoderOnClearCallback = function () {
            self.rawAnswer(constants.NO_ANSWER);
            self.question.error(null);
            self.editing = true;
            self.broadcastTopics.forEach(function (broadcastTopic) {
                question.broadcastPubSub.notifySubscribers(constants.NO_ANSWER, broadcastTopic);
            });
        };

        self.afterRender = function () {
            if (options.broadcastStyles) {
                options.broadcastStyles.forEach(function (broadcast) {
                    var match = broadcast.match(/broadcast-(.*)/);
                    if (match) {
                        self.broadcastTopics.push(match[1]);
                    }
                });
            }

            formEntryUtils.renderMapboxInput(
                self.entryId,
                self.geocoderItemCallback,
                self.geocoderOnClearCallback,
                initialPageData,
                self._inputOnKeyDown
            );
        };

        self._inputOnKeyDown = function (event) {
            // On key down, switch to editing mode so we unregister an answer.
            if (!self.editing && self.rawAnswer() !== event.target.value) {
                self.rawAnswer(constants.NO_ANSWER);
                self.question.error('Please select an address from the options');
                self.editing = true;
            }
        };
    }
    AddressEntry.prototype = Object.create(FreeTextEntry.prototype);
    AddressEntry.prototype.constructor = FreeTextEntry;

    /**
     * The entry that defines an integer input. Only accepts whole numbers
     */
    function IntEntry(question, options) {
        var self = this;
        FreeTextEntry.call(self, question, options);
        self.templateType = 'str';
        self.lengthLimit = options.lengthLimit || constants.INT_LENGTH_LIMIT;
        var valueLimit = options.valueLimit || constants.INT_VALUE_LIMIT;

        self.getErrorMessage = function (rawAnswer) {
            if (isNaN(+rawAnswer) || +rawAnswer !== Math.floor(+rawAnswer)) {
                return gettext("Not a valid whole number");
            }
            if (+rawAnswer > valueLimit) {
                return gettext("Number is too large");
            }
            return null;
        };

        self.helpText = function () {
            return gettext('Number');
        };

        self.enableReceiver(question, options);
    }
    IntEntry.prototype = Object.create(FreeTextEntry.prototype);
    IntEntry.prototype.constructor = FreeTextEntry;

    IntEntry.prototype.onPreProcess = function (newValue) {
        if (this.isValid(newValue)) {
            if (newValue === '') {
                this.answer(constants.NO_ANSWER);
            } else {
                this.answer(+newValue);
            }
        }
        this.question.error(this.getErrorMessage(newValue));
    };

    function PhoneEntry(question, options) {
        FreeTextEntry.call(this, question, options);
        this.templateType = 'str';
        this.lengthLimit = options.lengthLimit;

        this.getErrorMessage = function (rawAnswer) {
            if (rawAnswer === '') {
                return null;
            }
            return (!(/^[+-]?\d*(\.\d+)?$/.test(rawAnswer)) ? "This does not appear to be a valid phone/numeric number" : null);
        };

        this.helpText = function () {
            return gettext('Phone number or Numeric ID');
        };

        this.enableReceiver(question, options);
    }
    PhoneEntry.prototype = Object.create(FreeTextEntry.prototype);
    PhoneEntry.prototype.constructor = FreeTextEntry;


    /**
     * The entry that defines an float input. Only accepts real numbers
     */
    function FloatEntry(question, options) {
        IntEntry.call(this, question, options);
        this.templateType = 'str';
        this.lengthLimit = options.lengthLimit || constants.FLOAT_LENGTH_LIMIT;
        var valueLimit = options.valueLimit || constants.FLOAT_VALUE_LIMIT;

        this.getErrorMessage = function (rawAnswer) {
            if (isNaN(+rawAnswer)) {
                return gettext("Not a valid number");
            }
            if (+rawAnswer > valueLimit) {
                return gettext("Number is too large");
            }
            return null;
        };

        this.helpText = function () {
            return gettext('Decimal');
        };
    }
    FloatEntry.prototype = Object.create(IntEntry.prototype);
    FloatEntry.prototype.constructor = IntEntry;

    /**
     * Represents a checked box entry.
     */
    function MultiSelectEntry(question, options) {
        var self = this;
        EntryArrayAnswer.call(this, question, options);
        self.templateType = 'select';
        self.choices = question.choices;
        self.isMulti = true;
        self.hideLabel = options.hideLabel;

        self.rawAnswer = ko.pureComputed({
            read: () => {
                let answer = this.answer();
                if (answer === constants.NO_ANSWER) {
                    return [];
                }

                let choices = this.choices();
                return answer.map(index => choices[index - 1]);
            },
            write: (value) => {
                let choices = this.choices.peek();
                // answer is based on a 1 indexed index of the choices
                let answer = _.filter(value.map((val) => _.indexOf(choices, val) + 1), (v) => v > 0);
                self.onPreProcess.call(this, answer);
            },
        });

        self.colStyleIfHideLabel = ko.computed(function () {
            return self.hideLabel ? self.getColStyle(self.choices().length) : null;
        });

        self.onClear = function () {
            self.rawAnswer([]);
        };

        self.isValid = function (rawAnswer) {
            return _.isArray(rawAnswer);
        };
    }
    MultiSelectEntry.prototype = Object.create(EntryArrayAnswer.prototype);
    MultiSelectEntry.prototype.constructor = EntryArrayAnswer;

    /**
     * Represents a select2 for multiple options
     */
    function MultiDropdownEntry(question, options) {
        var self = this;
        MultiSelectEntry.call(this, question, options);
        self.templateType = 'multidropdown';
        self.placeholderText = gettext('Please choose an item');

        self.helpText = function () {
            return "";
        };

        self.afterRender = function () {
            select2ify(self, {});
        };
    }
    MultiDropdownEntry.prototype = Object.create(MultiSelectEntry.prototype);
    MultiDropdownEntry.prototype.constructor = MultiSelectEntry;
    MultiDropdownEntry.prototype.onAnswerChange = select2AnswerChange(MultiSelectEntry);

    /**
     * Represents multiple radio button entries
     */
    function SingleSelectEntry(question, options) {
        var self = this;
        EntrySingleAnswer.call(this, question, options);
        self.choices = question.choices;
        self.templateType = 'select';
        self.isMulti = false;

        self.rawAnswer = ko.pureComputed({
            read: () => {
                let answer = this.answer();
                if (!answer) {
                    return constants.NO_ANSWER;
                }

                let choices = this.choices();
                return choices[answer - 1];
            },
            write: (value) => {
                let choices = this.choices.peek();
                let answer = _.indexOf(choices, value);
                // answer is based on a 1 indexed index of the choices
                this.answer(answer === -1 ? constants.NO_ANSWER : answer + 1);
            },
        });

        self.onClear = function () {
            self.rawAnswer(constants.NO_ANSWER);
        };

        self.enableReceiver(question, options);
    }
    SingleSelectEntry.prototype = Object.create(EntrySingleAnswer.prototype);
    SingleSelectEntry.prototype.constructor = EntrySingleAnswer;
    SingleSelectEntry.prototype.receiveMessage = function (message, field) {
        // Iterate through choices and select the one that matches the message[field]
        var self = this;
        if (message[field]) {
            var choices = self.choices();
            for (var i = 0; i < choices.length; i++) {
                if (choices[i] === message[field]) {
                    self.rawAnswer(i + 1);
                    return;
                }
            }
        }
        // either field is not in message or message[field] is not an option.
        self.rawAnswer(constants.NO_ANSWER);
    };

    /**
     * This is used for the labels and inputs in a Combined Multiple Choice question in a Question
     * List Group. It is also used for labels in a Combined Checkbox question.
     */
    function ChoiceLabelEntry(question, options) {
        var self = this;
        EntrySingleAnswer.call(this, question, options);
        self.choices = question.choices;
        self.templateType = 'choice-label';

        self.hideLabel = options.hideLabel;

        self.colStyle = ko.computed(function () {
            return self.getColStyle(self.choices().length);
        });

        self.onClear = function () {
            self.rawAnswer(constants.NO_ANSWER);
        };
        self.isValid = function () {
            return true;
        };
    }
    ChoiceLabelEntry.prototype = Object.create(EntrySingleAnswer.prototype);
    ChoiceLabelEntry.prototype.constructor = EntrySingleAnswer;
    ChoiceLabelEntry.prototype.onPreProcess = function (newValue) {
        if (this.isValid(newValue)) {
            if (newValue === constants.NO_ANSWER) {
                this.answer(newValue);
            } else {
                this.answer(+newValue);
            }
        }
    };

    /**
     *  For dropdowns, each option is assigned an id, which is its index,
     *  with the first option given index 1. Both the entry's answer and
     *  rawAnswer contain this index value.
     */
    function DropdownEntry(question, options) {
        var self = this;
        EntrySingleAnswer.call(this, question, options);
        self.templateType = 'dropdown';
        self.placeholderText = gettext('Please choose an item');

        self.helpText = function () {
            return "";
        };

        self.options = ko.computed(function () {
            return [{text: "", id: undefined}].concat(_.map(question.choices(), function (choice, idx) {
                return {
                    text: choice,
                    id: idx + 1,
                };
            }));
        });

        self.additionalSelect2Options = function () {
            return {};
        };

        self.afterRender = function () {
            select2ify(self, self.additionalSelect2Options());
        };
    }
    DropdownEntry.prototype = Object.create(EntrySingleAnswer.prototype);
    DropdownEntry.prototype.constructor = EntrySingleAnswer;
    DropdownEntry.prototype.onAnswerChange = select2AnswerChange(EntrySingleAnswer);
    DropdownEntry.prototype.onPreProcess = function (newValue) {
        // When newValue is undefined it means we've unset the select question.
        if (newValue === constants.NO_ANSWER || newValue === undefined) {
            this.answer(constants.NO_ANSWER);
        } else {
            this.answer(+newValue);
        }
    };

    /**
     * The ComboboxEntry is an advanced android formatting entry. It is enabled
     * when the user specifies combobox in the appearance attributes for a
     * single select question.
     *
     * It uses the same UI as the dropdown, but a different matching algorithm.
     *
     * Docs: https://confluence.dimagi.com/display/commcarepublic/Advanced+CommCare+Android+Formatting#AdvancedCommCareAndroidFormatting-SingleSelect"ComboBox"
     */
    function ComboboxEntry(question, options) {
        var self = this;
        DropdownEntry.call(this, question, options);

        // Specifies the type of matching we will do when a user types a query
        self.matchType = options.matchType;

        self.helpText = function () {
            return gettext('Combobox');
        };

        self.additionalSelect2Options = function () {
            return {
                matcher: function (params, option) {
                    var query = $.trim(params.term);
                    if (ComboboxEntry.filter(query, option, self.matchType)) {
                        return option;
                    } else {
                        return null;
                    }
                },
            };
        };

        self.enableReceiver(question, options);
    }

    ComboboxEntry.filter = function (query, option, matchType) {
        if (!query || !option.text) {
            return true;
        }
        query = query.toLowerCase();
        var haystack = option.text.toLowerCase();

        var match,
            wordsInQuery = query.split(/\s+/),
            wordsInChoice = haystack.split(/\s+/);
        if (matchType === constants.COMBOBOX_MULTIWORD) {
            // Multiword filter, matches any choice that contains all of the words in the query
            //
            // Assumption is both query and choice will not be very long. Runtime is O(nm)
            // where n is number of words in the query, and m is number of words in the choice

            match = _.all(wordsInQuery, function (word) {
                return _.include(wordsInChoice, word);
            });
        } else if (matchType === constants.COMBOBOX_FUZZY) {
            var isFuzzyMatch = function (haystack, query, distanceThreshold) {
                return (
                    haystack === query ||
                    (query.length > 3 && window.Levenshtein.get(haystack, query) <= distanceThreshold)
                );
            };

            // First handle prefixes, which will fail fuzzy match if they're too short
            var distanceThreshold = 2;
            if (haystack.length > query.length + distanceThreshold) {
                haystack = haystack.substring(0, query.length + distanceThreshold);
            }

            // Fuzzy filter, matches if query is "close" to answer
            match = isFuzzyMatch(haystack, query, distanceThreshold);

            // For multiword strings, return true if any word in the query fuzzy matches any word in the target
            if (!match) {
                if (wordsInChoice.length > 1 || wordsInQuery.length > 1) {
                    _.each(wordsInChoice, function (choiceWord) {
                        _.each(wordsInQuery, function (queryWord) {
                            match = match || isFuzzyMatch(choiceWord, queryWord, distanceThreshold);
                        });
                    });
                }
            }
        }

        // If we've already matched, return true
        if (match) {
            return true;
        }

        // Standard filter, matches only start of word
        return haystack.startsWith(query);
    };

    ComboboxEntry.prototype = Object.create(DropdownEntry.prototype);
    ComboboxEntry.prototype.constructor = DropdownEntry;
    ComboboxEntry.prototype.onPreProcess = function (newValue) {
        var value;
        if (newValue === constants.NO_ANSWER || newValue === '') {
            this.answer(constants.NO_ANSWER);
            this.question.error(null);
            return;
        }

        value = _.find(this.options(), function (d) {
            return d.id === newValue;
        });
        if (value) {
            this.answer(value.id);
            this.question.error(null);
        } else {
            this.question.error(gettext('Not a valid choice'));
        }
    };
    ComboboxEntry.prototype.receiveMessage = function (message, field) {
        // Iterates through options and selects an option that matches message[field].
        // Registers a no answer if message[field] is not in options.
        // Also accepts fields in format `field1||field2||...||fieldn` it will find the
        // first message[field] that matches an option.
        var self = this;
        var options = self.options();
        var fieldsByPriority = field.split("||");
        for (var i = 0; i < fieldsByPriority.length; i++) {
            var fieldByPriority = fieldsByPriority[i];
            for (var j = 0; j < options.length; j++) {
                var option = options[j];
                if (option.text === message[fieldByPriority]) {
                    self.rawAnswer(option.id);
                    return;
                }
            }
        }
        // no options match message[field]
        self.rawAnswer(constants.NO_ANSWER);
    };

    /**
     * Base class for DateEntry, TimeEntry, and DateTimeEntry. Shares the same
     * date picker between the three types of Entry.
     */
    function DateTimeEntryBase(question, options) {
        var self = this;

        EntrySingleAnswer.call(self, question, options);

        self.afterRender = function () {
            self.$picker = $('#' + self.entryId);

            var answer = self.answer() ? self.convertServerToClientFormat(self.answer()) : constants.NO_ANSWER;
            self.initWidget(self.$picker, answer);

            self.$picker.on("dp.change", function (e) {
                if (!e.date) {
                    self.answer(constants.NO_ANSWER);
                    return;
                }
                self.answer(moment(e.date.toDate()).format(self.serverFormat));
            });
        };
    }
    DateTimeEntryBase.prototype = Object.create(EntrySingleAnswer.prototype);
    DateTimeEntryBase.prototype.constructor = EntrySingleAnswer;
    DateTimeEntryBase.prototype.initWidget = undefined;  // overridden in subclasses
    DateTimeEntryBase.prototype.convertServerToClientFormat = function (date) {
        return moment(date, this.serverFormat).format(this.clientFormat);
    };

    // Format for time or date or datetime for the browser. Defaults to ISO.
    // Formatting string should be in moment format: https://momentjs.com/docs/#/displaying/format/
    DateTimeEntryBase.prototype.clientFormat = undefined;

    // Format for time or date or datetime for the server. Defaults to ISO.
    // Formatting string should be in moment format: https://momentjs.com/docs/#/displaying/format/
    DateTimeEntryBase.prototype.serverFormat = undefined;

    function DateEntry(question, options) {
        this.templateType = 'date';
        DateTimeEntryBase.call(this, question, options);
    }
    DateEntry.prototype = Object.create(DateTimeEntryBase.prototype);
    DateEntry.prototype.constructor = DateTimeEntryBase;
    // This is format equates to 12/31/2016 and is used by the datetimepicker
    DateEntry.prototype.clientFormat = 'MM/DD/YYYY';
    DateEntry.prototype.serverFormat = 'YYYY-MM-DD';
    DateEntry.prototype.initWidget = function ($element, answer) {
        cloudcareUtils.initDatePicker($element, answer);
    };

    function TimeEntry(question, options) {
        this.templateType = 'time';
<<<<<<< HEAD
        var is12Hour = false;
=======
        let is12Hour = false;
>>>>>>> da55df5c
        if (question.style) {
            if (question.stylesContains(constants.TIME_12_HOUR)) {
                this.clientFormat = 'h:mm a';
                is12Hour = true;
            }
        }
        this.helpText = function () {
            return is12Hour ? gettext("12-hour clock") : gettext("24-hour clock");
        };
        DateTimeEntryBase.call(this, question, options);
    }
    TimeEntry.prototype = Object.create(DateTimeEntryBase.prototype);
    TimeEntry.prototype.constructor = DateTimeEntryBase;

    TimeEntry.prototype.clientFormat = 'HH:mm';
    TimeEntry.prototype.serverFormat = 'HH:mm';
    TimeEntry.prototype.initWidget = function ($element, answer) {
        cloudcareUtils.initTimePicker($element, answer, this.clientFormat);
    };

    function EthiopianDateEntry(question, options) {
        var self = this,
            ethiopianLanguageMap = {
                am: 'amh',
                amh: 'amh',
                ti: 'tir',
                tir: 'tir',
                or: 'orm',
                orm: 'orm',
            },
            calendarLanguage = ethiopianLanguageMap[initialPageData.get('language')] ? ethiopianLanguageMap[initialPageData.get('language')] : 'en';

        self.templateType = 'ethiopian-date';

        EntrySingleAnswer.call(self, question, options);

        self._calendarInstance = $.calendars.instance('ethiopian', calendarLanguage);
        if (calendarLanguage === 'en') {
            $.calendarsPicker.setDefaults($.calendarsPicker.regionalOptions['']);
        } else {
            $.calendarsPicker.setDefaults($.calendarsPicker.regionalOptions[calendarLanguage]);
        }

        self._formatDateForAnswer = function (newDate) {
            return moment(newDate).format('YYYY-MM-DD');
        };

        self.afterRender = function () {
            self.$picker = $('#' + self.entryId);
            self.$picker.calendarsPicker({
                calendar: self._calendarInstance,
                showAnim: '',
                onSelect: function (dates) {
                    // transform date to gregorian to store as the answer
                    if (dates.length) {
                        self.answer(self._formatDateForAnswer(dates[0].toJSDate()));
                    } else {
                        self.answer(constants.NO_ANSWER);
                    }
                },
            });

            self.$picker.blur(function (change) {
                // calendarsPicker doesn't pick up changes if you don't actively select them in the widget
                var changedPicker = $(change.target)[0],
                    newDate = self._calendarInstance.parseDate(
                        self._calendarInstance.local.dateFormat,
                        changedPicker.value
                    );

                if (newDate && (self.answer() !== self._formatDateForAnswer(newDate.toJSDate()))) {
                    self.$picker.calendarsPicker('setDate', changedPicker.value);
                }
            });

            if (self.answer()) {
                // convert any default values to ethiopian and set it
                var ethiopianDate = self._calendarInstance.fromJSDate(moment(self.answer()).toDate());
                self.$picker.calendarsPicker('setDate', ethiopianDate);
            }
        };

    }
    EthiopianDateEntry.prototype = Object.create(EntrySingleAnswer.prototype);
    EthiopianDateEntry.prototype.constructor = EntrySingleAnswer;

    /**
     * Base class for entry types that involve uploading a file: multimedia and signatures.
     */
    function FileEntry(question, options) {
        var self = this;
        EntrySingleAnswer.call(this, question, options);
        self.templateType = 'file';
        self.xformAction = constants.ANSWER_MEDIA;
        self.xformParams = function () {
            return { file: self.file() };
        };
        self.file = ko.observable();
        self.extensionsMap = initialPageData.get("valid_multimedia_extensions_map");
    }
    FileEntry.prototype = Object.create(EntrySingleAnswer.prototype);
    FileEntry.prototype.constructor = EntrySingleAnswer;
    FileEntry.prototype.onPreProcess = function (newValue) {
        var self = this;
        if (newValue !== constants.NO_ANSWER && newValue !== "") {
            // input has changed and validation will be checked
            if (newValue !== self.answer()) {
                self.question.formplayerProcessed = false;
            }
            self.answer(newValue.replace(constants.FILE_PREFIX, ""));
        } else {
            self.file(null);
            self.answer(constants.NO_ANSWER);
            self.rawAnswer(constants.NO_ANSWER);
            self.question.error(null);
        }
    };
    FileEntry.prototype.onAnswerChange = function (newValue) {
        var self = this;
        // file has already been validated and assigned a unique id. another request should not be sent to formplayer
        if (self.question.formplayerProcessed) {
            return;
        }
        if (newValue !== constants.NO_ANSWER && newValue !== "") {
            var $input = $('#' + self.entryId);
            self.file($input[0].files[0]);
            let badExtension = false;
            let badMime = true;
            const ext = newValue.slice(newValue.lastIndexOf(".") + 1);
            const acceptedExts = self.extensionsMap[self.accept];
            badExtension = !acceptedExts.includes(ext.toLowerCase());

            for (const acc of self.accept.split(",")) {
                if (self.file().type.match(acc)) {
                    badMime = false;
                    break;
                }
            }
            // corresponds to validateFile check in Formplayer
            // any changes made here should also be made in Formplayer
            if (badExtension || badMime) {
                self.question.error(gettext("Invalid file type chosen. Please select a valid multimedia file."));
                return;
            }
            // corresponds to MAX_BYTES_PER_ATTACHMENT var in Formplayer and limits file uploads to 4MB
            // any changes made here should also be made in Formplayer
            if (self.file().size > 4000000) {
                self.question.error(gettext("The file you selected exceeds the size limit of 4MB. Please select a file that is smaller than 4MB."));
                return;
            }
            self.question.error(null);
            self.question.onchange();
        }
    };

    /**
     * Represents an image upload.
     */
    function ImageEntry(question, options) {
        var self = this;
        FileEntry.call(this, question, options);
        self.accept = "image/*,.pdf";

        self.helpText = function () {
            return gettext("Upload image");
        };

    }
    ImageEntry.prototype = Object.create(FileEntry.prototype);
    ImageEntry.prototype.constructor = FileEntry;

    /**
     * Represents an audio upload.
     */
    function AudioEntry(question, options) {
        var self = this;
        FileEntry.call(this, question, options);
        self.accept = "audio/*";

        self.helpText = function () {
            return gettext("Upload audio file");
        };

    }
    AudioEntry.prototype = Object.create(FileEntry.prototype);
    AudioEntry.prototype.constructor = FileEntry;

    /**
     * Represents a video upload.
     */
    function VideoEntry(question, options) {
        var self = this;
        FileEntry.call(this, question, options);
        self.accept = "video/*";

        self.helpText = function () {
            return gettext("Upload video file");
        };

    }
    VideoEntry.prototype = Object.create(FileEntry.prototype);
    VideoEntry.prototype.constructor = FileEntry;


    function GeoPointEntry(question, options) {
        var self = this;
        EntryArrayAnswer.call(self, question, options);
        self.templateType = 'geo';
        self.map = null;
        self.control_width = constants.CONTROL_WIDTH;

        self.DEFAULT = {
            lat: 30,
            lon: 0,
            zoom: 1,
            anszoom: 6,
        };

        self.onClear = function () {
            self.rawAnswer([]);
        };

        self.loadMap = function () {
            var token = initialPageData.get("mapbox_access_token");
            if (token) {
                // if a default answer exists, use that instead
                let lat = self.rawAnswer().length ? self.rawAnswer()[0] : self.DEFAULT.lat;
                let lon = self.rawAnswer().length ? self.rawAnswer()[1] : self.DEFAULT.lon;
                let zoom = self.rawAnswer().length ? self.DEFAULT.anszoom : self.DEFAULT.zoom;

                self.map = L.map(self.entryId, {
                    zoomControl: false,
                }).setView([lat, lon], zoom);
                L.control.zoom({
                    position: 'bottomright',
                }).addTo(self.map);

                L.tileLayer('https://api.mapbox.com/styles/v1/{id}/tiles/{z}/{x}/{y}?access_token='
                            + token, {
                    id: 'mapbox/streets-v11',
                    attribution: '© <a href="https://www.mapbox.com/about/maps/">Mapbox</a> ©' +
                                 ' <a href="http://www.openstreetmap.org/copyright">OpenStreetMap</a>',
                    tileSize: 512,
                    zoomOffset: -1,
                }).addTo(self.map);
                self.map.on('move', self.updateCenter);

                self.centerMarker = L.marker(self.map.getCenter()).addTo(self.map);

                L.mapbox.accessToken = token;
                self.geocoder = L.mapbox.geocoder('mapbox.places');
            } else {
                question.error(gettext('Map layer not configured.'));
            }

        };

        self.afterRender = function () {
            if (typeof L === 'undefined') {
                question.error(gettext('Could not load map. Please try again later.'));
            } else {
                self.loadMap();
            }
        };

        self.updateCenter = function () {
            var center = self.map.getCenter();
            self.centerMarker.setLatLng(center);
            self.rawAnswer([center.lat, center.lng]);
        };

        self.formatLat = function () {
            return self.formatCoordinate(self.rawAnswer()[0] || null, ['N', 'S']);
        };
        self.formatLon = function () {
            return self.formatCoordinate(self.rawAnswer()[1] || null, ['E', 'W']);
        };
        self.formatCoordinate = function (coordinate, cardinalities) {
            var cardinality = coordinate >= 0 ? cardinalities[0] : cardinalities[1];
            if (coordinate !== null) {
                return cardinality + intpad(intpad(Math.abs(coordinate).toFixed(5), 8));
            }
            return '??.?????';
        };

        self.search = function (form) {
            var query = $(form).find('.query').val();
            self.geocoder.query(query, function (err, data) {
                if (err === null) {
                    if (data.lbounds) {
                        self.map.fitBounds(data.lbounds);
                    } else if (data.latlng) {
                        self.map.setView([data.latlng[0], data.latlng[1]], self.DEFAULT.zoom);
                    }
                }
            });
        };
    }
    GeoPointEntry.prototype = Object.create(EntryArrayAnswer.prototype);
    GeoPointEntry.prototype.constructor = EntryArrayAnswer;


    /**
     * Gets the entry based on the datatype of the Question
     * @param {Object} question - A Question object
     */
    function getEntry(question) {
        var hasGeocoderPrivs = initialPageData.get("has_geocoder_privs");
        var entry = null;
        var options = {};
        var isMinimal = false;
        var isCombobox = false;
        var isLabel = false;
        var hideLabel = false;
        var style;

        if (question.style) {
            style = ko.utils.unwrapObservable(question.style.raw);
        }

        var displayOptions = _getDisplayOptions(question);
        var isPhoneMode = ko.utils.unwrapObservable(displayOptions.phoneMode);
        var receiveStyle = (question.stylesContains(/receive-*/)) ? question.stylesContaining(/receive-*/)[0] : null;

        switch (question.datatype()) {
            case constants.STRING:
                // Barcode uses text box for CloudCare so it's possible to still enter a barcode field
            case constants.BARCODE:     // eslint-disable-line no-fallthrough
                // If it's a receiver, it cannot autoupdate because updates will come quickly which messes with the
                // autoupdate rate limiting.
                if (receiveStyle) {
                    options.receiveStyle = receiveStyle;
                } else {
                    options.enableAutoUpdate = isPhoneMode;
                }
                if (question.stylesContains(constants.ADDRESS)) {
                    if (hasGeocoderPrivs) {
                        entry = new AddressEntry(question, {
                            broadcastStyles: question.stylesContaining(/broadcast-*/),
                        });
                    } else {
                        window.console.warn('No active entry for: ' + question.datatype());
                        entry = new UnsupportedEntry(question, options);
                    }
                } else if (question.stylesContains(constants.NUMERIC)) {
                    entry = new PhoneEntry(question, options);
                } else {
                    entry = new FreeTextEntry(question, options);
                }
                break;
            case constants.INT:
                entry = new IntEntry(question, {
                    enableAutoUpdate: isPhoneMode,
                });
                break;
            case constants.LONGINT:
                entry = new IntEntry(question, {
                    lengthLimit: constants.LONGINT_LENGTH_LIMIT,
                    valueLimit: constants.LONGINT_VALUE_LIMIT,
                    enableAutoUpdate: isPhoneMode,
                });
                break;
            case constants.FLOAT:
                entry = new FloatEntry(question, {
                    enableAutoUpdate: isPhoneMode,
                });
                break;
            case constants.SELECT:
                isMinimal = question.stylesContains(constants.MINIMAL);
                if (style) {
                    isCombobox = question.stylesContains(constants.COMBOBOX);
                }
                if (style) {
                    isLabel = question.stylesContains(constants.LABEL) || question.stylesContains(constants.LIST_NOLABEL);
                    hideLabel = question.stylesContains(constants.LIST_NOLABEL);
                }

                if (isMinimal) {
                    entry = new DropdownEntry(question, {});
                } else if (isCombobox) {
                    entry = new ComboboxEntry(question, {
                        /*
                         * The appearance attribute is either:
                         *
                         * combobox
                         * combobox multiword
                         * combobox fuzzy
                         *
                         * The second word designates the matching type
                         */
                        matchType: question.style.raw().split(' ')[1],
                        receiveStyle: receiveStyle,
                    });
                } else if (isLabel) {
                    entry = new ChoiceLabelEntry(question, {
                        hideLabel: hideLabel,
                    });
                    if (!hideLabel) {
                        let isRequired = entry.question.required() ? "Yes" : "No";
                        kissmetrics.track.event("Accessibility Tracking - Tabular Question Seen", {
                            "Required": isRequired,
                        });
                        $(function () {
                            $(".q.form-group").on("change", function () {
                                kissmetrics.track.event("Accessibility Tracking - Tabular Question Interaction");
                            });
                        });

                    }
                } else {
                    entry = new SingleSelectEntry(question, {
                        receiveStyle: receiveStyle,
                    });
                }
                break;
            case constants.MULTI_SELECT:
                isMinimal = question.stylesContains(constants.MINIMAL);
                if (style) {
                    isLabel = question.stylesContains(constants.LABEL);
                    hideLabel = question.stylesContains(constants.LIST_NOLABEL);
                }

                if (isMinimal) {
                    entry = new MultiDropdownEntry(question, {});
                } else if (isLabel) {
                    entry = new ChoiceLabelEntry(question, {
                        hideLabel: false,
                    });
                    if (!hideLabel) {
                        let isRequired = entry.question.required() ? "Yes" : "No";
                        kissmetrics.track.event("Accessibility Tracking - Tabular Question Seen", {
                            "Required": isRequired,
                        });
                        $(function () {
                            $(".q.form-group").on("change", function () {
                                kissmetrics.track.event("Accessibility Tracking - Tabular Question Interaction");
                            });
                        });
                    }
                } else if (hideLabel) {
                    entry = new MultiSelectEntry(question, {
                        hideLabel: true,
                    });
                } else {
                    entry = new MultiSelectEntry(question, {});
                }
                break;
            case constants.DATE:
                if (question.stylesContains(constants.ETHIOPIAN)) {
                    entry = new EthiopianDateEntry(question, {});
                } else {
                    entry = new DateEntry(question, {});
                }
                break;
            case constants.TIME:
                entry = new TimeEntry(question, {});
                break;
            case constants.GEO:
                entry = new GeoPointEntry(question, {});
                break;
            case constants.INFO: // it's a label
                entry = new InfoEntry(question, {});
                break;
            case constants.BINARY:
                if (!toggles.toggleEnabled('WEB_APPS_UPLOAD_QUESTIONS')) {
                    // do nothing, fall through to unsupported
                } else {
                    switch (question.control()) {
                        case constants.CONTROL_IMAGE_CHOOSE:
                            if (question.stylesContains(constants.SIGNATURE)) {
                                break;
                            }
                            entry = new ImageEntry(question, {});
                            break;
                        case constants.CONTROL_AUDIO_CAPTURE:
                            entry = new AudioEntry(question, {});
                            break;
                        case constants.CONTROL_VIDEO_CAPTURE:
                            entry = new VideoEntry(question, {});
                            break;
                        // any other control types are unsupported
                    }
                }
        }
        if (!entry) {
            window.console.warn('No active entry for: ' + question.datatype());
            entry = new UnsupportedEntry(question, options);
        }
        return entry;
    }

    function intpad(x, n) {
        var s = x + '';
        while (s.length < n) {
            s = '0' + s;
        }
        return s;
    }

    /**
     * Utility that gets the display options from a parent form of a question.
     * */
    function _getDisplayOptions(question) {
        const form = formEntryUtils.getRootForm(question);
        if (form === undefined) {
            return {};
        }
        return form.displayOptions || {};
    }

    /**
     * Utility to render question as select2
     * additionalOptions is passed as object to select2 constructor
     */
    function select2ify(entry, additionalOptions) {
        var $input = $('#' + entry.entryId);
        $input.select2(_.extend({
            allowClear: true,
            placeholder: entry.placeholderText,
            escapeMarkup: function (m) { return DOMPurify.sanitize(m); },
        }, additionalOptions));

    }

    /**
     * Function to handle answer changes for entries using selct2
     */
    function select2AnswerChange(parentClass) {
        return function (newValue) {
            var self = this;
            parentClass.prototype.onAnswerChange.call(self, newValue);
            _.delay(function () {
                $("#" + self.entryId).trigger("change.select2");
            });
        };
    }

    return {
        getEntry: getEntry,
        AddressEntry: AddressEntry,
        AudioEntry: AudioEntry,
        ComboboxEntry: ComboboxEntry,
        DateEntry: DateEntry,
        DropdownEntry: DropdownEntry,
        EthiopianDateEntry: EthiopianDateEntry,
        FloatEntry: FloatEntry,
        FreeTextEntry: FreeTextEntry,
        ImageEntry: ImageEntry,
        InfoEntry: InfoEntry,
        IntEntry: IntEntry,
        MultiSelectEntry: MultiSelectEntry,
        MultiDropdownEntry: MultiDropdownEntry,
        PhoneEntry: PhoneEntry,
        SingleSelectEntry: SingleSelectEntry,
        TimeEntry: TimeEntry,
        UnsupportedEntry: UnsupportedEntry,
        VideoEntry: VideoEntry,
    };
});<|MERGE_RESOLUTION|>--- conflicted
+++ resolved
@@ -792,11 +792,7 @@
 
     function TimeEntry(question, options) {
         this.templateType = 'time';
-<<<<<<< HEAD
-        var is12Hour = false;
-=======
         let is12Hour = false;
->>>>>>> da55df5c
         if (question.style) {
             if (question.stylesContains(constants.TIME_12_HOUR)) {
                 this.clientFormat = 'h:mm a';
