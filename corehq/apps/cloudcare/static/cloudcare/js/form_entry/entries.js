--- conflicted
+++ resolved
@@ -1007,11 +1007,7 @@
     VideoEntry.prototype.constructor = FileEntry;
 
     /**
-<<<<<<< HEAD
-     * Represents a signature, which requires the user to draw a signature.
-=======
      * Represents a signature capture, which requires the user to draw a signature.
->>>>>>> 4499d2df
      */
     function SignatureEntry(question, options) {
         var self = this;
@@ -1046,13 +1042,8 @@
         };
 
         self.onClear = function () {
-<<<<<<< HEAD
-            // TODO: Connect this to the imminent "clear" action on FileEntry
-            self.signaturePad.clear();
-=======
             SignatureEntry.prototype.onClear.call(self);
             self.signaturePad && self.signaturePad.clear();
->>>>>>> 4499d2df
         };
 
         self.resizeCanvas = function () {
@@ -1063,11 +1054,7 @@
         };
 
         self.helpText = function () {
-<<<<<<< HEAD
-            return gettext("Draw a signature");
-=======
             return gettext("Draw signature");
->>>>>>> 4499d2df
         };
     }
     SignatureEntry.prototype = Object.create(FileEntry.prototype);
