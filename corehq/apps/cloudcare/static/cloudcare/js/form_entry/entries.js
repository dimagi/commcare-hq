--- conflicted
+++ resolved
@@ -1008,7 +1008,6 @@
         self.question.error(null);
         self.question.onchange();
 
-<<<<<<< HEAD
         if (self.broadcastTopics.length) {
             var broadcastObj = {};
             broadcastObj[constants.BROADCAST_FIELD_FILENAME] = self.file().name;
@@ -1039,7 +1038,7 @@
 function ImageEntry(question, options) {
     var self = this;
     FileEntry.call(this, question, options);
-    self.accept = "image/*";
+    // Must match a key in VALID_ATTACHMENT_FILE_EXTENSION_MAP corehq/ex-submodules/couchforms/const.pyself.accept = "image/*";
 }
 ImageEntry.prototype = Object.create(FileEntry.prototype);
 ImageEntry.prototype.constructor = FileEntry;
@@ -1051,17 +1050,18 @@
     var self = this;
     FileEntry.call(this, question, options);
     self.accept = ".pdf,.xlsx,.docx,.html,.txt,.rtf,.msg";
-    self.acceptedMimeTypes = "application/*,text/*";
+    // Must match a key in VALID_ATTACHMENT_FILE_EXTENSION_MAP corehq/ex-submodules/couchforms/const.pyself.acceptedMimeTypes = "application/*,text/*";
 }
 DocumentEntry.prototype = Object.create(FileEntry.prototype);
 DocumentEntry.prototype.constructor = FileEntry;
 
-/**
- * Represents an audio upload.
- */
+    /**
+     * Represents an audio upload.
+     */
 function AudioEntry(question, options) {
     var self = this;
     FileEntry.call(this, question, options);
+    // Must match a key in VALID_ATTACHMENT_FILE_EXTENSION_MAP corehq/ex-submodules/couchforms/const.py
     self.accept = "audio/*";
 }
 AudioEntry.prototype = Object.create(FileEntry.prototype);
@@ -1073,7 +1073,7 @@
 function VideoEntry(question, options) {
     var self = this;
     FileEntry.call(this, question, options);
-    self.accept = "video/*";
+    // Must match a key in VALID_ATTACHMENT_FILE_EXTENSION_MAP corehq/ex-submodules/couchforms/const.pyself.accept = "video/*";
 }
 VideoEntry.prototype = Object.create(FileEntry.prototype);
 VideoEntry.prototype.constructor = FileEntry;
@@ -1085,7 +1085,8 @@
     var self = this;
     FileEntry.call(this, question, options);
     self.templateType = 'signature';
-    self.accept = 'image/*,.pdf';
+    // Must match a key in VALID_ATTACHMENT_FILE_EXTENSION_MAP corehq/ex-submodules/couchforms/const.py
+        self.accept = 'image/*,.pdf';
 
     self.afterRender = function () {
         self.$input = $('#' + self.entryId);
@@ -1097,71 +1098,6 @@
         self.signaturePad = new SignaturePad(self.$canvas[0]);
         self.signaturePad.addEventListener('endStroke', () => {
             self.answerCanvasData();
-=======
-    /**
-     * Represents an image upload.
-     */
-    function ImageEntry(question, options) {
-        var self = this;
-        FileEntry.call(this, question, options);
-        // Must match a key in VALID_ATTACHMENT_FILE_EXTENSION_MAP corehq/ex-submodules/couchforms/const.py
-        self.accept = "image/*";
-    }
-    ImageEntry.prototype = Object.create(FileEntry.prototype);
-    ImageEntry.prototype.constructor = FileEntry;
-
-    /**
-     * Represents an document upload.
-     */
-    function DocumentEntry(question, options) {
-        var self = this;
-        FileEntry.call(this, question, options);
-        self.accept = ".pdf,.xlsx,.docx,.html,.txt,.rtf,.msg";
-        // Must match a key in VALID_ATTACHMENT_FILE_EXTENSION_MAP corehq/ex-submodules/couchforms/const.py
-        self.acceptedMimeTypes = "application/*,text/*";
-    }
-    DocumentEntry.prototype = Object.create(FileEntry.prototype);
-    DocumentEntry.prototype.constructor = FileEntry;
-
-    /**
-     * Represents an audio upload.
-     */
-    function AudioEntry(question, options) {
-        var self = this;
-        FileEntry.call(this, question, options);
-        // Must match a key in VALID_ATTACHMENT_FILE_EXTENSION_MAP corehq/ex-submodules/couchforms/const.py
-        self.accept = "audio/*";
-    }
-    AudioEntry.prototype = Object.create(FileEntry.prototype);
-    AudioEntry.prototype.constructor = FileEntry;
-
-    /**
-     * Represents a video upload.
-     */
-    function VideoEntry(question, options) {
-        var self = this;
-        FileEntry.call(this, question, options);
-        // Must match a key in VALID_ATTACHMENT_FILE_EXTENSION_MAP corehq/ex-submodules/couchforms/const.py
-        self.accept = "video/*";
-    }
-    VideoEntry.prototype = Object.create(FileEntry.prototype);
-    VideoEntry.prototype.constructor = FileEntry;
-
-    /**
-     * Represents a signature capture, which requires the user to draw a signature.
-     */
-    function SignatureEntry(question, options) {
-        var self = this;
-        FileEntry.call(this, question, options);
-        self.templateType = 'signature';
-        // Must match a key in VALID_ATTACHMENT_FILE_EXTENSION_MAP corehq/ex-submodules/couchforms/const.py
-        self.accept = 'image/*,.pdf';
-
-        self.afterRender = function () {
-            self.$input = $('#' + self.entryId);
-            self.$canvas = $('#' + self.entryId + '-canvas');
-            self.$wrapper = $('#' + self.entryId + '-wrapper');
->>>>>>> 0e7f09e4
             self.widthAtDataCapture = self.$canvas[0].width;
             self.signatureData = self.signaturePad.toData();
         });
