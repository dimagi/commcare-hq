/* global DOMPurify, mdAnchorRender */
hqDefine("cloudcare/js/form_entry/fullform-ui", function () {
    var Const = hqImport("cloudcare/js/form_entry/const"),
        Utils = hqImport("cloudcare/js/form_entry/utils");
    var md = window.markdownit();

    //Overriden by downstream contexts, check before changing
    window.mdAnchorRender = md.renderer.rules.link_open || function (tokens, idx, options, env, self) {
        return self.renderToken(tokens, idx, options);
    };

    md.renderer.rules.link_open = function (tokens, idx, options, env, self) {
        // If you are sure other plugins can't add `target` - drop check below
        var aIndex = tokens[idx].attrIndex('target');

        if (aIndex < 0) {
            tokens[idx].attrPush(['target', '_blank']); // add new attribute
        } else {
            tokens[idx].attrs[aIndex][1] = '_blank';    // replace value of existing attr
        }

        // pass token to default renderer.
        return mdAnchorRender(tokens, idx, options, env, self);
    };

    _.delay(function () {
        ko.bindingHandlers.renderMarkdown = {
            update: function (element, valueAccessor) {
                var value = ko.unwrap(valueAccessor());
                value = md.render(value || '');
                $(element).html(value);
            },
        };
    });

    //if index is part of a repeat, return only the part beyond the deepest repeat
    function relativeIndex(ix) {
        var steps = ix.split(',');
        var deepestRepeat = -1,
            i;
        for (i = steps.length - 2; i >= 0; i--) {
            if (steps[i].indexOf(':') !== -1) {
                deepestRepeat = i;
                break;
            }
        }
        if (deepestRepeat === -1) {
            return ix;
        } else {
            var relIx = '-';
            for (i = deepestRepeat + 1; i < steps.length; i++) {
                relIx += steps[i] + (i < steps.length - 1 ? ',' : '');
            }
            return relIx;
        }
    }

    function getIx(o) {
        var ix = o.rel_ix();
        while (ix[0] == '-') {
            o = o.parent;
            if (!o || ko.utils.unwrapObservable(o.rel_ix) === undefined) {
                break;
            }
            if (o.rel_ix().split(',').slice(-1)[0].indexOf(':') !== -1) {
                ix = o.rel_ix() + ',' + ix.substring(1);
            }
        }
        return ix;
    }

    function getForIx(o, ix) {
        if (ko.utils.unwrapObservable(o.type) === 'question') {
            return (getIx(o) === ix ? o : null);
        } else {
            for (var i = 0; i < o.children().length; i++) {
                var result = getForIx(o.children()[i], ix);
                if (result) {
                    return result;
                }
            }
        }
    }

    function parseMeta(type, style) {
        var meta = {};

        if (type === "date") {
            meta.mindiff = style.before !== null ? +style.before : null;
            meta.maxdiff = style.after !== null ? +style.after : null;
        } else if (type === "int" || type === "float") {
            meta.unit = style.unit;
        } else if (type == 'str') {
            meta.autocomplete = (style.mode === 'autocomplete');
            meta.autocomplete_key = style["autocomplete-key"];
            meta.mask = style.mask;
            meta.prefix = style.prefix;
            meta.longtext = (style.raw === 'full');
        } else if (type === "multiselect") {
            if (style["as-select1"]) {
                meta.as_single = [];
                var vs = style["as-select1"].split(',');
                for (var i = 0; i < vs.length; i++) {
                    var k = +vs[i];
                    if (k !== 0) {
                        meta.as_single.push(k);
                    }
                }
            }
        }

        if (type === "select" || type === "multiselect") {
            meta.appearance = style.raw;
        }

        return meta;
    }

    /**
     * Base abstract prototype for Repeat, Group and Form. Adds methods to
     * objects that contain a children array for rendering nested questions.
     * @param {Object} json - The JSON returned from touchforms to represent the container
     */
    function Container(json) {
        var self = this;
        self.pubsub = new ko.subscribable();
        self.fromJS(json);
        /**
         * Used in KO template to determine what template to use for a child
         * @param {Object} child - The child object to be rendered, either Group, Repeat, or Question
         */
        self.childTemplate = function (child) {
            return ko.utils.unwrapObservable(child.type) + '-fullform-ko-template';
        };
    }

<<<<<<< HEAD
    return meta;
}

/**
 * Base abstract prototype for Repeat, Group and Form. Adds methods to
 * objects that contain a children array for rendering nested questions.
 * @param {Object} json - The JSON returned from touchforms to represent the container
 */
function Container(json) {
    var self = this;
    self.pubsub = new ko.subscribable();
    self.fromJS(json);

=======
>>>>>>> cf7ca785
    /**
     * Reconciles the JSON representation of a Container (Group, Repeat, Form) and renders it into
     * a knockout representation.
     * @param {Object} json - The JSON returned from touchforms to represent a Container
     */
<<<<<<< HEAD
    self.childTemplate = function (child) {
        return ko.utils.unwrapObservable(child.type) + '-fullform-ko-template';
    };

    self.hasError = ko.computed(function () {
        return _.find(self.children(), function (child) {
            return child.hasError();
        });
    });
}

/**
 * Reconciles the JSON representation of a Container (Group, Repeat, Form) and renders it into
 * a knockout representation.
 * @param {Object} json - The JSON returned from touchforms to represent a Container
 */
Container.prototype.fromJS = function (json) {
    var self = this;
    var mapping = {
        caption: {
            update: function (options) {
                return options.data ? DOMPurify.sanitize(options.data.replace(/\n/g, '<br/>')) : null;
=======
    Container.prototype.fromJS = function (json) {
        var self = this;
        var mapping = {
            caption: {
                update: function (options) {
                    return options.data ? DOMPurify.sanitize(options.data.replace(/\n/g, '<br/>')) : null;
                },
>>>>>>> cf7ca785
            },
            caption_markdown: {
                update: function (options) {
                    return options.data ? md.render(options.data) : null;
                },
            },
            children: {
                create: function (options) {
                    if (options.data.type === Const.QUESTION_TYPE) {
                        return new Question(options.data, self);
                    } else if (options.data.type === Const.GROUP_TYPE) {
                        return new Group(options.data, self);
                    } else if (options.data.type === Const.REPEAT_TYPE) {
                        return new Repeat(options.data, self);
                    } else {
                        console.error('Could not find question type of ' + options.data.type);
                    }
                },
                update: function (options) {
                    if (options.target.pendingAnswer &&
                            options.target.pendingAnswer() !== Const.NO_PENDING_ANSWER) {
                        // There is a request in progress
                        if (Utils.answersEqual(options.data.answer, options.target.pendingAnswer())) {
                            // We can now mark it as not dirty
                            options.data.answer = _.clone(options.target.pendingAnswer());
                            options.target.pendingAnswer(Const.NO_PENDING_ANSWER);
                        } else {
                            // still dirty, keep answer the same as the pending one
                            options.data.answer = _.clone(options.target.pendingAnswer());
                        }
                    }

                    // Do not update the answer if there is a server error on that question
                    if (ko.utils.unwrapObservable(options.target.serverError)) {
                        options.data.answer = _.clone(options.target.answer());
                    }
                    if (options.target.choices && _.isEqual(options.target.choices(), options.data.choices)) {
                        // replacing the full choice list if it has a few thousand items
                        // is actually quite expensive and can freeze the page for seconds.
                        // at the very least we can skip entirely when there's no change.
                        delete options.data.choices;
                    }
                    return options.target;
                },
                key: function (data) {
                    return ko.utils.unwrapObservable(data.uuid) || ko.utils.unwrapObservable(data.ix);
                },
            },
        };
        ko.mapping.fromJS(json, mapping, self);
    };

    /**
     * Represents the entire form. There is only one of these on a page.
     * @param {Object} json - The JSON returned from touchforms to represent a Form
     */
    function Form(json) {
        var self = this;
        self.displayOptions = json.displayOptions || {};
        json.children = json.tree;
        delete json.tree;
        Container.call(self, json);
        self.blockSubmit = ko.observable(false);
        self.isSubmitting = ko.observable(false);
        self.submitClass = Const.LABEL_OFFSET + ' ' + Const.CONTROL_WIDTH;

        self.currentIndex = ko.observable("0");
        self.atLastIndex = ko.observable(false);
        self.atFirstIndex = ko.observable(true);

        var _updateIndexCallback = function (ix, isAtFirstIndex, isAtLastIndex) {
            self.currentIndex(ix.toString());
            self.atFirstIndex(isAtFirstIndex);
            self.atLastIndex(isAtLastIndex);
        };

        self.showInFormNavigation = ko.computed(function () {
            return self.displayOptions.oneQuestionPerScreen !== undefined
            && self.displayOptions.oneQuestionPerScreen() === true;
        });

        self.isCurrentRequiredSatisfied = ko.computed(function () {
            if (!self.showInFormNavigation()) {
                return true;
            }

            return _.every(self.children(), function (q) {
                return (q.answer() === Const.NO_ANSWER && !q.required()) || q.answer() !== null;
            });
        });
        self.isCurrentRequiredSatisfied.subscribe(function (isSatisfied) {
            if (isSatisfied) {
                self.forceRequiredVisible(false);
            }
        });

        self.enableNextButton = ko.computed(function () {
            if (!self.showInFormNavigation()) {
                return false;
            }

            var allValidAndNotPending = _.every(self.children(), function (q) {
                return q.isValid() && !q.pendingAnswer();
            });
            return allValidAndNotPending
                && self.showInFormNavigation()
                && self.isCurrentRequiredSatisfied()
                && !self.atLastIndex();
        });

        self.enablePreviousButton = ko.computed(function () {
            if (!self.showInFormNavigation()) return false;
            return self.currentIndex() !== "0" && self.currentIndex() !== "-1" && !self.atFirstIndex();
        });

        self.enableSubmitButton = ko.computed(function () {
            return !self.isSubmitting();
        });

<<<<<<< HEAD
    self.clickedNextOnRequired = function () {
        self.forceRequiredVisible(true);
    };
=======
        self.submitText = ko.computed(function () {
            if (self.isSubmitting()) {
                return gettext('Submitting...');
            }
            return gettext('Submit');
        });

>>>>>>> cf7ca785

        self.forceRequiredVisible = ko.observable(false);

        self.showRequiredNotice = ko.computed(function () {
            return !self.isCurrentRequiredSatisfied() && self.forceRequiredVisible();
        });

        self.clickedNextOnRequired = function () {
            self.forceRequiredVisible(true);
        };

        self.enableForceNextButton = ko.computed(function () {
            return !self.isCurrentRequiredSatisfied() && !self.enableNextButton();
        });

        self.disableNextButton = ko.computed(function () {
            return !self.enableNextButton() && !self.enableForceNextButton();
        });

        self.showSubmitButton = ko.computed(function () {
            return !self.showInFormNavigation();
        });

        self.submitForm = function () {
            $.publish('formplayer.' + Const.SUBMIT, self);
        };

        self.nextQuestion = function () {
            $.publish('formplayer.' + Const.NEXT_QUESTION, {
                callback: _updateIndexCallback,
                title: self.title(),
            });
        };

        self.prevQuestion = function () {
            $.publish('formplayer.' + Const.PREV_QUESTION, {
                callback: _updateIndexCallback,
                title: self.title(),
            });
        };

        self.afterRender = function () {
            $(".help-text-trigger").click(function (event) {
                var container = $(event.currentTarget).closest(".caption");
                container.find(".modal").modal('show');
            });

            $(".unsupported-question-type-trigger").click(function () {
                var container = $(event.currentTarget).closest(".widget");
                container.find(".modal").modal('show');
            });
        };

        $.unsubscribe('session');
        $.subscribe('session.reconcile', function (e, response, element) {
            // TODO where does response status parsing belong?
            if (response.status === 'validation-error') {
                if (response.type === 'required') {
                    element.serverError(gettext('An answer is required'));
                } else if (response.type === 'constraint') {
                    element.serverError(response.reason || gettext('This answer is outside the allowed range.'));
                }
                element.pendingAnswer(Const.NO_PENDING_ANSWER);
            } else {
                response.children = response.tree;
                delete response.tree;
                if (element.serverError) { element.serverError(null); }
                self.fromJS(response);
            }
        });

        $.subscribe('session.block', function (e, block) {
            $('#webforms input, #webforms textarea').prop('disabled', block === Const.BLOCK_ALL);
            self.blockSubmit(block === Const.BLOCK_ALL || block === Const.BLOCK_SUBMIT);
        });
    }
    Form.prototype = Object.create(Container.prototype);
    Form.prototype.constructor = Container;

    /**
     * Represents a group of questions.
     * @param {Object} json - The JSON returned from touchforms to represent a Form
     * @param {Object} parent - The object's parent. Either a Form, Group, or Repeat.
     */
    function Group(json, parent) {
        var self = this;
        Container.call(self, json);

        self.parent = parent;
        self.rel_ix = ko.observable(relativeIndex(self.ix()));
        self.isRepetition = parent instanceof Repeat;
        if (_.has(json, 'domain_meta') && _.has(json, 'style')) {
            self.domain_meta = parseMeta(json.datatype, json.style);
        }

<<<<<<< HEAD
    $.subscribe('session.block', function (e, block) {
        $('#webforms input, #webforms textarea').prop('disabled', block === Const.BLOCK_ALL);
        self.blockSubmit(block === Const.BLOCK_ALL || block === Const.BLOCK_SUBMIT);
    });
}
Form.prototype = Object.create(Container.prototype);
Form.prototype.constructor = Container;

/**
 * Represents a group of questions.
 * @param {Object} json - The JSON returned from touchforms to represent a Form
 * @param {Object} parent - The object's parent. Either a Form, Group, or Repeat.
 */
function Group(json, parent) {
    var self = this;
    Container.call(self, json);

    self.parent = parent;
    self.rel_ix = ko.observable(relativeIndex(self.ix()));
    self.isRepetition = parent instanceof Repeat;
    if (_.has(json, 'domain_meta') && _.has(json, 'style')) {
        self.domain_meta = parse_meta(json.datatype, val);
    }

    var styles = _.has(json, 'style') && json.style && json.style.raw ? json.style.raw.split(/\s+/) : [];
    self.collapsible = _.contains(styles, Const.COLLAPSIBLE);
    self.showChildren = ko.observable(!self.collapsible || _.contains(styles, Const.COLLAPSIBLE_OPEN));
    self.toggleChildren = function () {
        if (self.collapsible) {
            self.showChildren(!self.showChildren());
        }
    };

    self.childrenRequired = ko.computed(function () {
        return _.find(self.children(), function (child) {
            return child.required() || self.childrenRequired && self.childrenRequired();
        });
    });

    if (self.isRepetition) {
        // If the group is part of a repetition the index can change if the user adds or deletes
        // repeat groups.
        self.ix.subscribe(function (newValue) {
            self.rel_ix(relativeIndex(self.ix()));
        });
=======
        if (self.isRepetition) {
            // If the group is part of a repetition the index can change if the user adds or deletes
            // repeat groups.
            self.ix.subscribe(function () {
                self.rel_ix(relativeIndex(self.ix()));
            });
        }

        self.deleteRepeat = function () {
            $.publish('formplayer.' + Const.DELETE_REPEAT, self);
            $.publish('formplayer.dirty');
        };

        self.hasAnyNestedQuestions = function () {
            return _.any(self.children(), function (d) {
                if (d.type() === 'question' || d.type() === 'repeat-juncture') {
                    return true;
                } else if (d.type() === 'sub-group') {
                    return d.hasAnyNestedQuestions();
                }
            });
        };

>>>>>>> cf7ca785
    }
    Group.prototype = Object.create(Container.prototype);
    Group.prototype.constructor = Container;

    /**
     * Represents a repeat group. A repeat only has Group objects as children. Each child Group contains the
     * child questions to be rendered
     * @param {Object} json - The JSON returned from touchforms to represent a Form
     * @param {Object} parent - The object's parent. Either a Form, Group, or Repeat.
     */
    function Repeat(json, parent) {
        var self = this;
        Container.call(self, json);

        self.parent = parent;
        self.rel_ix = ko.observable(relativeIndex(self.ix()));
        if (_.has(json, 'domain_meta') && _.has(json, 'style')) {
            self.domain_meta = parseMeta(json.datatype, json.style);
        }
        self.templateType = 'repeat';
        self.ixInfo = function (o) {
            var fullIx = getIx(o);
            return o.rel_ix + (o.isRepetition ? '(' + o.uuid + ')' : '') + (o.rel_ix !== fullIx ? ' :: ' + fullIx : '');
        };

        self.newRepeat = function () {
            $.publish('formplayer.' + Const.NEW_REPEAT, self);
            $.publish('formplayer.dirty');
        };

    }
    Repeat.prototype = Object.create(Container.prototype);
    Repeat.prototype.constructor = Container;

    /**
     * Represents a Question. A Question contains an Entry which is the widget that is displayed for that question
     * type.
     * child questions to be rendered
     * @param {Object} json - The JSON returned from touchforms to represent a Form
     * @param {Object} parent - The object's parent. Either a Form, Group, or Repeat.
     */
    function Question(json, parent) {
        var self = this;
        self.fromJS(json);
        self.parent = parent;
        // Grab the parent pubsub so questions can interact with other questions on the same form/group.
        self.parentPubSub = (parent) ? parent.pubsub : new ko.subscribable();
        self.error = ko.observable(null);
        self.serverError = ko.observable(null);
        self.rel_ix = ko.observable(relativeIndex(self.ix()));
        if (_.has(json, 'domain_meta') && _.has(json, 'style')) {
            self.domain_meta = parseMeta(json.datatype, json.style);
        }
        self.throttle = 200;
        self.controlWidth = Const.CONTROL_WIDTH;
        self.labelWidth = Const.LABEL_WIDTH;

        // If the question has ever been answered, set this to true.
        self.hasAnswered = false;

        // pendingAnswer is a copy of an answer being submitted, so that we know not to reconcile a new answer
        // until the question has received a response from the server.
        self.pendingAnswer = ko.observable(Const.NO_PENDING_ANSWER);
        self.pendingAnswer.subscribe(function () { self.hasAnswered = true; });
        self.dirty = ko.computed(function () {
            return self.pendingAnswer() !== Const.NO_PENDING_ANSWER;
        });
        self.clean = ko.computed(function () {
            return !self.dirty() && !self.error() && !self.serverError() && self.hasAnswered;
        });
        self.hasError = ko.computed(function () {
            return (self.error() || self.serverError()) && !self.dirty();
        });

        self.isValid = function () {
            return self.error() === null && self.serverError() === null;
        };

        self.is_select = (self.datatype() === 'select' || self.datatype() === 'multiselect');
        self.entry = hqImport("cloudcare/js/form_entry/entrycontrols_full").getEntry(self);
        self.entryTemplate = function () {
            return self.entry.templateType + '-entry-ko-template';
        };
        self.afterRender = function () { self.entry.afterRender(); };

        self.ixInfo = function (o) {
            var fullIx = getIx(o);
            return o.rel_ix + (o.isRepetition ? '(' + o.uuid + ')' : '') + (o.rel_ix !== fullIx ? ' :: ' + fullIx : '');
        };

        self.triggerAnswer = function () {
            self.pendingAnswer(_.clone(self.answer()));
            publishAnswerEvent();
        };
        var publishAnswerEvent = _.throttle(function () {
            $.publish('formplayer.dirty');
            $.publish('formplayer.' + Const.ANSWER, self);
        }, self.throttle);
        self.onchange = self.triggerAnswer;

        self.mediaSrc = function (resourceType) {
            if (!resourceType || !_.isFunction(Utils.resourceMap)) { return ''; }
            return Utils.resourceMap(resourceType);
        };
    }

    /**
     * Reconciles the JSON representation of a Question and renders it into
     * a knockout representation.
     * @param {Object} json - The JSON returned from touchforms to represent a Question
     */
    Question.prototype.fromJS = function (json) {
        var self = this;
        var mapping = {
            caption: {
                update: function (options) {
                    return options.data ? DOMPurify.sanitize(options.data.replace(/\n/g, '<br/>')) : null;
                },
            },
            caption_markdown: {
                update: function (options) {
                    return options.data ? md.render(options.data) : null;
                },
            },
        };

        ko.mapping.fromJS(json, mapping, self);
    };
    /**
     * Returns a list of style strings that match the given pattern.
     * If a regex is provided, returns regex matches. If a string is provided
     * an exact match is returned.
     * @param {Object} pattern - the regex or string used to find matching styles.
     */
    Question.prototype.stylesContaining = function (pattern) {
        var self = this;
        var retVal = [];
        var styleStr = (self.style) ? ko.utils.unwrapObservable(self.style.raw) : null;
        if (styleStr) {
            var styles = styleStr.split(' ');
            styles.forEach(function (style) {
                if ((pattern instanceof RegExp && style.match(pattern))
                    || (typeof pattern === "string" && pattern === style)) {
                    retVal.push(style);
                }
            });
        }
        return retVal;
    };
    /**
     * Returns a boolean of whether the styles contain a pattern
     * If a regex is provided, returns regex matches. If a string is provided
     * an exact match is returned.
     * @param {Object} pattern - the regex or string used to find matching styles.
     */
    Question.prototype.stylesContains = function (pattern) {
        return this.stylesContaining(pattern).length > 0;
    };

    return {
        getIx: getIx,
        getForIx: getForIx,
        Form: function (json) {
            return new Form(json);
        },
        Question: function (json, parent) {
            return new Question(json, parent);
        },
    };
});<|MERGE_RESOLUTION|>--- conflicted
+++ resolved
@@ -125,6 +125,7 @@
         var self = this;
         self.pubsub = new ko.subscribable();
         self.fromJS(json);
+
         /**
          * Used in KO template to determine what template to use for a child
          * @param {Object} child - The child object to be rendered, either Group, Repeat, or Question
@@ -132,53 +133,19 @@
         self.childTemplate = function (child) {
             return ko.utils.unwrapObservable(child.type) + '-fullform-ko-template';
         };
-    }
-
-<<<<<<< HEAD
-    return meta;
-}
-
-/**
- * Base abstract prototype for Repeat, Group and Form. Adds methods to
- * objects that contain a children array for rendering nested questions.
- * @param {Object} json - The JSON returned from touchforms to represent the container
- */
-function Container(json) {
-    var self = this;
-    self.pubsub = new ko.subscribable();
-    self.fromJS(json);
-
-=======
->>>>>>> cf7ca785
+
+        self.hasError = ko.computed(function () {
+            return _.find(self.children(), function (child) {
+                return child.hasError();
+            });
+        });
+    }
+
     /**
      * Reconciles the JSON representation of a Container (Group, Repeat, Form) and renders it into
      * a knockout representation.
      * @param {Object} json - The JSON returned from touchforms to represent a Container
      */
-<<<<<<< HEAD
-    self.childTemplate = function (child) {
-        return ko.utils.unwrapObservable(child.type) + '-fullform-ko-template';
-    };
-
-    self.hasError = ko.computed(function () {
-        return _.find(self.children(), function (child) {
-            return child.hasError();
-        });
-    });
-}
-
-/**
- * Reconciles the JSON representation of a Container (Group, Repeat, Form) and renders it into
- * a knockout representation.
- * @param {Object} json - The JSON returned from touchforms to represent a Container
- */
-Container.prototype.fromJS = function (json) {
-    var self = this;
-    var mapping = {
-        caption: {
-            update: function (options) {
-                return options.data ? DOMPurify.sanitize(options.data.replace(/\n/g, '<br/>')) : null;
-=======
     Container.prototype.fromJS = function (json) {
         var self = this;
         var mapping = {
@@ -186,7 +153,6 @@
                 update: function (options) {
                     return options.data ? DOMPurify.sanitize(options.data.replace(/\n/g, '<br/>')) : null;
                 },
->>>>>>> cf7ca785
             },
             caption_markdown: {
                 update: function (options) {
@@ -306,19 +272,12 @@
             return !self.isSubmitting();
         });
 
-<<<<<<< HEAD
-    self.clickedNextOnRequired = function () {
-        self.forceRequiredVisible(true);
-    };
-=======
         self.submitText = ko.computed(function () {
             if (self.isSubmitting()) {
                 return gettext('Submitting...');
             }
             return gettext('Submit');
         });
-
->>>>>>> cf7ca785
 
         self.forceRequiredVisible = ko.observable(false);
 
@@ -414,53 +373,21 @@
             self.domain_meta = parseMeta(json.datatype, json.style);
         }
 
-<<<<<<< HEAD
-    $.subscribe('session.block', function (e, block) {
-        $('#webforms input, #webforms textarea').prop('disabled', block === Const.BLOCK_ALL);
-        self.blockSubmit(block === Const.BLOCK_ALL || block === Const.BLOCK_SUBMIT);
-    });
-}
-Form.prototype = Object.create(Container.prototype);
-Form.prototype.constructor = Container;
-
-/**
- * Represents a group of questions.
- * @param {Object} json - The JSON returned from touchforms to represent a Form
- * @param {Object} parent - The object's parent. Either a Form, Group, or Repeat.
- */
-function Group(json, parent) {
-    var self = this;
-    Container.call(self, json);
-
-    self.parent = parent;
-    self.rel_ix = ko.observable(relativeIndex(self.ix()));
-    self.isRepetition = parent instanceof Repeat;
-    if (_.has(json, 'domain_meta') && _.has(json, 'style')) {
-        self.domain_meta = parse_meta(json.datatype, val);
-    }
-
-    var styles = _.has(json, 'style') && json.style && json.style.raw ? json.style.raw.split(/\s+/) : [];
-    self.collapsible = _.contains(styles, Const.COLLAPSIBLE);
-    self.showChildren = ko.observable(!self.collapsible || _.contains(styles, Const.COLLAPSIBLE_OPEN));
-    self.toggleChildren = function () {
-        if (self.collapsible) {
-            self.showChildren(!self.showChildren());
-        }
-    };
-
-    self.childrenRequired = ko.computed(function () {
-        return _.find(self.children(), function (child) {
-            return child.required() || self.childrenRequired && self.childrenRequired();
-        });
-    });
-
-    if (self.isRepetition) {
-        // If the group is part of a repetition the index can change if the user adds or deletes
-        // repeat groups.
-        self.ix.subscribe(function (newValue) {
-            self.rel_ix(relativeIndex(self.ix()));
-        });
-=======
+        var styles = _.has(json, 'style') && json.style && json.style.raw ? json.style.raw.split(/\s+/) : [];
+        self.collapsible = _.contains(styles, Const.COLLAPSIBLE);
+        self.showChildren = ko.observable(!self.collapsible || _.contains(styles, Const.COLLAPSIBLE_OPEN));
+        self.toggleChildren = function () {
+            if (self.collapsible) {
+                self.showChildren(!self.showChildren());
+            }
+        };
+
+        self.childrenRequired = ko.computed(function () {
+            return _.find(self.children(), function (child) {
+                return child.required() || self.childrenRequired && self.childrenRequired();
+            });
+        });
+
         if (self.isRepetition) {
             // If the group is part of a repetition the index can change if the user adds or deletes
             // repeat groups.
@@ -483,8 +410,6 @@
                 }
             });
         };
-
->>>>>>> cf7ca785
     }
     Group.prototype = Object.create(Container.prototype);
     Group.prototype.constructor = Container;
