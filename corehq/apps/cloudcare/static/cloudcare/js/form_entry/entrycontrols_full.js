/* globals Formplayer, EntrySingleAnswer, moment */

/**
 * The base Object for all entries. Each entry takes a question object and options
 * @param {Object} question - A question object
 * @param {Object} object - A hash of different options
 */
function Entry(question, options) {
    var self = this;
    self.question = question;
    self.answer = question.answer;
    self.datatype = question.datatype();
    self.entryId = _.uniqueId(this.datatype);

    // Returns true if the rawAnswer is valid, false otherwise
    self.isValid = function(rawAnswer) {
        return self.getErrorMessage(rawAnswer) === null;
    };

    // Returns an error message given the answer. null if no error
    self.getErrorMessage = function(rawAnswer) {
        return null;
    };

    self.clear = function() {
        self.answer(Formplayer.Const.NO_ANSWER);
    };
    self.afterRender = function() {
        // Override with any logic that comes after rendering the Entry
    };
    if (self.answer) {
        self.answer.subscribe(self.onAnswerChange.bind(self));
    }
}
Entry.prototype.onAnswerChange = function(newValue) {};

// This should set the answer value if the answer is valid. If the raw answer is valid, this
// function performs any sort of processing that needs to be done before setting the answer.
Entry.prototype.onPreProcess = function(newValue) {
    if (this.isValid(newValue)) {
        this.answer(newValue);
    }
    this.question.error(this.getErrorMessage(newValue));
};

/**
 * Serves as the base for all entries that take an array answer.
 */
EntryArrayAnswer = function(question, options) {
    var self = this;
    Entry.call(self, question, options);
    self.rawAnswer = ko.observableArray(_.clone(question.answer()));

    self.rawAnswer.subscribe(self.onPreProcess.bind(self));
    self.previousAnswer = self.answer();

};
EntryArrayAnswer.prototype = Object.create(Entry.prototype);
EntryArrayAnswer.prototype.constructor = Entry;
EntryArrayAnswer.prototype.onAnswerChange = function(newValue) {
    if (Formplayer.Utils.answersEqual(this.answer(), this.previousAnswer)) {
        return;
    }
    this.question.onchange();
    this.previousAnswer = this.answer();
};
EntryArrayAnswer.prototype.onPreProcess = function(newValue) {
    var processed;
    if (this.isValid(newValue)) {
        if (newValue.length) {
<<<<<<< HEAD
            processed = _.map(newValue, function(d) {
                return +d
            });
=======
            processed = _.map(newValue, function(d) { return +d; });
>>>>>>> 01d6b6bc
        } else {
            processed = Formplayer.Const.NO_ANSWER;
        }

        if (!Formplayer.Utils.answersEqual(processed, this.answer())) {
            this.previousAnswer = this.answer();
            this.answer(processed);
        }
    }
    self.previousAnswer = null;
};


/**
 * Serves as the base for all entries that take an answer that is not an array.
 */
EntrySingleAnswer = function(question, options) {
    var self = this;

    Entry.call(self, question, options);
    self.valueUpdate = undefined;
    self.rawAnswer = ko.observable(question.answer() || Formplayer.Const.NO_ANSWER);
    self.placeholderText = '';

    self.rawAnswer.subscribe(self.onPreProcess.bind(self));

    if (options.enableAutoUpdate) {
        self.valueUpdate = 'keyup';
        self.answer.extend({
            rateLimit: {
                timeout: Formplayer.Const.KO_ENTRY_TIMEOUT,
                method: "notifyWhenChangesStop"
            }
        });
    }
};
EntrySingleAnswer.prototype = Object.create(Entry.prototype);
EntrySingleAnswer.prototype.constructor = Entry;
EntrySingleAnswer.prototype.onAnswerChange = function(newValue) {
    this.question.onchange();
};


/**
 * An entry that represent a question label.
 */
function InfoEntry(question, options) {
    var self = this;
    Entry.call(self, question, options);
    self.templateType = 'blank';
}

InfoEntry.prototype = Object.create(Entry.prototype);
InfoEntry.prototype.constructor = Entry;


/**
 * The entry used when we have an unidentified entry
 */
function UnsupportedEntry(question, options) {
    var self = this;
    Entry.call(self, question, options);
    self.templateType = 'unsupported';
}
UnsupportedEntry.prototype = Object.create(Entry.prototype);
UnsupportedEntry.prototype.constructor = Entry;


/**
 * The entry that represents a free text input
 */
function FreeTextEntry(question, options) {
    var self = this;
    EntrySingleAnswer.call(self, question, options);
    var isPassword = ko.utils.unwrapObservable(question.control) === Formplayer.Const.CONTROL_SECRET;
    if (isPassword) {
        self.templateType = 'password';
    } else {
        self.templateType = 'text';
    }
    self.datatype = question.datatype();
    self.domain = question.domain ? question.domain() : 'full';
    self.lengthLimit = options.lengthLimit || 100000;
    self.prose = question.domain_meta ? question.domain_meta().longtext : false;

    self.isValid = function(rawAnswer) {
        var errmsg = self.getErrorMessage(rawAnswer);
        if (errmsg) {
            return false;
        }
        return true;
    };

    self.getErrorMessage = function(raw) {
        return null;
    };

    self.helpText = function() {
        if (isPassword) {
            return gettext('Password');
        }
        switch (self.datatype) {
            case Formplayer.Const.BARCODE:
                return gettext('Barcode');
            default:
                return gettext('Free response');
        }
    };
}
FreeTextEntry.prototype = Object.create(EntrySingleAnswer.prototype);
FreeTextEntry.prototype.constructor = EntrySingleAnswer;
FreeTextEntry.prototype.onPreProcess = function(newValue) {
    if (this.isValid(newValue)) {
        this.answer(newValue === '' ? Formplayer.Const.NO_ANSWER : newValue);
    }
    this.question.error(this.getErrorMessage(newValue));
};

/**
 * The entry that defines an integer input. Only accepts whole numbers
 */
function IntEntry(question, options) {
    var self = this;
    FreeTextEntry.call(self, question, options);
    self.templateType = 'str';
    self.lengthLimit = options.lengthLimit || 10;

    self.getErrorMessage = function(rawAnswer) {
        return (isNaN(+rawAnswer) || +rawAnswer != Math.floor(+rawAnswer) ? "Not a valid whole number" : null);
    };

    self.helpText = function() {
        return 'Number';
    };

}
IntEntry.prototype = Object.create(FreeTextEntry.prototype);
IntEntry.prototype.constructor = FreeTextEntry;

IntEntry.prototype.onPreProcess = function(newValue) {
    if (this.isValid(newValue)) {
        if (newValue === '') {
            this.answer(Formplayer.Const.NO_ANSWER);
        } else {
            this.answer(+newValue);
        }
    }
    this.question.error(this.getErrorMessage(newValue));
};


function PhoneEntry(question, options) {
    FreeTextEntry.call(this, question, options);
    this.templateType = 'str';
    this.lengthLimit = options.lengthLimit || 15;

    this.getErrorMessage = function(rawAnswer) {
        if (rawAnswer === '') {
            return null;
        }
        return (!(/^[+\-]?\d*(\.\d+)?$/.test(rawAnswer)) ? "This does not appear to be a valid phone/numeric number" : null);
    };

    this.helpText = function() {
        return 'Phone number or Numeric ID';
    };

}
PhoneEntry.prototype = Object.create(FreeTextEntry.prototype);
PhoneEntry.prototype.constructor = FreeTextEntry;


/**
 * The entry that defines an float input. Only accepts real numbers
 */
function FloatEntry(question, options) {
    IntEntry.call(this, question, options);
    this.templateType = 'str';

    this.getErrorMessage = function(rawAnswer) {
        return (isNaN(+rawAnswer) ? "Not a valid number" : null);
    };

    this.helpText = function() {
        return 'Decimal';
    };
}
FloatEntry.prototype = Object.create(IntEntry.prototype);
FloatEntry.prototype.constructor = IntEntry;


/**
 * Represents a checked box entry.
 */
function MultiSelectEntry(question, options) {
    var self = this;
    EntryArrayAnswer.call(this, question, options);
    self.templateType = 'select';
    self.choices = question.choices;
    self.isMulti = true;

    self.onClear = function() {
        self.rawAnswer([]);
    };

    self.isValid = function(rawAnswer) {
        return _.isArray(rawAnswer);
    };
}
MultiSelectEntry.prototype = Object.create(EntryArrayAnswer.prototype);
MultiSelectEntry.prototype.constructor = EntryArrayAnswer;


/**
 * Represents multiple radio button entries
 */
function SingleSelectEntry(question, options) {
    var self = this;
    EntrySingleAnswer.call(this, question, options);
    self.choices = question.choices;
    self.templateType = 'select';
    self.isMulti = false;
<<<<<<< HEAD
    self.onClear = function() {
        self.rawAnswer(Formplayer.Const.NO_ANSWER);
    };
    self.isValid = function() {
        return true
    };
=======
    self.onClear = function() { self.rawAnswer(Formplayer.Const.NO_ANSWER); };
    self.isValid = function() { return true; };
>>>>>>> 01d6b6bc
}
SingleSelectEntry.prototype = Object.create(EntrySingleAnswer.prototype);
SingleSelectEntry.prototype.constructor = EntrySingleAnswer;
SingleSelectEntry.prototype.onPreProcess = function(newValue) {
    if (this.isValid(newValue)) {
        if (newValue === Formplayer.Const.NO_ANSWER) {
            this.answer(newValue);
        } else {
            this.answer(+newValue);
        }
    }
};

function DropdownEntry(question, options) {
    var self = this;
    EntrySingleAnswer.call(this, question, options);
    self.templateType = 'dropdown';

    self.options = ko.pureComputed(function() {
        return _.map(question.choices(), function(choice, idx) {
            return {
                text: choice,
                idx: idx + 1
            };
        });
    });
}
DropdownEntry.prototype = Object.create(EntrySingleAnswer.prototype);
DropdownEntry.prototype.constructor = EntrySingleAnswer;
DropdownEntry.prototype.onPreProcess = function(newValue) {
    // When newValue is undefined it means we've unset the select question.
    if (newValue === Formplayer.Const.NO_ANSWER || newValue === undefined) {
        this.answer(Formplayer.Const.NO_ANSWER);
    } else {
        this.answer(+newValue);
    }
};

/**
 * The ComboboxEntry is an advanced android formatting entry. It is enabled
 * when the user specifies combobox in the appearance attributes for a
 * single select question.
 *
 * Docs: https://confluence.dimagi.com/display/commcarepublic/Advanced+CommCare+Android+Formatting#AdvancedCommCareAndroidFormatting-SingleSelect"ComboBox"
 */
function ComboboxEntry(question, options) {
    var self = this,
        initialOption;
    EntrySingleAnswer.call(this, question, options);

    // Specifies the type of matching we will do when a user types a query
    self.matchType = options.matchType;
    self.lengthLimit = Infinity;
    self.templateType = 'str';
    self.placeholderText = gettext('Type to filter answers');

    self.options = ko.computed(function() {
        return _.map(question.choices(), function(choice, idx) {
            return {
                name: choice,
                id: idx + 1
            };
        });
    });
    self.options.subscribe(function() {
        self.renderAtwho();
        if (!self.isValid(self.rawAnswer())) {
            self.question.error(gettext('Not a valid choice'));
        }
    });
    self.helpText = function() {
        return 'Combobox';
    };

    // If there is a prexisting answer, set the rawAnswer to the corresponding text.
    if (question.answer()) {
        initialOption = self.options()[self.answer() - 1];
        self.rawAnswer(
            initialOption ? initialOption.name : Formplayer.Const.NO_ANSWER
        );
    }

    self.renderAtwho = function() {
        var $input = $('#' + self.entryId),
            limit = Infinity,
            $atwhoView;
        $input.atwho('destroy');
        $input.atwho('setIframe', window.frameElement, true);
        $input.atwho({
            at: '',
            data: self.options(),
            maxLen: Infinity,
            tabSelectsMatch: false,
            limit: limit,
            suffix: '',
            callbacks: {
                filter: function(query, data) {
                    var results = _.filter(data, function(item) {
                        return ComboboxEntry.filter(query, item, self.matchType);
                    });
                    $atwhoView = $('.atwho-container .atwho-view');
                    $atwhoView.attr({
                        'data-message': 'Showing ' + Math.min(limit, results.length) + ' of ' + results.length,
                    });
                    return results;
                },
                matcher: function() {
                    return $input.val();
                },
                sorter: function(query, data) {
                    return data;
                },
            },
        });
    };
    self.isValid = function(value) {
        if (!value) {
            return true;
        }
        return _.include(
            _.map(self.options(), function(option) {
                return option.name;
            }),
            value
        );
    };

    self.afterRender = function() {
        self.renderAtwho();
    };
}

ComboboxEntry.filter = function(query, d, matchType) {
    var match;
    if (matchType === Formplayer.Const.COMBOBOX_MULTIWORD) {
        // Multiword filter, matches any choice that contains all of the words in the query
        //
        // Assumption is both query and choice will not be very long. Runtime is O(nm)
        // where n is number of words in the query, and m is number of words in the choice
        var wordsInQuery = query.split(' ');
        var wordsInChoice = d.name.split(' ');

        match = _.all(wordsInQuery, function(word) {
            return _.include(wordsInChoice, word);
        });
    } else if (matchType === Formplayer.Const.COMBOBOX_FUZZY) {
        // Fuzzy filter, matches if query is "close" to answer
        match = (
            (window.Levenshtein.get(d.name.toLowerCase(), query.toLowerCase()) <= 2 && query.length > 3) ||
            d.name.toLowerCase() === query.toLowerCase()
        );
    }

    // If we've already matched, return true
    if (match) {
        return true;
    }

    // Standard filter, matches only start of word
    return d.name.toLowerCase().startsWith(query.toLowerCase());
};

ComboboxEntry.prototype = Object.create(EntrySingleAnswer.prototype);
ComboboxEntry.prototype.constructor = EntrySingleAnswer;
ComboboxEntry.prototype.onPreProcess = function(newValue) {
    var value;
    if (newValue === Formplayer.Const.NO_ANSWER || newValue === '') {
        this.answer(Formplayer.Const.NO_ANSWER);
        this.question.error(null);
        return;
    }

    value = _.find(this.options(), function(d) {
        return d.name === newValue;
    });
    if (value) {
        this.answer(value.id);
        this.question.error(null);
    } else {
        this.question.error(gettext('Not a valid choice'));
    }
};

$.datetimepicker.setDateFormatter({
    parseDate: function(date, format) {
        var d = moment(date, format);
        return d.isValid() ? d.toDate() : false;
    },
    formatDate: function(date, format) {
        return moment(date).format(format);
    },
});
/**
 * Base class for DateEntry, TimeEntry, and DateTimeEntry. Shares the same
 * date picker between the three types of Entry.
 */
function DateTimeEntryBase(question, options) {
    var self = this,
        thisYear = new Date().getFullYear(),
        minDate,
        maxDate,
        displayOpts = _getDisplayOptions(question),
        isPhoneMode = ko.utils.unwrapObservable(displayOpts.phoneMode);

    EntrySingleAnswer.call(self, question, options);
    // Set max date to 10 years in the future
    maxDate = moment(thisYear + 10, 'YYYY').toDate();
    // Set min date to 100 years in the past
    minDate = moment(thisYear - 100, 'YYYY').toDate();

    self.afterRender = function() {
        self.$picker = $('#' + self.entryId);
        var datepickerOpts = {
            timepicker: self.timepicker,
            datepicker: self.datepicker,
            format: self.clientFormat,
            formatTime: self.clientTimeFormat,
            formatDate: self.clientDateFormat,
            value: self.answer() ? self.convertServerToClientFormat(self.answer()) : self.answer(),
            maxDate: maxDate,
            minDate: minDate,
            scrollInput: false,
            onChangeDateTime: function(newDate) {
                if (!newDate) {
                    self.answer(Formplayer.Const.NO_ANSWER);
                    return;
                }
                self.answer(moment(newDate).format(self.serverFormat));
            },
            onGenerate: function() {
                var $dt = $(this);
                if ($dt.find('.xdsoft_mounthpicker .xdsoft_prev .fa').length < 1) {
                    $dt.find('.xdsoft_mounthpicker .xdsoft_prev').append($('<i class="fa fa-chevron-left" />'));
                }
                if ($dt.find('.xdsoft_mounthpicker .xdsoft_next .fa').length < 1) {
                    $dt.find('.xdsoft_mounthpicker .xdsoft_next').append($('<i class="fa fa-chevron-right" />'));
                }

                if ($dt.find('.xdsoft_timepicker .xdsoft_prev .fa').length < 1) {
                    $dt.find('.xdsoft_timepicker .xdsoft_prev').append($('<i class="fa fa-chevron-up" />'));
                }
                if ($dt.find('.xdsoft_timepicker .xdsoft_next .fa').length < 1) {
                    $dt.find('.xdsoft_timepicker .xdsoft_next').append($('<i class="fa fa-chevron-down" />'));
                }

                if ($dt.find('.xdsoft_today_button .fa').length < 1) {
                    $dt.find('.xdsoft_today_button').append($('<i class="fa fa-home" />'));
                }

                $dt.find('.xdsoft_label i').addClass('fa fa-caret-down');

                if (isPhoneMode && !self.datepicker && self.timepicker) {
                    $dt.find('.xdsoft_time_box').addClass('time-box-full');
                }

                if (isPhoneMode && self.timepicker && self.datepicker) {
                    $dt.find('.xdsoft_save_selected')
                        .show().text(django.gettext('Save'))
                        .addClass('btn btn-primary')
                        .removeClass('blue-gradient-button');
                    $dt.find('.xdsoft_save_selected').appendTo($dt);
                }
            },
        };
        self.$picker.datetimepicker(datepickerOpts);
    };
}
DateTimeEntryBase.prototype = Object.create(EntrySingleAnswer.prototype);
DateTimeEntryBase.prototype.constructor = EntrySingleAnswer;
DateTimeEntryBase.prototype.convertServerToClientFormat = function(date) {
    return moment(date, this.serverFormat).format(this.clientFormat);
};

// Format for time or date or datetime for the browser. Defaults to ISO.
// Formatting string should be in datetimepicker format: http://xdsoft.net/jqplugins/datetimepicker/
DateTimeEntryBase.prototype.clientFormat = undefined;
DateTimeEntryBase.prototype.clientTimeFormat = undefined;
DateTimeEntryBase.prototype.clientDateFormat = undefined;

// Format for time or date or datetime for the server. Defaults to ISO.
// Formatting string should be in momentjs format: http://momentjs.com/docs/#/parsing/string-format/
DateTimeEntryBase.prototype.serverFormat = undefined;


function DateEntry(question, options) {
    this.templateType = 'date';
    this.timepicker = false;
    this.datepicker = true;
    DateTimeEntryBase.call(this, question, options);
}
DateEntry.prototype = Object.create(DateTimeEntryBase.prototype);
DateEntry.prototype.constructor = DateTimeEntryBase;
// This is format equates to 12/31/2016 and is used by the datetimepicker
DateEntry.prototype.clientFormat = 'MM/DD/YYYY';
DateEntry.prototype.clientDateFormat = 'MM/DD/YYYY';
DateEntry.prototype.serverFormat = 'YYYY-MM-DD';


function TimeEntry(question, options) {
    this.templateType = 'time';
    this.timepicker = true;
    this.datepicker = false;
    DateTimeEntryBase.call(this, question, options);
}
TimeEntry.prototype = Object.create(DateTimeEntryBase.prototype);
TimeEntry.prototype.constructor = DateTimeEntryBase;

TimeEntry.prototype.clientTimeFormat = 'HH:mm';
TimeEntry.prototype.clientFormat = 'HH:mm';
TimeEntry.prototype.serverFormat = 'HH:mm';


function GeoPointEntry(question, options) {
    var self = this;
    EntryArrayAnswer.call(self, question, options);
    self.templateType = 'geo';
    self.apiKey = 'https://maps.googleapis.com/maps/api/js?key=' + window.GMAPS_API_KEY + '&sensor=false';
    self.map = null;

    self.DEFAULT = {
        lat: 30,
        lon: 0,
        zoom: 1,
        anszoom: 6
    };

    self.onClear = function() {
        self.rawAnswer([]);
    };

    self.gMapsCallback = function() {
        self.geocoder = new google.maps.Geocoder();
        self.map = new google.maps.Map($('#' + self.entryId)[0], {
            mapTypeId: google.maps.MapTypeId.ROADMAP,
            center: new google.maps.LatLng(self.DEFAULT.lat, self.DEFAULT.lon),
            zoom: self.DEFAULT.zoom
        });
        if (self.rawAnswer().length) {
            self.map.setCenter(new google.maps.LatLng(self.rawAnswer()[0], self.rawAnswer()[1]));
            self.map.setZoom(self.DEFAULT.anszoom);
        }
        google.maps.event.addListener(self.map, "center_changed", self.updateCenter.bind(self));
    };

    self.afterRender = function() {
        if (typeof google === "undefined" && !window.gMapsRequested) {
            // First entry to attempt to load google
            window.gMapsRequested = true;
            $.getScript(self.apiKey, self.gMapsCallback);
        } else if (typeof google === "undefined" && window.gMapsRequested) {
            // Waiting for gmaps to load, recursively call afterRender
            setTimeout(self.afterRender, 400);
        } else {
            // google has already been loaded
            self.gMapsCallback();
        }
    };

    self.updateCenter = function() {
        var center = self.map.getCenter();
        self.rawAnswer([center.lat(), center.lng()]);
    };

    self.formatLat = function() {
        return self.formatCoordinate(self.rawAnswer()[0] || null, ['N', 'S']);
    };
    self.formatLon = function() {
        return self.formatCoordinate(self.rawAnswer()[1] || null, ['E', 'W']);
    };
    self.formatCoordinate = function(coordinate, cardinalities) {
        var cardinality = coordinate >= 0 ? cardinalities[0] : cardinalities[1];
        if (coordinate !== null) {
            return cardinality + intpad(intpad(Math.abs(coordinate).toFixed(5), 8));
        }
        return '??.?????';
    };

    self.search = function(form) {
        var query = $(form).find('.query').val();
        self.geocoder.geocode({
            'address': query
        }, function(results, status) {
            if (status === google.maps.GeocoderStatus.OK) {
                self.map.fitBounds(results[0].geometry.viewport);
                self.map.setCenter(results[0].geometry.location);
            }
        });
    };
}
GeoPointEntry.prototype = Object.create(EntryArrayAnswer.prototype);
GeoPointEntry.prototype.constructor = EntryArrayAnswer;


/**
 * Gets the entry based on the datatype of the Question
 * @param {Object} question - A Question object
 */
function getEntry(question) {
    var entry = null;
    var options = {};
    var isNumeric = false;
    var isMinimal = false;
    var isCombobox = false;
    var style;

    if (question.style) {
        style = ko.utils.unwrapObservable(question.style.raw);
    }

    var displayOptions = _getDisplayOptions(question);
    var isPhoneMode = ko.utils.unwrapObservable(displayOptions.phoneMode);

    switch (question.datatype()) {
        case Formplayer.Const.STRING:
            // Barcode uses text box for CloudCare so it's possible to still enter a barcode field
        case Formplayer.Const.BARCODE:
            isNumeric = style === Formplayer.Const.NUMERIC;
            if (isNumeric) {
                entry = new PhoneEntry(question, {
                    enableAutoUpdate: isPhoneMode
                });
            } else {
                entry = new FreeTextEntry(question, {
                    enableAutoUpdate: isPhoneMode
                });
            }
            break;
        case Formplayer.Const.INT:
            entry = new IntEntry(question, {
                enableAutoUpdate: isPhoneMode
            });
            break;
        case Formplayer.Const.LONGINT:
            entry = new IntEntry(question, {
                lengthLimit: 15,
                enableAutoUpdate: isPhoneMode
            });
            break;
        case Formplayer.Const.FLOAT:
            entry = new FloatEntry(question, {
                enableAutoUpdate: isPhoneMode
            });
            break;
        case Formplayer.Const.SELECT:
            isMinimal = style === Formplayer.Const.MINIMAL;
            if (style) {
                isCombobox = style.startsWith(Formplayer.Const.COMBOBOX);
            }

            if (isMinimal) {
                entry = new DropdownEntry(question, {});
            } else if (isCombobox) {

                entry = new ComboboxEntry(question, {
                    /*
                     * The appearance attribute is either:
                     *
                     * combobox
                     * combobox multiword
                     * combobox fuzzy
                     *
                     * The second word designates the matching type
                     */
                    matchType: question.style.raw().split(' ')[1],
                });
            } else {
                entry = new SingleSelectEntry(question, {});
            }
            break;
        case Formplayer.Const.MULTI_SELECT:
            entry = new MultiSelectEntry(question, {});
            break;
        case Formplayer.Const.DATE:
            entry = new DateEntry(question, {});
            break;
        case Formplayer.Const.TIME:
            entry = new TimeEntry(question, {});
            break;
        case Formplayer.Const.GEO:
            entry = new GeoPointEntry(question, {});
            break;
        case Formplayer.Const.INFO:
            entry = new InfoEntry(question, {});
            break;
        default:
            window.console.warn('No active entry for: ' + question.datatype());
            entry = new UnsupportedEntry(question, options);
    }
    return entry;
}

function intpad(x, n) {
    var s = x + '';
    while (s.length < n) {
        s = '0' + s;
    }
    return s;
}

/**
 * Utility that gets the display options from a parent form of a question.
 * */
function _getDisplayOptions(question) {
    var maxIter = 10; // protect against a potential infinite loop
    var form = question.parent;

    if (form === undefined) {
        return {};
    }

    // logic in case the question is in a group or repeat or nested group, etc.
    while (form.displayOptions === undefined && maxIter > 0) {
        maxIter--;
        form = parent.parent;
    }

    return form.displayOptions || {};
}<|MERGE_RESOLUTION|>--- conflicted
+++ resolved
@@ -68,13 +68,7 @@
     var processed;
     if (this.isValid(newValue)) {
         if (newValue.length) {
-<<<<<<< HEAD
-            processed = _.map(newValue, function(d) {
-                return +d
-            });
-=======
             processed = _.map(newValue, function(d) { return +d; });
->>>>>>> 01d6b6bc
         } else {
             processed = Formplayer.Const.NO_ANSWER;
         }
@@ -297,17 +291,12 @@
     self.choices = question.choices;
     self.templateType = 'select';
     self.isMulti = false;
-<<<<<<< HEAD
     self.onClear = function() {
         self.rawAnswer(Formplayer.Const.NO_ANSWER);
     };
     self.isValid = function() {
-        return true
-    };
-=======
-    self.onClear = function() { self.rawAnswer(Formplayer.Const.NO_ANSWER); };
-    self.isValid = function() { return true; };
->>>>>>> 01d6b6bc
+        return true;
+    };
 }
 SingleSelectEntry.prototype = Object.create(EntrySingleAnswer.prototype);
 SingleSelectEntry.prototype.constructor = EntrySingleAnswer;
