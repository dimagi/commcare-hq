--- conflicted
+++ resolved
@@ -23,10 +23,7 @@
     formUI,
     utils,
     UsersModels,
-<<<<<<< HEAD
-    gtx
-=======
->>>>>>> f8e57a2e
+    gtx,
 ) {
     function WebFormSession(params) {
         var self = {};
