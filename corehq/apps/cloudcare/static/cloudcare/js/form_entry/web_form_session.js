--- conflicted
+++ resolved
@@ -23,10 +23,7 @@
     formUI,
     utils,
     UsersModels,
-<<<<<<< HEAD
-=======
-    gtx
->>>>>>> eb6e940c
+    gtx,
 ) {
     function WebFormSession(params) {
         var self = {};
