--- conflicted
+++ resolved
@@ -23,10 +23,7 @@
     formUI,
     utils,
     UsersModels,
-<<<<<<< HEAD
-    gtx
-=======
->>>>>>> 902961cf
+    gtx,
 ) {
     function WebFormSession(params) {
         var self = {};
