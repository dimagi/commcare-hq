'use strict';
/**
 * The primary Marionette application managing menu navigation and launching form entry
 */
hqDefine("cloudcare/js/formplayer/app", [
    'jquery',
    'knockout',
    'underscore',
    'backbone',
    'backbone.marionette',
    'markdown-it/dist/markdown-it',
    'hqwebapp/js/initial_page_data',
    'analytix/js/appcues',
    'analytix/js/google',
    'analytix/js/kissmetrix',
    'cloudcare/js/utils',
    'cloudcare/js/formplayer/apps/api',
    'cloudcare/js/formplayer/constants',
    'cloudcare/js/formplayer/utils/utils',
    'cloudcare/js/formplayer/layout/views/progress_bar',
    'cloudcare/js/formplayer/users/models',
    'cloudcare/js/form_entry/web_form_session',
    'marionette.templatecache/lib/marionette.templatecache.min',    // needed for Marionette.TemplateCache
    'backbone.radio',
    'jquery.cookie/jquery.cookie',  // $.cookie
], function (
    $,
    ko,
    _,
    Backbone,
    Marionette,
    markdowner,
    initialPageData,
    appcues,
    GGAnalytics,
    Kissmetrics,
    CloudcareUtils,
    AppsAPI,
    Const,
    FormplayerUtils,
    ProgressBar,
    UsersModels,
    WebFormSession,
    TemplateCache
) {
    Marionette.setRenderer(TemplateCache.render);
    var FormplayerFrontend = new Marionette.Application();

    FormplayerFrontend.on("before:start", function (app, options) {
        const xsrfRequest = new $.Deferred();
        this.xsrfRequest = xsrfRequest.promise();
        // Make a get call if the csrf token isn't available when the page loads.
        if ($.cookie('XSRF-TOKEN') === undefined) {
            $.get(
                {url: options.formplayer_url + '/serverup', global: false, xhrFields: { withCredentials: true }}
            ).always(() => { xsrfRequest.resolve(); });
        } else {
            // resolve immediately
            xsrfRequest.resolve();
        }

        if (!FormplayerFrontend.regions) {
            FormplayerFrontend.regions = CloudcareUtils.getRegionContainer();
        }
        let sidebar = FormplayerFrontend.regions.getRegion('sidebar');
        sidebar.on('show', function () {
            $('#content-container').addClass('full-width');
            $('#menu-region').addClass('sidebar-push');
        });
        sidebar.on('hide empty', function () {
            $('#content-container').removeClass('full-width');
            $('#menu-region').removeClass('sidebar-push');
        });

        hqRequire(["cloudcare/js/formplayer/router"], function (Router) {
            FormplayerFrontend.router = Router.start();
        });
    });

    FormplayerFrontend.getCurrentRoute = function () {
        return Backbone.history.fragment;
    };

    FormplayerFrontend.getChannel = function () {
        return Backbone.Radio.channel('formplayer');
    };

    /**
     * This function maps a jr:// media path to its HTML path IE
     * jr://images/icon/mother.png -> https://commcarehq.org/hq/multimedia/file/CommCareImage/[app_id]/mother.png
     * The actual mapping is contained in the app Couch document
     */
    FormplayerFrontend.getChannel().reply('resourceMap', function (resourcePath, appId) {
        var currentApp = AppsAPI.getAppEntity(appId);
        if (!currentApp) {
            console.warn('App is undefined for app_id: ' + appId);
            console.warn('Not processing resource: ' + resourcePath);
            return;
        }
        if (resourcePath.substring(0, 7) === 'http://') {
            return resourcePath;
        } else if (!_.isEmpty(currentApp.get("multimedia_map"))) {
            var resource = currentApp.get('multimedia_map')[resourcePath];
            if (!resource) {
                console.warn('Unable to find resource ' + resourcePath + 'in multimedia map');
                return;
            }
            var id = resource.multimedia_id;
            var name = _.last(resourcePath.split('/'));
            return '/hq/multimedia/file/' + resource.media_type + '/' + id + '/' + name;
        }
    });

<<<<<<< HEAD
    FormplayerFrontend.getChannel().reply('currentUser', function () {
        if (!FormplayerFrontend.currentUser) {
            FormplayerFrontend.currentUser = UsersModels.CurrentUser();
        }
        return FormplayerFrontend.currentUser;
=======
    FormplayerFrontend.getChannel().reply('gridPolyfillPath', function (path) {
        if (path) {
            FormplayerFrontend.gridPolyfillPath = path;
        } else {
            return FormplayerFrontend.gridPolyfillPath;
        }
>>>>>>> b23df943
    });

    FormplayerFrontend.getChannel().reply('lastRecordedLocation', function () {
        if (!sessionStorage.locationLat) {
            return null;
        } else {
            var locationComponents = [sessionStorage.locationLat, sessionStorage.locationLon, sessionStorage.locationAltitude, sessionStorage.locationAccuracy];
            return locationComponents.join();
        }
    });

    FormplayerFrontend.on('clearBreadcrumbs', function () {
        $('#persistent-case-tile').html("");
    });

    FormplayerFrontend.on('clearForm', function () {
        $('#webforms').html("");
        $('.menu-scrollable-container').removeClass('hide');
        $('#webforms-nav').html("");
        $('#cloudcare-debugger').html("");
        $('.atwho-container').remove();
        $('#case-detail-modal').modal('hide');
    });

    FormplayerFrontend.getChannel().reply('clearMenu', function () {
        $('#menu-region').html("");
        $('#sidebar-region').html("");
    });

    $(document).on("ajaxStart", function () {
        $(".formplayer-request").addClass('formplayer-requester-disabled');
        CloudcareUtils.formplayerLoading();
    }).on("ajaxStop", function () {
        $(".formplayer-request").removeClass('formplayer-requester-disabled');
        CloudcareUtils.formplayerLoadingComplete();
    });

    FormplayerFrontend.on('clearNotifications', function () {
        $("#cloudcare-notifications").empty();
    });

    FormplayerFrontend.on('showError', function (errorMessage, isHTML, reportToHq) {
        if (isHTML) {
            CloudcareUtils.showHTMLError(errorMessage, $("#cloudcare-notifications"), null, reportToHq);
        } else {
            CloudcareUtils.showError(errorMessage, $("#cloudcare-notifications"), reportToHq);
        }
    });

    FormplayerFrontend.on('showWarning', function (message) {
        CloudcareUtils.showWarning(message, $("#cloudcare-notifications"));
    });

    FormplayerFrontend.on('showSuccess', function (successMessage) {
        CloudcareUtils.showSuccess(successMessage, $("#cloudcare-notifications"), 10000);
    });

    FormplayerFrontend.on('handleNotification', function (notification) {
        var type = notification.type;
        if (!type) {
            type = notification.error ? "error" : "success";
        }

        if (type === "success") {
            FormplayerFrontend.trigger('showSuccess', notification.message);
        } else if (type === "warning") {
            FormplayerFrontend.trigger('showWarning', notification.message);
        } else {
            FormplayerFrontend.trigger('showError', notification.message);
        }
    });

    FormplayerFrontend.on('startForm', function (data) {
        FormplayerFrontend.permitIntervalSync = false;
        FormplayerFrontend.getChannel().request("clearMenu");

        data.onLoading = CloudcareUtils.formplayerLoading;
        data.onLoadingComplete = CloudcareUtils.formplayerLoadingComplete;
        var user = UsersModels.getCurrentUser();
        data.xform_url = user.formplayer_url;
        data.domain = user.domain;
        data.username = user.username;
        data.restoreAs = user.restoreAs;
        data.formplayerEnabled = true;
        data.displayOptions = $.extend(true, {}, user.displayOptions);
        data.onerror = function (resp) {
            var message = resp.human_readable_message || resp.exception;
            if (!message && resp.notification && resp.notification.message) {
                message = resp.notification.message;
            }
            if (resp.is_html) {
                CloudcareUtils.showHTMLError(message, $("#cloudcare-notifications"), null, resp.reportToHq);
            } else {
                CloudcareUtils.showError(message, $("#cloudcare-notifications"), resp.reportToHq);
            }
        };
        Kissmetrics.track.event('Viewed Form', {
            domain: data.domain,
            name: data.title,
        });
        data.onsubmit = function (resp) {
            if (resp.status === "success") {
                var $alert;
                if (resp.submitResponseMessage) {
                    var analyticsLinks = [
                            { url: initialPageData.reverse('list_case_exports'), text: '[Data Feedback Loop Test] Clicked on Export Cases Link' },
                            { url: initialPageData.reverse('list_form_exports'), text: '[Data Feedback Loop Test] Clicked on Export Forms Link' },
                            { url: initialPageData.reverse('case_data', '.*'), text: '[Data Feedback Loop Test] Clicked on Case Data Link' },
                            { url: initialPageData.reverse('render_form_data', '.*'), text: '[Data Feedback Loop Test] Clicked on Form Data Link' },
                        ],
                        dataFeedbackLoopAnalytics = function (e) {
                            var $target = $(e.target);
                            if ($target.is("a")) {
                                var href = $target.attr("href") || '';
                                _.each(analyticsLinks, function (link) {
                                    if (href.match(RegExp(link.url))) {
                                        $target.attr("target", "_blank");
                                        Kissmetrics.track.event(link.text);
                                    }
                                });
                            }
                        };
                    $("#cloudcare-notifications").off('click').on('click', dataFeedbackLoopAnalytics);
                    $alert = CloudcareUtils.showSuccess(markdowner().render(resp.submitResponseMessage), $("#cloudcare-notifications"), undefined, true);
                } else {
                    $alert = CloudcareUtils.showSuccess(gettext("Form successfully saved!"), $("#cloudcare-notifications"));
                }
                if ($alert) {
                    // Clear the success notification the next time user changes screens
                    var clearSuccess = function () {
                        $alert.fadeOut(500, function () {
                            $alert.remove();
                            FormplayerFrontend.off('navigation', clearSuccess);
                        });
                    };
                    _.delay(function () {
                        FormplayerFrontend.on('navigation', clearSuccess);
                    });
                }

                if (user.environment === Const.PREVIEW_APP_ENVIRONMENT) {
                    Kissmetrics.track.event("[app-preview] User submitted a form");
                    GGAnalytics.track.event("App Preview", "User submitted a form");
                    appcues.trackEvent(appcues.EVENT_TYPES.FORM_SUBMIT, { success: true });
                } else if (user.environment === Const.WEB_APPS_ENVIRONMENT) {
                    Kissmetrics.track.event("[web apps] User submitted a form");
                    GGAnalytics.track.event("Web Apps", "User submitted a form");
                    appcues.trackEvent(appcues.EVENT_TYPES.FORM_SUBMIT, { success: true });
                }

                // After end of form nav, we want to clear everything except app and sesson id
                var urlObject = FormplayerUtils.currentUrlToObject();
                urlObject.onSubmit();
                FormplayerUtils.setUrlToObject(urlObject);

                if (resp.nextScreen !== null && resp.nextScreen !== undefined) {
                    if (resp.nextScreen.session_id) {
                        FormplayerUtils.doUrlAction((urlObject) => {
                            urlObject.sessionId = resp.nextScreen.session_id;
                        }, true);
                    }
                    FormplayerFrontend.trigger("renderResponse", resp.nextScreen);
                } else if (urlObject.appId !== null && urlObject.appId !== undefined) {
                    FormplayerFrontend.trigger("apps:currentApp");
                } else {
                    FormplayerUtils.navigate('/apps', { trigger: true });
                }
            } else {
                if (user.environment === Const.PREVIEW_APP_ENVIRONMENT) {
                    appcues.trackEvent(appcues.EVENT_TYPES.FORM_SUBMIT, { success: false });
                }
                CloudcareUtils.showError(resp.output, $("#cloudcare-notifications"));
            }
        };
        data.debuggerEnabled = user.debuggerEnabled;
        data.resourceMap = function (resourcePath) {
            var urlObject = FormplayerUtils.currentUrlToObject();
            var appId = urlObject.appId;
            return FormplayerFrontend.getChannel().request('resourceMap', resourcePath, appId);
        };
        var sess = WebFormSession.WebFormSession(data);
        sess.renderFormXml(data, $('#webforms'));
        $('.menu-scrollable-container').addClass('hide');
    });

    FormplayerFrontend.on("start", function (model, options) {
        var self = this,
            user = UsersModels.setCurrentUser(options);

        hqRequire([
            "cloudcare/js/formplayer/users/utils",  // restoreAsUser
        ], function () {
            user.restoreAs = FormplayerFrontend.getChannel().request('restoreAsUser', user.domain, user.username);
            AppsAPI.primeApps(user.restoreAs, options.apps);
        });

<<<<<<< HEAD
            $.when(
                FormplayerFrontend.getChannel().request("appselect:apps"),
                FormplayerFrontend.xsrfRequest
            ).done(function (appCollection) {
=======
        FormplayerFrontend.getChannel().request('gridPolyfillPath', options.gridPolyfillPath);
        hqRequire(["cloudcare/js/formplayer/router"], function (Router) {
            FormplayerFrontend.router = Router.start();
            $.when(AppsAPI.getAppEntities()).done(function (appCollection) {
>>>>>>> b23df943
                var appId;
                var apps = appCollection.toJSON();
                if (Backbone.history) {
                    Backbone.history.start();
                    hqRequire(["cloudcare/js/formplayer/users/views"], function (UsersViews) {
                        FormplayerFrontend.regions.getRegion('restoreAsBanner').show(
                            UsersViews.RestoreAsBanner({
                                model: user,
                            })
                        );
                    });
                    if (user.displayOptions.singleAppMode || user.displayOptions.landingPageAppMode) {
                        appId = apps[0]['_id'];
                    }

                    if (self.getCurrentRoute() === "") {
                        if (user.displayOptions.singleAppMode) {
                            FormplayerFrontend.trigger('setAppDisplayProperties', apps[0]);
                            FormplayerFrontend.trigger("app:singleApp", appId);
                        } else if (user.displayOptions.landingPageAppMode) {
                            FormplayerFrontend.trigger('setAppDisplayProperties', apps[0]);
                            FormplayerFrontend.trigger("app:landingPageApp", appId);
                        } else {
                            FormplayerFrontend.trigger("apps:list", apps);
                        }
                        if (user.displayOptions.phoneMode) {
                            // Refresh on start of preview mode so it ensures we're on the latest app
                            // since app updates do not work.
                            FormplayerFrontend.trigger('refreshApplication', appId);
                        }
                    }
                }
            });
        });

        if (options.allowedHost) {
            hqRequire(["cloudcare/js/formplayer/hq_events"], function (HQEvents) {
                window.addEventListener(
                    "message",
                    HQEvents.Receiver(options.allowedHost),
                    false
                );
            });
        }

        const reconnectTimingWindow = 2000;
        let offlineTime;

        window.addEventListener(
            'offline',function () {
                offlineTime = new Date();
                _.delay(function () {
                    if (!this.navigator.onLine && (new Date() - offlineTime) > reconnectTimingWindow) {
                        CloudcareUtils.showError(gettext("You are now offline. Web Apps is not optimized " +
                            "for offline use. Please reconnect to the Internet before " +
                            "continuing."), $("#cloudcare-notifications"));
                        $('.submit').prop('disabled', 'disabled');
                        $('.form-control').prop('disabled', 'disabled');
                    }
                },reconnectTimingWindow);
            });

        window.addEventListener(
            'online', function () {
                if ((new Date() - offlineTime) > reconnectTimingWindow) {
                    CloudcareUtils.showSuccess(gettext("You are are back online."), $("#cloudcare-notifications"));
                    $('.submit').prop('disabled', false);
                    $('.form-control').prop('disabled', false);
                }
            }
        );

        window.addEventListener(
            'beforeprint', function () {
                $('.panel.panel-default, .q.form-group').last().addClass('last');
            }
        );

        window.addEventListener(
            'afterprint', function () {
                $('.last').removeClass('last');
            }
        );
    });

    FormplayerFrontend.on('configureDebugger', function () {
        hqRequire(["cloudcare/js/debugger/debugger"], function (Debugger) {
            var CloudCareDebugger = Debugger.CloudCareDebuggerMenu,
                TabIDs = Debugger.TabIDs,
                user = UsersModels.getCurrentUser(),
                cloudCareDebugger,
                $debug = $('#cloudcare-debugger');

            if (!$debug.length) {
                return;
            }

            var urlObject = FormplayerUtils.currentUrlToObject();

            $debug.html('');
            cloudCareDebugger = new CloudCareDebugger({
                baseUrl: user.formplayer_url,
                selections: urlObject.selections,
                queryData: urlObject.queryData,
                username: user.username,
                restoreAs: user.restoreAs,
                domain: user.domain,
                appId: urlObject.appId,
                tabs: [
                    TabIDs.EVAL_XPATH,
                ],
            });
            ko.cleanNode($debug[0]);
            $debug.koApplyBindings(cloudCareDebugger);
        });
    });

    FormplayerFrontend.getChannel().reply('getCurrentAppId', function () {
        // First attempt to grab app id from URL
        var urlObject = FormplayerUtils.currentUrlToObject(),
            user = UsersModels.getCurrentUser(),
            appId;

        appId = urlObject.appId;

        if (appId) {
            return appId;
        }

        // If it's not in the URL, then we are either on the home screen of formplayer
        // and there is no app selected, or we are in preview mode.
        appId = user.previewAppId;

        return appId || null;
    });

    FormplayerFrontend.on('navigation:back', function () {
        var url = Backbone.history.getFragment();
        if (url.includes('single_app')) {
            return;
        }
        try {
            var options = JSON.parse(url);
            if (_.has(options, "endpointId")) {
                return;
            }
        } catch (e) {
            // do nothing
        }
        window.history.back();
    });

    FormplayerFrontend.on('setAppDisplayProperties', function (app) {
        FormplayerFrontend.DisplayProperties = app.profile.properties;
        if (Object.freeze) {
            Object.freeze(FormplayerFrontend.DisplayProperties);
        }
    });

    FormplayerFrontend.getChannel().reply('getAppDisplayProperties', function () {
        return FormplayerFrontend.DisplayProperties || {};
    });

    // Support for workflows that require Log In As before moving on to the
    // screen that the user originally requested.
    FormplayerFrontend.on('setLoginAsNextOptions', function (options) {
        FormplayerFrontend.LoginAsNextOptions = options;
        if (Object.freeze) {
            Object.freeze(FormplayerFrontend.LoginAsNextOptions);
        }
    });

    FormplayerFrontend.on('clearLoginAsNextOptions', function () {
        return FormplayerFrontend.LoginAsNextOptions = null;
    });

    FormplayerFrontend.getChannel().reply('getLoginAsNextOptions', function () {
        return FormplayerFrontend.LoginAsNextOptions || null;
    });

    function makeSyncRequest(route, requestData) {
        var options,
            complete,
            user = UsersModels.getCurrentUser(),
            formplayerUrl = user.formplayer_url,
            data = {
                "username": user.username,
                "domain": user.domain,
                "restoreAs": user.restoreAs,
            };

        if (requestData) {
            data = $.extend(data, requestData);
        }

        complete = function (response) {
            if (route === "sync-db") {
                if (response.responseJSON.status === 'retry') {
                    FormplayerFrontend.trigger('retry', response.responseJSON, function () {
                        // Ensure that when we hit the sync db route we don't use the overwrite_cache param
                        options.data = JSON.stringify($.extend(true, { preserveCache: true }, data));
                        $.ajax(options);
                    }, gettext('Waiting for server progress'));
                } else {
                    FormplayerFrontend.trigger('clearProgress');
                    CloudcareUtils.formplayerSyncComplete(response.responseJSON.status === 'error');
                }
            } else if (route === "interval_sync-db") {
                if (response.status === 'retry') {
                    FormplayerFrontend.trigger('retry', response, function () {
                        options.data = JSON.stringify($.extend({mustRestore: true}, data));
                        $.ajax(options);
                    }, gettext('Waiting for server progress'));
                } else {
                    FormplayerFrontend.trigger('clearProgress');
                }
            }
        };

        options = {
            url: formplayerUrl + "/" + route,
            data: JSON.stringify(data),
            complete: complete,
        };
        FormplayerUtils.setCrossDomainAjaxOptions(options);
        $.ajax(options);
    }
    FormplayerFrontend.on("sync", function () {
        makeSyncRequest("sync-db");
    });

    FormplayerFrontend.on("interval_sync-db", function (appId) {
        makeSyncRequest("interval_sync-db", {"app_id": appId});
    });

    /**
     * retry
     *
     * Will retry a restore when doing an async restore.
     *
     * @param {Object} response - An async restore response object
     * @param {function} retryFn - The function to be called when ready to retry restoring
     * @param {String} progressMessage - The message to be displayed above the progress bar
     */
    FormplayerFrontend.on("retry", function (response, retryFn, progressMessage) {

        var progressView = FormplayerFrontend.regions.getRegion('loadingProgress').currentView,
            retryTimeout = response.retryAfter * 1000;
        progressMessage = progressMessage || gettext('Please wait...');

        if (!progressView) {
            progressView = ProgressBar({
                progressMessage: progressMessage,
            });
            FormplayerFrontend.regions.getRegion('loadingProgress').show(progressView);
        }

        progressView.setProgress(response.done, response.total, retryTimeout);
        setTimeout(retryFn, retryTimeout);
    });

    FormplayerFrontend.on('view:tablet', function () {
        $('body').addClass('preview-tablet-mode');
    });

    FormplayerFrontend.on('view:phone', function () {
        $('body').removeClass('preview-tablet-mode');
    });

    /**
     * clearProgress
     *
     * Clears the progress bar. If currently in progress, wait 200 ms to transition
     * to complete progress.
     */
    FormplayerFrontend.on('clearProgress', function () {
        var progressView = FormplayerFrontend.regions.getRegion('loadingProgress').currentView,
            progressFinishTimeout = 200;

        if (progressView && progressView.hasProgress()) {
            progressView.setProgress(1, 1, progressFinishTimeout);
            setTimeout(function () {
                FormplayerFrontend.regions.getRegion('loadingProgress').empty();
            }, progressFinishTimeout);
        } else {
            FormplayerFrontend.regions.getRegion('loadingProgress').empty();
        }
    });


    FormplayerFrontend.on('setVersionInfo', function (versionInfo) {
        var user = UsersModels.getCurrentUser();
        $("#version-info").text(versionInfo || '');
        if (versionInfo) {
            user.set('versionInfo',  versionInfo);
        }
    });

    /**
     * refreshApplication
     *
     * This takes an appId and subsequently makes a request to formplayer to
     * delete the relevant application database so that on next request
     * it gets reinstalled. On completion, navigates back to the homescreen.
     *
     * @param {String} appId - The id of the application to refresh
     */
    FormplayerFrontend.on('refreshApplication', function (appId) {
        if (!appId) {
            throw new Error('Attempt to refresh application for null appId');
        }
        var user = UsersModels.getCurrentUser(),
            formplayerUrl = user.formplayer_url,
            resp,
            options = {
                url: formplayerUrl + "/delete_application_dbs",
                data: JSON.stringify({
                    app_id: appId,
                    domain: user.domain,
                    username: user.username,
                    restoreAs: user.restoreAs,
                }),
            };
        FormplayerUtils.setCrossDomainAjaxOptions(options);
        CloudcareUtils.formplayerLoading();
        resp = $.ajax(options);
        resp.fail(function () {
            CloudcareUtils.formplayerLoadingComplete(true);
        }).done(function (response) {
            if (_.has(response, 'exception')) {
                CloudcareUtils.formplayerLoadingComplete(true);
                return;
            }

            CloudcareUtils.formplayerLoadingComplete();
            $("#cloudcare-notifications").empty();
            FormplayerFrontend.trigger('navigateHome');
        });
    });

    /**
     * breakLocks
     *
     * Sends a request to formplayer to wipe out all application and user db for the
     * current user. Returns the ajax promise.
     */
    FormplayerFrontend.getChannel().reply('breakLocks', function () {
        var user = UsersModels.getCurrentUser(),
            formplayerUrl = user.formplayer_url,
            resp,
            options = {
                url: formplayerUrl + "/break_locks",
                data: JSON.stringify({
                    domain: user.domain,
                    username: user.username,
                    restoreAs: user.restoreAs,
                }),
            };
        FormplayerUtils.setCrossDomainAjaxOptions(options);
        CloudcareUtils.formplayerLoading();
        resp = $.ajax(options);
        resp.fail(function () {
            CloudcareUtils.formplayerLoadingComplete(true);
        }).done(function (response) {
            CloudcareUtils.breakLocksComplete(_.has(response, 'exception'), response.message);
        });
        return resp;
    });

    /**
     * clearUserData
     *
     * Sends a request to formplayer to wipe out all application and user db for the
     * current user. Returns the ajax promise.
     */
    FormplayerFrontend.getChannel().reply('clearUserData', function () {
        var user = UsersModels.getCurrentUser(),
            formplayerUrl = user.formplayer_url,
            resp,
            options = {
                url: formplayerUrl + "/clear_user_data",
                data: JSON.stringify({
                    domain: user.domain,
                    username: user.username,
                    restoreAs: user.restoreAs,
                }),
            };
        FormplayerUtils.setCrossDomainAjaxOptions(options);
        CloudcareUtils.formplayerLoading();
        resp = $.ajax(options);
        resp.fail(function () {
            CloudcareUtils.formplayerLoadingComplete(true);
        }).done(function (response) {
            CloudcareUtils.clearUserDataComplete(_.has(response, 'exception'));
        });
        return resp;
    });

    FormplayerFrontend.on('navigateHome', function () {
        // switches tab back from the application name
        document.title = gettext("Web Apps - CommCare HQ");

        var urlObject = FormplayerUtils.currentUrlToObject(),
            appId,
            currentUser = UsersModels.getCurrentUser();
        urlObject.clearExceptApp();
        FormplayerFrontend.regions.getRegion('sidebar').empty();
        FormplayerFrontend.regions.getRegion('breadcrumb').empty();
        if (currentUser.displayOptions.singleAppMode) {
            appId = FormplayerFrontend.getChannel().request('getCurrentAppId');
            FormplayerFrontend.trigger("app:singleApp", appId);
        } else {
            FormplayerFrontend.trigger("apps:list");
        }
    });

    /**
     * This is a hack to ensure that routing works properly on FireFox. Normally,
     * location.href is supposed to return a url decoded string. However, FireFox's
     * location.href returns a url encoded string. For example:
     *
     * Chrome:
     * > location.href
     * > "http://.../#{"appId"%3A"db732ce1735229da84b451cbd7cfa7ac"}"
     *
     * FireFox:
     * > location.href
     * > "http://.../#{%22appId%22%3A%22db732ce1735229da84b451cbd7cfa7ac%22}"
     *
     * This is important because BackBone caches the non url encoded fragment when you call `navigate`.
     * Then on the 'onhashchange' event, Backbone compares the cached value with the `getHash`
     * function. If they do not match it will trigger a call to loadUrl which triggers BackBone's router.
     * On FireFox, it registers as a URL change since it compares the url encoded
     * version to the url decoded version which will always mismatch. Therefore, in
     * addition to running the route through the mouseclick, the route gets run again
     * when the hash changes.
     *
     * Additional explanation here: http://stackoverflow.com/a/25849032/835696
     *
     * https://manage.dimagi.com/default.asp?250644
     */
    _.extend(Backbone.History.prototype, {
        getHash: function (window) {
            var match = (window || this).location.href.match(/#(.*)$/);
            return match ? decodeURI(match[1]) : '';
        },
    });

    return FormplayerFrontend;
});<|MERGE_RESOLUTION|>--- conflicted
+++ resolved
@@ -111,22 +111,6 @@
         }
     });
 
-<<<<<<< HEAD
-    FormplayerFrontend.getChannel().reply('currentUser', function () {
-        if (!FormplayerFrontend.currentUser) {
-            FormplayerFrontend.currentUser = UsersModels.CurrentUser();
-        }
-        return FormplayerFrontend.currentUser;
-=======
-    FormplayerFrontend.getChannel().reply('gridPolyfillPath', function (path) {
-        if (path) {
-            FormplayerFrontend.gridPolyfillPath = path;
-        } else {
-            return FormplayerFrontend.gridPolyfillPath;
-        }
->>>>>>> b23df943
-    });
-
     FormplayerFrontend.getChannel().reply('lastRecordedLocation', function () {
         if (!sessionStorage.locationLat) {
             return null;
@@ -321,17 +305,9 @@
             AppsAPI.primeApps(user.restoreAs, options.apps);
         });
 
-<<<<<<< HEAD
-            $.when(
-                FormplayerFrontend.getChannel().request("appselect:apps"),
-                FormplayerFrontend.xsrfRequest
-            ).done(function (appCollection) {
-=======
-        FormplayerFrontend.getChannel().request('gridPolyfillPath', options.gridPolyfillPath);
         hqRequire(["cloudcare/js/formplayer/router"], function (Router) {
             FormplayerFrontend.router = Router.start();
             $.when(AppsAPI.getAppEntities()).done(function (appCollection) {
->>>>>>> b23df943
                 var appId;
                 var apps = appCollection.toJSON();
                 if (Backbone.history) {
