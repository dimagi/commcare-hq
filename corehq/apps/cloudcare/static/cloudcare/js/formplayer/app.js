'use strict';
/**
 * The primary Marionette application managing menu navigation and launching form entry
 */
<<<<<<< HEAD
hqDefine("cloudcare/js/formplayer/app", [
    'jquery',
    'knockout',
    'underscore',
    'backbone',
    'backbone.marionette',
    'markdown-it/dist/markdown-it',
    'hqwebapp/js/initial_page_data',
    'analytix/js/appcues',
    'analytix/js/google',
    'analytix/js/kissmetrix',
    'cloudcare/js/utils',
    'cloudcare/js/formplayer/apps/api',
    'cloudcare/js/formplayer/constants',
    'cloudcare/js/formplayer/utils/utils',
    'cloudcare/js/formplayer/layout/views/progress_bar',
    'cloudcare/js/formplayer/users/models',
    'cloudcare/js/form_entry/web_form_session',
    'marionette.templatecache/lib/marionette.templatecache.min',    // needed for Marionette.TemplateCache
    'backbone.radio',
    'jquery.cookie/jquery.cookie',  // $.cookie
], function (
    $,
    ko,
    _,
    Backbone,
    Marionette,
    markdowner,
    initialPageData,
    appcues,
    GGAnalytics,
    Kissmetrics,
    CloudcareUtils,
    AppsAPI,
    Const,
    FormplayerUtils,
    ProgressBar,
    UsersModels,
    WebFormSession,
    TemplateCache
) {
    Marionette.setRenderer(TemplateCache.render);
=======
hqDefine("cloudcare/js/formplayer/app", function () {
    var appcues = hqImport('analytix/js/appcues'),
        initialPageData = hqImport("hqwebapp/js/initial_page_data"),
        CloudcareUtils = hqImport("cloudcare/js/utils"),
        Const = hqImport("cloudcare/js/formplayer/constants"),
        FormplayerUtils = hqImport("cloudcare/js/formplayer/utils/utils"),
        GGAnalytics = hqImport("analytix/js/google"),
        Kissmetrics = hqImport("analytix/js/kissmetrix"),
        ProgressBar = hqImport("cloudcare/js/formplayer/layout/views/progress_bar"),
        UsersModels = hqImport("cloudcare/js/formplayer/users/models"),
        WebFormSession = hqImport('cloudcare/js/form_entry/web_form_session');

    Marionette.setRenderer(Marionette.TemplateCache.render);
>>>>>>> e33d33a4
    var FormplayerFrontend = new Marionette.Application();

    FormplayerFrontend.on("before:start", function (app, options) {
        const xsrfRequest = new $.Deferred();
        this.xsrfRequest = xsrfRequest.promise();
        // Make a get call if the csrf token isn't available when the page loads.
        if ($.cookie('XSRF-TOKEN') === undefined) {
            $.get(
                {url: options.formplayer_url + '/serverup', global: false, xhrFields: { withCredentials: true }}
            ).always(() => { xsrfRequest.resolve(); });
        } else {
            // resolve immediately
            xsrfRequest.resolve();
        }

        if (!FormplayerFrontend.regions) {
            FormplayerFrontend.regions = CloudcareUtils.getRegionContainer();
        }
        let sidebar = FormplayerFrontend.regions.getRegion('sidebar');
        sidebar.on('show', function () {
            $('#content-container').addClass('full-width');
            $('#menu-region').addClass('sidebar-push');
        });
        sidebar.on('hide empty', function () {
            $('#content-container').removeClass('full-width');
            $('#menu-region').removeClass('sidebar-push');
        });

        hqRequire(["cloudcare/js/formplayer/router"], function (Router) {
            FormplayerFrontend.router = Router.start();
        });
    });

    FormplayerFrontend.getCurrentRoute = function () {
        return Backbone.history.fragment;
    };

    FormplayerFrontend.getChannel = function () {
        return Backbone.Radio.channel('formplayer');
    };

    /**
     * This function maps a jr:// media path to its HTML path IE
     * jr://images/icon/mother.png -> https://commcarehq.org/hq/multimedia/file/CommCareImage/[app_id]/mother.png
     * The actual mapping is contained in the app Couch document
     */
    FormplayerFrontend.getChannel().reply('resourceMap', function (resourcePath, appId) {
        var currentApp = AppsAPI.getAppEntity(appId);
        if (!currentApp) {
            console.warn('App is undefined for app_id: ' + appId);
            console.warn('Not processing resource: ' + resourcePath);
            return;
        }
        if (resourcePath.substring(0, 7) === 'http://') {
            return resourcePath;
        } else if (!_.isEmpty(currentApp.get("multimedia_map"))) {
            var resource = currentApp.get('multimedia_map')[resourcePath];
            if (!resource) {
                console.warn('Unable to find resource ' + resourcePath + 'in multimedia map');
                return;
            }
            var id = resource.multimedia_id;
            var name = _.last(resourcePath.split('/'));
            return '/hq/multimedia/file/' + resource.media_type + '/' + id + '/' + name;
        }
    });

    FormplayerFrontend.getChannel().reply('gridPolyfillPath', function (path) {
        if (path) {
            FormplayerFrontend.gridPolyfillPath = path;
        } else {
            return FormplayerFrontend.gridPolyfillPath;
        }
    });

    FormplayerFrontend.getChannel().reply('lastRecordedLocation', function () {
        if (!sessionStorage.locationLat) {
            return null;
        } else {
            var locationComponents = [sessionStorage.locationLat, sessionStorage.locationLon, sessionStorage.locationAltitude, sessionStorage.locationAccuracy];
            return locationComponents.join();
        }
    });

    FormplayerFrontend.on('clearBreadcrumbs', function () {
        $('#persistent-case-tile').html("");
    });

    FormplayerFrontend.on('clearForm', function () {
        $('#webforms').html("");
        $('.menu-scrollable-container').removeClass('hide');
        $('#webforms-nav').html("");
        $('#cloudcare-debugger').html("");
        $('.atwho-container').remove();
        $('#case-detail-modal').modal('hide');
    });

    FormplayerFrontend.getChannel().reply('clearMenu', function () {
        $('#menu-region').html("");
        $('#sidebar-region').html("");
    });

    $(document).on("ajaxStart", function () {
        $(".formplayer-request").addClass('formplayer-requester-disabled');
        CloudcareUtils.formplayerLoading();
    }).on("ajaxStop", function () {
        $(".formplayer-request").removeClass('formplayer-requester-disabled');
        CloudcareUtils.formplayerLoadingComplete();
    });

    FormplayerFrontend.on('clearNotifications', function () {
        $("#cloudcare-notifications").empty();
    });

    FormplayerFrontend.on('showError', function (errorMessage, isHTML, reportToHq) {
        if (isHTML) {
            CloudcareUtils.showHTMLError(errorMessage, $("#cloudcare-notifications"), null, reportToHq);
        } else {
            CloudcareUtils.showError(errorMessage, $("#cloudcare-notifications"), reportToHq);
        }
    });

    FormplayerFrontend.on('showWarning', function (message) {
        CloudcareUtils.showWarning(message, $("#cloudcare-notifications"));
    });

    FormplayerFrontend.on('showSuccess', function (successMessage) {
        CloudcareUtils.showSuccess(successMessage, $("#cloudcare-notifications"), 10000);
    });

    FormplayerFrontend.on('handleNotification', function (notification) {
        var type = notification.type;
        if (!type) {
            type = notification.error ? "error" : "success";
        }

        if (type === "success") {
            FormplayerFrontend.trigger('showSuccess', notification.message);
        } else if (type === "warning") {
            FormplayerFrontend.trigger('showWarning', notification.message);
        } else {
            FormplayerFrontend.trigger('showError', notification.message);
        }
    });

    FormplayerFrontend.on('startForm', function (data) {
        FormplayerFrontend.permitIntervalSync = false;
        FormplayerFrontend.getChannel().request("clearMenu");
        hqRequire(["cloudcare/js/formplayer/menus/utils"], function (MenusUtils) {
            MenusUtils.showBreadcrumbs(data.breadcrumbs);
        });

        data.onLoading = CloudcareUtils.formplayerLoading;
        data.onLoadingComplete = CloudcareUtils.formplayerLoadingComplete;
        var user = UsersModels.getCurrentUser();
        data.xform_url = user.formplayer_url;
        data.domain = user.domain;
        data.username = user.username;
        data.restoreAs = user.restoreAs;
        data.formplayerEnabled = true;
        data.displayOptions = $.extend(true, {}, user.displayOptions);
        data.onerror = function (resp) {
            var message = resp.human_readable_message || resp.exception;
            if (!message && resp.notification && resp.notification.message) {
                message = resp.notification.message;
            }
            if (resp.is_html) {
                CloudcareUtils.showHTMLError(message, $("#cloudcare-notifications"), null, resp.reportToHq);
            } else {
                CloudcareUtils.showError(message, $("#cloudcare-notifications"), resp.reportToHq);
            }
        };
        Kissmetrics.track.event('Viewed Form', {
            domain: data.domain,
            name: data.title,
        });
        data.onsubmit = function (resp) {
            if (resp.status === "success") {
                var $alert;
                if (resp.submitResponseMessage) {
                    var analyticsLinks = [
                            { url: initialPageData.reverse('list_case_exports'), text: '[Data Feedback Loop Test] Clicked on Export Cases Link' },
                            { url: initialPageData.reverse('list_form_exports'), text: '[Data Feedback Loop Test] Clicked on Export Forms Link' },
                            { url: initialPageData.reverse('case_data', '.*'), text: '[Data Feedback Loop Test] Clicked on Case Data Link' },
                            { url: initialPageData.reverse('render_form_data', '.*'), text: '[Data Feedback Loop Test] Clicked on Form Data Link' },
                        ],
                        dataFeedbackLoopAnalytics = function (e) {
                            var $target = $(e.target);
                            if ($target.is("a")) {
                                var href = $target.attr("href") || '';
                                _.each(analyticsLinks, function (link) {
                                    if (href.match(RegExp(link.url))) {
                                        $target.attr("target", "_blank");
                                        Kissmetrics.track.event(link.text);
                                    }
                                });
                            }
                        };
                    $("#cloudcare-notifications").off('click').on('click', dataFeedbackLoopAnalytics);
                    $alert = CloudcareUtils.showSuccess(markdowner().render(resp.submitResponseMessage), $("#cloudcare-notifications"), undefined, true);
                } else {
                    $alert = CloudcareUtils.showSuccess(gettext("Form successfully saved!"), $("#cloudcare-notifications"));
                }
                if ($alert) {
                    // Clear the success notification the next time user changes screens
                    var clearSuccess = function () {
                        $alert.fadeOut(500, function () {
                            $alert.remove();
                            FormplayerFrontend.off('navigation', clearSuccess);
                        });
                    };
                    _.delay(function () {
                        FormplayerFrontend.on('navigation', clearSuccess);
                    });
                }

                if (user.environment === Const.PREVIEW_APP_ENVIRONMENT) {
                    Kissmetrics.track.event("[app-preview] User submitted a form");
                    GGAnalytics.track.event("App Preview", "User submitted a form");
                    appcues.trackEvent(appcues.EVENT_TYPES.FORM_SUBMIT, { success: true });
                } else if (user.environment === Const.WEB_APPS_ENVIRONMENT) {
                    Kissmetrics.track.event("[web apps] User submitted a form");
                    GGAnalytics.track.event("Web Apps", "User submitted a form");
                    appcues.trackEvent(appcues.EVENT_TYPES.FORM_SUBMIT, { success: true });
                }

                // After end of form nav, we want to clear everything except app and sesson id
                var urlObject = FormplayerUtils.currentUrlToObject();
                urlObject.onSubmit();
                FormplayerUtils.setUrlToObject(urlObject);

                if (resp.nextScreen !== null && resp.nextScreen !== undefined) {
                    if (resp.nextScreen.session_id) {
                        FormplayerUtils.doUrlAction((urlObject) => {
                            urlObject.sessionId = resp.nextScreen.session_id;
                        }, true);
                    }
                    FormplayerFrontend.trigger("renderResponse", resp.nextScreen);
                } else if (urlObject.appId !== null && urlObject.appId !== undefined) {
                    FormplayerFrontend.trigger("apps:currentApp");
                } else {
                    FormplayerUtils.navigate('/apps', { trigger: true });
                }
            } else {
                if (user.environment === Const.PREVIEW_APP_ENVIRONMENT) {
                    appcues.trackEvent(appcues.EVENT_TYPES.FORM_SUBMIT, { success: false });
                }
                CloudcareUtils.showError(resp.output, $("#cloudcare-notifications"));
            }
        };
        data.debuggerEnabled = user.debuggerEnabled;
        data.resourceMap = function (resourcePath) {
            var urlObject = FormplayerUtils.currentUrlToObject();
            var appId = urlObject.appId;
            return FormplayerFrontend.getChannel().request('resourceMap', resourcePath, appId);
        };
        var sess = WebFormSession.WebFormSession(data);
        sess.renderFormXml(data, $('#webforms'));
        $('.menu-scrollable-container').addClass('hide');
    });

    FormplayerFrontend.on("start", function (model, options) {
        var self = this,
            user = UsersModels.setCurrentUser(options);

        hqRequire([
            "cloudcare/js/formplayer/users/utils",  // restoreAsUser
        ], function () {
            user.restoreAs = FormplayerFrontend.getChannel().request('restoreAsUser', user.domain, user.username);
            AppsAPI.primeApps(user.restoreAs, options.apps);
        });

        FormplayerFrontend.getChannel().request('gridPolyfillPath', options.gridPolyfillPath);
        hqRequire(["cloudcare/js/formplayer/router"], function (Router) {
            FormplayerFrontend.router = Router.start();
            $.when(AppsAPI.getAppEntities()).done(function (appCollection) {
                var appId;
                var apps = appCollection.toJSON();
                if (Backbone.history) {
                    Backbone.history.start();
                    hqRequire(["cloudcare/js/formplayer/users/views"], function (UsersViews) {
                        FormplayerFrontend.regions.getRegion('restoreAsBanner').show(
                            UsersViews.RestoreAsBanner({
                                model: user,
                            })
                        );
                    });
                    if (user.displayOptions.singleAppMode || user.displayOptions.landingPageAppMode) {
                        appId = apps[0]['_id'];
                    }

                    if (self.getCurrentRoute() === "") {
                        if (user.displayOptions.singleAppMode) {
                            FormplayerFrontend.trigger('setAppDisplayProperties', apps[0]);
                            FormplayerFrontend.trigger("app:singleApp", appId);
                        } else if (user.displayOptions.landingPageAppMode) {
                            FormplayerFrontend.trigger('setAppDisplayProperties', apps[0]);
                            FormplayerFrontend.trigger("app:landingPageApp", appId);
                        } else {
                            FormplayerFrontend.trigger("apps:list", apps);
                        }
                        if (user.displayOptions.phoneMode) {
                            // Refresh on start of preview mode so it ensures we're on the latest app
                            // since app updates do not work.
                            FormplayerFrontend.trigger('refreshApplication', appId);
                        }
                    }
                }
            });
        });

        if (options.allowedHost) {
            hqRequire(["cloudcare/js/formplayer/hq_events"], function (HQEvents) {
                window.addEventListener(
                    "message",
                    HQEvents.Receiver(options.allowedHost),
                    false
                );
            });
        }

        const reconnectTimingWindow = 2000;
        let offlineTime;

        window.addEventListener(
            'offline',function () {
                offlineTime = new Date();
                _.delay(function () {
                    if (!this.navigator.onLine && (new Date() - offlineTime) > reconnectTimingWindow) {
                        CloudcareUtils.showError(gettext("You are now offline. Web Apps is not optimized " +
                            "for offline use. Please reconnect to the Internet before " +
                            "continuing."), $("#cloudcare-notifications"));
                        $('.submit').prop('disabled', 'disabled');
                        $('.form-control').prop('disabled', 'disabled');
                    }
                },reconnectTimingWindow);
            });

        window.addEventListener(
            'online', function () {
                if ((new Date() - offlineTime) > reconnectTimingWindow) {
                    CloudcareUtils.showSuccess(gettext("You are are back online."), $("#cloudcare-notifications"));
                    $('.submit').prop('disabled', false);
                    $('.form-control').prop('disabled', false);
                }
            }
        );

        window.addEventListener(
            'beforeprint', function () {
                $('.panel.panel-default, .q.form-group').last().addClass('last');
            }
        );

        window.addEventListener(
            'afterprint', function () {
                $('.last').removeClass('last');
            }
        );
    });

    FormplayerFrontend.on('configureDebugger', function () {
        hqRequire(["cloudcare/js/debugger/debugger"], function (Debugger) {
            var CloudCareDebugger = Debugger.CloudCareDebuggerMenu,
                TabIDs = Debugger.TabIDs,
                user = UsersModels.getCurrentUser(),
                cloudCareDebugger,
                $debug = $('#cloudcare-debugger');

            if (!$debug.length) {
                return;
            }

            var urlObject = FormplayerUtils.currentUrlToObject();

            $debug.html('');
            cloudCareDebugger = new CloudCareDebugger({
                baseUrl: user.formplayer_url,
                selections: urlObject.selections,
                queryData: urlObject.queryData,
                username: user.username,
                restoreAs: user.restoreAs,
                domain: user.domain,
                appId: urlObject.appId,
                tabs: [
                    TabIDs.EVAL_XPATH,
                ],
            });
            ko.cleanNode($debug[0]);
            $debug.koApplyBindings(cloudCareDebugger);
        });
    });

    FormplayerFrontend.getChannel().reply('getCurrentAppId', function () {
        // First attempt to grab app id from URL
        var urlObject = FormplayerUtils.currentUrlToObject(),
            user = UsersModels.getCurrentUser(),
            appId;

        appId = urlObject.appId;

        if (appId) {
            return appId;
        }

        // If it's not in the URL, then we are either on the home screen of formplayer
        // and there is no app selected, or we are in preview mode.
        appId = user.previewAppId;

        return appId || null;
    });

    FormplayerFrontend.on('navigation:back', function () {
        var url = Backbone.history.getFragment();
        if (url.includes('single_app')) {
            return;
        }
        try {
            var options = JSON.parse(url);
            if (_.has(options, "endpointId")) {
                return;
            }
        } catch (e) {
            // do nothing
        }
        window.history.back();
    });

    FormplayerFrontend.on('setAppDisplayProperties', function (app) {
        FormplayerFrontend.DisplayProperties = app.profile.properties;
        if (Object.freeze) {
            Object.freeze(FormplayerFrontend.DisplayProperties);
        }
    });

    FormplayerFrontend.getChannel().reply('getAppDisplayProperties', function () {
        return FormplayerFrontend.DisplayProperties || {};
    });

    // Support for workflows that require Log In As before moving on to the
    // screen that the user originally requested.
    FormplayerFrontend.on('setLoginAsNextOptions', function (options) {
        FormplayerFrontend.LoginAsNextOptions = options;
        if (Object.freeze) {
            Object.freeze(FormplayerFrontend.LoginAsNextOptions);
        }
    });

    FormplayerFrontend.on('clearLoginAsNextOptions', function () {
        return FormplayerFrontend.LoginAsNextOptions = null;
    });

    FormplayerFrontend.getChannel().reply('getLoginAsNextOptions', function () {
        return FormplayerFrontend.LoginAsNextOptions || null;
    });

<<<<<<< HEAD
    FormplayerFrontend.on("sync", function () {
        var user = UsersModels.getCurrentUser(),
            username = user.username,
            domain = user.domain,
            formplayerUrl = user.formplayer_url,
=======
    function makeSyncRequest(route, requestData) {
        var options,
>>>>>>> e33d33a4
            complete,
            user = FormplayerFrontend.getChannel().request('currentUser'),
            formplayerUrl = user.formplayer_url,
            data = {
                "username": user.username,
                "domain": user.domain,
                "restoreAs": user.restoreAs,
            };

        if (requestData) {
            data = $.extend(data, requestData);
        }

        complete = function (response) {
            if (route === "sync-db") {
                if (response.responseJSON.status === 'retry') {
                    FormplayerFrontend.trigger('retry', response.responseJSON, function () {
                        // Ensure that when we hit the sync db route we don't use the overwrite_cache param
                        options.data = JSON.stringify($.extend(true, { preserveCache: true }, data));
                        $.ajax(options);
                    }, gettext('Waiting for server progress'));
                } else {
                    FormplayerFrontend.trigger('clearProgress');
                    CloudcareUtils.formplayerSyncComplete(response.responseJSON.status === 'error');
                }
            } else if (route === "interval_sync-db") {
                if (response.status === 'retry') {
                    FormplayerFrontend.trigger('retry', response, function () {
                        options.data = JSON.stringify($.extend({mustRestore: true}, data));
                        $.ajax(options);
                    }, gettext('Waiting for server progress'));
                } else {
                    FormplayerFrontend.trigger('clearProgress');
                }
            }
        };

        options = {
            url: formplayerUrl + "/" + route,
            data: JSON.stringify(data),
            complete: complete,
        };
        FormplayerUtils.setCrossDomainAjaxOptions(options);
        $.ajax(options);
    }
    FormplayerFrontend.on("sync", function () {
        makeSyncRequest("sync-db");
    });

    FormplayerFrontend.on("interval_sync-db", function (appId) {
        makeSyncRequest("interval_sync-db", {"app_id": appId});
    });

    /**
     * retry
     *
     * Will retry a restore when doing an async restore.
     *
     * @param {Object} response - An async restore response object
     * @param {function} retryFn - The function to be called when ready to retry restoring
     * @param {String} progressMessage - The message to be displayed above the progress bar
     */
    FormplayerFrontend.on("retry", function (response, retryFn, progressMessage) {

        var progressView = FormplayerFrontend.regions.getRegion('loadingProgress').currentView,
            retryTimeout = response.retryAfter * 1000;
        progressMessage = progressMessage || gettext('Please wait...');

        if (!progressView) {
            progressView = ProgressBar({
                progressMessage: progressMessage,
            });
            FormplayerFrontend.regions.getRegion('loadingProgress').show(progressView);
        }

        progressView.setProgress(response.done, response.total, retryTimeout);
        setTimeout(retryFn, retryTimeout);
    });

    FormplayerFrontend.on('view:tablet', function () {
        $('body').addClass('preview-tablet-mode');
    });

    FormplayerFrontend.on('view:phone', function () {
        $('body').removeClass('preview-tablet-mode');
    });

    /**
     * clearProgress
     *
     * Clears the progress bar. If currently in progress, wait 200 ms to transition
     * to complete progress.
     */
    FormplayerFrontend.on('clearProgress', function () {
        var progressView = FormplayerFrontend.regions.getRegion('loadingProgress').currentView,
            progressFinishTimeout = 200;

        if (progressView && progressView.hasProgress()) {
            progressView.setProgress(1, 1, progressFinishTimeout);
            setTimeout(function () {
                FormplayerFrontend.regions.getRegion('loadingProgress').empty();
            }, progressFinishTimeout);
        } else {
            FormplayerFrontend.regions.getRegion('loadingProgress').empty();
        }
    });


    FormplayerFrontend.on('setVersionInfo', function (versionInfo) {
        var user = UsersModels.getCurrentUser();
        $("#version-info").text(versionInfo || '');
        if (versionInfo) {
            user.set('versionInfo',  versionInfo);
        }
    });

    /**
     * refreshApplication
     *
     * This takes an appId and subsequently makes a request to formplayer to
     * delete the relevant application database so that on next request
     * it gets reinstalled. On completion, navigates back to the homescreen.
     *
     * @param {String} appId - The id of the application to refresh
     */
    FormplayerFrontend.on('refreshApplication', function (appId) {
        if (!appId) {
            throw new Error('Attempt to refresh application for null appId');
        }
        var user = UsersModels.getCurrentUser(),
            formplayerUrl = user.formplayer_url,
            resp,
            options = {
                url: formplayerUrl + "/delete_application_dbs",
                data: JSON.stringify({
                    app_id: appId,
                    domain: user.domain,
                    username: user.username,
                    restoreAs: user.restoreAs,
                }),
            };
        FormplayerUtils.setCrossDomainAjaxOptions(options);
        CloudcareUtils.formplayerLoading();
        resp = $.ajax(options);
        resp.fail(function () {
            CloudcareUtils.formplayerLoadingComplete(true);
        }).done(function (response) {
            if (_.has(response, 'exception')) {
                CloudcareUtils.formplayerLoadingComplete(true);
                return;
            }

            CloudcareUtils.formplayerLoadingComplete();
            $("#cloudcare-notifications").empty();
            FormplayerFrontend.trigger('navigateHome');
        });
    });

    /**
     * breakLocks
     *
     * Sends a request to formplayer to wipe out all application and user db for the
     * current user. Returns the ajax promise.
     */
    FormplayerFrontend.getChannel().reply('breakLocks', function () {
        var user = UsersModels.getCurrentUser(),
            formplayerUrl = user.formplayer_url,
            resp,
            options = {
                url: formplayerUrl + "/break_locks",
                data: JSON.stringify({
                    domain: user.domain,
                    username: user.username,
                    restoreAs: user.restoreAs,
                }),
            };
        FormplayerUtils.setCrossDomainAjaxOptions(options);
        CloudcareUtils.formplayerLoading();
        resp = $.ajax(options);
        resp.fail(function () {
            CloudcareUtils.formplayerLoadingComplete(true);
        }).done(function (response) {
            CloudcareUtils.breakLocksComplete(_.has(response, 'exception'), response.message);
        });
        return resp;
    });

    /**
     * clearUserData
     *
     * Sends a request to formplayer to wipe out all application and user db for the
     * current user. Returns the ajax promise.
     */
    FormplayerFrontend.getChannel().reply('clearUserData', function () {
        var user = UsersModels.getCurrentUser(),
            formplayerUrl = user.formplayer_url,
            resp,
            options = {
                url: formplayerUrl + "/clear_user_data",
                data: JSON.stringify({
                    domain: user.domain,
                    username: user.username,
                    restoreAs: user.restoreAs,
                }),
            };
        FormplayerUtils.setCrossDomainAjaxOptions(options);
        CloudcareUtils.formplayerLoading();
        resp = $.ajax(options);
        resp.fail(function () {
            CloudcareUtils.formplayerLoadingComplete(true);
        }).done(function (response) {
            CloudcareUtils.clearUserDataComplete(_.has(response, 'exception'));
        });
        return resp;
    });

    FormplayerFrontend.on('navigateHome', function () {
        // switches tab back from the application name
        document.title = gettext("Web Apps - CommCare HQ");

        var urlObject = FormplayerUtils.currentUrlToObject(),
            appId,
            currentUser = UsersModels.getCurrentUser();
        urlObject.clearExceptApp();
        FormplayerFrontend.regions.getRegion('sidebar').empty();
        FormplayerFrontend.regions.getRegion('breadcrumb').empty();
        if (currentUser.displayOptions.singleAppMode) {
            appId = FormplayerFrontend.getChannel().request('getCurrentAppId');
            FormplayerFrontend.trigger("app:singleApp", appId);
        } else {
            FormplayerFrontend.trigger("apps:list");
        }
    });

    /**
     * This is a hack to ensure that routing works properly on FireFox. Normally,
     * location.href is supposed to return a url decoded string. However, FireFox's
     * location.href returns a url encoded string. For example:
     *
     * Chrome:
     * > location.href
     * > "http://.../#{"appId"%3A"db732ce1735229da84b451cbd7cfa7ac"}"
     *
     * FireFox:
     * > location.href
     * > "http://.../#{%22appId%22%3A%22db732ce1735229da84b451cbd7cfa7ac%22}"
     *
     * This is important because BackBone caches the non url encoded fragment when you call `navigate`.
     * Then on the 'onhashchange' event, Backbone compares the cached value with the `getHash`
     * function. If they do not match it will trigger a call to loadUrl which triggers BackBone's router.
     * On FireFox, it registers as a URL change since it compares the url encoded
     * version to the url decoded version which will always mismatch. Therefore, in
     * addition to running the route through the mouseclick, the route gets run again
     * when the hash changes.
     *
     * Additional explanation here: http://stackoverflow.com/a/25849032/835696
     *
     * https://manage.dimagi.com/default.asp?250644
     */
    _.extend(Backbone.History.prototype, {
        getHash: function (window) {
            var match = (window || this).location.href.match(/#(.*)$/);
            return match ? decodeURI(match[1]) : '';
        },
    });

    return FormplayerFrontend;
});<|MERGE_RESOLUTION|>--- conflicted
+++ resolved
@@ -2,7 +2,6 @@
 /**
  * The primary Marionette application managing menu navigation and launching form entry
  */
-<<<<<<< HEAD
 hqDefine("cloudcare/js/formplayer/app", [
     'jquery',
     'knockout',
@@ -45,21 +44,6 @@
     TemplateCache
 ) {
     Marionette.setRenderer(TemplateCache.render);
-=======
-hqDefine("cloudcare/js/formplayer/app", function () {
-    var appcues = hqImport('analytix/js/appcues'),
-        initialPageData = hqImport("hqwebapp/js/initial_page_data"),
-        CloudcareUtils = hqImport("cloudcare/js/utils"),
-        Const = hqImport("cloudcare/js/formplayer/constants"),
-        FormplayerUtils = hqImport("cloudcare/js/formplayer/utils/utils"),
-        GGAnalytics = hqImport("analytix/js/google"),
-        Kissmetrics = hqImport("analytix/js/kissmetrix"),
-        ProgressBar = hqImport("cloudcare/js/formplayer/layout/views/progress_bar"),
-        UsersModels = hqImport("cloudcare/js/formplayer/users/models"),
-        WebFormSession = hqImport('cloudcare/js/form_entry/web_form_session');
-
-    Marionette.setRenderer(Marionette.TemplateCache.render);
->>>>>>> e33d33a4
     var FormplayerFrontend = new Marionette.Application();
 
     FormplayerFrontend.on("before:start", function (app, options) {
@@ -516,18 +500,10 @@
         return FormplayerFrontend.LoginAsNextOptions || null;
     });
 
-<<<<<<< HEAD
-    FormplayerFrontend.on("sync", function () {
-        var user = UsersModels.getCurrentUser(),
-            username = user.username,
-            domain = user.domain,
-            formplayerUrl = user.formplayer_url,
-=======
     function makeSyncRequest(route, requestData) {
         var options,
->>>>>>> e33d33a4
             complete,
-            user = FormplayerFrontend.getChannel().request('currentUser'),
+            user = UsersModels.getCurrentUser(),
             formplayerUrl = user.formplayer_url,
             data = {
                 "username": user.username,
