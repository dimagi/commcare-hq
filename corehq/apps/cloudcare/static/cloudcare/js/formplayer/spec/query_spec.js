--- conflicted
+++ resolved
@@ -11,11 +11,8 @@
                 const QueryListView = hqImport("cloudcare/js/formplayer/menus/views/query");
                 const Utils = hqImport("cloudcare/js/formplayer/utils/utils");
 
-<<<<<<< HEAD
-=======
                 hqImport("hqwebapp/js/initial_page_data").register("toggles_dict", { DYNAMICALLY_UPDATE_SEARCH_RESULTS: false });
 
->>>>>>> bf24e9b1
                 const QueryViewModel = Backbone.Model.extend();
                 const QueryViewCollection = Backbone.Collection.extend();
                 const keyModel = new QueryViewModel({
@@ -25,15 +22,9 @@
                 });
 
                 const keyViewCollection = new QueryViewCollection([keyModel]);
-<<<<<<< HEAD
 
                 sinon.stub(Utils, 'getStickyQueryInputs').callsFake(function () { return 'fake_value'; });
 
-=======
-
-                sinon.stub(Utils, 'getStickyQueryInputs').callsFake(function () { return 'fake_value'; });
-
->>>>>>> bf24e9b1
                 const keyQueryListView = QueryListView.queryListView({
                     collection: keyViewCollection,
                     groupHeaders: {
@@ -44,13 +35,10 @@
                 const childViewConstructor = keyQueryListView.childView(new Backbone.Model({}));
                 keyQueryView = new childViewConstructor({ parentView: keyQueryListView, model: keyModel});
             });
-<<<<<<< HEAD
-=======
 
             after(function () {
                 hqImport("hqwebapp/js/initial_page_data").unregister("toggles_dict");
             });
->>>>>>> bf24e9b1
 
             it('should create dictionary with either keys', function () {
                 const expectedKeyItemsetChoicesDict = { "CA": "California", "MA": "Massachusetts", "FL": "Florida"};
