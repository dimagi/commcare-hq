--- conflicted
+++ resolved
@@ -76,15 +76,6 @@
             currentView;
 
         before(function () {
-<<<<<<< HEAD
-            initialPageData.register(
-                "toggles_dict",
-                {
-                    SPLIT_SCREEN_CASE_SEARCH: false,
-                    DYNAMICALLY_UPDATE_SEARCH_RESULTS: false,
-                    USE_PROMINENT_PROGRESS_BAR: false,
-                    ACTIVATE_DATADOG_APM_TRACES: false,
-=======
             initialPageData.register("apps", [{
                 "_id": "abc123",
             }]);
@@ -105,7 +96,6 @@
                             currentView = undefined;
                         },
                     };
->>>>>>> 780b67da
                 },
             };
 
