/* eslint-env mocha */
/* global Backbone, Marionette */
hqDefine("cloudcare/js/formplayer/spec/split_screen_case_search_spec", function () {
    describe('Split Screen Case Search', function () {
        const API = hqImport("cloudcare/js/formplayer/menus/api"),
            Controller = hqImport('cloudcare/js/formplayer/menus/controller'),
            FakeFormplayer = hqImport('cloudcare/js/formplayer/spec/fake_formplayer'),
            FormplayerFrontend = hqImport('cloudcare/js/formplayer/app'),
            splitScreenCaseListResponse = hqImport('cloudcare/js/formplayer/spec/fixtures/split_screen_case_list'),
            Toggles = hqImport('hqwebapp/js/toggles'),
            Utils = hqImport('cloudcare/js/formplayer/utils/utils');

        const currentUrl = new Utils.CloudcareUrl({ appId: 'abc123' }),
            sandbox = sinon.sandbox.create(),
            stubs = {};

        before(function () {
            sandbox.stub(Marionette.CollectionView.prototype, 'render').returns();
            sandbox.stub(Utils, 'currentUrlToObject').callsFake(function () {
                return currentUrl;
            });

            sandbox.stub(Backbone.history, 'start').callsFake(sandbox.spy());
            sandbox.stub(Backbone.history, 'getFragment').callsFake(function () {
                return JSON.stringify(currentUrl);
            });
            sandbox.stub(API, 'queryFormplayer').callsFake(FakeFormplayer.queryFormplayer);

            stubs.regions = {};
            FormplayerFrontend.regions = {
                getRegion: function (region) {
                    if (!_.has(stubs.regions, region)) {
                        stubs.regions[region] = {
                            region: region,
                            show: sandbox.stub().callsFake(function () { return; }),
                            empty: sandbox.stub().callsFake(function () { return; }),
                        };
                    }
                    return stubs.regions[region];
                },
                addRegions: function () { return; },
            };
            stubs.splitScreenToggleEnabled = sandbox.stub(Toggles, 'toggleEnabled').withArgs('SPLIT_SCREEN_CASE_SEARCH');
        });

        beforeEach(function () {
            FormplayerFrontend.currentUser.displayOptions.singleAppMode = false;
            stubs.splitScreenToggleEnabled.returns(true);
        });

        afterEach(function () {
            sandbox.resetHistory();
        });

        after(function () {
            sandbox.restore();
        });

        describe('Controller actions', function () {
            it('should show sidebar and main regions with entities type split screen case search', function () {
                Controller.showMenu(splitScreenCaseListResponse.entities);

                assert.isTrue(stubs.regions['sidebar'].show.called);
                assert.isTrue(stubs.regions['main'].show.called);
                assert.isTrue(stubs.regions['breadcrumbMenuDropdown'].show.called);
            });

            it('should show sidebar and main regions with query type split screen case search', function () {
<<<<<<< HEAD
                Controller.showMenu(splitScreenCaseListResponse.query);
=======
                const responseWithTypeQuery = _.extend({}, splitScreenCaseListResponse, { 'type': 'query' , 'models': [{}]});
                Controller.showMenu(responseWithTypeQuery);
>>>>>>> 3e11c9eb

                assert.isTrue(stubs.regions['sidebar'].show.called);
                assert.isTrue(stubs.regions['main'].show.called);
            });

            it('should explicitly set sidebarEnabled and triggerEmptyCaseList with query type split screen case search', function () {
<<<<<<< HEAD
                Controller.showMenu(splitScreenCaseListResponse.query);
=======
                const responseWithTypeQuery = _.extend({}, splitScreenCaseListResponse, { 'type': 'query', 'models': [{}] });
                Controller.showMenu(responseWithTypeQuery);
>>>>>>> 3e11c9eb

                assert.isTrue(stubs.regions['main'].show.called);
                var showMain = stubs.regions['main'].show.getCalls()[0];
                assert.isTrue(showMain.args[0].options.sidebarEnabled);
                assert.isTrue(showMain.args[0].options.triggerEmptyCaseList);
            });

            it('should hide sidebar if there are no search inputs in query response', function () {
                const responseWithTypeQuery = _.extend({}, splitScreenCaseListResponse, { 'type': 'query'});
                Controller.showMenu(responseWithTypeQuery);

                assert.isTrue(stubs.regions['sidebar'].empty.called);
            });

            it('should hide sidebar if there are no search inputs in entities response', function () {
                let queryResponse = splitScreenCaseListResponse.queryResponse;
                queryResponse = _.extend({}, queryResponse, {'displays': {}});
                const responseWithTypeQuery = _.extend({}, splitScreenCaseListResponse, {'queryResponse': queryResponse});
                Controller.showMenu(responseWithTypeQuery);

                assert.isTrue(stubs.regions['sidebar'].empty.called);
            });

            it('should empty sidebar if in app preview', function () {
                FormplayerFrontend.currentUser.displayOptions.singleAppMode = true;
                Controller.showMenu(splitScreenCaseListResponse.entities);

                assert.isTrue(stubs.regions['sidebar'].empty.called);
            });

            it('should empty sidebar if response type neither entities nor query', function () {
                const responseWithTypeEmpty = _.extend({}, splitScreenCaseListResponse.entities, { 'type': '' });
                Controller.showMenu(responseWithTypeEmpty);

                assert.isTrue(stubs.regions['sidebar'].empty.called);
            });

            it('should empty sidebar if no queryResponse present', function () {
                const responseWithoutQueryResponse = _.omit(splitScreenCaseListResponse.entities, 'queryResponse');
                Controller.showMenu(responseWithoutQueryResponse);

                assert.isTrue(stubs.regions['sidebar'].empty.called);
            });

            it('should empty sidebar if feature flag disabled', function () {
                stubs.splitScreenToggleEnabled.returns(false);
                Controller.showMenu(splitScreenCaseListResponse.entities);

                assert.isTrue(stubs.regions['sidebar'].empty.called);
            });
        });

        describe('FormplayerFrontend actions', function () {
            it('should clear sidebar on menu:select', function () {
                assert.isFalse(stubs.regions['sidebar'].empty.called);
                FormplayerFrontend.trigger('menu:select', 0);
                assert.isTrue(stubs.regions['sidebar'].empty.called);
            });

            it('should clear sidebar on navigateHome', function () {
                assert.isFalse(stubs.regions['sidebar'].empty.called);
                FormplayerFrontend.trigger('navigateHome');
                assert.isTrue(stubs.regions['sidebar'].empty.called);
            });
        });
    });
});<|MERGE_RESOLUTION|>--- conflicted
+++ resolved
@@ -66,24 +66,16 @@
             });
 
             it('should show sidebar and main regions with query type split screen case search', function () {
-<<<<<<< HEAD
-                Controller.showMenu(splitScreenCaseListResponse.query);
-=======
-                const responseWithTypeQuery = _.extend({}, splitScreenCaseListResponse, { 'type': 'query' , 'models': [{}]});
+                const responseWithTypeQuery = _.extend({}, splitScreenCaseListResponse.query, { 'type': 'query' , 'models': [{}]});
                 Controller.showMenu(responseWithTypeQuery);
->>>>>>> 3e11c9eb
 
                 assert.isTrue(stubs.regions['sidebar'].show.called);
                 assert.isTrue(stubs.regions['main'].show.called);
             });
 
             it('should explicitly set sidebarEnabled and triggerEmptyCaseList with query type split screen case search', function () {
-<<<<<<< HEAD
-                Controller.showMenu(splitScreenCaseListResponse.query);
-=======
-                const responseWithTypeQuery = _.extend({}, splitScreenCaseListResponse, { 'type': 'query', 'models': [{}] });
+                const responseWithTypeQuery = _.extend({}, splitScreenCaseListResponse.query, { 'type': 'query', 'models': [{}] });
                 Controller.showMenu(responseWithTypeQuery);
->>>>>>> 3e11c9eb
 
                 assert.isTrue(stubs.regions['main'].show.called);
                 var showMain = stubs.regions['main'].show.getCalls()[0];
