/* global Backbone */
/* eslint-env mocha */
describe('Render a case list', function () {
    let MenuListFixture = hqImport("cloudcare/js/formplayer/spec/fixtures/menu_list"),
        Utils = hqImport("cloudcare/js/formplayer/utils/utils");

    before(function () {
        hqImport("hqwebapp/js/initial_page_data").register(
            "toggles_dict",
            {
                CHANGE_FORM_LANGUAGE: false,
<<<<<<< HEAD
                SPLIT_SCREEN_CASE_SEARCH: false,
=======
                SPLIT_SCREEN_CASE_SEARCH: true,
>>>>>>> 4467c37d
            }
        );
        sinon.stub(Utils, 'getCurrentQueryInputs').callsFake(function () { return {}; });
    });

    describe('#getMenuView', function () {
        let FormplayerFrontend = hqImport("cloudcare/js/formplayer/app"),
            server,
            user;
        beforeEach(function () {
            server = sinon.useFakeXMLHttpRequest();
            sinon.stub(Backbone.history, 'getFragment').callsFake(sinon.spy());

            user = FormplayerFrontend.getChannel().request('currentUser');
            user.displayOptions = {
                singleAppMode: false,
            };

            hqImport("cloudcare/js/formplayer/apps/api").primeApps(user.restoreAs, new Backbone.Collection());
        });

        afterEach(function () {
            server.restore();
            Backbone.history.getFragment.restore();
        });

        let getMenuView = hqImport("cloudcare/js/formplayer/menus/utils").getMenuView;
        it('Should parse a case list response to a CaseListView', function () {
            let view = getMenuView(hqImport("cloudcare/js/formplayer/spec/fixtures/case_list"));
            assert.isFalse(view.templateContext().useTiles);
        });

        it('Should parse a menu list response to a MenuListView', function () {
            let view = getMenuView(MenuListFixture);
            assert.isTrue(view.childViewContainer === ".menus-container");
        });

        it('Should parse a case list response with tiles to a CaseTileListView', function () {
            let view = getMenuView(hqImport("cloudcare/js/formplayer/spec/fixtures/case_tile_list"));
            assert.isTrue(view.templateContext().useTiles);
        });

        it('Should parse a case grid response with tiles to a GridCaseTileListView', function () {
            let view = getMenuView(hqImport("cloudcare/js/formplayer/spec/fixtures/case_grid_list"));
            assert.isTrue(view.templateContext().useTiles);
        });
    });

    describe('#getMenus', function () {
        let FormplayerFrontend = hqImport("cloudcare/js/formplayer/app"),
            server,
            clock,
            user,
            requests,
            currentView;

        before(function () {
            hqImport("hqwebapp/js/initial_page_data").register("apps", [{
                "_id": "my-app-id",
            }]);
        });

        beforeEach(function () {
            window.gettext = sinon.spy();

            sinon.stub(Backbone.history, 'getFragment').callsFake(sinon.spy());

            FormplayerFrontend.regions = {
                getRegion: function (name) {
                    return {
                        show: function () {
                            currentView = name;
                        },
                        empty: function () {
                            currentView = undefined;
                        },
                    };
                },
            };

            requests = [];
            clock = sinon.useFakeTimers();
            server = sinon.useFakeXMLHttpRequest();
            server.onCreate = function (xhr) {
                requests.push(xhr);
            };
            user = FormplayerFrontend.getChannel().request('currentUser');
            user.domain = 'test-domain';
            user.username = 'test-username';
            user.formplayer_url = 'url';
            user.restoreAs = '';
            user.displayOptions = {};

            hqImport("cloudcare/js/formplayer/apps/api").primeApps(user.restoreAs, new Backbone.Collection());
        });

        afterEach(function () {
            server.restore();
            clock.restore();
            Backbone.history.getFragment.restore();
        });

        it('Should execute an async restore using sync db', function () {
            FormplayerFrontend.trigger('sync');

            // Should have fired off a request for a restore
            assert.equal(requests.length, 1);

            // Send back an async response
            requests[0].respond(
                202,
                { "Content-Type": "application/json" },
                JSON.stringify({
                    "exception": "Asynchronous restore under way for asdf",
                    "done": 9,
                    "total": 30,
                    "retryAfter": 30,
                    "status": "retry",
                    "url": "http://dummy/sync-db",
                    "type": null,
                })
            );

            // We should show loading bar
            assert.isTrue(currentView === "loadingProgress");

            // Fast forward the retry interval of 30 seconds
            clock.tick(30 * 1000);

            // We should have fired off a new request to get the restore again
            assert.equal(requests.length, 2);
            assert.deepEqual(
                JSON.parse(requests[1].requestBody),
                {
                    domain: user.domain,
                    username: user.username,
                    preserveCache: true,
                    restoreAs: '',
                }
            );
            assert.equal(requests[1].url, user.formplayer_url + '/sync-db');
            requests[1].respond(
                200,
                { "Content-Type": "application/json" },
                JSON.stringify(MenuListFixture)
            );

            clock.tick(1); // click 1 forward to ensure that we've fired off the empty progress

            // We should have emptied the progress bar
            assert.isTrue(currentView === undefined);
        });

        it('Should execute an async restore', function () {
            let promise = FormplayerFrontend.getChannel().request('app:select:menus', {
                appId: 'my-app-id',
                // Bypass permissions check by using preview mode
                preview: true,
            });

            // Should have fired off a request for a restore
            assert.equal(requests.length, 1);

            // Send back an async response
            requests[0].respond(
                202,
                { "Content-Type": "application/json" },
                '{"exception":"Asynchronous restore under way for asdf","done":9,"total":30,"retryAfter":30,"status":"retry","url":"http://dummy/navigate_menu","type":null}'
            );

            // We should show loading bar
            assert.isTrue(currentView === "loadingProgress");
            assert.equal(promise.state(), 'pending');

            // Fast forward the retry interval of 30 seconds
            clock.tick(30 * 1000);

            // We should have fired off a new request to get the restore again
            assert.equal(requests.length, 2);
            requests[1].respond(
                200,
                { "Content-Type": "application/json" },
                JSON.stringify(MenuListFixture)
            );

            clock.tick(1); // click 1 forward to ensure that we've fired off the empty progress

            // We should have emptied the progress bar
            assert.isTrue(currentView === undefined);
            assert.equal(promise.state(), 'resolved');  // We have now completed the restore
        });
    });
});<|MERGE_RESOLUTION|>--- conflicted
+++ resolved
@@ -9,11 +9,7 @@
             "toggles_dict",
             {
                 CHANGE_FORM_LANGUAGE: false,
-<<<<<<< HEAD
-                SPLIT_SCREEN_CASE_SEARCH: false,
-=======
                 SPLIT_SCREEN_CASE_SEARCH: true,
->>>>>>> 4467c37d
             }
         );
         sinon.stub(Utils, 'getCurrentQueryInputs').callsFake(function () { return {}; });
