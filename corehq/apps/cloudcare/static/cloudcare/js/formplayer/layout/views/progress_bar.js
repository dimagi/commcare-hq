--- conflicted
+++ resolved
@@ -3,19 +3,12 @@
     'jquery',
     'underscore',
     'backbone.marionette',
-<<<<<<< HEAD
-], function (
-    $,
-    _,
-    Marionette
-=======
     'hqwebapp/js/toggles',
 ], function (
     $,
     _,
     Marionette,
     toggles
->>>>>>> e1bd773e
 ) {
     var ProgressView = Marionette.View.extend({
         template: _.template($("#progress-view-template").html() || ""),
