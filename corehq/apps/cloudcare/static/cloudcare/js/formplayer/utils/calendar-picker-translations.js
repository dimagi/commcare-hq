--- conflicted
+++ resolved
@@ -6,10 +6,6 @@
     'calendars/dist/js/jquery.calendars.plus',
     'calendars/dist/js/jquery.calendars-am',
     'calendars/dist/js/jquery.calendars.picker-am',
-<<<<<<< HEAD
-    'calendars/dist/js/jquery.calendars.ethiopian',
-=======
->>>>>>> 51e9e061
     'calendars/dist/js/jquery.calendars.ethiopian-am',
 ], function (
     $
