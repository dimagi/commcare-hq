--- conflicted
+++ resolved
@@ -224,11 +224,7 @@
         this.singleApp = options.singleApp;
         this.sortIndex = options.sortIndex;
         this.forceLoginAs = options.forceLoginAs;
-<<<<<<< HEAD
-        this.requestInitiatedByTags = options.requestInitiatedByTags;
-=======
         this.requestInitiatedByTag = options.requestInitiatedByTag;
->>>>>>> fc8583aa
 
         this.setSelections = function (selections) {
             this.selections = selections;
@@ -271,18 +267,8 @@
             this.sortIndex = null;
         };
 
-<<<<<<< HEAD
-        this.addRequestInitiatedByTags = function (requestInitiatedByTag) {
-            if (requestInitiatedByTag !== null && requestInitiatedByTag !== undefined) {
-                if (!this.requestInitiatedByTags) {
-                    this.requestInitiatedByTags = [];
-                }
-                this.requestInitiatedByTags.push(String(requestInitiatedByTag));
-            }
-=======
         this.setRequestInitiatedByTag = function (requestInitiatedByTag) {
             this.requestInitiatedByTag = requestInitiatedByTag;
->>>>>>> fc8583aa
         };
 
         this.setQueryData = function ({ inputs, execute, forceManualSearch}) {
@@ -378,11 +364,7 @@
             singleApp: self.singleApp,
             sortIndex: self.sortIndex,
             forceLoginAs: self.forceLoginAs,
-<<<<<<< HEAD
-            requestInitiatedByTags: self.requestInitiatedByTags,
-=======
             requestInitiatedByTag: self.requestInitiatedByTag,
->>>>>>> fc8583aa
         };
         return JSON.stringify(dict);
     };
@@ -406,11 +388,7 @@
             'singleApp': data.singleApp,
             'sortIndex': data.sortIndex,
             'forceLoginAs': data.forceLoginAs,
-<<<<<<< HEAD
-            "requestInitiatedByTags": data.requestInitiatedByTags,
-=======
             "requestInitiatedByTag": data.requestInitiatedByTag,
->>>>>>> fc8583aa
         };
         return new Utils.CloudcareUrl(options);
     };
