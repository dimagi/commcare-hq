--- conflicted
+++ resolved
@@ -328,11 +328,8 @@
             this.sessionId = null;
             sessionStorage.removeItem('submitPerformed');
             sessionStorage.removeItem('geocoderValues');
-<<<<<<< HEAD
             sessionStorage.removeItem('submitDisabled');
-=======
             sessionStorage.removeItem('validationInProgress');
->>>>>>> d191dc34
         };
 
         this.onSubmit = function () {
