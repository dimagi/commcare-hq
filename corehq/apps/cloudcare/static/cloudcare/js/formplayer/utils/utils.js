--- conflicted
+++ resolved
@@ -1,5 +1,4 @@
 'use strict';
-<<<<<<< HEAD
 hqDefine("cloudcare/js/formplayer/utils/utils", [
     'jquery',
     'underscore',
@@ -7,6 +6,7 @@
     'DOMPurify/dist/purify.min',
     'hqwebapp/js/initial_page_data',
     'hqwebapp/js/toggles',
+    'cloudcare/js/formplayer/constants',
     "cloudcare/js/formplayer/users/models",
 ], function (
     $,
@@ -14,16 +14,9 @@
     Backbone,
     DOMPurify,
     initialPageData,
-    toggles
+    toggles,
+    constants
 ) {
-=======
-/*global Backbone, DOMPurify */
-hqDefine("cloudcare/js/formplayer/utils/utils", function () {
-    var initialPageData = hqImport("hqwebapp/js/initial_page_data"),
-        toggles = hqImport("hqwebapp/js/toggles"),
-        constants = hqImport("cloudcare/js/formplayer/constants");
-
->>>>>>> 7e621b50
     var Utils = {};
 
     /**
