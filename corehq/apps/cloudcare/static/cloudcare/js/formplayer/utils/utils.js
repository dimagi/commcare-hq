'use strict';
hqDefine("cloudcare/js/formplayer/utils/utils", [
    'jquery',
    'underscore',
    'backbone',
    'DOMPurify/dist/purify.min',
    'hqwebapp/js/initial_page_data',
    'hqwebapp/js/toggles',
<<<<<<< HEAD
    'cloudcare/js/formplayer/constants',
=======
>>>>>>> 51e9e061
    "cloudcare/js/formplayer/users/models",
], function (
    $,
    _,
    Backbone,
    DOMPurify,
    initialPageData,
<<<<<<< HEAD
    toggles,
    constants
=======
    toggles
>>>>>>> 51e9e061
) {
    var Utils = {};

    /**
     * confirmationModal
     *
     * Takes an options hash that specifies options for a confirmation modal.
     *
     * @param options - Object
     *      {
     *          'title': <title> | 'Confirm?',
     *          'message': <message>,
     *          'confirmText': <confirmText> | 'OK',
     *          'cancelText': <cancelText> | 'Cancel',
     *          'onConfirm': function() {},
     *      }
     */
    Utils.confirmationModal = function (options) {
        options = _.defaults(options, {
            title: gettext('Confirm?'),
            message: '',
            confirmText: gettext('OK'),
            cancelText: gettext('Cancel'),
            onConfirm: function () {},
        });
        var $modal = $('#js-confirmation-modal');
        $modal.find('.js-modal-title').text(options.title);
        $modal.find('.js-modal-body').html(DOMPurify.sanitize(options.message));
        $modal.find('#js-confirmation-confirm').text(options.confirmText);
        $modal.find('#js-confirmation-cancel').text(options.cancelText);

        var $confirmationButton = $modal.find('#js-confirmation-confirm');
        $confirmationButton.off('.confirmationModal');
        $confirmationButton.on('click.confirmationModal', function (e) {
            options.onConfirm(e);
        });
        $modal.modal('show');
    };

    Utils.encodedUrlToObject = function (encodedUrl) {
        return decodeURIComponent(encodedUrl);
    };

    Utils.objectToEncodedUrl = function (object) {
        return encodeURIComponent(object);
    };

    Utils.currentUrlToObject = function () {
        var url = Backbone.history.getFragment();
        try {
            const cloudcareUrl = Utils.CloudcareUrl.fromJson(Utils.encodedUrlToObject(url));
            for (const queryKey in cloudcareUrl.queryData) {
                // retrieve query inputs from Utils object
                cloudcareUrl.queryData[queryKey].inputs = Utils.getCurrentQueryInputs(queryKey);
            }
            return cloudcareUrl;
        } catch (e) {
            // This means that we're on the homepage
            return new Utils.CloudcareUrl({});
        }
    };

    Utils.setUrlToObject = function (urlObject, replace) {
        replace = replace || false;
        for (const queryKey in urlObject.queryData) {
            // don't store query inputs in url
            delete urlObject.queryData[queryKey].inputs;
        }
        var encodedUrl = Utils.objectToEncodedUrl(urlObject.toJson());
        Utils.navigate(encodedUrl, { replace: replace });
    };

    Utils.navigate = function (route, options) {
        options || (options = {});
        Backbone.history.navigate(route, options);
    };

    /**
     * Helper function to update the URL
     *
     * @param actionCallback Function called with the current URL Object as an argument.
     *                       Return 'false' to prevent updating the URL.
     * @param replace        Set to 'true' to update the URL without creating an entry in
     *                       the browser's history
     * @returns              The updated URL Object
     */
    Utils.doUrlAction = function (actionCallback, replace) {
        var currentObject = Utils.currentUrlToObject();
        const update = actionCallback(currentObject);
        if (update !== false) {
            Utils.setUrlToObject(currentObject, replace);
        }
        return currentObject;
    };


    Utils.setCrossDomainAjaxOptions = function (options) {
        options.type = 'POST';
        options.dataType = "json";
        options.crossDomain = {crossDomain: true};
        options.xhrFields = {withCredentials: true};
        options.contentType = "application/json;charset=UTF-8";
    };

    // This method takes current page number on which user has clicked and total possible pages
    // and calculate the range of page numbers (start and end) that has to be shown on pagination widget.
    // totalItems can be either the total on the current page or across all pages.
    Utils.paginateOptions = function (currentPage, totalPages, totalItems) {
        var maxPages = 5;
        // ensure current page isn't out of range
        if (currentPage < 1) {
            currentPage = 1;
        } else if (currentPage > totalPages) {
            currentPage = totalPages;
        }
        var startPage, endPage;
        if (totalPages <= maxPages) {
            // total pages less than max so show all pages
            startPage = 1;
            endPage = totalPages;
        } else {
            // total pages more than max so calculate start and end pages
            var maxPagesBeforeCurrentPage = Math.floor(maxPages / 2);
            var maxPagesAfterCurrentPage = Math.ceil(maxPages / 2) - 1;
            if (currentPage <= maxPagesBeforeCurrentPage) {
                // current page near the start
                startPage = 1;
                endPage = maxPages;
            } else if (currentPage + maxPagesAfterCurrentPage >= totalPages) {
                // current page near the end
                startPage = totalPages - maxPages + 1;
                endPage = totalPages;
            } else {
                // current page somewhere in the middle
                startPage = currentPage - maxPagesBeforeCurrentPage;
                endPage = currentPage + maxPagesAfterCurrentPage;
            }
        }

        const rowRange = [5, 10, 25, 50, 100],
            hasMultiplePages = totalPages > 1,
            hasAtLeastMinimumItemsPerPage = totalItems > rowRange[0],
            showPagination = hasMultiplePages || hasAtLeastMinimumItemsPerPage;

        return {
            startPage: startPage,
            endPage: endPage,
            pageCount: totalPages,
            rowRange: rowRange,
            showPagination: showPagination,
            pageNumLabel: _.template(gettext("Page <%- num %>")),
        };
    };

    Utils.paginationGoPageNumber = function (pageNumber, pageCount) {
        if (pageNumber >= 1 && pageNumber <= pageCount) {
            return pageNumber;
        } else {
            return pageCount;
        }
    };

    Utils.getCurrentQueryInputs = function (queryKey) {
        queryKey = queryKey || sessionStorage.queryKey;
        const queryInputs = this.queryInputs || {};
        return queryInputs[queryKey];
    };

    Utils.setCurrentQueryInputs = function (inputs, queryKey) {
        queryKey = queryKey || sessionStorage.queryKey;
        if (queryKey && queryKey !== "null" && queryKey !== "undefined") {
            this.queryInputs = this.queryInputs || {};
            this.queryInputs[queryKey] = inputs;
        }
    };

    Utils.getStickyQueryInputs = function () {
        if (toggles.toggleEnabled('WEBAPPS_STICKY_SEARCH') && this.stickyQueryInputs) {
            return this.stickyQueryInputs[sessionStorage.queryKey] || {};
        }
        return {};
    };

    Utils.setStickyQueryInputs = function (inputs) {
        const queryKey = sessionStorage.queryKey;
        if (queryKey && queryKey !== "null" && queryKey !== "undefined") {
            this.stickyQueryInputs = this.stickyQueryInputs || {};
            this.stickyQueryInputs[queryKey] = inputs;
        }
    };

    Utils.setSelectedValues = function (selections) {
        if (selections !== undefined) {
            let selectedValues = (sessionStorage.selectedValues !== undefined) ? JSON.parse(sessionStorage.selectedValues) : {};
            selectedValues[sessionStorage.queryKey] = selections.join(',');
            sessionStorage.selectedValues = JSON.stringify(selectedValues);
        }
    };

    Utils.CloudcareUrl = function (options) {
        this.appId = options.appId;
        this.copyOf = options.copyOf;
        this.sessionId = options.sessionId;
        this.selections = options.selections;
        this.endpointId = options.endpointId;
        this.endpointArgs = options.endpointArgs;
        this.page = options.page;
        this.search = options.search;
        this.casesPerPage = options.casesPerPage;
        this.queryData = options.queryData;
        this.singleApp = options.singleApp;
        this.sortIndex = options.sortIndex;
        this.forceLoginAs = options.forceLoginAs;

        this.setSelections = function (selections) {
            this.selections = selections;
        };

        this.addSelection = function (selection) {
            if (!this.selections) {
                this.selections = [];
            }
            // Selections only deal with strings, because formplayer will send them back as strings
            if (_.isArray(selection)) {
                Utils.setSelectedValues(selection);
                this.selections.push(String('use_selected_values'));
            } else {
                this.selections.push(String(selection));
            }
            // clear out pagination and search when we navigate
            this.page = null;
            this.search = null;
        };

        this.setPage = function (page) {
            this.page = page;
        };

        this.setCasesPerPage = function (casesPerPage) {
            this.casesPerPage = casesPerPage;
            this.page = null;
            this.sortIndex = null;
        };

        this.setSort = function (sortIndex) {
            this.sortIndex = sortIndex;
        };

        this.setSearch = function (search) {
            this.search = search;
            //clear out pagination on search
            this.page = null;
            this.sortIndex = null;
        };

        this.setQueryData = function ({ inputs, execute, forceManualSearch, initiatedBy}) {
            var selections = Utils.currentUrlToObject().selections;
            var queryKey = sessionStorage.queryKey;
            this.queryData = this.queryData || {};

            const queryDataEntry = _.defaults({
                inputs: inputs,
                execute: execute,
                force_manual_search: forceManualSearch,
                selections: selections,
            }, this.queryData[queryKey]);

            if (initiatedBy !== null && initiatedBy !== undefined) {
                queryDataEntry.initiatedBy = initiatedBy;
            }
            Utils.setCurrentQueryInputs(inputs, queryKey);
            this.queryData[queryKey] = queryDataEntry;

            this.page = null;
            this.search = null;
        };

        this.replaceEndpoint = function (selections) {
            delete this.endpointId;
            delete this.endpointArgs;
            this.selections = selections || [];
            sessionStorage.removeItem('selectedValues');
            this.sessionId = null;
        };

        this.clearExceptApp = function () {
            this.sessionId = null;
            this.selections = null;
            sessionStorage.removeItem('selectedValues');
            this.page = null;
            this.sortIndex = null;
            this.search = null;
            this.queryData = null;
            this.sessionId = null;
            sessionStorage.removeItem('submitPerformed');
            sessionStorage.removeItem('geocoderValues');
            sessionStorage.removeItem('validationInProgress');
            sessionStorage.removeItem('answerQuestionInProgress');
        };

        this.onSubmit = function () {
            sessionStorage.removeItem('selectedValues');
            sessionStorage.removeItem('geocoderValues');
            this.page = null;
            this.sortIndex = null;
            this.search = null;
            this.queryData = null;
            this.sessionId = null;
        };

        this.spliceSelections = function (index) {
            // null out the session if we clicked the root (home)
            if (index === 0) {
                this.selections = null;
                this.sessionId = null;
                this.queryData = null;
            } else {
                this.selections = this.selections.splice(0, index);
                var key = this.selections.join(",");
                // Query data is necessary to formplayer navigation, so keep it,
                // but only for the selections that are still relevant to the session.
                this.queryData = _.pick(this.queryData, function (value) {
                    var valueKey = value.selections.join(",");
                    return key.startsWith(valueKey) && key !== valueKey;
                });
            }
            this.page = null;
            this.search = null;
            this.sortIndex = null;
            sessionStorage.removeItem('selectedValues');
            sessionStorage.removeItem('geocoderValues');
            this.sessionId = null;
        };

    };

    Utils.CloudcareUrl.prototype.toJson = function () {
        var self = this;
        var dict = {
            appId: self.appId,
            copyOf: self.copyOf,
            endpointId: self.endpointId,
            endpointArgs: self.endpointArgs,
            sessionId: self.sessionId,
            selections: self.selections,
            page: self.page,
            search: self.search,
            queryData: self.queryData || {},    // formplayer can't handle a null
            singleApp: self.singleApp,
            sortIndex: self.sortIndex,
            forceLoginAs: self.forceLoginAs,
        };
        return JSON.stringify(dict);
    };

    Utils.CloudcareUrl.fromJson = function (json) {
        var data = JSON.parse(json);
        var options = {
            'appId': data.appId,
            'copyOf': data.copyOf,
            'endpointId': data.endpointId,
            'endpointArgs': data.endpointArgs,
            'sessionId': data.sessionId,
            'selections': data.selections,
            'page': data.page,
            'search': data.search,
            'queryData': data.queryData,
            'singleApp': data.singleApp,
            'sortIndex': data.sortIndex,
            'forceLoginAs': data.forceLoginAs,
        };
        return new Utils.CloudcareUrl(options);
    };

    if (!String.prototype.startsWith) {
        String.prototype.startsWith = function (searchString, position) {
            position = position || 0;
            return this.substr(position, searchString.length) === searchString;
        };
    }

    if (!String.prototype.endsWith) {
        String.prototype.endsWith = function (searchString, position) {
            var subjectString = this.toString();
            if (typeof position !== 'number' || !isFinite(position) || Math.floor(position) !== position || position > subjectString.length) {
                position = subjectString.length;
            }
            position -= searchString.length;
            var lastIndex = subjectString.lastIndexOf(searchString, position);
            return lastIndex !== -1 && lastIndex === position;
        };
    }

    if (!String.prototype.includes) {
        String.prototype.includes = function (search, start) {
            if (typeof start !== 'number') {
                start = 0;
            }
            if (start + search.length > this.length) {
                return false;
            } else {
                return this.indexOf(search, start) !== -1;
            }
        };
    }

    if (!String.prototype.repeat) {
        String.prototype.repeat = function (count) {
            var result = "",
                string = this.valueOf();
            while (count > 0) {
                result += string;
                count -= 1;
            }
            return result;
        };
    }

    Utils.savePerPageLimitCookie = function (name, perPageLimit) {
        var savedPath = window.location.pathname;
        $.cookie(name + '-per-page-limit', perPageLimit, {
            expires: 365,
            path: savedPath,
            secure: initialPageData.get('secure_cookies'),
        });
    };

    Utils.setSyncInterval = function (appId, restartInterval) {
        hqRequire(["cloudcare/js/formplayer/app"], function (FormplayerFrontend) {
            const currentApp = FormplayerFrontend.getChannel().request("appselect:getApp", appId),
                customProperties = currentApp?.attributes?.profile?.custom_properties || {},
                useAggressiveSyncTiming = (customProperties[constants.POST_FORM_SYNC] === "yes");
            if (!useAggressiveSyncTiming) {
                return
            }

            const FIVE_MINUTES_IN_MILLISECONDS = 1000 * 60 * 5;
            if (restartInterval) {
                stopSyncInterval();
                startSyncInterval(FIVE_MINUTES_IN_MILLISECONDS);
            } else {
                startSyncInterval(FIVE_MINUTES_IN_MILLISECONDS);
            }
        });
    };

    function startSyncInterval(delayInMilliseconds) {
        function shouldSync() {
            const currentTime = Date.now(),
                lastUserActivityTime =  sessionStorage.getItem("lastUserActivityTime") || 0,
                elapsedTimeSinceLastActivity = currentTime - lastUserActivityTime,
                isInApp = Utils.currentUrlToObject().appId !== undefined;
            if (elapsedTimeSinceLastActivity <= delayInMilliseconds && isInApp) {
                return true;
            }
        }

        hqRequire(["cloudcare/js/formplayer/app"], function (FormplayerFrontend) {
            if (!FormplayerFrontend.syncInterval) {
                FormplayerFrontend.syncInterval = setInterval(function () {
                    const urlObject = Utils.currentUrlToObject(),
                        currentApp = FormplayerFrontend.getChannel().request("appselect:getApp", urlObject.appId),
                        customProperties = currentApp?.attributes?.profile?.custom_properties || {},
                        useAggressiveSyncTiming = (customProperties[constants.POST_FORM_SYNC] === "yes");
                    if (!useAggressiveSyncTiming){
                        stopSyncInterval();
                    }
                    if (shouldSync() && FormplayerFrontend.permitIntervalSync) {
                        FormplayerFrontend.trigger("interval_sync-db", urlObject.appId);
                    }
                }, delayInMilliseconds);
            }
        });
    };

    function stopSyncInterval() {
        hqRequire(["cloudcare/js/formplayer/app"], function (FormplayerFrontend) {
            clearInterval(FormplayerFrontend.syncInterval);
            FormplayerFrontend.syncInterval = null;
        });
    };

    return Utils;
});<|MERGE_RESOLUTION|>--- conflicted
+++ resolved
@@ -6,23 +6,15 @@
     'DOMPurify/dist/purify.min',
     'hqwebapp/js/initial_page_data',
     'hqwebapp/js/toggles',
-<<<<<<< HEAD
     'cloudcare/js/formplayer/constants',
-=======
->>>>>>> 51e9e061
-    "cloudcare/js/formplayer/users/models",
 ], function (
     $,
     _,
     Backbone,
     DOMPurify,
     initialPageData,
-<<<<<<< HEAD
     toggles,
     constants
-=======
-    toggles
->>>>>>> 51e9e061
 ) {
     var Utils = {};
 
