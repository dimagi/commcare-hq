--- conflicted
+++ resolved
@@ -1,5 +1,4 @@
 'use strict';
-<<<<<<< HEAD
 hqDefine("cloudcare/js/formplayer/utils/utils", [
     'jquery',
     'underscore',
@@ -7,23 +6,16 @@
     'DOMPurify/dist/purify.min',
     'hqwebapp/js/initial_page_data',
     'hqwebapp/js/toggles',
-    "cloudcare/js/formplayer/users/models",
+    'cloudcare/js/formplayer/constants',
 ], function (
     $,
     _,
     Backbone,
     DOMPurify,
     initialPageData,
-    toggles
+    toggles,
+    constants
 ) {
-=======
-/*global Backbone, DOMPurify */
-hqDefine("cloudcare/js/formplayer/utils/utils", function () {
-    var initialPageData = hqImport("hqwebapp/js/initial_page_data"),
-        toggles = hqImport("hqwebapp/js/toggles"),
-        constants = hqImport("cloudcare/js/formplayer/constants");
-
->>>>>>> 92d23ad8
     var Utils = {};
 
     /**
