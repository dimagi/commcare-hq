/*global Backbone, Sentry */

/**
 *  A menu is implemented as a collection of items. Typically, the user
 *  selects one of these items. The query screen is also implemented as
 *  a menu, where each search field is an item.
 */
hqDefine("cloudcare/js/formplayer/menus/collections", function () {
    var FormplayerFrontend = hqImport("cloudcare/js/formplayer/app"),
        Utils = hqImport("cloudcare/js/formplayer/utils/utils");

    function addBreadcrumb(collection, type, data) {
        Sentry.addBreadcrumb({
            category: "formplayer",
            message: "[response] " + type + ": " + collection.title + " (" + collection.queryKey + ")",
            data: data,
        });
    }

    var MenuSelect = Backbone.Collection.extend({
        commonProperties: [
            'appId',
            'appVersion',
            'breadcrumbs',
            'clearSession',
            'description',
            'notification',
            'persistentCaseTile',
            'queryKey',
            'selections',
            'tiles',
            'title',
            'type',
            'noItemsText',
        ],

        entityProperties: [
            'actions',
            'currentPage',
            'hasInlineTile',
            'headers',
            'maxHeight',
            'maxWidth',
            'numEntitiesPerRow',
            'pageCount',
            'redoLast',
            'shouldRequestLocation',
            'shouldWatchLocation',
            'sortIndices',
            'styles',
            'titles',
            'useUniformUnits',
            'widthHints',
            'multiSelect',
            'maxSelectValue',
<<<<<<< HEAD
            'queryResponse',
=======
            'hasDetails',
>>>>>>> fde4ef19
        ],

        commandProperties: [
            'layoutStyle',
        ],

        detailProperties: [
            'isPersistentDetail',
        ],

        formProperties: [
            'langs',
            'session_id'
        ],

        parse: function (response) {
            _.extend(this, _.pick(response, this.commonProperties));

            var urlObject = Utils.currentUrlToObject(),
                updateUrl = false;
            if (!urlObject.appId && response.appId) {
                // will be undefined on urlObject when coming from an incomplete form
                urlObject.appId = response.appId;
                this.appId = urlObject.appId;
                updateUrl = true;
            }
            if (response.selections) {
                urlObject.setSelections(response.selections);
                updateUrl = true;
            }
            if (updateUrl) {
                Utils.setUrlToObject(urlObject, true);
            }
            let sentryData = _.pick(
                _.pick(response, ["queryKey", "selections"]),
                _.identity
            );
            if (response.commands) {
                _.extend(this, _.pick(response, this.commandProperties));
                addBreadcrumb(this, "menu", _.extend(sentryData, {
                    'commands': _.pluck(response.commands, "displayText"),
                }));
                return response.commands;
            } else if (response.entities) {
                addBreadcrumb(this, "caseList", _.extend(sentryData, {
                    length: response.entities.length,
                    multiSelect: response.multiSelect,
                }));
                // backwards compatibility - remove after FP deploy of #1374
                _.defaults(response, {"hasDetails": true});
                _.extend(this, _.pick(response, this.entityProperties));
                return response.entities;
            } else if (response.type === "query") {
                addBreadcrumb(this, "query", sentryData);
                return response.displays;
            } else if (response.details) {
                addBreadcrumb(this, "details", sentryData);
                _.extend(this, _.pick(response, this.detailProperties));
                return response.details;
            } else if (response.tree) {
                // form entry time, doggy
                addBreadcrumb(this, "startForm", sentryData);
                _.extend(this, _.pick(response, this.formProperties));
                FormplayerFrontend.trigger('startForm', response);
            }
        },

        sync: function (method, model, options) {
            Utils.setCrossDomainAjaxOptions(options);
            return Backbone.Collection.prototype.sync.call(this, 'create', model, options);
        },
    });

    return function (response, options) {
        return new MenuSelect(response, options);
    };
});<|MERGE_RESOLUTION|>--- conflicted
+++ resolved
@@ -53,11 +53,8 @@
             'widthHints',
             'multiSelect',
             'maxSelectValue',
-<<<<<<< HEAD
+            'hasDetails',
             'queryResponse',
-=======
-            'hasDetails',
->>>>>>> fde4ef19
         ],
 
         commandProperties: [
