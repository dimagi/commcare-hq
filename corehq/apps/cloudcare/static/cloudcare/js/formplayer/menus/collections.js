--- conflicted
+++ resolved
@@ -76,10 +76,7 @@
 
         queryProperties: [
             'groupHeaders',
-<<<<<<< HEAD
-=======
             'searchOnClear',
->>>>>>> bf24e9b1
         ],
 
         parse: function (response) {
