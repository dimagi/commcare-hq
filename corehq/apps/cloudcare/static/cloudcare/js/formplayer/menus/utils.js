/*global Backbone */

hqDefine("cloudcare/js/formplayer/menus/utils", function () {
    var FormplayerFrontend = hqImport("cloudcare/js/formplayer/app"),
        kissmetrics = hqImport("analytix/js/kissmetrix"),
        ProgressBar = hqImport("cloudcare/js/formplayer/layout/views/progress_bar"),
        QueryView = hqImport("cloudcare/js/formplayer/menus/views/query"),
        toggles = hqImport("hqwebapp/js/toggles"),
        utils = hqImport("cloudcare/js/formplayer/utils/utils"),
        views = hqImport("cloudcare/js/formplayer/menus/views");

    var recordPosition = function (position) {
        sessionStorage.locationLat = position.coords.latitude;
        sessionStorage.locationLon = position.coords.longitude;
        sessionStorage.locationAltitude = position.coords.altitude;
        sessionStorage.locationAccuracy = position.coords.accuracy;
    };

    var handleLocationRequest = function (optionsFromLastRequest) {
        var success = function (position) {
            hqRequire(["cloudcare/js/formplayer/menus/controller"], function (MenusController) {
                FormplayerFrontend.regions.getRegion('loadingProgress').empty();
                recordPosition(position);
                MenusController.selectMenu(optionsFromLastRequest);
            });
        };

        var error = function (err) {
            FormplayerFrontend.regions.getRegion('loadingProgress').empty();
            FormplayerFrontend.trigger('showError',
                getErrorMessage(err) +
                "Without access to your location, computations that rely on the here() function will show up blank.",
                false, false
            );
        };

        var getErrorMessage = function (err) {
            switch (err.code) {
                case err.PERMISSION_DENIED:
                    return "You denied CommCare HQ permission to read your browser's current location. ";
                case err.TIMEOUT:
                    return "Your connection was not strong enough to acquire your location. Please try again later. ";
                case err.POSITION_UNAVAILABLE:
                default:
                    return "Your browser location could not be determined. ";
            }
        };

        if (navigator.geolocation) {
            var progressView = ProgressBar({
                progressMessage: gettext("Fetching your location..."),
            });
            FormplayerFrontend.regions.getRegion('loadingProgress').show(progressView.render());
            navigator.geolocation.getCurrentPosition(success, error, {timeout: 10000});
        }
    };

    var startOrStopLocationWatching = function (shouldWatchLocation) {
        if (navigator.geolocation) {
            var watching = Boolean(sessionStorage.lastLocationWatchId);
            if (!watching && shouldWatchLocation) {
                sessionStorage.lastLocationWatchId = navigator.geolocation.watchPosition(recordPosition);
            } else if (watching && !shouldWatchLocation) {
                navigator.geolocation.clearWatch(sessionStorage.lastLocationWatchId);
                sessionStorage.lastLocationWatchId = '';
            }
        }
    };

    var showBreadcrumbs = function (breadcrumbs) {
        var detailCollection,
            breadcrumbModels;

        breadcrumbModels = _.map(breadcrumbs, function (breadcrumb, idx) {
            return {
                data: breadcrumb,
                id: idx,
            };
        });

        detailCollection = new Backbone.Collection(breadcrumbModels);
        var breadcrumbView = views.BreadcrumbListView({
            collection: detailCollection,
        });
        FormplayerFrontend.regions.getRegion('breadcrumb').show(breadcrumbView);
    };

    var showFormMenu = function (langs, enableLanguageMenu) {
        var langModels,
            langCollection;

        FormplayerFrontend.regions.addRegions({
            formMenu: "#form-menu",
        });
        if (langs && enableLanguageMenu) {
            langModels = _.map(langs, function (lang) {
                return {
                    lang: lang,
                };
            });
            langCollection = new Backbone.Collection(langModels);
        } else {
            langCollection = null;
        }
        var formMenuView = views.FormMenuView({
            collection: langCollection,
        });
        FormplayerFrontend.regions.getRegion('formMenu').show(formMenuView);
    };

    var getMenuData = function (menuResponse) {
        return {                    // TODO: make this more concise
            collection: menuResponse,
            title: menuResponse.title,
            headers: menuResponse.headers,
            widthHints: menuResponse.widthHints,
            actions: menuResponse.actions,
            pageCount: menuResponse.pageCount,
            currentPage: menuResponse.currentPage,
            styles: menuResponse.styles,
            type: menuResponse.type,
            sessionId: menuResponse.sessionId,
            tiles: menuResponse.tiles,
            numEntitiesPerRow: menuResponse.numEntitiesPerRow,
            maxHeight: menuResponse.maxHeight,
            maxWidth: menuResponse.maxWidth,
            redoLast: menuResponse.redoLast,
            useUniformUnits: menuResponse.useUniformUnits,
            isPersistentDetail: menuResponse.isPersistentDetail,
            sortIndices: menuResponse.sortIndices,
            isMultiSelect: menuResponse.multiSelect,
            multiSelectMaxSelectValue: menuResponse.maxSelectValue,
        }
    };

    var getCaseListView = function(menuResponse) {
        if (menuResponse.tiles === null || menuResponse.tiles === undefined) {
            if (menuResponse.multiSelect) {
                return views.MultiSelectCaseListView;
            } else {
                return views.CaseListView;
            }
        } else {
            return views.CaseTileListView;
        }
    }

    var getMenuView = function (menuResponse) {
        var menuData = getMenuData(menuResponse);
        var urlObject = utils.currentUrlToObject();

        sessionStorage.queryKey = menuResponse.queryKey;
        if (menuResponse.type === "commands") {
            return views.MenuListView(menuData);
        } else if (menuResponse.type === "query") {
            var props = {
                domain: FormplayerFrontend.getChannel().request('currentUser').domain,
            };
            if (menuResponse.breadcrumbs && menuResponse.breadcrumbs.length) {
                props.name = menuResponse.breadcrumbs[menuResponse.breadcrumbs.length - 1];
            }
            kissmetrics.track.event('Case Search', props);
            urlObject.setQueryData({
                inputs: {},
                execute: false,
                forceManualSearch: false,
            });
            return QueryView(menuData);
        } else if (menuResponse.type === "entities") {
            var searchText = urlObject.search;
            var event = "Viewed Case List";
            if (searchText) {
                event = "Searched Case List";
            }
            if (menuResponse.queryResponse != null) {
                menuData.sidebarEnabled = true;
            }
            var eventData = {
                domain: FormplayerFrontend.getChannel().request("currentUser").domain,
                name: menuResponse.title,
            };
            var fields = _.pick(utils.getCurrentQueryInputs(), function (v) { return !!v; });
            if (!_.isEmpty(fields)) {
                eventData.searchFields = _.sortBy(_.keys(fields)).join(",");
            }
            kissmetrics.track.event(event, eventData);
            if (/search_command\.m\d+/.test(menuResponse.queryKey) && menuResponse.currentPage === 0) {
                kissmetrics.track.event('Started Case Search', {
                    'Split Screen Case Search': toggles.toggleEnabled('SPLIT_SCREEN_CASE_SEARCH'),
                });
            }
<<<<<<< HEAD
            if (menuResponse.tiles === null || menuResponse.tiles === undefined) {
                if (menuData.isMultiSelect) {
                    return views.MultiSelectCaseListView(menuData);
                } else {
                    return views.CaseListView(menuData);
                }
            } else {
                if (menuResponse.groupHeaderRows >= 0) {
                    return views.CaseTileGroupedListView(menuData);
                } else {
                    return views.CaseTileListView(menuData);
                }
            }
=======
            var caseListView = getCaseListView(menuResponse);
            return caseListView(menuData);
>>>>>>> 70d8c4bb
        }
    };

    return {
        getMenuView: getMenuView,
        getMenuData: getMenuData,
        getCaseListView: getCaseListView,
        handleLocationRequest: handleLocationRequest,
        showBreadcrumbs: showBreadcrumbs,
        showFormMenu: showFormMenu,
        startOrStopLocationWatching: startOrStopLocationWatching,
    };
});<|MERGE_RESOLUTION|>--- conflicted
+++ resolved
@@ -141,7 +141,11 @@
                 return views.CaseListView;
             }
         } else {
-            return views.CaseTileListView;
+            if (menuResponse.groupHeaderRows >= 0) {
+                return views.CaseTileGroupedListView;
+            } else {
+                return views.CaseTileListView;
+            }
         }
     }
 
@@ -189,24 +193,8 @@
                     'Split Screen Case Search': toggles.toggleEnabled('SPLIT_SCREEN_CASE_SEARCH'),
                 });
             }
-<<<<<<< HEAD
-            if (menuResponse.tiles === null || menuResponse.tiles === undefined) {
-                if (menuData.isMultiSelect) {
-                    return views.MultiSelectCaseListView(menuData);
-                } else {
-                    return views.CaseListView(menuData);
-                }
-            } else {
-                if (menuResponse.groupHeaderRows >= 0) {
-                    return views.CaseTileGroupedListView(menuData);
-                } else {
-                    return views.CaseTileListView(menuData);
-                }
-            }
-=======
             var caseListView = getCaseListView(menuResponse);
             return caseListView(menuData);
->>>>>>> 70d8c4bb
         }
     };
 
