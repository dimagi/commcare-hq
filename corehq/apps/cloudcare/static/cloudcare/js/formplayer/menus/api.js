/* global Sentry */
/**
 * Backbone model for listing and selecting CommCare menus (modules, forms, and cases)
 */

hqDefine("cloudcare/js/formplayer/menus/api", function () {
    var Collections = hqImport("cloudcare/js/formplayer/menus/collections"),
        constants = hqImport("cloudcare/js/formplayer/constants"),
        errors = hqImport("cloudcare/js/form_entry/errors"),
        formEntryUtils = hqImport("cloudcare/js/form_entry/utils"),
        FormplayerFrontend = hqImport("cloudcare/js/formplayer/app"),
        formplayerUtils = hqImport("cloudcare/js/formplayer/utils/utils"),
        ProgressBar = hqImport("cloudcare/js/formplayer/layout/views/progress_bar"),
        initialPageData = hqImport("hqwebapp/js/initial_page_data");

    var API = {
        queryFormplayer: function (params, route) {
            var user = FormplayerFrontend.getChannel().request('currentUser'),
                lastRecordedLocation = FormplayerFrontend.getChannel().request('lastRecordedLocation'),
                timezoneOffsetMillis = (new Date()).getTimezoneOffset() * 60 * 1000 * -1,
                tzFromBrowser = Intl.DateTimeFormat().resolvedOptions().timeZone,
                formplayerUrl = user.formplayer_url,
                displayOptions = user.displayOptions || {},
                defer = $.Deferred(),
                options,
                menus;

            $.when(FormplayerFrontend.getChannel().request("appselect:apps")).done(function (appCollection) {
                if (!params.preview) {
                    // Make sure the user has access to the app
                    if (!appCollection.find(function (app) {
                        if (app.id && app.id === params.appId) {
                            return true;
                        }
                        if (app.get('copy_of') && app.get('copy_of') === params.copyOf) {
                            return true;
                        }
                    })) {
                        FormplayerFrontend.trigger(
                            'showError',
                            gettext('The application could not be found')
                        );
                        FormplayerFrontend.trigger('navigateHome');
                        defer.reject();
                        return;
                    }
                }

                options = {
                    success: function (parsedMenus, response) {
                        if (response.status === 'retry') {
                            FormplayerFrontend.trigger('retry', response, function () {
                                var newOptionsData = JSON.stringify($.extend(true, { mustRestore: true }, JSON.parse(options.data)));
                                menus.fetch($.extend(true, {}, options, { data: newOptionsData }));
                            }, gettext('Waiting for server progress'));
                        } else if (_.has(response, 'exception')) {
                            FormplayerFrontend.trigger('clearProgress');
                            FormplayerFrontend.trigger(
                                'showError',
                                response.exception,
                                response.type === 'html'
                            );

                            var currentUrl = FormplayerFrontend.getCurrentRoute();
                            if (FormplayerFrontend.lastError === currentUrl) {
                                FormplayerFrontend.lastError = null;
                                FormplayerFrontend.trigger('navigateHome');
                            } else {
                                FormplayerFrontend.lastError = currentUrl;
                                FormplayerFrontend.trigger('navigation:back');
                            }
                            defer.reject();

                        } else {
                            if (response.smartLinkRedirect) {
                                if (user.environment === constants.PREVIEW_APP_ENVIRONMENT) {
                                    FormplayerFrontend.trigger('showSuccess', gettext("You have selected a case in a different domain. App Preview does not support this feature.", 5000));
                                    FormplayerFrontend.trigger('navigateHome');
                                    return;
                                }

                                // Drop last selection to avoid redirect loop if user presses back in the future
                                var urlObject = formplayerUtils.currentUrlToObject();
                                urlObject.setSelections(_.initial(urlObject.selections || []));
                                formplayerUtils.setUrlToObject(urlObject, true);

                                console.log("Redirecting to " + response.smartLinkRedirect);
                                document.location = response.smartLinkRedirect;
                                return;
                            }

                            FormplayerFrontend.trigger('clearProgress');
                            defer.resolve(parsedMenus);
                            // Only configure menu debugger if we didn't get a form entry response
                            if (!(response.session_id)) {
                                FormplayerFrontend.trigger('configureDebugger');
                            }
                        }
                    },
                    error: function (_, response) {
                        if (response.status === 423) {
                            FormplayerFrontend.trigger(
                                'showError',
                                errors.LOCK_TIMEOUT_ERROR
                            );
                        } else if (response.status === 401) {
                            FormplayerFrontend.trigger(
                                'showError',
                                formEntryUtils.reloginErrorHtml(),
                                true
                            );
                        } else {
                            FormplayerFrontend.trigger(
                                'showError',
                                gettext('Unable to connect to form playing service. ' +
                                        'Please report an issue if you continue to see this message.')
                            );
                        }
                        var urlObject = formplayerUtils.currentUrlToObject();
                        if (urlObject.selections) {
                            urlObject.selections.pop();
                            formplayerUtils.setUrlToObject(urlObject);
                        }
                        defer.reject();
                    },
                };
                var casesPerPage = parseInt($.cookie("cases-per-page-limit"))
                    || (window.innerWidth <= constants.SMALL_SCREEN_WIDTH_PX ? 5 : 10);
                const data = {
                    "username": user.username,
                    "restoreAs": user.restoreAs,
                    "domain": user.domain,
                    "app_id": params.appId,
                    "endpoint_id": params.endpointId,
                    "endpoint_args": params.endpointArgs,
                    "locale": displayOptions.language,
                    "selections": params.selections,
                    "offset": params.page * casesPerPage,
                    "search_text": params.search,
                    "form_session_id": params.sessionId,
                    "query_data": params.queryData,
                    "cases_per_page": casesPerPage,
                    "oneQuestionPerScreen": displayOptions.oneQuestionPerScreen,
                    "isPersistent": params.isPersistent,
                    "sortIndex": params.sortIndex,
                    "preview": params.preview,
                    "geo_location": lastRecordedLocation,
                    "tz_offset_millis": timezoneOffsetMillis,
                    "tz_from_browser": tzFromBrowser,
                    "selected_values": params.selectedValues,
                    "isShortDetail": params.isShortDetail,
                    "isRefreshCaseSearch": params.isRefreshCaseSearch,
                };
                options.data = JSON.stringify(data);
                options.url = formplayerUrl + '/' + route;

                menus = Collections();

                if (Object.freeze) {
                    Object.freeze(options);
                }
                const sentryData = _.pick(data, ["selections", "query_data", "app_id"]);
                Sentry.addBreadcrumb({
                    category: "formplayer",
                    message: "[request] " + route,
                    data: _.pick(sentryData, _.identity),
                });

                var callStartTime = performance.now();
                menus.fetch($.extend(true, {}, options)).always(function () {
                    if (data.query_data && data.query_data.results && data.query_data.results.initiatedBy === "dynamicSearch") {
                        var callEndTime = performance.now();
                        var callResponseTime = callEndTime - callStartTime;
                        $.ajax(initialPageData.reverse('api_histogram_metrics'), {
                            method: 'POST',
                            data: {responseTime: callResponseTime, metrics: "commcare.dynamic_search.response_time"},
<<<<<<< HEAD
                            error: function (xhr) {
=======
                            error: function () {
>>>>>>> 3cbd7ab0
                                console.log("API call failed to record metrics");
                            },
                        });
                    }
                });
            });

            return defer.promise();
        },
    };

    FormplayerFrontend.getChannel().reply("app:select:menus", function (options) {
        if (sessionStorage.selectedValues !== undefined) {
            const currentSelectedValues = JSON.parse(sessionStorage.selectedValues)[sessionStorage.queryKey];
            options.selectedValues = currentSelectedValues !== undefined && currentSelectedValues !== '' ? currentSelectedValues.split(',') : undefined;
        }
        if (!options.endpointId) {
            return API.queryFormplayer(options, options.isInitial ? "navigate_menu_start" : "navigate_menu");
        }

        var progressView = ProgressBar({
            progressMessage: gettext("Loading..."),
        });
        FormplayerFrontend.regions.getRegion('loadingProgress').show(progressView);

        var user = FormplayerFrontend.getChannel().request('currentUser');
        if (options.forceLoginAs && !user.restoreAs) {
            // Workflow requires a mobile user, likely because we're trying to access
            // a session endpoint as a web user. If user isn't logged in as, send them
            // to Log In As and save the current request options for when that's done.
            FormplayerFrontend.trigger("setLoginAsNextOptions", options);
            FormplayerFrontend.trigger("restore_as:list");

            // Caller expects a menu response, return a fake one
            return {abort: true};
        }

        // If an endpoint is provided, first claim any cases it references, then navigate
        return API.queryFormplayer(options, "get_endpoint");
    });

    FormplayerFrontend.getChannel().reply("icon:click", function (options) {
        return API.queryFormplayer(options, "get_endpoint");
    });

    FormplayerFrontend.getChannel().reply("entity:get:details", function (options, isPersistent, isShortDetail, isRefreshCaseSearch) {
        options.isPersistent = isPersistent;
        options.preview = FormplayerFrontend.currentUser.displayOptions.singleAppMode;
        options.isShortDetail = isShortDetail;
        options.isRefreshCaseSearch = isRefreshCaseSearch;
        return API.queryFormplayer(options, 'get_details');
    });

    return API;
});
<|MERGE_RESOLUTION|>--- conflicted
+++ resolved
@@ -174,11 +174,7 @@
                         $.ajax(initialPageData.reverse('api_histogram_metrics'), {
                             method: 'POST',
                             data: {responseTime: callResponseTime, metrics: "commcare.dynamic_search.response_time"},
-<<<<<<< HEAD
-                            error: function (xhr) {
-=======
                             error: function () {
->>>>>>> 3cbd7ab0
                                 console.log("API call failed to record metrics");
                             },
                         });
