--- conflicted
+++ resolved
@@ -45,12 +45,8 @@
                 defer = $.Deferred(),
                 options,
                 menus;
-<<<<<<< HEAD
-            $.when(FormplayerFrontend.getChannel().request("appselect:apps")).done(function (appCollection) {
-=======
 
             $.when(AppsAPI.getAppEntities()).done(function (appCollection) {
->>>>>>> 1683c4cf
                 if (!params.preview) {
                     // Make sure the user has access to the app
                     if (!appCollection.find(function (app) {
