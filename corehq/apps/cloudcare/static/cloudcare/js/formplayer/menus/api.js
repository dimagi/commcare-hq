'use strict';
/**
 * Backbone model for listing and selecting CommCare menus (modules, forms, and cases)
 */
<<<<<<< HEAD
hqDefine("cloudcare/js/formplayer/menus/api", [
    'jquery',
    'underscore',
    'sentry_browser',
    'hqwebapp/js/initial_page_data',
    'cloudcare/js/formplayer/menus/collections',
    'cloudcare/js/formplayer/constants',
    'cloudcare/js/form_entry/errors',
    'cloudcare/js/form_entry/utils',
    'cloudcare/js/formplayer/app',
    'cloudcare/js/formplayer/apps/api',
    'cloudcare/js/formplayer/users/models',
    'cloudcare/js/formplayer/utils/utils',
    'cloudcare/js/formplayer/layout/views/progress_bar',
], function (
    $,
    _,
    Sentry,
    initialPageData,
    Collections,
    constants,
    errors,
    formEntryUtils,
    FormplayerFrontend,
    AppsAPI,
    UsersModels,
    formplayerUtils,
    ProgressBar
) {
=======

hqDefine("cloudcare/js/formplayer/menus/api", function () {
    'use strict';

    var Collections = hqImport("cloudcare/js/formplayer/menus/collections"),
        constants = hqImport("cloudcare/js/formplayer/constants"),
        errors = hqImport("cloudcare/js/form_entry/errors"),
        formEntryUtils = hqImport("cloudcare/js/form_entry/utils"),
        FormplayerFrontend = hqImport("cloudcare/js/formplayer/app"),
        formplayerUtils = hqImport("cloudcare/js/formplayer/utils/utils"),
        ProgressBar = hqImport("cloudcare/js/formplayer/layout/views/progress_bar"),
        initialPageData = hqImport("hqwebapp/js/initial_page_data"),
        currentSelections = null,
        ongoingRequests = [];

>>>>>>> 1375939e
    var API = {
        queryFormplayer: function (params, route) {
            var user = UsersModels.getCurrentUser(),
                lastRecordedLocation = FormplayerFrontend.getChannel().request('lastRecordedLocation'),
                timezoneOffsetMillis = (new Date()).getTimezoneOffset() * 60 * 1000 * -1,
                tzFromBrowser = Intl.DateTimeFormat().resolvedOptions().timeZone,
                formplayerUrl = user.formplayer_url,
                displayOptions = user.displayOptions || {},
                defer = $.Deferred(),
                options,
                menus;

            $.when(AppsAPI.getAppEntities()).done(function (appCollection) {
                if (!params.preview) {
                    // Make sure the user has access to the app
                    if (!appCollection.find(function (app) {
                        if (app.id && app.id === params.appId) {
                            return true;
                        }
                        if (app.get('copy_of') && app.get('copy_of') === params.copyOf) {
                            return true;
                        }
                    })) {
                        FormplayerFrontend.trigger(
                            'showError',
                            gettext('The application could not be found')
                        );
                        FormplayerFrontend.trigger('navigateHome');
                        defer.reject();
                        return;
                    }
                }

                options = {
                    success: function (parsedMenus, response) {
                        if (response.status === 'retry') {
                            FormplayerFrontend.trigger('retry', response, function () {
                                var newOptionsData = JSON.stringify($.extend(true, { mustRestore: true }, JSON.parse(options.data)));
                                menus.fetch($.extend(true, {}, options, { data: newOptionsData }));
                            }, gettext('Waiting for server progress'));
                        } else if (_.has(response, 'exception')) {
                            FormplayerFrontend.trigger('clearProgress');
                            if (params.clickedIcon && response.statusCode === 404) {
                                parsedMenus.removeCaseRow = true;
                                defer.resolve(parsedMenus);
                            } else {
                                FormplayerFrontend.trigger(
                                    'showError',
                                    response.exception,
                                    response.type === 'html'
                                );

                                var currentUrl = FormplayerFrontend.getCurrentRoute();
                                if (FormplayerFrontend.lastError === currentUrl) {
                                    FormplayerFrontend.lastError = null;
                                    FormplayerFrontend.trigger('navigateHome');
                                } else {
                                    FormplayerFrontend.lastError = currentUrl;
                                    FormplayerFrontend.trigger('navigation:back');
                                }
                                defer.reject();
                            }
                        } else {
                            if (response.smartLinkRedirect) {
                                if (user.environment === constants.PREVIEW_APP_ENVIRONMENT) {
                                    FormplayerFrontend.trigger('showSuccess', gettext("You have selected a case in a different domain. App Preview does not support this feature.", 5000));
                                    FormplayerFrontend.trigger('navigateHome');
                                    return;
                                }

                                // Drop last selection to avoid redirect loop if user presses back in the future
                                var urlObject = formplayerUtils.currentUrlToObject();
                                urlObject.setSelections(_.initial(urlObject.selections || []));
                                formplayerUtils.setUrlToObject(urlObject, true);

                                console.log("Redirecting to " + response.smartLinkRedirect);
                                document.location = response.smartLinkRedirect;
                                return;
                            }

                            FormplayerFrontend.trigger('clearProgress');
                            defer.resolve(parsedMenus);
                            // Only configure menu debugger if we didn't get a form entry response
                            if (!(response.session_id)) {
                                FormplayerFrontend.trigger('configureDebugger');
                            }
                        }
                    },
                    error: function (_, response) {
                        if (response.status === 423) {
                            FormplayerFrontend.trigger(
                                'showError',
                                errors.LOCK_TIMEOUT_ERROR
                            );
                        } else if (response.status === 401) {
                            FormplayerFrontend.trigger(
                                'showError',
                                formEntryUtils.reloginErrorHtml(),
                                true
                            );
                        } else if (response.statusText === 'abort') {
                            // do nothing
                        } else {
                            FormplayerFrontend.trigger(
                                'showError',
                                gettext('Unable to connect to form playing service. ' +
                                        'Please report an issue if you continue to see this message.')
                            );
                        }
                        var urlObject = formplayerUtils.currentUrlToObject();
                        if (urlObject.selections) {
                            urlObject.selections.pop();
                            formplayerUtils.setUrlToObject(urlObject);
                        }
                        defer.reject();
                    },
                };
                var casesPerPage = parseInt($.cookie("cases-per-page-limit"))
                    || (window.innerWidth <= constants.SMALL_SCREEN_WIDTH_PX ? 5 : 10);
                const data = {
                    "username": user.username,
                    "restoreAs": user.restoreAs,
                    "domain": user.domain,
                    "app_id": params.appId,
                    "endpoint_id": params.endpointId,
                    "endpoint_args": params.endpointArgs,
                    "locale": displayOptions.language,
                    "selections": params.selections,
                    "offset": params.page * casesPerPage,
                    "search_text": params.search,
                    "form_session_id": params.sessionId,
                    "query_data": params.queryData,
                    "cases_per_page": casesPerPage,
                    "oneQuestionPerScreen": displayOptions.oneQuestionPerScreen,
                    "isPersistent": params.isPersistent,
                    "sortIndex": params.sortIndex,
                    "preview": params.preview,
                    "geo_location": lastRecordedLocation,
                    "tz_offset_millis": timezoneOffsetMillis,
                    "tz_from_browser": tzFromBrowser,
                    "selected_values": params.selectedValues,
                    "isShortDetail": params.isShortDetail,
                    "isRefreshCaseSearch": params.isRefreshCaseSearch,
                };
                options.data = JSON.stringify(data);
                options.url = formplayerUrl + '/' + route;

                menus = Collections();

                if (Object.freeze) {
                    Object.freeze(options);
                }
                const sentryData = _.pick(data, ["selections", "query_data", "app_id"]);
                Sentry.addBreadcrumb({
                    category: "formplayer",
                    message: "[request] " + route,
                    data: _.pick(sentryData, _.identity),
                });

                var callStartTime = performance.now();
                const updateRequest = menus.fetch($.extend(true, {}, options));

                if (route.startsWith("navigate_menu")) {
                    if (!_.isEqual(params.selections, currentSelections)) {
                        currentSelections = params.selections;
                        while (ongoingRequests.length > 0) {
                            const ongoingRequest = ongoingRequests.pop();
                            if (ongoingRequest.readyState !== 4) {
                                ongoingRequest.abort();
                            }
                        }
                    }
                    ongoingRequests.push(updateRequest);
                }


                updateRequest.always(function () {
                    if (data.query_data && data.query_data.results && data.query_data.results.initiatedBy === constants.queryInitiatedBy.DYNAMIC_SEARCH) {
                        var callEndTime = performance.now();
                        var callResponseTime = callEndTime - callStartTime;
                        $.ajax(initialPageData.reverse('api_histogram_metrics'), {
                            method: 'POST',
                            data: {responseTime: callResponseTime, metrics: "commcare.dynamic_search.response_time"},
                            error: function () {
                                console.log("API call failed to record metrics");
                            },
                        });
                    }
                });
            });

            return defer.promise();
        },
    };

    FormplayerFrontend.getChannel().reply("app:select:menus", function (options) {
        if (sessionStorage.selectedValues !== undefined) {
            const currentSelectedValues = JSON.parse(sessionStorage.selectedValues)[sessionStorage.queryKey];
            options.selectedValues = currentSelectedValues !== undefined && currentSelectedValues !== '' ? currentSelectedValues.split(',') : undefined;
        }
        if (!options.endpointId) {
            return API.queryFormplayer(options, options.isInitial ? "navigate_menu_start" : "navigate_menu");
        }

        var progressView = ProgressBar({
            progressMessage: gettext("Loading..."),
        });
        FormplayerFrontend.regions.getRegion('loadingProgress').show(progressView);

        var user = UsersModels.getCurrentUser();
        if (options.forceLoginAs && !user.restoreAs) {
            // Workflow requires a mobile user, likely because we're trying to access
            // a session endpoint as a web user. If user isn't logged in as, send them
            // to Log In As and save the current request options for when that's done.
            FormplayerFrontend.trigger("setLoginAsNextOptions", options);
            FormplayerFrontend.trigger("restore_as:list");

            // Caller expects a menu response, return a fake one
            return {abort: true};
        }

        // If an endpoint is provided, first claim any cases it references, then navigate
        return API.queryFormplayer(options, "get_endpoint");
    });

    FormplayerFrontend.getChannel().reply("icon:click", function (options) {
        return API.queryFormplayer(options, "get_endpoint");
    });

    FormplayerFrontend.getChannel().reply("entity:get:details", function (options, isPersistent, isShortDetail, isRefreshCaseSearch) {
        options.isPersistent = isPersistent;
        options.preview = UsersModels.getCurrentUser().displayOptions.singleAppMode;
        options.isShortDetail = isShortDetail;
        options.isRefreshCaseSearch = isRefreshCaseSearch;
        return API.queryFormplayer(options, 'get_details');
    });

    return API;
});
<|MERGE_RESOLUTION|>--- conflicted
+++ resolved
@@ -2,7 +2,6 @@
 /**
  * Backbone model for listing and selecting CommCare menus (modules, forms, and cases)
  */
-<<<<<<< HEAD
 hqDefine("cloudcare/js/formplayer/menus/api", [
     'jquery',
     'underscore',
@@ -32,23 +31,9 @@
     formplayerUtils,
     ProgressBar
 ) {
-=======
-
-hqDefine("cloudcare/js/formplayer/menus/api", function () {
-    'use strict';
-
-    var Collections = hqImport("cloudcare/js/formplayer/menus/collections"),
-        constants = hqImport("cloudcare/js/formplayer/constants"),
-        errors = hqImport("cloudcare/js/form_entry/errors"),
-        formEntryUtils = hqImport("cloudcare/js/form_entry/utils"),
-        FormplayerFrontend = hqImport("cloudcare/js/formplayer/app"),
-        formplayerUtils = hqImport("cloudcare/js/formplayer/utils/utils"),
-        ProgressBar = hqImport("cloudcare/js/formplayer/layout/views/progress_bar"),
-        initialPageData = hqImport("hqwebapp/js/initial_page_data"),
-        currentSelections = null,
+    let currentSelections = null,
         ongoingRequests = [];
 
->>>>>>> 1375939e
     var API = {
         queryFormplayer: function (params, route) {
             var user = UsersModels.getCurrentUser(),
