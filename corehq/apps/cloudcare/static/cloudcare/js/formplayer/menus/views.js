--- conflicted
+++ resolved
@@ -287,7 +287,7 @@
 
     var CaseTileView = CaseView.extend({
         tagName: "div",
-        className: "formplayer-request list-cell-container-style",
+        className: "formplayer-request list-cell-wrapper-style",
 
         template: _.template($("#case-tile-view-item-template").html() || ""),
         templateContext: function () {
@@ -575,18 +575,9 @@
             numColumns,
             useUniformUnits,
             prefix);
-<<<<<<< HEAD
-        var cellContainerStyle = buildCellContainerStyle(numRows, numColumns, numEntitiesPerRow);
-        return [cellLayoutStyle, cellGridStyle, cellContainerStyle];
-=======
-        if (numEntitiesPerRow > 1) {
-            const cellWrapperStyle = buildCellWrapperStyle();
-            const cellContainerStyle = buildCellContainerStyle(numEntitiesPerRow);
-            return [cellLayoutStyle, cellGridStyle, cellWrapperStyle, cellContainerStyle];
-        } else {
-            return [cellLayoutStyle, cellGridStyle];
-        }
->>>>>>> d7b68fc6
+        const cellWrapperStyle = buildCellWrapperStyle();
+        const cellContainerStyle = buildCellContainerStyle(numEntitiesPerRow);
+        return [cellLayoutStyle, cellGridStyle, cellWrapperStyle, cellContainerStyle];
     };
 
     const registerContinueListener = function (self, options) {
@@ -654,19 +645,12 @@
             return dict;
         },
 
-<<<<<<< HEAD
         events: _.extend(CaseListViewEvents(), {
             'click @ui.selectAllCheckbox': 'selectAllAction',
             'keypress @ui.selectAllCheckbox': 'selectAllAction',
             'click @ui.continueButton': 'continueAction',
             'keypress @ui.continueButton': 'continueAction',
         }),
-=======
-    var GridCaseTileViewItem = CaseTileView.extend({
-        tagName: "div",
-        className: "formplayer-request list-cell-wrapper-style",
-    });
->>>>>>> d7b68fc6
 
         onRender: function () {
             if (this.options.isMultiSelect) {
