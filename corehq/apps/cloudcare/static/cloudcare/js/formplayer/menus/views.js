--- conflicted
+++ resolved
@@ -487,7 +487,7 @@
         const useUniformUnits = options.useUniformUnits;
 
         const caseTileStyles = buildCaseTileStyles(options.tiles, options.styles, numRows, numColumns,
-            numEntitiesPerRow, useUniformUnits, 'list');
+            numEntitiesPerRow, useUniformUnits, 'list', options.isMultiSelect);
 
         const gridPolyfillPath = FormplayerFrontend.getChannel().request('gridPolyfillPath');
 
@@ -1117,30 +1117,7 @@
 
         initialize: function (options) {
             CaseTileListView.__super__.initialize.apply(this, arguments);
-<<<<<<< HEAD
-
-            const numEntitiesPerRow = options.numEntitiesPerRow || 1;
-            const numRows = options.maxHeight;
-            const numColumns = options.maxWidth;
-            const useUniformUnits = options.useUniformUnits;
-
-            const caseTileStyles = buildCaseTileStyles(options.tiles, options.styles, numRows, numColumns,
-                numEntitiesPerRow, useUniformUnits, 'list', options.isMultiSelect);
-
-            const gridPolyfillPath = FormplayerFrontend.getChannel().request('gridPolyfillPath');
-
-            $("#list-cell-layout-style").html(caseTileStyles.cellLayoutStyle).data("css-polyfilled", false);
-            $("#list-cell-grid-style").html(caseTileStyles.cellGridStyle).data("css-polyfilled", false);
-            // If we have multiple cases per line, need to generate the outer grid style as well
-            if (caseTileStyles.cellWrapperStyle && caseTileStyles.cellContainerStyle) {
-                $("#list-cell-wrapper-style").html(caseTileStyles.cellWrapperStyle).data("css-polyfilled", false);
-                $("#list-cell-container-style").html(caseTileStyles.cellContainerStyle).data("css-polyfilled", false);
-            }
-
-            $.getScript(gridPolyfillPath);
-=======
             initCaseTileList(options);
->>>>>>> 02a9bd57
 
             registerContinueListener(this, options);
         },
