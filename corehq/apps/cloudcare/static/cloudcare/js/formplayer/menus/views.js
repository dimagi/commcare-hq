--- conflicted
+++ resolved
@@ -272,14 +272,9 @@
         rowClick: function () {},
     });
 
-<<<<<<< HEAD
-    var CaseTileView = CaseView.extend({
+    const CaseTileView = CaseView.extend({
         tagName: "div",
         className: "formplayer-request list-cell-wrapper-style",
-
-=======
-    const CaseTileView = CaseView.extend({
->>>>>>> 2d338fa2
         template: _.template($("#case-tile-view-item-template").html() || ""),
         templateContext: function () {
             const dict = CaseTileView.__super__.templateContext.apply(this, arguments),
@@ -292,13 +287,8 @@
         },
     });
 
-<<<<<<< HEAD
-    var PersistentCaseTileView = CaseTileView.extend({
+    const PersistentCaseTileView = CaseTileView.extend({
         className: "formplayer-request",
-
-=======
-    const PersistentCaseTileView = CaseTileView.extend({
->>>>>>> 2d338fa2
         rowClick: function (e) {
             e.preventDefault();
             if (this.options.hasInlineTile) {
@@ -451,7 +441,7 @@
         },
 
         reconcileMultiSelectUI: function () {
-            var self = this;
+            const self = this;
 
             self.verifySelectedCaseIdsLessThanMaxSelectValue();
 
@@ -512,7 +502,6 @@
         },
     });
 
-<<<<<<< HEAD
     const registerContinueListener = function (self, options) {
         self.maxSelectValue = options.multiSelectMaxSelectValue;
         // Remove any event handling left over from previous instances of MultiSelectCaseListView.
@@ -527,10 +516,7 @@
         });
     }
 
-    var MultiSelectCaseListView = CaseListView.extend({
-=======
     const MultiSelectCaseListView = CaseListView.extend({
->>>>>>> 2d338fa2
         ui: _.extend(CaseListViewUI(), {
             selectAllCheckbox: "#select-all-checkbox",
             continueButton: "#multi-select-continue-btn",
@@ -552,22 +538,7 @@
 
         initialize: function (options) {    // eslint-disable-line no-unused-vars
             MultiSelectCaseListView.__super__.initialize.apply(this, arguments);
-<<<<<<< HEAD
             registerContinueListener(this, options)
-=======
-            const self = this;
-            self.maxSelectValue = options.multiSelectMaxSelectValue;
-            // Remove any event handling left over from previous instances of MultiSelectCaseListView.
-            // Only one of these views is supporteed on the page at any given time.
-            FormplayerFrontend.off("multiSelect:updateCases").on("multiSelect:updateCases", function (action, caseIds) {
-                if (action === constants.MULTI_SELECT_ADD) {
-                    self.selectedCaseIds = _.union(self.selectedCaseIds, caseIds);
-                } else {
-                    self.selectedCaseIds = _.difference(self.selectedCaseIds, caseIds);
-                }
-                self.reconcileMultiSelectUI();
-            });
->>>>>>> 2d338fa2
         },
 
         templateContext: function () {
@@ -579,82 +550,27 @@
         onRender: function () {
             this.reconcileMultiSelectUI();
         },
-<<<<<<< HEAD
-=======
-
-        selectAllAction: function (e) {
-            const action = e.target.checked ? constants.MULTI_SELECT_ADD : constants.MULTI_SELECT_REMOVE;
-            FormplayerFrontend.trigger("multiSelect:updateCases", action, this._allCaseIds());
-        },
-
-        reconcileMultiSelectUI: function () {
-            const self = this;
-
-            self.verifySelectedCaseIdsLessThanMaxSelectValue();
-
-            // Update states of row checkboxes
-            self.children.each(function (childView) {
-                childView.ui.selectRow.prop("checked", self.selectedCaseIds.indexOf(childView.model.id) !== -1);
-            });
-
-            // Update state of Continue button
-            self.ui.continueButtonText.text(self.selectedCaseIds.length);
-            self.ui.continueButton.prop("disabled", !self.selectedCaseIds.length);
-
-            // Reconcile state of "select all" checkbox
-            self.ui.selectAllCheckbox.prop("checked", !_.difference(self._allCaseIds(), self.selectedCaseIds).length);
-        },
-
-        verifySelectedCaseIdsLessThanMaxSelectValue: function () {
-            if (this.selectedCaseIds.length > this.maxSelectValue) {
-                const errorMessage = _.template(gettext("You have selected more than the maximum selection limit " +
-                    "of <%= value %> . Please uncheck some values to continue."))({ value: this.maxSelectValue });
-                hqRequire(["hqwebapp/js/alert_user"], function (alertUser) {
-                    alertUser.alert_user(errorMessage, 'danger');
-                });
-            }
-        },
->>>>>>> 2d338fa2
     });
 
     // Return an object of case tile CSS styles that defines:
     // - layout of the content within a case list tile
     // - shape and size of the tile's layout grid
-    // - (if 2+ cases per line) the tile's visual style and its outer boundary
-    // - (if 2+ cases per line) layout of the case tiles on the outer, visible grid
+    // - the tile's visual style and its outer boundary
+    // - layout of the case tiles on the outer, visible grid
     const buildCaseTileStyles = function (tiles, numRows, numColumns, numEntitiesPerRow, useUniformUnits, prefix) {
-<<<<<<< HEAD
-        const cellLayoutStyle = buildCellLayout(tiles, prefix);
-        const cellGridStyle = buildCellGridStyle(numRows,
-            numColumns,
-            useUniformUnits,
-            prefix);
-        const cellWrapperStyle = buildCellWrapperStyle();
-        const cellContainerStyle = buildCellContainerStyle(numEntitiesPerRow);
-        return [cellLayoutStyle, cellGridStyle, cellWrapperStyle, cellContainerStyle];
+        const caseTileStyles = {};
+        caseTileStyles.cellLayoutStyle = buildCellLayout(tiles, prefix);
+        caseTileStyles.cellGridStyle = buildCellGridStyle(numRows, numColumns, useUniformUnits, prefix);
+        caseTileStyles.cellWrapperStyle = $("#cell-wrapper-style-template").html();
+        caseTileStyles.cellContainerStyle = buildCellContainerStyle(numEntitiesPerRow);
     };
 
-    var CaseTileListView = CaseListView.extend({
+    const CaseTileListView = CaseListView.extend({
         ui: _.extend(CaseListViewUI(), {
             selectAllCheckbox: "#select-all-tile-checkbox",
             continueButton: "#multi-select-continue-btn",
             continueButtonText: "#multi-select-btn-text",
         }),
-
-=======
-        const caseTileStyles = {};
-        caseTileStyles.cellLayoutStyle = buildCellLayout(tiles, prefix);
-        caseTileStyles.cellGridStyle = buildCellGridStyle(numRows, numColumns, useUniformUnits, prefix);
-
-        if (numEntitiesPerRow > 1) {
-            caseTileStyles.cellWrapperStyle = $("#cell-wrapper-style-template").html();
-            caseTileStyles.cellContainerStyle = buildCellContainerStyle(numEntitiesPerRow);
-        }
-        return caseTileStyles;
-    };
-
-    const CaseTileListView = CaseListView.extend({
->>>>>>> 2d338fa2
         childView: CaseTileView,
 
         initialize: function (options) {
@@ -697,7 +613,6 @@
             return dict;
         },
 
-<<<<<<< HEAD
         events: _.extend(CaseListViewEvents(), {
             'click @ui.selectAllCheckbox': 'selectAllAction',
             'keypress @ui.selectAllCheckbox': 'selectAllAction',
@@ -709,16 +624,6 @@
             if (this.options.isMultiSelect) {
                 this.reconcileMultiSelectUI();
             }
-=======
-    const GridCaseTileViewItem = CaseTileView.extend({
-        tagName: "div",
-        className: "formplayer-request list-cell-wrapper-style",
-    });
-
-    const GridCaseTileListView = CaseTileListView.extend({
-        initialize: function () {
-            GridCaseTileListView.__super__.initialize.apply(this, arguments);
->>>>>>> 2d338fa2
         },
     });
 
