--- conflicted
+++ resolved
@@ -299,19 +299,12 @@
                 .replace("{appid}", currentAppId)
                 .replace("{case_id}", caseId);
             e.target.className += " disabled";
-<<<<<<< HEAD
             this.iconIframe(e, actionUrl, this.model.get('id'));
         },
 
         iconIframe: function (e, url, caseId) {
             const self = this;
-=======
-            this.iconIframe(e, actionUrl, caseId);
-        },
-
-        iconIframe: function (e, url, caseId) {
             const iframeId = caseId;
->>>>>>> 0aa45fe4
             const clickedIcon = e.target;
             clickedIcon.classList.add("disabled");
             clickedIcon.style.display = 'none';
