--- conflicted
+++ resolved
@@ -946,13 +946,8 @@
             return {
                 startPage: paginateItems.startPage,
                 title: title.trim(),
-<<<<<<< HEAD
                 description: description === undefined ? "" : markdown.render(description.trim()),
-                headers: this.headers.map(boldSortedCharIcon),
-=======
-                description: description === undefined ? "" : DOMPurify.sanitize(markdown.render(description.trim())),
                 headers: this.headers,
->>>>>>> 02de25b4
                 widthHints: this.options.widthHints,
                 actions: this.options.actions,
                 currentPage: this.options.currentPage,
