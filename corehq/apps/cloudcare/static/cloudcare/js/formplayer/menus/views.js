--- conflicted
+++ resolved
@@ -342,11 +342,7 @@
             currentUrlToObject.endpointArgs = {[endpointArg]: caseId};
             currentUrlToObject.endpointId = endpointId;
             currentUrlToObject.isBackground = isBackground;
-<<<<<<< HEAD
-            currentUrlToObject.addRequestInitiatedByTags(constants.requestInitiatedByTagsMapping.CLICKABLE_ICON);
-=======
             currentUrlToObject.setRequestInitiatedByTag(constants.requestInitiatedByTagsMapping.CLICKABLE_ICON);
->>>>>>> fc8583aa
             function resetIcon() {
                 $moduleIcon.css('display', '');
                 $iconButton.removeClass('disabled');
@@ -366,11 +362,7 @@
             const self = this;
             const urlObject = formplayerUtils.currentUrlToObject();
             urlObject.addSelection(caseId);
-<<<<<<< HEAD
-            urlObject.addRequestInitiatedByTags(constants.requestInitiatedByTagsMapping.CLICKABLE_ICON);
-=======
             urlObject.setRequestInitiatedByTag(constants.requestInitiatedByTagsMapping.CLICKABLE_ICON);
->>>>>>> fc8583aa
             urlObject.clickedIcon = true;
             const fetchingDetails = FormplayerFrontend.getChannel().request("entity:get:details", urlObject, false, true, true);
             $.when(fetchingDetails).done(function (detailResponse) {
