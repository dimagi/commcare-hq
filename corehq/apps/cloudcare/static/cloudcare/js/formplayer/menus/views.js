/*globals DOMPurify, Marionette */

hqDefine("cloudcare/js/formplayer/menus/views", function () {
    const kissmetrics = hqImport("analytix/js/kissmetrix"),
        constants = hqImport("cloudcare/js/formplayer/constants"),
        FormplayerFrontend = hqImport("cloudcare/js/formplayer/app"),
        initialPageData = hqImport("hqwebapp/js/initial_page_data"),
        toggles = hqImport("hqwebapp/js/toggles"),
        formplayerUtils = hqImport("cloudcare/js/formplayer/utils/utils"),
        cloudcareUtils = hqImport("cloudcare/js/utils"),
        markdown = hqImport("cloudcare/js/markdown");

    const MenuView = Marionette.View.extend({
        tagName: function () {
            if (this.model.collection.layoutStyle === 'grid') {
                return 'div';
            } else {
                return 'tr';
            }
        },
        className: "formplayer-request",
        attributes: function () {
            const displayText = this.options.model.attributes.displayText;
            return {
                "role": "link",
                "tabindex": "0",
                "aria-label": displayText,
            };
        },
        events: {
            "click": "rowClick",
            "click .js-module-audio-play": "audioPlay",
            "click .js-module-audio-pause": "audioPause",
            "keydown": "rowKeyAction",
        },

        initialize: function (options) {
            this.menuIndex = options.menuIndex;
        },

        getTemplate: function () {
            let id = "#menu-view-row-template";
            if (this.model.collection.layoutStyle === constants.LayoutStyles.GRID) {
                id = "#menu-view-grid-item-template";
            } else if (this.model.get('audioUri')) {
                id = "#menu-view-row-audio-template";
            }
            return _.template($(id).html() || "");
        },

        rowClick: function (e) {
            e.preventDefault();
            if (!($(e.originalEvent.srcElement).hasClass('js-module-audio-icon')
                || $(e.originalEvent.srcElement).hasClass('js-module-audio-play')
                || $(e.originalEvent.srcElement).hasClass('js-module-audio-pause'))
            ) {
                const model = this.model;
                FormplayerFrontend.trigger("menu:select", model.get('index'));
            }
        },
        audioPlay: function (e) {
            e.preventDefault();
            const $playBtn = $(e.originalEvent.srcElement).closest('.js-module-audio-play');
            const $pauseBtn = $playBtn.parent().find('.js-module-audio-pause');
            $pauseBtn.removeClass('hide');
            $playBtn.addClass('hide');
            const $audioElem = $playBtn.parent().find('.js-module-audio');
            if ($audioElem.data('isFirstPlay') !== 'yes') {
                $audioElem.data('isFirstPlay', 'yes');
                $audioElem.one('ended', function () {
                    $playBtn.removeClass('hide');
                    $pauseBtn.addClass('hide');
                    $audioElem.data('isFirstPlay', 'no');
                });
            }
            $audioElem.get(0).play();
        },
        audioPause: function (e) {
            e.preventDefault();
            const $pauseBtn = $(e.originalEvent.srcElement).closest('.js-module-audio-pause');
            $pauseBtn.parent().find('.js-module-audio-play').removeClass('hide');
            $pauseBtn.addClass('hide');
            $pauseBtn.parent().find('.js-module-audio').get(0).pause();
        },
        rowKeyAction: function (e) {
            if (e.keyCode === 13) {
                this.rowClick(e);
            }
        },
        templateContext: function () {
            const imageUri = this.options.model.get('imageUri');
            const audioUri = this.options.model.get('audioUri');
            const navState = this.options.model.get('navigationState');
            const appId = formplayerUtils.currentUrlToObject().appId;
            return {
                navState: navState,
                imageUrl: imageUri ? FormplayerFrontend.getChannel().request('resourceMap', imageUri, appId) : "",
                audioUrl: audioUri ? FormplayerFrontend.getChannel().request('resourceMap', audioUri, appId) : "",
                menuIndex: this.menuIndex,
            };
        },
    });

    const MenuListView = Marionette.CollectionView.extend({
        tagName: "div",
        childView: MenuView,
        childViewContainer: ".menus-container",
        getTemplate: function () {
            let id = "#menu-view-list-template";
            if (this.collection.layoutStyle === constants.LayoutStyles.GRID) {
                id = "#menu-view-grid-template";
            }
            return _.template($(id).html() || "");
        },
        templateContext: function () {
            return {
                title: this.options.title,
                environment: FormplayerFrontend.getChannel().request('currentUser').environment,
            };
        },
        childViewOptions: function (model) {
            return {
                sessionId: this.options.sessionId,
                menuIndex: this.collection.indexOf(model),
            };
        },
    });

    // return the string grid-area attribute
    // takes the form of  [x-coord] / [y-Coord] / [width] / [height]
    const getGridAttributes = function (tile) {
        if (!tile) {
            return null;
        }
        const rowStart = tile.gridY + 1;
        const colStart = tile.gridX + 1;
        const rowEnd = rowStart + tile.gridHeight;
        const colEnd = colStart + tile.gridWidth;

        return rowStart + " / " + colStart + " / " +
            rowEnd + " / " + colEnd;
    };
    // use the field alignment from xml template only if valid
    const getValidFieldAlignment = function (alignment) {
        return constants.ALLOWED_FIELD_ALIGNMENTS.includes(alignment) ? alignment : 'start';
    };
    // generate the case tile's style block and insert
    const buildCellLayout = function (tiles, styles, prefix) {
        const tileModels = _.chain(tiles || [])
            .map(function (tile, idx) {
                if (tile === null || tile === undefined) {
                    return null;
                }
                const style = styles[idx] || {};
                return {
                    id: prefix + '-grid-style-' + idx,
                    gridStyle: getGridAttributes(tile),
                    fontStyle: tile.fontSize,
                    verticalAlign: getValidFieldAlignment(style.verticalAlign),
                    horizontalAlign: getValidFieldAlignment(style.horizontalAlign),
                };
            })
            .filter(function (tile) {
                return tile !== null;
            }).value();

        const templateString = $("#cell-layout-style-template").html();
        const caseTileStyleTemplate = _.template(templateString);
        const caseTileStyle = caseTileStyleTemplate({
            models: tileModels,
        });
        return caseTileStyle;
    };

    // Dynamically generate the CSS style for the grid polyfill to use for the case tile
    // useUniformUnits - true if the grid's cells should have the same height as width
    const buildCellGridStyle = function (numRows, numColumns, useUniformUnits, prefix) {
        let heightString;

        if (useUniformUnits) {
            const heightPercentage = 100 / numColumns;
            heightString = heightPercentage + "cqw";
        } else {
            heightString = "min-content";
        }

        const model = {
            numRows: numRows,
            numColumns: numColumns,
            heightString: heightString,
            prefix: prefix,
        };
        const templateString = $("#cell-grid-style-template").html();
        const template = _.template(templateString);
        const view = template({
            model: model,
        });
        return view;
    };

    // Dynamically generate the CSS style to display multiple tiles per line
    const buildCellContainerStyle = function (numCasesPerRow) {
        const caseListLayoutString = $("#cell-container-style-template").html();
        const caseListLayoutTemplate = _.template(caseListLayoutString);
        const caseListLayout = caseListLayoutTemplate({
            casesPerRow: numCasesPerRow,
        });
        return caseListLayout;
    };

    const getScrollTopOffset = function (smallScreenEnabled, mapIsFullscreen = false) {
        const $mapEl = $('#module-case-list-map');
        const $stickyHeader = $('#small-screen-sticky-header');
        let scrollTopOffset = parseInt(($mapEl).css('top'));
        if (smallScreenEnabled) {
            if ($stickyHeader[0]) {
                scrollTopOffset = parseInt($stickyHeader.css('top')) + $stickyHeader.outerHeight();
            } else if (mapIsFullscreen) {
                scrollTopOffset = constants.BREADCRUMB_HEIGHT_PX;
            } else {
                scrollTopOffset += $mapEl.outerHeight();
            }
        }
        return scrollTopOffset;
    };


    const CaseView = Marionette.View.extend({
        tagName: "tr",
        template: _.template($("#case-view-item-template").html() || ""),

        ui: {
            clickIcon: ".module-icon.btn",
            selectRow: ".select-row-checkbox",
            showMore: ".show-more",
        },

        events: {
            "click @ui.clickIcon": "iconClick",
            "click": "rowClick",
            "keydown": "rowKeyAction",
            'click @ui.selectRow': 'selectRowAction',
            'keypress @ui.selectRow': 'selectRowAction',
            'click @ui.showMore': 'showMoreAction',
            'keypress @ui.showMore': 'showMoreAction',
        },

        modelEvents: {
            "change": "modelChanged"
        },

        initialize: function () {
            const self = this;
            self.isMultiSelect = this.options.isMultiSelect;
            FormplayerFrontend.on("multiSelect:updateCases", function (action, caseIds) {
                if (_.contains(caseIds, self.model.get('id'))) {
                    self.ui.selectRow.prop("checked", action === constants.MULTI_SELECT_ADD);
                }
            });
            self.smallScreenEnabled = cloudcareUtils.smallScreenIsEnabled();
        },

        className: "formplayer-request case-row",

        attributes: function () {
            let modelId = this.model.get('id');
            return {
                "tabindex": "0",
                "id": `row-${modelId}`,
            };
        },

        iconClick: function (e) {
            e.stopImmediatePropagation();
            const origin = window.location.origin;
            const user = FormplayerFrontend.getChannel().request('currentUser');
            const appId = formplayerUtils.currentUrlToObject().appId;
            const currentApp = FormplayerFrontend.getChannel().request("appselect:getApp", appId);
            // Confirms we are getting the app id, not build id
            const currentAppId = currentApp.attributes["copy_of"] ? currentApp.attributes["copy_of"] : currentApp.attributes["_id"];
            const domain = user.domain;
            let fieldIndex = $(e.currentTarget).parent().index();
            let caseId;
            if (this.options.headerRowIndices && !$(e.target).closest('.group-rows').length) {
                caseId = this.model.get('groupKey');
            } else {
                caseId = this.model.get('id');
            }
            if (this.options.bodyRowIndices && this.options.headerRowIndices) {
                if ($(e.target).closest('.group-rows').length) {
                    fieldIndex = this.options.bodyRowIndices[fieldIndex];
                } else {
                    fieldIndex = this.options.headerRowIndices[fieldIndex];
                }
            }
            const urlTemplate = this.options.endpointActions[fieldIndex]['urlTemplate'];
            const actionUrl = origin + urlTemplate
                .replace("{domain}", domain)
                .replace("{appid}", currentAppId)
                .replace("{case_id}", caseId);
            e.target.className += " disabled";
            this.iconIframe(e, actionUrl, this.model.get('id'));
        },

        iconIframe: function (e, url, caseId) {
<<<<<<< HEAD
            const self = this;
            const iframeId = caseId;
=======
            const iframeId = "icon-iframe-" + caseId;
>>>>>>> c556f0c7
            const clickedIcon = e.target;
            clickedIcon.classList.add("disabled");
            clickedIcon.style.display = 'none';
            const spinnerElement = $(clickedIcon).siblings('i');
            spinnerElement[0].style.display = '';
            const iconIframe = document.createElement('iframe');
            iconIframe.style.display = 'none';
            $(iconIframe).attr('id', iframeId);
            iconIframe.src = encodeURI(url);
            document.body.appendChild(iconIframe);

            $(`#${iframeId}`).on('load', function () {
                // Get success or error message from iframe and pass to main window
                const notificationsElement = $(`#${iframeId}`).contents().find("#cloudcare-notifications");
                new MutationObserver((el) => {
                    const addedNodes = el[0].addedNodes;
                    if (addedNodes[0].classList.contains('alert')) {
                        const succeeded = addedNodes[0].classList.contains('alert-success');
                        let message;
                        if (succeeded) {
                            message = notificationsElement.find('.alert-success').find('p').text();
                            FormplayerFrontend.trigger('showSuccess', gettext(message));
                            self.reloadCase(caseId)
                        } else {
                            const messageElement = notificationsElement.find('.alert-danger');
                            // Todo: standardize structures of success and error alert elements
                            message = messageElement.contents().filter(function () {
                                return this.nodeType === Node.TEXT_NODE;
                            })[0].nodeValue;
                            FormplayerFrontend.trigger('showError', gettext(message));
                        }
                        clickedIcon.classList.remove("disabled");
                        clickedIcon.style.display = '';
                        spinnerElement[0].style.display = 'none';
                        iconIframe.remove();
                    }
                }).observe(notificationsElement[0], { childList: true });
            });
        },

        reloadCase: function (caseId) {
            const self = this
            const urlObject = formplayerUtils.currentUrlToObject();
            urlObject.addSelection(caseId);
            const fetchingDetails = FormplayerFrontend.getChannel().request("entity:get:details", urlObject, false, true);
            $.when(fetchingDetails).done(function (detailResponse) {
                self.model.set("data", detailResponse.models[0].attributes.details)
                console.log('updating case');
            }).fail(function () {
                console.log('could not get case details');
            });
        },

        modelChanged: function() {
            console.log('rendering case');
            this.render();
        },

        rowClick: function (e) {
            if (!(
                e.target.classList.contains('module-case-list-column-checkbox') ||  // multiselect checkbox
                e.target.classList.contains("select-row-checkbox") ||               // multiselect select all
                $(e.target).is('a') ||                                              // actual link, as in markdown
                e.target.classList.contains('show-more') ||
                $(e.target).parent().hasClass('show-more')
            )) {
                e.preventDefault();
                let modelId = this.model.get('id');
                if (!this.model.collection.hasDetails) {
                    if (this.isMultiSelect) {
                        let action = this.isChecked() ? constants.MULTI_SELECT_ADD : constants.MULTI_SELECT_REMOVE;
                        FormplayerFrontend.trigger("multiSelect:updateCases", action, [modelId]);
                    } else {
                        FormplayerFrontend.trigger("menu:select", modelId);
                    }
                    return;
                }
                FormplayerFrontend.trigger("menu:show:detail", modelId, 0, this.isMultiSelect);
            }
        },

        rowKeyAction: function (e) {
            if (e.keyCode === 13) {
                this.rowClick(e);
            }
        },

        selectRowAction: function (e) {
            const action = e.target.checked ? constants.MULTI_SELECT_ADD : constants.MULTI_SELECT_REMOVE;
            FormplayerFrontend.trigger("multiSelect:updateCases", action, [this.model.get('id')]);
        },

        showMoreAction: function (e) {
            const arrow = $(e.currentTarget).find("i");
            const tileContent = $(e.currentTarget).siblings('.collapsible-tile-content');
            if (tileContent.hasClass("collapsed-tile-content")) {
                arrow.removeClass("fa-angle-double-down");
                arrow.addClass("fa-angle-double-up");
                tileContent.removeClass("collapsed-tile-content");
            } else {
                arrow.removeClass("fa-angle-double-up");
                arrow.addClass("fa-angle-double-down");
                tileContent.addClass("collapsed-tile-content");
                const offset = getScrollTopOffset(this.smallScreenEnabled);
                $(window).scrollTop($(e.currentTarget).parent().offset().top - offset);
            }

        },

        isChecked: function () {
            return this.ui.selectRow.prop("checked");
        },

        templateContext: function () {
            const appId = formplayerUtils.currentUrlToObject().appId;
            return {
                data: this.options.model.get('data'),
                styles: this.options.styles,
                isMultiSelect: this.options.isMultiSelect,
                renderMarkdown: markdown.render,
                resolveUri: function (uri) {
                    return FormplayerFrontend.getChannel().request('resourceMap', uri.trim(), appId);
                },
            };
        },

        onAttach: function () {
            const self = this;
            if (self.isMultiSelect && self.smallScreenEnabled) {
                const height = $(self.el).height();
                if (height > constants.COLLAPSIBLE_TILE_MAX_HEIGHT) {
                    const tileContent = $(self.el).find('> .collapsible-tile-content');
                    if (tileContent.length) {
                        tileContent.addClass('collapsed-tile-content');
                        $(self.el).append(`<div class="show-more"><i class="fa fa-angle-double-down"></i></div>`);
                    }
                }
            }
        },
    });

    const CaseViewUnclickable = CaseView.extend({
        events: {},
        className: "",
        rowClick: function () {},
    });

    const CaseTileView = CaseView.extend({
        tagName: "div",
        className: "formplayer-request list-cell-wrapper-style",
        template: _.template($("#case-tile-view-item-template").html() || ""),
        templateContext: function () {
            const dict = CaseTileView.__super__.templateContext.apply(this, arguments);
            dict['prefix'] = this.options.prefix;
            return dict;
        },
    });

    const CaseTileGroupedView = CaseTileView.extend({
        tagName: "div",
        className: "formplayer-request list-cell-wrapper-style case-tile-group",
        template: _.template($("#case-tile-grouped-view-item-template").html() || ""),
        templateContext: function () {
            const dict = CaseTileGroupedView.__super__.templateContext.apply(this, arguments);
            dict['groupHeaderRows'] = this.options.groupHeaderRows;

            const data = this.options.model.get('data');
            const headerRowIndices = this.options.headerRowIndices;

            dict['indexedHeaderData'] = headerRowIndices.reduce((acc, index) => {
                acc[index] = data[index];
                return acc;
            }, {});
            dict['indexedRowDataList'] = this.getIndexedRowDataList();

            return dict;
        },

        getIndexedRowDataList: function () {
            let indexedRowDataList = [];
            for (let model of this.options.groupModelsList) {
                let indexedRowData = model.get('data')
                    .reduce((acc, data, i) => {
                        if (this.options.bodyRowIndices.includes(i)) {
                            acc[i] = data;
                        }
                        return acc;
                    }, {});
                if (Object.keys(indexedRowData).length !== 0) {
                    indexedRowDataList.push(indexedRowData);
                }
            }
            return indexedRowDataList;
        },
    });

    const PersistentCaseTileView = CaseTileView.extend({
        className: "formplayer-request",
        rowClick: function (e) {
            e.preventDefault();
            if (this.options.hasInlineTile) {
                FormplayerFrontend.trigger("menu:show:detail", this.options.model.get('id'), 0, false, true);
            }
        },
    });

    const CaseListViewUI = function () {
        return {
            actionButton: '.case-list-action-button button',
            searchButton: '#case-list-search-button',
            searchTextBox: '.module-search-container',
            paginators: '.js-page',
            paginationGoButton: '#pagination-go-button',
            paginationGoTextBox: '.module-go-container',
            columnHeader: '.header-clickable',
            paginationGoText: '#goText',
            casesPerPageLimit: '.per-page-limit',
            searchMoreButton: '#search-more',
            scrollToBottomButton: '#scroll-to-bottom',
        };
    };

    const CaseListViewEvents = function () {
        return {
            'click @ui.actionButton': 'caseListAction',
            'click @ui.searchButton': 'caseListSearch',
            'click @ui.paginators': 'paginateAction',
            'click @ui.paginationGoButton': 'paginationGoAction',
            'click @ui.columnHeader': 'columnSortAction',
            'click @ui.searchMoreButton': 'searchMoreAction',
            'click @ui.scrollToBottomButton': 'scrollToBottom',
            'keypress @ui.columnHeader': 'columnSortAction',
            'change @ui.casesPerPageLimit': 'onPerPageLimitChange',
            'keypress @ui.searchTextBox': 'searchTextKeyAction',
            'keypress @ui.paginationGoTextBox': 'paginationGoKeyAction',
            'keypress @ui.paginators': 'paginateKeyAction',
        };
    };

    const CaseListView = Marionette.CollectionView.extend({
        tagName: "div",
        template: _.template($("#case-view-list-template").html() || ""),

        childViewContainer: ".js-case-container",
        childView: CaseView,
        childViewOptions: function () {
            return {
                styles: this.options.styles,
                endpointActions: this.options.endpointActions,
            };
        },

        initialize: function (options) {
            const self = this;
            var sidebarNoItemsText = gettext("Please perform a search.");
            self.styles = options.styles;
            self.hasNoItems = options.collection.length === 0 || options.triggerEmptyCaseList;
            self.noItemsText = options.triggerEmptyCaseList ? sidebarNoItemsText : this.options.collection.noItemsText;
            self.headers = options.triggerEmptyCaseList ? [] : this.options.headers;
            self.redoLast = options.redoLast;
            if (sessionStorage.selectedValues !== undefined) {
                const parsedSelectedValues = JSON.parse(sessionStorage.selectedValues)[sessionStorage.queryKey];
                self.selectedCaseIds = parsedSelectedValues !== undefined && parsedSelectedValues !== '' ? parsedSelectedValues.split(',') : [];
            } else {
                self.selectedCaseIds = [];
            }
            const user = FormplayerFrontend.currentUser;
            const displayOptions = user.displayOptions;
            const appPreview = displayOptions.singleAppMode;
            const addressFieldPresent = !!_.find(this.styles, function (style) { return style.displayFormat === constants.FORMAT_ADDRESS; });

            self.showMap = addressFieldPresent && !appPreview && !self.hasNoItems && toggles.toggleEnabled('CASE_LIST_MAP');
            self.smallScreenListener = cloudcareUtils.smallScreenListener(smallScreenEnabled => {
                self.handleSmallScreenChange(smallScreenEnabled);
            });
            self.smallScreenListener.listen();
        },

        ui: CaseListViewUI(),

        events: CaseListViewEvents(),

        handleSmallScreenChange: function (enabled) {
            const self = this;
            self.smallScreenEnabled = enabled;
            if (self.options.sidebarEnabled) {
                self.positionStickyItems(enabled);
            }
        },

        positionStickyItems: function (smallScreenEnabled) {
            const $caseListHeader = $('#case-list-menu-header');
            const $caseListMap = $('#module-case-list-map');
            const stickyHeaderId = 'small-screen-sticky-header';
            if (smallScreenEnabled) {
                $caseListHeader.wrap(`<div class="sticky sticky-header" id="${stickyHeaderId}"></div>`);
                $caseListMap.appendTo($(`#${stickyHeaderId}`));
            } else {
                if ($caseListHeader.parent()[0] === $(`#${stickyHeaderId}`)[0]) {
                    $caseListHeader.unwrap();
                }
                $caseListMap.prependTo($('#module-case-list-container__results-container'));
            }
        },

        caseListAction: function (e) {
            const index = $(e.currentTarget).data().index,
                selection = "action " + index;
            if (selection === this.redoLast) {
                FormplayerFrontend.trigger("menu:select");
            } else {
                FormplayerFrontend.trigger("menu:select", selection);
            }
        },

        caseListSearch: function (e) {
            e.preventDefault();
            const searchText = $('#searchText').val();
            FormplayerFrontend.trigger("menu:search", searchText);
        },

        searchMoreAction: function () {
            if (!$('#sidebar-region').hasClass('in')) {
                $([document.documentElement, document.body]).animate({
                    scrollTop: $('#content-container').offset().top - constants.BREADCRUMB_HEIGHT_PX,
                }, 350);
            }
        },

        scrollToBottom: function () {
            $([document.documentElement, document.body]).animate({
                scrollTop: $('.container .pagination-container').offset().top,
            }, 500);
        },

        searchTextKeyAction: function (event) {
            // Pressing Enter in the search box activates it.
            if (event.which === 13 || event.keyCode === 13) {
                this.caseListSearch(event);
            }
        },

        paginateAction: function (e) {
            const pageSelection = $(e.currentTarget).data("id");
            FormplayerFrontend.trigger("menu:paginate", pageSelection, this.selectedCaseIds);
            kissmetrics.track.event("Accessibility Tracking - Pagination Interaction");
        },

        onPerPageLimitChange: function (e) {
            e.preventDefault();
            const casesPerPage = this.ui.casesPerPageLimit.val();
            FormplayerFrontend.trigger("menu:perPageLimit", casesPerPage, this.selectedCaseIds);
        },

        paginationGoAction: function (e) {
            e.preventDefault();
            const goText = Number(this.ui.paginationGoText.val());
            const pageNo = formplayerUtils.paginationGoPageNumber(goText, this.options.pageCount);
            FormplayerFrontend.trigger("menu:paginate", pageNo - 1, this.selectedCaseIds);
            kissmetrics.track.event("Accessibility Tracking - Pagination Go To Page Interaction");
        },

        paginateKeyAction: function (e) {
            // Pressing Enter on a pagination control activates it.
            if (event.which === 13 || event.keyCode === 13) {
                e.stopImmediatePropagation();
                this.paginateAction(e);
            }
        },

        paginationGoKeyAction: function (e) {
            // Pressing Enter in the go box activates it.
            if (event.which === 13 || event.keyCode === 13) {
                e.stopImmediatePropagation();
                this.paginationGoAction(e);
            }
        },

        columnSortAction: function (e) {
            if (e.type === 'click' || (e.type === 'keypress' && e.keyCode === 13)) {
                const columnSelection = $(e.currentTarget).data("id") + 1;
                FormplayerFrontend.trigger("menu:sort", columnSelection);
            }
        },

        _allCaseIds: function () {
            const caseIds = [];
            this.children.each(function (childView) {
                caseIds.push(childView.model.get('id'));
            });
            return caseIds;
        },

        continueAction: function () {
            FormplayerFrontend.trigger("menu:select", this.selectedCaseIds);
            if (/search_command\.m\d+/.test(sessionStorage.queryKey)) {
                kissmetrics.track.event('Completed Case Search', {
                    'Split Screen Case Search': toggles.toggleEnabled('SPLIT_SCREEN_CASE_SEARCH'),
                });
            }
        },

        selectAllAction: function (e) {
            const action = e.target.checked ? constants.MULTI_SELECT_ADD : constants.MULTI_SELECT_REMOVE;
            FormplayerFrontend.trigger("multiSelect:updateCases", action, this._allCaseIds());
        },

        reconcileMultiSelectUI: function () {
            const self = this;

            self.verifySelectedCaseIdsLessThanMaxSelectValue();

            // Update states of row checkboxes
            self.children.each(function (childView) {
                childView.ui.selectRow.prop("checked", self.selectedCaseIds.indexOf(childView.model.id) !== -1);
            });

            // Update state of Continue button
            self.ui.continueButtonText.text(self.selectedCaseIds.length);
            self.ui.continueButton.prop("disabled", !self.selectedCaseIds.length);

            // Reconcile state of "select all" checkbox
            self.ui.selectAllCheckbox.prop("checked", !_.difference(self._allCaseIds(), self.selectedCaseIds).length);
        },

        verifySelectedCaseIdsLessThanMaxSelectValue: function () {
            if (this.selectedCaseIds.length > this.maxSelectValue) {
                let errorMessage = _.template(gettext("You have selected more than the maximum selection limit " +
                    "of <%= value %> . Please uncheck some values to continue."))({ value: this.maxSelectValue });
                hqRequire(["hqwebapp/js/bootstrap3/alert_user"], function (alertUser) {
                    alertUser.alert_user(errorMessage, 'danger');
                });
            }
        },

        fontAwesomeIcon: function (iconName) {
            return L.divIcon({
                html: `<i class='fa ${iconName} fa-4x'></i>`,
                iconSize: [12, 12],
                className: 'marker-pin',
            });
        },

        loadMap: function () {
            const token = initialPageData.get("mapbox_access_token");

            try {
                const locationIcon = this.fontAwesomeIcon("fa-map-marker");
                const selectedLocationIcon = this.fontAwesomeIcon("fa-star");
                const homeLocationIcon = this.fontAwesomeIcon("fa-street-view");

                const lat = 30;
                const lon = 15;
                const zoom = 3;
                const addressMap = L.map(
                    'module-case-list-map', {
                        zoomControl: false,
                    }).setView([lat, lon], zoom);

                L.control.zoom({
                    position: 'bottomright',
                }).addTo(addressMap);

                L.control.fullscreen({
                    pseudoFullscreen: true,
                    position: 'bottomright',
                }).addTo(addressMap);

                addressMap.on('fullscreenchange', function () {
                    // sticky header interferes with fullscreen map; un-stick it if it exists
                    const $stickyHeader = $('#small-screen-sticky-header');
                    if ($stickyHeader[0]) {
                        addressMap.isFullscreen()
                            ? $stickyHeader.removeClass('sticky')
                            : $stickyHeader.addClass('sticky');
                    }
                });

                L.tileLayer('https://api.mapbox.com/styles/v1/{id}/tiles/{z}/{x}/{y}?access_token=' + token, {
                    id: 'mapbox/streets-v11',
                    attribution: '© <a href="https://www.mapbox.com/about/maps/">Mapbox</a> ©' +
                             ' <a href="http://www.openstreetmap.org/copyright">OpenStreetMap</a>',
                    tileSize: 512,
                    zoomOffset: -1,
                }).addTo(addressMap);

                const addressIndex = _.findIndex(this.styles, function (style) { return style.displayFormat === constants.FORMAT_ADDRESS; });
                const popupIndex = _.findIndex(this.styles, function (style) { return style.displayFormat === constants.FORMAT_ADDRESS_POPUP; });
                L.mapbox.accessToken = token;

                const allCoordinates = [];
                const markers = [];
                this.options.collection.models
                    .forEach(model => {
                        const addressCoordinates = model.attributes.data[addressIndex];
                        if (addressCoordinates) {
                            let markerCoordinates = addressCoordinates.split(" ").slice(0,2);
                            if (markerCoordinates.length > 1) {
                                const rowId = `row-${model.id}`;
                                const popupText = markdown.render(model.attributes.data[popupIndex]);
                                let marker = L.marker(markerCoordinates, {icon: locationIcon});
                                markers.push(marker);
                                marker = marker.addTo(addressMap);
                                if (popupIndex >= 0) {
                                    marker = marker.bindPopup(popupText);
                                }

                                marker.on('click', () => {
                                    // tiles
                                    $(`.list-cell-wrapper-style[id!='${rowId}']`)
                                        .removeClass("highlighted-case");
                                    // rows
                                    $(`.case-row[id!='${rowId}']`)
                                        .removeClass("highlighted-case");
                                    $(`#${rowId}`)
                                        .addClass("highlighted-case");
                                    markers.forEach(m => m.setIcon(locationIcon));
                                    marker.setIcon(selectedLocationIcon);

                                    const offset = getScrollTopOffset(this.smallScreenEnabled, addressMap.isFullscreen());
                                    $([document.documentElement, document.body]).animate({
                                        scrollTop: $(`#${rowId}`).offset().top - offset,
                                    }, 500);

                                    addressMap.panTo(markerCoordinates);
                                });
                                allCoordinates.push(markerCoordinates);
                            }
                        }
                    });

                if (sessionStorage.locationLat) {
                    const homeCoordinates = [sessionStorage.locationLat, sessionStorage.locationLon];
                    L.marker(homeCoordinates, { icon: homeLocationIcon })
                        .bindPopup(gettext("Your location"))
                        .addTo(addressMap);
                    allCoordinates.push(homeCoordinates);
                }
                addressMap.fitBounds(allCoordinates, {maxZoom: 14});
            } catch (error) {
                console.error(error);
            }
        },

        handleScroll: function () {
            const self = this;
            if (self.smallScreenEnabled) {
                const $scrollButton = $('#scroll-to-bottom');
                if (self.shouldShowScrollButton() && $scrollButton.is(':hidden')) {
                    $scrollButton.fadeIn();
                } else if (!self.shouldShowScrollButton() && !$scrollButton.is(':hidden')) {
                    $scrollButton.fadeOut();
                }
            }
        },

        shouldShowScrollButton: function () {
            const $pagination = $('.container .pagination-container');
            const paginationOffscreen = $pagination[0]
                ? $pagination.offset().top - $(window).scrollTop() > window.innerHeight : false;
            return paginationOffscreen;
        },

        onAttach() {
            const self = this;
            if (self.showMap) {
                self.loadMap();
            }
            self.handleSmallScreenChange(self.smallScreenEnabled);
            self.boundHandleScroll = self.handleScroll.bind(self);
            $(window).on('scroll', self.boundHandleScroll);
            if (self.shouldShowScrollButton()) {
                $('#scroll-to-bottom').show();
            }
        },

        onBeforeDetach: function () {
            const self = this;
            self.smallScreenListener.stopListening();
            $(window).off('scroll', self.boundHandleScroll);
        },

        templateContext: function () {
            const paginateItems = formplayerUtils.paginateOptions(this.options.currentPage, this.options.pageCount);
            const casesPerPage = parseInt($.cookie("cases-per-page-limit")) || (this.smallScreenEnabled ? 5 : 10);
            const boldSortedCharIcon = (header) => {
                const headerWords = header.trim().split(' ');
                const lastChar = headerWords.pop();

                return lastChar === "Λ" || lastChar === "V"
                    ? `${headerWords.join(' ')} <b>${lastChar}</b>`
                    : header;
            };
            let description = this.options.description;
            let title = this.options.title;
            if (this.options.sidebarEnabled && this.options.collection.queryResponse) {
                description = this.options.collection.queryResponse.description;
                title = this.options.collection.queryResponse.title;
            }
            return {
                startPage: paginateItems.startPage,
                title: title.trim(),
                description: description === undefined ? "" : DOMPurify.sanitize(markdown.render(description.trim())),
                headers: this.headers.map(boldSortedCharIcon),
                widthHints: this.options.widthHints,
                actions: this.options.actions,
                currentPage: this.options.currentPage,
                endPage: paginateItems.endPage,
                pageCount: paginateItems.pageCount,
                rowRange: [5, 10, 25, 50, 100],
                limit: casesPerPage,
                styles: this.options.styles,
                breadcrumbs: this.options.breadcrumbs,
                templateName: "case-list-template",
                useTiles: false,
                hasNoItems: this.hasNoItems,
                noItemsText: this.noItemsText,
                sortIndices: this.options.sortIndices,
                selectedCaseIds: this.selectedCaseIds,
                isMultiSelect: false,
                showMap: this.showMap,
                sidebarEnabled: this.options.sidebarEnabled,
                smallScreenEnabled: this.smallScreenEnabled,
                triggerEmptyCaseList: this.options.triggerEmptyCaseList,

                columnSortable: function (index) {
                    return this.sortIndices.indexOf(index) > -1;
                },
                columnVisible: function (index) {
                    return !(this.widthHints && this.widthHints[index] === 0);
                },
                pageNumLabel: _.template(gettext("Page <%-num%>")),
            };
        },
    });

    const registerContinueListener = function (self, options) {
        self.maxSelectValue = options.multiSelectMaxSelectValue;
        // Remove any event handling left over from previous instances of MultiSelectCaseListView.
        // Only one of these views is supported on the page at any given time.
        FormplayerFrontend.off("multiSelect:updateCases").on("multiSelect:updateCases", function (action, caseIds) {
            if (action === constants.MULTI_SELECT_ADD) {
                self.selectedCaseIds = _.union(self.selectedCaseIds, caseIds);
            } else {
                self.selectedCaseIds = _.difference(self.selectedCaseIds, caseIds);
            }
            self.reconcileMultiSelectUI();
        });
    };

    const MultiSelectCaseListView = CaseListView.extend({
        ui: _.extend(CaseListViewUI(), {
            selectAllCheckbox: "#select-all-checkbox",
            continueButton: "#multi-select-continue-btn",
            continueButtonText: "#multi-select-btn-text",
        }),

        events: _.extend(CaseListViewEvents(), {
            'click @ui.selectAllCheckbox': 'selectAllAction',
            'keypress @ui.selectAllCheckbox': 'selectAllAction',
            'click @ui.continueButton': 'continueAction',
            'keypress @ui.continueButton': 'continueAction',
        }),

        childViewOptions: function () {
            const options = MultiSelectCaseListView.__super__.childViewOptions.apply(this);
            options.isMultiSelect = true;
            return options;
        },

        initialize: function (options) {    // eslint-disable-line no-unused-vars
            MultiSelectCaseListView.__super__.initialize.apply(this, arguments);
            registerContinueListener(this, options);
        },

        templateContext: function () {
            const context = MultiSelectCaseListView.__super__.templateContext.apply(this);
            context.isMultiSelect = true;
            return context;
        },

        onRender: function () {
            this.reconcileMultiSelectUI();
        },
    });

    // Return an object of case tile CSS styles that defines:
    // - layout of the content within a case list tile
    // - shape and size of the tile's layout grid
    // - the tile's visual style and its outer boundary
    // - layout of the case tiles on the outer, visible grid
    const buildCaseTileStyles = function (tiles, styles, numRows, numColumns, numEntitiesPerRow, useUniformUnits, prefix) {
        const caseTileStyles = {};
        caseTileStyles.cellLayoutStyle = buildCellLayout(tiles, styles, prefix);
        caseTileStyles.cellGridStyle = buildCellGridStyle(numRows, numColumns, useUniformUnits, prefix);
        if (numEntitiesPerRow > 1) {
            caseTileStyles.cellContainerStyle = buildCellContainerStyle(numEntitiesPerRow);
            caseTileStyles.cellWrapperStyle = $("#cell-wrapper-style-template");
        }
        return caseTileStyles;
    };

    const CaseTileListView = CaseListView.extend({
        ui: _.extend(CaseListViewUI(), {
            selectAllCheckbox: "#select-all-tile-checkbox",
            continueButton: "#multi-select-continue-btn",
            continueButtonText: "#multi-select-btn-text",
        }),
        childView: CaseTileView,

        initialize: function (options) {
            CaseTileListView.__super__.initialize.apply(this, arguments);

            const numEntitiesPerRow = options.numEntitiesPerRow || 1;
            const numRows = options.maxHeight;
            const numColumns = options.maxWidth;
            const useUniformUnits = options.useUniformUnits;

            const caseTileStyles = buildCaseTileStyles(options.tiles, options.styles, numRows, numColumns,
                numEntitiesPerRow, useUniformUnits, 'list');

            const gridPolyfillPath = FormplayerFrontend.getChannel().request('gridPolyfillPath');

            $("#list-cell-layout-style").html(caseTileStyles.cellLayoutStyle).data("css-polyfilled", false);
            $("#list-cell-grid-style").html(caseTileStyles.cellGridStyle).data("css-polyfilled", false);
            // If we have multiple cases per line, need to generate the outer grid style as well
            if (caseTileStyles.cellWrapperStyle && caseTileStyles.cellContainerStyle) {
                $("#list-cell-wrapper-style").html(caseTileStyles.cellWrapperStyle).data("css-polyfilled", false);
                $("#list-cell-container-style").html(caseTileStyles.cellContainerStyle).data("css-polyfilled", false);
            }

            $.getScript(gridPolyfillPath);

            registerContinueListener(this, options);
        },

        handleSmallScreenChange: function (enabled) {
            CaseTileListView.__super__.handleSmallScreenChange.apply(this, arguments);
            if (enabled) {
                $('#content-container').addClass('full-width');
            } else if (!this.options.sidebarEnabled) {
                $('#content-container').removeClass('full-width');
            }
        },

        childViewOptions: function () {
            const dict = CaseTileListView.__super__.childViewOptions.apply(this, arguments);
            dict.prefix = 'list';
            dict.isMultiSelect = this.options.isMultiSelect;
            return dict;
        },

        templateContext: function () {
            const dict = CaseTileListView.__super__.templateContext.apply(this, arguments);
            dict.useTiles = true;
            dict.isMultiSelect = this.options.isMultiSelect;
            return dict;
        },

        events: _.extend(CaseListViewEvents(), {
            'click @ui.selectAllCheckbox': 'selectAllAction',
            'keypress @ui.selectAllCheckbox': 'selectAllAction',
            'click @ui.continueButton': 'continueAction',
            'keypress @ui.continueButton': 'continueAction',
        }),

        onRender: function () {
            if (this.options.isMultiSelect) {
                this.reconcileMultiSelectUI();
            }
        },

        onBeforeDetach: function () {
            CaseTileListView.__super__.onBeforeDetach.apply(this, arguments);
            $('#content-container').removeClass('full-width');
        },
    });

    const CaseTileGroupedListView = CaseTileListView.extend({
        childView: CaseTileGroupedView,

        initialize: function () {
            CaseTileGroupedListView.__super__.initialize.apply(this, arguments);

            let clonedModels = this.options.collection.models.map((model) => model.clone());
            this.groupedModels = _.groupBy(clonedModels, (model) => model.get("groupKey"));
            for (let groupKey in this.groupedModels) {
                let models = this.groupedModels[groupKey];
                if (models.length > 1) {
                    // Only one childView will be created per group.
                    // The model for the first child is used, so subsequent models in the group need to be removed.
                    this.options.collection.remove(models.slice(1));
                }
            }

            const groupHeaderRows = this.options.collection.groupHeaderRows;
            // select the indices of the tile fields that are part of the header rows

            const isHeaderRow = (y) => y < groupHeaderRows;
            const tileAndIndex = this.options.collection.tiles
                .map((tile, index) => ({tile: tile, index: index}));

            this.headerRowIndices = tileAndIndex
                .filter((tile) => tile.tile && isHeaderRow(tile.tile.gridY))
                .map((tile) => tile.index);
            this.bodyRowIndices = tileAndIndex
                .filter((tile) => tile.tile && !isHeaderRow(tile.tile.gridY))
                .map((tile) => tile.index);
        },

        childViewOptions: function (model) {
            const dict = CaseTileGroupedListView.__super__.childViewOptions.apply(this, arguments);
            dict.groupHeaderRows = this.options.collection.groupHeaderRows;
            dict.groupModelsList = this.groupedModels[model.get("groupKey")];
            dict.headerRowIndices = this.headerRowIndices;
            dict.bodyRowIndices = this.bodyRowIndices;
            return dict;
        },
    });

    const CaseListDetailView = CaseListView.extend({
        template: _.template($("#case-view-list-detail-template").html() || ""),
        childView: CaseViewUnclickable,
    });

    const BreadcrumbView = Marionette.View.extend({
        tagName: "li",
        template: _.template($("#breadcrumb-item-template").html() || ""),
        className: "breadcrumb-text",
        attributes: function () {
            return {
                "role": "link",
                "tabindex": "0",
                "style": this.buildMaxWidth(),
            };
        },
        events: {
            "click": "crumbClick",
            "keydown": "crumbKeyAction",
        },
        buildMaxWidth: function () {
            // to avoid overflow, compute the max width in CSS based on number of breadcrumbs
            const crumbCount = this.model.collection.length;
            return `max-width: calc((100vw - ${constants.BREADCRUMB_WIDTH_OFFSET_PX}px) / ${crumbCount});`;
        },
        crumbClick: function (e) {
            e.preventDefault();
            const crumbId = this.options.model.get('id');
            FormplayerFrontend.trigger("breadcrumbSelect", crumbId);
        },
        crumbKeyAction: function (e) {
            if (e.keyCode === 13) {
                this.crumbClick(e);
            }
        },
    });

    const BreadcrumbListView = Marionette.CollectionView.extend({
        tagName: "div",
        template: _.template($("#breadcrumb-list-template").html() || ""),
        childView: BreadcrumbView,
        childViewContainer: "ol",
        events: {
            'click .js-home': 'onClickHome',
            'keydown .js-home': 'onKeyActionHome',
        },
        onClickHome: function () {
            FormplayerFrontend.trigger('navigateHome');
        },
        onKeyActionHome: function (e) {
            if (e.keyCode === 13) {
                this.onClickHome();
            }
        },
    });

    const LanguageOptionView = Marionette.View.extend({
        tagName: "li",
        template: _.template($("#language-option-template").html() || ""),
        events: {
            'click': 'onChangeLang',
            'keydown .lang': 'onKeyActionChangeLang',
        },
        initialize: function (options) {
            this.languageOptionsEnabled = options.languageOptionsEnabled;
        },
        templateContext: function () {
            return {
                languageOptionsEnabled: this.languageOptionsEnabled,
            };
        },
        onKeyActionChangeLang: function (e) {
            if (e.keyCode === 13) {
                this.onChangeLang(e);
            }
        },
        onChangeLang: function (e) {
            const lang = e.target.id;
            $.publish('formplayer.change_lang', lang);
        },
    });

    const printBehavior = Marionette.Behavior.extend({
        ui: {
            selectPrint: ".print-button",
        },
        events: {
            "keydown @ui.selectPrint": "printKeyAction",
            "click @ui.selectPrint": "print",
        },
        printKeyAction: function (e) {
            if (e.keyCode === 13) {
                this.print();
            }
        },
        print: function () {
            window.print();
        },
    });

    const MenuDropdownView = Marionette.CollectionView.extend({
        template: _.template($("#menu-dropdown-template").html() || ""),
        childView: LanguageOptionView,
        childViewContainer: 'ul',
        ui: {
            dropdownMenu: "#menu-dropdown",
        },
        behaviors: {
            print: printBehavior,
        },
        childViewOptions: function () {
            return {
                languageOptionsEnabled: Boolean(this.options.collection),
            };
        },
        templateContext: function () {
            const languageOptionsEnabled = Boolean(this.options.collection);
            return {
                languageOptionsEnabled: languageOptionsEnabled,
            };
        },
        events: {
            "keydown": "expandDropdown",
        },
        expandDropdown: function (e) {
            if (e.keyCode === 13 || e.keyCode === 32) {
                e.preventDefault();
                $(this.ui.dropdownMenu).toggleClass("open");
            }
        },
    });

    const DetailView = Marionette.View.extend({
        tagName: "tr",
        className: "",
        template: _.template($("#detail-view-item-template").html() || ""),
        templateContext: function () {
            const appId = formplayerUtils.currentUrlToObject().appId;
            return {
                resolveUri: function (uri) {
                    return FormplayerFrontend.getChannel().request('resourceMap', uri.trim(), appId);
                },
            };
        },
    });

    const DetailListView = Marionette.CollectionView.extend({
        tagName: "table",
        className: "table module-table module-table-case-detail",
        template: _.template($("#detail-view-list-template").html() || ""),
        childView: DetailView,
    });

    const DetailTabView = Marionette.View.extend({
        tagName: "li",
        className: function () {
            return this.options.model.get('active') ? 'active' : '';
        },
        template: _.template($("#detail-view-tab-item-template").html() || ""),
        events: {
            "click": "tabClick",
        },
        initialize: function (options) {
            this.index = options.model.get('id');
            this.active = options.model.get('active');
            this.onTabClick = options.onTabClick;
        },
        tabClick: function (e) {
            e.preventDefault();
            this.options.onTabClick(this.index);
        },
    });

    const DetailTabListView = Marionette.CollectionView.extend({
        tagName: "div",
        template: _.template($("#detail-view-tab-list-template").html() || ""),
        childView: DetailTabView,
        childViewContainer: "ul",
        childViewOptions: function () {
            return {
                onTabClick: this.options.onTabClick,
            };
        },
    });

    const CaseDetailFooterView = Marionette.View.extend({
        tagName: "div",
        className: "",
        events: {
            "click #select-case": "selectCase",
        },
        getTemplate: function () {
            let id = "#module-case-detail";
            if (this.isPersistentDetail) {
                return _.template("");
            } else if (this.isMultiSelect) {
                id = "#module-case-detail-multi-select";
            }
            return _.template($(id).html() || "");
        },
        initialize: function (options) {
            this.isPersistentDetail = options.model.get('isPersistentDetail');
            this.isMultiSelect = options.isMultiSelect;
            this.caseId = options.caseId;
        },
        selectCase: function () {
            if (this.isMultiSelect) {
                FormplayerFrontend.trigger("multiSelect:updateCases", constants.MULTI_SELECT_ADD, [this.caseId]);
            } else {
                FormplayerFrontend.trigger("menu:select", this.caseId);
                if (/search_command\.m\d+/.test(sessionStorage.queryKey)) {
                    kissmetrics.track.event('Completed Case Search', {
                        'Split Screen Case Search': toggles.toggleEnabled('SPLIT_SCREEN_CASE_SEARCH'),
                    });
                }
            }
        },
    });

    return {
        buildCaseTileStyles: buildCaseTileStyles,
        BreadcrumbListView: function (options) {
            return new BreadcrumbListView(options);
        },
        MenuDropdownView: function (options) {
            return new MenuDropdownView(options);
        },
        CaseDetailFooterView: function (options) {
            return new CaseDetailFooterView(options);
        },
        CaseListDetailView: function (options) {
            return new CaseListDetailView(options);
        },
        CaseListView: function (options) {
            return new CaseListView(options);
        },
        CaseTileListView: function (options) {
            return new CaseTileListView(options);
        },
        CaseTileGroupedListView: function (options) {
            return new CaseTileGroupedListView(options);
        },
        DetailListView: function (options) {
            return new DetailListView(options);
        },
        DetailTabListView: function (options) {
            return new DetailTabListView(options);
        },
        MenuListView: function (options) {
            return new MenuListView(options);
        },
        MultiSelectCaseListView: function (options) {
            return new MultiSelectCaseListView(options);
        },
        PersistentCaseTileView: function (options) {
            return new PersistentCaseTileView(options);
        },
    };
})
;<|MERGE_RESOLUTION|>--- conflicted
+++ resolved
@@ -303,12 +303,8 @@
         },
 
         iconIframe: function (e, url, caseId) {
-<<<<<<< HEAD
             const self = this;
-            const iframeId = caseId;
-=======
             const iframeId = "icon-iframe-" + caseId;
->>>>>>> c556f0c7
             const clickedIcon = e.target;
             clickedIcon.classList.add("disabled");
             clickedIcon.style.display = 'none';
