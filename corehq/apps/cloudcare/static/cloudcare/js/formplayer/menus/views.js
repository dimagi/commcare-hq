--- conflicted
+++ resolved
@@ -980,10 +980,7 @@
             return _.extend(paginateItems, {
                 title: title.trim(),
                 description: description === undefined ? "" : markdown.render(description.trim()),
-<<<<<<< HEAD
-=======
                 selectText: this.selectText === undefined ? "" : this.selectText,
->>>>>>> bf24e9b1
                 headers: this.headers,
                 widthHints: this.options.widthHints,
                 actions: this.options.actions,
