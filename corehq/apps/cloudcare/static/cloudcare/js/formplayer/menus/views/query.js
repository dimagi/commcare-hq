--- conflicted
+++ resolved
@@ -705,13 +705,8 @@
             self._getChildren().forEach(function (childView) {
                 childView.clear();
             });
-<<<<<<< HEAD
             self.setQueryInputs();
-            if (self.dynamicSearchEnabled) {
-=======
-            self.setStickyQueryInputs();
             if (self.dynamicSearchEnabled || this.searchOnClear) {
->>>>>>> 2168b86f
                 self.updateSearchResults();
             }
         },
