/*global Backbone, DOMPurify, Marionette */

hqDefine("cloudcare/js/formplayer/menus/views/query", function () {
    // 'hqwebapp/js/bootstrap3/hq.helpers' is a dependency. It needs to be added
    // explicitly when webapps is migrated to requirejs
    var kissmetrics = hqImport("analytix/js/kissmetrix"),
        cloudcareUtils = hqImport("cloudcare/js/utils"),
        markdown = hqImport("cloudcare/js/markdown"),
        formEntryConstants = hqImport("cloudcare/js/form_entry/const"),
        formplayerConstants = hqImport("cloudcare/js/formplayer/constants"),
        formEntryUtils = hqImport("cloudcare/js/form_entry/utils"),
        FormplayerFrontend = hqImport("cloudcare/js/formplayer/app"),
        formplayerUtils = hqImport("cloudcare/js/formplayer/utils/utils"),
        initialPageData = hqImport("hqwebapp/js/initial_page_data"),
        toggles = hqImport("hqwebapp/js/toggles"),
        Collection = hqImport("cloudcare/js/formplayer/menus/collections");

    var separator = " to ",
        serverSeparator = "__",
        serverPrefix = "__range__",
        dateFormat = cloudcareUtils.dateFormat,
        selectDelimiter = "#,#"; // Formplayer also uses this

    var toIsoDate = function (dateString) {
        return cloudcareUtils.parseInputDate(dateString).format('YYYY-MM-DD');
    };
    var toUiDate = function (dateString) {
        return cloudcareUtils.parseInputDate(dateString).format(dateFormat);
    };

    var getField = function (obj, fieldName) {
        return typeof obj.get === 'function' ?  obj.get(fieldName) : obj[fieldName];
    };

    var groupDisplays = function (displays, groupHeaders) {
        const groupedDisplays = [];
        let currentGroup = {
            groupKey: null,
            groupName: null,
            displays: [],
            required: false,
        };

        displays.forEach(display => {
            const groupKey = getField(display, 'groupKey');
            if (currentGroup.groupKey !== groupKey) {
                if (currentGroup.groupKey) {
                    groupedDisplays.push(currentGroup);
                }
                currentGroup = {
                    groupKey: groupKey,
                    groupName: groupHeaders[groupKey],
                    displays: [display],
                    required: getField(display, 'required'),
                };
            } else {
                currentGroup.displays.push(display);
                currentGroup.required = currentGroup.required || getField(display, 'required');
            }
        });
        groupedDisplays.push(currentGroup);

        return groupedDisplays;
    };

    var encodeValue = function (model, searchForBlank) {
            // transform value entered to that sent to CaseSearch API (and saved for sticky search)
            var value = model.get('value');
            if (value && model.get("input") === "date") {
                value = toIsoDate(value);
            } else if (value && model.get("input") === "daterange") {
                value = serverPrefix + value.split(separator).map(toIsoDate).join(serverSeparator);
            } else if (value && (model.get('input') === 'select' || model.get('input') === 'checkbox')) {
                value = value.join(selectDelimiter);
            }

            var queryProvided = _.isObject(value) ? !!value.length : !!value;
            if (searchForBlank && queryProvided) {
                return selectDelimiter + value;
            } else if (queryProvided) {
                return value;
            } else if (searchForBlank) {
                return "";
            }
        },
        decodeValue = function (model, value) {
            // transform default values from app config and sticky search values to UI values
            if (!_.isString(value)) {
                return [false, undefined];
            }
            var allValues = value.split(selectDelimiter),
                searchForBlank = _.contains(values, ""),
                values = _.without(allValues, "");

            if (model.get('input') === 'select' || model.get('input') === 'checkbox') {
                value = values;
            } else if (values.length === 1) {
                value = values[0];
                if (model.get("input") === "date") {
                    value = toUiDate(value);
                } else if (model.get("input") === "daterange") {
                    // Take sticky value ("__range__2023-02-14__2023-02-17")
                    // or default value ("2023-02-14 to 2023-02-17")
                    // coerce to "02/14/2023 to 02/17/2023", as used by the widget
                    value = (value.replace("__range__", "")
                        .replace(separator, serverSeparator)  // only used for default values
                        .split(serverSeparator)
                        .map(toUiDate)
                        .join(separator));
                }
            } else {
                value = undefined;
            }
            return [searchForBlank, value];
        },
        geocoderItemCallback = function (addressTopic, model) {
            return function (item) {
                kissmetrics.track.event("Accessibility Tracking - Geocoder Interaction in Case Search");
                model.set('value', item.place_name);
                initMapboxWidget(model);
                const geocoderValues = JSON.parse(sessionStorage.geocoderValues);
                geocoderValues[model.id] = item.place_name;
                sessionStorage.geocoderValues = JSON.stringify(geocoderValues);
                var broadcastObj = formEntryUtils.getBroadcastObject(item);
                $.publish(addressTopic, broadcastObj);
                return item.place_name;
            };
        },
        geocoderOnClearCallback = function (addressTopic) {
            return function () {
                kissmetrics.track.event("Accessibility Tracking - Geocoder Interaction in Case Search");
                $.publish(addressTopic, formEntryConstants.NO_ANSWER);
            };
        },
        updateReceiver = function (element) {
            return function (_event, broadcastObj) {
                // e.g. format is home-state, home-zipcode, home-us_state||country
                var receiveExpression = element.data().receive;
                var receiveField = receiveExpression.split("-")[1];
                var value = null;
                if (broadcastObj === undefined || broadcastObj === formEntryConstants.NO_ANSWER) {
                    value = formEntryConstants.NO_ANSWER;
                } else if (broadcastObj[receiveField]) {
                    value = broadcastObj[receiveField];
                } else {
                    // match home-us_state||country style
                    var fields = receiveField.split('||');
                    $.each(fields, function (i, field) {
                        if (broadcastObj[field] !== undefined) {
                            value = broadcastObj[field];
                            return false;
                        }
                    });
                }
                // lookup DOM element again, in case the element got rerendered
                var domElement = $('*[data-receive="' + receiveExpression + '"]');
                if (domElement.is('input')) {
                    domElement.val(value);
                    domElement.change();
                } else {
                    // Set lookup table option by label
                    var matchingOption = function (el) {
                        return el.find("option").filter(function () {
                            return $(this).text().trim() === value;
                        });
                    };
                    var option = matchingOption(domElement);
                    if (domElement[0].multiple === true) {
                        var val = option.val();
                        if (option.length === 1 && domElement.val().indexOf(val) === -1) {
                            domElement.val(
                                domElement.val().concat(val)
                            ).trigger("change");
                        }
                    } else {
                        if (option.length === 1) {
                            domElement.val(String(option.index() - 1)).trigger("change");
                        } else {
                            domElement.val("-1").trigger('change');
                        }
                    }
                }
            };
        },
        initMapboxWidget = function (model) {
            var id = model.get('id'),
                inputId = id + "_mapbox",
                $field = $("#" + inputId);
            $(function () {
                kissmetrics.track.event("Accessibility Tracking - Geocoder Seen in Case Search");
            });
            const queryKey = sessionStorage.queryKey;
            const storedGeocoderValues = sessionStorage.geocoderValues;
            const geoValues = storedGeocoderValues ? JSON.parse(storedGeocoderValues) : {};
            if (!("queryKey" in geoValues) || geoValues["queryKey"] !== queryKey) {
                geoValues["queryKey"] = queryKey;
                sessionStorage.geocoderValues = JSON.stringify(geoValues);
            }
            if ($field.find('.mapboxgl-ctrl-geocoder--input').length === 0) {
                if (!initialPageData.get("has_geocoder_privs")) {
                    $("#" + inputId).addClass('unsupported alert alert-warning');
                    $("#" + inputId).text(gettext(
                        "Sorry, this input is not supported because your project doesn't have a Geocoder privilege")
                    );
                    return true;
                }
                formEntryUtils.renderMapboxInput({
                    divId: inputId,
                    itemCallback: geocoderItemCallback(id, model),
                    clearCallBack: geocoderOnClearCallback(id),
                    responseDataTypes: 'address,region,place,postcode',
                    useBoundingBox: true,
                });
                var divEl = $field.find('.mapboxgl-ctrl-geocoder');
                divEl.css("max-width", "none");
                divEl.css("width", "100%");
            }

            const geocoderValues = JSON.parse(sessionStorage.geocoderValues);
            if (geocoderValues[id]) {
                $field.find('.mapboxgl-ctrl-geocoder--input').val(geocoderValues[id]);
            }
        };

    var QueryView = Marionette.View.extend({
        tagName: "tr",
        className: "formplayer-request",
        template: _.template($("#query-view-item-template").html() || ""),

        templateContext: function () {
            var imageUri = this.options.model.get('imageUri'),
                audioUri = this.options.model.get('audioUri'),
                appId = this.model.collection.appId,
                value = this.options.model.get('value'),
                itemsetChoicesDict = this.options.model.get('itemsetChoicesDict');

            return {
                imageUrl: imageUri ? FormplayerFrontend.getChannel().request('resourceMap', imageUri, appId) : "",
                audioUrl: audioUri ? FormplayerFrontend.getChannel().request('resourceMap', audioUri, appId) : "",
                value: value,
                errorMessage: this.errorMessage,
                itemsetChoicesDict: itemsetChoicesDict,
                contentTag: this.parentView.options.sidebarEnabled ? "div" : "td",
            };
        },

        initialize: function () {
            this.parentView = this.options.parentView;
            this.model = this.options.model;
            this.errorMessage = null;
            this._setItemset(this.model.attributes.itemsetChoices, this.model.attributes.itemsetChoicesKey);

            // initialize with default values or with sticky values if either is present
            var value = decodeValue(this.model, this.model.get('value'))[1],
                allStickyValues = formplayerUtils.getStickyQueryInputs(),
                stickyValueEncoded = allStickyValues[this.model.get('id')],
                [searchForBlank, stickyValue] = decodeValue(this.model, stickyValueEncoded);
            this.model.set('searchForBlank', searchForBlank);
            if (stickyValue && !value) {  // Sticky values don't override default values
                value = stickyValue;
            }
            this.model.set('value', value);
        },

        ui: {
            valueDropdown: 'select.query-field',
            hqHelp: '.hq-help',
            dateRange: 'input.daterange',
            date: 'input.date',
            queryField: '.query-field',
            searchForBlank: '.search-for-blank',
        },

        events: {
            'change @ui.queryField': 'changeQueryField',
            'change @ui.searchForBlank': 'notifyParentOfFieldChange',
            'dp.change @ui.queryField': 'changeDateQueryField',
            'click @ui.searchForBlank': 'toggleBlankSearch',
        },

        _setItemset: function (itemsetChoices, itemsetChoicesKey) {
            itemsetChoices = itemsetChoices || [];
            itemsetChoicesKey = itemsetChoicesKey || [];
            let itemsetChoicesDict = {};

            itemsetChoicesKey.forEach((key,i) => itemsetChoicesDict[key] = itemsetChoices[i]);
            this.model.set({
                itemsetChoicesKey: itemsetChoicesKey,
            });

            this.model.set({
                itemsetChoices: itemsetChoices,
                itemsetChoicesDict: itemsetChoicesDict,
            });
        },

        _render: function () {
            var self = this;
            _.defer(function () {
                self.render();
                if (self.model.get('input') === 'address') {
                    initMapboxWidget(self.model);
                }
            });
        },

        hasRequiredError: function () {
            if (!this.model.get('required')) {
                return false;
            }
            var answer = this.getEncodedValue();
            if (answer !== undefined && (answer === "" || answer.replace(/\s+/, "") !== "")) {
                return false;
            } else {
                return true;
            }

        },

        hasNonRequiredErrors: function () {
            if (this.model.get("error")) {
                return true;
            }
        },

        /**
         * Determines if model has either a server error or is required and missing.
         * Returns error message, or null if model is valid.
         */
        getError: function () {
            if (this.hasNonRequiredErrors()) {
                return this.model.get("error");
            }
            if (this.hasRequiredError()) {
                return this.model.get("required_msg");
            }
            return null;
        },

        isValid: function () {
            var newError = this.getError();
            if (newError !== this.errorMessage) {
                this.errorMessage = newError;
                this._render();
            }
            return !this.errorMessage;
        },

        clear: function () {
            var self = this;
            self.model.set('value', '');
            self.model.set('error', null);
            self.errorMessage = null;
            self.model.set('searchForBlank', false);
            sessionStorage.removeItem('geocoderValues');
            if (self.ui.date.length) {
                self.ui.date.data("DateTimePicker").clear();
            }
            self._render();
            FormplayerFrontend.trigger('clearNotifications');
        },

        getEncodedValue: function () {
            if (this.model.get('input') === 'address') {
                return;  // skip geocoder address
            }
            var searchForBlank = $(this.ui.searchForBlank).prop('checked');
            return encodeValue(this.model, searchForBlank);
        },

        changeQueryField: function (e) {
            if (this.model.get('input') === 'date') {
                // Skip because dates get handled by changeDateQueryField
                return;
            } else if (this.model.get('input') === 'select1' || this.model.get('input') === 'select') {
                this.model.set('value', $(e.currentTarget).val());
            } else if (this.model.get('input') === 'address') {
                // geocoderItemCallback sets the value on the model
            } else if (this.model.get('input') === 'checkbox') {
                var newValue = _.chain($(e.currentTarget).find('input[type=checkbox]'))
                    .filter(checkbox => checkbox.checked)
                    .map(checkbox => checkbox.value)
                    .value();
                this.model.set('value', newValue);
            } else {
                this.model.set('value', $(e.currentTarget).val());
            }
            this.notifyParentOfFieldChange(e);
            this.parentView.setStickyQueryInputs();
        },

        changeDateQueryField: function (e) {
            this.model.set('value', $(e.currentTarget).val());
            var useDynamicSearch = Date(this.model._previousAttributes.value) !== Date($(e.currentTarget).val());
            this.notifyParentOfFieldChange(e, useDynamicSearch);
            this.parentView.setStickyQueryInputs();
        },

        notifyParentOfFieldChange: function (e, useDynamicSearch = true) {
            if (this.model.get('input') === 'address') {
                // Geocoder doesn't have a real value, doesn't need to be sent to formplayer
                return;
            }
            this.parentView.notifyFieldChange(e, this, useDynamicSearch, formplayerConstants.queryInitiatedBy.FIELD_CHANGE);
        },

        toggleBlankSearch: function (e) {
            var self = this,
                searchForBlank = $(e.currentTarget).prop('checked');
            self.model.set('searchForBlank', searchForBlank);

            // When checking the blank search box for a geocoder field, toggle all its receiver fields
            if (self.model.get('input') === 'address') {
                _.each(self.model.collection.models, function (relatedModel) {
                    if (relatedModel.get('receive') && relatedModel.get('receive').split("-")[0] === self.model.get('id')) {
                        relatedModel.set('searchForBlank', searchForBlank);
                    }
                });
                initMapboxWidget(this.model);
            }
            self.parentView.setStickyQueryInputs();
        },

        _initializeSelect2Dropdown: function () {
            let placeHolderText;
            switch (this.model.get('input')) {
                case 'select1':
                    placeHolderText = gettext('Please select one');
                    break;
                case 'select':
                    placeHolderText = gettext('Please select one or more');
                    break;
                default:
                    placeHolderText = ' ';
                    break;
            }

            this.ui.valueDropdown.select2({
                allowClear: true,
                placeholder: placeHolderText,   // required for allowClear to work
                escapeMarkup: function (m) { return DOMPurify.sanitize(m); },
            });
        },

        onRender: function () {
            this._initializeSelect2Dropdown();
            this.ui.hqHelp.hqHelp({
                placement: () => {
                    if (this.parentView.options.sidebarEnabled && this.parentView.smallScreenEnabled) {
                        return 'auto bottom';
                    } else {
                        return 'auto right';
                    }
                },
            });
            cloudcareUtils.initDatePicker(this.ui.date, this.model.get('value'));
            this.ui.dateRange.daterangepicker({
                locale: {
                    format: dateFormat,
                    separator: separator,
                },
                autoUpdateInput: false,
                "autoApply": true,
            });
            this.ui.dateRange.attr("placeholder", dateFormat + separator + dateFormat);
            let separatorChars = _.unique(separator).join("");
            this.ui.dateRange.attr("pattern", "^[\\d\\/\\-" + separatorChars + "]*$");
            this.ui.dateRange.on('cancel.daterangepicker', function () {
                $(this).val('').trigger('change');
            });
            this.ui.dateRange.on('apply.daterangepicker', function (ev, picker) {
                $(this).val(picker.startDate.format(dateFormat) + separator + picker.endDate.format(dateFormat)).trigger('change');
            });
            this.ui.dateRange.on('change', function () {
                // Validate free-text input
                var start, end,
                    $input = $(this),
                    oldValue = $input.val(),
                    parts = _.map(oldValue.split(separator), cloudcareUtils.parseInputDate),
                    newValue = '';

                if (_.every(parts, part => part !== null))  {
                    if (parts.length === 1) { // condition where only one valid date is typed in rather than a range
                        start = end = parts[0];
                    } else if (parts.length === 2) {
                        [start, end] = parts;
                    }
                    newValue = start.format(dateFormat) + separator + end.format(dateFormat);
                }
                if (oldValue !== newValue) {
                    $input.val(newValue).trigger('change');
                }
            });
            if (this.model.get('hidden') === 'true') {
                this.$el.hide();
            }
        },

    });

    var GroupedQueryView = Marionette.CollectionView.extend({
        tagName: "tr",
        template: _.template($("#query-view-group-template").html() || ""),
        childView: QueryView,
        childViewContainer: "#query-group-content",

        childViewOptions: function () {
            return {parentView: this.options.parentView};
        },

        ui: {
            groupHeader: '.search-query-group-header',
        },

        events: {
            'click @ui.groupHeader': 'updateArrow',
        },

        updateArrow: function (e) {
            const arrow = $(e.currentTarget).children('i');
            if (arrow.hasClass('fa-angle-double-down')) {
                arrow.removeClass('fa-angle-double-down');
                arrow.addClass('fa-angle-double-up');
            } else {
                arrow.removeClass('fa-angle-double-up');
                arrow.addClass('fa-angle-double-down');
            }
        },

        templateContext: function () {
            let groupName = this.options.groupName === undefined ?
                "" : markdown.render(this.options.groupName.trim());
            return {
                groupName: groupName,
                groupKey: this.options.groupKey,
                required: this.options.required,
                named: groupName.length > 0,
            };
        },
    });

    var QueryListView = Marionette.CollectionView.extend({
        tagName: "div",
        template: _.template($("#query-view-list-template").html() || ""),

        childView(item) {
            if (item.has("groupName")) {
                return GroupedQueryView;
            } else {
                return QueryView;
            }
        },

        buildChildView(child, ChildViewClass, childViewOptions) {
            let options = {};

            if (child.has("groupName")) {
                const childList = new Backbone.Collection(child.get('displays'));
                options = _.extend(
                    {
                        collection: childList,
                        groupName: child.get('groupName'),
                        groupKey: child.get('groupKey'),
                        required: child.get('required'),
                    },
                    childViewOptions
                );
            } else {
                options = _.extend({model: child}, childViewOptions);
            }

            return new ChildViewClass(options);
        },

        childViewContainer: "#query-properties",
        childViewOptions: function () { return {parentView: this}; },

        initialize: function (options) {
            this.parentModel = options.collection.models || [];
            this.sidebarEnabled = this.options.sidebarEnabled;
            this.dynamicSearchEnabled = options.hasDynamicSearch && this.sidebarEnabled;

            this.smallScreenListener = cloudcareUtils.smallScreenListener(smallScreenEnabled => {
                this.handleSmallScreenChange(smallScreenEnabled);
            });
            this.smallScreenListener.listen();

            this.dynamicSearchEnabled = !(options.disableDynamicSearch || this.smallScreenEnabled) &&
<<<<<<< HEAD
                (toggles.toggleEnabled('DYNAMICALLY_UPDATE_SEARCH_RESULTS') && this.sidebarEnabled);
=======
                (toggles.toggleEnabled('DYNAMICALLY_UPDATE_SEARCH_RESULTS') && this.options.sidebarEnabled);
            this.searchOnClear = (options.searchOnClear && !this.smallScreenEnabled);
>>>>>>> 28988f88

            if (Object.keys(options.groupHeaders).length > 0) {
                const groupedCollection = groupDisplays(options.collection, options.groupHeaders);
                this.collection = new Collection(groupedCollection);
            }
            sessionStorage.submitDisabled = sessionStorage.submitDisabled === undefined ?
                true : sessionStorage.submitDisabled;
        },

        templateContext: function () {
            var description = this.options.collection.description === undefined ?
                "" : markdown.render(this.options.collection.description.trim());
            return {
                title: this.options.title.trim(),
                description: DOMPurify.sanitize(description),
                sidebarEnabled: this.sidebarEnabled,
                grouped: Boolean(this.collection.find(c => c.has("groupKey"))),
            };
        },

        onRender() {
            var submitButton = this.ui.submitButton;
            if (this.sidebarEnabled) {
                if (sessionStorage.submitDisabled === false || sessionStorage.submitDisabled === "false") {
                    submitButton.prop('disabled', false);
                } else {
                    submitButton.prop('disabled', true);
                }
            }
        },

        ui: {
            clearButton: '#query-clear-button',
            submitButton: '#query-submit-button',
            valueInput: 'input.query-field',
        },

        events: {
            'click @ui.clearButton': 'clearAction',
            'click @ui.submitButton': 'submitAction',
        },

        handleSmallScreenChange: function (enabled) {
            this.smallScreenEnabled = enabled;
            if (this.sidebarEnabled) {
                if (this.smallScreenEnabled) {
                    $('#sidebar-region').addClass('collapse');
                } else {
                    $('#sidebar-region').removeClass('collapse');
                }
            }
        },

        _getChildren: function () {
            const children = [];
            this.children.each(function (childView) {
                if (childView.children) {
                    childView.children.each(function (grandChildView) {
                        children.push(grandChildView);
                    });
                } else {
                    children.push(childView);
                }
            });
            return children;
        },

        _getChildModels: function () {
            return _.flatten(_.map(
                Array.from(this.collection),
                function (item) {
                    if (item.has("displays")) {
                        return item.get("displays");
                    } else {
                        return [item];
                    }
                }
            ));
        },

        getAnswers: function () {
            var answers = {};
            const children = this._getChildren();
            children.forEach(function (childView) {
                var encodedValue = childView.getEncodedValue();
                if (encodedValue !== undefined) {
                    answers[childView.model.get('id')] = encodedValue;
                }
            });
            return answers;
        },

        notifyFieldChange: function (e, changedChildView, useDynamicSearch, initiatedBy) {
            e.preventDefault();
            var self = this;
            self.validateFieldChange(changedChildView, initiatedBy).always(function (response) {
                var $fields = $(".query-field");
                for (var i = 0; i < response.models.length; i++) {
                    var choices = response.models[i].get('itemsetChoices');
                    if (choices) {
                        var $field = $($fields.get(i)),
                            value = response.models[i].get('value');
                        if ($field.data('select2')) {
                            // force close dropdown, the set below can interfere with this when clearing selection
                            $field.select2('close');
                        }
                        if (value !== null) {
                            value = value.split(selectDelimiter);
                            value = _.filter(value, function (val) { return val !== ''; });
                            if (!$field.attr('multiple')) {
                                value = _.isEmpty(value) ? null : value[0];
                            }
                        }
                        self._getChildModels()[i].set({
                            value: value,
                        });

                        var childByIndex = self._getChildren()[i];
                        childByIndex._setItemset(choices, response.models[i].get('itemsetChoicesKey'));
                        childByIndex._render();      // re-render with new choice values
                    }
                }
            });
            this.updateSubmitButtonStatus(false);
            if (self.dynamicSearchEnabled && useDynamicSearch) {
                self.updateSearchResults();
            }
        },

        clearAction: function () {
            var self = this;
            self._getChildren().forEach(function (childView) {
                childView.clear();
            });
            self.setStickyQueryInputs();
            if (self.dynamicSearchEnabled || this.searchOnClear) {
                self.updateSearchResults();
            }
            this.updateSubmitButtonStatus(false);
        },

        submitAction: function (e) {
            var self = this;
            e.preventDefault();
            self.performSubmit();
            this.updateSubmitButtonStatus(true);
        },

        performSubmit: function (initiatedBy) {
            var self = this;
            self.validateAllFields().done(function () {
                FormplayerFrontend.trigger(
                    "menu:query",
                    self.getAnswers(),
                    self.options.sidebarEnabled,
                    initiatedBy
                );
                if (self.smallScreenEnabled && self.options.sidebarEnabled) {
                    $('#sidebar-region').collapse('hide');
                }
                sessionStorage.submitPerformed = true;
            });
        },

        updateSearchResults: function () {
            var self = this;
            var invalidRequiredFields = [];
            self._getChildren().forEach(function (childView) {
                if (childView.hasRequiredError()) {
                    invalidRequiredFields.push(childView.model.get('text'));
                }
            });
            if (invalidRequiredFields.length === 0) {
                self.performSubmit(formplayerConstants.queryInitiatedBy.DYNAMIC_SEARCH);
            }
        },

<<<<<<< HEAD
        updateSubmitButtonStatus: function (disabled) {
            if (this.sidebarEnabled) {
                sessionStorage.submitDisabled = disabled;
                this.render();
            }
        },

        validateFieldChange: function (changedChildView) {
=======
        validateFieldChange: function (changedChildView, initiatedBy) {
>>>>>>> 28988f88
            var self = this;
            var promise = $.Deferred();

            self._updateModelsForValidation(initiatedBy).done(function (response) {
                //Gather error messages
                self._getChildren().forEach(function (childView) {
                    //Filter out empty required fields and check for validity
                    if (!childView.hasRequiredError() || childView === changedChildView) { childView.isValid(); }
                });
                promise.resolve(response);
            });

            return promise;
        },

        /*
         *  Send request to formplayer to validate fields. Displays any errors.
         *  Returns a promise that contains the formplayer response.
         */
        validateAllFields: function () {
            var self = this;
            var promise = $.Deferred();
            var invalidFields = [];
            var updatingModels = self.updateModelsForValidation || self._updateModelsForValidation();

            $.when(updatingModels).done(function (response) {
                // Gather error messages
                self._getChildren().forEach(function (childView) {
                    if (!childView.isValid()) {
                        invalidFields.push(childView.model.get('text'));
                    }
                });

                // Display error messages
                FormplayerFrontend.trigger('clearNotifications');
                if (invalidFields.length) {
                    var errorHTML = gettext("Please check the following fields:");
                    errorHTML += "<ul>" + _.map(invalidFields, function (f) {
                        return "<li>" + DOMPurify.sanitize(f) + "</li>";
                    }).join("") + "</ul>";
                    FormplayerFrontend.trigger('showError', errorHTML, true, false);
                }

                if (invalidFields.length) {
                    promise.reject(response);
                } else {
                    promise.resolve(response);
                }
            });

            return promise;
        },

        _updateModelsForValidation: function (initiatedBy) {
            var self = this;
            var promise = $.Deferred();
            self.updateModelsForValidation = promise;

            var urlObject = formplayerUtils.currentUrlToObject();
            urlObject.setQueryData({
                inputs: self.getAnswers(),
                execute: false,
                forceManualSearch: true,
                initiatedBy: initiatedBy,
            });
            var fetchingPrompts = FormplayerFrontend.getChannel().request("app:select:menus", urlObject);
            $.when(fetchingPrompts).done(function (response) {
                // Update models based on response
                if (response.queryResponse) {
                    _.each(response.queryResponse.displays, function (responseModel, i) {
                        self._getChildModels()[i].set({
                            error: responseModel.error,
                            required: responseModel.required,
                            required_msg: responseModel.required_msg,
                        });
                    });
                } else {
                    _.each(response.models, function (responseModel, i) {
                        const childModels = self._getChildModels();
                        childModels[i].set({
                            error: responseModel.get('error'),
                            required: responseModel.get('required'),
                            required_msg: responseModel.get('required_msg'),
                        });
                    });
                }
                promise.resolve(response);

            });

            return promise;
        },

        setStickyQueryInputs: function () {
            formplayerUtils.setStickyQueryInputs(this.getAnswers());
        },

        onAttach: function () {
            this.initGeocoders();
        },

        onBeforeDetach: function () {
            this.smallScreenListener.stopListening();
        },

        initGeocoders: function () {
            var self = this;
            _.each(self._getChildModels(), function (model, i) {
                var $field = $($(".query-field")[i]);

                // Set geocoder receivers to subscribe
                if (model.get('receive')) {
                    var topic = model.get('receive').split("-")[0];
                    $.subscribe(topic, updateReceiver($field));
                }

                // Set geocoder address publish
                if (model.get('input') === 'address') {
                    initMapboxWidget(model);
                }
            });
        },

    });

    return {
        queryListView: function (data) {
            return new QueryListView(data);
        },
        groupDisplays: groupDisplays,
    };
});<|MERGE_RESOLUTION|>--- conflicted
+++ resolved
@@ -586,12 +586,8 @@
             this.smallScreenListener.listen();
 
             this.dynamicSearchEnabled = !(options.disableDynamicSearch || this.smallScreenEnabled) &&
-<<<<<<< HEAD
                 (toggles.toggleEnabled('DYNAMICALLY_UPDATE_SEARCH_RESULTS') && this.sidebarEnabled);
-=======
-                (toggles.toggleEnabled('DYNAMICALLY_UPDATE_SEARCH_RESULTS') && this.options.sidebarEnabled);
             this.searchOnClear = (options.searchOnClear && !this.smallScreenEnabled);
->>>>>>> 28988f88
 
             if (Object.keys(options.groupHeaders).length > 0) {
                 const groupedCollection = groupDisplays(options.collection, options.groupHeaders);
@@ -769,7 +765,6 @@
             }
         },
 
-<<<<<<< HEAD
         updateSubmitButtonStatus: function (disabled) {
             if (this.sidebarEnabled) {
                 sessionStorage.submitDisabled = disabled;
@@ -777,10 +772,7 @@
             }
         },
 
-        validateFieldChange: function (changedChildView) {
-=======
         validateFieldChange: function (changedChildView, initiatedBy) {
->>>>>>> 28988f88
             var self = this;
             var promise = $.Deferred();
 
