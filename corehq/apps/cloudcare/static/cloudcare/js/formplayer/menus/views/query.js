--- conflicted
+++ resolved
@@ -839,11 +839,7 @@
                 execute: false,
                 forceManualSearch: true,
             });
-<<<<<<< HEAD
-            urlObject.addRequestInitiatedByTags(initiatedByTag);
-=======
             urlObject.setRequestInitiatedByTag(initiatedByTag);
->>>>>>> fc8583aa
             var fetchingPrompts = FormplayerFrontend.getChannel().request("app:select:menus", urlObject);
             $.when(fetchingPrompts).done(function (response) {
                 // Update models based on response
