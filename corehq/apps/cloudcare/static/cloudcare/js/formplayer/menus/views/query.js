/*global Backbone, DOMPurify, Marionette */

hqDefine("cloudcare/js/formplayer/menus/views/query", function () {
    // 'hqwebapp/js/bootstrap3/hq.helpers' is a dependency. It needs to be added
    // explicitly when webapps is migrated to requirejs
    var kissmetrics = hqImport("analytix/js/kissmetrix"),
        cloudcareUtils = hqImport("cloudcare/js/utils"),
        markdown = hqImport("cloudcare/js/markdown"),
        formEntryConstants = hqImport("cloudcare/js/form_entry/const"),
        formplayerConstants = hqImport("cloudcare/js/formplayer/constants"),
        formEntryUtils = hqImport("cloudcare/js/form_entry/utils"),
        FormplayerFrontend = hqImport("cloudcare/js/formplayer/app"),
        formplayerUtils = hqImport("cloudcare/js/formplayer/utils/utils"),
        initialPageData = hqImport("hqwebapp/js/initial_page_data"),
        toggles = hqImport("hqwebapp/js/toggles"),
        Collection = hqImport("cloudcare/js/formplayer/menus/collections");

    var separator = " to ",
        serverSeparator = "__",
        serverPrefix = "__range__",
        dateFormat = cloudcareUtils.dateFormat,
        selectDelimiter = "#,#"; // Formplayer also uses this

    var toIsoDate = function (dateString) {
        return cloudcareUtils.parseInputDate(dateString).format('YYYY-MM-DD');
    };
    var toUiDate = function (dateString) {
        return cloudcareUtils.parseInputDate(dateString).format(dateFormat);
    };

    var getField = function (obj, fieldName) {
        return typeof obj.get === 'function' ?  obj.get(fieldName) : obj[fieldName];
    };

    var groupDisplays = function (displays, groupHeaders) {
        const groupedDisplays = [];
        let currentGroup = {
            groupKey: null,
            groupName: null,
            displays: [],
            required: false,
        };

        displays.forEach(display => {
            const groupKey = getField(display, 'groupKey');
            if (currentGroup.groupKey !== groupKey) {
                if (currentGroup.groupKey) {
                    groupedDisplays.push(currentGroup);
                }
                currentGroup = {
                    groupKey: groupKey,
                    groupName: groupHeaders[groupKey],
                    displays: [display],
                    required: getField(display, 'required'),
                };
            } else {
                currentGroup.displays.push(display);
                currentGroup.required = currentGroup.required || getField(display, 'required');
            }
        });
        groupedDisplays.push(currentGroup);

        return groupedDisplays;
    };

    var encodeValue = function (model, searchForBlank) {
            // transform value entered to that sent to CaseSearch API (and saved for sticky search)
            var value = model.get('value');
            if (value && model.get("input") === "date") {
                value = toIsoDate(value);
            } else if (value && model.get("input") === "daterange") {
                value = serverPrefix + value.split(separator).map(toIsoDate).join(serverSeparator);
            } else if (value && (model.get('input') === 'select' || model.get('input') === 'checkbox')) {
                value = value.join(selectDelimiter);
            }

            var queryProvided = _.isObject(value) ? !!value.length : !!value;
            if (searchForBlank && queryProvided) {
                return selectDelimiter + value;
            } else if (queryProvided) {
                return value;
            } else if (searchForBlank) {
                return "";
            }
        },
        decodeValue = function (model, value) {
            // transform default values from app config and sticky search values to UI values
            if (!_.isString(value)) {
                return [false, undefined];
            }
            var allValues = value.split(selectDelimiter),
                searchForBlank = _.contains(values, ""),
                values = _.without(allValues, "");

            if (model.get('input') === 'select' || model.get('input') === 'checkbox') {
                value = values;
            } else if (values.length === 1) {
                value = values[0];
                if (model.get("input") === "date") {
                    value = toUiDate(value);
                } else if (model.get("input") === "daterange") {
                    // Take sticky value ("__range__2023-02-14__2023-02-17")
                    // or default value ("2023-02-14 to 2023-02-17")
                    // coerce to "02/14/2023 to 02/17/2023", as used by the widget
                    value = (value.replace("__range__", "")
                        .replace(separator, serverSeparator)  // only used for default values
                        .split(serverSeparator)
                        .map(toUiDate)
                        .join(separator));
                }
            } else {
                value = undefined;
            }
            return [searchForBlank, value];
        },
        geocoderItemCallback = function (addressTopic, model) {
            return function (item) {
                kissmetrics.track.event("Accessibility Tracking - Geocoder Interaction in Case Search");
                model.set('value', item.place_name);
                initMapboxWidget(model);
                const geocoderValues = JSON.parse(sessionStorage.geocoderValues);
                geocoderValues[model.id] = item.place_name;
                sessionStorage.geocoderValues = JSON.stringify(geocoderValues);
                var broadcastObj = formEntryUtils.getBroadcastObject(item);
                $.publish(addressTopic, broadcastObj);
                return item.place_name;
            };
        },
        geocoderOnClearCallback = function (addressTopic) {
            return function () {
                kissmetrics.track.event("Accessibility Tracking - Geocoder Interaction in Case Search");
                $.publish(addressTopic, formEntryConstants.NO_ANSWER);
            };
        },
        updateReceiver = function (element) {
            return function (_event, broadcastObj) {
                // e.g. format is home-state, home-zipcode, home-us_state||country
                var receiveExpression = element.data().receive;
                var receiveField = receiveExpression.split("-")[1];
                var value = null;
                if (broadcastObj === undefined || broadcastObj === formEntryConstants.NO_ANSWER) {
                    value = formEntryConstants.NO_ANSWER;
                } else if (broadcastObj[receiveField]) {
                    value = broadcastObj[receiveField];
                } else {
                    // match home-us_state||country style
                    var fields = receiveField.split('||');
                    $.each(fields, function (i, field) {
                        if (broadcastObj[field] !== undefined) {
                            value = broadcastObj[field];
                            return false;
                        }
                    });
                }
                // lookup DOM element again, in case the element got rerendered
                var domElement = $('*[data-receive="' + receiveExpression + '"]');
                if (domElement.is('input')) {
                    domElement.val(value);
                    domElement.change();
                } else {
                    // Set lookup table option by label
                    var matchingOption = function (el) {
                        return el.find("option").filter(function () {
                            return $(this).text().trim() === value;
                        });
                    };
                    var option = matchingOption(domElement);
                    if (domElement[0].multiple === true) {
                        var val = option.val();
                        if (option.length === 1 && domElement.val().indexOf(val) === -1) {
                            domElement.val(
                                domElement.val().concat(val)
                            ).trigger("change");
                        }
                    } else {
                        if (option.length === 1) {
                            domElement.val(String(option.index() - 1)).trigger("change");
                        } else {
                            domElement.val("-1").trigger('change');
                        }
                    }
                }
            };
        },
        initMapboxWidget = function (model) {
            var id = model.get('id'),
                inputId = id + "_mapbox",
                $field = $("#" + inputId);
            $(function () {
                kissmetrics.track.event("Accessibility Tracking - Geocoder Seen in Case Search");
            });
            const queryKey = sessionStorage.queryKey;
            const storedGeocoderValues = sessionStorage.geocoderValues;
            const geoValues = storedGeocoderValues ? JSON.parse(storedGeocoderValues) : {};
            if (!("queryKey" in geoValues) || geoValues["queryKey"] !== queryKey) {
                geoValues["queryKey"] = queryKey;
                sessionStorage.geocoderValues = JSON.stringify(geoValues);
            }
            if ($field.find('.mapboxgl-ctrl-geocoder--input').length === 0) {
                if (!initialPageData.get("has_geocoder_privs")) {
                    $("#" + inputId).addClass('unsupported alert alert-warning');
                    $("#" + inputId).text(gettext(
                        "Sorry, this input is not supported because your project doesn't have a Geocoder privilege")
                    );
                    return true;
                }
                formEntryUtils.renderMapboxInput({
                    divId: inputId,
                    itemCallback: geocoderItemCallback(id, model),
                    clearCallBack: geocoderOnClearCallback(id),
                    responseDataTypes: 'address,region,place,postcode',
                    useBoundingBox: true,
                });
                var divEl = $field.find('.mapboxgl-ctrl-geocoder');
                divEl.css("max-width", "none");
                divEl.css("width", "100%");
            }

            const geocoderValues = JSON.parse(sessionStorage.geocoderValues);
            if (geocoderValues[id]) {
                $field.find('.mapboxgl-ctrl-geocoder--input').val(geocoderValues[id]);
            }
        };

    var QueryView = Marionette.View.extend({
        tagName: "tr",
        className: "formplayer-request",
        template: _.template($("#query-view-item-template").html() || ""),

        templateContext: function () {
            var imageUri = this.options.model.get('imageUri'),
                audioUri = this.options.model.get('audioUri'),
                appId = this.model.collection.appId,
                value = this.options.model.get('value'),
                itemsetChoicesDict = this.options.model.get('itemsetChoicesDict');

            return {
                imageUrl: imageUri ? FormplayerFrontend.getChannel().request('resourceMap', imageUri, appId) : "",
                audioUrl: audioUri ? FormplayerFrontend.getChannel().request('resourceMap', audioUri, appId) : "",
                value: value,
                errorMessage: this.errorMessage,
                itemsetChoicesDict: itemsetChoicesDict,
                contentTag: this.parentView.options.sidebarEnabled ? "div" : "td",
            };
        },

        initialize: function () {
            this.parentView = this.options.parentView;
            this.model = this.options.model;
            this.errorMessage = null;
            this._setItemset(this.model.attributes.itemsetChoices, this.model.attributes.itemsetChoicesKey);

            // initialize with default values or with sticky values if either is present
            var value = decodeValue(this.model, this.model.get('value'))[1],
                allStickyValues = formplayerUtils.getStickyQueryInputs(),
                stickyValueEncoded = allStickyValues[this.model.get('id')],
                [searchForBlank, stickyValue] = decodeValue(this.model, stickyValueEncoded);
            this.model.set('searchForBlank', searchForBlank);
            if (stickyValue && !value) {  // Sticky values don't override default values
                value = stickyValue;
            }
            this.model.set('value', value);
        },

        ui: {
            valueDropdown: 'select.query-field',
            hqHelp: '.hq-help',
            dateRange: 'input.daterange',
            date: 'input.date',
            queryField: '.query-field',
            searchForBlank: '.search-for-blank',
        },

        events: {
            'change @ui.queryField': 'changeQueryField',
            'change @ui.searchForBlank': 'notifyParentOfFieldChange',
            'dp.change @ui.queryField': 'changeDateQueryField',
            'click @ui.searchForBlank': 'toggleBlankSearch',
        },

        _setItemset: function (itemsetChoices, itemsetChoicesKey) {
            itemsetChoices = itemsetChoices || [];
            itemsetChoicesKey = itemsetChoicesKey || [];
            let itemsetChoicesDict = {};

            itemsetChoicesKey.forEach((key,i) => itemsetChoicesDict[key] = itemsetChoices[i]);
            this.model.set({
                itemsetChoicesKey: itemsetChoicesKey,
            });

            this.model.set({
                itemsetChoices: itemsetChoices,
                itemsetChoicesDict: itemsetChoicesDict,
            });
        },

        _render: function () {
            var self = this;
            _.defer(function () {
                self.render();
                if (self.model.get('input') === 'address') {
                    initMapboxWidget(self.model);
                }
            });
        },

        hasRequiredError: function () {
            if (!this.model.get('required')) {
                return false;
            }
            var answer = this.getEncodedValue();
            if (answer !== undefined && (answer === "" || answer.replace(/\s+/, "") !== "")) {
                return false;
            } else {
                return true;
            }

        },

        hasNonRequiredErrors: function () {
            if (this.model.get("error")) {
                return true;
            }
        },

        /**
         * Determines if model has either a server error or is required and missing.
         * Returns error message, or null if model is valid.
         */
        getError: function () {
            if (this.hasNonRequiredErrors()) {
                return this.model.get("error");
            }
            if (this.hasRequiredError()) {
                return this.model.get("required_msg");
            }
            return null;
        },

        isValid: function () {
            var newError = this.getError();
            if (newError !== this.errorMessage) {
                this.errorMessage = newError;
                this._render();
            }
            return !this.errorMessage;
        },

        clear: function () {
            var self = this;
            self.model.set('value', '');
            self.model.set('error', null);
            self.errorMessage = null;
            self.model.set('searchForBlank', false);
            sessionStorage.removeItem('geocoderValues');
            if (self.ui.date.length) {
                self.ui.date.data("DateTimePicker").clear();
            }
            self._render();
            FormplayerFrontend.trigger('clearNotifications');
        },

        getEncodedValue: function () {
            if (this.model.get('input') === 'address') {
                return;  // skip geocoder address
            }
            var searchForBlank = $(this.ui.searchForBlank).prop('checked');
            return encodeValue(this.model, searchForBlank);
        },

        changeQueryField: function (e) {
            if (this.model.get('input') === 'date') {
                // Skip because dates get handled by changeDateQueryField
                return;
            } else if (this.model.get('input') === 'select1' || this.model.get('input') === 'select') {
                this.model.set('value', $(e.currentTarget).val());
            } else if (this.model.get('input') === 'address') {
                // geocoderItemCallback sets the value on the model
            } else if (this.model.get('input') === 'checkbox') {
                var newValue = _.chain($(e.currentTarget).find('input[type=checkbox]'))
                    .filter(checkbox => checkbox.checked)
                    .map(checkbox => checkbox.value)
                    .value();
                this.model.set('value', newValue);
            } else {
                this.model.set('value', $(e.currentTarget).val());
            }
            this.notifyParentOfFieldChange(e);
            this.parentView.setStickyQueryInputs();
        },

        changeDateQueryField: function (e) {
            this.model.set('value', $(e.currentTarget).val());
            var useDynamicSearch = Date(this.model._previousAttributes.value) !== Date($(e.currentTarget).val());
            this.notifyParentOfFieldChange(e, useDynamicSearch);
            this.parentView.setStickyQueryInputs();
        },

        notifyParentOfFieldChange: function (e, useDynamicSearch = true) {
            if (this.model.get('input') === 'address') {
                // Geocoder doesn't have a real value, doesn't need to be sent to formplayer
                return;
            }
            this.parentView.notifyFieldChange(e, this, useDynamicSearch, formplayerConstants.queryInitiatedBy.FIELD_CHANGE);
        },

        toggleBlankSearch: function (e) {
            var self = this,
                searchForBlank = $(e.currentTarget).prop('checked');
            self.model.set('searchForBlank', searchForBlank);

            // When checking the blank search box for a geocoder field, toggle all its receiver fields
            if (self.model.get('input') === 'address') {
                _.each(self.model.collection.models, function (relatedModel) {
                    if (relatedModel.get('receive') && relatedModel.get('receive').split("-")[0] === self.model.get('id')) {
                        relatedModel.set('searchForBlank', searchForBlank);
                    }
                });
                initMapboxWidget(this.model);
            }
            self.parentView.setStickyQueryInputs();
        },

        _initializeSelect2Dropdown: function () {
            let placeHolderText;
            switch (this.model.get('input')) {
                case 'select1':
                    placeHolderText = gettext('Please select one');
                    break;
                case 'select':
                    placeHolderText = gettext('Please select one or more');
                    break;
                default:
                    placeHolderText = ' ';
                    break;
            }

            this.ui.valueDropdown.select2({
                allowClear: true,
                placeholder: placeHolderText,   // required for allowClear to work
                escapeMarkup: function (m) { return DOMPurify.sanitize(m); },
            });
        },

        onRender: function () {
            this._initializeSelect2Dropdown();
            this.ui.hqHelp.hqHelp({
                placement: () => {
                    if (this.parentView.options.sidebarEnabled && this.parentView.smallScreenEnabled) {
                        return 'auto bottom';
                    } else {
                        return 'auto right';
                    }
                },
            });
            cloudcareUtils.initDatePicker(this.ui.date, this.model.get('value'));
            this.ui.dateRange.daterangepicker({
                locale: {
                    format: dateFormat,
                    separator: separator,
                },
                autoUpdateInput: false,
                "autoApply": true,
            });
            this.ui.dateRange.attr("placeholder", dateFormat + separator + dateFormat);
            let separatorChars = _.unique(separator).join("");
            this.ui.dateRange.attr("pattern", "^[\\d\\/\\-" + separatorChars + "]*$");
            this.ui.dateRange.on('cancel.daterangepicker', function () {
                $(this).val('').trigger('change');
            });
            this.ui.dateRange.on('apply.daterangepicker', function (ev, picker) {
                $(this).val(picker.startDate.format(dateFormat) + separator + picker.endDate.format(dateFormat)).trigger('change');
            });
            this.ui.dateRange.on('change', function () {
                // Validate free-text input
                var start, end,
                    $input = $(this),
                    oldValue = $input.val(),
                    parts = _.map(oldValue.split(separator), cloudcareUtils.parseInputDate),
                    newValue = '';

                if (_.every(parts, part => part !== null))  {
                    if (parts.length === 1) { // condition where only one valid date is typed in rather than a range
                        start = end = parts[0];
                    } else if (parts.length === 2) {
                        [start, end] = parts;
                    }
                    newValue = start.format(dateFormat) + separator + end.format(dateFormat);
                }
                if (oldValue !== newValue) {
                    $input.val(newValue).trigger('change');
                }
            });
            if (this.model.get('hidden') === 'true') {
                this.$el.hide();
            }
        },

    });

    var GroupedQueryView = Marionette.CollectionView.extend({
        tagName: "tr",
        template: _.template($("#query-view-group-template").html() || ""),
        childView: QueryView,
        childViewContainer: "#query-group-content",

        childViewOptions: function () {
            return {parentView: this.options.parentView};
        },

        ui: {
            groupHeader: '.search-query-group-header',
        },

        events: {
            'click @ui.groupHeader': 'updateArrow',
        },

        updateArrow: function (e) {
            const arrow = $(e.currentTarget).children('i');
            if (arrow.hasClass('fa-angle-double-down')) {
                arrow.removeClass('fa-angle-double-down');
                arrow.addClass('fa-angle-double-up');
            } else {
                arrow.removeClass('fa-angle-double-up');
                arrow.addClass('fa-angle-double-down');
            }
        },

        templateContext: function () {
            let groupName = this.options.groupName === undefined ?
                "" : markdown.render(this.options.groupName.trim());
            return {
                groupName: groupName,
                groupKey: this.options.groupKey,
                required: this.options.required,
                named: groupName.length > 0,
            };
        },
    });

    var QueryListView = Marionette.CollectionView.extend({
        tagName: "div",
        template: _.template($("#query-view-list-template").html() || ""),

        childView(item) {
            if (item.has("groupName")) {
                return GroupedQueryView;
            } else {
                return QueryView;
            }
        },

        buildChildView(child, ChildViewClass, childViewOptions) {
            let options = {};

            if (child.has("groupName")) {
                const childList = new Backbone.Collection(child.get('displays'));
                options = _.extend(
                    {
                        collection: childList,
                        groupName: child.get('groupName'),
                        groupKey: child.get('groupKey'),
                        required: child.get('required'),
                    },
                    childViewOptions
                );
            } else {
                options = _.extend({model: child}, childViewOptions);
            }

            return new ChildViewClass(options);
        },

        childViewContainer: "#query-properties",
        childViewOptions: function () { return {parentView: this}; },

        initialize: function (options) {
            this.parentModel = options.collection.models || [];
            this.dynamicSearchEnabled = options.hasDynamicSearch && this.options.sidebarEnabled;

            this.smallScreenListener = cloudcareUtils.smallScreenListener(smallScreenEnabled => {
                this.handleSmallScreenChange(smallScreenEnabled);
            });
            this.smallScreenListener.listen();

            this.dynamicSearchEnabled = !(options.disableDynamicSearch || this.smallScreenEnabled) &&
                (toggles.toggleEnabled('DYNAMICALLY_UPDATE_SEARCH_RESULTS') && this.options.sidebarEnabled);
            this.searchOnClear = (options.searchOnClear && !this.smallScreenEnabled);

            if (Object.keys(options.groupHeaders).length > 0) {
                const groupedCollection = groupDisplays(options.collection, options.groupHeaders);
                this.collection = new Collection(groupedCollection);
            }
        },

        templateContext: function () {
            var description = this.options.collection.description === undefined ?
                "" : markdown.render(this.options.collection.description.trim());
            return {
                title: this.options.title.trim(),
                description: DOMPurify.sanitize(description),
                sidebarEnabled: this.options.sidebarEnabled,
                grouped: Boolean(this.collection.find(c => c.has("groupKey"))),
            };
        },

        ui: {
            clearButton: '#query-clear-button',
            submitButton: '#query-submit-button',
            valueInput: 'input.query-field',
        },

        events: {
            'click @ui.clearButton': 'clearAction',
            'click @ui.submitButton': 'submitAction',
        },

        handleSmallScreenChange: function (enabled) {
            this.smallScreenEnabled = enabled;
            if (this.options.sidebarEnabled) {
                if (this.smallScreenEnabled) {
                    $('#sidebar-region').addClass('collapse');
                } else {
                    $('#sidebar-region').removeClass('collapse');
                }
            }
        },

        _getChildren: function () {
            const children = [];
            this.children.each(function (childView) {
                if (childView.children) {
                    childView.children.each(function (grandChildView) {
                        children.push(grandChildView);
                    });
                } else {
                    children.push(childView);
                }
            });
            return children;
        },

        _getChildModels: function () {
            return _.flatten(_.map(
                Array.from(this.collection),
                function (item) {
                    if (item.has("displays")) {
                        return item.get("displays");
                    } else {
                        return [item];
                    }
                }
            ));
        },

        getAnswers: function () {
            var answers = {};
            const children = this._getChildren();
            children.forEach(function (childView) {
                var encodedValue = childView.getEncodedValue();
                if (encodedValue !== undefined) {
                    answers[childView.model.get('id')] = encodedValue;
                }
            });
            return answers;
        },

        notifyFieldChange: function (e, changedChildView, useDynamicSearch, initiatedBy) {
            e.preventDefault();
            var self = this;
            self.validateFieldChange(changedChildView, initiatedBy).always(function (response) {
                var $fields = $(".query-field");
                for (var i = 0; i < response.models.length; i++) {
                    var choices = response.models[i].get('itemsetChoices');
                    if (choices) {
                        var $field = $($fields.get(i)),
                            value = response.models[i].get('value');
                        if ($field.data('select2')) {
                            // force close dropdown, the set below can interfere with this when clearing selection
                            $field.select2('close');
                        }
                        if (value !== null) {
                            value = value.split(selectDelimiter);
                            value = _.filter(value, function (val) { return val !== ''; });
                            if (!$field.attr('multiple')) {
                                value = _.isEmpty(value) ? null : value[0];
                            }
                        }
                        self._getChildModels()[i].set({
                            value: value,
                        });

                        var childByIndex = self._getChildren()[i];
                        childByIndex._setItemset(choices, response.models[i].get('itemsetChoicesKey'));
                        childByIndex._render();      // re-render with new choice values
                    }
                }
            });
            if (self.dynamicSearchEnabled && useDynamicSearch) {
                self.updateSearchResults();
            }
        },

        clearAction: function () {
            var self = this;
            self._getChildren().forEach(function (childView) {
                childView.clear();
            });
<<<<<<< HEAD
            self.setQueryInputs();
            if (self.dynamicSearchEnabled || this.searchOnClear) {
=======
            self.setStickyQueryInputs();
            if (self.dynamicSearchEnabled) {
>>>>>>> dce86493
                self.updateSearchResults();
            }
        },

        submitAction: function (e) {
            var self = this;
            e.preventDefault();
            self.performSubmit();
        },

        performSubmit: function (initiatedBy) {
            var self = this;
            self.validateAllFields().done(function () {
                FormplayerFrontend.trigger(
                    "menu:query",
                    self.getAnswers(),
                    self.options.sidebarEnabled,
                    initiatedBy
                );
                if (self.smallScreenEnabled && self.options.sidebarEnabled) {
                    $('#sidebar-region').collapse('hide');
                }
                sessionStorage.submitPerformed = true;
            });
        },

        updateSearchResults: function () {
            var self = this;
            var invalidRequiredFields = [];
            self._getChildren().forEach(function (childView) {
                if (childView.hasRequiredError()) {
                    invalidRequiredFields.push(childView.model.get('text'));
                }
            });
            if (invalidRequiredFields.length === 0) {
                self.performSubmit(formplayerConstants.queryInitiatedBy.DYNAMIC_SEARCH);
            }
        },

        validateFieldChange: function (changedChildView, initiatedBy) {
            var self = this;
            var promise = $.Deferred();

            self._updateModelsForValidation(initiatedBy).done(function (response) {
                //Gather error messages
                self._getChildren().forEach(function (childView) {
                    //Filter out empty required fields and check for validity
                    if (!childView.hasRequiredError() || childView === changedChildView) { childView.isValid(); }
                });
                promise.resolve(response);
            });

            return promise;
        },

        /*
         *  Send request to formplayer to validate fields. Displays any errors.
         *  Returns a promise that contains the formplayer response.
         */
        validateAllFields: function () {
            var self = this;
            var promise = $.Deferred();
            var invalidFields = [];
            var updatingModels = self.updateModelsForValidation || self._updateModelsForValidation();

            $.when(updatingModels).done(function (response) {
                // Gather error messages
                self._getChildren().forEach(function (childView) {
                    if (!childView.isValid()) {
                        invalidFields.push(childView.model.get('text'));
                    }
                });

                // Display error messages
                FormplayerFrontend.trigger('clearNotifications');
                if (invalidFields.length) {
                    var errorHTML = gettext("Please check the following fields:");
                    errorHTML += "<ul>" + _.map(invalidFields, function (f) {
                        return "<li>" + DOMPurify.sanitize(f) + "</li>";
                    }).join("") + "</ul>";
                    FormplayerFrontend.trigger('showError', errorHTML, true, false);
                }

                if (invalidFields.length) {
                    promise.reject(response);
                } else {
                    promise.resolve(response);
                }
            });

            return promise;
        },

        _updateModelsForValidation: function (initiatedBy) {
            var self = this;
            var promise = $.Deferred();
            self.updateModelsForValidation = promise;

            var urlObject = formplayerUtils.currentUrlToObject();
            urlObject.setQueryData({
                inputs: self.getAnswers(),
                execute: false,
                forceManualSearch: true,
                initiatedBy: initiatedBy,
            });
            var fetchingPrompts = FormplayerFrontend.getChannel().request("app:select:menus", urlObject);
            $.when(fetchingPrompts).done(function (response) {
                // Update models based on response
                if (response.queryResponse) {
                    _.each(response.queryResponse.displays, function (responseModel, i) {
                        self._getChildModels()[i].set({
                            error: responseModel.error,
                            required: responseModel.required,
                            required_msg: responseModel.required_msg,
                        });
                    });
                } else {
                    _.each(response.models, function (responseModel, i) {
                        const childModels = self._getChildModels();
                        childModels[i].set({
                            error: responseModel.get('error'),
                            required: responseModel.get('required'),
                            required_msg: responseModel.get('required_msg'),
                        });
                    });
                }
                promise.resolve(response);

            });

            return promise;
        },

        setStickyQueryInputs: function () {
            formplayerUtils.setStickyQueryInputs(this.getAnswers());
        },

        onAttach: function () {
            this.initGeocoders();
        },

        onBeforeDetach: function () {
            this.smallScreenListener.stopListening();
        },

        initGeocoders: function () {
            var self = this;
            _.each(self._getChildModels(), function (model, i) {
                var $field = $($(".query-field")[i]);

                // Set geocoder receivers to subscribe
                if (model.get('receive')) {
                    var topic = model.get('receive').split("-")[0];
                    $.subscribe(topic, updateReceiver($field));
                }

                // Set geocoder address publish
                if (model.get('input') === 'address') {
                    initMapboxWidget(model);
                }
            });
        },

    });

    return {
        queryListView: function (data) {
            return new QueryListView(data);
        },
        groupDisplays: groupDisplays,
    };
});<|MERGE_RESOLUTION|>--- conflicted
+++ resolved
@@ -707,13 +707,8 @@
             self._getChildren().forEach(function (childView) {
                 childView.clear();
             });
-<<<<<<< HEAD
-            self.setQueryInputs();
+            self.setStickyQueryInputs();
             if (self.dynamicSearchEnabled || this.searchOnClear) {
-=======
-            self.setStickyQueryInputs();
-            if (self.dynamicSearchEnabled) {
->>>>>>> dce86493
                 self.updateSearchResults();
             }
         },
