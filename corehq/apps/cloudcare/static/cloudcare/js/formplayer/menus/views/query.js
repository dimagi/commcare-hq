/*global DOMPurify, Marionette*/

hqDefine("cloudcare/js/formplayer/menus/views/query", function () {
    // 'hqwebapp/js/hq.helpers' is a dependency. It needs to be added
    // explicitly when webapps is migrated to requirejs
    var FormplayerFrontend = hqImport("cloudcare/js/formplayer/app");
    var separator = " to ";
    var Const = hqImport("cloudcare/js/form_entry/const"),
        Utils = hqImport("cloudcare/js/form_entry/utils"),
        initialPageData = hqImport("hqwebapp/js/initial_page_data");

    // special format handled by CaseSearch API
    var encodeValue = function (model, value) {
            if (!value) {
                return value;
            }
            if (model.get("input") === "daterange") {
                return "__range__" + value.replace(separator, "__");
            }
            return value;
        },
        decodeValue = function (model, value) {
            if (!value) {
                return value;
            }
            if (model.get("input") === "daterange") {
                return value.replace("__range__", "").replace("__", separator);
            }
            return value;
        };

    var QueryView = Marionette.View.extend({
        tagName: "tr",
        className: "formplayer-request",
        template: _.template($("#query-view-item-template").html() || ""),

        templateContext: function () {
            var imageUri = this.options.model.get('imageUri'),
                audioUri = this.options.model.get('audioUri'),
                appId = this.model.collection.appId,
                value = this.options.model.get('value');

            // Initial values are sent from formplayer as strings, but dropdowns expect an integer
            if (value && this.options.model.get('input') === "select1") {
                value = parseInt(value);
            }

            return {
                imageUrl: imageUri ? FormplayerFrontend.getChannel().request('resourceMap', imageUri, appId) : "",
                audioUrl: audioUri ? FormplayerFrontend.getChannel().request('resourceMap', audioUri, appId) : "",
                value: value,
            };
        },

        initialize: function () {
            // If input doesn't have a default value, check to see if there's a sticky value from user's last search
            if (!this.options.model.get('value')) {
                var stickyValue = hqImport("cloudcare/js/formplayer/utils/util").getStickyQueryInputs()[this.options.model.get('id')];
                this.options.model.set('value', decodeValue(this.options.model, stickyValue));
            }
        },

        ui: {
            valueDropdown: 'select.query-field',
            hqHelp: '.hq-help',
            dateRange: 'input.daterange',
            queryField: '.query-field',
        },

        modelEvents: {
            'change': 'render',
        },

        geocoderItemCallback: function (addressTopic) {
            return function (item) {
                var broadcastObj = Utils.getBroadcastObject(item);
                $.publish(addressTopic, broadcastObj);
                return item.place_name;
            };
        },

        geocoderOnClearCallback: function (addressTopic) {
            return function () {
                $.publish(addressTopic, Const.NO_ANSWER);
            };
        },

        updateReceiver: function (element) {
            return function (_event, broadcastObj) {
                // e.g. format is home-state, home-zipcode, home-us_state||country
                var receiveExpression = element.data().receive;
                var receiveField = receiveExpression.split("-")[1];
                var value = null;
                if (broadcastObj === undefined || broadcastObj === Const.NO_ANSWER) {
                    value = Const.NO_ANSWER;
                } else if (broadcastObj[receiveField]) {
                    value = broadcastObj[receiveField];
                } else {
                    // match home-us_state||country style
                    var fields = receiveField.split('||');
                    $.each(fields, function (i, field) {
                        if (broadcastObj[field] !== undefined) {
                            value = broadcastObj[field];
                            return false;
                        }
                    });
                }
                if (element.is('input')) {
                    element.val(value);
                }
                else {
                    // Set lookup table option by label
                    var option = element.find("option").filter(function (_) {
                        return $(this).text() === value;
                    });
                    if (option.length > 1) {
                        option.attr('selected', true);
                    }
                }
            };
        },

        onAttach: function () {
            var self = this;
            this.ui.queryField.each(function () {
                // Set geocoder receivers to subscribe
                var receiveExpression = $(this).data().receive;
                if (receiveExpression !== undefined && receiveExpression !== "") {
                    var topic = receiveExpression.split("-")[0];
                    $.subscribe(topic, self.updateReceiver($(this)));
                }
                // Set geocoder address publish
                var addressTopic = $(this).data().address;
                if (addressTopic !== undefined && addressTopic !== "") {
                    // set this up as mapbox input
                    var inputId = addressTopic + "_mapbox";
                    if (!initialPageData.get("has_geocoder_privs")) {
                        $("#" + inputId).addClass('unsupported alert alert-warning');
                        $("#" + inputId).text(gettext(
                            "Sorry, this input is not supported because your project doesn't have a Geocoder privilege")
                        );
                        return true;
                    }
                    Utils.renderMapboxInput(
                        inputId,
                        self.geocoderItemCallback(addressTopic),
                        self.geocoderOnClearCallback(addressTopic),
                        initialPageData
                    );
                    var divEl = $('.mapboxgl-ctrl-geocoder');
                    divEl.css("max-width", "none");
                    divEl.css("width", "100%");
                }
            });
        },

        onRender: function () {
            this.ui.valueDropdown.select2({
                allowClear: true,
                placeholder: " ",   // required for allowClear to work
                escapeMarkup: function (m) { return DOMPurify.sanitize(m); },
            });
            this.ui.hqHelp.hqHelp();
            this.ui.dateRange.daterangepicker({
                locale: {
                    format: 'YYYY-MM-DD',
                    separator: separator,
                    cancelLabel: gettext('Clear'),
                },
                autoUpdateInput: false,
            });
            this.ui.dateRange.on('cancel.daterangepicker', function () {
                $(this).val('').trigger('change');
            });
            this.ui.dateRange.on('apply.daterangepicker', function(ev, picker) {
                $(this).val(picker.startDate.format('YYYY-MM-DD') + separator + picker.endDate.format('YYYY-MM-DD')).trigger('change');
            });
        },
    });

    var QueryListView = Marionette.CollectionView.extend({
        tagName: "div",
        template: _.template($("#query-view-list-template").html() || ""),
        childView: QueryView,
        childViewContainer: "tbody",

        initialize: function (options) {
            this.parentModel = options.collection.models;
        },

        templateContext: function () {
            return {
                title: this.options.title,
            };
        },

        ui: {
            clearButton: '#query-clear-button',
            submitButton: '#query-submit-button',
            valueDropdown: 'select.query-field',
            valueInput: 'input.query-field',
        },

        events: {
            'change @ui.valueDropdown': 'changeDropdown',
            'change @ui.valueInput': 'setStickyQueryInputs',
            'click @ui.clearButton': 'clearAction',
            'click @ui.submitButton': 'submitAction',
        },

        getAnswers: function () {
            var $fields = $(".query-field"),
                answers = {},
                model = this.parentModel;
            $fields.each(function (index) {
                if (this.value !== '') {
<<<<<<< HEAD
                    answers[model[index].get('id')] = encodeValue(model[index], this.value);
=======
                    if (model[index].get('input') === 'daterange') {
                        // special format handled by CaseSearch API
                        answer = "__range__" + this.value.replace(separator, "__");
                    } else if (model[index].get('input') === 'address') {
                        // skip geocoder address
                        return true;
                    } else {
                        answer = this.value;
                    }
                    answers[model[index].get('id')] = answer;
>>>>>>> b586920f
                }
            });
            return answers;
        },

        changeDropdown: function (e) {
            e.preventDefault();
            var self = this;
            var $fields = $(".query-field");

            // If there aren't at least two dropdowns, there are no dependencies
            if ($fields.filter("select").length < 2) {
                return;
            }

            var Util = hqImport("cloudcare/js/formplayer/utils/util");
            var urlObject = Util.currentUrlToObject();
            urlObject.setQueryData(this.getAnswers(), false);
            var fetchingPrompts = FormplayerFrontend.getChannel().request("app:select:menus", urlObject);
            $.when(fetchingPrompts).done(function (response) {
                for (var i = 0; i < response.models.length; i++) {
                    var choices = response.models[i].get('itemsetChoices');
                    if (choices) {
                        var $field = $($fields.get(i)),
                            value = parseInt(response.models[i].get('value'));
                        $field.select2('close');    // force close dropdown, the set below can interfere with this when clearing selection
                        self.collection.models[i].set({
                            itemsetChoices: choices,
                            value: value,
                        });
                        $field.trigger('change.select2');
                    }
                }
                self.setStickyQueryInputs();
            });
        },

        clearAction: function () {
            var self = this,
                fields = $(".query-field");
            fields.each(function () {
                this.value = '';
                $(this).trigger('change.select2');
            });
            self.setStickyQueryInputs();
        },

        submitAction: function (e) {
            e.preventDefault();
            FormplayerFrontend.trigger("menu:query", this.getAnswers());
        },

        setStickyQueryInputs: function () {
            var Util = hqImport("cloudcare/js/formplayer/utils/util");
            Util.setStickyQueryInputs(this.getAnswers());
        },
    });

    return function (data) {
        return new QueryListView(data);
    };
});<|MERGE_RESOLUTION|>--- conflicted
+++ resolved
@@ -214,20 +214,11 @@
                 model = this.parentModel;
             $fields.each(function (index) {
                 if (this.value !== '') {
-<<<<<<< HEAD
-                    answers[model[index].get('id')] = encodeValue(model[index], this.value);
-=======
-                    if (model[index].get('input') === 'daterange') {
-                        // special format handled by CaseSearch API
-                        answer = "__range__" + this.value.replace(separator, "__");
-                    } else if (model[index].get('input') === 'address') {
+                    if (model[index].get('input') === 'address') {
                         // skip geocoder address
                         return true;
-                    } else {
-                        answer = this.value;
-                    }
-                    answers[model[index].get('id')] = answer;
->>>>>>> b586920f
+                    }
+                    answers[model[index].get('id')] = encodeValue(model[index], this.value);
                 }
             });
             return answers;
