--- conflicted
+++ resolved
@@ -240,13 +240,9 @@
             if (self.ui.date.length) {
                 self.ui.date.data("DateTimePicker").clear();
             }
-<<<<<<< HEAD
-            self.render();
-=======
             self.hasError = false;
             self.render();
             FormplayerFrontend.trigger('clearNotifications');
->>>>>>> 328ca6df
         },
 
         getEncodedValue: function () {
