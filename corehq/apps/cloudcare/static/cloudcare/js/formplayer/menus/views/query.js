/*global Backbone, DOMPurify, Marionette */

hqDefine("cloudcare/js/formplayer/menus/views/query", function () {
    // 'hqwebapp/js/bootstrap3/hq.helpers' is a dependency. It needs to be added
    // explicitly when webapps is migrated to requirejs
    var kissmetrics = hqImport("analytix/js/kissmetrix"),
        cloudcareUtils = hqImport("cloudcare/js/utils"),
        markdown = hqImport("cloudcare/js/markdown"),
        formEntryConstants = hqImport("cloudcare/js/form_entry/const"),
        formplayerConstants = hqImport("cloudcare/js/formplayer/constants"),
        formEntryUtils = hqImport("cloudcare/js/form_entry/utils"),
        FormplayerFrontend = hqImport("cloudcare/js/formplayer/app"),
        formplayerUtils = hqImport("cloudcare/js/formplayer/utils/utils"),
        initialPageData = hqImport("hqwebapp/js/initial_page_data"),
        toggles = hqImport("hqwebapp/js/toggles"),
        Collection = hqImport("cloudcare/js/formplayer/menus/collections");

    var separator = " to ",
        serverSeparator = "__",
        serverPrefix = "__range__",
        dateFormat = cloudcareUtils.dateFormat,
        selectDelimiter = "#,#"; // Formplayer also uses this

    var toIsoDate = function (dateString) {
        return cloudcareUtils.parseInputDate(dateString).format('YYYY-MM-DD');
    };
    var toUiDate = function (dateString) {
        return cloudcareUtils.parseInputDate(dateString).format(dateFormat);
    };

    var getField = function (obj, fieldName) {
        return typeof obj.get === 'function' ?  obj.get(fieldName) : obj[fieldName];
    };

    var groupDisplays = function (displays, groupHeaders) {
        const groupedDisplays = [];
        let currentGroup = {
            groupKey: null,
            groupName: null,
            displays: [],
            required: false,
        };

        displays.forEach(display => {
            const groupKey = getField(display, 'groupKey');
            if (currentGroup.groupKey !== groupKey) {
                if (currentGroup.groupKey) {
                    groupedDisplays.push(currentGroup);
                }
                currentGroup = {
                    groupKey: groupKey,
                    groupName: groupHeaders[groupKey],
                    displays: [display],
                    required: getField(display, 'required'),
                };
            } else {
                currentGroup.displays.push(display);
                currentGroup.required = currentGroup.required || getField(display, 'required');
            }
        });
        groupedDisplays.push(currentGroup);

        return groupedDisplays;
    };

    var encodeValue = function (model, searchForBlank) {
            // transform value entered to that sent to CaseSearch API (and saved for sticky search)
            var value = model.get('value');
            if (value && model.get("input") === "date") {
                value = toIsoDate(value);
            } else if (value && model.get("input") === "daterange") {
                value = serverPrefix + value.split(separator).map(toIsoDate).join(serverSeparator);
            } else if (value && (model.get('input') === 'select' || model.get('input') === 'checkbox')) {
                value = value.join(selectDelimiter);
            }

            var queryProvided = _.isObject(value) ? !!value.length : !!value;
            if (searchForBlank && queryProvided) {
                return selectDelimiter + value;
            } else if (queryProvided) {
                return value;
            } else if (searchForBlank) {
                return "";
            }
        },
        decodeValue = function (model, value) {
            // transform default values from app config and sticky search values to UI values
            if (!_.isString(value)) {
                return [false, undefined];
            }
            var allValues = value.split(selectDelimiter),
                searchForBlank = _.contains(values, ""),
                values = _.without(allValues, "");

            if (model.get('input') === 'select' || model.get('input') === 'checkbox') {
                value = values;
            } else if (values.length === 1) {
                value = values[0];
                if (model.get("input") === "date") {
                    value = toUiDate(value);
                } else if (model.get("input") === "daterange") {
                    // Take sticky value ("__range__2023-02-14__2023-02-17")
                    // or default value ("2023-02-14 to 2023-02-17")
                    // coerce to "02/14/2023 to 02/17/2023", as used by the widget
                    value = (value.replace("__range__", "")
                        .replace(separator, serverSeparator)  // only used for default values
                        .split(serverSeparator)
                        .map(toUiDate)
                        .join(separator));
                }
            } else {
                value = undefined;
            }
            return [searchForBlank, value];
        },
        geocoderItemCallback = function (addressTopic, model) {
            return function (item) {
                kissmetrics.track.event("Accessibility Tracking - Geocoder Interaction in Case Search");
                model.set('value', item.place_name);
                initMapboxWidget(model);
                const geocoderValues = JSON.parse(sessionStorage.geocoderValues);
                geocoderValues[model.id] = item.place_name;
                sessionStorage.geocoderValues = JSON.stringify(geocoderValues);
                var broadcastObj = formEntryUtils.getBroadcastObject(item);
                $.publish(addressTopic, broadcastObj);
                return item.place_name;
            };
        },
        geocoderOnClearCallback = function (addressTopic) {
            return function () {
                kissmetrics.track.event("Accessibility Tracking - Geocoder Interaction in Case Search");
                $.publish(addressTopic, formEntryConstants.NO_ANSWER);
            };
        },
        updateReceiver = function (element) {
            return function (_event, broadcastObj) {
                // e.g. format is home-state, home-zipcode, home-us_state||country
                var receiveExpression = element.data().receive;
                var receiveField = receiveExpression.split("-")[1];
                var value = null;
                if (broadcastObj === undefined || broadcastObj === formEntryConstants.NO_ANSWER) {
                    value = formEntryConstants.NO_ANSWER;
                } else if (broadcastObj[receiveField]) {
                    value = broadcastObj[receiveField];
                } else {
                    // match home-us_state||country style
                    var fields = receiveField.split('||');
                    $.each(fields, function (i, field) {
                        if (broadcastObj[field] !== undefined) {
                            value = broadcastObj[field];
                            return false;
                        }
                    });
                }
                // lookup DOM element again, in case the element got rerendered
                var domElement = $('*[data-receive="' + receiveExpression + '"]');
                if (domElement.is('input')) {
                    domElement.val(value);
                    domElement.change();
                } else {
                    // Set lookup table option by label
                    var matchingOption = function (el) {
                        return el.find("option").filter(function () {
                            return $(this).text().trim() === value;
                        });
                    };
                    var option = matchingOption(domElement);
                    if (domElement[0].multiple === true) {
                        var val = option.val();
                        if (option.length === 1 && domElement.val().indexOf(val) === -1) {
                            domElement.val(
                                domElement.val().concat(val)
                            ).trigger("change");
                        }
                    } else {
                        if (option.length === 1) {
                            domElement.val(String(option.index() - 1)).trigger("change");
                        } else {
                            domElement.val("-1").trigger('change');
                        }
                    }
                }
            };
        },
        initMapboxWidget = function (model) {
            var id = model.get('id'),
                inputId = id + "_mapbox",
                $field = $("#" + inputId);
            $(function () {
                kissmetrics.track.event("Accessibility Tracking - Geocoder Seen in Case Search");
            });
            const queryKey = sessionStorage.queryKey;
            const storedGeocoderValues = sessionStorage.geocoderValues;
            const geoValues = storedGeocoderValues ? JSON.parse(storedGeocoderValues) : {};
            if (!("queryKey" in geoValues) || geoValues["queryKey"] !== queryKey) {
                geoValues["queryKey"] = queryKey;
                sessionStorage.geocoderValues = JSON.stringify(geoValues);
            }
            if ($field.find('.mapboxgl-ctrl-geocoder--input').length === 0) {
                if (!initialPageData.get("has_geocoder_privs")) {
                    $("#" + inputId).addClass('unsupported alert alert-warning');
                    $("#" + inputId).text(gettext(
                        "Sorry, this input is not supported because your project doesn't have a Geocoder privilege")
                    );
                    return true;
                }
                formEntryUtils.renderMapboxInput({
                    divId: inputId,
                    itemCallback: geocoderItemCallback(id, model),
                    clearCallBack: geocoderOnClearCallback(id),
                    responseDataTypes: 'address,region,place,postcode',
                });
                var divEl = $field.find('.mapboxgl-ctrl-geocoder');
                divEl.css("max-width", "none");
                divEl.css("width", "100%");
            }

            const geocoderValues = JSON.parse(sessionStorage.geocoderValues);
            if (geocoderValues[id]) {
                $field.find('.mapboxgl-ctrl-geocoder--input').val(geocoderValues[id]);
            }
        };

    var QueryView = Marionette.View.extend({
        tagName: "tr",
        className: "formplayer-request",
        template: _.template($("#query-view-item-template").html() || ""),

        templateContext: function () {
            var imageUri = this.options.model.get('imageUri'),
                audioUri = this.options.model.get('audioUri'),
                appId = this.model.collection.appId,
                value = this.options.model.get('value'),
                itemsetChoicesDict = this.options.model.get('itemsetChoicesDict');

            return {
                imageUrl: imageUri ? FormplayerFrontend.getChannel().request('resourceMap', imageUri, appId) : "",
                audioUrl: audioUri ? FormplayerFrontend.getChannel().request('resourceMap', audioUri, appId) : "",
                value: value,
                errorMessage: this.errorMessage,
                itemsetChoicesDict: itemsetChoicesDict,
                contentTag: this.parentView.options.sidebarEnabled ? "div" : "td",
            };
        },

        initialize: function () {
            this.parentView = this.options.parentView;
            this.model = this.options.model;
            this.errorMessage = null;
            this._setItemset(this.model.attributes.itemsetChoices, this.model.attributes.itemsetChoicesKey);

            // initialize with default values or with sticky values if either is present
            var value = decodeValue(this.model, this.model.get('value'))[1],
                allStickyValues = formplayerUtils.getStickyQueryInputs(),
                stickyValueEncoded = allStickyValues[this.model.get('id')],
                [searchForBlank, stickyValue] = decodeValue(this.model, stickyValueEncoded);
            this.model.set('searchForBlank', searchForBlank);
            if (stickyValue && !value) {  // Sticky values don't override default values
                value = stickyValue;
            }
            this.model.set('value', value);
        },

        ui: {
            valueDropdown: 'select.query-field',
            hqHelp: '.hq-help',
            dateRange: 'input.daterange',
            date: 'input.date',
            queryField: '.query-field',
            searchForBlank: '.search-for-blank',
        },

        events: {
            'change @ui.queryField': 'changeQueryField',
            'change @ui.searchForBlank': 'notifyParentOfFieldChange',
            'dp.change @ui.queryField': 'changeDateQueryField',
            'click @ui.searchForBlank': 'toggleBlankSearch',
        },

        _setItemset: function (itemsetChoices, itemsetChoicesKey) {
            itemsetChoices = itemsetChoices || [];
            itemsetChoicesKey = itemsetChoicesKey || [];
            let itemsetChoicesDict = {};

            itemsetChoicesKey.forEach((key,i) => itemsetChoicesDict[key] = itemsetChoices[i]);
            this.model.set({
                itemsetChoicesKey: itemsetChoicesKey,
            });

            this.model.set({
                itemsetChoices: itemsetChoices,
                itemsetChoicesDict: itemsetChoicesDict,
            });
        },

        _render: function () {
            var self = this;
            _.defer(function () {
                self.render();
                if (self.model.get('input') === 'address') {
                    initMapboxWidget(self.model);
                }
            });
        },

        hasRequiredError: function () {
            if (!this.model.get('required')) {
                return false;
            }
            var answer = this.getEncodedValue();
            if (answer !== undefined && (answer === "" || answer.replace(/\s+/, "") !== "")) {
                return false;
            } else {
                return true;
            }

        },

        hasNonRequiredErrors: function () {
            if (this.model.get("error")) {
                return true;
            }
        },

        /**
         * Determines if model has either a server error or is required and missing.
         * Returns error message, or null if model is valid.
         */
        getError: function () {
            if (this.hasNonRequiredErrors()) {
                return this.model.get("error");
            }
            if (this.hasRequiredError()) {
                return this.model.get("required_msg");
            }
            return null;
        },

        isValid: function () {
            var newError = this.getError();
            if (newError !== this.errorMessage) {
                this.errorMessage = newError;
                this._render();
            }
            return !this.errorMessage;
        },

        clear: function () {
            var self = this;
            self.model.set('value', '');
            self.model.set('error', null);
            self.errorMessage = null;
            self.model.set('searchForBlank', false);
            sessionStorage.removeItem('geocoderValues');
            if (self.ui.date.length) {
                self.ui.date.data("DateTimePicker").clear();
            }
            self._render();
            FormplayerFrontend.trigger('clearNotifications');
        },

        getEncodedValue: function () {
            if (this.model.get('input') === 'address') {
                return;  // skip geocoder address
            }
            var searchForBlank = $(this.ui.searchForBlank).prop('checked');
            return encodeValue(this.model, searchForBlank);
        },

        changeQueryField: function (e) {
            if (this.model.get('input') === 'date') {
                // Skip because dates get handled by changeDateQueryField
                return;
            } else if (this.model.get('input') === 'select1' || this.model.get('input') === 'select') {
                this.model.set('value', $(e.currentTarget).val());
            } else if (this.model.get('input') === 'address') {
                // geocoderItemCallback sets the value on the model
            } else if (this.model.get('input') === 'checkbox') {
                var newValue = _.chain($(e.currentTarget).find('input[type=checkbox]'))
                    .filter(checkbox => checkbox.checked)
                    .map(checkbox => checkbox.value)
                    .value();
                this.model.set('value', newValue);
            } else {
                this.model.set('value', $(e.currentTarget).val());
            }
            this.notifyParentOfFieldChange(e);
            this.parentView.setStickyQueryInputs();
        },

        changeDateQueryField: function (e) {
            this.model.set('value', $(e.currentTarget).val());
            var useDynamicSearch = Date(this.model._previousAttributes.value) !== Date($(e.currentTarget).val());
            this.notifyParentOfFieldChange(e, useDynamicSearch);
            this.parentView.setStickyQueryInputs();
        },

        notifyParentOfFieldChange: function (e, useDynamicSearch = true) {
            if (this.model.get('input') === 'address') {
                // Geocoder doesn't have a real value, doesn't need to be sent to formplayer
                return;
            }
            this.parentView.notifyFieldChange(e, this, useDynamicSearch, formplayerConstants.queryInitiatedBy.FIELD_CHANGE);
        },

        toggleBlankSearch: function (e) {
            var self = this,
                searchForBlank = $(e.currentTarget).prop('checked');
            self.model.set('searchForBlank', searchForBlank);

            // When checking the blank search box for a geocoder field, toggle all its receiver fields
            if (self.model.get('input') === 'address') {
                _.each(self.model.collection.models, function (relatedModel) {
                    if (relatedModel.get('receive') && relatedModel.get('receive').split("-")[0] === self.model.get('id')) {
                        relatedModel.set('searchForBlank', searchForBlank);
                    }
                });
                initMapboxWidget(this.model);
            }
            self.parentView.setStickyQueryInputs();
        },

        _initializeSelect2Dropdown: function () {
            let placeHolderText;
            switch (this.model.get('input')) {
                case 'select1':
                    placeHolderText = gettext('Please select one');
                    break;
                case 'select':
                    placeHolderText = gettext('Please select one or more');
                    break;
                default:
                    placeHolderText = ' ';
                    break;
            }

            this.ui.valueDropdown.select2({
                allowClear: true,
                placeholder: placeHolderText,   // required for allowClear to work
                escapeMarkup: function (m) { return DOMPurify.sanitize(m); },
            });
        },

        onRender: function () {
            this._initializeSelect2Dropdown();
            this.ui.hqHelp.hqHelp({
                placement: () => {
                    if (this.parentView.options.sidebarEnabled && this.parentView.smallScreenEnabled) {
                        return 'auto bottom';
                    } else {
                        return 'auto right';
                    }
                },
            });
            cloudcareUtils.initDatePicker(this.ui.date, this.model.get('value'));
            this.ui.dateRange.daterangepicker({
                locale: {
                    format: dateFormat,
                    separator: separator,
                },
                autoUpdateInput: false,
                "autoApply": true,
            });
            this.ui.dateRange.attr("placeholder", dateFormat + separator + dateFormat);
            let separatorChars = _.unique(separator).join("");
            this.ui.dateRange.attr("pattern", "^[\\d\\/\\-" + separatorChars + "]*$");
            this.ui.dateRange.on('cancel.daterangepicker', function () {
                $(this).val('').trigger('change');
            });
            this.ui.dateRange.on('apply.daterangepicker', function (ev, picker) {
                $(this).val(picker.startDate.format(dateFormat) + separator + picker.endDate.format(dateFormat)).trigger('change');
            });
            this.ui.dateRange.on('change', function () {
                // Validate free-text input
                var start, end,
                    $input = $(this),
                    oldValue = $input.val(),
                    parts = _.map(oldValue.split(separator), cloudcareUtils.parseInputDate),
                    newValue = '';

                if (_.every(parts, part => part !== null))  {
                    if (parts.length === 1) { // condition where only one valid date is typed in rather than a range
                        start = end = parts[0];
                    } else if (parts.length === 2) {
                        [start, end] = parts;
                    }
                    newValue = start.format(dateFormat) + separator + end.format(dateFormat);
                }
                if (oldValue !== newValue) {
                    $input.val(newValue).trigger('change');
                }
            });
            if (this.model.get('hidden') === 'true') {
                this.$el.hide();
            }
        },

    });

    var GroupedQueryView = Marionette.CollectionView.extend({
        tagName: "tr",
        template: _.template($("#query-view-group-template").html() || ""),
        childView: QueryView,
        childViewContainer: "#query-group-content",

        childViewOptions: function () {
            return {parentView: this.options.parentView};
        },

        ui: {
            groupHeader: '.search-query-group-header',
        },

        events: {
            'click @ui.groupHeader': 'updateArrow',
        },

        updateArrow: function (e) {
            const arrow = $(e.currentTarget).children('i');
            if (arrow.hasClass('fa-angle-double-down')) {
                arrow.removeClass('fa-angle-double-down');
                arrow.addClass('fa-angle-double-up');
            } else {
                arrow.removeClass('fa-angle-double-up');
                arrow.addClass('fa-angle-double-down');
            }
        },

        templateContext: function () {
            let groupName = this.options.groupName === undefined ?
                "" : markdown.render(this.options.groupName.trim());
            return {
                groupName: groupName,
                groupKey: this.options.groupKey,
                required: this.options.required,
                named: groupName.length > 0,
            };
        },
    });

    var QueryListView = Marionette.CollectionView.extend({
        tagName: "div",
        template: _.template($("#query-view-list-template").html() || ""),

        childView(item) {
            if (item.has("groupName")) {
                return GroupedQueryView;
            } else {
                return QueryView;
            }
        },

        buildChildView(child, ChildViewClass, childViewOptions) {
            let options = {};

            if (child.has("groupName")) {
                const childList = new Backbone.Collection(child.get('displays'));
                options = _.extend(
                    {
                        collection: childList,
                        groupName: child.get('groupName'),
                        groupKey: child.get('groupKey'),
                        required: child.get('required'),
                    },
                    childViewOptions
                );
            } else {
                options = _.extend({model: child}, childViewOptions);
            }

            return new ChildViewClass(options);
        },

        childViewContainer: "#query-properties",
        childViewOptions: function () { return {parentView: this}; },

        initialize: function (options) {
            this.parentModel = options.collection.models || [];
            this.dynamicSearchEnabled = options.hasDynamicSearch && this.options.sidebarEnabled;

            this.smallScreenListener = cloudcareUtils.smallScreenListener(smallScreenEnabled => {
                this.handleSmallScreenChange(smallScreenEnabled);
            });
            this.smallScreenListener.listen();

            this.dynamicSearchEnabled = !(options.disableDynamicSearch || this.smallScreenEnabled) &&
                (toggles.toggleEnabled('DYNAMICALLY_UPDATE_SEARCH_RESULTS') && this.options.sidebarEnabled);

            if (Object.keys(options.groupHeaders).length > 0) {
                const groupedCollection = groupDisplays(options.collection, options.groupHeaders);
                this.collection = new Collection(groupedCollection);
            }
        },

        templateContext: function () {
            var description = this.options.collection.description === undefined ?
                "" : markdown.render(this.options.collection.description.trim());
            return {
                title: this.options.title.trim(),
                description: DOMPurify.sanitize(description),
                sidebarEnabled: this.options.sidebarEnabled,
                grouped: Boolean(this.collection.find(c => c.has("groupKey"))),
            };
        },

        ui: {
            clearButton: '#query-clear-button',
            submitButton: '#query-submit-button',
            valueInput: 'input.query-field',
        },

        events: {
            'click @ui.clearButton': 'clearAction',
            'click @ui.submitButton': 'submitAction',
        },

        handleSmallScreenChange: function (enabled) {
            this.smallScreenEnabled = enabled;
            if (this.options.sidebarEnabled) {
                if (this.smallScreenEnabled) {
                    $('#sidebar-region').addClass('collapse');
                } else {
                    $('#sidebar-region').removeClass('collapse');
                }
            }
        },

        _getChildren: function () {
            const children = [];
            this.children.each(function (childView) {
                if (childView.children) {
                    childView.children.each(function (grandChildView) {
                        children.push(grandChildView);
                    });
                } else {
                    children.push(childView);
                }
            });
            return children;
        },

        _getChildModels: function () {
            return _.flatten(_.map(
                Array.from(this.collection),
                function (item) {
                    if (item.has("displays")) {
                        return item.get("displays");
                    } else {
                        return [item];
                    }
                }
            ));
        },

        getAnswers: function () {
            var answers = {};
            const children = this._getChildren();
            children.forEach(function (childView) {
                var encodedValue = childView.getEncodedValue();
                if (encodedValue !== undefined) {
                    answers[childView.model.get('id')] = encodedValue;
                }
            });
            return answers;
        },

        notifyFieldChange: function (e, changedChildView, useDynamicSearch, initiatedBy) {
            e.preventDefault();
            var self = this;
            self.validateFieldChange(changedChildView, initiatedBy).always(function (response) {
                var $fields = $(".query-field");
                for (var i = 0; i < response.models.length; i++) {
                    var choices = response.models[i].get('itemsetChoices');
                    if (choices) {
                        var $field = $($fields.get(i)),
                            value = response.models[i].get('value');
                        if ($field.data('select2')) {
                            // force close dropdown, the set below can interfere with this when clearing selection
                            $field.select2('close');
                        }
                        if (value !== null) {
                            value = value.split(selectDelimiter);
                            value = _.filter(value, function (val) { return val !== ''; });
                            if (!$field.attr('multiple')) {
                                value = _.isEmpty(value) ? null : value[0];
                            }
                        }
                        self._getChildModels()[i].set({
                            value: value,
                        });

                        var childByIndex = self._getChildren()[i];
                        childByIndex._setItemset(choices, response.models[i].get('itemsetChoicesKey'));
                        childByIndex._render();      // re-render with new choice values
                    }
                }
            });
            if (self.dynamicSearchEnabled && useDynamicSearch) {
                self.updateSearchResults();
            }
        },

        clearAction: function () {
            var self = this;
            self._getChildren().forEach(function (childView) {
                childView.clear();
            });
            self.setStickyQueryInputs();
            if (self.dynamicSearchEnabled) {
                self.updateSearchResults();
            }
        },

        submitAction: function (e) {
            var self = this;
            e.preventDefault();
            self.performSubmit();
        },

        performSubmit: function (initiatedBy) {
            var self = this;
            self.validateAllFields().done(function () {
                FormplayerFrontend.trigger(
                    "menu:query",
                    self.getAnswers(),
                    self.options.sidebarEnabled,
                    initiatedBy
                );
                if (self.smallScreenEnabled && self.options.sidebarEnabled) {
                    $('#sidebar-region').collapse('hide');
                }
                sessionStorage.submitPerformed = true;
            });
        },

        updateSearchResults: function () {
            var self = this;
            var invalidRequiredFields = [];
            self._getChildren().forEach(function (childView) {
                if (childView.hasRequiredError()) {
                    invalidRequiredFields.push(childView.model.get('text'));
                }
            });
            if (invalidRequiredFields.length === 0) {
<<<<<<< HEAD
                console.log("Performing Submit with dynamicSearch");
                self.performSubmit("dynamicSearch");
=======
                self.performSubmit(formplayerConstants.queryInitiatedBy.DYNAMIC_SEARCH);
>>>>>>> 76a412fb
            }
        },

        validateFieldChange: function (changedChildView, initiatedBy) {
            var self = this;
            var promise = $.Deferred();

            self._updateModelsForValidation(initiatedBy).done(function (response) {
                //Gather error messages
                self._getChildren().forEach(function (childView) {
                    //Filter out empty required fields and check for validity
                    if (!childView.hasRequiredError() || childView === changedChildView) { childView.isValid(); }
                });
                promise.resolve(response);
            });

            return promise;
        },

        /*
         *  Send request to formplayer to validate fields. Displays any errors.
         *  Returns a promise that contains the formplayer response.
         */
        validateAllFields: function () {
            var self = this;
            var promise = $.Deferred();
            var invalidFields = [];
            var updatingModels = self.updateModelsForValidation || self._updateModelsForValidation();

            $.when(updatingModels).done(function (response) {
                // Gather error messages
                self._getChildren().forEach(function (childView) {
                    if (!childView.isValid()) {
                        invalidFields.push(childView.model.get('text'));
                    }
                });

                // Display error messages
                FormplayerFrontend.trigger('clearNotifications');
                if (invalidFields.length) {
                    var errorHTML = gettext("Please check the following fields:");
                    errorHTML += "<ul>" + _.map(invalidFields, function (f) {
                        return "<li>" + DOMPurify.sanitize(f) + "</li>";
                    }).join("") + "</ul>";
                    FormplayerFrontend.trigger('showError', errorHTML, true, false);
                }

                if (invalidFields.length) {
                    promise.reject(response);
                } else {
                    promise.resolve(response);
                }
            });

            return promise;
        },

        _updateModelsForValidation: function (initiatedBy) {
            var self = this;
            var promise = $.Deferred();
            self.updateModelsForValidation = promise;

            var urlObject = formplayerUtils.currentUrlToObject();
            urlObject.setQueryData({
                inputs: self.getAnswers(),
                execute: false,
                forceManualSearch: true,
                initiatedBy: initiatedBy,
            });
            var fetchingPrompts = FormplayerFrontend.getChannel().request("app:select:menus", urlObject);
            $.when(fetchingPrompts).done(function (response) {
                // Update models based on response
                if (response.queryResponse) {
                    _.each(response.queryResponse.displays, function (responseModel, i) {
                        self._getChildModels()[i].set({
                            error: responseModel.error,
                            required: responseModel.required,
                            required_msg: responseModel.required_msg,
                        });
                    });
                } else {
                    _.each(response.models, function (responseModel, i) {
                        const childModels = self._getChildModels();
                        childModels[i].set({
                            error: responseModel.get('error'),
                            required: responseModel.get('required'),
                            required_msg: responseModel.get('required_msg'),
                        });
                    });
                }
                promise.resolve(response);

            });

            return promise;
        },

        setStickyQueryInputs: function () {
            formplayerUtils.setStickyQueryInputs(this.getAnswers());
        },

        onAttach: function () {
            this.initGeocoders();
        },

        onBeforeDetach: function () {
            this.smallScreenListener.stopListening();
        },

        initGeocoders: function () {
            var self = this;
            _.each(self._getChildModels(), function (model, i) {
                var $field = $($(".query-field")[i]);

                // Set geocoder receivers to subscribe
                if (model.get('receive')) {
                    var topic = model.get('receive').split("-")[0];
                    $.subscribe(topic, updateReceiver($field));
                }

                // Set geocoder address publish
                if (model.get('input') === 'address') {
                    initMapboxWidget(model);
                }
            });
        },

    });

    return {
        queryListView: function (data) {
            return new QueryListView(data);
        },
        groupDisplays: groupDisplays,
    };
});<|MERGE_RESOLUTION|>--- conflicted
+++ resolved
@@ -742,12 +742,8 @@
                 }
             });
             if (invalidRequiredFields.length === 0) {
-<<<<<<< HEAD
                 console.log("Performing Submit with dynamicSearch");
-                self.performSubmit("dynamicSearch");
-=======
                 self.performSubmit(formplayerConstants.queryInitiatedBy.DYNAMIC_SEARCH);
->>>>>>> 76a412fb
             }
         },
 
