--- conflicted
+++ resolved
@@ -586,10 +586,7 @@
 
             this.dynamicSearchEnabled = !(options.disableDynamicSearch || this.smallScreenEnabled) &&
                 (toggles.toggleEnabled('DYNAMICALLY_UPDATE_SEARCH_RESULTS') && this.options.sidebarEnabled);
-<<<<<<< HEAD
-=======
             this.searchOnClear = (options.searchOnClear && !this.smallScreenEnabled);
->>>>>>> bf24e9b1
 
             if (Object.keys(options.groupHeaders).length > 0) {
                 const groupedCollection = groupDisplays(options.collection, options.groupHeaders);
@@ -815,11 +812,7 @@
                 inputs: self.getAnswers(),
                 execute: false,
                 forceManualSearch: true,
-<<<<<<< HEAD
-
-=======
                 initiatedBy: initiatedBy,
->>>>>>> bf24e9b1
             });
             var fetchingPrompts = FormplayerFrontend.getChannel().request("app:select:menus", urlObject);
             $.when(fetchingPrompts).done(function (response) {
