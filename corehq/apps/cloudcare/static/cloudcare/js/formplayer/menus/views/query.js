--- conflicted
+++ resolved
@@ -589,18 +589,12 @@
             self.updateModelsForValidation = promise;
 
             var urlObject = formplayerUtils.currentUrlToObject();
-<<<<<<< HEAD
-            urlObject.setQueryData(self.getAnswers(), false);
-            var fetchingPrompts = FormplayerFrontend.getChannel().request("app:select:menus", urlObject);
-=======
             urlObject.setQueryData({
                 inputs: self.getAnswers(),
                 execute: false,
                 selectValuesByKeys: self.selectValuesByKeys,
             });
-            var promise = $.Deferred(),
-                fetchingPrompts = FormplayerFrontend.getChannel().request("app:select:menus", urlObject);
->>>>>>> 26cb9ec7
+            var fetchingPrompts = FormplayerFrontend.getChannel().request("app:select:menus", urlObject);
             $.when(fetchingPrompts).done(function (response) {
                 // Update models based on response
                 _.each(response.models, function (responseModel, i) {
