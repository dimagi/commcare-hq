/*global DOMPurify, Marionette, moment */

hqDefine("cloudcare/js/formplayer/menus/views/query", function () {
    // 'hqwebapp/js/hq.helpers' is a dependency. It needs to be added
    // explicitly when webapps is migrated to requirejs
    var kissmetrics = hqImport("analytix/js/kissmetrix"),
        cloudcareUtils = hqImport("cloudcare/js/utils"),
        constants = hqImport("cloudcare/js/form_entry/const"),
        formEntryUtils = hqImport("cloudcare/js/form_entry/utils"),
        FormplayerFrontend = hqImport("cloudcare/js/formplayer/app"),
        formplayerUtils = hqImport("cloudcare/js/formplayer/utils/utils"),
        initialPageData = hqImport("hqwebapp/js/initial_page_data"),
        md = window.markdownit();

    var separator = " to ",
        serverSeparator = "__",
        serverPrefix = "__range__",
        dateFormat = cloudcareUtils.dateFormat,
        selectDelimiter = "#,#"; // Formplayer also uses this

    var toIsoDate = function (dateString) {
        return cloudcareUtils.parseInputDate(dateString).format('YYYY-MM-DD');
    };
    var toUiDate = function (dateString) {
        return cloudcareUtils.parseInputDate(dateString).format(dateFormat);
    };

    var encodeValue = function (model, searchForBlank) {
            // transform value entered to that sent to CaseSearch API (and saved for sticky search)
            var value = model.get('value');
            if (value && model.get("input") === "date") {
                value = toIsoDate(value);
            } else if (value && model.get("input") === "daterange") {
                value = serverPrefix + value.split(separator).map(toIsoDate).join(serverSeparator);
            } else if (value && (model.get('input') === 'select' || model.get('input') === 'checkbox')) {
                value = value.join(selectDelimiter);
            }

            var queryProvided = _.isObject(value) ? !!value.length : !!value;
            if (searchForBlank && queryProvided) {
                return selectDelimiter + value;
            } else if (queryProvided) {
                return value;
            } else if (searchForBlank) {
                return "";
            }
        },
        decodeValue = function (model, value) {
            // transform default values from app config and sticky search values to UI values
            if (!_.isString(value)) {
                return [false, undefined];
            }
            var values = value.split(selectDelimiter),
                searchForBlank = _.contains(values, ""),
                values = _.without(values, "");

            if (model.get('input') === 'select' || model.get('input') === 'checkbox') {
                value = values;
            } else if (values.length === 1) {
                value = values[0];
                if (model.get("input") === "date") {
                    value = toUiDate(value);
                } else if (model.get("input") === "daterange") {
                    // Take sticky value ("__range__2023-02-14__2023-02-17")
                    // or default value ("2023-02-14 to 2023-02-17")
                    // coerce to "02/14/2023 to 02/17/2023", as used by the widget
                    value = (value.replace("__range__", "")
                        .replace(separator, serverSeparator)  // only used for default values
                        .split(serverSeparator)
                        .map(toUiDate)
                        .join(separator));
                }
            } else {
                value = undefined;
            }
            return [searchForBlank, value];
        },
        geocoderItemCallback = function (addressTopic, model) {
            return function (item) {
                kissmetrics.track.event("Accessibility Tracking - Geocoder Interaction in Case Search");
                model.set('value', item.place_name);
                initMapboxWidget(model);
                var broadcastObj = formEntryUtils.getBroadcastObject(item);
                $.publish(addressTopic, broadcastObj);
                return item.place_name;
            };
        },
        geocoderOnClearCallback = function (addressTopic) {
            return function () {
                kissmetrics.track.event("Accessibility Tracking - Geocoder Interaction in Case Search");
                $.publish(addressTopic, constants.NO_ANSWER);
            };
        },
        updateReceiver = function (element) {
            return function (_event, broadcastObj) {
                // e.g. format is home-state, home-zipcode, home-us_state||country
                var receiveExpression = element.data().receive;
                var receiveField = receiveExpression.split("-")[1];
                var value = null;
                if (broadcastObj === undefined || broadcastObj === constants.NO_ANSWER) {
                    value = constants.NO_ANSWER;
                } else if (broadcastObj[receiveField]) {
                    value = broadcastObj[receiveField];
                } else {
                    // match home-us_state||country style
                    var fields = receiveField.split('||');
                    $.each(fields, function (i, field) {
                        if (broadcastObj[field] !== undefined) {
                            value = broadcastObj[field];
                            return false;
                        }
                    });
                }
                // lookup DOM element again, in case the element got rerendered
                var domElement = $('*[data-receive="' + receiveExpression + '"]');
                if (domElement.is('input')) {
                    domElement.val(value);
                    domElement.change();
                }
                else {
                    // Set lookup table option by label
                    var matchingOption = function (el) {
                        return el.find("option").filter(function (_) {
                            return $(this).text().trim() === value;
                        });
                    }
                    var option = matchingOption(domElement);
                    if (domElement[0].multiple === true) {
                        var val = option.val();
                        if (option.length === 1 && domElement.val().indexOf(val) === -1) {
                            domElement.val(
                                domElement.val().concat(val)
                            ).trigger("change");
                        }
                    }
                    else {
                        if (option.length === 1) {
                            domElement.val(String(option.index() - 1)).trigger("change");
                        } else {
                            domElement.val("-1").trigger('change');
                        }
                    }
                }
            };
        },
        initMapboxWidget = function (model) {
            var id = model.get('id'),
                inputId = id + "_mapbox",
                $field = $("#" + inputId);
            $(function () {
                kissmetrics.track.event("Accessibility Tracking - Geocoder Seen in Case Search");
            });
            if ($field.find('.mapboxgl-ctrl-geocoder--input').length === 0) {
                if (!initialPageData.get("has_geocoder_privs")) {
                    $("#" + inputId).addClass('unsupported alert alert-warning');
                    $("#" + inputId).text(gettext(
                        "Sorry, this input is not supported because your project doesn't have a Geocoder privilege")
                    );
                    return true;
                }
                formEntryUtils.renderMapboxInput(
                    inputId,
                    geocoderItemCallback(id, model),
                    geocoderOnClearCallback(id),
                    initialPageData
                );
                var divEl = $field.find('.mapboxgl-ctrl-geocoder');
                divEl.css("max-width", "none");
                divEl.css("width", "100%");
            }

            if (model.get('value')) {
                $field.find('.mapboxgl-ctrl-geocoder--input').val(model.get('value'));
            }
        };

    var QueryView = Marionette.View.extend({
        tagName: "tr",
        className: "formplayer-request",
        template: _.template($("#query-view-item-template").html() || ""),

        templateContext: function () {
            var imageUri = this.options.model.get('imageUri'),
                audioUri = this.options.model.get('audioUri'),
                appId = this.model.collection.appId,
                value = this.options.model.get('value'),
                itemsetChoicesDict = this.options.model.get('itemsetChoicesDict');

            return {
                imageUrl: imageUri ? FormplayerFrontend.getChannel().request('resourceMap', imageUri, appId) : "",
                audioUrl: audioUri ? FormplayerFrontend.getChannel().request('resourceMap', audioUri, appId) : "",
                value: value,
                errorMessage: this.errorMessage,
                itemsetChoicesDict: itemsetChoicesDict,
            };
        },

        initialize: function () {
            this.parentView = this.options.parentView;
            this.model = this.options.model;
            this.errorMessage = null;
            this._setItemset(this.model.attributes.itemsetChoices, this.model.attributes.itemsetChoicesKey);

            // initialize with default values or with sticky values if either is present
            var value = decodeValue(this.model, this.model.get('value'))[1],
                allStickyValues = formplayerUtils.getStickyQueryInputs(),
                stickyValue = allStickyValues[this.model.get('id')],
                [searchForBlank, stickyValue] = decodeValue(this.model, stickyValue);
            this.model.set('searchForBlank', searchForBlank);
            if (stickyValue && !value) {  // Sticky values don't override default values
                value = stickyValue;
            }
            this.model.set('value', value);
        },

        ui: {
            valueDropdown: 'select.query-field',
            hqHelp: '.hq-help',
            dateRange: 'input.daterange',
            date: 'input.date',
            queryField: '.query-field',
            searchForBlank: '.search-for-blank',
        },

        events: {
            'change @ui.queryField': 'changeQueryField',
            'change @ui.searchForBlank': 'notifyParentOfFieldChange',
            'dp.change @ui.queryField': 'changeDateQueryField',
            'click @ui.searchForBlank': 'toggleBlankSearch',
        },

        _setItemset: function (itemsetChoices, itemsetChoicesKey) {
            itemsetChoices = itemsetChoices || [];
            let itemsetChoicesDict = {};

            if (this.parentView.selectValuesByKeys) {
                itemsetChoicesKey = itemsetChoicesKey || [];
                itemsetChoicesKey.forEach((key,i) => itemsetChoicesDict[key] = itemsetChoices[i]);
                this.model.set({
                    itemsetChoicesKey: itemsetChoicesKey,
                });
            } else {
                itemsetChoices.forEach((value,i) => itemsetChoicesDict[i] = value);
            }
            this.model.set({
                itemsetChoices: itemsetChoices,
                itemsetChoicesDict: itemsetChoicesDict,
            });
        },

        _render: function () {
            var self = this;
            _.defer(function () {
                self.render();
                if (self.model.get('input') === 'address') {
                    initMapboxWidget(self.model);
                }
            });
        },

        hasRequiredError: function () {
            if (!this.model.get('required')) {
                return false;
            }
            var answer = this.getEncodedValue();
            if (answer !== undefined && (answer === "" || answer.replace(/\s+/, "") !== "")) {
                return false;
            } else {
                return true;
            }

        },

        hasNonRequiredErrors: function () {
            if (this.model.get("error")) {
                return true;
            }
        },

        /**
         * Determines if model has either a server error or is required and missing.
         * Returns error message, or null if model is valid.
         */
        getError: function () {
            if (this.hasNonRequiredErrors()) {
                return this.model.get("error");
            }
            if (this.hasRequiredError()) {
                return this.model.get("required_msg");
            }
            return null;
        },

        isValid: function () {
            var newError = this.getError();
            if (newError !== this.errorMessage) {
                this.errorMessage = newError;
                this._render();
            }
            return !this.errorMessage;
        },

        clear: function () {
            var self = this;
            self.model.set('value', '');
            self.model.set('error', null);
            self.errorMessage = null;
            self.model.set('searchForBlank', false);
            if (self.ui.date.length) {
                self.ui.date.data("DateTimePicker").clear();
            }
            self._render();
            FormplayerFrontend.trigger('clearNotifications');
        },

        getEncodedValue: function () {
            if (this.model.get('input') === 'address') {
                return;  // skip geocoder address
            }
            var queryValue = $(this.ui.queryField).val(),
                searchForBlank = $(this.ui.searchForBlank).prop('checked');
            return encodeValue(this.model, searchForBlank);
        },

        changeQueryField: function (e) {
            if (this.model.get('input') === 'date') {
                // Skip because dates get handled by changeDateQueryField
                return;
            } else if (this.model.get('input') === 'select1' || this.model.get('input') === 'select') {
                this.model.set('value', $(e.currentTarget).val());
            } else if (this.model.get('input') === 'address') {
                // geocoderItemCallback sets the value on the model
            } else if (this.model.get('input') === 'checkbox') {
                var newValue = _.chain($(e.currentTarget).find('input[type=checkbox]'))
                    .filter(checkbox => checkbox.checked)
                    .map(checkbox => checkbox.value)
                    .value();
                this.model.set('value', newValue);
            } else {
                this.model.set('value', $(e.currentTarget).val());
            }
            this.notifyParentOfFieldChange(e);
            this.parentView.setStickyQueryInputs();
        },

        changeDateQueryField: function (e) {
            this.model.set('value', $(e.currentTarget).val());
            this.notifyParentOfFieldChange(e);
            this.parentView.setStickyQueryInputs();
        },

        notifyParentOfFieldChange: function (e) {
            if (this.model.get('input') === 'address') {
                // Geocoder doesn't have a real value, doesn't need to be sent to formplayer
                return;
            }
            this.parentView.notifyFieldChange(e, this);
        },

        toggleBlankSearch: function (e) {
            var self = this,
                searchForBlank = $(e.currentTarget).prop('checked');
            self.model.set('searchForBlank', searchForBlank);

            // When checking the blank search box for a geocoder field, toggle all its receiver fields
            if (self.model.get('input') === 'address') {
                _.each(self.model.collection.models, function (relatedModel) {
                    if (relatedModel.get('receive') && relatedModel.get('receive').split("-")[0] === self.model.get('id')) {
                        relatedModel.set('searchForBlank', searchForBlank);
                    }
                });
                initMapboxWidget(this.model);
            }
            self.parentView.setStickyQueryInputs();
        },

        onRender: function () {
            this.ui.valueDropdown.select2({
                allowClear: true,
                placeholder: " ",   // required for allowClear to work
                escapeMarkup: function (m) { return DOMPurify.sanitize(m); },
            });
            this.ui.hqHelp.hqHelp();
            cloudcareUtils.initDatePicker(this.ui.date, this.model.get('value'));
            this.ui.dateRange.daterangepicker({
                locale: {
                    format: dateFormat,
                    separator: separator,
                },
                autoUpdateInput: false,
                "autoApply": true,
            });
            this.ui.dateRange.attr("placeholder", dateFormat + separator + dateFormat);
            let separatorChars = _.unique(separator).join("");
            this.ui.dateRange.attr("pattern", "^[\\d\\/\\-" + separatorChars + "]*$");
            this.ui.dateRange.on('cancel.daterangepicker', function () {
                $(this).val('').trigger('change');
            });
            this.ui.dateRange.on('apply.daterangepicker', function(ev, picker) {
                $(this).val(picker.startDate.format(dateFormat) + separator + picker.endDate.format(dateFormat)).trigger('change');
            });
            this.ui.dateRange.on('change', function () {
                // Validate free-text input
                var start, end,
                    $input = $(this),
                    oldValue = $input.val(),
                    parts = _.map(oldValue.split(separator), cloudcareUtils.parseInputDate),
                    newValue = '';

                if (_.every(parts, part => part !== null))  {
                    if (parts.length === 1) { // condition where only one valid date is typed in rather than a range
                        start = end = parts[0];
                    } else if (parts.length === 2) {
                        [start, end] = parts;
                    }
                    newValue = start.format(dateFormat) + separator + end.format(dateFormat);
                }
                if (oldValue !== newValue) {
                    $input.val(newValue).trigger('change');
                }
            });
            if (this.model.get('hidden') === 'true') {
                this.$el.hide();
            }
        },

    });

    var QueryListView = Marionette.CollectionView.extend({
        tagName: "div",
        template: _.template($("#query-view-list-template").html() || ""),
        childView: QueryView,
        childViewContainer: "#query-properties",
        childViewOptions: function () { return {parentView: this}; },

        initialize: function (options) {
            this.parentModel = options.collection.models || [];

            // whether the select prompt selection is passed as itemset keys
            // only here to maintain backward compatibility and can be removed
            // once web apps fully transition using keys to convey select prompt selection.
            this.selectValuesByKeys = false;

            for (let model of this.parentModel) {
                if ("itemsetChoicesKey" in model.attributes) {
                    this.selectValuesByKeys = true;
                    break;
                }
            }
        },

        templateContext: function () {
            var description = md.render(this.options.collection.description.trim());
            return {
                title: this.options.title.trim(),
                description: DOMPurify.sanitize(description),
            };
        },

        ui: {
            clearButton: '#query-clear-button',
            submitButton: '#query-submit-button',
            valueInput: 'input.query-field',
        },

        events: {
            'click @ui.clearButton': 'clearAction',
            'click @ui.submitButton': 'submitAction',
        },

        getAnswers: function () {
            var answers = {};
            this.children.each(function (childView) {
                var encodedValue = childView.getEncodedValue();
                if (encodedValue !== undefined) {
                    answers[childView.model.get('id')] = encodedValue;
                }
            });
            return answers;
        },

        notifyFieldChange: function (e, changedChildView) {
            e.preventDefault();
            var self = this;
            self.validateFieldChange(changedChildView).always(function (response) {
                var $fields = $(".query-field");
                for (var i = 0; i < response.models.length; i++) {
                    var choices = response.models[i].get('itemsetChoices');
                    if (choices) {
                        var $field = $($fields.get(i)),
                            value = response.models[i].get('value');
                        if ($field.data('select2')) {
                            // force close dropdown, the set below can interfere with this when clearing selection
                            $field.select2('close');
                        }
                        if (value !== null) {
                            value = value.split(selectDelimiter);
                            value = _.filter(value, function (val) { return val !== ''; });
                            if (!$field.attr('multiple')) {
                                value = _.isEmpty(value) ? null : value[0];
                            }
                        }
                        self.collection.models[i].set({
                            value: value,
                        });

                        self.children.findByIndex(i)._setItemset(choices, response.models[i].get('itemsetChoicesKey'));

                        self.children.findByIndex(i)._render();      // re-render with new choice values
                    }
                }
            });
        },

        clearAction: function () {
            var self = this;
            this.children.each(function (childView) {
                childView.clear();
            });
            self.setStickyQueryInputs();
        },

        submitAction: function (e) {
            var self = this;
            e.preventDefault();

            self.validateAllFields().done(function () {
                FormplayerFrontend.trigger("menu:query", self.getAnswers(), self.selectValuesByKeys);
            });
        },

        validateFieldChange: function (changedChildView) {
            var self = this;
            var promise = $.Deferred();

            self._updateModelsForValidation().done(function (response) {
                //Gather error messages
                self.children.each(function (childView) {
                    //Filter out empty required fields and check for validity
                    if (!childView.hasRequiredError() || childView === changedChildView) { childView.isValid(); }
                });
                promise.resolve(response);
            });

            return promise;
        },

        /*
         *  Send request to formplayer to validate fields. Displays any errors.
         *  Returns a promise that contains the formplayer response.
         */
        validateAllFields: function () {
            var self = this;
            var promise = $.Deferred();
            var invalidFields = [];
            var updatingModels = self.updateModelsForValidation || self._updateModelsForValidation();

            $.when(updatingModels).done(function (response) {
                // Gather error messages
                self.children.each(function (childView) {
                    if (!childView.isValid()) {
                        invalidFields.push(childView.model.get('text'));
                    }
                });

                // Display error messages
                FormplayerFrontend.trigger('clearNotifications');
                if (invalidFields.length) {
                    var errorHTML = gettext("Please check the following fields:");
                    errorHTML += "<ul>" + _.map(invalidFields, function (f) {
                        return "<li>" + DOMPurify.sanitize(f) + "</li>";
                    }).join("") + "</ul>";
                    FormplayerFrontend.trigger('showError', errorHTML, true, false);
                }

                if (invalidFields.length) {
                    promise.reject(response);
                } else {
                    promise.resolve(response);
                }
            });

            return promise;
        },

        _updateModelsForValidation: function () {
            var self = this;
            var promise = $.Deferred();
            self.updateModelsForValidation = promise;

            var urlObject = formplayerUtils.currentUrlToObject();
<<<<<<< HEAD
            urlObject.setQueryData({
                inputs: self.getAnswers(),
                execute: false,
                selectValuesByKeys: self.selectValuesByKeys,
            });
            var promise = $.Deferred(),
                fetchingPrompts = FormplayerFrontend.getChannel().request("app:select:menus", urlObject);
=======
            urlObject.setQueryData(self.getAnswers(), false);
            var fetchingPrompts = FormplayerFrontend.getChannel().request("app:select:menus", urlObject);
>>>>>>> b616afe4
            $.when(fetchingPrompts).done(function (response) {
                // Update models based on response
                _.each(response.models, function (responseModel, i) {
                    self.collection.models[i].set({
                        error: responseModel.get('error'),
                        required: responseModel.get('required'),
                        required_msg: responseModel.get('required_msg'),
                    });
                });
                promise.resolve(response);

            });

            return promise;
        },

        setStickyQueryInputs: function () {
            formplayerUtils.setStickyQueryInputs(this.getAnswers());
        },

        onAttach: function () {
            this.initGeocoders();
        },

        initGeocoders: function () {
            var self = this;
            _.each(self.collection.models, function (model, i) {
                var $field = $($(".query-field")[i]);

                // Set geocoder receivers to subscribe
                if (model.get('receive')) {
                    var topic = model.get('receive').split("-")[0];
                    $.subscribe(topic, updateReceiver($field));
                }

                // Set geocoder address publish
                if (model.get('input') === 'address') {
                    initMapboxWidget(model);
                }
            });
        },

    });

    return function (data) {
        return new QueryListView(data);
    };
});<|MERGE_RESOLUTION|>--- conflicted
+++ resolved
@@ -589,7 +589,6 @@
             self.updateModelsForValidation = promise;
 
             var urlObject = formplayerUtils.currentUrlToObject();
-<<<<<<< HEAD
             urlObject.setQueryData({
                 inputs: self.getAnswers(),
                 execute: false,
@@ -597,10 +596,8 @@
             });
             var promise = $.Deferred(),
                 fetchingPrompts = FormplayerFrontend.getChannel().request("app:select:menus", urlObject);
-=======
             urlObject.setQueryData(self.getAnswers(), false);
             var fetchingPrompts = FormplayerFrontend.getChannel().request("app:select:menus", urlObject);
->>>>>>> b616afe4
             $.when(fetchingPrompts).done(function (response) {
                 // Update models based on response
                 _.each(response.models, function (responseModel, i) {
