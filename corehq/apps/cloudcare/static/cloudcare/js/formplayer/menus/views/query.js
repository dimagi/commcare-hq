/*global DOMPurify, Marionette, moment */

hqDefine("cloudcare/js/formplayer/menus/views/query", function () {
    // 'hqwebapp/js/hq.helpers' is a dependency. It needs to be added
    // explicitly when webapps is migrated to requirejs
    var kissmetrics = hqImport("analytix/js/kissmetrix"),
        cloudcareUtils = hqImport("cloudcare/js/utils"),
        constants = hqImport("cloudcare/js/form_entry/const"),
        formEntryUtils = hqImport("cloudcare/js/form_entry/utils"),
        FormplayerFrontend = hqImport("cloudcare/js/formplayer/app"),
        formplayerUtils = hqImport("cloudcare/js/formplayer/utils/utils"),
        initialPageData = hqImport("hqwebapp/js/initial_page_data");

    var separator = " to ",
        dateFormat = "YYYY-MM-DD";
    var selectDelimiter = "#,#"; // Formplayer also uses this

    // special format handled by CaseSearch API
    var encodeValue = function (model, searchForBlank) {
            var value = model.get('value');
            if (value && model.get("input") === "daterange") {
                value = "__range__" + value.replace(separator, "__");
            } else if (value && model.get('input') === 'select') {
                value = value.join(selectDelimiter);
            }

            var queryProvided = _.isObject(value) ? !!value.length : !!value;
            if (searchForBlank && queryProvided) {
                return selectDelimiter + value;
            } else if (queryProvided) {
                return value;
            } else if (searchForBlank) {
                return "";
            }
        },
        decodeValue = function (model, value) {
            if (!_.isString(value)) {
                return [false, undefined];
            }
            var values = value.split(selectDelimiter),
                searchForBlank = _.contains(values, ""),
                values = _.without(values, "");

            if (model.get('input') === 'select') {
                value = values;
            } else if (values.length === 1) {
                value = values[0];
                if (model.get("input") === "daterange") {
                    value = value.replace("__range__", "").replace("__", separator);
                }
            } else {
                value = undefined;
            }
            return [searchForBlank, value];
        },
        geocoderItemCallback = function (addressTopic, model) {
            return function (item) {
                kissmetrics.track.event("Accessibility Tracking - Geocoder Interaction in Case Search");
                model.set('value', item.place_name);
                initMapboxWidget(model);
                var broadcastObj = formEntryUtils.getBroadcastObject(item);
                $.publish(addressTopic, broadcastObj);
                return item.place_name;
            };
        },
        geocoderOnClearCallback = function (addressTopic) {
            return function () {
                kissmetrics.track.event("Accessibility Tracking - Geocoder Interaction in Case Search");
                $.publish(addressTopic, constants.NO_ANSWER);
            };
        },
        updateReceiver = function (element) {
            return function (_event, broadcastObj) {
                // e.g. format is home-state, home-zipcode, home-us_state||country
                var receiveExpression = element.data().receive;
                var receiveField = receiveExpression.split("-")[1];
                var value = null;
                if (broadcastObj === undefined || broadcastObj === constants.NO_ANSWER) {
                    value = constants.NO_ANSWER;
                } else if (broadcastObj[receiveField]) {
                    value = broadcastObj[receiveField];
                } else {
                    // match home-us_state||country style
                    var fields = receiveField.split('||');
                    $.each(fields, function (i, field) {
                        if (broadcastObj[field] !== undefined) {
                            value = broadcastObj[field];
                            return false;
                        }
                    });
                }
                // lookup DOM element again, in case the element got rerendered
                var domElement = $('*[data-receive="' + receiveExpression + '"]');
                if (domElement.is('input')) {
                    domElement.val(value);
                    domElement.change();
                }
                else {
                    // Set lookup table option by label
                    var matchingOption = function (el) {
                        return el.find("option").filter(function (_) {
                            return $(this).text().trim() === value;
                        });
                    }
                    var option = matchingOption(domElement);
                    if (domElement[0].multiple === true) {
                        var val = option.val();
                        if (option.length === 1 && domElement.val().indexOf(val) === -1) {
                            domElement.val(
                                domElement.val().concat(val)
                            ).trigger("change");
                        }
                    }
                    else {
                        if (option.length === 1) {
                            domElement.val(String(option.index() - 1)).trigger("change");
                        } else {
                            domElement.val("-1").trigger('change');
                        }
                    }
                }
            };
        },
        initMapboxWidget = function (model) {
            var id = model.get('id'),
                inputId = id + "_mapbox",
                $field = $("#" + inputId);
            $(function () {
                kissmetrics.track.event("Accessibility Tracking - Geocoder Seen in Case Search");
            });
            if ($field.find('.mapboxgl-ctrl-geocoder--input').length === 0) {
                if (!initialPageData.get("has_geocoder_privs")) {
                    $("#" + inputId).addClass('unsupported alert alert-warning');
                    $("#" + inputId).text(gettext(
                        "Sorry, this input is not supported because your project doesn't have a Geocoder privilege")
                    );
                    return true;
                }
                formEntryUtils.renderMapboxInput(
                    inputId,
                    geocoderItemCallback(id, model),
                    geocoderOnClearCallback(id),
                    initialPageData
                );
                var divEl = $field.find('.mapboxgl-ctrl-geocoder');
                divEl.css("max-width", "none");
                divEl.css("width", "100%");
            }

            if (model.get('value')) {
                $field.find('.mapboxgl-ctrl-geocoder--input').val(model.get('value'));
            }
        };

    var QueryView = Marionette.View.extend({
        tagName: "tr",
        className: "formplayer-request",
        template: _.template($("#query-view-item-template").html() || ""),

        templateContext: function () {
            var imageUri = this.options.model.get('imageUri'),
                audioUri = this.options.model.get('audioUri'),
                appId = this.model.collection.appId,
                value = this.options.model.get('value');

            return {
                imageUrl: imageUri ? FormplayerFrontend.getChannel().request('resourceMap', imageUri, appId) : "",
                audioUrl: audioUri ? FormplayerFrontend.getChannel().request('resourceMap', audioUri, appId) : "",
                value: value,
                errorMessage: this.errorMessage,
            };
        },

        initialize: function () {
            this.parentView = this.options.parentView;
            this.model = this.options.model;
            this.errorMessage = null;

            var value = this.model.get('value'),
                allStickyValues = formplayerUtils.getStickyQueryInputs(),
                stickyValue = allStickyValues[this.model.get('id')],
                [searchForBlank, stickyValue] = decodeValue(this.model, stickyValue);
            this.model.set('searchForBlank', searchForBlank);
            if (stickyValue && !value) {  // Sticky values don't override default values
                value = stickyValue;
            }
            if (this.model.get('input') === 'select' && _.isString(value)) {
                value = value.split(selectDelimiter);
            }
            this.model.set('value', value);
        },

        ui: {
            valueDropdown: 'select.query-field',
            hqHelp: '.hq-help',
            dateRange: 'input.daterange',
            date: 'input.date',
            queryField: '.query-field',
            searchForBlank: '.search-for-blank',
        },

        events: {
            'change @ui.queryField': 'changeQueryField',
            'change @ui.searchForBlank': 'notifyParentOfFieldChange',
            'dp.change @ui.queryField': 'changeDateQueryField',
            'click @ui.searchForBlank': 'toggleBlankSearch',
        },

        _render: function () {
            var self = this;
            _.defer(function () {
                self.render();
                if (self.model.get('input') === 'address') {
                    initMapboxWidget(self.model);
                }
            });
        },

        hasRequiredError: function () {
            if (!this.model.get('required')) {
                return false;
            }
            var answer = this.getEncodedValue();
            if (answer !== undefined && (answer === "" || answer.replace(/\s+/, "") !== "")) {
                return false;
            } else {
                return true
            }

        },

        hasNonRequiredErrors: function () {
            if (this.model.get("error")) {
                return true
            }
        },

        /**
         * Determines if model has either a server error or is required and missing.
         * Returns error message, or null if model is valid.
         */
        getError: function () {
            if (this.hasNonRequiredErrors()) {
                return this.model.get("error");
            }
            if (this.hasRequiredError()) {
                return this.model.get("required_msg");
            }
            return null
        },

        isValid: function () {
            var newError = this.getError();
            if (newError !== this.errorMessage) {
                this.errorMessage = newError;
                this._render();
            }
            return !this.errorMessage;
        },

        clear: function () {
            var self = this;
            self.model.set('value', '');
            self.model.set('error', null);
            self.errorMessage = null;
            self.model.set('searchForBlank', false);
            if (self.ui.date.length) {
                self.ui.date.data("DateTimePicker").clear();
            }
            self._render();
            FormplayerFrontend.trigger('clearNotifications');
        },

        getEncodedValue: function () {
            if (this.model.get('input') === 'address') {
                return;  // skip geocoder address
            }
            var queryValue = $(this.ui.queryField).val(),
                searchForBlank = $(this.ui.searchForBlank).prop('checked');
            return encodeValue(this.model, searchForBlank);
        },

        changeQueryField: function (e) {
            if (this.model.get('input') === 'date') {
                // Skip because dates get handled by changeDateQueryField
                return;
            } else if (this.model.get('input') === 'select1' || this.model.get('input') === 'select') {
                this.model.set('value', $(e.currentTarget).val());
            } else if (this.model.get('input') === 'address') {
                // geocoderItemCallback sets the value on the model
            } else {
                this.model.set('value', $(e.currentTarget).val());
            }
            this.notifyParentOfFieldChange(e);
            this.parentView.setStickyQueryInputs();
        },

        changeDateQueryField: function (e) {
            this.model.set('value', $(e.currentTarget).val());
            this.notifyParentOfFieldChange(e);
            this.parentView.setStickyQueryInputs();
        },

        notifyParentOfFieldChange: function (e) {
            if (this.model.get('input') === 'address') {
                // Geocoder doesn't have a real value, doesn't need to be sent to formplayer
                return;
            }
            this.parentView.notifyFieldChange(e, this);
        },

        toggleBlankSearch: function (e) {
            var self = this,
                searchForBlank = $(e.currentTarget).prop('checked');
            self.model.set('searchForBlank', searchForBlank);

            // When checking the blank search box for a geocoder field, toggle all its receiver fields
            if (self.model.get('input') === 'address') {
                _.each(self.model.collection.models, function (relatedModel) {
                    if (relatedModel.get('receive') && relatedModel.get('receive').split("-")[0] === self.model.get('id')) {
                        relatedModel.set('searchForBlank', searchForBlank);
                    }
                });
                initMapboxWidget(this.model);
            }
            self.parentView.setStickyQueryInputs();
        },

        onRender: function () {
            this.ui.valueDropdown.select2({
                allowClear: true,
                placeholder: " ",   // required for allowClear to work
                escapeMarkup: function (m) { return DOMPurify.sanitize(m); },
            });
            this.ui.hqHelp.hqHelp();
            cloudcareUtils.initDateTimePicker(this.ui.date, {
                format: dateFormat,
            });
            this.ui.dateRange.daterangepicker({
                locale: {
                    format: dateFormat,
                    separator: separator,
                },
                autoUpdateInput: false,
                "autoApply": true,
            });
            this.ui.dateRange.on('cancel.daterangepicker', function () {
                $(this).val('').trigger('change');
            });
            this.ui.dateRange.on('apply.daterangepicker', function(ev, picker) {
                $(this).val(picker.startDate.format(dateFormat) + separator + picker.endDate.format(dateFormat)).trigger('change');
            });
            this.ui.dateRange.on('change', function () {
                // Validate free-text input. Accept anything moment can recognize as a date, reformatting for ES.
                var $input = $(this),
                    oldValue = $input.val(),
                    parts = _.map(oldValue.split(separator), function (v) { return moment(v); }),
                    newValue = '';

                if (_.every(parts, function (part) { return part.isValid(); }))  {
                    if (parts.length === 1) { // condition where only one valid date is typed in rather than a range
                        newValue = oldValue + separator + oldValue;
                    } else if (parts.length === 2) {
                        newValue = parts[0].format(dateFormat) + separator + parts[1].format(dateFormat);
                    }
                }
                if (oldValue !== newValue) {
                    $input.val(newValue).trigger('change');
                }
            });
            if (this.model.get('hidden') === 'true') {
                this.$el.hide();
            }
        },

    });

    var QueryListView = Marionette.CollectionView.extend({
        tagName: "div",
        template: _.template($("#query-view-list-template").html() || ""),
        childView: QueryView,
        childViewContainer: "tbody",
        childViewOptions: function () { return {parentView: this}; },

        initialize: function (options) {
            this.parentModel = options.collection.models;
        },

        templateContext: function () {
            return {
                title: this.options.title,
            };
        },

        ui: {
            clearButton: '#query-clear-button',
            submitButton: '#query-submit-button',
            valueInput: 'input.query-field',
        },

        events: {
            'click @ui.clearButton': 'clearAction',
            'click @ui.submitButton': 'submitAction',
        },

        getAnswers: function () {
            var answers = {};
            this.children.each(function (childView) {
                var encodedValue = childView.getEncodedValue();
                if (encodedValue !== undefined) {
                    answers[childView.model.get('id')] = encodedValue;
                }
            });
            return answers;
        },

        notifyFieldChange: function (e, changedChildView) {
            e.preventDefault();
            var self = this;
            self.validateFieldChange(changedChildView).always(function (response) {
                var $fields = $(".query-field");
                for (var i = 0; i < response.models.length; i++) {
                    var choices = response.models[i].get('itemsetChoices');
                    if (choices) {
                        var $field = $($fields.get(i)),
                            value = response.models[i].get('value');
                        if ($field.data('select2')) {
                            // force close dropdown, the set below can interfere with this when clearing selection
                            $field.select2('close');
                        }
                        if (value !== null) {
                            value = value.split(selectDelimiter);
                            value = _.filter(value, function (val) { return val !== ''; });
                            if (!$field.attr('multiple')) {
                                value = _.isEmpty(value) ? null : value[0];
                            }
                        }
                        self.collection.models[i].set({
                            itemsetChoices: choices,
                            value: value,
                        });
                        self.children.findByIndex(i)._render();      // re-render with new choice values
                    }
                }
            });
        },

        clearAction: function () {
            var self = this;
            this.children.each(function (childView) {
                childView.clear();
            });
            self.setStickyQueryInputs();
        },

        submitAction: function (e) {
            var self = this;
            e.preventDefault();

            self.validateAllFields().done(function () {
                FormplayerFrontend.trigger("menu:query", self.getAnswers());
            });
        },

        validateFieldChange: function(changedChildView) {
            var self = this;
            var promise = $.Deferred();
            var invalidFields = [];

            self._updateModelsForValidation().done(function (response) {
                //Gather error messages
                self.children.each(function (childView) {
                    if ((!childView.hasRequiredError() || childView == changedChildView)
                         && !childView.isValid()) {
                        invalidFields.push(childView.model.get('text'));
                    }
                });

                if (invalidFields.length) {
                    promise.reject(response);
                } else {
                    promise.resolve(response);
                }
            });

            return promise;
        },

        /*
         *  Send request to formplayer to validate fields. Displays any errors.
         *  Returns a promise that contains the formplayer response.
         */
        validateAllFields: function () {
            var self = this;
            var promise = $.Deferred();
            var invalidFields = [];

<<<<<<< HEAD
            self._updateModelsForValidation().done(function (response) {
=======
            var urlObject = formplayerUtils.currentUrlToObject();
            urlObject.setQueryData(self.getAnswers(), false);
            var promise = $.Deferred(),
                fetchingPrompts = FormplayerFrontend.getChannel().request("app:select:menus", urlObject);
            $.when(fetchingPrompts).done(function (response) {
                // Update models based on response
                _.each(response.models, function (responseModel, i) {
                    self.collection.models[i].set({
                        error: responseModel.get('error'),
                        required: responseModel.get('required'),
                        required_msg: responseModel.get('required_msg'),
                    });
                });

>>>>>>> 52241ddf
                // Gather error messages
                self.children.each(function (childView) {
                    if (!childView.isValid()) {
                        invalidFields.push(childView.model.get('text'));
                    }
                });

                // Display error messages
                FormplayerFrontend.trigger('clearNotifications');
                if (invalidFields.length) {
                    var errorHTML = gettext("Please check the following fields:");
                    errorHTML += "<ul>" + _.map(invalidFields, function (f) {
                        return "<li>" + DOMPurify.sanitize(f) + "</li>";
                    }).join("") + "</ul>";
                    FormplayerFrontend.trigger('showError', errorHTML, true, false);
                }

                if (invalidFields.length) {
                    promise.reject(response);
                } else {
                    promise.resolve(response);
                }
            });

            return promise;
        },

        _updateModelsForValidation: function () {
            var self = this;

            var urlObject = FormplayerUtils.currentUrlToObject();
            urlObject.setQueryData(self.getAnswers(), false);
            var promise = $.Deferred(),
                fetchingPrompts = FormplayerFrontend.getChannel().request("app:select:menus", urlObject);
            $.when(fetchingPrompts).done(function (response) {
                // Update models based on response
                _.each(response.models, function (responseModel, i) {
                    self.collection.models[i].set({
                        error: responseModel.get('error'),
                        required: responseModel.get('required'),
                        required_msg: responseModel.get('required_msg'),
                    });
                });
                promise.resolve(response);

            });

            return promise;
        },

        setStickyQueryInputs: function () {
            formplayerUtils.setStickyQueryInputs(this.getAnswers());
        },

        onAttach: function () {
            this.initGeocoders();
        },

        initGeocoders: function () {
            var self = this;
            _.each(self.collection.models, function (model, i) {
                var $field = $($(".query-field")[i]);

                // Set geocoder receivers to subscribe
                if (model.get('receive')) {
                    var topic = model.get('receive').split("-")[0];
                    $.subscribe(topic, updateReceiver($field));
                }

                // Set geocoder address publish
                if (model.get('input') === 'address') {
                    initMapboxWidget(model);
                }
            });
        },

    });

    return function (data) {
        return new QueryListView(data);
    };
});<|MERGE_RESOLUTION|>--- conflicted
+++ resolved
@@ -495,9 +495,37 @@
             var promise = $.Deferred();
             var invalidFields = [];
 
-<<<<<<< HEAD
             self._updateModelsForValidation().done(function (response) {
-=======
+                // Gather error messages
+                self.children.each(function (childView) {
+                    if (!childView.isValid()) {
+                        invalidFields.push(childView.model.get('text'));
+                    }
+                });
+
+                // Display error messages
+                FormplayerFrontend.trigger('clearNotifications');
+                if (invalidFields.length) {
+                    var errorHTML = gettext("Please check the following fields:");
+                    errorHTML += "<ul>" + _.map(invalidFields, function (f) {
+                        return "<li>" + DOMPurify.sanitize(f) + "</li>";
+                    }).join("") + "</ul>";
+                    FormplayerFrontend.trigger('showError', errorHTML, true, false);
+                }
+
+                if (invalidFields.length) {
+                    promise.reject(response);
+                } else {
+                    promise.resolve(response);
+                }
+            });
+
+            return promise;
+        },
+
+        _updateModelsForValidation: function () {
+            var self = this;
+
             var urlObject = formplayerUtils.currentUrlToObject();
             urlObject.setQueryData(self.getAnswers(), false);
             var promise = $.Deferred(),
@@ -511,51 +539,6 @@
                         required_msg: responseModel.get('required_msg'),
                     });
                 });
-
->>>>>>> 52241ddf
-                // Gather error messages
-                self.children.each(function (childView) {
-                    if (!childView.isValid()) {
-                        invalidFields.push(childView.model.get('text'));
-                    }
-                });
-
-                // Display error messages
-                FormplayerFrontend.trigger('clearNotifications');
-                if (invalidFields.length) {
-                    var errorHTML = gettext("Please check the following fields:");
-                    errorHTML += "<ul>" + _.map(invalidFields, function (f) {
-                        return "<li>" + DOMPurify.sanitize(f) + "</li>";
-                    }).join("") + "</ul>";
-                    FormplayerFrontend.trigger('showError', errorHTML, true, false);
-                }
-
-                if (invalidFields.length) {
-                    promise.reject(response);
-                } else {
-                    promise.resolve(response);
-                }
-            });
-
-            return promise;
-        },
-
-        _updateModelsForValidation: function () {
-            var self = this;
-
-            var urlObject = FormplayerUtils.currentUrlToObject();
-            urlObject.setQueryData(self.getAnswers(), false);
-            var promise = $.Deferred(),
-                fetchingPrompts = FormplayerFrontend.getChannel().request("app:select:menus", urlObject);
-            $.when(fetchingPrompts).done(function (response) {
-                // Update models based on response
-                _.each(response.models, function (responseModel, i) {
-                    self.collection.models[i].set({
-                        error: responseModel.get('error'),
-                        required: responseModel.get('required'),
-                        required_msg: responseModel.get('required_msg'),
-                    });
-                });
                 promise.resolve(response);
 
             });
