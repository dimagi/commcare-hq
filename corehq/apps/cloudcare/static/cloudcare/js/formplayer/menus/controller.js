hqDefine("cloudcare/js/formplayer/menus/controller", [
    'jquery',
    'underscore',
    'backbone',
    'DOMPurify/dist/purify.min',
    'es6!hqwebapp/js/bootstrap5_loader',
    'hqwebapp/js/initial_page_data',
    'hqwebapp/js/toggles',
    'cloudcare/js/markdown',
    'cloudcare/js/formplayer/constants',
    'cloudcare/js/formplayer/app',
    'cloudcare/js/formplayer/users/models',
    'cloudcare/js/formplayer/utils/utils',
    'cloudcare/js/formplayer/menus/collections',
    'cloudcare/js/formplayer/menus/utils',
    'cloudcare/js/formplayer/menus/views/query',
    'cloudcare/js/formplayer/menus/views',
    'cloudcare/js/formplayer/menus/api',    // app:select:menus and entity:get:details
    'analytix/js/gtx',
], function (
    $,
    _,
    Backbone,
    DOMPurify,
    bootstrap,
    initialPageData,
    toggles,
    markdown,
    constants,
    FormplayerFrontend,
    UsersModels,
    formplayerUtils,
    Collection,
    menusUtils,
    queryView,
    views,
<<<<<<< HEAD
    api,
    gtx
=======
>>>>>>> 902961cf
) {

    let lastNavigationTimeMs = Date.now();
    let lastSelections = "";
    let lastSelectionsChangeTimeMs = Date.now();
    var selectMenu = function (options) {

        options.preview = UsersModels.getCurrentUser().displayOptions.singleAppMode;

        var fetchingNextMenu = FormplayerFrontend.getChannel().request("app:select:menus", options);
        var promise = $.Deferred();

        /*
         Determine the next screen to display.  Could be
         a list of commands (modules and/or forms)
         a list of entities (cases) and their details
         */
        $.when(fetchingNextMenu).done(function (menuResponse) {
            if (menuResponse.abort) {
                promise.reject();
                return;
            }

            const selections = menuResponse.selections ? menuResponse.selections.join(">") : "";
            const selectionsChanged = selections !== lastSelections;
            const gtxEventData = {
                timeSinceLastNavigationMs: Date.now() - lastNavigationTimeMs,
                selections: selections,
                previousSelections: lastSelections,
                selectionsChanged: selectionsChanged,
                timeSinceLastSelectionChange: Date.now() - lastSelectionsChangeTimeMs,
            };
            if (selectionsChanged) {
                lastSelections = selections;
                lastSelectionsChangeTimeMs = Date.now();
            }
            lastNavigationTimeMs = Date.now();
            gtx.sendEvent("web_apps_navigate", gtxEventData);

            //set title of tab to application name
            if (menuResponse.breadcrumbs) {
                document.title = menuResponse.breadcrumbs[0];
            }

            // show any notifications from Formplayer
            if (menuResponse.notification && !_.isNull(menuResponse.notification.message)) {
                FormplayerFrontend.trigger("handleNotification", menuResponse.notification);
            }

            // If redirect was set, clear and go home.
            if (menuResponse.clearSession) {
                FormplayerFrontend.trigger("apps:currentApp");
                promise.reject();
                return;
            }

            var urlObject = formplayerUtils.currentUrlToObject();
            if (urlObject.endpointId) {
                menuResponse.breadcrumbs = [];
                urlObject.replaceEndpoint(menuResponse.selections);
                formplayerUtils.setUrlToObject(urlObject);
            }

            formplayerUtils.doUrlAction((urlObject) => {
                let updated = false;
                if (menuResponse.session_id) {
                    urlObject.sessionId = menuResponse.session_id;
                    updated = true;
                } else if (urlObject.sessionId) {
                    urlObject.sessionId = null;
                    updated = true;
                }
                return updated;
            }, true);


            // If we don't have an appId in the URL (usually due to form preview)
            // then parse the appId from the response.
            if (urlObject.appId === undefined || urlObject.appId === null) {
                if (menuResponse.appId === null || menuResponse.appId === undefined) {
                    FormplayerFrontend.trigger('showError', "Response did not contain appId even though it was" +
                        "required. If this persists, please report an issue to CommCare HQ");
                    FormplayerFrontend.trigger("apps:list");
                    promise.reject();
                    return;
                }
                urlObject.appId = menuResponse.appId;
                formplayerUtils.setUrlToObject(urlObject);
            }

            showMenu(menuResponse);
            // If a search exists in urlObject, make set search bar continues to show search
            if (urlObject.search !== null) {
                $('#searchText').val(urlObject.search);
            }

            if (menuResponse.shouldRequestLocation) {
                menusUtils.handleLocationRequest(options);
            }
            menusUtils.startOrStopLocationWatching(menuResponse.shouldWatchLocation);
            promise.resolve(menuResponse);
        }).fail(function () {
            //  if it didn't go through, then it displayed an error message.
            // the right thing to do is then to just stay in the same place.
            promise.reject();
        });
        return promise;
    };

    var selectDetail = function (caseId, detailIndex, isPersistent, isMultiSelect) {
        var urlObject = formplayerUtils.currentUrlToObject();
        if (!isPersistent) {
            urlObject.addSelection(caseId);
        }
        var fetchingDetails = FormplayerFrontend.getChannel().request("entity:get:details", urlObject, isPersistent, false);
        $.when(fetchingDetails).done(function (detailResponse) {
            showDetail(detailResponse, detailIndex, caseId, isMultiSelect);
        }).fail(function () {
            FormplayerFrontend.trigger('navigateHome');
        });
    };

    var showMenu = function (menuResponse) {
        var menuListView = menusUtils.getMenuView(menuResponse);
        var appPreview = UsersModels.getCurrentUser().displayOptions.singleAppMode;
        var sidebarEnabled = !appPreview && menusUtils.isSidebarEnabled(menuResponse);
        if (menuListView && !sidebarEnabled) {
            FormplayerFrontend.regions.getRegion('main').show(menuListView);
        }
        if (sidebarEnabled) {
            showSplitScreenQuery(menuResponse, menuListView);
        } else {
            FormplayerFrontend.regions.getRegion('sidebar').empty();
        }
        if (menuResponse.persistentCaseTile && !appPreview) {
            showPersistentCaseTile(menuResponse.persistentCaseTile);
        } else {
            FormplayerFrontend.regions.getRegion('persistentCaseTile').empty();
        }

        if (menuResponse.breadcrumbs) {
            menusUtils.showBreadcrumbs(menuResponse.breadcrumbs);
            if (!appPreview) {
                menusUtils.showMenuDropdown(menuResponse.langs, initialPageData.get('lang_code_name_mapping'));
            }
        } else {
            FormplayerFrontend.regions.getRegion('breadcrumb').empty();
        }

        if (!appPreview && menuResponse.persistentMenu) {
            FormplayerFrontend.regions.getRegion('persistentMenu').show(
                views.PersistentMenuView({
                    collection: _toMenuCommands(menuResponse.persistentMenu, [], menuResponse.selections),
                    sidebarEnabled: sidebarEnabled,
                }).render());
        } else {
            FormplayerFrontend.regions.getRegion('persistentMenu').empty();
        }

        if (menuResponse.appVersion) {
            FormplayerFrontend.trigger('setVersionInfo', menuResponse.appVersion);
        }
    };

    var _toMenuCommands = function (menuCommands, priorSelections, activeSelection) {
        return new Backbone.Collection(_.map(menuCommands, function (menuCommand) {
            const command = _.pick(menuCommand, [
                'index',
                'displayText',
                'navigationState',
                'imageUri',
                'commands',
            ]);
            // Store an array of the commands needed to navigate to each nested menu item
            command.selections = priorSelections.concat([command.index]);
            if (JSON.stringify(command.selections) === JSON.stringify(activeSelection)) {
                command.isActiveSelection = true;
            }
            command.commands = _toMenuCommands(command.commands, command.selections, activeSelection);
            return new Backbone.Model(command);
        }));
    };

    var showSplitScreenQuery = function (menuResponse, menuListView) {
        var menuData = menusUtils.getMenuData(menuResponse);
        var queryResponse = menuResponse.queryResponse;
        if (menuResponse.type === constants.ENTITIES && queryResponse)  {
            var queryCollection = new Collection(queryResponse.displays);
            FormplayerFrontend.regions.getRegion('sidebar').show(
                queryView.queryListView({
                    collection: queryCollection,
                    title: menuResponse.title,
                    description: menuResponse.description,
                    hasDynamicSearch: queryResponse.dynamicSearch,
                    sidebarEnabled: true,
                    disableDynamicSearch: !sessionStorage.submitPerformed,
                    groupHeaders: queryResponse.groupHeaders,
                    searchOnClear: queryResponse.searchOnClear,
                }).render(),
            );
            FormplayerFrontend.regions.getRegion('main').show(menuListView);
        } else if (menuResponse.type === constants.QUERY) {
            FormplayerFrontend.regions.getRegion('sidebar').show(
                queryView.queryListView({
                    collection: menuResponse,
                    title: menuResponse.title,
                    description: menuResponse.description,
                    hasDynamicSearch: menuResponse.dynamicSearch,
                    sidebarEnabled: true,
                    disableDynamicSearch: true,
                    groupHeaders: menuResponse.groupHeaders,
                    searchOnClear: menuResponse.searchOnClear,
                }).render(),
            );

            menuData["triggerEmptyCaseList"] = true;
            menuData["sidebarEnabled"] = true;
            menuData["description"] = menuResponse.description;

            var caseListView = menusUtils.getCaseListView(menuResponse);
            FormplayerFrontend.regions.getRegion('main').show(caseListView(menuData));
        }
    };

    var showPersistentCaseTile = function (persistentCaseTile) {
        var detailView = getCaseTile(persistentCaseTile);
        FormplayerFrontend.regions.getRegion('persistentCaseTile').show(detailView.render());
    };

    var showDetail = function (model, detailTabIndex, caseId, isMultiSelect) {
        var detailObjects = model.filter(function (d) {
            const styles = d.get('styles');
            const visibleStyle = _.find(styles, s => s.displayFormat !== constants.FORMAT_ADDRESS_POPUP);
            return typeof visibleStyle !== 'undefined';
        });

        // If we have no details, just select the entity
        if (detailObjects === null || detailObjects === undefined || detailObjects.length === 0) {
            if (isMultiSelect) {
                FormplayerFrontend.trigger("multiSelect:updateCases", constants.MULTI_SELECT_ADD, [caseId]);
            } else {
                FormplayerFrontend.trigger("menu:select", caseId);
            }
            return;
        }
        var tabModels = _.map(detailObjects, function (detail, index) {
            return {title: detail.get('title'), id: index, active: index === detailTabIndex};
        });
        var tabCollection = new Backbone.Collection();
        tabCollection.reset(tabModels);

        let contentView;
        const detailObject = detailObjects[detailTabIndex],
            usesCaseTiles = detailObject.get('usesCaseTiles');
        if (usesCaseTiles && !detailObject.get('entities')) {
            contentView = getCaseTile(detailObject.toJSON());
        } else {
            contentView = getDetailList(detailObject);
        }

        var tabListView = views.DetailTabListView({
            collection: tabCollection,
            onTabClick: function (detailTabIndex) {
                showDetail(model, detailTabIndex, caseId, isMultiSelect);
            },
        });
        var detailFooterView = views.CaseDetailFooterView({
            model: model,
            caseId: caseId,
            isMultiSelect: isMultiSelect,
        });
        $('#case-detail-modal').find('.js-detail-tabs').html(tabListView.render().el);
        $('#case-detail-modal').find('.js-detail-content').html(contentView.render().el);
        $('#case-detail-modal').find('.js-detail-footer-content').html(detailFooterView.render().el);
        bootstrap.Modal.getOrCreateInstance($('#case-detail-modal')).show();
    };

    var getDetailList = function (detailObject) {
        var i;
        if (detailObject.get('entities')) {
            // This is a data tab, displaying a table
            var entities = detailObject.get('entities');
            var listModel = [];
            // we need to map the details and headers JSON to a list for a Backbone Collection
            for (i = 0; i < entities.length; i++) {
                var listObj = {};
                listObj.data = entities[i].data;
                listObj.id = i;
                listModel.push(listObj);
            }
            var listCollection = new Backbone.Collection();
            listCollection.reset(listModel);
            var menuData = {
                collection: listCollection,
                headers: detailObject.get('headers'),
                styles: detailObject.get('styles'),
                tiles: detailObject.get('tiles'),
                title: detailObject.get('title'),
            };
            if (detailObject.get('usesCaseTiles')) {
                return views.CaseTileDetailView(menuData);
            }
            return views.CaseListDetailView(menuData);
        }

        // This is a regular detail, displaying name-value pairs
        var headers = detailObject.get('headers');
        var details = detailObject.get('details');
        var styles = detailObject.get('styles');
        var altText = detailObject.get('altText');
        var detailModel = [];
        // we need to map the details and headers JSON to a list for a Backbone Collection
        for (i = 0; i < headers.length; i++) {
            var obj = {};
            obj.data = details[i];
            obj.header = headers[i];
            obj.style = styles[i];
            obj.altText = altText[i];
            obj.id = i;
            if (obj.style.displayFormat === constants.FORMAT_MARKDOWN) {
                obj.html = markdown.render(details[i]);
            }
            if (obj.style.displayFormat !== constants.FORMAT_ADDRESS_POPUP) {
                detailModel.push(obj);
            }
        }
        var detailCollection = new Backbone.Collection();
        detailCollection.reset(detailModel);
        return views.DetailListView({
            collection: detailCollection,
        });
    };

    const onlyVisibleColumns = function (detailObject) {
        const indices = _.chain(detailObject.styles)
            .map((value, index) => [value, index])
            .filter(([s]) => s.displayFormat !== constants.FORMAT_ADDRESS_POPUP)
            .map(([, index]) => index)
            .value();

        return {
            styles: _.map(indices, index => detailObject.styles[index]),
            altText: _.map(indices, index => detailObject.altText[index]),
            tiles: _.map(indices, index => detailObject.tiles[index]),
            details: _.map(indices, index => detailObject.details[index]),
        };
    };

    // return a case tile from a detail object (for persistent case tile and case tile in case detail)
    var getCaseTile = function (detailObject) {
        var {
            styles,
            altText,
            tiles,
            details,
        } = onlyVisibleColumns(detailObject);
        var detailModel = new Backbone.Model({
            data: details,
            altText,
            id: 0,
        });
        var numEntitiesPerRow = detailObject.numEntitiesPerRow || 1;
        var numRows = detailObject.maxHeight;
        var numColumns = detailObject.maxWidth;
        var useUniformUnits = detailObject.useUniformUnits || false;

        var caseTileStyles = views.buildCaseTileStyles(tiles, styles, numRows,
            numColumns, numEntitiesPerRow, useUniformUnits, 'persistent');
        // Style the positioning of the elements within a tile (IE element 1 at grid position 1 / 2 / 4 / 3
        $("#persistent-cell-layout-style").html(caseTileStyles.cellLayoutStyle);
        // Style the grid (IE each tile has 6 rows, 12 columns)
        $("#persistent-cell-grid-style").html(caseTileStyles.cellGridStyle);
        return views.PersistentCaseTileView({
            model: detailModel,
            styles: styles,
            tiles: tiles,
            maxWidth: detailObject.maxWidth,
            maxHeight: detailObject.maxHeight,
            prefix: 'persistent',
            hasInlineTile: detailObject.hasInlineTile,
        });
    };

    return {
        selectDetail: selectDetail,
        selectMenu: selectMenu,
        showMenu: showMenu,
    };
});<|MERGE_RESOLUTION|>--- conflicted
+++ resolved
@@ -34,11 +34,8 @@
     menusUtils,
     queryView,
     views,
-<<<<<<< HEAD
     api,
-    gtx
-=======
->>>>>>> 902961cf
+    gtx,
 ) {
 
     let lastNavigationTimeMs = Date.now();
