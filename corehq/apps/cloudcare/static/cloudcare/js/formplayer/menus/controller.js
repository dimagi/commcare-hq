/*global Backbone */

hqDefine("cloudcare/js/formplayer/menus/controller", function () {
    var constants = hqImport("cloudcare/js/formplayer/constants"),
        cloudcareUtils = hqImport("cloudcare/js/utils"),
        FormplayerFrontend = hqImport("cloudcare/js/formplayer/app"),
        formplayerUtils = hqImport("cloudcare/js/formplayer/utils/utils"),
        menusUtils = hqImport("cloudcare/js/formplayer/menus/utils"),
        views = hqImport("cloudcare/js/formplayer/menus/views"),
        toggles = hqImport("hqwebapp/js/toggles"),
        QueryListView = hqImport("cloudcare/js/formplayer/menus/views/query"),
<<<<<<< HEAD
        initialPageData = hqImport("hqwebapp/js/initial_page_data").get,
=======
        Collection = hqImport("cloudcare/js/formplayer/menus/collections"),
>>>>>>> cca4cfa0
        md = window.markdownit();
    var selectMenu = function (options) {

        options.preview = FormplayerFrontend.currentUser.displayOptions.singleAppMode;

        var fetchingNextMenu = FormplayerFrontend.getChannel().request("app:select:menus", options);

        /*
         Determine the next screen to display.  Could be
         a list of commands (modules and/or forms)
         a list of entities (cases) and their details
         */
        $.when(fetchingNextMenu).done(function (menuResponse) {
            if (menuResponse.abort) {
                return;
            }

            //set title of tab to application name
            if (menuResponse.breadcrumbs) {
                document.title = menuResponse.breadcrumbs[0];
            }

            // show any notifications from Formplayer
            if (menuResponse.notification && !_.isNull(menuResponse.notification.message)) {
                FormplayerFrontend.trigger("handleNotification", menuResponse.notification);
            }

            // If redirect was set, clear and go home.
            if (menuResponse.clearSession) {
                FormplayerFrontend.trigger("apps:currentApp");
                return;
            }

            var urlObject = formplayerUtils.currentUrlToObject();
            if (urlObject.endpointId) {
                urlObject.replaceEndpoint(menuResponse.selections);
                formplayerUtils.setUrlToObject(urlObject);
            }

            formplayerUtils.doUrlAction((urlObject) => {
                let updated = false;
                if (menuResponse.session_id) {
                    urlObject.sessionId = menuResponse.session_id;
                    updated = true;
                } else if (urlObject.sessionId) {
                    urlObject.sessionId = null;
                    updated = true;
                }
                return updated;
            }, true);


            // If we don't have an appId in the URL (usually due to form preview)
            // then parse the appId from the response.
            if (urlObject.appId === undefined || urlObject.appId === null) {
                if (menuResponse.appId === null || menuResponse.appId === undefined) {
                    FormplayerFrontend.trigger('showError', "Response did not contain appId even though it was" +
                        "required. If this persists, please report an issue to CommCareHQ");
                    FormplayerFrontend.trigger("apps:list");
                    return;
                }
                urlObject.appId = menuResponse.appId;
                formplayerUtils.setUrlToObject(urlObject);
            }

            showMenu(menuResponse);
            // If a search exists in urlObject, make set search bar continues to show search
            if (urlObject.search !== null) {
                $('#searchText').val(urlObject.search);
            }

            if (menuResponse.shouldRequestLocation) {
                menusUtils.handleLocationRequest(options);
            }
            menusUtils.startOrStopLocationWatching(menuResponse.shouldWatchLocation);
        }).fail(function () {
            //  if it didn't go through, then it displayed an error message.
            // the right thing to do is then to just stay in the same place.
        });
    };

    var selectDetail = function (caseId, detailIndex, isPersistent, isMultiSelect) {
        var urlObject = formplayerUtils.currentUrlToObject();
        if (!isPersistent) {
            urlObject.addSelection(caseId);
        }
        var fetchingDetails = FormplayerFrontend.getChannel().request("entity:get:details", urlObject, isPersistent);
        $.when(fetchingDetails).done(function (detailResponse) {
            showDetail(detailResponse, detailIndex, caseId, isMultiSelect);
        }).fail(function () {
            FormplayerFrontend.trigger('navigateHome');
        });
    };

    var showMenu = function (menuResponse) {
        var menuListView = menusUtils.getMenuView(menuResponse);
        var appPreview = FormplayerFrontend.currentUser.displayOptions.singleAppMode;
        var enablePrintOption = !menuResponse.queryKey;
        var sidebarEnabled = toggles.toggleEnabled('SPLIT_SCREEN_CASE_SEARCH');

        if (sidebarEnabled && !appPreview && menuResponse.type === "query") {
            var menuData = menusUtils.getMenuData(menuResponse);
            menuData["triggerEmptyCaseList"] = true;
            menuData["sidebarEnabled"] = true;
            var caseListView = menusUtils.getCaseListView(menuResponse)
            FormplayerFrontend.regions.getRegion('main').show(caseListView(menuData));
        } else if (menuListView) {
            FormplayerFrontend.regions.getRegion('main').show(menuListView);
        }
        if (menuResponse.persistentCaseTile && !appPreview) {
            showPersistentCaseTile(menuResponse.persistentCaseTile);
        } else {
            FormplayerFrontend.regions.getRegion('persistentCaseTile').empty();
        }
        var queryResponse = menuResponse.queryResponse;
        if (sidebarEnabled && !appPreview && menuResponse.type === "entities" && queryResponse != null)  {
            var queryCollection = new Collection(queryResponse.displays);
            FormplayerFrontend.regions.getRegion('sidebar').show(QueryListView({collection: queryCollection, title: menuResponse.title, description: menuResponse.description,  sidebarEnabled: true}).render());
        } else if (sidebarEnabled && !appPreview && menuResponse.type === "query") {
            FormplayerFrontend.regions.getRegion('sidebar').show(QueryListView({collection: menuResponse, title: menuResponse.title, description: menuResponse.description, sidebarEnabled: true}).render());
        } else {
                FormplayerFrontend.regions.getRegion('sidebar').empty();
        }

        if (menuResponse.breadcrumbs) {
            menusUtils.showBreadcrumbs(menuResponse.breadcrumbs);
            if (!appPreview && ((menuResponse.langs && menuResponse.langs.length > 1) || enablePrintOption)) {
                appId = formplayerUtils.currentUrlToObject().appId;
                var matchingObject = initialPageData('apps').find(function(obj) {
                    return obj._id === appId;
                });
                menusUtils.showFormMenu(menuResponse.langs, matchingObject.lang_code_name_mapping);
            }
        } else {
            FormplayerFrontend.regions.getRegion('breadcrumb').empty();
        }
        if (menuResponse.appVersion) {
            FormplayerFrontend.trigger('setVersionInfo', menuResponse.appVersion);
        }
    };

    var showPersistentCaseTile = function (persistentCaseTile) {
        var detailView = getCaseTile(persistentCaseTile);
        FormplayerFrontend.regions.getRegion('persistentCaseTile').show(detailView.render());
    };

    var showDetail = function (model, detailTabIndex, caseId, isMultiSelect) {
        var detailObjects = model.models;
        // If we have no details, just select the entity
        if (detailObjects === null || detailObjects === undefined || detailObjects.length === 0) {
            if (isMultiSelect) {
                FormplayerFrontend.trigger("multiSelect:updateCases", constants.MULTI_SELECT_ADD, [caseId]);
            } else {
                FormplayerFrontend.trigger("menu:select", caseId);
            }
            return;
        }
        var detailObject = detailObjects[detailTabIndex];
        var menuListView = getDetailList(detailObject);

        var tabModels = _.map(detailObjects, function (detail, index) {
            return {title: detail.get('title'), id: index, active: index === detailTabIndex};
        });
        var tabCollection = new Backbone.Collection();
        tabCollection.reset(tabModels);

        var tabListView = views.DetailTabListView({
            collection: tabCollection,
            onTabClick: function (detailTabIndex) {
                showDetail(model, detailTabIndex, caseId, isMultiSelect);
            },
        });
        var detailFooterView = views.CaseDetailFooterView({
            model: model,
            caseId: caseId,
            isMultiSelect: isMultiSelect,
        });
        $('#case-detail-modal').find('.js-detail-tabs').html(tabListView.render().el);
        $('#case-detail-modal').find('.js-detail-content').html(menuListView.render().el);
        $('#case-detail-modal').find('.js-detail-footer-content').html(detailFooterView.render().el);
        $('#case-detail-modal').modal('show');

    };

    var getDetailList = function (detailObject) {
        var i;
        if (detailObject.get('entities')) {
            // This is a data tab, displaying a table
            var entities = detailObject.get('entities');
            var listModel = [];
            // we need to map the details and headers JSON to a list for a Backbone Collection
            for (i = 0; i < entities.length; i++) {
                var listObj = {};
                listObj.data = entities[i].data;
                listObj.id = i;
                listModel.push(listObj);
            }
            var listCollection = new Backbone.Collection();
            listCollection.reset(listModel);
            var menuData = {
                collection: listCollection,
                headers: detailObject.get('headers'),
                styles: detailObject.get('styles'),
                title: detailObject.get('title'),
            };
            return views.CaseListDetailView(menuData);
        }

        // This is a regular detail, displaying name-value pairs
        var headers = detailObject.get('headers');
        var details = detailObject.get('details');
        var styles = detailObject.get('styles');
        var detailModel = [];
        // we need to map the details and headers JSON to a list for a Backbone Collection
        for (i = 0; i < headers.length; i++) {
            var obj = {};
            obj.data = details[i];
            obj.header = headers[i];
            obj.style = styles[i];
            obj.id = i;
            if (obj.style.displayFormat === 'Markdown') {
                obj.html = cloudcareUtils.renderMarkdown(details[i]);
            }
            detailModel.push(obj);
        }
        var detailCollection = new Backbone.Collection();
        detailCollection.reset(detailModel);
        return views.DetailListView({
            collection: detailCollection,
        });
    };

    // return a case tile from a detail object (for persistent case tile)
    var getCaseTile = function (detailObject) {
        var detailModel = new Backbone.Model({
            data: detailObject.details,
            id: 0,
        });
        var numEntitiesPerRow = detailObject.numEntitiesPerRow || 1;
        var numRows = detailObject.maxHeight;
        var numColumns = detailObject.maxWidth;
        var useUniformUnits = detailObject.useUniformUnits || false;
        var caseTileStyles = views.buildCaseTileStyles(detailObject.tiles, numRows, numColumns,
            numEntitiesPerRow, useUniformUnits, 'persistent');
        // Style the positioning of the elements within a tile (IE element 1 at grid position 1 / 2 / 4 / 3
        $("#persistent-cell-layout-style").html(caseTileStyles.cellLayoutStyle).data("css-polyfilled", false);
        // Style the grid (IE each tile has 6 rows, 12 columns)
        $("#persistent-cell-grid-style").html(caseTileStyles.cellGridStyle).data("css-polyfilled", false);
        return views.PersistentCaseTileView({
            model: detailModel,
            styles: detailObject.styles,
            tiles: detailObject.tiles,
            maxWidth: detailObject.maxWidth,
            maxHeight: detailObject.maxHeight,
            prefix: 'persistent',
            hasInlineTile: detailObject.hasInlineTile,
        });
    };

    return {
        selectDetail: selectDetail,
        selectMenu: selectMenu,
        showMenu: showMenu,
    };
});<|MERGE_RESOLUTION|>--- conflicted
+++ resolved
@@ -9,11 +9,8 @@
         views = hqImport("cloudcare/js/formplayer/menus/views"),
         toggles = hqImport("hqwebapp/js/toggles"),
         QueryListView = hqImport("cloudcare/js/formplayer/menus/views/query"),
-<<<<<<< HEAD
         initialPageData = hqImport("hqwebapp/js/initial_page_data").get,
-=======
         Collection = hqImport("cloudcare/js/formplayer/menus/collections"),
->>>>>>> cca4cfa0
         md = window.markdownit();
     var selectMenu = function (options) {
 
