--- conflicted
+++ resolved
@@ -7,12 +7,7 @@
         formplayerUtils = hqImport("cloudcare/js/formplayer/utils/utils"),
         menusUtils = hqImport("cloudcare/js/formplayer/menus/utils"),
         views = hqImport("cloudcare/js/formplayer/menus/views"),
-<<<<<<< HEAD
-        toggles = hqImport("hqwebapp/js/toggles"),
         queryView = hqImport("cloudcare/js/formplayer/menus/views/query"),
-=======
-        QueryListView = hqImport("cloudcare/js/formplayer/menus/views/query"),
->>>>>>> 3e11c9eb
         initialPageData = hqImport("hqwebapp/js/initial_page_data").get,
         Collection = hqImport("cloudcare/js/formplayer/menus/collections");
     var selectMenu = function (options) {
