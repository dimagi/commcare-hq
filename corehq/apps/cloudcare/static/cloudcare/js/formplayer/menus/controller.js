/*global Backbone */

hqDefine("cloudcare/js/formplayer/menus/controller", function () {
    var constants = hqImport("cloudcare/js/formplayer/constants"),
        markdown = hqImport("cloudcare/js/markdown"),
        FormplayerFrontend = hqImport("cloudcare/js/formplayer/app"),
        formplayerUtils = hqImport("cloudcare/js/formplayer/utils/utils"),
        menusUtils = hqImport("cloudcare/js/formplayer/menus/utils"),
        views = hqImport("cloudcare/js/formplayer/menus/views"),
        queryView = hqImport("cloudcare/js/formplayer/menus/views/query"),
        initialPageData = hqImport("hqwebapp/js/initial_page_data"),
        Collection = hqImport("cloudcare/js/formplayer/menus/collections");
    var selectMenu = function (options) {

        options.preview = FormplayerFrontend.currentUser.displayOptions.singleAppMode;

        var fetchingNextMenu = FormplayerFrontend.getChannel().request("app:select:menus", options);

        /*
         Determine the next screen to display.  Could be
         a list of commands (modules and/or forms)
         a list of entities (cases) and their details
         */
        $.when(fetchingNextMenu).done(function (menuResponse) {
            if (menuResponse.abort) {
                return;
            }

            //set title of tab to application name
            if (menuResponse.breadcrumbs) {
                document.title = menuResponse.breadcrumbs[0];
            }

            // show any notifications from Formplayer
            if (menuResponse.notification && !_.isNull(menuResponse.notification.message)) {
                FormplayerFrontend.trigger("handleNotification", menuResponse.notification);
            }

            // If redirect was set, clear and go home.
            if (menuResponse.clearSession) {
                FormplayerFrontend.trigger("apps:currentApp");
                return;
            }

            var urlObject = formplayerUtils.currentUrlToObject();
            if (urlObject.endpointId) {
                urlObject.replaceEndpoint(menuResponse.selections);
                formplayerUtils.setUrlToObject(urlObject);
            }

            formplayerUtils.doUrlAction((urlObject) => {
                let updated = false;
                if (menuResponse.session_id) {
                    urlObject.sessionId = menuResponse.session_id;
                    updated = true;
                } else if (urlObject.sessionId) {
                    urlObject.sessionId = null;
                    updated = true;
                }
                return updated;
            }, true);


            // If we don't have an appId in the URL (usually due to form preview)
            // then parse the appId from the response.
            if (urlObject.appId === undefined || urlObject.appId === null) {
                if (menuResponse.appId === null || menuResponse.appId === undefined) {
                    FormplayerFrontend.trigger('showError', "Response did not contain appId even though it was" +
                        "required. If this persists, please report an issue to CommCareHQ");
                    FormplayerFrontend.trigger("apps:list");
                    return;
                }
                urlObject.appId = menuResponse.appId;
                formplayerUtils.setUrlToObject(urlObject);
            }

            showMenu(menuResponse);
            // If a search exists in urlObject, make set search bar continues to show search
            if (urlObject.search !== null) {
                $('#searchText').val(urlObject.search);
            }

            if (menuResponse.shouldRequestLocation) {
                menusUtils.handleLocationRequest(options);
            }
            menusUtils.startOrStopLocationWatching(menuResponse.shouldWatchLocation);
        }).fail(function () {
            //  if it didn't go through, then it displayed an error message.
            // the right thing to do is then to just stay in the same place.
        });
    };

    var selectDetail = function (caseId, detailIndex, isPersistent, isMultiSelect) {
        var urlObject = formplayerUtils.currentUrlToObject();
        if (!isPersistent) {
            urlObject.addSelection(caseId);
        }
        var fetchingDetails = FormplayerFrontend.getChannel().request("entity:get:details", urlObject, isPersistent, false);
        $.when(fetchingDetails).done(function (detailResponse) {
            showDetail(detailResponse, detailIndex, caseId, isMultiSelect);
        }).fail(function () {
            FormplayerFrontend.trigger('navigateHome');
        });
    };

    var showMenu = function (menuResponse) {
        var menuListView = menusUtils.getMenuView(menuResponse);
        var appPreview = FormplayerFrontend.currentUser.displayOptions.singleAppMode;
        var sidebarEnabled = !appPreview && menusUtils.isSidebarEnabled(menuResponse);
        if (menuListView && !sidebarEnabled) {
            FormplayerFrontend.regions.getRegion('main').show(menuListView);
        }
        if (sidebarEnabled) {
            showSplitScreenQuery(menuResponse, menuListView);
        } else {
            FormplayerFrontend.regions.getRegion('sidebar').empty();
        }
        if (menuResponse.persistentCaseTile && !appPreview) {
            showPersistentCaseTile(menuResponse.persistentCaseTile);
        } else {
            FormplayerFrontend.regions.getRegion('persistentCaseTile').empty();
        }

        if (menuResponse.breadcrumbs) {
            menusUtils.showBreadcrumbs(menuResponse.breadcrumbs);
            if (!appPreview) {
                let isFormEntry = !menuResponse.queryKey;
                if (isFormEntry) {
                    menusUtils.showMenuDropdown(menuResponse.langs, initialPageData.get('lang_code_name_mapping'));
                }
                if (menuResponse.type === constants.ENTITIES) {
                    menusUtils.showMenuDropdown();
                }
            }
        } else {
            FormplayerFrontend.regions.getRegion('breadcrumb').empty();
        }
        if (menuResponse.appVersion) {
            FormplayerFrontend.trigger('setVersionInfo', menuResponse.appVersion);
        }
    };

    var showSplitScreenQuery = function (menuResponse, menuListView) {
        var menuData = menusUtils.getMenuData(menuResponse);
        var queryResponse = menuResponse.queryResponse;
        if (menuResponse.type === constants.ENTITIES && queryResponse)  {
            var queryCollection = new Collection(queryResponse.displays);
            FormplayerFrontend.regions.getRegion('sidebar').show(
                queryView.queryListView({
                    collection: queryCollection,
                    title: menuResponse.title,
                    description: menuResponse.description,
                    hasDynamicSearch: queryResponse.dynamicSearch,
                    sidebarEnabled: true,
                    disableDynamicSearch: !sessionStorage.submitPerformed,
                    groupHeaders: queryResponse.groupHeaders,
                    searchOnClear: queryResponse.searchOnClear,
                }).render()
            );
            FormplayerFrontend.regions.getRegion('main').show(menuListView);
        } else if (menuResponse.type === constants.QUERY) {
            FormplayerFrontend.regions.getRegion('sidebar').show(
                queryView.queryListView({
                    collection: menuResponse,
                    title: menuResponse.title,
                    description: menuResponse.description,
                    hasDynamicSearch: menuResponse.dynamicSearch,
                    sidebarEnabled: true,
                    disableDynamicSearch: true,
                    groupHeaders: menuResponse.groupHeaders,
                    searchOnClear: menuResponse.searchOnClear,
                }).render()
            );

            menuData["triggerEmptyCaseList"] = true;
            menuData["sidebarEnabled"] = true;
            menuData["description"] = menuResponse.description;

            var caseListView = menusUtils.getCaseListView(menuResponse);
            FormplayerFrontend.regions.getRegion('main').show(caseListView(menuData));
        }
    };

    var showPersistentCaseTile = function (persistentCaseTile) {
        var detailView = getCaseTile(persistentCaseTile);
        FormplayerFrontend.regions.getRegion('persistentCaseTile').show(detailView.render());
    };

    var showDetail = function (model, detailTabIndex, caseId, isMultiSelect) {
        var detailObjects = model.filter(function (d) {
            const styles = d.get('styles');
            const visibleStyle = _.find(styles, s => s.displayFormat !== constants.FORMAT_ADDRESS_POPUP);
            return typeof visibleStyle !== 'undefined';
        });

        // If we have no details, just select the entity
        if (detailObjects === null || detailObjects === undefined || detailObjects.length === 0) {
            if (isMultiSelect) {
                FormplayerFrontend.trigger("multiSelect:updateCases", constants.MULTI_SELECT_ADD, [caseId]);
            } else {
                FormplayerFrontend.trigger("menu:select", caseId);
            }
            return;
        }
        var tabModels = _.map(detailObjects, function (detail, index) {
            return {title: detail.get('title'), id: index, active: index === detailTabIndex};
        });
        var tabCollection = new Backbone.Collection();
        tabCollection.reset(tabModels);

        let contentView;
        const detailObject = detailObjects[detailTabIndex],
            usesCaseTiles = detailObject.get('usesCaseTiles');
        if (usesCaseTiles && !detailObject.get('entities')) {
            contentView = getCaseTile(detailObject.toJSON());
        } else {
            contentView = getDetailList(detailObject);
        }

        var tabListView = views.DetailTabListView({
            collection: tabCollection,
            onTabClick: function (detailTabIndex) {
                showDetail(model, detailTabIndex, caseId, isMultiSelect);
            },
        });
        var detailFooterView = views.CaseDetailFooterView({
            model: model,
            caseId: caseId,
            isMultiSelect: isMultiSelect,
        });
        $('#case-detail-modal').find('.js-detail-tabs').html(tabListView.render().el);
        $('#case-detail-modal').find('.js-detail-content').html(contentView.render().el);
        $('#case-detail-modal').find('.js-detail-footer-content').html(detailFooterView.render().el);
        $('#case-detail-modal').modal('show');

    };

    var getDetailList = function (detailObject) {
        var i;
        if (detailObject.get('entities')) {
            // This is a data tab, displaying a table
            var entities = detailObject.get('entities');
            var listModel = [];
            // we need to map the details and headers JSON to a list for a Backbone Collection
            for (i = 0; i < entities.length; i++) {
                var listObj = {};
                listObj.data = entities[i].data;
                listObj.id = i;
                listModel.push(listObj);
            }
            var listCollection = new Backbone.Collection();
            listCollection.reset(listModel);
            var menuData = {
                collection: listCollection,
                headers: detailObject.get('headers'),
                styles: detailObject.get('styles'),
                tiles: detailObject.get('tiles'),
                title: detailObject.get('title'),
            };
            if (detailObject.get('usesCaseTiles')) {
                return views.CaseTileDetailView(menuData);
            }
            return views.CaseListDetailView(menuData);
        }

        // This is a regular detail, displaying name-value pairs
        var headers = detailObject.get('headers');
        var details = detailObject.get('details');
        var styles = detailObject.get('styles');
        var detailModel = [];
        // we need to map the details and headers JSON to a list for a Backbone Collection
        for (i = 0; i < headers.length; i++) {
            var obj = {};
            obj.data = details[i];
            obj.header = headers[i];
            obj.style = styles[i];
            obj.id = i;
            if (obj.style.displayFormat === constants.FORMAT_MARKDOWN) {
                obj.html = markdown.render(details[i]);
            }
            if (obj.style.displayFormat !== constants.FORMAT_ADDRESS_POPUP) {
                detailModel.push(obj);
            }
        }
        var detailCollection = new Backbone.Collection();
        detailCollection.reset(detailModel);
        return views.DetailListView({
            collection: detailCollection,
        });
    };

    const onlyVisibleColumns = function (detailObject) {
        const indices = _.chain(detailObject.styles)
            .map((value, index) => [value, index])
            .filter(([s]) => s.displayFormat !== constants.FORMAT_ADDRESS_POPUP)
            .map(([, index]) => index)
            .value();

        return {
            styles: _.map(indices, index => detailObject.styles[index]),
            headers: _.map(indices, index => detailObject.headers[index]),
            tiles: _.map(indices, index => detailObject.tiles[index]),
            details: _.map(indices, index => detailObject.details[index]),
        };
    };

    // return a case tile from a detail object (for persistent case tile and case tile in case detail)
    var getCaseTile = function (detailObject) {
        var {
            styles,
            headers,
            tiles,
            details,
        } = onlyVisibleColumns(detailObject);
        var detailModel = new Backbone.Model({
<<<<<<< HEAD
            data: detailObject.details,
            altText: detailObject.altText,
=======
            data: details,
>>>>>>> e40cdc01
            id: 0,
        });
        var numEntitiesPerRow = detailObject.numEntitiesPerRow || 1;
        var numRows = detailObject.maxHeight;
        var numColumns = detailObject.maxWidth;
        var useUniformUnits = detailObject.useUniformUnits || false;

        var caseTileStyles = views.buildCaseTileStyles(tiles, styles, numRows,
            numColumns, numEntitiesPerRow, useUniformUnits, 'persistent');
        // Style the positioning of the elements within a tile (IE element 1 at grid position 1 / 2 / 4 / 3
        $("#persistent-cell-layout-style").html(caseTileStyles.cellLayoutStyle).data("css-polyfilled", false);
        // Style the grid (IE each tile has 6 rows, 12 columns)
        $("#persistent-cell-grid-style").html(caseTileStyles.cellGridStyle).data("css-polyfilled", false);
        return views.PersistentCaseTileView({
            model: detailModel,
<<<<<<< HEAD
            styles: detailObject.styles,
            tiles: detailObject.tiles,
=======
            headers: headers,
            styles: styles,
            tiles: tiles,
>>>>>>> e40cdc01
            maxWidth: detailObject.maxWidth,
            maxHeight: detailObject.maxHeight,
            prefix: 'persistent',
            hasInlineTile: detailObject.hasInlineTile,
        });
    };

    return {
        selectDetail: selectDetail,
        selectMenu: selectMenu,
        showMenu: showMenu,
    };
});<|MERGE_RESOLUTION|>--- conflicted
+++ resolved
@@ -298,7 +298,7 @@
 
         return {
             styles: _.map(indices, index => detailObject.styles[index]),
-            headers: _.map(indices, index => detailObject.headers[index]),
+            altText: _.map(indices, index => detailObject.altText[index]),
             tiles: _.map(indices, index => detailObject.tiles[index]),
             details: _.map(indices, index => detailObject.details[index]),
         };
@@ -308,17 +308,13 @@
     var getCaseTile = function (detailObject) {
         var {
             styles,
-            headers,
+            altText,
             tiles,
             details,
         } = onlyVisibleColumns(detailObject);
         var detailModel = new Backbone.Model({
-<<<<<<< HEAD
-            data: detailObject.details,
-            altText: detailObject.altText,
-=======
             data: details,
->>>>>>> e40cdc01
+            altText,
             id: 0,
         });
         var numEntitiesPerRow = detailObject.numEntitiesPerRow || 1;
@@ -334,14 +330,8 @@
         $("#persistent-cell-grid-style").html(caseTileStyles.cellGridStyle).data("css-polyfilled", false);
         return views.PersistentCaseTileView({
             model: detailModel,
-<<<<<<< HEAD
-            styles: detailObject.styles,
-            tiles: detailObject.tiles,
-=======
-            headers: headers,
             styles: styles,
             tiles: tiles,
->>>>>>> e40cdc01
             maxWidth: detailObject.maxWidth,
             maxHeight: detailObject.maxHeight,
             prefix: 'persistent',
