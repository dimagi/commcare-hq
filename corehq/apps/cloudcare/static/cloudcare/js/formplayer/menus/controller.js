hqDefine("cloudcare/js/formplayer/menus/controller", [
    'jquery',
    'underscore',
    'backbone',
    'DOMPurify/dist/purify.min',
    'es6!hqwebapp/js/bootstrap5_loader',
    'hqwebapp/js/initial_page_data',
    'hqwebapp/js/toggles',
    'cloudcare/js/markdown',
    'cloudcare/js/formplayer/constants',
    'cloudcare/js/formplayer/app',
    'cloudcare/js/formplayer/users/models',
    'cloudcare/js/formplayer/utils/utils',
    'cloudcare/js/formplayer/menus/collections',
    'cloudcare/js/formplayer/menus/utils',
    'cloudcare/js/formplayer/menus/views/query',
    'cloudcare/js/formplayer/menus/views',
    'cloudcare/js/formplayer/menus/api',    // app:select:menus and entity:get:details
    'analytix/js/gtx',
], function (
    $,
    _,
    Backbone,
    DOMPurify,
    bootstrap,
    initialPageData,
    toggles,
    markdown,
    constants,
    FormplayerFrontend,
    UsersModels,
    formplayerUtils,
    Collection,
    menusUtils,
    queryView,
    views,
<<<<<<< HEAD
    api,
    gtx
=======
>>>>>>> f8e57a2e
) {

    let lastNavigationTimeMs = Date.now();
    let lastSelections = "";
    let lastSelectionsChangeTimeMs = Date.now();
    var selectMenu = function (options) {

        options.preview = UsersModels.getCurrentUser().displayOptions.singleAppMode;

        var fetchingNextMenu = FormplayerFrontend.getChannel().request("app:select:menus", options);
        var promise = $.Deferred();

        /*
         Determine the next screen to display.  Could be
         a list of commands (modules and/or forms)
         a list of entities (cases) and their details
         */
        $.when(fetchingNextMenu).done(function (menuResponse) {
            if (menuResponse.abort) {
                promise.reject();
                return;
            }

            const selections = menuResponse.selections ? menuResponse.selections.join(">") : "";
            const selectionsChanged = selections !== lastSelections;
            const gtxEventData = {
                timeSinceLastNavigationMs: Date.now() - lastNavigationTimeMs,
                selections: selections,
                previousSelections: lastSelections,
                selectionsChanged: selectionsChanged,
                timeSinceLastSelectionChange: Date.now() - lastSelectionsChangeTimeMs,
            };
            if (selectionsChanged) {
                lastSelections = selections;
                lastSelectionsChangeTimeMs = Date.now();
            }
            lastNavigationTimeMs = Date.now();
            gtx.sendEvent("web_apps_navigate", gtxEventData);

            //set title of tab to application name
            if (menuResponse.breadcrumbs) {
                document.title = menuResponse.breadcrumbs[0];
            }

            // show any notifications from Formplayer
            if (menuResponse.notification && !_.isNull(menuResponse.notification.message)) {
                FormplayerFrontend.trigger("handleNotification", menuResponse.notification);
            }

            // If redirect was set, clear and go home.
            if (menuResponse.clearSession) {
                FormplayerFrontend.trigger("apps:currentApp");
                promise.reject();
                return;
            }

            var urlObject = formplayerUtils.currentUrlToObject();
            if (urlObject.endpointId) {
                menuResponse.breadcrumbs = [];
                urlObject.replaceEndpoint(menuResponse.selections);
                formplayerUtils.setUrlToObject(urlObject);
            }

            formplayerUtils.doUrlAction((urlObject) => {
                let updated = false;
                if (menuResponse.session_id) {
                    urlObject.sessionId = menuResponse.session_id;
                    updated = true;
                } else if (urlObject.sessionId) {
                    urlObject.sessionId = null;
                    updated = true;
                }
                return updated;
            }, true);


            // If we don't have an appId in the URL (usually due to form preview)
            // then parse the appId from the response.
            if (urlObject.appId === undefined || urlObject.appId === null) {
                if (menuResponse.appId === null || menuResponse.appId === undefined) {
                    FormplayerFrontend.trigger('showError', "Response did not contain appId even though it was" +
                        "required. If this persists, please report an issue to CommCare HQ");
                    FormplayerFrontend.trigger("apps:list");
                    promise.reject();
                    return;
                }
                urlObject.appId = menuResponse.appId;
                formplayerUtils.setUrlToObject(urlObject);
            }

            showMenu(menuResponse);
            // If a search exists in urlObject, make set search bar continues to show search
            if (urlObject.search !== null) {
                $('#searchText').val(urlObject.search);
            }

            if (menuResponse.shouldRequestLocation) {
                menusUtils.handleLocationRequest(options);
            }
            menusUtils.startOrStopLocationWatching(menuResponse.shouldWatchLocation);
            promise.resolve(menuResponse);
        }).fail(function () {
            //  if it didn't go through, then it displayed an error message.
            // the right thing to do is then to just stay in the same place.
            promise.reject();
        });
        return promise;
    };

    var selectDetail = function (caseId, detailIndex, isPersistent, isMultiSelect) {
        var urlObject = formplayerUtils.currentUrlToObject();
        if (!isPersistent) {
            urlObject.addSelection(caseId);
        }
        var fetchingDetails = FormplayerFrontend.getChannel().request("entity:get:details", urlObject, isPersistent, false);
        $.when(fetchingDetails).done(function (detailResponse) {
            showDetail(detailResponse, detailIndex, caseId, isMultiSelect);
        }).fail(function () {
            FormplayerFrontend.trigger('navigateHome');
        });
    };

    var showMenu = function (menuResponse) {
        var menuListView = menusUtils.getMenuView(menuResponse);
        var appPreview = UsersModels.getCurrentUser().displayOptions.singleAppMode;
        var sidebarEnabled = !appPreview && menusUtils.isSidebarEnabled(menuResponse);
        if (menuListView && !sidebarEnabled) {
            FormplayerFrontend.regions.getRegion('main').show(menuListView);
        }
        if (sidebarEnabled) {
            showSplitScreenQuery(menuResponse, menuListView);
        } else {
            FormplayerFrontend.regions.getRegion('sidebar').empty();
        }
        if (menuResponse.persistentCaseTile && !appPreview) {
            showPersistentCaseTile(menuResponse.persistentCaseTile);
        } else {
            FormplayerFrontend.regions.getRegion('persistentCaseTile').empty();
        }

        if (menuResponse.breadcrumbs) {
            menusUtils.showBreadcrumbs(menuResponse.breadcrumbs);
            if (!appPreview) {
                menusUtils.showMenuDropdown(menuResponse.langs, initialPageData.get('lang_code_name_mapping'));
            }
        } else {
            FormplayerFrontend.regions.getRegion('breadcrumb').empty();
        }

        if (!appPreview && menuResponse.persistentMenu) {
            FormplayerFrontend.regions.getRegion('persistentMenu').show(
                views.PersistentMenuView({
                    collection: _toMenuCommands(menuResponse.persistentMenu, [], menuResponse.selections),
                    sidebarEnabled: sidebarEnabled,
                }).render());
        } else {
            FormplayerFrontend.regions.getRegion('persistentMenu').empty();
        }

        if (menuResponse.appVersion) {
            FormplayerFrontend.trigger('setVersionInfo', menuResponse.appVersion);
        }
    };

    var _toMenuCommands = function (menuCommands, priorSelections, activeSelection) {
        return new Backbone.Collection(_.map(menuCommands, function (menuCommand) {
            const command = _.pick(menuCommand, [
                'index',
                'displayText',
                'navigationState',
                'imageUri',
                'commands',
            ]);
            // Store an array of the commands needed to navigate to each nested menu item
            command.selections = priorSelections.concat([command.index]);
            if (JSON.stringify(command.selections) === JSON.stringify(activeSelection)) {
                command.isActiveSelection = true;
            }
            command.commands = _toMenuCommands(command.commands, command.selections, activeSelection);
            return new Backbone.Model(command);
        }));
    };

    var showSplitScreenQuery = function (menuResponse, menuListView) {
        var menuData = menusUtils.getMenuData(menuResponse);
        var queryResponse = menuResponse.queryResponse;
        if (menuResponse.type === constants.ENTITIES && queryResponse)  {
            var queryCollection = new Collection(queryResponse.displays);
            FormplayerFrontend.regions.getRegion('sidebar').show(
                queryView.queryListView({
                    collection: queryCollection,
                    title: menuResponse.title,
                    description: menuResponse.description,
                    hasDynamicSearch: queryResponse.dynamicSearch,
                    sidebarEnabled: true,
                    disableDynamicSearch: !sessionStorage.submitPerformed,
                    groupHeaders: queryResponse.groupHeaders,
                    searchOnClear: queryResponse.searchOnClear,
                }).render(),
            );
            FormplayerFrontend.regions.getRegion('main').show(menuListView);
        } else if (menuResponse.type === constants.QUERY) {
            FormplayerFrontend.regions.getRegion('sidebar').show(
                queryView.queryListView({
                    collection: menuResponse,
                    title: menuResponse.title,
                    description: menuResponse.description,
                    hasDynamicSearch: menuResponse.dynamicSearch,
                    sidebarEnabled: true,
                    disableDynamicSearch: true,
                    groupHeaders: menuResponse.groupHeaders,
                    searchOnClear: menuResponse.searchOnClear,
                }).render(),
            );

            menuData["triggerEmptyCaseList"] = true;
            menuData["sidebarEnabled"] = true;
            menuData["description"] = menuResponse.description;

            var caseListView = menusUtils.getCaseListView(menuResponse);
            FormplayerFrontend.regions.getRegion('main').show(caseListView(menuData));
        }
    };

    var showPersistentCaseTile = function (persistentCaseTile) {
        var detailView = getCaseTile(persistentCaseTile);
        FormplayerFrontend.regions.getRegion('persistentCaseTile').show(detailView.render());
    };

    var showDetail = function (model, detailTabIndex, caseId, isMultiSelect) {
        var detailObjects = model.filter(function (d) {
            const styles = d.get('styles');
            const visibleStyle = _.find(styles, s => s.displayFormat !== constants.FORMAT_ADDRESS_POPUP);
            return typeof visibleStyle !== 'undefined';
        });

        // If we have no details, just select the entity
        if (detailObjects === null || detailObjects === undefined || detailObjects.length === 0) {
            if (isMultiSelect) {
                FormplayerFrontend.trigger("multiSelect:updateCases", constants.MULTI_SELECT_ADD, [caseId]);
            } else {
                FormplayerFrontend.trigger("menu:select", caseId);
            }
            return;
        }
        var tabModels = _.map(detailObjects, function (detail, index) {
            return {title: detail.get('title'), id: index, active: index === detailTabIndex};
        });
        var tabCollection = new Backbone.Collection();
        tabCollection.reset(tabModels);

        let contentView;
        const detailObject = detailObjects[detailTabIndex],
            usesCaseTiles = detailObject.get('usesCaseTiles');
        if (usesCaseTiles && !detailObject.get('entities')) {
            contentView = getCaseTile(detailObject.toJSON());
        } else {
            contentView = getDetailList(detailObject);
        }

        var tabListView = views.DetailTabListView({
            collection: tabCollection,
            onTabClick: function (detailTabIndex) {
                showDetail(model, detailTabIndex, caseId, isMultiSelect);
            },
        });
        var detailFooterView = views.CaseDetailFooterView({
            model: model,
            caseId: caseId,
            isMultiSelect: isMultiSelect,
        });
        $('#case-detail-modal').find('.js-detail-tabs').html(tabListView.render().el);
        $('#case-detail-modal').find('.js-detail-content').html(contentView.render().el);
        $('#case-detail-modal').find('.js-detail-footer-content').html(detailFooterView.render().el);
        bootstrap.Modal.getOrCreateInstance($('#case-detail-modal')).show();
    };

    var getDetailList = function (detailObject) {
        var i;
        if (detailObject.get('entities')) {
            // This is a data tab, displaying a table
            var entities = detailObject.get('entities');
            var listModel = [];
            // we need to map the details and headers JSON to a list for a Backbone Collection
            for (i = 0; i < entities.length; i++) {
                var listObj = {};
                listObj.data = entities[i].data;
                listObj.id = i;
                listModel.push(listObj);
            }
            var listCollection = new Backbone.Collection();
            listCollection.reset(listModel);
            var menuData = {
                collection: listCollection,
                headers: detailObject.get('headers'),
                styles: detailObject.get('styles'),
                tiles: detailObject.get('tiles'),
                title: detailObject.get('title'),
            };
            if (detailObject.get('usesCaseTiles')) {
                return views.CaseTileDetailView(menuData);
            }
            return views.CaseListDetailView(menuData);
        }

        // This is a regular detail, displaying name-value pairs
        var headers = detailObject.get('headers');
        var details = detailObject.get('details');
        var styles = detailObject.get('styles');
        var altText = detailObject.get('altText');
        var detailModel = [];
        // we need to map the details and headers JSON to a list for a Backbone Collection
        for (i = 0; i < headers.length; i++) {
            var obj = {};
            obj.data = details[i];
            obj.header = headers[i];
            obj.style = styles[i];
            obj.altText = altText[i];
            obj.id = i;
            if (obj.style.displayFormat === constants.FORMAT_MARKDOWN) {
                obj.html = markdown.render(details[i]);
            }
            if (obj.style.displayFormat !== constants.FORMAT_ADDRESS_POPUP) {
                detailModel.push(obj);
            }
        }
        var detailCollection = new Backbone.Collection();
        detailCollection.reset(detailModel);
        return views.DetailListView({
            collection: detailCollection,
        });
    };

    const onlyVisibleColumns = function (detailObject) {
        const indices = _.chain(detailObject.styles)
            .map((value, index) => [value, index])
            .filter(([s]) => s.displayFormat !== constants.FORMAT_ADDRESS_POPUP)
            .map(([, index]) => index)
            .value();

        return {
            styles: _.map(indices, index => detailObject.styles[index]),
            altText: _.map(indices, index => detailObject.altText[index]),
            tiles: _.map(indices, index => detailObject.tiles[index]),
            details: _.map(indices, index => detailObject.details[index]),
        };
    };

    // return a case tile from a detail object (for persistent case tile and case tile in case detail)
    var getCaseTile = function (detailObject) {
        var {
            styles,
            altText,
            tiles,
            details,
        } = onlyVisibleColumns(detailObject);
        var detailModel = new Backbone.Model({
            data: details,
            altText,
            id: 0,
        });
        var numEntitiesPerRow = detailObject.numEntitiesPerRow || 1;
        var numRows = detailObject.maxHeight;
        var numColumns = detailObject.maxWidth;
        var useUniformUnits = detailObject.useUniformUnits || false;

        var caseTileStyles = views.buildCaseTileStyles(tiles, styles, numRows,
            numColumns, numEntitiesPerRow, useUniformUnits, 'persistent');
        // Style the positioning of the elements within a tile (IE element 1 at grid position 1 / 2 / 4 / 3
        $("#persistent-cell-layout-style").html(caseTileStyles.cellLayoutStyle);
        // Style the grid (IE each tile has 6 rows, 12 columns)
        $("#persistent-cell-grid-style").html(caseTileStyles.cellGridStyle);
        return views.PersistentCaseTileView({
            model: detailModel,
            styles: styles,
            tiles: tiles,
            maxWidth: detailObject.maxWidth,
            maxHeight: detailObject.maxHeight,
            prefix: 'persistent',
            hasInlineTile: detailObject.hasInlineTile,
        });
    };

    return {
        selectDetail: selectDetail,
        selectMenu: selectMenu,
        showMenu: showMenu,
    };
});<|MERGE_RESOLUTION|>--- conflicted
+++ resolved
@@ -34,11 +34,8 @@
     menusUtils,
     queryView,
     views,
-<<<<<<< HEAD
     api,
-    gtx
-=======
->>>>>>> f8e57a2e
+    gtx,
 ) {
 
     let lastNavigationTimeMs = Date.now();
