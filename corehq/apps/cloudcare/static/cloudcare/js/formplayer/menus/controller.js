--- conflicted
+++ resolved
@@ -75,15 +75,16 @@
             FormplayerFrontend.trigger('navigateHome');
         });
     };
-<<<<<<< HEAD
 
     var showMenu = function (menuResponse) {
         var menuListView = hqImport("cloudcare/js/formplayer/menus/util").getMenuView(menuResponse);
+        var appPreview = FormplayerFrontend.currentUser.displayOptions.singleAppMode;
+        var changeFormLanguage = FormplayerFrontend.currentUser.changeFormLanguage;
 
         if (menuListView) {
             FormplayerFrontend.regions.getRegion('main').show(menuListView);
         }
-        if (menuResponse.persistentCaseTile && !FormplayerFrontend.currentUser.displayOptions.singleAppMode) {
+        if (menuResponse.persistentCaseTile && !appPreview) {
             showPersistentCaseTile(menuResponse.persistentCaseTile);
         } else {
             FormplayerFrontend.regions.getRegion('persistentCaseTile').empty();
@@ -91,6 +92,9 @@
 
         if (menuResponse.breadcrumbs) {
             hqImport("cloudcare/js/formplayer/menus/util").showBreadcrumbs(menuResponse.breadcrumbs);
+            if (menuResponse.langs && menuResponse.langs.length > 1 && !appPreview && changeFormLanguage) {
+                hqImport("cloudcare/js/formplayer/menus/util").showLanguageMenu(menuResponse.langs);
+            }
         } else {
             FormplayerFrontend.regions.getRegion('breadcrumb').empty();
         }
@@ -153,90 +157,6 @@
                 listObj.id = i;
                 listModel.push(listObj);
             }
-=======
-
-    var showMenu = function (menuResponse) {
-        var menuListView = hqImport("cloudcare/js/formplayer/menus/util").getMenuView(menuResponse);
-        var appPreview = FormplayerFrontend.currentUser.displayOptions.singleAppMode;
-        var changeFormLanguage = FormplayerFrontend.currentUser.changeFormLanguage;
-
-        if (menuListView) {
-            FormplayerFrontend.regions.getRegion('main').show(menuListView);
-        }
-        if (menuResponse.persistentCaseTile && !appPreview) {
-            showPersistentCaseTile(menuResponse.persistentCaseTile);
-        } else {
-            FormplayerFrontend.regions.getRegion('persistentCaseTile').empty();
-        }
-
-        if (menuResponse.breadcrumbs) {
-            hqImport("cloudcare/js/formplayer/menus/util").showBreadcrumbs(menuResponse.breadcrumbs);
-            if (menuResponse.langs && menuResponse.langs.length > 1 && !appPreview && changeFormLanguage) {
-                hqImport("cloudcare/js/formplayer/menus/util").showLanguageMenu(menuResponse.langs);
-            }
-        } else {
-            FormplayerFrontend.regions.getRegion('breadcrumb').empty();
-        }
-        if (menuResponse.appVersion) {
-            FormplayerFrontend.trigger('setVersionInfo', menuResponse.appVersion);
-        }
-    };
-
-    var showPersistentCaseTile = function (persistentCaseTile) {
-        var detailView = getCaseTile(persistentCaseTile);
-        FormplayerFrontend.regions.getRegion('persistentCaseTile').show(detailView.render());
-    };
-
-    var showDetail = function (model, detailTabIndex, caseId) {
-        var detailObjects = model.models;
-        // If we have no details, just select the entity
-        if (detailObjects === null || detailObjects === undefined || detailObjects.length === 0) {
-            FormplayerFrontend.trigger("menu:select", caseId);
-            return;
-        }
-        var detailObject = detailObjects[detailTabIndex];
-        var menuListView = getDetailList(detailObject);
-
-        var tabModels = _.map(detailObjects, function (detail, index) {
-            return {title: detail.get('title'), id: index, active: index === detailTabIndex};
-        });
-        var tabCollection = new Backbone.Collection();
-        tabCollection.reset(tabModels);
-
-        var tabListView = hqImport("cloudcare/js/formplayer/menus/views").DetailTabListView({
-            collection: tabCollection,
-            showDetail: function (detailTabIndex) {
-                showDetail(model, detailTabIndex, caseId);
-            },
-        });
-
-        $('#select-case').off('click').click(function () {
-            FormplayerFrontend.trigger("menu:select", caseId);
-        });
-        $('#case-detail-modal').find('.js-detail-tabs').html(tabListView.render().el);
-        $('#case-detail-modal').find('.js-detail-content').html(menuListView.render().el);
-        $('#case-detail-modal').modal('show');
-
-        if (model.isPersistentDetail) {
-            $('#case-detail-modal').find('#select-case').hide();
-        } else {
-            $('#case-detail-modal').find('#select-case').show();
-        }
-    };
-
-    var getDetailList = function (detailObject) {
-        var i;
-        if (detailObject.get('entities')) {
-            var entities = detailObject.get('entities');
-            var listModel = [];
-            // we need to map the details and headers JSON to a list for a Backbone Collection
-            for (i = 0; i < entities.length; i++) {
-                var listObj = {};
-                listObj.data = entities[i].data;
-                listObj.id = i;
-                listModel.push(listObj);
-            }
->>>>>>> 8937d064
             var listCollection = new Backbone.Collection();
             listCollection.reset(listModel);
             var menuData = {
