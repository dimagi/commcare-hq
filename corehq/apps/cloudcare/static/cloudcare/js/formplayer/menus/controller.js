/*global Backbone */

hqDefine("cloudcare/js/formplayer/menus/controller", function () {
    var constants = hqImport("cloudcare/js/formplayer/constants"),
        markdown = hqImport("cloudcare/js/markdown"),
        FormplayerFrontend = hqImport("cloudcare/js/formplayer/app"),
        formplayerUtils = hqImport("cloudcare/js/formplayer/utils/utils"),
        menusUtils = hqImport("cloudcare/js/formplayer/menus/utils"),
        views = hqImport("cloudcare/js/formplayer/menus/views"),
        queryView = hqImport("cloudcare/js/formplayer/menus/views/query"),
        initialPageData = hqImport("hqwebapp/js/initial_page_data"),
        Collection = hqImport("cloudcare/js/formplayer/menus/collections");
    var selectMenu = function (options) {

        options.preview = FormplayerFrontend.currentUser.displayOptions.singleAppMode;

        var fetchingNextMenu = FormplayerFrontend.getChannel().request("app:select:menus", options);

        /*
         Determine the next screen to display.  Could be
         a list of commands (modules and/or forms)
         a list of entities (cases) and their details
         */
        $.when(fetchingNextMenu).done(function (menuResponse) {
            if (menuResponse.abort) {
                return;
            }

            //set title of tab to application name
            if (menuResponse.breadcrumbs) {
                document.title = menuResponse.breadcrumbs[0];
            }

            // show any notifications from Formplayer
            if (menuResponse.notification && !_.isNull(menuResponse.notification.message)) {
                FormplayerFrontend.trigger("handleNotification", menuResponse.notification);
            }

            // If redirect was set, clear and go home.
            if (menuResponse.clearSession) {
                FormplayerFrontend.trigger("apps:currentApp");
                return;
            }

            var urlObject = formplayerUtils.currentUrlToObject();
            if (urlObject.endpointId) {
                urlObject.replaceEndpoint(menuResponse.selections);
                formplayerUtils.setUrlToObject(urlObject);
            }

            formplayerUtils.doUrlAction((urlObject) => {
                let updated = false;
                if (menuResponse.session_id) {
                    urlObject.sessionId = menuResponse.session_id;
                    updated = true;
                } else if (urlObject.sessionId) {
                    urlObject.sessionId = null;
                    updated = true;
                }
                return updated;
            }, true);


            // If we don't have an appId in the URL (usually due to form preview)
            // then parse the appId from the response.
            if (urlObject.appId === undefined || urlObject.appId === null) {
                if (menuResponse.appId === null || menuResponse.appId === undefined) {
                    FormplayerFrontend.trigger('showError', "Response did not contain appId even though it was" +
                        "required. If this persists, please report an issue to CommCareHQ");
                    FormplayerFrontend.trigger("apps:list");
                    return;
                }
                urlObject.appId = menuResponse.appId;
                formplayerUtils.setUrlToObject(urlObject);
            }

            showMenu(menuResponse);
            // If a search exists in urlObject, make set search bar continues to show search
            if (urlObject.search !== null) {
                $('#searchText').val(urlObject.search);
            }

            if (menuResponse.shouldRequestLocation) {
                menusUtils.handleLocationRequest(options);
            }
            menusUtils.startOrStopLocationWatching(menuResponse.shouldWatchLocation);
        }).fail(function () {
            //  if it didn't go through, then it displayed an error message.
            // the right thing to do is then to just stay in the same place.
        });
    };

    var selectDetail = function (caseId, detailIndex, isPersistent, isMultiSelect) {
        var urlObject = formplayerUtils.currentUrlToObject();
        if (!isPersistent) {
            urlObject.addSelection(caseId);
        }
        var fetchingDetails = FormplayerFrontend.getChannel().request("entity:get:details", urlObject, isPersistent, false);
        $.when(fetchingDetails).done(function (detailResponse) {
            showDetail(detailResponse, detailIndex, caseId, isMultiSelect);
        }).fail(function () {
            FormplayerFrontend.trigger('navigateHome');
        });
    };

    var showMenu = function (menuResponse) {
        var menuListView = menusUtils.getMenuView(menuResponse);
        var appPreview = FormplayerFrontend.currentUser.displayOptions.singleAppMode;
<<<<<<< HEAD
        var queryResponse = menuResponse.queryResponse;
        var sidebarEnabled = !appPreview && menusUtils.isSidebarEnabled(menuResponse);
        if (sidebarEnabled && menuResponse.type === constants.QUERY) {
            var menuData = menusUtils.getMenuData(menuResponse);
            menuData["triggerEmptyCaseList"] = true;
            menuData["sidebarEnabled"] = true;
            menuData["description"] = menuResponse.description;

            var caseListView = menusUtils.getCaseListView(menuResponse);
            FormplayerFrontend.regions.getRegion('main').show(caseListView(menuData));
        } else if (menuListView) {
=======
        var sidebarEnabled = !appPreview && menusUtils.isSidebarEnabled(menuResponse);
        if (menuListView && !sidebarEnabled) {
>>>>>>> bf24e9b1
            FormplayerFrontend.regions.getRegion('main').show(menuListView);
        }
        if (sidebarEnabled) {
            showSplitScreenQuery(menuResponse, menuListView);
        } else {
            FormplayerFrontend.regions.getRegion('sidebar').empty();
        }
        if (menuResponse.persistentCaseTile && !appPreview) {
            showPersistentCaseTile(menuResponse.persistentCaseTile);
        } else {
            FormplayerFrontend.regions.getRegion('persistentCaseTile').empty();
        }

<<<<<<< HEAD
        if (sidebarEnabled && menuResponse.type === constants.ENTITIES && queryResponse)  {
=======
        if (menuResponse.breadcrumbs) {
            menusUtils.showBreadcrumbs(menuResponse.breadcrumbs);
            if (!appPreview) {
                let isFormEntry = !menuResponse.queryKey;
                if (isFormEntry) {
                    menusUtils.showMenuDropdown(menuResponse.langs, initialPageData.get('lang_code_name_mapping'));
                }
                if (menuResponse.type === constants.ENTITIES) {
                    menusUtils.showMenuDropdown();
                }
            }
        } else {
            FormplayerFrontend.regions.getRegion('breadcrumb').empty();
        }
        if (menuResponse.appVersion) {
            FormplayerFrontend.trigger('setVersionInfo', menuResponse.appVersion);
        }
    };

    var showSplitScreenQuery = function (menuResponse, menuListView) {
        var menuData = menusUtils.getMenuData(menuResponse);
        var queryResponse = menuResponse.queryResponse;
        if (menuResponse.type === constants.ENTITIES && queryResponse)  {
>>>>>>> bf24e9b1
            var queryCollection = new Collection(queryResponse.displays);
            FormplayerFrontend.regions.getRegion('sidebar').show(
                queryView.queryListView({
                    collection: queryCollection,
                    title: menuResponse.title,
                    description: menuResponse.description,
                    hasDynamicSearch: queryResponse.dynamicSearch,
                    sidebarEnabled: true,
                    disableDynamicSearch: !sessionStorage.submitPerformed,
                    groupHeaders: queryResponse.groupHeaders,
<<<<<<< HEAD
                }).render()
            );
        } else if (sidebarEnabled && menuResponse.type === constants.QUERY) {
=======
                    searchOnClear: queryResponse.searchOnClear,
                }).render()
            );
            FormplayerFrontend.regions.getRegion('main').show(menuListView);
        } else if (menuResponse.type === constants.QUERY) {
>>>>>>> bf24e9b1
            FormplayerFrontend.regions.getRegion('sidebar').show(
                queryView.queryListView({
                    collection: menuResponse,
                    title: menuResponse.title,
                    description: menuResponse.description,
                    hasDynamicSearch: menuResponse.dynamicSearch,
                    sidebarEnabled: true,
                    disableDynamicSearch: true,
                    groupHeaders: menuResponse.groupHeaders,
<<<<<<< HEAD
=======
                    searchOnClear: menuResponse.searchOnClear,
>>>>>>> bf24e9b1
                }).render()
            );

<<<<<<< HEAD
        if (menuResponse.breadcrumbs) {
            menusUtils.showBreadcrumbs(menuResponse.breadcrumbs);
            if (!appPreview) {
                let isFormEntry = !menuResponse.queryKey;
                if (isFormEntry) {
                    menusUtils.showMenuDropdown(menuResponse.langs, initialPageData.get('lang_code_name_mapping'));
                }
                if (menuResponse.type === constants.ENTITIES) {
                    menusUtils.showMenuDropdown();
                }
            }
        } else {
            FormplayerFrontend.regions.getRegion('breadcrumb').empty();
        }
        if (menuResponse.appVersion) {
            FormplayerFrontend.trigger('setVersionInfo', menuResponse.appVersion);
=======
            menuData["triggerEmptyCaseList"] = true;
            menuData["sidebarEnabled"] = true;
            menuData["description"] = menuResponse.description;

            var caseListView = menusUtils.getCaseListView(menuResponse);
            FormplayerFrontend.regions.getRegion('main').show(caseListView(menuData));
>>>>>>> bf24e9b1
        }
    };

    var showPersistentCaseTile = function (persistentCaseTile) {
        var detailView = getCaseTile(persistentCaseTile);
        FormplayerFrontend.regions.getRegion('persistentCaseTile').show(detailView.render());
    };

    var showDetail = function (model, detailTabIndex, caseId, isMultiSelect) {
        var detailObjects = model.filter(function (d) {
            const styles = d.get('styles');
            const visibleStyle = _.find(styles, s => s.displayFormat !== constants.FORMAT_ADDRESS_POPUP);
            return typeof visibleStyle !== 'undefined';
        });

        // If we have no details, just select the entity
        if (detailObjects === null || detailObjects === undefined || detailObjects.length === 0) {
            if (isMultiSelect) {
                FormplayerFrontend.trigger("multiSelect:updateCases", constants.MULTI_SELECT_ADD, [caseId]);
            } else {
                FormplayerFrontend.trigger("menu:select", caseId);
            }
            return;
        }
        var detailObject = detailObjects[detailTabIndex];
        var menuListView = getDetailList(detailObject);

        var tabModels = _.map(detailObjects, function (detail, index) {
            return {title: detail.get('title'), id: index, active: index === detailTabIndex};
        });
        var tabCollection = new Backbone.Collection();
        tabCollection.reset(tabModels);

        var tabListView = views.DetailTabListView({
            collection: tabCollection,
            onTabClick: function (detailTabIndex) {
                showDetail(model, detailTabIndex, caseId, isMultiSelect);
            },
        });
        var detailFooterView = views.CaseDetailFooterView({
            model: model,
            caseId: caseId,
            isMultiSelect: isMultiSelect,
        });
        $('#case-detail-modal').find('.js-detail-tabs').html(tabListView.render().el);
        $('#case-detail-modal').find('.js-detail-content').html(menuListView.render().el);
        $('#case-detail-modal').find('.js-detail-footer-content').html(detailFooterView.render().el);
        $('#case-detail-modal').modal('show');

    };

    var getDetailList = function (detailObject) {
        var i;
        if (detailObject.get('entities')) {
            // This is a data tab, displaying a table
            var entities = detailObject.get('entities');
            var listModel = [];
            // we need to map the details and headers JSON to a list for a Backbone Collection
            for (i = 0; i < entities.length; i++) {
                var listObj = {};
                listObj.data = entities[i].data;
                listObj.id = i;
                listModel.push(listObj);
            }
            var listCollection = new Backbone.Collection();
            listCollection.reset(listModel);
            var menuData = {
                collection: listCollection,
                headers: detailObject.get('headers'),
                styles: detailObject.get('styles'),
                title: detailObject.get('title'),
            };
            return views.CaseListDetailView(menuData);
        }

        // This is a regular detail, displaying name-value pairs
        var headers = detailObject.get('headers');
        var details = detailObject.get('details');
        var styles = detailObject.get('styles');
        var detailModel = [];
        // we need to map the details and headers JSON to a list for a Backbone Collection
        for (i = 0; i < headers.length; i++) {
            var obj = {};
            obj.data = details[i];
            obj.header = headers[i];
            obj.style = styles[i];
            obj.id = i;
            if (obj.style.displayFormat === constants.FORMAT_MARKDOWN) {
                obj.html = markdown.render(details[i]);
            }
            if (obj.style.displayFormat !== constants.FORMAT_ADDRESS_POPUP) {
                detailModel.push(obj);
            }
        }
        var detailCollection = new Backbone.Collection();
        detailCollection.reset(detailModel);
        return views.DetailListView({
            collection: detailCollection,
        });
    };

    // return a case tile from a detail object (for persistent case tile)
    var getCaseTile = function (detailObject) {
        var detailModel = new Backbone.Model({
            data: detailObject.details,
            id: 0,
        });
        var numEntitiesPerRow = detailObject.numEntitiesPerRow || 1;
        var numRows = detailObject.maxHeight;
        var numColumns = detailObject.maxWidth;
        var useUniformUnits = detailObject.useUniformUnits || false;
        var caseTileStyles = views.buildCaseTileStyles(detailObject.tiles, detailObject.styles, numRows,
            numColumns, numEntitiesPerRow, useUniformUnits, 'persistent');
        // Style the positioning of the elements within a tile (IE element 1 at grid position 1 / 2 / 4 / 3
        $("#persistent-cell-layout-style").html(caseTileStyles.cellLayoutStyle).data("css-polyfilled", false);
        // Style the grid (IE each tile has 6 rows, 12 columns)
        $("#persistent-cell-grid-style").html(caseTileStyles.cellGridStyle).data("css-polyfilled", false);
        return views.PersistentCaseTileView({
            model: detailModel,
            headers: detailObject.headers,
            styles: detailObject.styles,
            tiles: detailObject.tiles,
            maxWidth: detailObject.maxWidth,
            maxHeight: detailObject.maxHeight,
            prefix: 'persistent',
            hasInlineTile: detailObject.hasInlineTile,
        });
    };

    return {
        selectDetail: selectDetail,
        selectMenu: selectMenu,
        showMenu: showMenu,
    };
});<|MERGE_RESOLUTION|>--- conflicted
+++ resolved
@@ -106,22 +106,8 @@
     var showMenu = function (menuResponse) {
         var menuListView = menusUtils.getMenuView(menuResponse);
         var appPreview = FormplayerFrontend.currentUser.displayOptions.singleAppMode;
-<<<<<<< HEAD
-        var queryResponse = menuResponse.queryResponse;
-        var sidebarEnabled = !appPreview && menusUtils.isSidebarEnabled(menuResponse);
-        if (sidebarEnabled && menuResponse.type === constants.QUERY) {
-            var menuData = menusUtils.getMenuData(menuResponse);
-            menuData["triggerEmptyCaseList"] = true;
-            menuData["sidebarEnabled"] = true;
-            menuData["description"] = menuResponse.description;
-
-            var caseListView = menusUtils.getCaseListView(menuResponse);
-            FormplayerFrontend.regions.getRegion('main').show(caseListView(menuData));
-        } else if (menuListView) {
-=======
         var sidebarEnabled = !appPreview && menusUtils.isSidebarEnabled(menuResponse);
         if (menuListView && !sidebarEnabled) {
->>>>>>> bf24e9b1
             FormplayerFrontend.regions.getRegion('main').show(menuListView);
         }
         if (sidebarEnabled) {
@@ -135,9 +121,6 @@
             FormplayerFrontend.regions.getRegion('persistentCaseTile').empty();
         }
 
-<<<<<<< HEAD
-        if (sidebarEnabled && menuResponse.type === constants.ENTITIES && queryResponse)  {
-=======
         if (menuResponse.breadcrumbs) {
             menusUtils.showBreadcrumbs(menuResponse.breadcrumbs);
             if (!appPreview) {
@@ -161,7 +144,6 @@
         var menuData = menusUtils.getMenuData(menuResponse);
         var queryResponse = menuResponse.queryResponse;
         if (menuResponse.type === constants.ENTITIES && queryResponse)  {
->>>>>>> bf24e9b1
             var queryCollection = new Collection(queryResponse.displays);
             FormplayerFrontend.regions.getRegion('sidebar').show(
                 queryView.queryListView({
@@ -172,17 +154,11 @@
                     sidebarEnabled: true,
                     disableDynamicSearch: !sessionStorage.submitPerformed,
                     groupHeaders: queryResponse.groupHeaders,
-<<<<<<< HEAD
-                }).render()
-            );
-        } else if (sidebarEnabled && menuResponse.type === constants.QUERY) {
-=======
                     searchOnClear: queryResponse.searchOnClear,
                 }).render()
             );
             FormplayerFrontend.regions.getRegion('main').show(menuListView);
         } else if (menuResponse.type === constants.QUERY) {
->>>>>>> bf24e9b1
             FormplayerFrontend.regions.getRegion('sidebar').show(
                 queryView.queryListView({
                     collection: menuResponse,
@@ -192,38 +168,16 @@
                     sidebarEnabled: true,
                     disableDynamicSearch: true,
                     groupHeaders: menuResponse.groupHeaders,
-<<<<<<< HEAD
-=======
                     searchOnClear: menuResponse.searchOnClear,
->>>>>>> bf24e9b1
                 }).render()
             );
 
-<<<<<<< HEAD
-        if (menuResponse.breadcrumbs) {
-            menusUtils.showBreadcrumbs(menuResponse.breadcrumbs);
-            if (!appPreview) {
-                let isFormEntry = !menuResponse.queryKey;
-                if (isFormEntry) {
-                    menusUtils.showMenuDropdown(menuResponse.langs, initialPageData.get('lang_code_name_mapping'));
-                }
-                if (menuResponse.type === constants.ENTITIES) {
-                    menusUtils.showMenuDropdown();
-                }
-            }
-        } else {
-            FormplayerFrontend.regions.getRegion('breadcrumb').empty();
-        }
-        if (menuResponse.appVersion) {
-            FormplayerFrontend.trigger('setVersionInfo', menuResponse.appVersion);
-=======
             menuData["triggerEmptyCaseList"] = true;
             menuData["sidebarEnabled"] = true;
             menuData["description"] = menuResponse.description;
 
             var caseListView = menusUtils.getCaseListView(menuResponse);
             FormplayerFrontend.regions.getRegion('main').show(caseListView(menuData));
->>>>>>> bf24e9b1
         }
     };
 
