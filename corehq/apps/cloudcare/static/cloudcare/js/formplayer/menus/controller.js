/*global Backbone */

hqDefine("cloudcare/js/formplayer/menus/controller", function () {
    var constants = hqImport("cloudcare/js/formplayer/constants"),
        markdown = hqImport("cloudcare/js/markdown"),
        FormplayerFrontend = hqImport("cloudcare/js/formplayer/app"),
        formplayerUtils = hqImport("cloudcare/js/formplayer/utils/utils"),
        menusUtils = hqImport("cloudcare/js/formplayer/menus/utils"),
        views = hqImport("cloudcare/js/formplayer/menus/views"),
        queryView = hqImport("cloudcare/js/formplayer/menus/views/query"),
        initialPageData = hqImport("hqwebapp/js/initial_page_data"),
        Collection = hqImport("cloudcare/js/formplayer/menus/collections");
    var selectMenu = function (options) {

        options.preview = FormplayerFrontend.currentUser.displayOptions.singleAppMode;

        var fetchingNextMenu = FormplayerFrontend.getChannel().request("app:select:menus", options);

        /*
         Determine the next screen to display.  Could be
         a list of commands (modules and/or forms)
         a list of entities (cases) and their details
         */
        $.when(fetchingNextMenu).done(function (menuResponse) {
            if (menuResponse.abort) {
                return;
            }

            //set title of tab to application name
            if (menuResponse.breadcrumbs) {
                document.title = menuResponse.breadcrumbs[0];
            }

            // show any notifications from Formplayer
            if (menuResponse.notification && !_.isNull(menuResponse.notification.message)) {
                FormplayerFrontend.trigger("handleNotification", menuResponse.notification);
            }

            // If redirect was set, clear and go home.
            if (menuResponse.clearSession) {
                FormplayerFrontend.trigger("apps:currentApp");
                return;
            }

            var urlObject = formplayerUtils.currentUrlToObject();
            if (urlObject.endpointId) {
                urlObject.replaceEndpoint(menuResponse.selections);
                formplayerUtils.setUrlToObject(urlObject);
            }

            formplayerUtils.doUrlAction((urlObject) => {
                let updated = false;
                if (menuResponse.session_id) {
                    urlObject.sessionId = menuResponse.session_id;
                    updated = true;
                } else if (urlObject.sessionId) {
                    urlObject.sessionId = null;
                    updated = true;
                }
                return updated;
            }, true);


            // If we don't have an appId in the URL (usually due to form preview)
            // then parse the appId from the response.
            if (urlObject.appId === undefined || urlObject.appId === null) {
                if (menuResponse.appId === null || menuResponse.appId === undefined) {
                    FormplayerFrontend.trigger('showError', "Response did not contain appId even though it was" +
                        "required. If this persists, please report an issue to CommCareHQ");
                    FormplayerFrontend.trigger("apps:list");
                    return;
                }
                urlObject.appId = menuResponse.appId;
                formplayerUtils.setUrlToObject(urlObject);
            }

            showMenu(menuResponse);
            // If a search exists in urlObject, make set search bar continues to show search
            if (urlObject.search !== null) {
                $('#searchText').val(urlObject.search);
            }

            if (menuResponse.shouldRequestLocation) {
                menusUtils.handleLocationRequest(options);
            }
            menusUtils.startOrStopLocationWatching(menuResponse.shouldWatchLocation);
        }).fail(function () {
            //  if it didn't go through, then it displayed an error message.
            // the right thing to do is then to just stay in the same place.
        });
    };

    var selectDetail = function (caseId, detailIndex, isPersistent, isMultiSelect) {
        var urlObject = formplayerUtils.currentUrlToObject();
        if (!isPersistent) {
            urlObject.addSelection(caseId);
        }
        var fetchingDetails = FormplayerFrontend.getChannel().request("entity:get:details", urlObject, isPersistent, false);
        $.when(fetchingDetails).done(function (detailResponse) {
            showDetail(detailResponse, detailIndex, caseId, isMultiSelect);
        }).fail(function () {
            FormplayerFrontend.trigger('navigateHome');
        });
    };

    var showMenu = function (menuResponse) {
        var menuListView = menusUtils.getMenuView(menuResponse);
        var appPreview = FormplayerFrontend.currentUser.displayOptions.singleAppMode;
        var sidebarEnabled = !appPreview && menusUtils.isSidebarEnabled(menuResponse);
        if (menuListView && !sidebarEnabled) {
            FormplayerFrontend.regions.getRegion('main').show(menuListView);
        }
        if (sidebarEnabled) {
            showSplitScreenQuery(menuResponse, menuListView);
        } else {
            FormplayerFrontend.regions.getRegion('sidebar').empty();
        }
        if (menuResponse.persistentCaseTile && !appPreview) {
            showPersistentCaseTile(menuResponse.persistentCaseTile);
        } else {
            FormplayerFrontend.regions.getRegion('persistentCaseTile').empty();
        }

        if (menuResponse.breadcrumbs) {
            menusUtils.showBreadcrumbs(menuResponse.breadcrumbs);
            if (!appPreview) {
                let isFormEntry = !menuResponse.queryKey;
                if (isFormEntry) {
                    menusUtils.showMenuDropdown(menuResponse.langs, initialPageData.get('lang_code_name_mapping'));
                }
                if (menuResponse.type === constants.ENTITIES) {
                    menusUtils.showMenuDropdown();
                }
            }
        } else {
            FormplayerFrontend.regions.getRegion('breadcrumb').empty();
        }
        if (menuResponse.appVersion) {
            FormplayerFrontend.trigger('setVersionInfo', menuResponse.appVersion);
        }
    };

    var showSplitScreenQuery = function (menuResponse, menuListView) {
        var menuData = menusUtils.getMenuData(menuResponse);
        var queryResponse = menuResponse.queryResponse;
        if (menuResponse.type === constants.ENTITIES && queryResponse)  {
            var queryCollection = new Collection(queryResponse.displays);
            FormplayerFrontend.regions.getRegion('sidebar').show(
                queryView.queryListView({
                    collection: queryCollection,
                    title: menuResponse.title,
                    description: menuResponse.description,
                    hasDynamicSearch: queryResponse.dynamicSearch,
                    sidebarEnabled: true,
                    disableDynamicSearch: !sessionStorage.submitPerformed,
                    groupHeaders: queryResponse.groupHeaders,
                    searchOnClear: queryResponse.searchOnClear,
                }).render()
            );
            FormplayerFrontend.regions.getRegion('main').show(menuListView);
        } else if (menuResponse.type === constants.QUERY) {
            FormplayerFrontend.regions.getRegion('sidebar').show(
                queryView.queryListView({
                    collection: menuResponse,
                    title: menuResponse.title,
                    description: menuResponse.description,
                    hasDynamicSearch: menuResponse.dynamicSearch,
                    sidebarEnabled: true,
                    disableDynamicSearch: true,
                    groupHeaders: menuResponse.groupHeaders,
                    searchOnClear: menuResponse.searchOnClear,
                }).render()
            );

            menuData["triggerEmptyCaseList"] = true;
            menuData["sidebarEnabled"] = true;
            menuData["description"] = menuResponse.description;

            var caseListView = menusUtils.getCaseListView(menuResponse);
            FormplayerFrontend.regions.getRegion('main').show(caseListView(menuData));
        }
    };

    var showPersistentCaseTile = function (persistentCaseTile) {
        var detailView = getCaseTile(persistentCaseTile);
        FormplayerFrontend.regions.getRegion('persistentCaseTile').show(detailView.render());
    };

    var showDetail = function (model, detailTabIndex, caseId, isMultiSelect) {
        var detailObjects = model.filter(function (d) {
            const styles = d.get('styles');
            const visibleStyle = _.find(styles, s => s.displayFormat !== constants.FORMAT_ADDRESS_POPUP);
            return typeof visibleStyle !== 'undefined';
        });

        // If we have no details, just select the entity
        if (detailObjects === null || detailObjects === undefined || detailObjects.length === 0) {
            if (isMultiSelect) {
                FormplayerFrontend.trigger("multiSelect:updateCases", constants.MULTI_SELECT_ADD, [caseId]);
            } else {
                FormplayerFrontend.trigger("menu:select", caseId);
            }
            return;
        }
        var tabModels = _.map(detailObjects, function (detail, index) {
            return {title: detail.get('title'), id: index, active: index === detailTabIndex};
        });
        var tabCollection = new Backbone.Collection();
        tabCollection.reset(tabModels);

        let contentView;
        const detailObject = detailObjects[detailTabIndex],
            usesCaseTiles = detailObject.get('usesCaseTiles');
        if (usesCaseTiles && !detailObject.get('entities')) {
            contentView = getCaseTile(detailObject.toJSON());
        } else {
            contentView = getDetailList(detailObject);
        }

        var tabListView = views.DetailTabListView({
            collection: tabCollection,
            onTabClick: function (detailTabIndex) {
                showDetail(model, detailTabIndex, caseId, isMultiSelect);
            },
        });
        var detailFooterView = views.CaseDetailFooterView({
            model: model,
            caseId: caseId,
            isMultiSelect: isMultiSelect,
        });
        $('#case-detail-modal').find('.js-detail-tabs').html(tabListView.render().el);
        $('#case-detail-modal').find('.js-detail-content').html(contentView.render().el);
        $('#case-detail-modal').find('.js-detail-footer-content').html(detailFooterView.render().el);
        $('#case-detail-modal').modal('show');

    };

    var getDetailList = function (detailObject) {
        var i;
        if (detailObject.get('entities')) {
            // This is a data tab, displaying a table
            var entities = detailObject.get('entities');
            var listModel = [];
            // we need to map the details and headers JSON to a list for a Backbone Collection
            for (i = 0; i < entities.length; i++) {
                var listObj = {};
                listObj.data = entities[i].data;
                listObj.id = i;
                listModel.push(listObj);
            }
            var listCollection = new Backbone.Collection();
            listCollection.reset(listModel);
            var menuData = {
                collection: listCollection,
                headers: detailObject.get('headers'),
                styles: detailObject.get('styles'),
                tiles: detailObject.get('tiles'),
                title: detailObject.get('title'),
            };
            if (detailObject.get('usesCaseTiles')) {
                return views.CaseTileDetailView(menuData);
            }
            return views.CaseListDetailView(menuData);
        }

        // This is a regular detail, displaying name-value pairs
        var headers = detailObject.get('headers');
        var details = detailObject.get('details');
        var styles = detailObject.get('styles');
        var detailModel = [];
        // we need to map the details and headers JSON to a list for a Backbone Collection
        for (i = 0; i < headers.length; i++) {
            var obj = {};
            obj.data = details[i];
            obj.header = headers[i];
            obj.style = styles[i];
            obj.id = i;
            if (obj.style.displayFormat === constants.FORMAT_MARKDOWN) {
                obj.html = markdown.render(details[i]);
            }
            if (obj.style.displayFormat !== constants.FORMAT_ADDRESS_POPUP) {
                detailModel.push(obj);
            }
        }
        var detailCollection = new Backbone.Collection();
        detailCollection.reset(detailModel);
        return views.DetailListView({
            collection: detailCollection,
        });
    };

    const onlyVisibleColumns = function (detailObject) {
        const indices = _.chain(detailObject.styles)
            .map((value, index) => [value, index])
            .filter(([s]) => s.displayFormat !== constants.FORMAT_ADDRESS_POPUP)
            .map(([, index]) => index)
            .value();

        return {
            styles: _.map(indices, index => detailObject.styles[index]),
            headers: _.map(indices, index => detailObject.headers[index]),
            tiles: _.map(indices, index => detailObject.tiles[index]),
            details: _.map(indices, index => detailObject.details[index]),
        };
    };

    // return a case tile from a detail object (for persistent case tile and case tile in case detail)
    var getCaseTile = function (detailObject) {
        var {
            styles,
            headers,
            tiles,
            details,
        } = onlyVisibleColumns(detailObject);
        var detailModel = new Backbone.Model({
<<<<<<< HEAD
            data: details,
=======
            data: detailObject.details,
            altText: detailObject.altText,
>>>>>>> a00fba83
            id: 0,
        });
        var numEntitiesPerRow = detailObject.numEntitiesPerRow || 1;
        var numRows = detailObject.maxHeight;
        var numColumns = detailObject.maxWidth;
        var useUniformUnits = detailObject.useUniformUnits || false;

        var caseTileStyles = views.buildCaseTileStyles(detailObject.tiles, styles, numRows,
            numColumns, numEntitiesPerRow, useUniformUnits, 'persistent');
        // Style the positioning of the elements within a tile (IE element 1 at grid position 1 / 2 / 4 / 3
        $("#persistent-cell-layout-style").html(caseTileStyles.cellLayoutStyle).data("css-polyfilled", false);
        // Style the grid (IE each tile has 6 rows, 12 columns)
        $("#persistent-cell-grid-style").html(caseTileStyles.cellGridStyle).data("css-polyfilled", false);
        return views.PersistentCaseTileView({
            model: detailModel,
<<<<<<< HEAD
            headers: headers,
            styles: styles,
            tiles: tiles,
=======
            styles: detailObject.styles,
            tiles: detailObject.tiles,
>>>>>>> a00fba83
            maxWidth: detailObject.maxWidth,
            maxHeight: detailObject.maxHeight,
            prefix: 'persistent',
            hasInlineTile: detailObject.hasInlineTile,
        });
    };

    return {
        selectDetail: selectDetail,
        selectMenu: selectMenu,
        showMenu: showMenu,
    };
});<|MERGE_RESOLUTION|>--- conflicted
+++ resolved
@@ -313,12 +313,8 @@
             details,
         } = onlyVisibleColumns(detailObject);
         var detailModel = new Backbone.Model({
-<<<<<<< HEAD
             data: details,
-=======
-            data: detailObject.details,
             altText: detailObject.altText,
->>>>>>> a00fba83
             id: 0,
         });
         var numEntitiesPerRow = detailObject.numEntitiesPerRow || 1;
@@ -334,14 +330,8 @@
         $("#persistent-cell-grid-style").html(caseTileStyles.cellGridStyle).data("css-polyfilled", false);
         return views.PersistentCaseTileView({
             model: detailModel,
-<<<<<<< HEAD
-            headers: headers,
             styles: styles,
             tiles: tiles,
-=======
-            styles: detailObject.styles,
-            tiles: detailObject.tiles,
->>>>>>> a00fba83
             maxWidth: detailObject.maxWidth,
             maxHeight: detailObject.maxHeight,
             prefix: 'persistent',
