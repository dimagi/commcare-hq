/*global FormplayerFrontend, Util */

/**
 * Backbone model for listing and selecting CommCare menus (modules, forms, and cases)
 */

FormplayerFrontend.module("Entities", function (Entities, FormplayerFrontend, Backbone, Marionette, $) {

    Entities.MenuSelect = Backbone.Model.extend({});

    Entities.MenuSelectCollection = Backbone.Collection.extend({

        model: Entities.MenuSelect,

        parse: function (response) {
            this.title = response.title;
            this.type = response.type;
            this.clearSession = response.clearSession;
            this.notification = response.notification;
            this.breadcrumbs = response.breadcrumbs;
<<<<<<< HEAD
            this.appVersion = response.appVersion;
=======
            this.appId = response.appId;
>>>>>>> f5ba2719

            if (response.commands) {
                this.type = "commands";
                return response.commands;
            }
            else if (response.entities) {
                this.action = response.action;
                this.styles = response.styles;
                this.headers = response.headers;
                this.widthHints = response.widthHints;
                this.currentPage = response.currentPage;
                this.pageCount = response.pageCount;
                this.tiles = response.tiles;
                this.numEntitiesPerRow = response.numEntitiesPerRow;
                this.maxWidth = response.maxWidth;
                this.maxHeight = response.maxHeight;
                return response.entities;
            }
            else if(response.type === "query") {
                return response.displays;
            }
            else if(response.tree){
                // form entry time, doggy
                FormplayerFrontend.trigger('startForm', response, this.app_id);
            }
            else if(response.exception){
                FormplayerFrontend.request('showError', response.exception);
            }
        },

        initialize: function (params) {
            this.domain = params.domain;
            this.appId = params.appId;
            this.fetch = params.fetch;
            this.selection = params.selection;
        },
    });

    var API = {

        getMenus: function (params) {

            var user = FormplayerFrontend.request('currentUser');
            var username = user.username;
            var domain = user.domain;
            var language = user.language;
            var formplayerUrl = user.formplayer_url;
            var trimmedUsername = username.substring(0, username.indexOf("@"));

            var menus = new Entities.MenuSelectCollection({

                appId: params.appId,

                fetch: function (options) {
                    var collection = this;

                    options.data = JSON.stringify({
                        "username": trimmedUsername,
                        "domain": domain,
                        "app_id": collection.appId,
                        "locale": language,
                        "selections": params.steps,
                        "offset": params.page * 10,
                        "search_text": params.search,
                        "menu_session_id": params.sessionId,
                        "query_dictionary": params.queryDict,
                        "previewCommand": params.previewCommand,
                        "installReference": params.installReference,
                    });

                    if (options.steps) {
                        options.data.selections = params.steps;
                    }

                    options.url = formplayerUrl + '/navigate_menu';
                    Util.setCrossDomainAjaxOptions(options);
                    return Backbone.Collection.prototype.fetch.call(this, options);
                },

            });

            var defer = $.Deferred();
            menus.fetch({
                success: function (request) {
                    defer.resolve(request);
                },
                error: function (request) {
                    FormplayerFrontend.request(
                        'showError',
                        gettext('Unable to connect to form playing service. ' +
                                'Please report an issue if you continue to see this message.')
                    );
                    defer.resolve(request);
                },
            });
            return defer.promise();
        },
    };

    FormplayerFrontend.reqres.setHandler("app:select:menus", function (options) {
        return API.getMenus(options);
    });
});<|MERGE_RESOLUTION|>--- conflicted
+++ resolved
@@ -18,11 +18,8 @@
             this.clearSession = response.clearSession;
             this.notification = response.notification;
             this.breadcrumbs = response.breadcrumbs;
-<<<<<<< HEAD
             this.appVersion = response.appVersion;
-=======
             this.appId = response.appId;
->>>>>>> f5ba2719
 
             if (response.commands) {
                 this.type = "commands";
