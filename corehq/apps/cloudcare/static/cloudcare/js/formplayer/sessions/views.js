--- conflicted
+++ resolved
@@ -1,8 +1,4 @@
-<<<<<<< HEAD
-/*global moment */
-=======
 /*global Marionette, moment */
->>>>>>> 18e8ef8e
 
 hqDefine("cloudcare/js/formplayer/sessions/views", function () {
     var FormplayerFrontend = hqImport("cloudcare/js/formplayer/app");
@@ -23,11 +19,7 @@
             FormplayerFrontend.trigger("getSession", model.get('sessionId'));
         },
 
-<<<<<<< HEAD
-        templateContext: function (e) {
-=======
         templateContext: function () {
->>>>>>> 18e8ef8e
             return {
                 humanDateOpened: moment(this.model.get('dateOpened')).fromNow(),
             };
