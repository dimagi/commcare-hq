'use strict';
hqDefine("cloudcare/js/formplayer/router", [
    'underscore',
    'backbone',
    'backbone.marionette',
    'cloudcare/js/formplayer/utils/utils',
    'cloudcare/js/formplayer/app',
    'cloudcare/js/formplayer/middleware',
    'cloudcare/js/formplayer/apps/controller',
    'cloudcare/js/formplayer/menus/collections',
    'cloudcare/js/formplayer/menus/controller',
    'cloudcare/js/formplayer/sessions/controller',
    'cloudcare/js/formplayer/users/controller',
    'cloudcare/js/formplayer/users/models',
    'marionette.approuter/lib/marionette.approuter.min',    // for Marionette.AppRouter
    'cloudcare/js/formplayer/sessions/api',     // for getSession
], function (
    _,
    Backbone,
    Marionette,
    utils,
    FormplayerFrontend,
    Middleware,
    appsController,
    menusCollections,
    menusController,
    sessionsController,
    usersController,
    usersModels,
    AppRouter
) {
    var params = {
        appRoutes: {
            "apps": "listApps", // list all apps available to this user
            "single_app/:id": "singleApp", // Show app in phone mode (SingleAppView)
            "home/:id": "landingPageApp", // Show app in landing page mode (LandingPageAppView)
            "sessions": "listSessions", //list all this user's current sessions (incomplete forms)
            "sessions/:id": "getSession",
            "restore_as/:page/:query": "listUsers",
            "restore_as/:page/": "listUsers",
            "restore_as": "listUsers",
            "settings": "listSettings",
            ":session": "listMenus",  // Default route
        },
    };
    var Router = AppRouter.extend(params);

<<<<<<< HEAD
=======
    var FormplayerFrontend = hqImport("cloudcare/js/formplayer/app"),
        Middleware = hqImport("cloudcare/js/formplayer/middleware"),
        appsController = hqImport("cloudcare/js/formplayer/apps/controller"),
        menusCollections = hqImport("cloudcare/js/formplayer/menus/collections"),
        menusController = hqImport("cloudcare/js/formplayer/menus/controller"),
        sessionsController = hqImport("cloudcare/js/formplayer/sessions/controller"),
        usersController = hqImport("cloudcare/js/formplayer/users/controller"),
        formplayerConstants = hqImport("cloudcare/js/formplayer/constants");
>>>>>>> 2984304c
    var API = {
        listApps: function () {
            FormplayerFrontend.regions.getRegion('breadcrumb').empty();
            utils.setStickyQueryInputs({});
            appsController.listApps();
        },
        singleApp: function (appId) {
            var user = usersModels.getCurrentUser();
            FormplayerFrontend.regions.getRegion('breadcrumb').empty();
            user.previewAppId = appId;
            appsController.singleApp(appId);
        },
        landingPageApp: function (appId) {
            appsController.landingPageApp(appId);
        },
        selectApp: function (appId, isInitial) {
            menusController.selectMenu({
                'appId': appId,
                'isInitial': isInitial,
            });
        },
        listMenus: function (sessionObject) {
            var urlObject = sessionObject ?
                utils.CloudcareUrl.fromJson(utils.encodedUrlToObject(sessionObject))
                : utils.currentUrlToObject();
            if (!urlObject.appId) {
                // We can't do any menu navigation without an appId
                FormplayerFrontend.trigger("apps:list");
            } else {
                menusController.selectMenu(urlObject);
            }
        },
        listUsers: function (page, query) {
            FormplayerFrontend.trigger("clearForm");
            page = parseInt(page);
            if (_.isNaN(page)) {
                page = 1;
            }
            usersController.listUsers(page, query);
        },
        listSettings: function () {
            appsController.listSettings();
        },
        showDetail: function (caseId, detailTabIndex, isPersistent, isMultiSelect) {
            menusController.selectDetail(caseId, detailTabIndex, isPersistent, isMultiSelect);
        },
        listSessions: function (pageNumber, pageSize) {
            sessionsController.listSessions(pageNumber, pageSize);
        },
        getSession: function (sessionId) {
            FormplayerFrontend.getChannel().request("getSession", sessionId);
        },
        /**
         * renderResponse
         *
         * Takes a response from a successfully submitted form and routes
         * the application to the correct screen. In normal circumstances,
         * the response is a menu response since the user is navigating to
         * module list or home screen. When linking forms, the response will
         * be a form response which will route to a new form.
         */
        renderResponse: function (response) {
            var currentFragment,
                urlObject,
                encodedUrl,
                menuCollection;

            currentFragment = Backbone.history.getFragment();
            urlObject = utils.CloudcareUrl.fromJson(utils.encodedUrlToObject(currentFragment));
            if (urlObject.appId) {
                // will be undefined on urlObject when coming from an incomplete form
                response.appId = urlObject.appId;
            }

            if (response.notification) {
                FormplayerFrontend.trigger("handleNotification", response.notification);
            }

            // When the response gets parsed, it will automatically trigger form
            // entry if it is a form response.
            menuCollection = menusCollections(
                response,
                { parse: true }
            );
            // Need to get URL fragment again since fetch might have updated it
            currentFragment = Backbone.history.getFragment();
            urlObject = utils.CloudcareUrl.fromJson(utils.encodedUrlToObject(currentFragment));
            encodedUrl = utils.objectToEncodedUrl(urlObject.toJson());
            utils.navigate(encodedUrl);

            menusController.showMenu(menuCollection);
        },
    };
    API = Middleware.apply(API);

    FormplayerFrontend.on("apps:currentApp", function () {
        var urlObject = utils.currentUrlToObject();
        urlObject.clearExceptApp();
        utils.setUrlToObject(urlObject, true);
        API.selectApp(urlObject.appId);
    });

    FormplayerFrontend.on("apps:list", function () {
        utils.navigate("apps");
        API.listApps();
    });

    FormplayerFrontend.on("app:select", function (appId) {
        var urlObject = new utils.CloudcareUrl({'appId': appId});
        utils.setUrlToObject(urlObject);
        API.selectApp(appId, true);
    });

    FormplayerFrontend.on('app:singleApp', function (appId) {
        utils.navigate("/single_app/" + appId);
        API.singleApp(appId);
    });

    FormplayerFrontend.on('app:landingPageApp', function (appId) {
        utils.navigate("/home/" + appId);
        API.landingPageApp(appId);
    });

    FormplayerFrontend.on("menu:select", function (index) {
        var urlObject = utils.currentUrlToObject();
        if (index === undefined) {
            urlObject.setQueryData({
                inputs: null,
                execute: false,
                forceManualSearch: true,
            });
        } else {
            urlObject.addSelection(index);
            FormplayerFrontend.regions.getRegion('sidebar').empty();
        }
        utils.setUrlToObject(urlObject);
        API.listMenus();
    });

    FormplayerFrontend.on("menu:paginate", function (page, selections) {
        var urlObject = utils.currentUrlToObject();
        urlObject.setPage(page);
        utils.setSelectedValues(selections);
        utils.setUrlToObject(urlObject);

        // Tags should not be included in set URL. Otherwise, it persists across menus we will need to handle clearing it.
        urlObject.setRequestInitiatedByTag(formplayerConstants.requestInitiatedByTagsMapping.PAGINATION);
        let encodedUrl = utils.objectToEncodedUrl(urlObject.toJson());
        API.listMenus(encodedUrl);
    });

    FormplayerFrontend.on("menu:perPageLimit", function (casesPerPage, selections) {
        var urlObject = utils.currentUrlToObject();
        urlObject.setCasesPerPage(casesPerPage);
        utils.setSelectedValues(selections);
        utils.setUrlToObject(urlObject);
        utils.savePerPageLimitCookie('cases', casesPerPage);
        API.listMenus();
    });

    FormplayerFrontend.on("menu:sort", function (newSortIndex) {
        var urlObject = utils.currentUrlToObject();
        var currentSortIndex = urlObject.sortIndex;
        // If the column index is the same as already loaded, reverse the sort
        if (newSortIndex === Math.abs(currentSortIndex)) {
            newSortIndex = -1 * currentSortIndex;
        }
        urlObject.setSort(newSortIndex);
        utils.setUrlToObject(urlObject);
        API.listMenus();
    });

    FormplayerFrontend.on("menu:search", function (search) {
        var urlObject = utils.currentUrlToObject();
        urlObject.setSearch(search);
        utils.setUrlToObject(urlObject);
        API.listMenus();
    });

    FormplayerFrontend.on("menu:query", function (queryDict, sidebarEnabled, initiatedByTag) {
        var urlObject = utils.currentUrlToObject();
        var queryObject = _.extend(
            {
                inputs: queryDict,
                execute: true,
            },
            // force manual search in split screen case search for workflow compatibility
            sidebarEnabled ? { forceManualSearch: true } : {}
        );
        urlObject.setQueryData(queryObject);
        utils.setUrlToObject(urlObject);

        // Tags should not be included in set URL. Otherwise, it persists across menus we will need to handle clearing it.
        urlObject.setRequestInitiatedByTag(initiatedByTag);
        let encodedUrl = utils.objectToEncodedUrl(urlObject.toJson());
        API.listMenus(encodedUrl);
    });

    FormplayerFrontend.on('restore_as:list', function () {
        utils.navigate("/restore_as");
        API.listUsers();
    });

    FormplayerFrontend.on('settings:list', function () {
        utils.navigate("/settings");
        API.listSettings();
    });

    FormplayerFrontend.on("menu:show:detail", function (caseId, detailTabIndex, isMultiSelect, isPersistent) {
        API.showDetail(caseId, detailTabIndex, isPersistent, isMultiSelect);
    });

    FormplayerFrontend.on("sessions", function (pageNumber, pageSize) {
        utils.navigate("/sessions", pageNumber, pageSize);
        API.listSessions(pageNumber, pageSize);
    });

    FormplayerFrontend.on("getSession", function (sessionId) {
        utils.navigate("/sessions/" + sessionId);
        API.getSession(sessionId);
    });

    FormplayerFrontend.on("renderResponse", function (menuResponse) {
        API.renderResponse(menuResponse);
    });

    FormplayerFrontend.on("breadcrumbSelect", function (index) {
        FormplayerFrontend.trigger("clearForm");
        var urlObject = utils.currentUrlToObject();
        urlObject.spliceSelections(index);
        utils.setUrlToObject(urlObject);
        var options = {
            'appId': urlObject.appId,
            'selections': urlObject.selections,
            'queryData': urlObject.queryData,
        };
        menusController.selectMenu(options);
    });

    return {
        start: function () {
            return new Router({
                controller: API,
            });
        },
    };
});<|MERGE_RESOLUTION|>--- conflicted
+++ resolved
@@ -5,6 +5,7 @@
     'backbone.marionette',
     'cloudcare/js/formplayer/utils/utils',
     'cloudcare/js/formplayer/app',
+    'cloudcare/js/formplayer/constants',
     'cloudcare/js/formplayer/middleware',
     'cloudcare/js/formplayer/apps/controller',
     'cloudcare/js/formplayer/menus/collections',
@@ -20,6 +21,7 @@
     Marionette,
     utils,
     FormplayerFrontend,
+    formplayerConstants,
     Middleware,
     appsController,
     menusCollections,
@@ -45,17 +47,6 @@
     };
     var Router = AppRouter.extend(params);
 
-<<<<<<< HEAD
-=======
-    var FormplayerFrontend = hqImport("cloudcare/js/formplayer/app"),
-        Middleware = hqImport("cloudcare/js/formplayer/middleware"),
-        appsController = hqImport("cloudcare/js/formplayer/apps/controller"),
-        menusCollections = hqImport("cloudcare/js/formplayer/menus/collections"),
-        menusController = hqImport("cloudcare/js/formplayer/menus/controller"),
-        sessionsController = hqImport("cloudcare/js/formplayer/sessions/controller"),
-        usersController = hqImport("cloudcare/js/formplayer/users/controller"),
-        formplayerConstants = hqImport("cloudcare/js/formplayer/constants");
->>>>>>> 2984304c
     var API = {
         listApps: function () {
             FormplayerFrontend.regions.getRegion('breadcrumb').empty();
