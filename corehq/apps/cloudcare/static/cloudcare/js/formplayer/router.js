'use strict';
hqDefine("cloudcare/js/formplayer/router", [
    'underscore',
    'backbone',
    'backbone.marionette',
    'cloudcare/js/formplayer/utils/utils',
    'cloudcare/js/formplayer/app',
<<<<<<< HEAD
=======
    'cloudcare/js/formplayer/constants',
>>>>>>> b5929e3c
    'cloudcare/js/formplayer/middleware',
    'cloudcare/js/formplayer/apps/controller',
    'cloudcare/js/formplayer/menus/collections',
    'cloudcare/js/formplayer/menus/controller',
    'cloudcare/js/formplayer/sessions/controller',
    'cloudcare/js/formplayer/users/controller',
    'cloudcare/js/formplayer/users/models',
    'marionette.approuter/lib/marionette.approuter.min',    // for Marionette.AppRouter
    'cloudcare/js/formplayer/sessions/api',     // for getSession
], function (
    _,
    Backbone,
    Marionette,
    utils,
    FormplayerFrontend,
<<<<<<< HEAD
=======
    formplayerConstants,
>>>>>>> b5929e3c
    Middleware,
    appsController,
    menusCollections,
    menusController,
    sessionsController,
    usersController,
    usersModels,
    AppRouter
) {
    var params = {
        appRoutes: {
            "apps": "listApps", // list all apps available to this user
            "single_app/:id": "singleApp", // Show app in phone mode (SingleAppView)
            "home/:id": "landingPageApp", // Show app in landing page mode (LandingPageAppView)
            "sessions": "listSessions", //list all this user's current sessions (incomplete forms)
            "sessions/:id": "getSession",
            "restore_as/:page/:query": "listUsers",
            "restore_as/:page/": "listUsers",
            "restore_as": "listUsers",
            "settings": "listSettings",
            ":session": "listMenus",  // Default route
        },
    };
    var Router = AppRouter.extend(params);

    var API = {
        listApps: function () {
            FormplayerFrontend.regions.getRegion('breadcrumb').empty();
            utils.setStickyQueryInputs({});
            appsController.listApps();
        },
        singleApp: function (appId) {
            var user = usersModels.getCurrentUser();
            FormplayerFrontend.regions.getRegion('breadcrumb').empty();
            user.previewAppId = appId;
            appsController.singleApp(appId);
        },
        landingPageApp: function (appId) {
            appsController.landingPageApp(appId);
        },
        selectApp: function (appId, isInitial) {
            menusController.selectMenu({
                'appId': appId,
                'isInitial': isInitial,
            });
        },
        listMenus: function (sessionObject) {
            var urlObject = sessionObject ?
                utils.CloudcareUrl.fromJson(utils.encodedUrlToObject(sessionObject))
                : utils.currentUrlToObject();
            if (!urlObject.appId) {
                // We can't do any menu navigation without an appId
                FormplayerFrontend.trigger("apps:list");
            } else {
                menusController.selectMenu(urlObject);
            }
        },
        listUsers: function (page, query) {
            FormplayerFrontend.trigger("clearForm");
            page = parseInt(page);
            if (_.isNaN(page)) {
                page = 1;
            }
            usersController.listUsers(page, query);
        },
        listSettings: function () {
            appsController.listSettings();
        },
        showDetail: function (caseId, detailTabIndex, isPersistent, isMultiSelect) {
            menusController.selectDetail(caseId, detailTabIndex, isPersistent, isMultiSelect);
        },
        listSessions: function (pageNumber, pageSize) {
            sessionsController.listSessions(pageNumber, pageSize);
        },
        getSession: function (sessionId) {
            FormplayerFrontend.getChannel().request("getSession", sessionId);
        },
        /**
         * renderResponse
         *
         * Takes a response from a successfully submitted form and routes
         * the application to the correct screen. In normal circumstances,
         * the response is a menu response since the user is navigating to
         * module list or home screen. When linking forms, the response will
         * be a form response which will route to a new form.
         */
        renderResponse: function (response) {
            var currentFragment,
                urlObject,
                encodedUrl,
                menuCollection;

            currentFragment = Backbone.history.getFragment();
            urlObject = utils.CloudcareUrl.fromJson(utils.encodedUrlToObject(currentFragment));
            if (urlObject.appId) {
                // will be undefined on urlObject when coming from an incomplete form
                response.appId = urlObject.appId;
            }

            if (response.notification) {
                FormplayerFrontend.trigger("handleNotification", response.notification);
            }

            // When the response gets parsed, it will automatically trigger form
            // entry if it is a form response.
            menuCollection = menusCollections(
                response,
                { parse: true }
            );
            // Need to get URL fragment again since fetch might have updated it
            currentFragment = Backbone.history.getFragment();
            urlObject = utils.CloudcareUrl.fromJson(utils.encodedUrlToObject(currentFragment));
            encodedUrl = utils.objectToEncodedUrl(urlObject.toJson());
            utils.navigate(encodedUrl);

            menusController.showMenu(menuCollection);
        },
    };
    API = Middleware.apply(API);

    FormplayerFrontend.on("apps:currentApp", function () {
        var urlObject = utils.currentUrlToObject();
        urlObject.clearExceptApp();
        utils.setUrlToObject(urlObject, true);
        API.selectApp(urlObject.appId);
    });

    FormplayerFrontend.on("apps:list", function () {
        utils.navigate("apps");
        API.listApps();
    });

    FormplayerFrontend.on("app:select", function (appId) {
        var urlObject = new utils.CloudcareUrl({'appId': appId});
        utils.setUrlToObject(urlObject);
        API.selectApp(appId, true);
    });

    FormplayerFrontend.on('app:singleApp', function (appId) {
        utils.navigate("/single_app/" + appId);
        API.singleApp(appId);
    });

    FormplayerFrontend.on('app:landingPageApp', function (appId) {
        utils.navigate("/home/" + appId);
        API.landingPageApp(appId);
    });

    FormplayerFrontend.on("menu:select", function (index) {
        var urlObject = utils.currentUrlToObject();
        if (index === undefined) {
            urlObject.setQueryData({
                inputs: null,
                execute: false,
                forceManualSearch: true,
            });
        } else {
            urlObject.addSelection(index);
            FormplayerFrontend.regions.getRegion('sidebar').empty();
        }
        utils.setUrlToObject(urlObject);
        API.listMenus();
    });

    FormplayerFrontend.on("menu:paginate", function (page, selections) {
        var urlObject = utils.currentUrlToObject();
        urlObject.setPage(page);
        utils.setSelectedValues(selections);
        utils.setUrlToObject(urlObject);

        // Tags should not be included in set URL. Otherwise, it persists across menus we will need to handle clearing it.
        urlObject.setRequestInitiatedByTag(formplayerConstants.requestInitiatedByTagsMapping.PAGINATION);
        let encodedUrl = utils.objectToEncodedUrl(urlObject.toJson());
        API.listMenus(encodedUrl);
    });

    FormplayerFrontend.on("menu:perPageLimit", function (casesPerPage, selections) {
        var urlObject = utils.currentUrlToObject();
        urlObject.setCasesPerPage(casesPerPage);
        utils.setSelectedValues(selections);
        utils.setUrlToObject(urlObject);
        utils.savePerPageLimitCookie('cases', casesPerPage);
        API.listMenus();
    });

    FormplayerFrontend.on("menu:sort", function (newSortIndex) {
        var urlObject = utils.currentUrlToObject();
        var currentSortIndex = urlObject.sortIndex;
        // If the column index is the same as already loaded, reverse the sort
        if (newSortIndex === Math.abs(currentSortIndex)) {
            newSortIndex = -1 * currentSortIndex;
        }
        urlObject.setSort(newSortIndex);
        utils.setUrlToObject(urlObject);
        API.listMenus();
    });

    FormplayerFrontend.on("menu:search", function (search) {
        var urlObject = utils.currentUrlToObject();
        urlObject.setSearch(search);
        utils.setUrlToObject(urlObject);
        API.listMenus();
    });

    FormplayerFrontend.on("menu:query", function (queryDict, sidebarEnabled, initiatedByTag) {
        var urlObject = utils.currentUrlToObject();
        var queryObject = _.extend(
            {
                inputs: queryDict,
                execute: true,
            },
            // force manual search in split screen case search for workflow compatibility
            sidebarEnabled ? { forceManualSearch: true } : {}
        );
        urlObject.setQueryData(queryObject);
        utils.setUrlToObject(urlObject);

        // Tags should not be included in set URL. Otherwise, it persists across menus we will need to handle clearing it.
        urlObject.setRequestInitiatedByTag(initiatedByTag);
        let encodedUrl = utils.objectToEncodedUrl(urlObject.toJson());
        API.listMenus(encodedUrl);
    });

    FormplayerFrontend.on('restore_as:list', function () {
        utils.navigate("/restore_as");
        API.listUsers();
    });

    FormplayerFrontend.on('settings:list', function () {
        utils.navigate("/settings");
        API.listSettings();
    });

    FormplayerFrontend.on("menu:show:detail", function (caseId, detailTabIndex, isMultiSelect, isPersistent) {
        API.showDetail(caseId, detailTabIndex, isPersistent, isMultiSelect);
    });

    FormplayerFrontend.on("sessions", function (pageNumber, pageSize) {
        utils.navigate("/sessions", pageNumber, pageSize);
        API.listSessions(pageNumber, pageSize);
    });

    FormplayerFrontend.on("getSession", function (sessionId) {
        utils.navigate("/sessions/" + sessionId);
        API.getSession(sessionId);
    });

    FormplayerFrontend.on("renderResponse", function (menuResponse) {
        API.renderResponse(menuResponse);
    });

    FormplayerFrontend.on("breadcrumbSelect", function (index) {
        FormplayerFrontend.trigger("clearForm");
        var urlObject = utils.currentUrlToObject();
        urlObject.spliceSelections(index);
        utils.setUrlToObject(urlObject);
        var options = {
            'appId': urlObject.appId,
            'selections': urlObject.selections,
            'queryData': urlObject.queryData,
        };
        menusController.selectMenu(options);
    });

    return {
        start: function () {
            return new Router({
                controller: API,
            });
        },
    };
});<|MERGE_RESOLUTION|>--- conflicted
+++ resolved
@@ -5,10 +5,7 @@
     'backbone.marionette',
     'cloudcare/js/formplayer/utils/utils',
     'cloudcare/js/formplayer/app',
-<<<<<<< HEAD
-=======
     'cloudcare/js/formplayer/constants',
->>>>>>> b5929e3c
     'cloudcare/js/formplayer/middleware',
     'cloudcare/js/formplayer/apps/controller',
     'cloudcare/js/formplayer/menus/collections',
@@ -24,10 +21,7 @@
     Marionette,
     utils,
     FormplayerFrontend,
-<<<<<<< HEAD
-=======
     formplayerConstants,
->>>>>>> b5929e3c
     Middleware,
     appsController,
     menusCollections,
