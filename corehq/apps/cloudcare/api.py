import json
from corehq.apps.users.models import CouchUser
from casexml.apps.case.models import CommCareCase, CASE_STATUS_ALL, CASE_STATUS_CLOSED, CASE_STATUS_OPEN
from corehq.apps.locations.models import Location
from corehq.apps.app_manager.models import ApplicationBase, Application
from dimagi.utils.couch.safe_index import safe_index
from dimagi.utils.decorators import inline
from casexml.apps.phone.caselogic import get_footprint
from datetime import datetime
from corehq.elastic import get_es
import urllib
from dimagi.utils.couch.database import iter_docs
from dimagi.utils.chunked import chunked


def api_closed_to_status(closed_string):
    # legacy api support
    return {
        'any': CASE_STATUS_ALL,
        'true': CASE_STATUS_CLOSED,
        'false': CASE_STATUS_OPEN,
    }[closed_string]

def closed_to_status(closed_bool):
    return {None: CASE_STATUS_ALL,
            True: CASE_STATUS_CLOSED,
            False: CASE_STATUS_OPEN}[closed_bool]

def status_to_closed_flags(status):
    return {CASE_STATUS_ALL: [True, False],
            CASE_STATUS_CLOSED: [True],
            CASE_STATUS_OPEN: [False]}[status]

class CaseAPIResult(object):
    """
    The result of a case API query. Useful for abstracting out the difference
    between an id-only representation and a full_blown one.
    """
    def __init__(self, id=None, couch_doc=None, id_only=False):
        self._id = id
        self._couch_doc = couch_doc
        self.id_only = id_only

    def __getitem__(self, key):
        if key == 'case_id':
            return self.id
        else:
            return self.case_json.__getitem__(key)

    @property
    def id(self):
        if self._id is None:
            self._id = self._couch_doc._id
        return self._id

    @property
    def couch_doc(self):
        if self._couch_doc is None:
            self._couch_doc = CommCareCase.get(self._id)
        return self._couch_doc

    @property
    def case_json(self):
        return self.couch_doc.get_json()

    def to_json(self):
        return self.id if self.id_only else self.case_json

class CaseAPIHelper(object):
    """
    Simple config object for querying the APIs
    """
    def __init__(self, status=CASE_STATUS_OPEN, case_type=None, ids_only=False,
                 footprint=False, strip_history=False, filters=None):
        if status not in [CASE_STATUS_ALL, CASE_STATUS_CLOSED, CASE_STATUS_OPEN]:
            raise ValueError("invalid case status %s" % status)
        self.status = status
        self.case_type = case_type
        self.ids_only = ids_only
        self.footprint = footprint
        self.strip_history = strip_history
        self.filters = filters

    def iter_cases(self, ids):
        database = CommCareCase.get_db()
        if not self.strip_history:
            for doc in iter_docs(database, ids):
                yield CommCareCase.wrap(doc)
        else:
            for doc_ids in chunked(ids, 100):
                for case in CommCareCase.bulk_get_lite(doc_ids):
                    yield case

    def _case_results(self, case_id_list):
        def _filter(res):
            if self.filters:
                for path, val in self.filters.items():
                    actual_val = safe_index(res.case_json, path.split("/"))
                    if actual_val != val:
                        # closed=false => case.closed == False
                        if val in ('null', 'true', 'false'):
                            if actual_val != json.loads(val):
                                return False
                        else:
                            return False
                return True

        if not self.ids_only or self.filters or self.footprint:
            # optimization hack - we know we'll need the full cases eventually
            # so just grab them now.
            base_results = [CaseAPIResult(couch_doc=case, id_only=self.ids_only) \
                            for case in self.iter_cases(case_id_list)]
        else:
            base_results = [CaseAPIResult(id=id, id_only=True) for id in case_id_list]

        if self.filters:
            base_results = filter(_filter, base_results)

        link_locations(base_results)

        if self.footprint:
            return [CaseAPIResult(couch_doc=case, id_only=self.ids_only) for case in \
                    get_footprint([res.couch_doc for res in base_results], 
                                  strip_history=self.strip_history).values()]
        else:
            return base_results

    def get_all(self, domain):
<<<<<<< HEAD
        key = [domain, self.case_type or {}, {}]
        view_name = 'hqcase/open_cases' if self.status == CASE_STATUS_OPEN else 'hqcase/all_cases'
        view_results = CommCareCase.get_db().view(
            view_name,
            startkey=key,
            endkey=key + [{}],
            include_docs=False,
            reduce=False,
        )
=======
        view_results = CommCareCase.get_all_cases(domain, case_type=self.case_type, status=self.status)
>>>>>>> 72face48
        ids = [res["id"] for res in view_results]
        return self._case_results(ids)

    def get_owned(self, domain, user_id):
        try:
            user = CouchUser.get_by_user_id(user_id, domain)
        except KeyError:
            user = None
        try:
            owner_ids = user.get_owner_ids()
        except AttributeError:
            owner_ids = [user_id]

        @list
        @inline
        def keys():
            for owner_id in owner_ids:
                for bool in status_to_closed_flags(self.status):
                    yield [domain, owner_id, bool]

        view_results = CommCareCase.view('hqcase/by_owner', keys=keys,
                                         include_docs=False, reduce=False)
        ids = [res["id"] for res in view_results]
        return self._case_results(ids)

def link_locations(base_results):
    """annotate case results with info from linked location doc (if any)"""

    def _has_location(doc):
        return hasattr(doc, 'location_') and doc.location_

    loc_ids = set(match.couch_doc.location_[-1] for match in base_results if _has_location(match.couch_doc))
    locs = dict((loc._id, loc) for loc in Location.view('_all_docs', keys=list(loc_ids), include_docs=True))
    for match in base_results:
        if _has_location(match.couch_doc):
            loc_id = match.couch_doc.location_[-1]
            match.couch_doc.linked_location = locs[loc_id]._doc

# todo: Make these api functions use generators for streaming
# so that a limit call won't fetch more docs than it needs to
# This could be achieved with something like CommCareCase.paging_view that
# returns a generator but internally batches couch requests
# potentially doubling the batch-size each time in case it really is a lot of data


def get_filtered_cases(domain, status, user_id=None, case_type=None,
                       filters=None, footprint=False, ids_only=False,
                       strip_history=True):

    # for now, a filter value of None means don't filter
    filters = dict((k, v) for k, v in (filters or {}).items() if v is not None)
    helper = CaseAPIHelper(status, case_type=case_type, ids_only=ids_only,
                           footprint=footprint, strip_history=strip_history,
                           filters=filters)

    if user_id:
        return helper.get_owned(domain, user_id)
    else:
        return helper.get_all(domain)

class ElasticCaseQuery(object):
    # this class is currently pretty customized to serve exactly
    # this API. one day it may be worth reconciling our ES interfaces
    # but today is not that day.
    # To be replaced by CaseES framework.
    RESERVED_KEYS = ('date_modified_start', 'date_modified_end', 
                     'server_date_modified_start', 'server_date_modified_end', 
                     'limit', 'offset')
    
    def __init__(self, domain, filters):
        self.domain = domain
        self.filters = filters
        self.offset = int(filters.get('offset', 0))
        self.limit = int(filters.get('limit', 50))
        self._date_modified_start = filters.get("date_modified_start", None)
        self._date_modified_end = filters.get("date_modified_end", None)
        self._server_date_modified_start = filters.get("server_date_modified_start", None)
        self._server_date_modified_end = filters.get("server_date_modified_end", None)
        
    @property
    def uses_modified(self):
        return bool(self._date_modified_start or self._date_modified_end)
        
    @property
    def uses_server_modified(self):
        return bool(self._server_date_modified_start or self._server_date_modified_end)
        
    @property
    def date_modified_start(self):
        return self._date_modified_start or datetime(1970,1,1).strftime("%Y-%m-%d")
        
    @property
    def date_modified_end(self):
        return self._date_modified_end or datetime.max.strftime("%Y-%m-%d")
        
    @property
    def server_date_modified_start(self):
        return self._server_date_modified_start or datetime(1970,1,1).strftime("%Y-%m-%d")
        
    @property
    def server_date_modified_end(self):
        return self._server_date_modified_end or datetime.max.strftime("%Y-%m-%d")
        
    @property
    def scrubbed_filters(self):
        return dict( (k, v) for k, v in self.filters.items()
                     if k not in self.RESERVED_KEYS and not k.endswith('__full') )
        
    def _modified_params(self, key, start, end):
        return {
            'range': {
                key: {
                    'from': start,
                    'to': end
                }
            }
        }
        
    @property
    def modified_params(self, ):
        return self._modified_params('modified_on',
                                     self.date_modified_start,
                                     self.date_modified_end)
        
    @property
    def server_modified_params(self):
        return self._modified_params('server_modified_on',
                                     self.server_date_modified_start,
                                     self.server_date_modified_end)
        
    def get_terms(self):
        yield {'term': {'domain.exact': self.domain}}
        if self.uses_modified:
            yield self.modified_params
        if self.uses_modified:
            yield self.modified_params
        if self.uses_server_modified:
            yield self.server_modified_params
        for k, v in self.scrubbed_filters.items():
            yield {'term': {k: v.lower()}}

    def get_query(self):
        return {
            'query': {
                'bool': {
                    'must': list(self.get_terms())
                }
            },
            'sort': {
                'modified_on': {'order': 'asc'}
            },
            'from': self.offset,
            'size': self.offset + self.limit,
        }

def es_filter_cases(domain, filters=None):
    """
    Filter cases using elastic search
    (Domain, Filters?) -> [CommCareCase]
    """
    
    
    q = ElasticCaseQuery(domain, filters)
    res = get_es().get('hqcases/_search', data=q.get_query())
    # this is ugly, but for consistency / ease of deployment just
    # use this to return everything in the expected format for now
    return [CommCareCase.wrap(r["_source"]) for r in res['hits']['hits'] if r["_source"]]

def get_filters_from_request(request, limit_top_level=None):
    """
    limit_top_level lets you specify a whitelist of top-level properties you can include in the filters,
    properties with a / in them are always included in the filters
    """
    def _decode(thing):
        try:
            return urllib.unquote(thing)
        except Exception:
            return thing
    
    # super weird hack: force decoding keys because sometimes (only seen in 
    # production) django doesn't do this for us.
    filters = dict((_decode(k), v) for k, v in request.REQUEST.items())
    if limit_top_level is not None:
        filters = dict([(key, val) for key, val in filters.items() if '/' in key or key in limit_top_level])

    for system_property in ['user_id', 'closed', 'format', 'footprint',
                            'ids_only']:
        if system_property in filters:
            del filters[system_property]
    return filters

def get_cloudcare_apps(domain):
    return map(lambda app: app._doc,
               ApplicationBase.view('cloudcare/cloudcare_apps', 
                                    startkey=[domain], endkey=[domain, {}]))

def get_app(domain, app_id):
    app = Application.get(app_id)
    assert(app.domain == domain)
    return app._doc

<|MERGE_RESOLUTION|>--- conflicted
+++ resolved
@@ -126,19 +126,7 @@
             return base_results
 
     def get_all(self, domain):
-<<<<<<< HEAD
-        key = [domain, self.case_type or {}, {}]
-        view_name = 'hqcase/open_cases' if self.status == CASE_STATUS_OPEN else 'hqcase/all_cases'
-        view_results = CommCareCase.get_db().view(
-            view_name,
-            startkey=key,
-            endkey=key + [{}],
-            include_docs=False,
-            reduce=False,
-        )
-=======
         view_results = CommCareCase.get_all_cases(domain, case_type=self.case_type, status=self.status)
->>>>>>> 72face48
         ids = [res["id"] for res in view_results]
         return self._case_results(ids)
 
