--- conflicted
+++ resolved
@@ -31,17 +31,9 @@
 
 api_urls = [
     url(r'^login_as/users/$', LoginAsUsers.as_view(), name=LoginAsUsers.urlname),
-<<<<<<< HEAD
-    url(
-        r'^readable_questions/$',
-        waf_allow('XSS_BODY')(ReadableQuestions.as_view()),
-        name=ReadableQuestions.urlname
-    ),
-=======
     url(r'^readable_questions/$',
         waf_allow('XSS_BODY')(ReadableQuestions.as_view()),
         name=ReadableQuestions.urlname),
->>>>>>> c772e045
 ]
 
 # used in settings urls
