--- conflicted
+++ resolved
@@ -31,17 +31,11 @@
 
 api_urls = [
     url(r'^login_as/users/$', LoginAsUsers.as_view(), name=LoginAsUsers.urlname),
-<<<<<<< HEAD
     url(
         r'^readable_questions/$',
         waf_allow('XSS_BODY')(ReadableQuestions.as_view()),
         name=ReadableQuestions.urlname
     ),
-=======
-    url(r'^readable_questions/$',
-        waf_allow('XSS_BODY')(ReadableQuestions.as_view()),
-        name=ReadableQuestions.urlname),
->>>>>>> 84a85c89
 ]
 
 # used in settings urls
