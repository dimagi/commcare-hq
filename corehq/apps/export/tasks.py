--- conflicted
+++ resolved
@@ -13,14 +13,7 @@
 from corehq.apps.celery import periodic_task, task
 from corehq.apps.data_dictionary.util import add_properties_to_data_dictionary
 from corehq.apps.export.exceptions import RejectedStaleExport
-<<<<<<< HEAD
-from corehq.apps.export.models.incremental import (
-    generate_and_send_incremental_export,
-)
 from corehq.apps.export.utils import get_export, get_default_export_settings_if_available
-=======
-from corehq.apps.export.utils import get_export
->>>>>>> 6d2201a9
 from corehq.apps.users.models import CouchUser
 from corehq.blobs import CODES, get_blob_db
 from corehq.celery_monitoring.signals import get_task_time_to_start
@@ -36,16 +29,11 @@
     get_properly_wrapped_export_instance,
 )
 from .export import get_export_file, rebuild_export
-<<<<<<< HEAD
-from .models.incremental import IncrementalExport
 from .models.new import (
     EmailExportWhenDoneRequest,
     CaseExportInstance,
     CaseExportDataSchema
 )
-=======
-from .models.new import EmailExportWhenDoneRequest
->>>>>>> 6d2201a9
 from .system_properties import MAIN_CASE_TABLE_PROPERTIES
 from django.core.cache import cache
 
@@ -233,24 +221,7 @@
         identifier,
         only_process_current_builds=False,
         task=self,
-<<<<<<< HEAD
-    )
-
-
-@periodic_task(run_every=crontab(hour="*", minute="30", day_of_week="*"),
-               queue=getattr(settings, 'CELERY_PERIODIC_QUEUE', 'celery'))
-def generate_incremental_exports():
-    incremental_exports = IncrementalExport.objects.filter(active=True)
-    for incremental_export in incremental_exports:
-        process_incremental_export.delay(incremental_export.id)
-
-
-@task
-def process_incremental_export(incremental_export_id):
-    incremental_export = IncrementalExport.objects.get(id=incremental_export_id)
-    last_valid_checkpoint = incremental_export.last_valid_checkpoint
-    last_doc_date = last_valid_checkpoint.last_doc_date if last_valid_checkpoint else None
-    generate_and_send_incremental_export(incremental_export, last_doc_date)
+    )
 
 
 @task(queue='background_queue')
@@ -276,7 +247,4 @@
     export.save()
 
     if progress_id:
-        cache.expire(progress_id, 0)
-=======
-    )
->>>>>>> 6d2201a9
+        cache.expire(progress_id, 0)