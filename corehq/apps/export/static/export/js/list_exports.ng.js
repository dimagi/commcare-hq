--- conflicted
+++ resolved
@@ -54,16 +54,13 @@
                 .success(function (data) {
                     if (data.success) {
                         $scope.exports = data.exports;
-<<<<<<< HEAD
                         $scope.myExports = data.exports.filter(filterMyExports);
                         $scope.notMyExports = data.exports.filter(filterNotMyExports);
-=======
                         _.each($scope.exports, function (exp) {
                             if (exp.emailedExport && exp.emailedExport.taskStatus.inProgress) {
                                 $rootScope.pollProgressBar(exp);
                             }
                         });
->>>>>>> a6fd1732
                     } else {
                         $scope.exportsListError = data.error;
                     }
