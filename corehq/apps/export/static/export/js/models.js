/**
 * @file Defines all models for the export page. Models map to python models in
 * corehq/apps/export/models/new.py
 *
 */

hqDefine('export/js/models', [
    'jquery',
    'knockout',
    'underscore',
    'hqwebapp/js/initial_page_data',
    'hqwebapp/js/toggles',
    'analytix/js/google',
    'analytix/js/kissmetrix',
    'export/js/const',
    'export/js/utils',
    'hqwebapp/js/validators.ko',        // needed for validation of customPathString
    'hqwebapp/js/knockout_bindings.ko', // needed for multirow_sortable binding
], function (
    $,
    ko,
    _,
    initialPageData,
    toggles,
    googleAnalytics,
    kissmetricsAnalytics,
    constants,
    utils
) {
    /**
     * readablePath
     *
<<<<<<< HEAD
     * Helper functio that takes an array of PathNodes and converts them to a string dot path.
=======
     * Helper function that takes an array of PathNodes and converts them to a string dot path.
>>>>>>> 11aa226e
     *
     * @param {Array} pathNodes - An array of PathNodes to be converted to a string
     *      dot path.
     * @returns {string} A string dot path that represents the array of PathNodes
     */
    var readablePath = function (pathNodes) {
        return _.map(pathNodes, function (pathNode) {
            var name = pathNode.name();
            return ko.utils.unwrapObservable(pathNode.is_repeat) ? name + '[]' : name;
        }).join('.');
    };

    /**
     * customPathToNodes
     *
     * Helper function that takes a string path like form.meta.question and
     * returns the equivalent path in an array of PathNodes.
     *
     * @param {string} customPathString - A string dot path to be converted
     *      to PathNodes.
     * @returns {Array} Returns an array of PathNodes.
     */
    var customPathToNodes = function (customPathString) {
        var parts = customPathString.split('.');
        return _.map(parts, function (part) {
            var isRepeat = !!part.match(/\[]$/);
            if (isRepeat) {
                part = part.slice(0, part.length - 2);  // Remove the [] from the end of the path
            }
            return new PathNode({
                name: part,
                is_repeat: isRepeat,
                doc_type: 'PathNode',
            });
        });
    };

    /**
     * ExportInstance
     * @class
     *
     * This is an instance of an export. It contains the tables to export
     * and other presentation properties.
     */
    var ExportInstance = function (instanceJSON, options) {
        options = options || {};
        var self = this;
        ko.mapping.fromJS(instanceJSON, ExportInstance.mapping, self);

        self.buildSchemaProgress = ko.observable(0);
        self.showBuildSchemaProgressBar = ko.observable(false);
        self.errorOnBuildSchema = ko.observable(false);
        self.schemaProgressText = ko.observable(gettext('Process'));
        self.numberOfAppsToProcess = options.numberOfAppsToProcess || 0;

        // Constants and utils that the HTML template needs access to
        self.splitTypes = {
            multiselect: constants.MULTISELECT_SPLIT_TYPE,
            plain: constants.PLAIN_SPLIT_TYPE,
            userDefined: constants.USER_DEFINED_SPLIT_TYPES,
        };
        self.getTagCSSClass = utils.getTagCSSClass;

        if (self.include_errors) {
            self.initiallyIncludeErrors = ko.observable(self.include_errors());
        }

        // Determines the state of the save. Used for controlling the presentation
        // of the Save button.
        self.saveState = ko.observable(constants.SAVE_STATES.READY);
        self.saveStateReady = ko.computed(function () { return self.saveState() === constants.SAVE_STATES.READY; });
        self.saveStateSaving = ko.computed(function () { return self.saveState() === constants.SAVE_STATES.SAVING; });
        self.saveStateSuccess = ko.computed(function () { return self.saveState() === constants.SAVE_STATES.SUCCESS; });
        self.saveStateError = ko.computed(function () { return self.saveState() === constants.SAVE_STATES.ERROR; });

        // True if the form has no errors
        self.isValid = ko.pureComputed(function () {
            if (!self.hasDailySavedAccess && self.is_daily_saved_export()) {
                return false;
            }
            return true;
        });

        // The url to save the export to.
        self.saveUrl = options.saveUrl;
        self.hasExcelDashboardAccess = Boolean(options.hasExcelDashboardAccess);
        self.hasDailySavedAccess = Boolean(options.hasDailySavedAccess);

        self.formatOptions = options.formatOptions !== undefined ? options.formatOptions : _.map(constants.EXPORT_FORMATS, function (format) {
            return format;
        });

        self.sharingOptions = options.sharingOptions !== undefined ? options.sharingOptions : _.map(constants.SHARING_OPTIONS, function (format) {
            return format;
        });

        self.initialSharing = instanceJSON.sharing;
        self.hasOtherOwner = options.hasOtherOwner;

        // If any column has a deid transform, show deid column
        self.isDeidColumnVisible = ko.observable(self.is_deidentified() || _.any(self.tables(), function (table) {
            return table.selected() && _.any(table.columns(), function (column) {
                return column.selected() && column.deid_transform();
            });
        }));

        // Set column widths
        self.questionColumnClass = ko.computed(function () {
            var width = 6;
            if (self.type && self.type() === 'case' && toggles.previewEnabled('SPLIT_MULTISELECT_CASE_EXPORT')) {
                width--;
            }
            if (self.isDeidColumnVisible()) {
                width--;
            }
            return "col-sm-" + width;
        });
        self.displayColumnClass = ko.computed(function () {
            var width = 5;
            if (self.type && self.type() === 'case' && toggles.previewEnabled('SPLIT_MULTISELECT_CASE_EXPORT')) {
                width--;
            }
            if (self.isDeidColumnVisible()) {
                width--;
            }
            return "col-sm-" + width;
        });

        self.hasHtmlFormat = ko.pureComputed(function () {
            return this.export_format() === constants.EXPORT_FORMATS.HTML;
        }, self);
        self.hasDisallowedHtmlFormat = ko.pureComputed(function () {
            return this.hasHtmlFormat() && !this.hasExcelDashboardAccess;
        }, self);

        self.hasCaseHistoryTable = ko.pureComputed(function () {
            return _.any(self.tables(), function (table) {
                if (table.label() !== 'Case History') {
                    return false;
                }
                return _.any(table.columns(), function (column) {
                    return column.selected();
                });
            });
        });

        self.export_format.subscribe(function (newFormat) {
            // Selecting Excel Dashboard format automatically checks the daily saved export box
            if (newFormat === constants.EXPORT_FORMATS.HTML) {
                self.is_daily_saved_export(true);
            } else {
                if (!self.hasExcelDashboardAccess) {
                    self.is_daily_saved_export(false);
                }
            }
        });
    };

    ExportInstance.prototype.onBeginSchemaBuild = function (exportInstance, e) {
        var self = this,
            $btn = $(e.currentTarget),
            errorHandler,
            successHandler,
            buildSchemaUrl = initialPageData.reverse('build_schema', this.domain()),
            identifier = ko.utils.unwrapObservable(this.case_type) || ko.utils.unwrapObservable(this.xmlns);

        // We've already built the schema and now the user is clicking the button to refresh the page
        if (this.buildSchemaProgress() === 100) {
            window.location.reload(false);
            return;
        }

        this.showBuildSchemaProgressBar(true);
        this.buildSchemaProgress(0);

        self.schemaProgressText(gettext('Processing...'));
        $btn.attr('disabled', true);
        $btn.addClass('disabled');
        $btn.addSpinnerToButton();

        errorHandler = function () {
            $btn.attr('disabled', false);
            $btn.removeSpinnerFromButton();
            $btn.removeClass('disabled');
            self.errorOnBuildSchema(true);
            self.schemaProgressText(gettext('Process'));
        };

        successHandler = function () {
            $btn.removeSpinnerFromButton();
            $btn.removeClass('disabled');
            $btn.attr('disabled', false);
            $btn.removeClass('btn-primary');
            $btn.addClass('btn-success');
            self.schemaProgressText(gettext('Refresh page'));
        };

        $.ajax({
            url: buildSchemaUrl,
            type: 'POST',
            data: {
                type: this.type(),
                app_id: this.app_id(),
                identifier: identifier,
            },
            dataType: 'json',
            success: function (response) {
                self.checkBuildSchemaProgress(response.download_id, successHandler, errorHandler);
            },
            error: errorHandler,
        });
    };

    ExportInstance.prototype.checkBuildSchemaProgress = function (downloadId, successHandler, errorHandler) {
        var self = this,
            buildSchemaUrl = initialPageData.reverse('build_schema', this.domain());

        $.ajax({
            url: buildSchemaUrl,
            type: 'GET',
            data: {
                download_id: downloadId,
            },
            dataType: 'json',
            success: function (response) {
                if (response.success) {
                    self.buildSchemaProgress(100);
                    self.showBuildSchemaProgressBar(false);
                    successHandler();
                    return;
                }

                if (response.failed) {
                    self.errorOnBuildSchema(true);
                    return;
                }

                self.buildSchemaProgress(response.progress.percent || 0);
                if (response.not_started || response.progress.current !== response.progress.total) {
                    window.setTimeout(
                        self.checkBuildSchemaProgress.bind(self, response.download_id, successHandler, errorHandler),
                        2000
                    );
                }
            },
            error: errorHandler,
        });
    };

    ExportInstance.prototype.getFormatOptionValues = function () {
        return _.filter(constants.EXPORT_FORMATS, function (format) {
            return this.formatOptions.indexOf(format) !== -1;
        }, this);
    };

    ExportInstance.prototype.getFormatOptionText = function (format) {
        if (format === constants.EXPORT_FORMATS.HTML) {
            return gettext('Web Page (Excel Dashboards)');
        } else if (format === constants.EXPORT_FORMATS.CSV) {
            return gettext('CSV (Zip file)');
        } else if (format === constants.EXPORT_FORMATS.XLS) {
            return gettext('Excel (older versions)');
        } else if (format === constants.EXPORT_FORMATS.XLSX) {
            return gettext('Excel 2007+');
        }
    };

    ExportInstance.prototype.getSharingOptionValues = function () {
        return _.filter(constants.SHARING_OPTIONS, function (format) {
            return this.sharingOptions.indexOf(format) !== -1;
        }, this);
    };

    ExportInstance.prototype.getSharingOptionText = function (format) {
        if (format === constants.SHARING_OPTIONS.PRIVATE) {
            return gettext('Private');
        } else if (format === constants.SHARING_OPTIONS.EXPORT_ONLY) {
            return gettext('Export Only');
        } else if (format === constants.SHARING_OPTIONS.EDIT_AND_EXPORT) {
            return gettext('Edit and Export');
        }
    };

    ExportInstance.prototype.getSharingHelpText = gettext(
        '<strong>Private</strong>: Only you can edit and export.'
        + '<br/> <strong>Export Only</strong>: You can edit and export, other users can only export.'
        + '<br/> <strong>Edit and Export</strong>: All users can edit and export.'
    );

    /**
     * isNew
     *
     * Determines if an export has been saved or not
     *
     * @returns {Boolean} - Returns true if the export has been saved, false otherwise.
     */
    ExportInstance.prototype.isNew = function () {
        return !ko.utils.unwrapObservable(this._id);
    };

    ExportInstance.prototype.getSaveText = function () {
        return this.isNew() ? gettext('Create') : gettext('Save');
    };

    /**
     * save
     *
     * Saves an ExportInstance by serializing it and POSTing it
     * to the server.
     */
    ExportInstance.prototype.save = function () {
        var self = this,
            serialized;

        self.saveState(constants.SAVE_STATES.SAVING);
        serialized = self.toJS();
        $.post({
            url: self.saveUrl,
            data: JSON.stringify(serialized),
            success: function (data) {
                self.recordSaveAnalytics(function () {
                    self.saveState(constants.SAVE_STATES.SUCCESS);
                    utils.redirect(data.redirect);
                });
            },
            error: function () {
                self.saveState(constants.SAVE_STATES.ERROR);
            },
        });
    };

    /**
     * recordSaveAnalytics
     *
     * Reports to analytics what type of configurations people are saving
     * exports as.
     *
     * @param {function} callback - A function to be called after recording analytics.
     */
    ExportInstance.prototype.recordSaveAnalytics = function (callback) {
        var analyticsAction = this.is_daily_saved_export() ? 'Saved' : 'Regular',
            analyticsExportType = utils.capitalize(this.type()),
            args,
            eventCategory;

        googleAnalytics.track.event("Create Export", analyticsExportType, analyticsAction);
        if (this.export_format === constants.EXPORT_FORMATS.HTML) {
            args = ["Create Export", analyticsExportType, 'Excel Dashboard', '', {}];
            // If it's not new then we have to add the callback in to redirect
            if (!this.isNew()) {
                args.push(callback);
            }
            googleAnalytics.track.event.apply(null, args);
        }
        if (this.isNew()) {
            eventCategory = constants.ANALYTICS_EVENT_CATEGORIES[this.type()];
            googleAnalytics.track.event(eventCategory, 'Custom export creation', '');
            kissmetricsAnalytics.track.event("Clicked 'Create' in export edit page", {}, callback);
        } else if (this.export_format !== constants.EXPORT_FORMATS.HTML) {
            callback();
        }
    };

    ExportInstance.prototype.toggleShowDeleted = function (table) {
        table.showDeleted(!table.showDeleted());

        if (this.numberOfAppsToProcess > 0 && table.showDeleted()) {
            $('#export-process-deleted-applications').modal('show');
        }
    };

    /**
     * showDeidColumn
     *
     * Makse the deid column visible and scrolls the user back to the
     * top of the export.
     */
    ExportInstance.prototype.showDeidColumn = function () {
        utils.animateToEl('#field-select', function () {
            this.isDeidColumnVisible(true);
        }.bind(this));
    };

    ExportInstance.prototype.toJS = function () {
        return ko.mapping.toJS(this, ExportInstance.mapping);
    };

    /**
     * addUserDefinedTableConfiguration
     *
     * This will add a new table to the export configuration and seed it with
     * one column, row number.
     *
     * @param {ExportInstance} instance
     * @param {Object} e - The window's click event
     */
    ExportInstance.prototype.addUserDefinedTableConfiguration = function (instance, e) {
        e.preventDefault();
        instance.tables.push(new UserDefinedTableConfiguration({
            selected: true,
            doc_type: 'TableConfiguration',
            label: 'Sheet',
            is_user_defined: true,
            path: [],
            columns: [
                {
                    doc_type: 'RowNumberColumn',
                    tags: ['row'],
                    item: {
                        doc_type: 'ExportItem',
                        path: [{
                            doc_type: 'PathNode',
                            name: 'number',
                        }],
                    },
                    selected: true,
                    is_advanced: false,
                    label: 'number',
                    deid_transform: null,
                    repeat: null,
                },
            ],
        }));
    };

    ExportInstance.mapping = {
        include: [
            '_id',
            'name',
            'description',
            'sharing',
            'tables',
            'type',
            'export_format',
            'split_multiselects',
            'transform_dates',
            'include_errors',
            'is_deidentified',
            'domain',
            'app_id',
            'case_type',
            'xmlns',
            'is_daily_saved_export',
        ],
        tables: {
            create: function (options) {
                if (options.data.is_user_defined) {
                    return new UserDefinedTableConfiguration(options.data);
                } else {
                    return new TableConfiguration(options.data);
                }
            },
        },
    };

    /**
     * TableConfiguration
     * @class
     *
     * The TableConfiguration represents one excel sheet in an export.
     * It contains a list of columns and other presentation properties
     */
    var TableConfiguration = function (tableJSON) {
        var self = this;
        // Whether or not to show advanced columns in the UI
        self.showAdvanced = ko.observable(false);
        self.showDeleted = ko.observable(false);
        self.displayType = ko.observable("labels");
        ko.mapping.fromJS(tableJSON, TableConfiguration.mapping, self);
    };

    TableConfiguration.prototype.isVisible = function () {
        // Not implemented
        return true;
    };

    TableConfiguration.prototype.toggleShowAdvanced = function (table) {
        table.showAdvanced(!table.showAdvanced());
    };

    TableConfiguration.prototype._select = function (select) {
        _.each(this.columns(), function (column) {
            column.selected(select && column.isVisible(this));
        }.bind(this));
    };

    /**
     * selectAll
     *
     * @param {TableConfiguration} table
     *
     * Selects all visible columns in the table.
     */
    TableConfiguration.prototype.selectAll = function (table) {
        table._select(true);
    };

    /**
     * selectNone
     *
     * @param {TableConfiguration} table
     *
     * Deselects all visible columns in the table.
     */
    TableConfiguration.prototype.selectNone = function (table) {
        table._select(false);
    };

    /**
     * useLabels
     *
     * @param {TableConfiguration} table
     *
     * Uses the question labels for the all the label values in the column.
     */
    TableConfiguration.prototype.useLabels = function (table) {
        _.each(table.columns(), function (column) {
            if (column.isQuestion() && !column.isUserDefined) {
                column.label(column.item.label() || column.label());
            }
        });
        table.displayType('labels');
    };

    /**
     * useIds
     *
     * @param {TableConfiguration} table
     *
     * Uses the question ids for the all the label values in the column.
     */
    TableConfiguration.prototype.useIds = function (table) {
        _.each(table.columns(), function (column) {
            if (column.isQuestion() && !column.isUserDefined) {
                column.label(column.item.readablePath() || column.label());
            }
        });
        table.displayType('ids');
    };

    TableConfiguration.prototype.getColumn = function (path) {
        return _.find(this.columns(), function (column) {
            return readablePath(column.item.path()) === path;
        });
    };

    TableConfiguration.prototype.addUserDefinedExportColumn = function (table, e) {
        e.preventDefault();
        table.columns.push(new UserDefinedExportColumn({
            selected: true,
            is_editable: true,
            deid_transform: null,
            doc_type: 'UserDefinedExportColumn',
            label: '',
            custom_path: [],
        }));
    };

    TableConfiguration.mapping = {
        include: ['name', 'path', 'columns', 'selected', 'label', 'is_deleted', 'doc_type', 'is_user_defined'],
        columns: {
            create: function (options) {
                if (options.data.doc_type === 'UserDefinedExportColumn') {
                    return new UserDefinedExportColumn(options.data);
                } else {
                    return new ExportColumn(options.data);
                }
            },
        },
        path: {
            create: function (options) {
                return new PathNode(options.data);
            },
        },
    };

    /**
     * UserDefinedTableConfiguration
     * @class
     *
     * This represents a table configuration that has been defined by the user. It
     * is very similar to a TableConfiguration except that the user defines the
     * path to where the new sheet should be.
     *
     * The customPathString for a table should always end in [] since a new export
     * table should be an array.
     *
     * When specifying questions/properties in a user defined table, you'll need
     * to include the base table path in the property. For example:
     *
     * table path: form.repeat[]
     * question path: form.repeat[].question1
     */
    var UserDefinedTableConfiguration = function (tableJSON) {
        var self = this;
        ko.mapping.fromJS(tableJSON, TableConfiguration.mapping, self);
        self.customPathString = ko.observable(readablePath(self.path()));
        self.customPathString.extend({
            required: true,
            pattern: {
                message: gettext('The table path should end with []'),
                params: /^.*\[\]$/,
            },
        });

        self.showAdvanced = ko.observable(false);
        self.showDeleted = ko.observable(false);
        self.customPathString.subscribe(self.onCustomPathChange.bind(self));
    };
    UserDefinedTableConfiguration.prototype = Object.create(TableConfiguration.prototype);

    UserDefinedTableConfiguration.prototype.onCustomPathChange = function () {
        var rowColumn,
            nestedRepeatCount;
        this.path(customPathToNodes(this.customPathString()));

        // Update the rowColumn's repeat count by counting the number of
        // repeats in the table path
        rowColumn = this.getColumn('number');
        if (rowColumn) {
            nestedRepeatCount = _.filter(this.path(), function (node) { return node.is_repeat(); }).length;
            rowColumn.repeat(nestedRepeatCount);
        }
    };

    /**
     * ExportColumn
     * @class
     *
     * The model that represents a column in an export. Each column has a one-to-one
     * mapping with an ExportItem. The column controls the presentation of that item.
     */
    var ExportColumn = function (columnJSON) {
        var self = this;
        ko.mapping.fromJS(columnJSON, ExportColumn.mapping, self);
        // showOptions is used a boolean for whether to show options for user defined option
        // lists. This is used for the feature preview SPLIT_MULTISELECT_CASE_EXPORT
        self.showOptions = ko.observable(false);
        self.userDefinedOptionToAdd = ko.observable('');
        self.isUserDefined = false;
        self.selectedForSort = ko.observable(false);
    };

    /**
     * isQuestion
     *
     * @returns {Boolean} - Returns true if the column is associated with a form question
     *      or a case property, false otherwise.
     */
    ExportColumn.prototype.isQuestion = function () {
        var disallowedTags = ['info', 'case', 'server', 'row', 'app', 'stock'],
            self = this;
        return !_.any(disallowedTags, function (tag) { return _.include(self.tags(), tag); });
    };


    /**
     * addUserDefinedOption
     *
     * This adds an options to the user defined options. This is used for the
     * feature preview: SPLIT_MULTISELECT_CASE_EXPORT
     */
    ExportColumn.prototype.addUserDefinedOption = function () {
        var option = this.userDefinedOptionToAdd();
        if (option) {
            this.user_defined_options.push(option);
        }
        this.userDefinedOptionToAdd('');
    };

    /**
     * removeUserDefinedOption
     *
     * Removes a user defined option.
     */
    ExportColumn.prototype.removeUserDefinedOption = function (option) {
        this.user_defined_options.remove(option);
    };

    /**
     * formatProperty
     *
     * Formats a property/question for display.
     *
     * @returns {string} - Returns a string representation of the property/question
     */
    ExportColumn.prototype.formatProperty = function () {
        if (this.tags().length !== 0) {
            return this.label();
        } else {
            return _.map(this.item.path(), function (node) { return node.name(); }).join('.');
        }
    };

    /**
     * getDeidOptions
     *
     * @returns {Array} - A list of all deid option choices
     */
    ExportColumn.prototype.getDeidOptions = function () {
        return _.map(constants.DEID_OPTIONS, function (value) { return value; });
    };

    /**
     * getDeidOptionText
     *
     * @param {string} deidOption - A deid option
     * @returns {string} - Given a deid option, returns the human readable label
     */
    ExportColumn.prototype.getDeidOptionText = function (deidOption) {
        if (deidOption === constants.DEID_OPTIONS.ID) {
            return gettext('Sensitive ID');
        } else if (deidOption === constants.DEID_OPTIONS.DATE) {
            return gettext('Sensitive Date');
        } else if (deidOption === constants.DEID_OPTIONS.NONE) {
            return gettext('None');
        }
    };

    /**
     * isVisible
     *
     * Determines whether the column is visible to the user.
     *
     * @returns {Boolean} - True if the column is visible false otherwise.
     */
    ExportColumn.prototype.isVisible = function (table) {
        if (this.selected()) {
            return true;
        }

        if (!this.is_advanced() && !this.is_deleted()) {
            return true;
        }

        if (table.showAdvanced() && this.is_advanced()) {
            return true;
        }

        if (table.showDeleted() && this.is_deleted()) {
            return true;
        }

        return false;
    };

    /**
     * isCaseName
     *
     * Checks to see if the column is the name of the case property
     *
     * @returns {Boolean} - True if it is the case name property False otherwise.
     */
    ExportColumn.prototype.isCaseName = function () {
        return this.item.isCaseName();
    };

    ExportColumn.prototype.translatedHelp = function () {
        return gettext(this.help_text);
    };

    ExportColumn.prototype.isEditable = function () {
        return false;
    };

    ExportColumn.mapping = {
        include: [
            'item',
            'label',
            'is_advanced',
            'is_deleted',
            'selected',
            'tags',
            'deid_transform',
            'help_text',
            'split_type',
            'user_defined_options',
        ],
        item: {
            create: function (options) {
                return new ExportItem(options.data);
            },
        },
    };

    /*
     * UserDefinedExportColumn
     *
     * This model represents a column that a user has defined the path to the
     * data within the form. It should only be needed for RemoteApps
     */
    var UserDefinedExportColumn = function (columnJSON) {
        var self = this;
        ko.mapping.fromJS(columnJSON, UserDefinedExportColumn.mapping, self);
        self.showOptions = ko.observable(false);
        self.isUserDefined = true;
        self.customPathString = ko.observable(readablePath(self.custom_path())).extend({
            required: true,
        });
        self.customPathString.subscribe(self.customPathToNodes.bind(self));
    };
    UserDefinedExportColumn.prototype = Object.create(ExportColumn.prototype);

    UserDefinedExportColumn.prototype.isVisible = function () {
        return true;
    };

    UserDefinedExportColumn.prototype.formatProperty = function () {
        return _.map(this.custom_path(), function (node) { return node.name(); }).join('.');
    };

    UserDefinedExportColumn.prototype.isEditable = function () {
        return this.is_editable();
    };

    UserDefinedExportColumn.prototype.customPathToNodes = function () {
        this.custom_path(customPathToNodes(this.customPathString()));
    };

    UserDefinedExportColumn.mapping = {
        include: [
            'selected',
            'deid_transform',
            'doc_type',
            'custom_path',
            'label',
            'is_editable',
        ],
        custom_path: {
            create: function (options) {
                return new PathNode(options.data);
            },
        },
    };

    /**
     * ExportItem
     * @class
     *
     * An item for export that is generated from the schema generation
     */
    var ExportItem = function (itemJSON) {
        var self = this;
        ko.mapping.fromJS(itemJSON, ExportItem.mapping, self);
    };

    /**
     * isCaseName
     *
     * Checks to see if the item is the name of the case
     *
     * @returns {Boolean} - True if it is the case name property False otherwise.
     */
    ExportItem.prototype.isCaseName = function () {
        return this.path()[this.path().length - 1].name === 'name';
    };

    ExportItem.prototype.readablePath = function () {
        return utils.readablePath(this.path());
    };

    ExportItem.mapping = {
        include: ['path', 'label', 'tag'],
        path: {
            create: function (options) {
                return new PathNode(options.data);
            },
        },
    };

    /**
     * PathNode
     * @class
     *
     * An node representing a portion of the path to item to export.
     */
    var PathNode = function (pathNodeJSON) {
        ko.mapping.fromJS(pathNodeJSON, PathNode.mapping, this);
    };

    PathNode.mapping = {
        include: ['name', 'is_repeat'],
    };

    return {
        ExportInstance: ExportInstance,
        ExportColumn: ExportColumn,
        ExportItem: ExportItem,
        PathNode: PathNode,
        customPathToNodes: customPathToNodes,   // exported for tests only
        readablePath: readablePath,             // exported for tests only
    };

});<|MERGE_RESOLUTION|>--- conflicted
+++ resolved
@@ -30,11 +30,7 @@
     /**
      * readablePath
      *
-<<<<<<< HEAD
-     * Helper functio that takes an array of PathNodes and converts them to a string dot path.
-=======
      * Helper function that takes an array of PathNodes and converts them to a string dot path.
->>>>>>> 11aa226e
      *
      * @param {Array} pathNodes - An array of PathNodes to be converted to a string
      *      dot path.
