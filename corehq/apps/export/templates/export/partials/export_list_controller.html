--- conflicted
+++ resolved
@@ -21,11 +21,7 @@
 </p>
 {% endif %}
 {% if has_edit_permissions %}
-<<<<<<< HEAD
-    <div id="create-export">
-=======
     <div id="create-export" class="ko-template">
->>>>>>> 615997bf
         <p>
             <a href="#createExportOptionsModal" data-toggle="modal" class="btn btn-success">
                 <i class="fa fa-plus"></i>
