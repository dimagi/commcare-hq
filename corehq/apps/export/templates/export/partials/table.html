--- conflicted
+++ resolved
@@ -195,11 +195,7 @@
                         </div>
 
                         <div data-bind="if: isLocationSafeForUser">
-<<<<<<< HEAD
-                            <p data-bind="if: !emailedExport.hasFile() && emailedExport.taskStatus && !emailedExport.taskStatus.justFinished()">
-=======
                             <div data-bind="if: !emailedExport.hasFile() && emailedExport.taskStatus && !emailedExport.taskStatus.justFinished()">
->>>>>>> a4441c08
                                 <div class="alert alert-warning" data-bind="visible: prepareExportError()">
                                     <i class="fa fa-exclamation-triangle"></i>
                                     <span data-bind="text: prepareExportError"></span>
