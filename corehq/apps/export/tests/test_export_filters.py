from unittest.mock import patch
import uuid

from django.test import SimpleTestCase

from corehq.apps.es.cases import case_adapter
from corehq.apps.es.forms import form_adapter
from corehq.apps.es.groups import group_adapter
from corehq.apps.es.tests.utils import es_test
from corehq.apps.export.esaccessors import get_case_export_base_query
from corehq.apps.export.export import get_export_documents
from corehq.apps.export.filters import (
    OR,
    FormSubmittedByFilter,
    GroupOwnerFilter,
    IsClosedFilter,
    OwnerFilter,
)
from corehq.apps.export.models.new import (
    CaseExportInstance,
    FormExportInstance,
)
from corehq.apps.export.tests.util import (
    DEFAULT_APP_ID,
    DEFAULT_CASE_TYPE,
    DEFAULT_USER,
    DEFAULT_XMLNS,
    DOMAIN,
    new_case,
    new_form,
)
from corehq.apps.groups.models import Group


@es_test
class ExportFilterTest(SimpleTestCase):

    def test_or_filter(self):
        self.assertEqual(
            OR(OwnerFilter("foo"), OwnerFilter("bar")).to_es_filter(),
            {'bool': {'should': ({'term': {'owner_id': 'foo'}},
                                {'term': {'owner_id': 'bar'}})}}
        )


@es_test(
    requires=[case_adapter, form_adapter, group_adapter],
    setup_class=True
)
class ExportFilterResultTest(SimpleTestCase):

    @classmethod
    def setUpClass(cls):
        super().setUpClass()
        with patch('corehq.pillows.utils.get_user_type', return_value='CommCareUser'):
<<<<<<< HEAD
            case = new_case(closed=True)
            case_adapter.index(case.to_json(), refresh=True)

            case = new_case(closed=False)
            case_adapter.index(case.to_json(), refresh=True)

            case = new_case(closed=True, owner_id="foo")
            case_adapter.index(case.to_json(), refresh=True)

            case = new_case(closed=False, owner_id="bar")
            case_adapter.index(case.to_json(), refresh=True)

            group = Group(_id=uuid.uuid4().hex, users=["foo", "bar"])
            cls.group_id = group._id
            group_adapter.index(group.to_json(), refresh=True)
=======
            cases = [
                new_case(closed=True),
                new_case(closed=False),
                new_case(closed=True, owner_id="foo"),
                new_case(closed=False, owner_id="bar"),
            ]
            case_adapter.bulk_index(cases, refresh=True)

            group = Group(_id=uuid.uuid4().hex, users=["foo", "bar"])
            cls.group_id = group._id
            group_adapter.index(group, refresh=True)
>>>>>>> 09045f6c

            form_json = new_form({"meta": "", "#type": "data"}).to_json()
            # fabricate null userID because convert_form_to_xml will not accept it
            form_json["form"] = {"meta": {"userID": None}}
<<<<<<< HEAD
            form_adapter.index(form_json, refresh=True)

            form = new_form({"meta": {"userID": ""}, "#type": "data"})
            form_adapter.index(form.to_json(), refresh=True)

            form = new_form({"meta": {"deviceID": "abc"}, "#type": "data"})
            form_adapter.index(form.to_json(), refresh=True)

            form = new_form({"meta": {"userID": uuid.uuid4().hex}, "#type": "data"})
            form_adapter.index(form.to_json(), refresh=True)
=======

            forms = [
                form_json,
                new_form({"meta": {"userID": ""}, "#type": "data"}),
                new_form({"meta": {"deviceID": "abc"}, "#type": "data"}),
                new_form({"meta": {"userID": uuid.uuid4().hex}, "#type": "data"})
            ]

            form_adapter.bulk_index(forms, refresh=True)
>>>>>>> 09045f6c

    def test_filter_combination(self):
        owner_filter = OwnerFilter(DEFAULT_USER)
        closed_filter = IsClosedFilter(False)
        doc_generator = get_export_documents(
            CaseExportInstance(domain=DOMAIN, case_type=DEFAULT_CASE_TYPE),
            [owner_filter, closed_filter]
        )
        self.assertEqual(1, len([x for x in doc_generator]))

    def test_group_filters(self):
        group_filter = GroupOwnerFilter(self.group_id)
        doc_generator = get_export_documents(
            CaseExportInstance(domain=DOMAIN, case_type=DEFAULT_CASE_TYPE),
            [group_filter]
        )
        self.assertEqual(2, len([x for x in doc_generator]))

    def test_get_case_export_base_query(self):
        q = get_case_export_base_query(DOMAIN, DEFAULT_CASE_TYPE)
        result = q.run()
        self.assertEqual(4, len(result.hits))

    def test_form_submitted_by_none_filter(self):
        """
        Confirm that the FormSubmittedByFilter works when None is one of the
        arguments.
        """
        doc_generator = get_export_documents(
            FormExportInstance(domain=DOMAIN, app_id=DEFAULT_APP_ID, xmlns=DEFAULT_XMLNS),
            [FormSubmittedByFilter([uuid.uuid4().hex, None, uuid.uuid4().hex])]
        )
        self.assertEqual(1, len([x for x in doc_generator]))<|MERGE_RESOLUTION|>--- conflicted
+++ resolved
@@ -53,23 +53,6 @@
     def setUpClass(cls):
         super().setUpClass()
         with patch('corehq.pillows.utils.get_user_type', return_value='CommCareUser'):
-<<<<<<< HEAD
-            case = new_case(closed=True)
-            case_adapter.index(case.to_json(), refresh=True)
-
-            case = new_case(closed=False)
-            case_adapter.index(case.to_json(), refresh=True)
-
-            case = new_case(closed=True, owner_id="foo")
-            case_adapter.index(case.to_json(), refresh=True)
-
-            case = new_case(closed=False, owner_id="bar")
-            case_adapter.index(case.to_json(), refresh=True)
-
-            group = Group(_id=uuid.uuid4().hex, users=["foo", "bar"])
-            cls.group_id = group._id
-            group_adapter.index(group.to_json(), refresh=True)
-=======
             cases = [
                 new_case(closed=True),
                 new_case(closed=False),
@@ -81,23 +64,10 @@
             group = Group(_id=uuid.uuid4().hex, users=["foo", "bar"])
             cls.group_id = group._id
             group_adapter.index(group, refresh=True)
->>>>>>> 09045f6c
 
             form_json = new_form({"meta": "", "#type": "data"}).to_json()
             # fabricate null userID because convert_form_to_xml will not accept it
             form_json["form"] = {"meta": {"userID": None}}
-<<<<<<< HEAD
-            form_adapter.index(form_json, refresh=True)
-
-            form = new_form({"meta": {"userID": ""}, "#type": "data"})
-            form_adapter.index(form.to_json(), refresh=True)
-
-            form = new_form({"meta": {"deviceID": "abc"}, "#type": "data"})
-            form_adapter.index(form.to_json(), refresh=True)
-
-            form = new_form({"meta": {"userID": uuid.uuid4().hex}, "#type": "data"})
-            form_adapter.index(form.to_json(), refresh=True)
-=======
 
             forms = [
                 form_json,
@@ -107,7 +77,6 @@
             ]
 
             form_adapter.bulk_index(forms, refresh=True)
->>>>>>> 09045f6c
 
     def test_filter_combination(self):
         owner_filter = OwnerFilter(DEFAULT_USER)
