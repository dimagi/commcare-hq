<<<<<<< HEAD
from __future__ import absolute_import
from __future__ import unicode_literals

import uuid
=======
>>>>>>> 11dc7307
from datetime import datetime, timedelta

from django.test import TestCase

<<<<<<< HEAD
from casexml.apps.case.mock import CaseFactory

from corehq.apps.commtrack.helpers import make_product
from corehq.apps.commtrack.tests.util import get_single_balance_block
=======
from corehq.apps.export.dbaccessors import (
    get_brief_deid_exports,
    get_brief_exports,
    get_case_exports_by_domain,
    get_case_inferred_schema,
    get_daily_saved_export_ids_for_auto_rebuild,
    get_deid_export_count,
    get_export_count_by_domain,
    get_form_exports_by_domain,
    get_form_inferred_schema,
    get_latest_case_export_schema,
    get_latest_form_export_schema,
    get_properly_wrapped_export_instance,
)
>>>>>>> 11dc7307
from corehq.apps.export.models import (
    CaseExportDataSchema,
    CaseExportInstance,
    CaseInferredSchema,
    FormExportDataSchema,
    FormExportInstance,
    FormInferredSchema,
)
<<<<<<< HEAD
from corehq.apps.export.dbaccessors import (
    get_latest_case_export_schema,
    get_latest_form_export_schema,
    get_export_count_by_domain,
    get_deid_export_count,
    get_daily_saved_export_ids_for_auto_rebuild,
    get_properly_wrapped_export_instance,
    get_case_inferred_schema,
    get_form_inferred_schema,
    get_form_exports_by_domain,
    get_case_exports_by_domain,
    get_brief_exports,
    get_brief_deid_exports,
    get_ledger_section_entry_combinations,
)
from corehq.apps.hqcase.utils import submit_case_blocks
from corehq.form_processor.tests.utils import FormProcessorTestUtils, run_with_all_backends
=======
>>>>>>> 11dc7307


class TestExportDBAccessors(TestCase):
    domain = 'my-domain'
    app_id = '1234'
    xmlns = 'http://openthatrose.com'
    case_type = 'candy'

    @classmethod
    def setUpClass(cls):
        super(TestExportDBAccessors, cls).setUpClass()
        cls.form_schema = FormExportDataSchema(
            domain=cls.domain,
            app_id=cls.app_id,
            xmlns=cls.xmlns,
        )
        cls.form_schema_other = FormExportDataSchema(
            domain='other',
            app_id=cls.app_id,
            xmlns=cls.xmlns,
        )
        cls.form_schema_before = FormExportDataSchema(
            domain=cls.domain,
            app_id=cls.app_id,
            xmlns=cls.xmlns,
            created_on=datetime.utcnow() - timedelta(1)
        )

        cls.case_schema = CaseExportDataSchema(
            domain=cls.domain,
            case_type=cls.case_type,
        )

        cls.case_schema_other = CaseExportDataSchema(
            domain=cls.domain,
            case_type='other',
        )
        cls.case_schema_before = CaseExportDataSchema(
            domain=cls.domain,
            case_type=cls.case_type,
            created_on=datetime.utcnow() - timedelta(1)
        )

        cls.schemas = [
            cls.form_schema,
            cls.form_schema_before,
            cls.form_schema_other,
            cls.case_schema_before,
            cls.case_schema,
            cls.case_schema_other,
        ]
        for schema in cls.schemas:
            schema.save()

    @classmethod
    def tearDownClass(cls):
        for schema in cls.schemas:
            schema.delete()
        super(TestExportDBAccessors, cls).tearDownClass()

    def test_get_latest_form_export_schema(self):
        schema = get_latest_form_export_schema(self.domain, self.app_id, self.xmlns)

        self.assertEqual(schema._id, self.form_schema._id)

    def test_get_latest_form_export_schema_empty(self):
        schema = get_latest_form_export_schema(self.domain, self.app_id, 'not-found')

        self.assertEqual(schema, None)

    def test_get_latest_case_export_schema(self):
        schema = get_latest_case_export_schema(self.domain, self.case_type)

        self.assertEqual(schema._id, self.case_schema._id)

    def test_get_latest_case_export_schema_empty(self):
        schema = get_latest_case_export_schema(self.domain, 'not-found')

        self.assertEqual(schema, None)


class TestExportInstanceDBAccessors(TestCase):

    domain = 'my-domain'

    @classmethod
    def setUpClass(cls):
        super(TestExportInstanceDBAccessors, cls).setUpClass()
        cls.form_instance = FormExportInstance(
            domain=cls.domain,
            name='Forms',
            is_deidentified=False
        )
        cls.form_instance_deid = FormExportInstance(
            domain=cls.domain,
            name='Forms',
            is_deidentified=True
        )
        cls.form_instance_wrong = FormExportInstance(
            domain='wrong-domain',
            name='Forms',
        )
        cls.form_instance_daily_saved = FormExportInstance(
            domain='wrong-domain',
            is_daily_saved_export=True,
            auto_rebuild_enabled=True,
            last_accessed=datetime.utcnow()
        )
        cls.case_instance_deid = CaseExportInstance(
            domain=cls.domain,
            name='Cases',
            is_deidentified=True
        )
        cls.case_instance = CaseExportInstance(
            domain=cls.domain,
            name='Cases',
            is_deidentified=False
        )
        cls.case_instance_daily_saved = CaseExportInstance(
            domain='wrong-domain',
            is_daily_saved_export=True,
            auto_rebuild_enabled=True,
            last_accessed=(datetime.utcnow() - timedelta(days=4))
        )

        cls.instances = [
            cls.form_instance,
            cls.form_instance_deid,
            cls.form_instance_wrong,
            cls.form_instance_daily_saved,
            cls.case_instance,
            cls.case_instance_deid,
            cls.case_instance_daily_saved,
        ]
        for instance in cls.instances:
            instance.save()

    @classmethod
    def tearDownClass(cls):
        for instance in cls.instances:
            instance.delete()
        super(TestExportInstanceDBAccessors, cls).tearDownClass()

    def test_get_form_exports_by_domain(self):
        instances = get_form_exports_by_domain(self.domain)
        self.assertEqual(len(instances), 2)

    def test_get_case_exports_by_domain(self):
        instances = get_case_exports_by_domain(self.domain)
        self.assertEqual(len(instances), 2)

    def test_get_count_export_instances(self):
        self.assertEqual(
            get_export_count_by_domain(self.domain),
            4
        )

    def test_get_count_deid_export_instances(self):
        self.assertEqual(
            get_deid_export_count(self.domain),
            2
        )

    def test_get_case_export_instances_wrong_domain(self):
        instances = get_case_exports_by_domain('wrong')
        self.assertEqual(len(instances), 0)

    def test_get_daily_saved_exports(self):
        recently_accessed_instance_ids = get_daily_saved_export_ids_for_auto_rebuild(
            datetime.utcnow() - timedelta(days=2))
        self.assertEqual(
            set(recently_accessed_instance_ids),
            {self.form_instance_daily_saved._id}
        )

    def test_get_properly_wrapped_export_instance(self):
        instance = get_properly_wrapped_export_instance(self.form_instance_daily_saved._id)
        self.assertEqual(type(instance), type(self.form_instance_daily_saved))

        instance = get_properly_wrapped_export_instance(self.case_instance._id)
        self.assertEqual(type(instance), type(self.case_instance))

    def test_get_brief_exports(self):
        stubs = get_brief_exports(self.domain, form_or_case='form')
        self.assertEqual(len(stubs), 2)

        stubs = get_brief_exports(self.domain, form_or_case='case')
        self.assertEqual(len(stubs), 2)

        stubs = get_brief_exports(self.domain, form_or_case=None)
        self.assertEqual(len(stubs), 4)

    def test_get_brief_deid_exports(self):
        stubs = get_brief_deid_exports(self.domain, form_or_case='form')
        self.assertEqual(len(stubs), 1)

        stubs = get_brief_deid_exports(self.domain, form_or_case='case')
        self.assertEqual(len(stubs), 1)

        stubs = get_brief_deid_exports(self.domain, form_or_case=None)
        self.assertEqual(len(stubs), 2)


class TestInferredSchemasDBAccessors(TestCase):

    domain = 'inferred-domain'
    case_type = 'inferred'
    xmlns = 'inferred'
    app_id = 'inferred'

    @classmethod
    def setUpClass(cls):
        super(TestInferredSchemasDBAccessors, cls).setUpClass()
        cls.inferred_schema = CaseInferredSchema(
            domain=cls.domain,
            case_type=cls.case_type,
        )
        cls.inferred_schema_other = CaseInferredSchema(
            domain=cls.domain,
            case_type='other',
        )
        cls.form_inferred_schema_other = FormInferredSchema(
            domain=cls.domain,
            xmlns='other',
            app_id='other',
        )
        cls.form_inferred_schema = FormInferredSchema(
            domain=cls.domain,
            xmlns=cls.xmlns,
            app_id=cls.app_id,
        )

        cls.schemas = [
            cls.inferred_schema,
            cls.inferred_schema_other,
            cls.form_inferred_schema,
            cls.form_inferred_schema_other,
        ]
        for schema in cls.schemas:
            schema.save()

    @classmethod
    def tearDownClass(cls):
        for schema in cls.schemas:
            schema.delete()
        super(TestInferredSchemasDBAccessors, cls).tearDownClass()

    def test_get_case_inferred_schema(self):
        result = get_case_inferred_schema(self.domain, self.case_type)
        self.assertIsNotNone(result)
        self.assertEqual(result._id, self.inferred_schema._id)

    def test_get_case_inferred_schema_missing(self):
        result = get_case_inferred_schema(self.domain, 'not-here')
        self.assertIsNone(result)

    def test_get_form_inferred_schema(self):
        result = get_form_inferred_schema(self.domain, self.app_id, self.xmlns)
        self.assertIsNotNone(result)
        self.assertEqual(result._id, self.form_inferred_schema._id)

    def test_get_form_inferred_schema_missing(self):
        result = get_form_inferred_schema(self.domain, 'not-here', self.xmlns)
        self.assertIsNone(result)


class TestExportLedgerAccessors(TestCase):
    domain = uuid.uuid4().hex

    @classmethod
    def setUpClass(cls):
        super(TestExportLedgerAccessors, cls).setUpClass()
        cls.product_a = make_product(cls.domain, 'A Product', 'product_a')
        cls.product_b = make_product(cls.domain, 'B Product', 'product_b')
        cls.product_c = make_product(cls.domain, 'C Product', 'product_c')

        cls.expected_combos = {
            ('stock', cls.product_a.get_id),
            ('stock', cls.product_b.get_id),
            ('consumption', cls.product_a.get_id),
            ('consumption', cls.product_c.get_id),
        }

    @classmethod
    def tearDownClass(cls):
        cls.product_a.delete()
        cls.product_b.delete()
        cls.product_c.delete()
        super(TestExportLedgerAccessors, cls).tearDownClass()

    def setUp(self):
        super(TestExportLedgerAccessors, self).setUp()
        factory = CaseFactory(domain=self.domain)
        self.case_one = factory.create_case()

        for section, entry in self.expected_combos:
            submit_case_blocks(
                [get_single_balance_block(
                    case_id=self.case_one.case_id,
                    section_id=section,
                    product_id=entry,
                    quantity=20,
                )],
                self.domain
            )

    def tearDown(self):
        FormProcessorTestUtils.delete_all_cases_forms_ledgers(self.domain)
        super(TestExportLedgerAccessors, self).tearDown()

    @run_with_all_backends
    def test_get_ledger_section_entry_combinations(self):
        combos = get_ledger_section_entry_combinations(self.domain)
        self.assertEqual(
            self.expected_combos,
            {(combo.section_id, combo.entry_id) for combo in combos}
        )<|MERGE_RESOLUTION|>--- conflicted
+++ resolved
@@ -1,20 +1,12 @@
-<<<<<<< HEAD
-from __future__ import absolute_import
-from __future__ import unicode_literals
-
 import uuid
-=======
->>>>>>> 11dc7307
 from datetime import datetime, timedelta
 
 from django.test import TestCase
 
-<<<<<<< HEAD
 from casexml.apps.case.mock import CaseFactory
 
 from corehq.apps.commtrack.helpers import make_product
 from corehq.apps.commtrack.tests.util import get_single_balance_block
-=======
 from corehq.apps.export.dbaccessors import (
     get_brief_deid_exports,
     get_brief_exports,
@@ -27,9 +19,9 @@
     get_form_inferred_schema,
     get_latest_case_export_schema,
     get_latest_form_export_schema,
+    get_ledger_section_entry_combinations,
     get_properly_wrapped_export_instance,
 )
->>>>>>> 11dc7307
 from corehq.apps.export.models import (
     CaseExportDataSchema,
     CaseExportInstance,
@@ -38,26 +30,11 @@
     FormExportInstance,
     FormInferredSchema,
 )
-<<<<<<< HEAD
-from corehq.apps.export.dbaccessors import (
-    get_latest_case_export_schema,
-    get_latest_form_export_schema,
-    get_export_count_by_domain,
-    get_deid_export_count,
-    get_daily_saved_export_ids_for_auto_rebuild,
-    get_properly_wrapped_export_instance,
-    get_case_inferred_schema,
-    get_form_inferred_schema,
-    get_form_exports_by_domain,
-    get_case_exports_by_domain,
-    get_brief_exports,
-    get_brief_deid_exports,
-    get_ledger_section_entry_combinations,
+from corehq.apps.hqcase.utils import submit_case_blocks
+from corehq.form_processor.tests.utils import (
+    FormProcessorTestUtils,
+    run_with_all_backends,
 )
-from corehq.apps.hqcase.utils import submit_case_blocks
-from corehq.form_processor.tests.utils import FormProcessorTestUtils, run_with_all_backends
-=======
->>>>>>> 11dc7307
 
 
 class TestExportDBAccessors(TestCase):
