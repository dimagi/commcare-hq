import json
from datetime import date
from io import BytesIO

from django.http import (
    Http404,
    HttpResponse,
    HttpResponseBadRequest,
    HttpResponseServerError,
    JsonResponse,
)
from django.urls import reverse
from django.utils.decorators import method_decorator
from django.utils.translation import gettext as _
from django.utils.translation import gettext_lazy, gettext_noop
from django.views.generic import View
from django.views.decorators.http import require_GET, require_POST

from memoized import memoized

from corehq.apps.export.dbaccessors import get_properly_wrapped_export_instance
from corehq.apps.export.det.exceptions import DETConfigError
from corehq.apps.export.det.schema_generator import (
    generate_from_export_instance,
)
from dimagi.utils.logging import notify_exception
from dimagi.utils.web import json_response
from soil import DownloadBase
from soil.exceptions import TaskFailedError
from soil.util import get_download_context, process_email_request

from corehq.apps.analytics.tasks import (
    HUBSPOT_DOWNLOADED_EXPORT_FORM_ID,
    send_hubspot_form,
    track_workflow,
)
from corehq.apps.domain.decorators import login_and_domain_required
from corehq.apps.domain.models import Domain
from corehq.apps.export.const import MAX_NORMAL_EXPORT_SIZE, ALL_CASE_TYPE_EXPORT
from corehq.apps.export.exceptions import (
    ExportAsyncException,
    ExportFormValidationException,
    CaseTypeOrAppLimitExceeded,
    NoTablesException
)
from corehq.apps.export.export import (
    get_export_download,
    get_export_query,
    get_export_size,
)
from corehq.apps.export.forms import (
    EmwfFilterFormExport,
    FilterCaseESExportDownloadForm,
    FilterSmsESExportDownloadForm,
    DatasourceExportDownloadForm,
)
from corehq.apps.export.models import FormExportInstance
from corehq.apps.export.models.new import EmailExportWhenDoneRequest, datasource_export_instance
from corehq.apps.export.utils import get_export
from corehq.apps.export.views.utils import (
    ExportsPermissionsManager,
    case_type_or_app_limit_exceeded
)
from corehq.apps.hqwebapp.decorators import use_bootstrap5, use_tempusdominus
from corehq.apps.hqwebapp.widgets import DateRangePickerWidget
from corehq.apps.locations.permissions import location_safe
from corehq.apps.reports.analytics.esaccessors import media_export_is_too_big
from corehq.apps.reports.filters.case_list import CaseListFilter
from corehq.apps.reports.filters.users import ExpandedMobileWorkerFilter
from corehq.apps.reports.models import HQUserType
from corehq.apps.reports.tasks import build_form_multimedia_zipfile
from corehq.apps.reports.util import datespan_from_beginning
from corehq.apps.settings.views import BaseProjectDataView
from corehq.apps.users.models import CouchUser
from corehq.toggles import PAGINATED_EXPORTS
from corehq.util.timezones.utils import get_timezone
from corehq.util.view_utils import is_ajax
from corehq.toggles import EXPORT_DATA_SOURCE_DATA
from corehq.apps.userreports.models import DataSourceConfiguration


class DownloadExportViewHelper(object):
    '''
    Encapsulates behavior that varies based on model (form, case, or sms)
    and is needed by the function-based views in this module.
    '''

    @classmethod
    def get(self, request, domain, form_or_case, is_sms):
        model = form_or_case if form_or_case else 'sms'
        if model == 'form':
            return FormDownloadExportViewHelper(request, domain)
        elif model == 'case':
            return CaseDownloadExportViewHelper(request, domain)
        elif model == 'sms':
            return SMSDownloadExportViewHelper(request, domain)
        else:
            raise ValueError("Unrecognized model type")

    def __init__(self, request, domain):
        super(DownloadExportViewHelper, self).__init__()
        self.request = request
        self.domain = domain

    def get_export(self, id):
        raise NotImplementedError()

    def send_preparation_analytics(self, export_instances, export_filters):
        send_hubspot_form(HUBSPOT_DOWNLOADED_EXPORT_FORM_ID, self.request)

        track_workflow(self.request.couch_user.username, 'Downloaded {} Exports With {}Data'.format(
            self.model[0].upper() + self.model[1:],
            '' if any(get_export_size(instance, export_filters) > 0 for instance in export_instances) else 'No ',
        ))

    def get_filter_form(self, filter_form_data):
        domain_object = Domain.get_by_name(self.domain)
        timezone = get_timezone(self.request, self.domain)
        filter_form = self.filter_form_class(domain_object, timezone, filter_form_data)

        if not filter_form.is_valid():
            raise ExportFormValidationException

        return filter_form


class FormDownloadExportViewHelper(DownloadExportViewHelper):
    model = 'form'
    filter_form_class = EmwfFilterFormExport

    def get_export(self, export_id=None):
        return get_export(self.model, self.domain, export_id)


class CaseDownloadExportViewHelper(DownloadExportViewHelper):
    model = 'case'
    filter_form_class = FilterCaseESExportDownloadForm

    def get_export(self, export_id=None):
        return get_export(self.model, self.domain, export_id)


class SMSDownloadExportViewHelper(DownloadExportViewHelper):
    model = 'sms'
    filter_form_class = FilterSmsESExportDownloadForm

    def get_export(self, export_id=None):
        return get_export(self.model, self.domain, export_id, self.request.couch_user.username)


class BaseDownloadExportView(BaseProjectDataView):
<<<<<<< HEAD
    template_name = 'export/bootstrap5/download_export.html'
=======
    template_name = 'export/download_export.html'
>>>>>>> 6595b88d
    http_method_names = ['get', 'post']
    show_date_range = False
    check_for_multimedia = False
    sms_export = False
    # To serve filters for export from mobile_user_and_group_slugs
    export_filter_class = None

    @use_bootstrap5
    @use_tempusdominus
    @method_decorator(login_and_domain_required)
    def dispatch(self, request, *args, **kwargs):
        self.permissions = ExportsPermissionsManager(self.form_or_case, request.domain, request.couch_user)
        self.permissions.access_download_export_or_404()

        return super(BaseDownloadExportView, self).dispatch(request, *args, **kwargs)

    def post(self, request, *args, **kwargs):
        if not is_ajax(request):
            context = self.get_context_data(**kwargs)
            return self.render_to_response(context)
        return super(BaseDownloadExportView, self).post(request, *args, **kwargs)

    @property
    @memoized
    def view_helper(self):
        return DownloadExportViewHelper.get(self.request, self.domain, self.form_or_case, self.sms_export)

    @property
    @memoized
    def timezone(self):
        return get_timezone(self.request, self.domain)

    @property
    @memoized
    def default_datespan(self):
        return datespan_from_beginning(self.domain_object, self.timezone)

    @property
    def page_context(self):
        context = {
            'download_export_form': self.download_export_form,
            'export_list': self.export_list,
            'form_or_case': self.form_or_case,
            'max_column_size': self.max_column_size,
            'show_date_range': self.show_date_range,
            'check_for_multimedia': self.check_for_multimedia,
            'sms_export': self.sms_export,
            'user_types': HQUserType.human_readable
        }
        if (
            self.default_datespan.startdate is not None
            and self.default_datespan.enddate is not None
        ):
            context.update({
                'default_date_range': '{startdate}{separator}{enddate}'.format(
                    startdate=self.default_datespan.startdate.strftime('%Y-%m-%d'),
                    enddate=self.default_datespan.enddate.strftime('%Y-%m-%d'),
                    separator=DateRangePickerWidget.separator,
                ),
            })
        else:
            context.update({
                'default_date_range': _(
                    "You have no submissions in this project."
                ),
                'show_no_submissions_warning': True,
            })
        if self.export_filter_class:
            context['dynamic_filters'] = self.export_filter_class(
                self.request, self.request.domain
            ).render()
        return context

    @property
    @memoized
    def download_export_form(self):
        return self.view_helper.filter_form_class(self.domain_object, timezone=self.timezone)

    @property
    def export_id(self):
        return self.kwargs.get('export_id')

    @property
    def page_url(self):
        if self.export_id:
            return reverse(self.urlname, args=(self.domain, self.export_id))
        return reverse(self.urlname, args=(self.domain,))

    @property
    def export_list(self):
        exports = []
        if (
            self.request.method == 'POST'
            and 'export_list' in self.request.POST
            and not is_ajax(self.request)
        ):
            raw_export_list = json.loads(self.request.POST['export_list'])
            exports = [self.view_helper.get_export(e['id']) for e in raw_export_list]
        elif self.export_id or self.sms_export:
            exports = [self.view_helper.get_export(self.export_id)]

        if not self.permissions.has_view_permissions:
            if self.permissions.has_deid_view_permissions:
                exports = [x for x in exports if x.is_safe]
            else:
                raise Http404()

        # if there are no exports, this page doesn't exist
        if not exports:
            raise Http404()

        exports = [self.download_export_form.format_export_data(e) for e in exports]
        return exports

    @property
    def max_column_size(self):
        try:
            return int(self.request.GET.get('max_column_size', 2000))
        except TypeError:
            return 2000


def _check_export_size(domain, export_instances, export_filters):
    count = 0
    for instance in export_instances:
        count += get_export_size(instance, export_filters)
    if count > MAX_NORMAL_EXPORT_SIZE and not PAGINATED_EXPORTS.enabled(domain):
        raise ExportAsyncException(
            _("This export contains %(row_count)s rows. Please change the "
              "filters to be less than %(max_rows)s rows.") % {
                'row_count': count,
                'max_rows': MAX_NORMAL_EXPORT_SIZE
            }
        )


def _validate_case_export_instances(domain, export_instances):
    limit_exceeded = case_type_or_app_limit_exceeded(domain)
    for instance in export_instances:
        if limit_exceeded and instance.case_type == ALL_CASE_TYPE_EXPORT:
            raise CaseTypeOrAppLimitExceeded()
        elif not len(instance.tables):
            raise NoTablesException(
                _("There are no sheets to export. If this is a bulk case export then "
                  "the export configuration might still be busy populating its tables. "
                  "Please try again later.")
            )


def _check_deid_permissions(permissions, export_instances):
    if not permissions.has_deid_view_permissions:
        for instance in export_instances:
            if instance.is_deidentified:
                raise ExportAsyncException(
                    _("You do not have permission to export de-identified exports.")
                )


@require_POST
@login_and_domain_required
@location_safe
def prepare_custom_export(request, domain):
    """Uses the current exports download framework (with some nasty filters)
    to return the current download id to POLL for the download status.
    :return: {
        'success': True,
        'download_id': '<some uuid>',
    }
    """
    form_or_case = request.POST.get('form_or_case')
    sms_export = json.loads(request.POST.get('sms_export'))
    permissions = ExportsPermissionsManager(form_or_case, domain, request.couch_user)
    permissions.access_download_export_or_404()

    view_helper = DownloadExportViewHelper.get(request, domain, form_or_case, sms_export)

    filter_form_data = json.loads(request.POST.get('form_data'))
    try:
        filter_form = view_helper.get_filter_form(filter_form_data)
    except ExportFormValidationException:
        return json_response({
            'error': _("Form did not validate."),
        })
    export_filters = filter_form.get_export_filters(request, filter_form_data)
    export_es_filters = [f.to_es_filter() for f in export_filters]

    export_specs = json.loads(request.POST.get('exports'))
    export_ids = [spec['export_id'] for spec in export_specs]
    export_instances = [view_helper.get_export(export_id) for export_id in export_ids]

    try:
        _check_deid_permissions(permissions, export_instances)
        _check_export_size(domain, export_instances, export_filters)
        if form_or_case == 'case':
            _validate_case_export_instances(domain, export_instances)
    except (ExportAsyncException, CaseTypeOrAppLimitExceeded, NoTablesException) as e:
        return json_response({
            'error': str(e),
        })

    # Generate filename
    if len(export_instances) > 1:
        filename = "{}_custom_bulk_export_{}".format(domain, date.today().isoformat())
    else:
        filename = "{} {}".format(export_instances[0].name, date.today().isoformat())

    download = get_export_download(
        domain,
        export_ids,
        view_helper.model,
        request.couch_user.username,
        es_filters=export_es_filters,
        owner_id=request.couch_user.get_id,
        filename=filename,
    )

    view_helper.send_preparation_analytics(export_instances, export_filters)

    return json_response({
        'success': True,
        'download_id': download.download_id,
    })


@require_GET
@login_and_domain_required
@location_safe
def poll_custom_export_download(request, domain):
    """Polls celery to see how the export download task is going.
    :return: final response: {
        'success': True,
        'dropbox_url': '<url>',
        'download_url: '<url>',
        <task info>
    }
    """
    form_or_case = request.GET.get('form_or_case')
    permissions = ExportsPermissionsManager(form_or_case, domain, request.couch_user)
    permissions.access_download_export_or_404()
    download_id = request.GET.get('download_id')
    try:
        context = get_download_context(download_id)
    except TaskFailedError as e:
        if e.exception_name == 'XlsLengthException':
            return JsonResponse({
                'error': _(
                    'This file has more than 256 columns, which is not supported by xls. '
                    'Please change the output type to csv or xlsx to export this file.')
            })
        else:
            notify_exception(
                request, "Export download failed",
                details={'download_id': download_id, 'errors': e.errors,
                         'exception_name': e.exception_name})

            return JsonResponse({
                'error': _("Failed to download export."),
            })

    if context.get('is_ready', False):
        context.update({
            'dropbox_url': reverse('dropbox_upload', args=(download_id,)),
            'download_url': "{}?get_file".format(
                reverse('retrieve_download', args=(download_id,))
            ),
        })
    context['is_poll_successful'] = True
    return json_response(context)


@location_safe
class DownloadNewFormExportView(BaseDownloadExportView):
    urlname = 'new_export_download_forms'
    export_filter_class = ExpandedMobileWorkerFilter
    show_date_range = True
    page_title = gettext_noop("Download Form Data Export")
    check_for_multimedia = True
    form_or_case = 'form'

    @property
    def parent_pages(self):
        from corehq.apps.export.views.list import FormExportListView, DeIdFormExportListView
        if not (self.permissions.has_edit_permissions and self.permissions.has_view_permissions):
            return [{
                'title': DeIdFormExportListView.page_title,
                'url': reverse(DeIdFormExportListView.urlname, args=(self.domain,)),
            }]
        return [{
            'title': FormExportListView.page_title,
            'url': reverse(FormExportListView.urlname, args=(self.domain,)),
        }]


@require_POST
@login_and_domain_required
def prepare_form_multimedia(request, domain):
    """Gets the download_id for the multimedia zip and sends it to the
    exportDownloadService in download_export.ng.js to begin polling for the
    zip file download.
    """
    form_or_case = request.POST.get('form_or_case')
    sms_export = json.loads(request.POST.get('sms_export'))
    permissions = ExportsPermissionsManager(form_or_case, domain, request.couch_user)
    permissions.access_download_export_or_404()

    view_helper = DownloadExportViewHelper.get(request, domain, form_or_case, sms_export)
    filter_form_data = json.loads(request.POST.get('form_data'))
    export_specs = json.loads(request.POST.get('exports'))
    try:
        filter_form = view_helper.get_filter_form(filter_form_data)
    except ExportFormValidationException:
        return json_response({
            'error': _("Please check that you've submitted all required filters."),
        })

    export = view_helper.get_export(export_specs[0]['export_id'])
    filters = filter_form.get_export_filters(request, filter_form_data)
    export_es_query = get_export_query(export, filters)

    if media_export_is_too_big(export_es_query):
        return json_response({
            'success': False,
            'error': _("This is too many files to export at once.  "
                       "Please modify your filters to select fewer forms."),
        })

    download = DownloadBase()
    download.set_task(build_form_multimedia_zipfile.delay(
        domain=domain,
        export_id=export.get_id,
        es_filters=filters,
        download_id=download.download_id,
        owner_id=request.couch_user.get_id,
    ))

    return json_response({
        'success': True,
        'download_id': download.download_id,
    })


@require_GET
@location_safe
@login_and_domain_required
def has_multimedia(request, domain):
    """Checks to see if this form export has multimedia available to export
    """
    form_or_case = request.GET.get('form_or_case')
    if form_or_case != 'form':
        raise ValueError("has_multimedia is only available for form exports")
    permissions = ExportsPermissionsManager(form_or_case, domain, request.couch_user)
    permissions.access_download_export_or_404()
    export_object = FormExportInstance.get(request.GET.get('export_id'))
    return json_response({
        'success': True,
        'hasMultimedia': export_object.has_multimedia,
    })


@location_safe
class DownloadNewCaseExportView(BaseDownloadExportView):
    urlname = 'new_export_download_cases'
    export_filter_class = CaseListFilter
    page_title = gettext_noop("Download Case Data Export")
    form_or_case = 'case'

    @property
    def parent_pages(self):
        from corehq.apps.export.views.list import CaseExportListView
        return [{
            'title': CaseExportListView.page_title,
            'url': reverse(CaseExportListView.urlname, args=(self.domain,)),
        }]


@location_safe
class DownloadNewDatasourceExportView(BaseProjectDataView):
    urlname = "data_export_page"
    page_title = gettext_noop("Export Data Source Data")
    template_name = 'export/datasource_export_view.html'

    @use_bootstrap5
    def dispatch(self, *args, **kwargs):
        if not EXPORT_DATA_SOURCE_DATA.enabled(self.domain):
            raise Http404()
        return super(DownloadNewDatasourceExportView, self).dispatch(*args, **kwargs)

    @property
    def page_context(self):
        context = super(DownloadNewDatasourceExportView, self).page_context
        context["form"] = self.form
        return context

    def post(self, request, *args, **kwargs):
        form = self.form
        if not form.is_valid():
            return HttpResponseBadRequest("Please check your query")

        data_source_id = form.cleaned_data.get('data_source')
        config = DataSourceConfiguration.get(data_source_id)
        return _render_det_download(
            filename=config.display_name,
            export_instance=datasource_export_instance(config),
        )

    @property
    def form(self):
        if self.request.method == 'POST':
            return DatasourceExportDownloadForm(self.domain, self.request.POST)
        return DatasourceExportDownloadForm(self.domain)


class DownloadNewSmsExportView(BaseDownloadExportView):
    urlname = 'new_export_download_sms'
    page_title = gettext_noop("Export SMS Messages")
    form_or_case = None
    export_id = None
    sms_export = True

    @property
    def parent_pages(self):
        return []


class BulkDownloadNewFormExportView(DownloadNewFormExportView):
    urlname = 'new_bulk_download_forms'
    page_title = gettext_noop("Download Form Data Exports")
    export_filter_class = ExpandedMobileWorkerFilter
    check_for_multimedia = False


@login_and_domain_required
@require_POST
def add_export_email_request(request, domain):
    download_id = request.POST.get('download_id')
    user_id = request.couch_user.user_id
    if download_id is None or user_id is None:
        return HttpResponseBadRequest(gettext_lazy('Download ID or User ID blank/not provided'))
    try:
        download_context = get_download_context(download_id)
    except TaskFailedError:
        return HttpResponseServerError(gettext_lazy('Export failed'))
    if download_context.get('is_ready', False):
        try:
            couch_user = CouchUser.get_by_user_id(user_id, domain=domain)
        except CouchUser.AccountTypeError:
            return HttpResponseBadRequest(gettext_lazy('Invalid user'))
        if couch_user is not None:
            process_email_request(domain, download_id, couch_user.get_email())
    else:
        EmailExportWhenDoneRequest.objects.create(domain=domain, download_id=download_id, user_id=user_id)
    return HttpResponse(gettext_lazy('Export e-mail request sent.'))


@method_decorator(login_and_domain_required, name='dispatch')
class DownloadDETSchemaView(View):
    urlname = 'download-det-schema'

    def get(self, request, domain, export_instance_id):
        export_instance = get_properly_wrapped_export_instance(export_instance_id)
        assert domain == export_instance.domain

        return _render_det_download(
            filename=export_instance.name,
            export_instance=export_instance,
        )


def _render_det_download(filename, export_instance):
    output_file = BytesIO()
    try:
        generate_from_export_instance(export_instance, output_file)
    except DETConfigError as e:
        return HttpResponse(_('Sorry, something went wrong creating that file: {error}').format(error=e))

    output_file.seek(0)
    response = HttpResponse(
        output_file,
        content_type='application/vnd.openxmlformats-officedocument.spreadsheetml.sheet',
    )
    response['Content-Disposition'] = f'attachment; filename="{filename}-DET.xlsx"'
    return response<|MERGE_RESOLUTION|>--- conflicted
+++ resolved
@@ -149,11 +149,7 @@
 
 
 class BaseDownloadExportView(BaseProjectDataView):
-<<<<<<< HEAD
-    template_name = 'export/bootstrap5/download_export.html'
-=======
     template_name = 'export/download_export.html'
->>>>>>> 6595b88d
     http_method_names = ['get', 'post']
     show_date_range = False
     check_for_multimedia = False
