--- conflicted
+++ resolved
@@ -333,21 +333,8 @@
         Return each instance of a repeat group at the path from the given docs.
         If path is [], just return the docs
 
-<<<<<<< HEAD
-        >>> TableConfiguration()._get_sub_documents(['foo'], [{'foo': {'bar': 'a'}}, {'foo': {'bar': 'b'}}])
-        [{'bar': 'a'}, {'bar': 'b'}]
-        >>> TableConfiguration()._get_sub_documents(
-        ...     ['foo', 'bar'],
-        ...     [{'foo': [
-        ...         {'bar': {'baz': 'a'}},
-        ...         {'bar': {'baz': 'b'}},
-        ...     ]}]
-        ... )
-        [{'baz': 'a'}, {'baz': 'b'}]
-=======
         See corehq.apps.export.tests.test_table_configuration.TableConfigurationGetRowsTest.test_get_sub_documents
         for examples
->>>>>>> 6448d75f
 
         :param path: A list of a strings
         :param docs: A list of dicts representing form submissions
