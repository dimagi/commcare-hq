import logging
from collections import OrderedDict, defaultdict, namedtuple
from copy import copy
from datetime import datetime
from functools import partial
from itertools import groupby

from django.core.exceptions import ValidationError
from django.db import models
from django.db.models import Sum
from django.http import Http404
from django.utils.datastructures import OrderedSet
from django.utils.translation import gettext as _

from couchdbkit import (
    BooleanProperty,
    DictProperty,
    ResourceConflict,
    SchemaListProperty,
    SchemaProperty,
)
from jsonobject.exceptions import BadValueError
from memoized import memoized

from casexml.apps.case.const import DEFAULT_CASE_INDEX_IDENTIFIERS
from couchexport.models import Format
from couchexport.transforms import couch_to_excel_datetime
from dimagi.ext.couchdbkit import (
    DateProperty,
    DateTimeProperty,
    Document,
    DocumentSchema,
    IntegerProperty,
    ListProperty,
    SetProperty,
    StringProperty,
)
from dimagi.utils.couch.database import iter_docs
from soil.progress import set_task_progress

from corehq import feature_previews
from corehq.apps.app_manager.app_schemas.case_properties import (
    ParentCasePropertyBuilder,
)
from corehq.apps.app_manager.const import STOCK_QUESTION_TAG_NAMES
from corehq.apps.app_manager.dbaccessors import (
    get_app,
    get_app_ids_in_domain,
    get_built_app_ids_with_submissions_for_app_id,
    get_built_app_ids_with_submissions_for_app_ids_and_versions,
    get_latest_app_ids_and_versions,
)
from corehq.apps.app_manager.models import (
    AdvancedFormActions,
    Application,
    CaseIndex,
    OpenSubCaseAction,
    RemoteApp,
)
from corehq.apps.domain.models import Domain
from corehq.apps.export.const import (
    ALL_CASE_TYPE_EXPORT,
    CASE_ATTRIBUTES,
    CASE_CLOSE_TO_BOOLEAN,
    CASE_CREATE_ELEMENTS,
    CASE_DATA_SCHEMA_VERSION,
    CASE_EXPORT,
    CASE_ID_TO_LINK,
    CASE_NAME_TRANSFORM,
    DEID_TRANSFORM_FUNCTIONS,
    EMPTY_VALUE,
    FORM_DATA_SCHEMA_VERSION,
    FORM_EXPORT,
    FORM_ID_TO_LINK,
    KNOWN_CASE_PROPERTIES,
    MISSING_VALUE,
    PLAIN_USER_DEFINED_SPLIT_TYPE,
    PROPERTY_TAG_CASE,
    PROPERTY_TAG_DELETED,
    PROPERTY_TAG_UPDATE,
    SMS_DATA_SCHEMA_VERSION,
    SMS_EXPORT,
    TRANSFORM_FUNCTIONS,
    UNKNOWN_INFERRED_FROM,
    USER_DEFINED_SPLIT_TYPES,
    SharingOption,
)
from corehq.apps.export.dbaccessors import (
    get_case_inferred_schema,
    get_form_inferred_schema,
    get_latest_case_export_schema,
    get_latest_form_export_schema,
)
from corehq.apps.export.esaccessors import (
    get_case_export_base_query,
    get_form_export_base_query,
    get_sms_export_base_query,
)
from corehq.apps.export.utils import is_occurrence_deleted
from corehq.apps.locations.models import SQLLocation
from corehq.apps.products.models import SQLProduct
from corehq.apps.reports.daterange import get_daterange_start_end_dates
from corehq.apps.reports.display import xmlns_to_name
from corehq.apps.reports.models import HQUserType
from corehq.apps.userreports.app_manager.data_source_meta import (
    get_form_indicator_data_type,
)
from corehq.apps.userreports.expressions.getters import NestedDictGetter
from corehq.blobs import CODES, get_blob_db
from corehq.blobs.exceptions import NotFound
from corehq.blobs.mixin import BlobMixin
from corehq.blobs.models import BlobMeta
from corehq.blobs.util import random_url_id
from corehq.form_processor.interfaces.dbaccessors import LedgerAccessors
from corehq.util.global_request import get_request_domain
from corehq.util.html_utils import strip_tags
from corehq.util.timezones.utils import get_timezone_for_domain
from corehq.util.view_utils import absolute_reverse
from corehq.apps.reports.analytics.esaccessors import get_case_types_for_domain


DAILY_SAVED_EXPORT_ATTACHMENT_NAME = "payload"


ExcelFormatValue = namedtuple('ExcelFormatValue', 'format value')


class PathNode(DocumentSchema):
    """
    A PathNode represents a portion of a path to value in a document.

    For example, if a document looked like:

    {
        'form': {
            'question': 'one'
        }

    }

    A path to the data 'one' would be ['form']['question']. A PathNode represents
    one step in that path. In this example, a list of PathNodes would represent
    fetching the 'one':

    [PathNode(name='form'), PathNode(name='question')]
    """

    name = StringProperty(required=True)

    # This is true if this step in the path corresponds with an array (such as a repeat group)
    is_repeat = BooleanProperty(default=False)

    def __key(self):
        return (type(self), self.doc_type, self.name, self.is_repeat)

    def __eq__(self, other):
        # First we try a least expensive comparison (name vs name) to rule the
        # majority of failed comparisons. This improves performance by nearly
        # a factor of 2 when __eq__ is used on large data sets.
        if self.name == other.name:
            return self.__key() == other.__key()
        return False

    def __hash__(self):
        return hash(self.__key())


class ReadablePathMixin(object):
    @property
    def readable_path(self):
        return '.'.join([node.name for node in self.path])


class ExportItem(DocumentSchema, ReadablePathMixin):
    """
    An item for export.
    path: A question path like [PathNode(name=("my_group"), PathNode(name="q1")]
        or a case property name like [PathNode(name="date_of_birth")].
    label: The label of the corresponding form question, or the case property name
    tag: Denotes whether the property is a system, meta, etc
    last_occurrences: A dictionary that maps an app_id to the last version the export item was present
    """
    path = SchemaListProperty(PathNode)
    label = StringProperty()
    tag = StringProperty()
    last_occurrences = DictProperty()
    transform = StringProperty(choices=list(TRANSFORM_FUNCTIONS))
    # this is not used by exports, but other things that use this schema (e.g. app-based UCRs)
    datatype = StringProperty()

    # True if this item was inferred from different actions in HQ (i.e. case upload)
    # False if the item was found in the application structure
    inferred = BooleanProperty(default=False)
    inferred_from = SetProperty(default=set)

    def __key(self):
        return '{}:{}:{}'.format(
            _path_nodes_to_string(self.path),
            self.doc_type,
            self.transform,
        )

    def __hash__(self):
        return hash(self.__key())

    def __eq__(self, other):
        return self.__key() == other.__key()

    @classmethod
    def wrap(cls, data):
        if cls is ExportItem:
            doc_type = data['doc_type']
            if doc_type == 'ExportItem':
                return super(ExportItem, cls).wrap(data)
            elif doc_type == 'ScalarItem':
                return ScalarItem.wrap(data)
            elif doc_type == 'LabelItem':
                return LabelItem.wrap(data)
            elif doc_type == 'MultipleChoiceItem':
                return MultipleChoiceItem.wrap(data)
            elif doc_type == 'GeopointItem':
                return GeopointItem.wrap(data)
            elif doc_type == 'CaseIndexItem':
                return CaseIndexItem.wrap(data)
            elif doc_type == 'MultiMediaItem':
                return MultiMediaItem.wrap(data)
            elif doc_type == 'StockItem':
                return StockItem.wrap(data)
            else:
                raise ValueError('Unexpected doc_type for export item', doc_type)
        else:
            return super(ExportItem, cls).wrap(data)

    @classmethod
    def create_from_question(cls, question, app_id, app_version, repeats):
        return cls(
            path=_question_path_to_path_nodes(question['value'], repeats),
            label=strip_tags(question['label']),
            last_occurrences={app_id: app_version},
            datatype=get_form_indicator_data_type(question['type'])
        )

    @classmethod
    def merge(cls, one, two):
        item = one
        item.label = two.label  # always take the newest label
        item.last_occurrences = _merge_dicts(one.last_occurrences, two.last_occurrences)
        item.inferred = one.inferred or two.inferred
        item.inferred_from |= two.inferred_from
        return item


class ExportColumn(DocumentSchema):
    """
    The model that represents a column in an export. Each column has a one-to-one
    mapping with an ExportItem. The column controls the presentation of that item.
    """

    item = SchemaProperty(ExportItem)
    label = StringProperty()
    # Determines whether or not to show the column in the UI Config without clicking advanced
    is_advanced = BooleanProperty(default=False)
    is_deleted = BooleanProperty(default=False)
    is_deprecated = BooleanProperty(default=False)
    selected = BooleanProperty(default=False)
    tags = ListProperty()
    help_text = StringProperty()

    # A transforms that deidentifies the value
    deid_transform = StringProperty(choices=list(DEID_TRANSFORM_FUNCTIONS))

    def get_value(self, domain, doc_id, doc, base_path, transform_dates=False, row_index=None, split_column=False):
        """
        Get the value of self.item of the given doc.
        When base_path is [], doc is a form submission or case,
        when base_path is non empty, doc is a repeat group from a form submission.
        :param domain: Domain that the document belongs to
        :param doc_id: The form submission or case id
        :param doc: A form submission or instance of a repeat group in a submission or case
        :param base_path: The PathNode list to the column
        :param transform_dates: If set to True, will convert dates to be compatible with Excel
        :param row_index: This is used for the RowExportColumn to determine what index the row is on
        :param split_column: When True will split SplitExportColumn into multiple columns, when False, it will
            not split the column
        :return:
        """
        assert base_path == self.item.path[:len(base_path)], "ExportItem's path doesn't start with the base_path"
        # Get the path from the doc root to the desired ExportItem
        path = [x.name for x in self.item.path[len(base_path):]]
        return self._transform(NestedDictGetter(path)(doc), doc, transform_dates)

    def _transform(self, value, doc, transform_dates):
        """
        Transform the given value with the transform specified in self.item.transform.
        Also transform dates if the transform_dates flag is true.
        """

        # When XML elements have additional attributes in them, the text node is
        # put inside of the #text key. For example:
        #
        # <element id="123">value</element>  -> {'#text': 'value', 'id':'123'}
        #
        # Whereas elements without additional attributes just take on the string value:
        #
        # <element>value</element>  -> 'value'
        #
        # This line ensures that we grab the actual value instead of the dictionary
        if isinstance(value, dict):
            if '#text' in value:
                value = value.get('#text')
            else:
                return EMPTY_VALUE

        if transform_dates:
            value = couch_to_excel_datetime(value, doc)
        if self.item.transform:
            value = TRANSFORM_FUNCTIONS[self.item.transform](value, doc)
        if self.deid_transform:
            try:
                value = DEID_TRANSFORM_FUNCTIONS[self.deid_transform](value, doc)
            except ValueError:
                # Unable to convert the string to a date
                pass
        if value is None:
            value = MISSING_VALUE

        if isinstance(value, list):
            def _serialize(str_or_dict):
                """
                Serialize old data for scalar questions that were previously a repeat

                This is a total edge case. See https://manage.dimagi.com/default.asp?280549.
                """
                if isinstance(str_or_dict, dict):
                    return ','.join('{}={}'.format(k, v) for k, v in str_or_dict.items())
                else:
                    return str_or_dict

            value = ' '.join(_serialize(elem) for elem in value)
        return value

    @staticmethod
    def create_default_from_export_item(
        table_path,
        item,
        app_ids_and_versions,
        auto_select=True,
        is_deprecated=False
    ):
        """Creates a default ExportColumn given an item

        :param table_path: The path of the table_path that the item belongs to
        :param item: An ExportItem instance
        :param app_ids_and_versions: A dictionary of app ids that map to latest build version
        :param auto_select: Automatically select the column
        :param is_deprecated: Whether the property has been deprecated in the data dictionary
        :returns: An ExportColumn instance
        """
        is_case_update = item.tag == PROPERTY_TAG_CASE and not isinstance(item, CaseIndexItem)
        is_case_id = is_case_update and item.path[-1].name == '@case_id'
        is_case_history_update = item.tag == PROPERTY_TAG_UPDATE
        is_label_question = isinstance(item, LabelItem)

        is_main_table = table_path == MAIN_TABLE
        is_bulk_export = (ALL_CASE_TYPE_TABLE in table_path)
        constructor_args = {
            "item": item,
            "label": item.readable_path if not is_case_history_update else item.label,
            "is_advanced": not is_case_id and (is_case_update or is_label_question),
            "is_deprecated": is_deprecated
        }

        if isinstance(item, GeopointItem):
            column = SplitGPSExportColumn(**constructor_args)
        elif isinstance(item, MultiMediaItem):
            column = MultiMediaExportColumn(**constructor_args)
        elif isinstance(item, StockItem):
            column = StockFormExportColumn(**constructor_args)
        elif isinstance(item, MultipleChoiceItem):
            column = SplitExportColumn(**constructor_args)
        elif isinstance(item, CaseIndexItem):
            column = CaseIndexExportColumn(
                help_text=_('The ID of the associated {} case type').format(item.case_type),
                **constructor_args
            )
        elif get_request_domain() and feature_previews.SPLIT_MULTISELECT_CASE_EXPORT.enabled(get_request_domain()):
            column = SplitUserDefinedExportColumn(**constructor_args)
        else:
            column = ExportColumn(**constructor_args)
        column.update_properties_from_app_ids_and_versions(app_ids_and_versions)
        column.selected = (
            auto_select
            and not column._is_deleted(app_ids_and_versions)
            and not is_case_update
            and not is_label_question
            and (is_main_table or is_bulk_export)
            and not is_deprecated
        )
        return column

    def _is_deleted(self, app_ids_and_versions):
        return (
            is_occurrence_deleted(self.item.last_occurrences, app_ids_and_versions)
            and not self.item.inferred
        )

    def update_properties_from_app_ids_and_versions(self, app_ids_and_versions):
        """
        This regenerates properties based on new build ids/versions
        :param app_ids_and_versions: A dictionary of app ids that map to latest build version
        most recent state of the app(s) in the domain
        """
        self.is_deleted = self._is_deleted(app_ids_and_versions)

        tags = []
        if self.is_deleted:
            tags.append(PROPERTY_TAG_DELETED)

        if self.item.tag:
            tags.append(self.item.tag)
        self.is_advanced = self.is_advanced
        self.tags = tags

    @property
    def is_deidentifed(self):
        return bool(self.deid_transform)

    def get_headers(self, split_column=False):
        if self.is_deidentifed:
            return [f"{self.label} *sensitive*"]
        else:
            return [self.label]

    @classmethod
    def wrap(cls, data):
        if cls is ExportColumn:
            doc_type = data['doc_type']
            if doc_type == 'ExportColumn':
                return super(ExportColumn, cls).wrap(data)
            elif doc_type == 'SplitExportColumn':
                return SplitExportColumn.wrap(data)
            elif doc_type == 'RowNumberColumn':
                return RowNumberColumn.wrap(data)
            elif doc_type == 'StockExportColumn':
                return StockExportColumn.wrap(data)
            elif doc_type == 'CaseIndexExportColumn':
                return CaseIndexExportColumn.wrap(data)
            elif doc_type == 'SplitUserDefinedExportColumn':
                return SplitUserDefinedExportColumn.wrap(data)
            elif doc_type == 'UserDefinedExportColumn':
                return UserDefinedExportColumn.wrap(data)
            elif doc_type == 'SplitGPSExportColumn':
                return SplitGPSExportColumn.wrap(data)
            elif doc_type == 'MultiMediaExportColumn':
                return MultiMediaExportColumn.wrap(data)
            elif doc_type == 'StockFormExportColumn':
                return StockFormExportColumn.wrap(data)
            else:
                raise ValueError('Unexpected doc_type for export column', doc_type)
        else:
            return super(ExportColumn, cls).wrap(data)


class DocRow(namedtuple("DocRow", ["doc", "row"])):
    """
    DocRow represents a document and its row index.
    doc - doc is a dictionary representing a form or a subset of a form (like
          a particular iteration of a repeat group)
    row - row is a tuple representing the relationship between this doc and the
          rows in other sheets. For example, if this doc represents the 3rd
          iteration of a repeat group in the 1st form of the export, then this
          DocRow would have a row of (0, 2).
    """


class TableConfiguration(DocumentSchema, ReadablePathMixin):
    """
    The TableConfiguration represents one excel sheet in an export.
    It contains a list of columns and other presentation properties
    """
    # label saves the user's decision for the table name
    label = StringProperty()
    path = ListProperty(PathNode)
    columns = ListProperty(ExportColumn)
    selected = BooleanProperty(default=False)
    is_deleted = BooleanProperty(default=False)
    is_user_defined = BooleanProperty(default=False)

    def __hash__(self):
        return hash(tuple(self.path))

    @property
    def selected_columns(self):
        """The columns that should be included in the export"""
        return [c for c in self.columns if c.selected]

    def get_headers(self, split_columns=False):
        """
        Return a list of column headers
        """
        headers = []
        for column in self.selected_columns:
            headers.extend(column.get_headers(split_column=split_columns))
        return headers

    def get_rows(self, document, row_number, split_columns=False,
                 transform_dates=False, as_json=False, include_hyperlinks=True):
        """
        Return a list of ExportRows generated for the given document.
        :param document: dictionary representation of a form submission or case
        :param row_number: number indicating this documents index in the sequence of all documents in the export
        :param as_json: optional parameter, mainly used in APIs, to spit out
                        the data as a json-ready dict
        :param include_hyperlinks: optional parameter, if True will specify
                                   which column indices to hyperlink
        :return: List of ExportRows
        """
        document_id = document.get('_id')

        sub_documents = self._get_sub_documents(document, row_number, document_id=document_id)

        domain = document.get('domain')

        assert domain is not None, 'Form or Case must be associated with domain'
        assert document_id is not None, 'Form or Case must have an id'

        rows = []
        for doc_row in sub_documents:
            doc, row_index = doc_row.doc, doc_row.row

            row_data = {} if as_json else []
            col_index = 0
            skip_excel_formatting = []
            for col in self.selected_columns:
                # When doing a bulk case export, each column will have a reference to the ALL_CASE_TYPE_EXPORT
                # case type in its path. This needs to be temporarily removed when getting the value.
                base_path = self.path
                if ALL_CASE_TYPE_TABLE in base_path:
                    base_path = []

                val = col.get_value(
                    domain,
                    document_id,
                    doc,
                    base_path,
                    row_index=row_index,
                    split_column=split_columns,
                    transform_dates=transform_dates,
                )
                if as_json:
                    for index, header in enumerate(col.get_headers(split_column=split_columns)):
                        if isinstance(val, list):
                            row_data[header] = "{}".format(val[index])
                        else:
                            row_data[header] = "{}".format(val)
                elif isinstance(val, list):
                    row_data.extend(val)

                    # we never want to auto-format RowNumberColumn
                    # (always treat as text)
                    next_col_index = col_index + len(val)
                    if isinstance(col, RowNumberColumn):
                        skip_excel_formatting.extend(
                            list(range(col_index, next_col_index))
                        )
                    col_index = next_col_index
                else:
                    row_data.append(val)

                    # we never want to auto-format RowNumberColumn
                    # (always treat as text)
                    if isinstance(col, RowNumberColumn):
                        skip_excel_formatting.append(col_index)
                    col_index += 1
            if as_json:
                rows.append(row_data)
            else:
                hyperlink_indices = self.get_hyperlink_column_indices(
                    split_columns) if include_hyperlinks else []
                rows.append(ExportRow(
                    data=row_data,
                    hyperlink_column_indices=hyperlink_indices,
                    skip_excel_formatting=skip_excel_formatting
                ))
        return rows

    @staticmethod
    def _create_index(_path, _transform):
        return f'{_path_nodes_to_string(_path)} t.{_transform}'

    def _regenerate_column_cache(self):
        self._string_column_paths = [
            self._create_index(column.item.path, column.item.transform)
            for column in self.columns
        ]

    def get_column(self, item_path, item_doc_type, column_transform):
        """
        Given a path and transform, will return the column and its index. If not found, will
        return None, None.

        :param item_path: A list of path nodes that identify a column
        :param item_doc_type: The doc type of the item (often just ExportItem). If getting
                UserDefinedExportColumn, set this to None
        :param column_transform: A transform that is applied on the column
        :returns index, column: The index of the column in the list and an ExportColumn
        """

        string_item_path = self._create_index(item_path, column_transform)

        # Previously we iterated over self.columns with each call to return the
        # index. Now we do an index lookup on the string-ified path names for
        # self.columns and regenerate it only when the length of self.columns
        # changes. This happens frequently when the table is being constructed.
        if (not hasattr(self, '_string_column_paths')
                or len(self._string_column_paths) != len(self.columns)):
            self._regenerate_column_cache()

        # While unlikely, it is possible for the same path to be used for multiple items.
        # This can occur, for example, when a new reserved case property is introduced.
        # In this case, the reserved property will be an 'ExportItem', while a user-defined
        #  case property would be a 'ScalarItem'.
        # If we can ensure that paths are one-to-one with items, this can be removed in the future.
        indices = [index for (index, path) in enumerate(self._string_column_paths) if path == string_item_path]
        for index in indices:
            column = self.columns[index]

            # The column cache can currently get out of sync because other code directly modifies
            # the columns. For example, ExportInstance._move_selected_columns_to_top just completely
            # overwrites column order without updating our cache.
            # TODO: Modify code such that all table manipulation is done through this class
            if column.item.path != item_path:
                self._regenerate_column_cache()
                index = self._string_column_paths.index(string_item_path)
                column = self.columns[index]

            # Despite the column being found based on a key containing the item_path and transform,
            # both still need to be checked here to prevent the edge case where the the path or the transform
            # contain formatting that makes them blend together.
            if (column.item.path == item_path
                    and column.item.transform == column_transform
                    and column.item.doc_type == item_doc_type):
                return index, column
            elif (isinstance(column, UserDefinedExportColumn)
                    and column.custom_path == item_path
                    and item_doc_type is None):
                return index, column

        return None, None

    @memoized
    def get_hyperlink_column_indices(self, split_columns):
        export_column_index = 0
        hyperlink_column_indices = []
        for selected_column in self.selected_columns:
            if selected_column.item.transform in [CASE_ID_TO_LINK, FORM_ID_TO_LINK]:
                hyperlink_column_indices.append(export_column_index)
            export_column_index += len(selected_column.get_headers(split_column=split_columns))
        return hyperlink_column_indices

    def _get_sub_documents(self, document, row_number, document_id=None):
        return self._get_sub_documents_helper(document_id, self.path,
                                              [DocRow(row=(row_number,), doc=document)])

    @staticmethod
    def _get_sub_documents_helper(document_id, path, row_docs):
        """
        Return each instance of a repeat group at the path from the given docs.
        If path is [], just return the docs

        See corehq.apps.export.tests.test_table_configuration.TableConfigurationGetRowsTest.test_get_sub_documents
        for examples

        :param path: A list of a strings
        :param docs: A list of dicts representing form submissions
        :return:
        """
        if len(path) == 0 or ALL_CASE_TYPE_TABLE in path:
            return row_docs

        new_docs = []
        for row_doc in row_docs:
            doc = row_doc.doc
            row_index = row_doc.row
            path_name = path[0].name

            if isinstance(doc, dict):
                next_doc = doc.get(path_name, {})
            else:
                next_doc = {}
            if path[0].is_repeat:
                if not isinstance(next_doc, list):
                    # This happens when a repeat group has a single repeat iteration
                    next_doc = [next_doc]
                new_docs.extend([
                    DocRow(row=row_index + (new_doc_index,), doc=new_doc)
                    for new_doc_index, new_doc in enumerate(next_doc)
                ])
            elif next_doc:
                new_docs.append(DocRow(row=row_index, doc=next_doc))
        return TableConfiguration._get_sub_documents_helper(document_id, path[1:], new_docs)


class DatePeriod(DocumentSchema):
    period_type = StringProperty(required=True)
    days = IntegerProperty()
    begin = DateProperty()
    end = DateProperty()

    @property
    def startdate(self):
        startdate, _ = get_daterange_start_end_dates(self.period_type, self.begin, self.end, self.days)
        return startdate

    @property
    def enddate(self):
        _, enddate = get_daterange_start_end_dates(self.period_type, self.begin, self.end, self.days)
        return enddate


class ExportInstanceFilters(DocumentSchema):
    """
    A class represented a saved set of filters for an export
    These are used for Daily Saved Exports, and Dashboard Feeds (which are a type of Daily Saved Export)
    """
    # accessible_location_ids is a list of ids that the creator of the report (and thereby creator of the filters
    # as well) has access to. locations is a list of ids that the user has selected in the filter UI. The user
    # can't change accessible_location_ids, and they will always be used to filter the export, but locations are
    # user configurable
    accessible_location_ids = ListProperty(StringProperty)
    locations = ListProperty(StringProperty)
    date_period = SchemaProperty(DatePeriod, default=None)
    users = ListProperty(StringProperty)
    reporting_groups = ListProperty(StringProperty)
    user_types = ListProperty(IntegerProperty)
    can_access_all_locations = BooleanProperty(default=True)

    def is_location_safe_for_user(self, request):
        """
        Return True if the couch_user of the given request has permission to export data with this filter.
        """
        if request.couch_user.has_permission(
                request.domain, 'access_all_locations'):
            return True
        elif self.can_access_all_locations:
            return False
        elif not self.accessible_location_ids:
            # if accessible_location_ids is empty, then in theory the user could
            # have access to all data if can_access_all_locations was ever set
            # to False. We need to prevent this from ever happening.
            return False
        else:  # It can be restricted by location
            users_accessible_locations = SQLLocation.active_objects.accessible_location_ids(
                request.domain, request.couch_user
            )
            return set(self.accessible_location_ids).issubset(users_accessible_locations)


class CaseExportInstanceFilters(ExportInstanceFilters):
    sharing_groups = ListProperty(StringProperty)
    show_all_data = BooleanProperty()
    show_project_data = BooleanProperty(default=True)
    show_deactivated_data = BooleanProperty()


class FormExportInstanceFilters(ExportInstanceFilters):
    user_types = ListProperty(IntegerProperty, default=[HQUserType.ACTIVE, HQUserType.DEACTIVATED])


class ExportInstance(BlobMixin, Document):
    """
    This is an instance of an export. It contains the tables to export and
    other presentation properties.
    """

    name = StringProperty()
    domain = StringProperty()
    tables = ListProperty(TableConfiguration)
    export_format = StringProperty(default='xlsx')
    app_id = StringProperty()

    # The id of the schema that was used to generate the instance.
    # Used for information and debugging purposes
    schema_id = StringProperty()

    # Whether to split multiselects into multiple columns
    split_multiselects = BooleanProperty(default=False)

    # Whether to automatically convert dates to excel dates
    transform_dates = BooleanProperty(default=True)

    # Whether to typeset the cells in Excel 2007+ exports
    format_data_in_excel = BooleanProperty(default=False)

    # Whether the export is de-identified
    is_deidentified = BooleanProperty(default=False)

    # Keep reference to old schema id if we have converted it from the legacy infrastructure
    legacy_saved_export_schema_id = StringProperty()

    is_odata_config = BooleanProperty(default=False)

    is_daily_saved_export = BooleanProperty(default=False)
    auto_rebuild_enabled = BooleanProperty(default=True)

    show_det_config_download = BooleanProperty(default=False)

    # daily saved export fields:
    last_updated = DateTimeProperty()
    last_accessed = DateTimeProperty()
    last_build_duration = IntegerProperty()

    description = StringProperty(default='')

    sharing = StringProperty(default=SharingOption.EDIT_AND_EXPORT, choices=SharingOption.CHOICES)
    owner_id = StringProperty(default=None)

    _blobdb_type_code = CODES.data_export

    class Meta(object):
        app_label = 'export'

    @classmethod
    def wrap(cls, data):
        from corehq.apps.export.views.utils import clean_odata_columns
        export_instance = super(ExportInstance, cls).wrap(data)
        if export_instance.is_odata_config:
            clean_odata_columns(export_instance)
        return export_instance

    @property
    def is_safe(self):
        """For compatibility with old exports"""
        return self.is_deidentified

    @property
    def defaults(self):
        if self.type == FORM_EXPORT:
            return FormExportInstanceDefaults
        elif self.type == SMS_EXPORT:
            return SMSExportInstanceDefaults
        else:
            return CaseExportInstanceDefaults

    def get_filters(self):
        """
        Return a list of export.filters.ExportFilter objects
        """
        raise NotImplementedError

    @property
    @memoized
    def has_multimedia(self):
        for table in self.tables:
            for column in table.selected_columns:
                if isinstance(column, MultiMediaExportColumn):
                    return True
        return False

    @property
    def selected_tables(self):
        return [t for t in self.tables if t.selected]

    def get_table(self, path):
        for table in self.tables:
            if table.path == path:
                return table
        return None

    @classmethod
    def _new_from_schema(cls, schema, export_settings=None):
        raise NotImplementedError()

    @classmethod
    def generate_instance_from_schema(
        cls,
        schema,
        saved_export=None,
        auto_select=True,
        export_settings=None,
        load_deprecated=False
    ):
        """Given an ExportDataSchema, this will generate an ExportInstance"""
        if saved_export:
            instance = saved_export
        else:
            instance = cls._new_from_schema(schema, export_settings)

        instance.name = instance.name or instance.defaults.get_default_instance_name(schema)
        instance.app_id = schema.app_id
        instance.schema_id = schema._id

        group_schemas = schema.group_schemas
        if not group_schemas:
            return instance

        latest_app_ids_and_versions = get_latest_app_ids_and_versions(
            schema.domain,
            getattr(schema, 'app_id', None),
        )
        for group_schema in group_schemas:
            table = instance.get_table(group_schema.path) or TableConfiguration(
                path=group_schema.path,
                label=instance.defaults.get_default_table_name(group_schema.path),
                selected=instance.defaults.default_is_table_selected(group_schema.path),
            )
            table.is_deleted = is_occurrence_deleted(
                group_schema.last_occurrences,
                latest_app_ids_and_versions,
            ) and not group_schema.inferred

            prev_index = 0
            for item in group_schema.items:
                index, column = table.get_column(
                    item.path, item.doc_type, None
                )
                is_deprecated = False
                if schema.type == 'case' and item.label in get_deprecated_fields(schema.domain, schema.case_type):
                    is_deprecated = True
                    item.tag = 'deprecated'
                if not column:
                    if is_deprecated and not load_deprecated:
                        continue

                    column = ExportColumn.create_default_from_export_item(
                        table.path,
                        item,
                        latest_app_ids_and_versions,
                        auto_select,
                        is_deprecated
                    )
                    if prev_index:
                        # if it's a new column, insert it right after the previous column
                        index = prev_index + 1
                        table.columns.insert(index, column)
                    else:
                        table.columns.append(column)
                else:
                    if column.selected:
                        column.is_deprecated = is_deprecated
                    elif is_deprecated and not load_deprecated:
                        table.columns.remove(column)
                        continue

                # Ensure that the item is up to date
                column.item = item

                # Need to rebuild tags and other flags based on new build ids
                column.update_properties_from_app_ids_and_versions(latest_app_ids_and_versions)
                prev_index = index

            instance._insert_system_properties(instance.domain, schema.type, table)
            table.columns = cls._move_selected_columns_to_top(table.columns)

            if not instance.get_table(group_schema.path):
                instance.tables.append(table)

        return instance

    def can_edit(self, user):
        return self.owner_id is None or self.owner_id == user.get_id or (
            self.sharing == SharingOption.EDIT_AND_EXPORT
            and user.can_edit_shared_exports(self.domain)
        )

    @classmethod
    def _move_selected_columns_to_top(cls, columns):
        ordered_columns = []
        ordered_columns.extend([column for column in columns if column.selected])
        ordered_columns.extend([column for column in columns if not column.selected])
        return ordered_columns

    def _insert_system_properties(self, domain, export_type, table):
        from corehq.apps.export.system_properties import (
            BOTTOM_MAIN_CASE_TABLE_PROPERTIES,
            BOTTOM_MAIN_FORM_TABLE_PROPERTIES,
            CASE_HISTORY_PROPERTIES,
            PARENT_CASE_TABLE_PROPERTIES,
            ROW_NUMBER_COLUMN,
            SMS_TABLE_PROPERTIES,
            STOCK_COLUMN,
            TOP_MAIN_CASE_TABLE_PROPERTIES,
            TOP_MAIN_FORM_TABLE_PROPERTIES,
        )

        nested_repeat_count = len([node for node in table.path if node.is_repeat])
        column_initialization_data = {
            'repeat': nested_repeat_count,  # Used for determining the proper row column
            'domain': domain,  # Used for the StockExportColumn
        }
        if export_type == FORM_EXPORT:
            if table.path == MAIN_TABLE:
                self.__insert_system_properties(
                    table,
                    TOP_MAIN_FORM_TABLE_PROPERTIES,
                    **column_initialization_data
                )
                self.__insert_system_properties(
                    table,
                    BOTTOM_MAIN_FORM_TABLE_PROPERTIES,
                    top=False,
                    **column_initialization_data
                )
                self.__insert_case_name(table, top=False)
            else:
                self.__insert_system_properties(table, [ROW_NUMBER_COLUMN], **column_initialization_data)
        elif export_type == CASE_EXPORT:
            if table.path == MAIN_TABLE or ALL_CASE_TYPE_TABLE in table.path:
                if Domain.get_by_name(domain).commtrack_enabled:
                    top_properties = TOP_MAIN_CASE_TABLE_PROPERTIES + [STOCK_COLUMN]
                else:
                    top_properties = TOP_MAIN_CASE_TABLE_PROPERTIES
                self.__insert_system_properties(
                    table,
                    top_properties,
                    **column_initialization_data
                )
                self.__insert_system_properties(
                    table,
                    BOTTOM_MAIN_CASE_TABLE_PROPERTIES,
                    top=False,
                    **column_initialization_data
                )
            elif table.path == CASE_HISTORY_TABLE:
                self.__insert_system_properties(table, CASE_HISTORY_PROPERTIES, **column_initialization_data)
            elif table.path == PARENT_CASE_TABLE:
                self.__insert_system_properties(table, PARENT_CASE_TABLE_PROPERTIES,
                        **column_initialization_data)
        elif export_type == SMS_EXPORT:
            if table.path == MAIN_TABLE:
                self.__insert_system_properties(table, SMS_TABLE_PROPERTIES, **column_initialization_data)

    def __insert_system_properties(self, table, properties, top=True, **column_initialization_data):
        """
        Inserts system properties into the table configuration

        :param table: A TableConfiguration instance
        :param properties: A list of ExportColumn that represent system properties to be added to the table
        :param top: When True inserts the columns at the top, when false at the bottom
        :param column_initialization_data: Extra data to be passed to the column if needed on initialization
        """
        properties = list(map(copy, properties))
        if top:
            properties = reversed(properties)

        insert_fn = self._get_insert_fn(table, top)

        domain = column_initialization_data.get('domain')
        for static_column in properties:
            index, existing_column = table.get_column(
                static_column.item.path,
                static_column.item.doc_type,
                static_column.item.transform,
            )
            column = (existing_column or static_column)
            if isinstance(column, RowNumberColumn):
                column.update_nested_repeat_count(column_initialization_data.get('repeat'))
            elif isinstance(column, StockExportColumn):
                column.update_domain(domain)

            if not existing_column:
                if static_column.label in ['case_link', 'form_link'] and self.get_id:
                    static_column.selected = False
                insert_fn(static_column)

    @classmethod
    def __insert_case_name(cls, table, top=True):
        """
        Inserts a case_name column if necessary

        :param table: A TableConfiguration instance
        :param top: When True inserts the columns at the top, when false at the bottom
        """
        insert_fn = cls._get_insert_fn(table, top)

        def consider(column):
            return not isinstance(column, UserDefinedExportColumn)

        def is_case_name(column):
            return (
                column.item.path[-1].name == 'case_name'
                or (column.item.path[-1].name == '@case_id' and column.item.transform == CASE_NAME_TRANSFORM)
            )

        from corehq.apps.export.system_properties import get_case_name_column
        case_id_columns = {
            _path_nodes_to_string(column.item.path[:-1]): column
            for column in table.columns if consider(column) and column.item.path[-1].name == '@case_id'
        }
        case_name_columns = {
            _path_nodes_to_string(column.item.path[:-1]): column
            for column in table.columns if consider(column) and is_case_name(column)
        }
        for path, column in case_id_columns.items():
            if path not in case_name_columns:
                insert_fn(get_case_name_column(column.item))

    @staticmethod
    def _get_insert_fn(table, top):
        if top:
            return partial(table.columns.insert, 0)
        else:
            return table.columns.append

    @property
    def file_size(self):
        """
        Return the size of the pre-computed export.
        Only daily saved exports could have a pre-computed export.
        """
        try:
            return self.blobs[DAILY_SAVED_EXPORT_ATTACHMENT_NAME].content_length
        except KeyError:
            return 0

    @property
    def filename(self):
        return "%s.%s" % (self.name, Format.from_format(self.export_format).extension)

    def has_file(self):
        """
        Return True if there is a pre-computed export saved for this instance.
        Only daily saved exports could have a pre-computed export.
        """
        return DAILY_SAVED_EXPORT_ATTACHMENT_NAME in self.blobs

    def set_payload(self, payload):
        """
        Set the pre-computed export for this instance.
        Only daily saved exports could have a pre-computed export.
        """
        self.put_attachment(payload, DAILY_SAVED_EXPORT_ATTACHMENT_NAME)

    def get_payload(self, stream=False):
        """
        Get the pre-computed export for this instance.
        Only daily saved exports could have a pre-computed export.
        """
        return self.fetch_attachment(DAILY_SAVED_EXPORT_ATTACHMENT_NAME, stream=stream)

    def copy_export(self):
        export_json = self.to_json()
        del export_json['_id']
        del export_json['external_blobs']
        export_json['name'] = '{} - Copy'.format(self.name)
        new_export = self.__class__.wrap(export_json)
        return new_export

    def error_messages(self):
        error_messages = []
        if self.export_format == 'xls':
            for table in self.tables:
                if len(table.selected_columns) > 255:
                    error_messages.append(_(
                        "XLS format does not support more than 255 columns. "
                        "Please select a different file type"
                    ))
                    break

        return error_messages


class CaseExportInstance(ExportInstance):
    case_type = StringProperty()
    type = CASE_EXPORT

    # static filters to limit the data in this export
    # filters are only used in daily saved and HTML (dashboard feed) exports
    filters = SchemaProperty(CaseExportInstanceFilters)

    @classmethod
    def wrap(cls, data):
        export_instance = super(CaseExportInstance, cls).wrap(data)
        if export_instance.is_odata_config:
            for table in export_instance.tables:
                for column in table.columns:
                    if not column.item.transform and [path_node.name for path_node in column.item.path] == ['_id']:
                        column.label = 'caseid'
                        column.selected = True
        return export_instance

    @property
    def identifier(self):
        return self.case_type

    @classmethod
    def _new_from_schema(cls, schema, export_settings=None):
        if export_settings is not None:
            return cls(
                domain=schema.domain,
                case_type=schema.case_type,
                export_format=export_settings.cases_filetype,
                transform_dates=export_settings.cases_auto_convert,
            )
        else:
            return cls(
                domain=schema.domain,
                case_type=schema.case_type,
            )

    def get_filters(self):
        if self.filters:
            from corehq.apps.export.forms import CaseExportFilterBuilder
            filter_builder = CaseExportFilterBuilder(
                Domain.get_by_name(self.domain), get_timezone_for_domain(self.domain)
            )
            return filter_builder.get_filters(
                self.filters.can_access_all_locations,
                self.filters.accessible_location_ids,
                self.filters.show_all_data,
                self.filters.show_project_data,
                self.filters.show_deactivated_data,
                self.filters.user_types,
                self.filters.date_period,
                self.filters.sharing_groups + self.filters.reporting_groups,
                self.filters.locations,
                self.filters.users,
            )
        return []

    @property
    def has_case_history_table(self):
        case_history_table = [table for table in self.tables if table.label == 'Case History']
        return any(
            column.selected
            for table in case_history_table
            for column in table.columns
        )

    def get_query(self, include_filters=True):
        # Add all case types if doing a bulk export
        # These case types will be the first element in the table path
        case_types = self.case_type
        if case_types == ALL_CASE_TYPE_EXPORT:
            case_types = []
            for table in self.selected_tables:
                path_names = [path.name for path in table.path if path.name != ALL_CASE_TYPE_EXPORT]
                case_types += path_names

        query = get_case_export_base_query(self.domain, case_types)
        if include_filters:
            for filter in self.get_filters():
                query = query.filter(filter.to_es_filter())

        return query

    def get_rows(self):
        return self.get_query().values()

    def get_count(self):
        return self.get_query().count()


class FormExportInstance(ExportInstance):
    xmlns = StringProperty()
    type = FORM_EXPORT

    # Whether to include duplicates and other error'd forms in export
    include_errors = BooleanProperty(default=False)

    # static filters to limit the data in this export
    # filters are only used in daily saved and HTML (dashboard feed) exports
    filters = SchemaProperty(FormExportInstanceFilters)

    @classmethod
    def wrap(cls, data):
        export_instance = super(FormExportInstance, cls).wrap(data)
        if export_instance.is_odata_config:
            for table in export_instance.tables:
                for column in table.columns:
                    if not column.item.transform and (
                        [path_node.name for path_node in column.item.path] == ['form', 'meta', 'instanceID']
                    ):
                        column.label = 'formid'
                        column.selected = True
        return export_instance

    @property
    def identifier(self):
        return self.xmlns

    @property
    def formname(self):
        return xmlns_to_name(self.domain, self.xmlns, self.app_id)

    @classmethod
    def _new_from_schema(cls, schema, export_settings=None):
        if export_settings is not None:
            return cls(
                domain=schema.domain,
                xmlns=schema.xmlns,
                app_id=schema.app_id,
                export_format=export_settings.forms_filetype,
                transform_dates=export_settings.forms_auto_convert,
                format_data_in_excel=export_settings.forms_auto_format_cells,
                split_multiselects=export_settings.forms_expand_checkbox,
            )
        else:
            return cls(
                domain=schema.domain,
                xmlns=schema.xmlns,
                app_id=schema.app_id,
            )

    def get_filters(self):
        if self.filters:
            from corehq.apps.export.forms import FormExportFilterBuilder
            filter_builder = FormExportFilterBuilder(
                Domain.get_by_name(self.domain), get_timezone_for_domain(self.domain)
            )
            return filter_builder.get_filters(
                self.filters.can_access_all_locations,
                self.filters.accessible_location_ids,
                self.filters.reporting_groups,
                self.filters.user_types,
                self.filters.users,
                self.filters.locations,
                self.filters.date_period,
            )
        return []

    def get_query(self, include_filters=True):
        query = get_form_export_base_query(self.domain, self.app_id, self.xmlns, self.include_errors)
        if include_filters:
            for filter in self.get_filters():
                query = query.filter(filter.to_es_filter())

        return query

    def get_rows(self):
        return self.get_query().values()

    def get_count(self):
        return self.get_query().count()


class SMSExportInstance(ExportInstance):
    type = SMS_EXPORT
    identifier = None
    name = "Messages"

    @classmethod
    def _new_from_schema(cls, schema, export_settings=None):
        main_table = TableConfiguration(
            label='Messages',
            path=MAIN_TABLE,
            selected=True,
            columns=[],
        )
        if schema.include_metadata:
            main_table.columns.append(ExportColumn(
                label="Message Log ID",
                item=ExportItem(
                    path=[PathNode(name='_id')]
                ),
                selected=True,
            ))

        instance = cls(domain=schema.domain, tables=[main_table])
        instance._insert_system_properties(instance.domain, schema.type, instance.tables[0])
        return instance

    def get_query(self, include_filters=True):
        query = get_sms_export_base_query(self.domain)
        if include_filters:
            for filter in self.get_filters():
                query = query.filter(filter.to_es_filter())

        return query


class ExportInstanceDefaults(object):
    """
    This class is responsible for generating defaults for various aspects of the export instance
    """
    @staticmethod
    def get_default_instance_name(schema):
        raise NotImplementedError()

    @staticmethod
    def get_default_table_name(table_path):
        raise NotImplementedError()

    @staticmethod
    def default_is_table_selected(path):
        """
        Based on the path, determines whether the table should be selected by default
        """
        return path == MAIN_TABLE or ALL_CASE_TYPE_TABLE in path


class FormExportInstanceDefaults(ExportInstanceDefaults):

    @staticmethod
    def get_default_instance_name(schema):
        return _('{name} (created {date})').format(
            name=xmlns_to_name(schema.domain, schema.xmlns, schema.app_id, separator=" - "),
            date=datetime.now().strftime('%Y-%m-%d')
        )

    @staticmethod
    def get_default_table_name(table_path):
        if table_path == MAIN_TABLE:
            return _('Forms')
        else:
            if not len(table_path):
                return _('Repeat')

            default_table_name = table_path[-1].name
            # We are probably exporting a model iteration question
            if default_table_name == 'item' and len(table_path) > 1:
                default_table_name = '{}.{}'.format(table_path[-2].name, default_table_name)
            return _('Repeat: {}').format(default_table_name)


class CaseExportInstanceDefaults(ExportInstanceDefaults):

    @staticmethod
    def get_default_table_name(table_path):
        if table_path == MAIN_TABLE:
            return _('Cases')
        elif table_path == CASE_HISTORY_TABLE:
            return _('Case History')
        elif table_path == PARENT_CASE_TABLE:
            return _('Parent Cases')
        elif ALL_CASE_TYPE_TABLE in table_path:
            return _(table_path[0].name)
        else:
            return _('Unknown')

    @staticmethod
    def get_default_instance_name(schema):
        return _('{name} (created {date})').format(
            name=schema.case_type,
            date=datetime.now().strftime('%Y-%m-%d')
        )


class SMSExportInstanceDefaults(ExportInstanceDefaults):
    @staticmethod
    def get_default_table_name(table_path):
        if table_path == MAIN_TABLE:
            return _('Messages')
        else:
            return _('Unknown')

    @staticmethod
    def get_default_instance_name(schema):
        return _('Messages (created {date})').format(date=datetime.now().strftime('%Y-%m-%d'))


class ExportRow(object):

    def __init__(self, data, hyperlink_column_indices=(),
                 skip_excel_formatting=()):
        self.data = data
        self.hyperlink_column_indices = hyperlink_column_indices
        self.skip_excel_formatting = skip_excel_formatting


class ScalarItem(ExportItem):
    """
    A text, numeric, date, etc. question or case property
    """


class LabelItem(ExportItem):
    """
    An item that refers to a label question
    """


class CaseIndexItem(ExportItem):
    """
    An item that refers to a case index.

    See CaseIndexExportColumn
    """

    @property
    def case_type(self):
        return self.path[1].name


class GeopointItem(ExportItem):
    """
    A GPS coordinate question.

    See SplitGPSExportColumn
    """


class MultiMediaItem(ExportItem):
    """
    An item that references multimedia.

    See MultiMediaExportColumn
    """


class StockItem(ExportItem):
    """
    An item that references a stock question (balance, transfer, dispense, receive)

    See StockFormExportColumn
    """

    @classmethod
    def create_from_question(cls, question, path, app_id, app_version, repeats):
        """
        Overrides ExportItem's create_from_question, by allowing an explicit path
        that may not match the question's value key
        """
        return cls(
            path=_question_path_to_path_nodes(path, repeats),
            label=question['label'],
            last_occurrences={app_id: app_version},
        )


class Option(DocumentSchema):
    """
    This object represents a multiple choice question option.

    last_occurrences is a dictionary of app_ids mapped to the last version that the options was present.
    """
    last_occurrences = DictProperty()
    value = StringProperty()


class MultipleChoiceItem(ExportItem):
    """
    A multiple choice question or case property
    Choices is the union of choices for the question in each of the builds with
    this question.

    See SplitExportColumn
    """
    options = SchemaListProperty(Option)

    @classmethod
    def create_from_question(cls, question, app_id, app_version, repeats):
        item = super(MultipleChoiceItem, cls).create_from_question(question, app_id, app_version, repeats)

        for option in question['options']:
            item.options.append(Option(
                last_occurrences={app_id: app_version},
                value=option['value']
            ))
        return item

    @classmethod
    def merge(cls, one, two):
        item = super(MultipleChoiceItem, cls).merge(one, two)
        options = _merge_lists(one.options, two.options,
            keyfn=lambda i: i.value,
            resolvefn=lambda option1, option2:
                Option(
                    value=option1.value,
                    last_occurrences=_merge_dicts(option1.last_occurrences, option2.last_occurrences)
                ),
        )

        item.options = options
        return item


class ExportGroupSchema(DocumentSchema, ReadablePathMixin):
    """
    An object representing the `ExportItem`s that would appear in a single export table, such as all the
    questions in a particular repeat group, or all the questions not in any repeat group.
    """
    path = SchemaListProperty(PathNode)
    items = SchemaListProperty(ExportItem)
    last_occurrences = DictProperty()

    # True if this item was inferred from different actions in HQ (i.e. case upload)
    # False if the item was found in the application structure
    inferred = BooleanProperty(default=False)


class InferredExportGroupSchema(ExportGroupSchema):
    """
    Same as an ExportGroupSchema with a few utility methods
    """

    def put_item(self, path, inferred_from=None, item_cls=ScalarItem):
        assert self.path == path[:len(self.path)], "ExportItem's path doesn't start with the table"
        item = self.get_item(path)

        if item:
            item.inferred_from.add(inferred_from or UNKNOWN_INFERRED_FROM)
            return item

        item = item_cls(
            path=path,
            label='.'.join([node.name for node in path]),
            inferred=True,
            inferred_from=set([inferred_from or UNKNOWN_INFERRED_FROM])
        )
        self.items.append(item)
        return item

    def get_item(self, path):
        for item in self.items:
            if item.path == path and isinstance(item, ExportItem):
                return item
        return None


class InferredSchema(Document):
    """
    An inferred schema is information we know about the application that is not
    in the application itself. For example, inferred schemas can keep track of
    case properties that were uploaded during a case import. This way we have a
    record of these properties even though they were not in the application
    structure.
    """
    domain = StringProperty(required=True)
    created_on = DateTimeProperty(default=datetime.utcnow)
    group_schemas = SchemaListProperty(InferredExportGroupSchema)
    version = IntegerProperty(default=1)

    # This normally contains a mapping of app_id to the version number. For
    # inferred schemas this'll always be an empty dictionary since it is
    # inferred. It is needed because when schemas are merged, it's expected
    # that all schema duck types have this property.
    last_app_versions = DictProperty()

    class Meta(object):
        app_label = 'export'

    def put_group_schema(self, path):
        group_schema = self.get_group_schema(path)

        if group_schema:
            return group_schema

        group_schema = InferredExportGroupSchema(
            path=path,
            items=[],
            inferred=True,
        )
        self.group_schemas.append(group_schema)
        return group_schema

    def get_group_schema(self, path):
        for group_schema in self.group_schemas:
            if group_schema.path == path:
                return group_schema
        return None

    @property
    def identifier(self):
        raise NotImplementedError()


class CaseInferredSchema(InferredSchema):
    case_type = StringProperty(required=True)

    @property
    def identifier(self):
        return self.case_type


class FormInferredSchema(InferredSchema):
    """This was used during the migratoin from the old models to capture
    export items that could not be found in the current apps.

<<<<<<< HEAD
    See:
    https://github.com/dimagi/commcare-hq/blob/34a9459462271cf2dcd7562b36cc86e300d343b8/corehq/apps/export/utils.py#L246-L265  # noqa: E501
=======
    See https://github.com/dimagi/commcare-hq/blob/34a9459462271cf2dcd7562b36cc86e300d343b8/corehq/apps/export/utils.py#L246-L265  # noqa: E501
>>>>>>> 84188aed
    """
    xmlns = StringProperty(required=True)
    app_id = StringProperty()

    @property
    def identifier(self):
        return self.xmlns


class ExportDataSchema(Document):
    """
    An object representing the things that can be exported for a particular
    form xmlns or case type. It contains a list of ExportGroupSchema.
    """
    domain = StringProperty(required=True)
    created_on = DateTimeProperty(default=datetime.utcnow)
    group_schemas = SchemaListProperty(ExportGroupSchema)
    app_id = StringProperty()
    version = IntegerProperty(default=1)

    # A map of app_id to app_version. Represents the last time it saw an app and at what version
    last_app_versions = DictProperty()

    class Meta(object):
        app_label = 'export'

    def get_number_of_apps_to_process(self):
        app_ids_for_domain = self._get_current_app_ids_for_domain(self.domain, self.app_id)
        return len(self._get_app_build_ids_to_process(
            self.domain,
            app_ids_for_domain,
            self.last_app_versions,
        ))

    @classmethod
    def generate_empty_schema(cls, domain, identifier):
        """
        Builds a schema, without processing any Application builds.
        This is primarily used for bulk case exports, as the processing of Application
        builds will happen later in an async task when saving the export instance.
        """
        current_schema = cls()

        current_schema.domain = domain
        current_schema.app_id = None
        current_schema.version = cls.schema_version()
        current_schema._set_identifier(identifier)

        current_schema = cls._save_export_schema(
            current_schema,
            original_id=None,
            original_rev=None
        )
        return current_schema

    @classmethod
    def generate_schema_from_builds(
        cls,
        domain,
        app_id,
        identifier,
        force_rebuild=False,
        only_process_current_builds=False,
        task=None,
    ):
        """
        Builds a schema from Application builds for a given identifier

        :param domain: The domain that the export belongs to
        :param app_id: The app_id that the export belongs to or None if
            the export is not associated with an app.
        :param identifier: The unique identifier of the schema being
            exported: case_type for Case Exports and xmlns for Form
            Exports
        :param only_process_current_builds: Only process the current
            apps, not any builds. This means that deleted items may not
            be present in the schema since past builds have not been
            processed.
        :param task: A celery task to update the progress of the build
        :returns: Returns a ExportDataSchema instance
        """

        original_id, original_rev = None, None
        current_schema = cls.get_latest_export_schema(domain, app_id, identifier)
        if (current_schema
                and not force_rebuild
                and current_schema.version == cls.schema_version()):
            original_id, original_rev = current_schema._id, current_schema._rev
        else:
            current_schema = cls()

        app_ids_for_domain = cls._get_current_app_ids_for_domain(domain, app_id)
        app_build_ids = []
        if not only_process_current_builds:
            app_build_ids = cls._get_app_build_ids_to_process(
                domain,
                app_ids_for_domain,
                current_schema.last_app_versions,
            )
        app_build_ids.extend(app_ids_for_domain)
        current_schema = cls._process_apps_for_export(domain, current_schema, identifier, app_build_ids, task)

        inferred_schema = cls._get_inferred_schema(domain, app_id, identifier)
        if inferred_schema:
            current_schema = cls._merge_schemas(current_schema, inferred_schema)

        try:
            current_schema = cls._reorder_schema_from_app(current_schema, app_id, identifier)
        except Exception as e:
            logging.exception('Failed to process app during reorder {}. {}'.format(app_id, e))

        current_schema.domain = domain
        current_schema.app_id = app_id
        current_schema.version = cls.schema_version()
        current_schema._set_identifier(identifier)

        current_schema = cls._save_export_schema(
            current_schema,
            original_id,
            original_rev
        )
        return current_schema

    @classmethod
    def _reorder_schema_from_app(cls, current_schema, app_id, identifier):
        try:
            app = get_app(current_schema.domain, app_id)
        except Http404:
            return current_schema

        if isinstance(app, RemoteApp):
            return current_schema

        ordered_schema = cls._process_app_build(
            cls(),
            app,
            identifier,
        )
        return cls._reorder_schema_from_schema(current_schema, ordered_schema)

    @classmethod
    def _reorder_schema_from_schema(cls, current_schema, ordered_schema):
        # First create a dictionary that maps item path to order number
        # {
        #   (PathNode(), PathNode()): 0
        #   (PathNode(), PathNode()): 1
        #   ...
        # }

        orders = {}
        for group_schema in ordered_schema.group_schemas:
            for idx, item in enumerate(group_schema.items):
                orders[item] = idx

        # Next iterate through current schema and order the ones that have an order
        # and put the rest at the bottom. The ones not ordered are deleted items
        for group_schema in current_schema.group_schemas:
            ordered_items = [None] * len(group_schema.items)
            unordered_items = []
            for idx, item in enumerate(group_schema.items):
                if item in orders:
                    ordered_items[orders[item]] = item
                else:
                    unordered_items.append(item)
            group_schema.items = [_f for _f in ordered_items if _f] + unordered_items
        return current_schema

    @classmethod
    def _merge_schemas(cls, *schemas):
        """Merges two ExportDataSchemas together

        :param schema1: The first ExportDataSchema
        :param schema2: The second ExportDataSchema
        :returns: The merged ExportDataSchema
        """

        schema = cls()

        def resolvefn(group_schema1, group_schema2):

            def keyfn(export_item):
                return export_item

            group_schema1.last_occurrences = _merge_dicts(
                group_schema1.last_occurrences,
                group_schema2.last_occurrences
            )
            group_schema1.inferred = group_schema1.inferred or group_schema2.inferred
            items = _merge_lists(
                group_schema1.items,
                group_schema2.items,
                keyfn=keyfn,
                resolvefn=lambda item1, item2: item1.__class__.merge(item1, item2),
            )
            group_schema1.items = items
            return group_schema1

        previous_group_schemas = schemas[0].group_schemas
        last_app_versions = schemas[0].last_app_versions
        for current_schema in schemas[1:]:
            group_schemas = _merge_lists(
                previous_group_schemas,
                current_schema.group_schemas,
                keyfn=lambda group_schema: _path_nodes_to_string(group_schema.path),
                resolvefn=resolvefn,
            )
            previous_group_schemas = group_schemas
            last_app_versions = _merge_dicts(
                last_app_versions,
                current_schema.last_app_versions
            )

        schema.group_schemas = group_schemas
        schema.last_app_versions = last_app_versions

        return schema

    def record_update(self, app_id, app_version):
        self.last_app_versions[app_id] = max(
            self.last_app_versions.get(app_id, 0),
            app_version or 0,
        )

    @staticmethod
    def _save_export_schema(current_schema, original_id, original_rev):
        """
        Given a schema object, this function saves the object and ensures that the
        ID remains the same as the previous save if there existed a previous version.
        """
        if original_id and original_rev:
            current_schema._id = original_id
            current_schema._rev = original_rev

        try:
            current_schema.save()
        except ResourceConflict:
            # It's possible that another process updated the schema before we
            # got to it. If so, we want to overwrite those changes because we
            # have the most recently built schema.
            current_schema._rev = ExportDataSchema.get_db().get_rev(current_schema._id)
            current_schema.save()

        return current_schema

    @classmethod
    def _process_apps_for_export(cls, domain, schema, identifier, app_build_ids, task):
        apps_processed = 0
        for app_doc in iter_docs(Application.get_db(), app_build_ids, chunksize=10):
            doc_type = app_doc.get('doc_type', '')
            if doc_type not in ('Application', 'LinkedApplication', 'Application-Deleted'):
                continue
            if (not app_doc.get('has_submissions', False)
                    and app_doc.get('copy_of')):
                continue

            try:
                app = Application.wrap(app_doc)
            except BadValueError as err:
                logging.exception(
                    f"Bad definition for Application {app_doc['_id']}",
                    exc_info=err,
                )
                continue

            try:
                schema = cls._process_app_build(
                    schema,
                    app,
                    identifier,
                )
            except Exception as e:
                logging.exception('Failed to process app {}. {}'.format(app._id, e))
                continue

            if app.copy_of:
                schema.record_update(app.copy_of, app.version)

            apps_processed += 1
            set_task_progress(task, apps_processed, len(app_build_ids))

        return schema


class FormExportDataSchema(ExportDataSchema):

    xmlns = StringProperty(required=True)
    datatype_mapping = defaultdict(lambda: ScalarItem, {
        'MSelect': MultipleChoiceItem,
        'Geopoint': GeopointItem,
        'Image': MultiMediaItem,
        'Audio': MultiMediaItem,
        'Video': MultiMediaItem,
        'Trigger': LabelItem,
    })

    @property
    def type(self):
        return FORM_EXPORT

    @classmethod
    def schema_version(cls):
        return FORM_DATA_SCHEMA_VERSION

    @classmethod
    def _get_inferred_schema(cls, domain, app_id, xmlns):
        return get_form_inferred_schema(domain, app_id, xmlns)

    def _set_identifier(self, form_xmlns):
        self.xmlns = form_xmlns

    @classmethod
    def _get_current_app_ids_for_domain(cls, domain, app_id):
        """Get all app IDs of 'current' apps that should be included in this schema"""
        if not app_id:
            return []
        return [app_id]

    @staticmethod
    def _get_app_build_ids_to_process(domain, app_ids, last_app_versions):
        """Get all built apps that should be included in this schema"""
        app_id = app_ids[0] if app_ids else None
        return get_built_app_ids_with_submissions_for_app_id(
            domain,
            app_id,
            last_app_versions.get(app_id)
        )

    @staticmethod
    def get_latest_export_schema(domain, app_id, form_xmlns):
        return get_latest_form_export_schema(domain, app_id, form_xmlns)

    @classmethod
    def _process_app_build(cls, current_schema, app, form_xmlns):
        forms = app.get_forms_by_xmlns(form_xmlns, log_missing=False)
        if not forms:
            return current_schema

        xform = forms[0].wrapped_xform()  # This will be the same for any form in the list
        xform_schema = cls._generate_schema_from_xform(
            xform,
            app.langs,
            app.origin_id,  # If it's not a copy, must be current
            app.version,
        )

        schemas = [current_schema, xform_schema]
        repeats = cls._get_repeat_paths(xform, app.langs)
        schemas.extend(cls._add_export_items_for_cases(xform_schema.group_schemas[0], forms, repeats))

        return cls._merge_schemas(*schemas)

    @classmethod
    def _add_export_items_for_cases(cls, root_group_schema, forms, repeats):
        """Updates the root_group_schema in place and also returns a new schema for subcases
        in repeats (if any).

        :param root_group_schema:
        :param forms: List of forms. Assume all have the same XMLNS
        :param repeats: List of repeat paths in the form.
        :return: FormDataExportSchema containing one group schema for each
        """
        assert root_group_schema.path == []

        case_updates = OrderedSet()
        for form in forms:
            for update in form.get_case_updates_for_case_type(form.get_module().case_type):
                case_updates.add(update)

        for form in forms:
            if not form.uses_cases:
                continue

            if form.form_type == 'module_form':
                case_properties = {}
                actions = form.active_actions()
                if 'open_case' in actions:
                    action = actions['open_case']
                    if 'external_id' in action and action.external_id:
                        case_properties['external_id'] = action.external_id
                if 'update_case' in actions:
                    case_properties.update(actions['update_case'].update)

                cls._add_export_items_for_case(
                    root_group_schema, '/data', case_properties,
                    'case', repeats=[], create='open_case' in actions, close='close_case' in actions
                )

                if 'usercase_update' in actions and actions['usercase_update'].update:
                    cls._add_export_items_for_case(
                        root_group_schema, '/data/commcare_usercase', actions['usercase_update'].update,
                        'case', repeats=[], create='open_case' in actions, close='close_case' in actions
                    )
            else:
                all_actions = [form.actions]
                if hasattr(form, 'extra_actions'):
                    # shadow forms can have extra actions
                    all_actions.append(form.extra_actions)
                for actions in all_actions:
                    for action in actions.load_update_cases:
                        cls._add_export_items_for_case(
                            root_group_schema, '/data/{}'.format(action.form_element_name),
                            action.case_properties, action.case_tag, repeats=[],
                            create=False, close=action.close_condition.is_active()
                        )

                    for action in actions.open_cases:
                        if not action.is_subcase:
                            cls._add_export_items_for_case(
                                root_group_schema, '/data/{}'.format(action.form_element_name),
                                action.case_properties, action.case_tag, repeats=[],
                                create=True, close=action.close_condition.is_active()
                            )

        subcase_schema = cls()
        for form in forms:
            if isinstance(form.actions, AdvancedFormActions):
                actions = list(form.actions.get_open_subcase_actions())
            else:
                actions = list(form.actions.get_subcases())

            repeat_context_count = form.actions.count_subcases_per_repeat_context()

            for subcase_action in actions:
                if subcase_action.repeat_context:
                    root_path = subcase_action.repeat_context
                    if repeat_context_count[subcase_action.repeat_context] > 1:
                        root_path = '{}/{}'.format(root_path, subcase_action.form_element_name)

                    group_schema = ExportGroupSchema(
                        path=_question_path_to_path_nodes(root_path, repeats),
                        last_occurrences=root_group_schema.last_occurrences,
                    )
                    subcase_schema.group_schemas.append(group_schema)
                    cls._add_export_items_from_subcase_action(group_schema, root_path, subcase_action, repeats)
                else:
                    root_path = "/data/{}".format(subcase_action.form_element_name)  # always nest in root
                    cls._add_export_items_from_subcase_action(root_group_schema, root_path, subcase_action, [])

        return [subcase_schema] if subcase_schema.group_schemas else []

    @classmethod
    def _add_export_items_from_subcase_action(cls, group_schema, root_path, subcase_action, repeats):
        label_prefix = subcase_action.form_element_name
        index_relationships = []
        if isinstance(subcase_action, OpenSubCaseAction) and subcase_action.relationship:
            index_relationships = [CaseIndex(
                reference_id=DEFAULT_CASE_INDEX_IDENTIFIERS[subcase_action.relationship],
                relationship=subcase_action.relationship,
            )]
        elif hasattr(subcase_action, 'case_indices'):
            index_relationships = subcase_action.case_indices

        cls._add_export_items_for_case(
            group_schema, root_path, subcase_action.case_properties,
            label_prefix, repeats, case_indices=index_relationships
        )

    @classmethod
    def _add_export_items_for_case(cls, group_schema, root_path, case_properties, label_prefix,
                                   repeats, case_indices=None, create=True, close=False):
        def _add_to_group_schema(path, label, transform=None, datatype=None):
            group_schema.items.append(ExportItem(
                path=_question_path_to_path_nodes(path, repeats),
                label='{}.{}'.format(label_prefix, label),
                last_occurrences=group_schema.last_occurrences,
                tag=PROPERTY_TAG_CASE,
                transform=transform,
                datatype=datatype
            ))

        # Add case attributes
        for case_attribute, datatype in CASE_ATTRIBUTES.items():
            path = '{}/case/{}'.format(root_path, case_attribute)
            _add_to_group_schema(path, case_attribute, datatype=datatype)

        # Add case updates
        for case_property, case_path in case_properties.items():
            path_suffix = case_property
            path = '{}/case/update/{}'.format(root_path, path_suffix)
            _add_to_group_schema(path, 'update.{}'.format(case_property))

        # Add case create properties
        if create:
            for case_create_element in CASE_CREATE_ELEMENTS:
                path = '{}/case/create/{}'.format(root_path, case_create_element)
                _add_to_group_schema(path, 'create.{}'.format(case_create_element), datatype='string')

        if close:
            path = '{}/case/close'.format(root_path)
            _add_to_group_schema(path, 'close', transform=CASE_CLOSE_TO_BOOLEAN)

        # Add case index information
        if case_indices:
            for index in case_indices:
                props = ('#text', '@case_type',)
                if index.relationship != 'child':
                    props = props + ('@relationship',)
                for prop in props:
                    identifier = index.reference_id or 'parent'
                    path = '{}/case/index/{}/{}'.format(root_path, identifier, prop)
                    _add_to_group_schema(path, 'index.{}'.format(prop))

    @staticmethod
    def _get_repeat_paths(xform, langs):
        return [
            question['value']
            for question in xform.get_questions(langs, include_groups=True) if question['tag'] == 'repeat'
        ]

    @classmethod
    def _generate_schema_from_xform(cls, xform, langs, app_id, app_version):
        questions = xform.get_questions(langs, include_triggers=True)
        repeats = cls._get_repeat_paths(xform, langs)
        schema = cls()

        def question_keyfn(q):
            return q['repeat']

        question_groups = [
            (None, [q for q in questions if question_keyfn(q) is None])
        ] + [
            (x, list(y)) for x, y in groupby(
                sorted(
                    (q for q in questions if question_keyfn(q) is not None),
                    key=question_keyfn,
                ),
                question_keyfn
            )
        ]

        if None not in [x[0] for x in question_groups]:
            # If there aren't any questions in the main table, a group for
            # it anyways.
            question_groups = [(None, [])] + question_groups

        for group_path, group_questions in question_groups:
            # If group_path is None, that means the questions are part of the form and not a repeat group
            # inside of the form
            group_schema = ExportGroupSchema(
                path=_question_path_to_path_nodes(group_path, repeats),
                last_occurrences={app_id: app_version},
            )
            for question in group_questions:
                # Create ExportItem based on the question type
                if 'stock_type_attributes' in question:
                    items = cls._get_stock_items_from_question(
                        question,
                        app_id,
                        app_version,
                        repeats,
                    )
                    group_schema.items.extend(items)
                else:
                    item = cls.datatype_mapping[question['type']].create_from_question(
                        question,
                        app_id,
                        app_version,
                        repeats,
                    )
                    if question['value'].endswith('case/close'):
                        # for save to case
                        item.transform = CASE_CLOSE_TO_BOOLEAN
                    group_schema.items.append(item)

            schema.group_schemas.append(group_schema)

        return schema

    @staticmethod
    def _get_stock_items_from_question(question, app_id, app_version, repeats):
        """
        Creates a list of items from a stock type question
        """
        items = []

        # Strips the last value in the path
        # E.G. /data/balance/entry --> /data/balance
        parent_path = question['value'][:question['value'].rfind('/')]
        question_id = question['stock_type_attributes']['type']

        parent_path_and_question_id = '{}:{}'.format(parent_path, question_id)

        for attribute in question['stock_type_attributes']:
            items.append(StockItem.create_from_question(
                question,
                '{}/@{}'.format(parent_path_and_question_id, attribute),
                app_id,
                app_version,
                repeats,
            ))

        for attribute in question['stock_entry_attributes']:
            items.append(StockItem.create_from_question(
                question,
                '{}/{}/@{}'.format(parent_path_and_question_id, 'entry', attribute),
                app_id,
                app_version,
                repeats,
            ))

        return items

    @classmethod
    def _process_apps_for_export(cls, domain, schema, identifier, app_build_ids, task):
        return super(FormExportDataSchema, cls)._process_apps_for_export(
            domain,
            schema,
            identifier,
            app_build_ids,
            task
        )


class CaseExportDataSchema(ExportDataSchema):

    case_type = StringProperty(required=True)

    @property
    def type(self):
        return CASE_EXPORT

    def _set_identifier(self, case_type):
        self.case_type = case_type

    @classmethod
    def schema_version(cls):
        return CASE_DATA_SCHEMA_VERSION

    @classmethod
    def _get_inferred_schema(cls, domain, app_id, case_type):
        return get_case_inferred_schema(domain, case_type)

    @classmethod
    def _get_current_app_ids_for_domain(cls, domain, app_id):
        return get_app_ids_in_domain(domain)

    @staticmethod
    def _get_app_build_ids_to_process(domain, app_ids, last_app_versions):
        return get_built_app_ids_with_submissions_for_app_ids_and_versions(
            domain,
            app_ids,
            last_app_versions
        )

    @staticmethod
    def get_latest_export_schema(domain, app_id, case_type):
        return get_latest_case_export_schema(domain, case_type)

    @classmethod
    def _process_app_build(cls, current_schema, app, case_type):
        builder = ParentCasePropertyBuilder(
            app.domain,
            [app],
            include_parent_properties=False
        )
        case_property_mapping = builder.get_case_property_map([case_type])

        parent_types = builder.get_case_relationships_for_case_type(case_type)
        case_schemas = []
        case_schemas.append(cls._generate_schema_from_case_property_mapping(
            case_property_mapping,
            parent_types,
            app.origin_id,  # If not copy, must be current app
            app.version,
        ))
        if any([relationship_tuple[1] in ['parent', 'host'] for relationship_tuple in parent_types]):
            case_schemas.append(cls._generate_schema_for_parent_case(
                app.origin_id,
                app.version,
            ))

        case_schemas.append(cls._generate_schema_for_case_history(
            case_property_mapping,
            app.origin_id,
            app.version,
        ))
        case_schemas.append(current_schema)

        return cls._merge_schemas(*case_schemas)

    @classmethod
    def _generate_schema_from_case_property_mapping(cls, case_property_mapping, parent_types, app_id, app_version):
        """
        Generates the schema for the main Case tab on the export page
        Includes system export properties for the case as well as properties for exporting parent case IDs
        if applicable.
        """
        assert len(list(case_property_mapping)) == 1
        schema = cls()

        group_schema = ExportGroupSchema(
            path=MAIN_TABLE,
            last_occurrences={app_id: app_version},
        )

        for case_type, case_properties in case_property_mapping.items():

            for prop in case_properties:
                group_schema.items.append(ScalarItem(
                    path=[PathNode(name=prop)],
                    label=prop,
                    last_occurrences={app_id: app_version},
                ))

        for case_type, identifier in parent_types:
            group_schema.items.append(CaseIndexItem(
                path=[PathNode(name='indices'), PathNode(name=case_type)],
                label='{}.{}'.format(identifier, case_type),
                last_occurrences={app_id: app_version},
                tag=PROPERTY_TAG_CASE,
            ))

        schema.group_schemas.append(group_schema)
        return schema

    @classmethod
    def _generate_schema_for_parent_case(cls, app_id, app_version):
        """This is just a placeholder to indicate that the case has 'parents'.
        The actual schema is static so not stored in the DB.
        See ``corehq.apps.export.system_properties.PARENT_CASE_TABLE_PROPERTIES``
        """
        schema = cls()
        schema.group_schemas.append(ExportGroupSchema(
            path=PARENT_CASE_TABLE,
            last_occurrences={app_id: app_version},
        ))
        return schema

    @classmethod
    def _generate_schema_for_case_history(cls, case_property_mapping, app_id, app_version):
        """Generates the schema for the Case History tab on the export page.

        See ``corehq.apps.export.system_properties.CASE_HISTORY_PROPERTIES`` for
        additional 'static' schema items.
        """
        assert len(list(case_property_mapping)) == 1
        schema = cls()

        group_schema = ExportGroupSchema(
            path=CASE_HISTORY_TABLE,
            last_occurrences={app_id: app_version},
        )
        unknown_case_properties = set(case_property_mapping[list(case_property_mapping)[0]])
        unknown_case_properties -= set(KNOWN_CASE_PROPERTIES)

        def _add_to_group_schema(group_schema, path_start, prop, app_id, app_version):
            group_schema.items.append(ScalarItem(
                path=CASE_HISTORY_TABLE + [path_start, PathNode(name=prop)],
                label=prop,
                tag=PROPERTY_TAG_UPDATE,
                last_occurrences={app_id: app_version},
            ))

        for prop in KNOWN_CASE_PROPERTIES:
            path_start = PathNode(name="updated_known_properties")
            _add_to_group_schema(group_schema, path_start, prop, app_id, app_version)

        for prop in unknown_case_properties:
            path_start = PathNode(name="updated_unknown_properties")
            _add_to_group_schema(group_schema, path_start, prop, app_id, app_version)

        schema.group_schemas.append(group_schema)
        return schema

    @classmethod
    def _process_apps_for_export(cls, domain, schema, identifier, app_build_ids, task):
        if identifier == ALL_CASE_TYPE_EXPORT:
            return cls._process_apps_for_bulk_export(domain, schema, app_build_ids, task)
        else:
            return super(CaseExportDataSchema, cls)._process_apps_for_export(
                domain,
                schema,
                identifier,
                app_build_ids,
                task
            )

    @classmethod
    def _process_apps_for_bulk_export(cls, domain, schema, app_build_ids, task):
        schema.group_schemas = []
        apps_processed = 0
        case_types_to_use = get_case_types_for_domain(domain)
        for case_type in case_types_to_use:
            case_type_schema = cls()
            for app_doc in iter_docs(Application.get_db(), app_build_ids, chunksize=10):
                doc_type = app_doc.get('doc_type', '')
                if doc_type not in ('Application', 'LinkedApplication', 'Application-Deleted'):
                    continue
                if (not app_doc.get('has_submissions', False)
                        and app_doc.get('copy_of')):
                    continue

                app = Application.wrap(app_doc)
                try:
                    case_type_schema = cls._process_app_build(
                        case_type_schema,
                        app,
                        case_type,
                    )
                except Exception as e:
                    logging.exception('Failed to process app {}. {}'.format(app._id, e))
                    continue

            # If doing a bulk case export, we need to update the path of the group schemas to reflect
            # which case type they are linked to.
            for group_schema in case_type_schema.group_schemas:
                if group_schema.path == MAIN_TABLE:
                    group_schema.path = [PathNode(name=case_type), PathNode(name=ALL_CASE_TYPE_EXPORT)]
            schema.group_schemas += case_type_schema.group_schemas

            # Only record the version of builds on the schema. We don't care about
            # whether or not the schema has seen the current build because that always
            # gets processed.
            if app.copy_of:
                schema.record_update(app.copy_of, app.version)

            apps_processed += 1
            set_task_progress(task, apps_processed, len(app_build_ids) * len(case_types_to_use))

        return schema


class SMSExportDataSchema(ExportDataSchema):
    include_metadata = BooleanProperty(default=False)

    @property
    def type(self):
        return SMS_EXPORT

    @classmethod
    def generate_schema_from_builds(cls, domain, app_id, identifier, force_rebuild=False,
            only_process_current_builds=False, task=None):
        return cls(domain=domain)

    @classmethod
    def schema_version(cls):
        return SMS_DATA_SCHEMA_VERSION

    @staticmethod
    def get_latest_export_schema(domain, include_metadata, identifier=None):
        return SMSExportDataSchema(domain=domain, include_metadata=include_metadata)

    def _process_apps_for_export(cls, domain, schema, identifier, app_build_ids, task):
        return super(FormExportDataSchema, cls)._process_apps_for_export(
            domain,
            schema,
            identifier,
            app_build_ids,
            task
        )


def _string_path_to_list(path):
    return path if path is None else path[1:].split('/')


def _question_path_to_path_nodes(string_path, repeats):
    """
    Return a list of PathNodes suitable for a TableConfiguration or ExportGroupSchema
    path, from the given path and list of repeats.
    :param string_path: A path to a question or group, like "/data/group1"
    :param repeats: A list of repeat groups, like ["/data/repeat1"]
    :return: A list of PathNodes
    """
    if not string_path:
        return []

    parts = string_path.split("/")
    assert parts[0] == "", 'First part of path should be ""'
    parts = parts[1:]

    repeat_test_string = ""
    path = []
    for part in parts:
        repeat_test_string += "/" + part
        path.append(PathNode(name=part, is_repeat=repeat_test_string in repeats))

    path[0].name = "form"
    return path


def _path_nodes_to_string(path, separator=' '):
    if not path or (len(path) == 1 and path[0] is None):
        return ''
    return separator.join(["{}.{}".format(node.name, node.is_repeat) for node in path])


def _merge_lists(one, two, keyfn, resolvefn):
    """Merges two lists. The algorithm is to first iterate over the first list. If the item in the first list
    does not exist in the second list, add that item to the merged list. If the item does exist in the second
    list, resolve the conflict using the resolvefn. After the first list has been iterated over, simply append
    any items in the second list that have not already been added. If the items in the list are objects,
    then the objects will be mutated directly and not copied.

    :param one: The first list to be merged.
    :param two: The second list to be merged.
    :param keyfn: A function that takes an element from the list as an argument and returns a unique
        identifier for that item.
    :param resolvefn: A function that takes two elements that resolve to the same key and returns a single
        element that has resolved the conflict between the two elements.
    :returns: A list of the merged elements
    """

    merged = []

    two_keys = {keyfn(obj): obj for obj in two}

    for obj in one:
        obj_key = keyfn(obj)

        if obj_key in two_keys:
            # If obj exists in both list, must merge
            new_obj = resolvefn(
                obj,
                two_keys.pop(obj_key),
            )
        else:
            new_obj = obj

        merged.append(new_obj)

    # Get the rest of the objects in the second list
    merged.extend(list(two_keys.values()))
    return merged


def _merge_dicts(one, two):
    """Merges two dicts. The algorithm is to first create a dictionary of all the keys that exist in one and
    two but not in both. Then iterate over each key that belongs in both, selecting the one with the higher value.

    :param one: The first dictionary
    :param two: The second dictionary
    :returns: The merged dictionary
    """
    # keys either in one or two, but not both
    merged = {
        key: one.get(key, two.get(key))
        for key in one.keys() ^ two.keys()
    }

    def resolvefn(a, b):
        if a is None:
            return b

        if b is None:
            return a

        return max(a, b)

    # merge keys that exist in both
    merged.update({
        key: resolvefn(one[key], two[key])
        for key in one.keys() & two.keys()
    })
    return merged


class UserDefinedExportColumn(ExportColumn):
    """
    This model represents a column that a user has defined the path to the
    data within the form. It should only be needed for RemoteApps
    """

    is_editable = BooleanProperty(default=True)

    # On normal columns, the path is defined on an ExportItem.
    # Since a UserDefinedExportColumn is not associated with the
    # export schema, the path is defined on the column.
    custom_path = SchemaListProperty(PathNode)

    def get_value(self, domain, doc_id, doc, base_path, **kwargs):
        path = [x.name for x in self.custom_path[len(base_path):]]
        return NestedDictGetter(path)(doc)


class SplitUserDefinedExportColumn(ExportColumn):
    split_type = StringProperty(
        choices=USER_DEFINED_SPLIT_TYPES,
        default=PLAIN_USER_DEFINED_SPLIT_TYPE
    )
    user_defined_options = ListProperty()

    def get_value(self, domain, doc_id, doc, base_path, transform_dates=False, **kwargs):
        """
        Get the value of self.item of the given doc.
        When base_path is [], doc is a form submission or case,
        when base_path is non empty, doc is a repeat group from a form submission.
        doc is a form submission or instance of a repeat group in a submission or case
        """
        value = super(SplitUserDefinedExportColumn, self).get_value(
            domain,
            doc_id,
            doc,
            base_path,
            transform_dates=transform_dates
        )
        if self.split_type == PLAIN_USER_DEFINED_SPLIT_TYPE:
            return value

        if not isinstance(value, str):
            return [None] * len(self.user_defined_options) + [value]

        selected = OrderedDict((x, 1) for x in value.split(" "))
        row = []
        for option in self.user_defined_options:
            row.append(selected.pop(option, None))
        row.append(" ".join(selected))
        return row

    def get_headers(self, **kwargs):
        if self.split_type == PLAIN_USER_DEFINED_SPLIT_TYPE:
            return super(SplitUserDefinedExportColumn, self).get_headers()
        header = self.label
        header_template = header if '{option}' in header else "{name} | {option}"
        headers = []
        for option in self.user_defined_options:
            headers.append(
                header_template.format(
                    name=header,
                    option=option
                )
            )
        headers.append(
            header_template.format(
                name=header,
                option='extra'
            )
        )
        return headers


class MultiMediaExportColumn(ExportColumn):
    """
    A column that will take a multimedia file and transform it to the absolute download URL.
    If transform_dates is set to True it will render the link with Excel formatting
    in order to make the link clickable.
    """

    def get_value(self, domain, doc_id, doc, base_path, transform_dates=False, **kwargs):
        value = super(MultiMediaExportColumn, self).get_value(domain, doc_id, doc, base_path, **kwargs)

        if (not value
                or value == MISSING_VALUE
                or value not in doc.get('external_blobs', {})):
            return value

        download_url = absolute_reverse('api_form_attachment', args=(domain, doc_id, value))
        if transform_dates:
            download_url = '=HYPERLINK("{}")'.format(download_url)

        return download_url


class SplitGPSExportColumn(ExportColumn):
    item = SchemaProperty(GeopointItem)

    def get_headers(self, split_column=False):
        if not split_column:
            return super(SplitGPSExportColumn, self).get_headers()
        header = self.label
        header_templates = [
            _('{}: latitude (degrees)'),
            _('{}: longitude (degrees)'),
            _('{}: altitude (meters)'),
            _('{}: accuracy (meters)'),
        ]
        return [header_template.format(header) for header_template in header_templates]

    def get_value(self, domain, doc_id, doc, base_path, split_column=False, **kwargs):
        value = super(SplitGPSExportColumn, self).get_value(
            domain,
            doc_id,
            doc,
            base_path,
            **kwargs
        )
        if not split_column:
            return value

        if value == MISSING_VALUE:
            return [MISSING_VALUE] * 4

        values = [EMPTY_VALUE] * 4

        if not isinstance(value, str):
            return values

        for index, coordinate in enumerate(value.split(' ')):
            values[index] = coordinate
        return values


class SplitExportColumn(ExportColumn):
    """
    This class is used to split a value into multiple columns based
    on a set of pre-defined options. It splits the data value assuming it
    is space separated.

    The outputs will have one column for each 'option' and one additional
    column for any values from the data don't appear in the options.

    Each column will have a value of 1 if the data value contains the
    option for that column otherwise the column will be blank.

    e.g.
    options = ['a', 'b']
    column_headers = ['col a', 'col b', 'col extra']

    data_val = 'a c d'
    output = [1, '', 'c d']

    Note: when split_column is set to False, SplitExportColumn will behave like a
    normal ExportColumn.
    """
    item = SchemaProperty(MultipleChoiceItem)
    ignore_unspecified_options = BooleanProperty(default=False)

    def get_value(self, domain, doc_id, doc, base_path, split_column=False, **kwargs):
        """
        Get the value of self.item of the given doc.
        When base_path is [], doc is a form submission or case,
        when base_path is non empty, doc is a repeat group from a form submission.
        doc is a form submission or instance of a repeat group in a submission or case
        """
        value = super(SplitExportColumn, self).get_value(domain, doc_id, doc, base_path, **kwargs)
        if not split_column:
            return value

        if value == MISSING_VALUE:
            value = [MISSING_VALUE] * len(self.item.options)
            if not self.ignore_unspecified_options:
                value.append(MISSING_VALUE)
            return value

        if not isinstance(value, str):
            unspecified_options = [] if self.ignore_unspecified_options else [value]
            return [EMPTY_VALUE] * len(self.item.options) + unspecified_options

        selected = OrderedDict((x, 1) for x in value.split(" "))
        row = []
        for option in self.item.options:
            row.append(selected.pop(option.value, EMPTY_VALUE))
        if not self.ignore_unspecified_options:
            row.append(" ".join(selected))
        return row

    def get_headers(self, split_column=False):
        if not split_column:
            return super(SplitExportColumn, self).get_headers()
        header = self.label
        header_template = header if '{option}' in header else "{name} | {option}"
        headers = []
        for option in self.item.options:
            headers.append(
                header_template.format(
                    name=header,
                    option=option.value
                )
            )
        if not self.ignore_unspecified_options:
            headers.append(
                header_template.format(
                    name=header,
                    option='extra'
                )
            )
        return headers


class RowNumberColumn(ExportColumn):
    """
    This column represents the `number` column.
    """
    repeat = IntegerProperty(default=0)

    def get_headers(self, **kwargs):
        headers = [self.label]
        if self.repeat > 0:
            headers += ["{}__{}".format(self.label, i) for i in range(self.repeat + 1)]
        return headers

    def get_value(self, domain, doc_id, doc, base_path, transform_dates=False, row_index=None, **kwargs):
        assert row_index, 'There must be a row_index for number column'
        return (
            [".".join([str(i) for i in row_index])]
            + (list(row_index) if len(row_index) > 1 else [])
        )

    def update_nested_repeat_count(self, repeat):
        self.repeat = repeat


class CaseIndexExportColumn(ExportColumn):
    """
    A column that exports a case index's referenced ids
    """

    def get_value(self, domain, doc_id, doc, base_path, **kwargs):
        path = [self.item.path[0].name]  # Index columns always are just a reference to 'indices'
        case_type = self.item.case_type

        indices = NestedDictGetter(path)(doc) or []
        case_ids = [index.get('referenced_id') for index in indices if index.get('referenced_type') == case_type]
        return ' '.join(case_ids)


class StockFormExportColumn(ExportColumn):
    """
    A column type for stock question types in form exports. This will export a column
    for a StockItem
    """

    def get_value(self, domain, doc_id, doc, base_path, transform_dates=False, **kwargs):

        stock_type_path_index = -1
        path = [path_node.name for path_node in self.item.path[len(base_path):]]
        # Hacky, but the question_id is encoded in the path of the StockItem.
        # Normally, stock questions (balance, transfer, receive, dispense) do
        # not include the question id in the form xml path. For example the defintion
        # of a stock question can look like this:
        #
        # <transfer date="2016-08-08" dest="xxxx" section-id="xxxx" type="question-id">
        #     <n0:entry id="xxxx" quantity="1"/>
        # </transfer>
        #
        # Notice that the question id is stored in the type attribute. If multiple
        # stock questions are defined at the same level in the tree, the form processing
        # code will interpret this as a "repeat" leading to confusion for the user in the
        # export code.
        #
        # In order to mitigate this, we encode the question id into the path so we do not
        # have to create a new TableConfiguration for the edge case mentioned above.
        for idx, path_name in enumerate(path):
            is_stock_question_element = any(
<<<<<<< HEAD
                [path_name.startswith('{}:'.format(tag_name)) for tag_name in STOCK_QUESTION_TAG_NAMES])
=======
                [path_name.startswith('{}:'.format(tag_name)) for tag_name in STOCK_QUESTION_TAG_NAMES]
            )
>>>>>>> 84188aed
            if is_stock_question_element:
                question_path, question_id = path_name.split(':')
                path[idx] = question_path
                stock_type_path_index = idx
                break

        value = NestedDictGetter(path[:stock_type_path_index + 1])(doc)
        if not value:
            return MISSING_VALUE

        new_doc = None
        if isinstance(value, list):
            try:
                new_doc = list(filter(
                    lambda node: node.get('@type') == question_id,
                    value,
                ))[0]
            except IndexError:
                new_doc = None
        else:
            if value.get('@type') == question_id:
                new_doc = value

        if not new_doc:
            return MISSING_VALUE

        return self._transform(
            NestedDictGetter(path[stock_type_path_index + 1:])(new_doc),
            new_doc,
            transform_dates
        )


class StockExportColumn(ExportColumn):
    """
    A special column type for case exports. This will export a column
    for each product/section combo on the provided domain. (A lot of this code is taken
    from corehq/apps/commtrack/models.py#StockExportColumn
    """
    domain = StringProperty()

    @property
    def accessor(self):
        return LedgerAccessors(self.domain)

    def update_domain(self, domain):
        self.domain = domain

    @property
    @memoized
    def _column_tuples(self):
        return get_ledger_section_entry_combinations(self.domain)

    def _get_product_name(self, product_id):
        try:
            return SQLProduct.objects.values_list('name', flat=True).get(product_id=product_id, domain=self.domain)
        except SQLProduct.DoesNotExist:
            return product_id

    def get_headers(self, **kwargs):
        return [
            "{product} ({section})".format(
                product=self._get_product_name(product_id),
                section=section
            )
            for product_id, section in self._column_tuples
        ]

    def get_value(self, domain, doc_id, doc, base_path, **kwargs):
        states = self.accessor.get_ledger_values_for_case(doc_id)

        # use a list to make sure the stock states end up
        # in the same order as the headers
        values = [EMPTY_VALUE] * len(self._column_tuples)

        for state in states:
            column_tuple = (state.product_id, state.section_id)
            if column_tuple in self._column_tuples:
                state_index = self._column_tuples.index(column_tuple)
                values[state_index] = state.stock_on_hand
        return values


def _meta_property(name):
    def fget(self):
        return getattr(self._meta, name)
    return property(fget)


class DataFile(object):
    """DataFile is a thin wrapper around BlobMeta"""
    id = _meta_property("id")
    domain = _meta_property("parent_id")
    filename = _meta_property("name")
    blob_id = _meta_property("key")
    content_type = _meta_property("content_type")
    content_length = _meta_property("content_length")
    delete_after = _meta_property("expires_on")

    def __init__(self, meta):
        self._meta = meta

    @property
    def description(self):
        return self._meta.properties["description"]

    @classmethod
    def get(cls, domain, pk):
        return cls(cls.meta_query(domain).get(pk=pk))

    @staticmethod
    def meta_query(domain):
        Q = models.Q
        return BlobMeta.objects.partitioned_query(domain).filter(
            Q(expires_on__isnull=True) | Q(expires_on__gte=datetime.utcnow()),
            parent_id=domain,
            type_code=CODES.data_file,
        )

    @classmethod
    def get_all(cls, domain):
        return [cls(meta) for meta in cls.meta_query(domain).order_by("name")]

    @classmethod
    def get_total_size(cls, domain):
        return cls.meta_query(domain).aggregate(total=Sum('content_length'))["total"]

    @classmethod
    def save_blob(cls, file_obj, domain, filename, description, content_type, delete_after):
        if delete_after is None:
            raise ValidationError(
                'delete_after can be None only for legacy files that were added before August 2018'
            )
        return cls(get_blob_db().put(
            file_obj,
            domain=domain,
            parent_id=domain,
            type_code=CODES.data_file,
            name=filename,
            key=random_url_id(16),
            content_type=content_type,
            expires_on=delete_after,
            properties={"description": description},
        ))

    def get_blob(self):
        db = get_blob_db()
        try:
            blob = db.get(meta=self._meta)
        except (KeyError, NotFound) as err:
            raise NotFound(str(err))
        return blob

    def delete(self):
        get_blob_db().delete(key=self._meta.key)

    DoesNotExist = BlobMeta.DoesNotExist


class EmailExportWhenDoneRequest(models.Model):
    domain = models.CharField(max_length=255)
    download_id = models.CharField(max_length=255)
    user_id = models.CharField(max_length=255)


class LedgerSectionEntry(models.Model):
    domain = models.CharField(max_length=255)
    section_id = models.CharField(max_length=255)
    entry_id = models.CharField(max_length=255)

    class Meta(object):
        unique_together = ('domain', 'section_id', 'entry_id')


def get_ledger_section_entry_combinations(domain):
    return list(
        LedgerSectionEntry.objects
        .filter(domain=domain)
        .order_by('entry_id', 'section_id')
        .values_list('entry_id', 'section_id')
        .all()
    )


# These must match the constants in corehq/apps/export/static/export/js/const.js
MAIN_TABLE = []
CASE_HISTORY_TABLE = [PathNode(name='actions', is_repeat=True)]
PARENT_CASE_TABLE = [PathNode(name='indices', is_repeat=True)]

# Used to identify tables in a bulk case export
ALL_CASE_TYPE_TABLE = PathNode(name=ALL_CASE_TYPE_EXPORT)<|MERGE_RESOLUTION|>--- conflicted
+++ resolved
@@ -1667,12 +1667,7 @@
     """This was used during the migratoin from the old models to capture
     export items that could not be found in the current apps.
 
-<<<<<<< HEAD
-    See:
-    https://github.com/dimagi/commcare-hq/blob/34a9459462271cf2dcd7562b36cc86e300d343b8/corehq/apps/export/utils.py#L246-L265  # noqa: E501
-=======
     See https://github.com/dimagi/commcare-hq/blob/34a9459462271cf2dcd7562b36cc86e300d343b8/corehq/apps/export/utils.py#L246-L265  # noqa: E501
->>>>>>> 84188aed
     """
     xmlns = StringProperty(required=True)
     app_id = StringProperty()
@@ -2907,12 +2902,8 @@
         # have to create a new TableConfiguration for the edge case mentioned above.
         for idx, path_name in enumerate(path):
             is_stock_question_element = any(
-<<<<<<< HEAD
-                [path_name.startswith('{}:'.format(tag_name)) for tag_name in STOCK_QUESTION_TAG_NAMES])
-=======
                 [path_name.startswith('{}:'.format(tag_name)) for tag_name in STOCK_QUESTION_TAG_NAMES]
             )
->>>>>>> 84188aed
             if is_stock_question_element:
                 question_path, question_id = path_name.split(':')
                 path[idx] = question_path
