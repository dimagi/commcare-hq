--- conflicted
+++ resolved
@@ -2394,7 +2394,6 @@
         return get_latest_case_export_schema(domain, case_type)
 
     @classmethod
-<<<<<<< HEAD
     def _process_app_build(cls, current_schema, app, case_type, for_new_export_instance=False):
         case_schemas = cls._get_list_of_schemas(app, case_type, for_new_export_instance)
         case_schemas.append(current_schema)
@@ -2402,10 +2401,6 @@
 
     @classmethod
     def _get_list_of_schemas(cls, app, case_type, for_new_export_instance=False):
-=======
-    def _process_app_build(cls, current_schema, app, case_type, for_new_export_instance=False,
-                           is_bulk_case_export=False):
->>>>>>> b5cb1070
         builder = ParentCasePropertyBuilder(
             app.domain,
             [app],
