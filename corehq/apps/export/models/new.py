--- conflicted
+++ resolved
@@ -12,14 +12,6 @@
 from django.utils.datastructures import OrderedSet
 from django.utils.translation import ugettext as _
 
-<<<<<<< HEAD
-from corehq.apps.locations.models import SQLLocation
-from corehq.apps.reports.daterange import get_daterange_start_end_dates
-from corehq.util.python_compatibility import soft_assert_type_text
-from corehq.util.timezones.utils import get_timezone_for_domain
-from memoized import memoized
-=======
->>>>>>> 11dc7307
 from couchdbkit import (
     BooleanProperty,
     DictProperty,
@@ -48,7 +40,6 @@
 from corehq import feature_previews
 from corehq.apps.app_manager.app_schemas.case_properties import (
     ParentCasePropertyBuilder,
-    get_case_properties,
 )
 from corehq.apps.app_manager.const import STOCK_QUESTION_TAG_NAMES
 from corehq.apps.app_manager.dbaccessors import (
@@ -97,18 +88,9 @@
     get_form_inferred_schema,
     get_latest_case_export_schema,
     get_latest_form_export_schema,
-<<<<<<< HEAD
-=======
-)
-from corehq.apps.export.esaccessors import (
->>>>>>> 11dc7307
     get_ledger_section_entry_combinations,
 )
-from corehq.apps.export.utils import (
-    domain_has_daily_saved_export_access,
-    domain_has_excel_dashboard_access,
-    is_occurrence_deleted,
-)
+from corehq.apps.export.utils import is_occurrence_deleted
 from corehq.apps.locations.models import SQLLocation
 from corehq.apps.products.models import SQLProduct
 from corehq.apps.reports.daterange import get_daterange_start_end_dates
