from datetime import datetime, date, timedelta
from couchdbkit import ResourceNotFound
from django.conf import settings
from django.contrib import messages
from django.contrib.humanize.templatetags.humanize import naturaltime
from django.core.exceptions import SuspiciousOperation
from django.core.urlresolvers import reverse
from django.http import HttpResponseRedirect, HttpResponseBadRequest, Http404
from django.template.defaultfilters import filesizeformat
from django.utils.decorators import method_decorator
import json
<<<<<<< HEAD
from django.utils.safestring import mark_safe

from djangular.views.mixins import JSONResponseMixin, allow_remote_invocation
import pytz
from corehq import toggles, privileges
from corehq.apps.app_manager.fields import ApplicationDataRMIHelper
=======
from corehq.apps.app_manager.dbaccessors import get_apps_in_domain
>>>>>>> 47d4b1c5
from corehq.apps.app_manager.models import Application
from corehq.apps.data_interfaces.dispatcher import require_can_edit_data
from corehq.apps.export.custom_export_helpers import make_custom_export_helper
from corehq.apps.export.exceptions import (
    ExportNotFound,
    ExportAppException,
    ExportFormValidationException,
    ExportAsyncException,
)
from corehq.apps.export.forms import (
    CreateFormExportTagForm,
    CreateCaseExportTagForm,
    FilterFormExportDownloadForm,
    FilterCaseExportDownloadForm,
)
from corehq.apps.groups.models import Group
from corehq.apps.hqwebapp.templatetags.hq_shared_tags import toggle_enabled
from corehq.apps.reports.dbaccessors import touch_exports
from corehq.apps.reports.display import xmlns_to_name
from corehq.apps.reports.export import CustomBulkExportHelper
from corehq.apps.reports.exportfilters import default_form_filter
from corehq.apps.reports.models import FormExportSchema, CaseExportSchema, \
    HQGroupExportConfiguration
from corehq.apps.reports.standard.export import (
    CaseExportReport,
    ExcelExportReport,
    sizeof_fmt,
)
from corehq.apps.reports.util import datespan_from_beginning
from corehq.apps.reports.tasks import rebuild_export_task
from corehq.apps.reports.views import require_can_view_all_reports
from corehq.apps.settings.views import BaseProjectDataView
from corehq.apps.style.decorators import (
    use_bootstrap3,
    use_select2,
    use_daterangepicker,
)
from corehq.apps.style.forms.widgets import DateRangePickerWidget
from corehq.apps.style.utils import format_angular_error, format_angular_success
from corehq.apps.users.decorators import require_permission, get_permission_name
from corehq.apps.users.models import Permissions
from corehq.util.timezones.utils import get_timezone_for_user
from couchexport.models import SavedExportSchema, ExportSchema
from couchexport.schema import build_latest_schema
from couchexport.util import SerializableFunction
from couchforms.filters import instances
from dimagi.utils.decorators.memoized import memoized
from django.utils.translation import ugettext as _, ugettext_noop, ugettext_lazy
from dimagi.utils.logging import notify_exception
from dimagi.utils.parsing import json_format_date
from dimagi.utils.web import json_response
from django_prbac.utils import has_privilege
from soil import DownloadBase
from soil.exceptions import TaskFailedError
from soil.util import get_download_context

require_form_export_permission = require_permission(
    Permissions.view_report,
    'corehq.apps.reports.standard.export.ExcelExportReport',
    login_decorator=None
)


class ExportsPermissionsMixin(object):
    """For mixing in with a subclass of BaseDomainView
    """

    @property
    def has_edit_permissions(self):
        return self.request.couch_user.has_permission(self.domain, get_permission_name(Permissions.edit_data))

    @classmethod
    def has_deid_permissions(cls, request, domain):
        return (
            has_privilege(request, privileges.DEIDENTIFIED_DATA)
            and hasattr(request, 'couch_user')
            and cls.check_deid_read_permissions(request, domain)
        )

    @staticmethod
    def check_deid_read_permissions(request, domain):
        return request.couch_user.has_permission(
            domain,
            get_permission_name(Permissions.view_report),
            data='corehq.apps.reports.standard.export.DeidExportReport'
        )

    @property
    def has_deid_read_permissions(self):
        return self.check_deid_read_permissions(self.request, self.domain)

    @property
    def can_view_deid(self):
        return has_privilege(self.request, privileges.DEIDENTIFIED_DATA)


class BaseExportView(BaseProjectDataView):
    template_name = 'export/customize_export.html'
    export_type = None
    is_async = True

    @property
    def parent_pages(self):
        return [{
            'title': (self.report_class.page_title
                      if toggle_enabled(self.request, toggles.REVAMPED_EXPORTS)
                      else self.report_class.name),
            'url': self.export_home_url,
        }]

    @property
    def export_helper(self):
        raise NotImplementedError("You must implement export_helper!")

    @property
    def export_home_url(self):
        if toggle_enabled(self.request, toggles.REVAMPED_EXPORTS):
            return reverse(self.report_class.urlname, args=(self.domain,))
        return self.report_class.get_url(domain=self.domain)

    @property
    @memoized
    def report_class(self):
        try:
            if toggle_enabled(self.request, toggles.REVAMPED_EXPORTS):
                base_views = {
                    'form': FormExportListView,
                    'case': CaseExportListView,
                }
            else:
                base_views = {
                    'form': ExcelExportReport,
                    'case': CaseExportReport,
                }
            return base_views[self.export_type]
        except KeyError:
            raise SuspiciousOperation

    @property
    def page_context(self):
        # It's really bad that the export_helper also handles a bunch of the view
        # interaction data. This should probably be rewritten as it's not exactly
        # clear what this view specifically needs to render.
        context = self.export_helper.get_context()
        context.update({'export_home_url': self.export_home_url})
        return context

    def commit(self, request):
        raise NotImplementedError('Subclasses must implement a commit method.')

    def post(self, request, *args, **kwargs):
        try:
            export_id = self.commit(request)
        except Exception, e:
            if self.is_async:
                # todo: this can probably be removed as soon as
                # http://manage.dimagi.com/default.asp?157713 is resolved
                notify_exception(request, 'problem saving an export! {}'.format(str(e)))
                response = json_response({
                    'error': str(e) or type(e).__name__
                })
                response.status_code = 500
                return response
            elif isinstance(e, ExportAppException):
                return HttpResponseRedirect(request.META['HTTP_REFERER'])
            else:
                raise
        else:
            if self.is_async:
                return json_response({
                    'redirect': self.export_home_url,
                })
            return HttpResponseRedirect(self.export_home_url)


class BaseCreateCustomExportView(BaseExportView):
    """
    todo: Refactor in v2 of redesign
    """

    @method_decorator(require_can_edit_data)
    def dispatch(self, request, *args, **kwargs):
        return super(BaseCreateCustomExportView, self).dispatch(request, *args, **kwargs)

    @property
    @memoized
    def export_helper(self):
        return make_custom_export_helper(
            self.request, self.export_type, domain=self.domain)

    def commit(self, request):
        export_id = self.export_helper.update_custom_export()
        messages.success(
            request,
            mark_safe(
                _("Export <strong>{}</strong> created.").format(
                    self.export_helper.custom_export.name
                )
            )
        )
        return export_id

    def get(self, request, *args, **kwargs):
        # just copying what was in the old django view here. don't want to mess too much with exports just yet.
        try:
            export_tag = [self.domain, json.loads(request.GET.get("export_tag", "null") or "null")]
        except ValueError:
            return HttpResponseBadRequest()

        if self.export_helper.export_type == "form" and not export_tag[1]:
            return HttpResponseRedirect(ExcelExportReport.get_url(domain=self.domain))

        schema = build_latest_schema(export_tag)

        if not schema and self.export_helper.export_type == "form":
            schema = create_basic_form_checkpoint(export_tag)

        if request.GET.get('minimal', False):
            # minimal mode is a HACK so that some large domains can
            # load this page. halp.
            messages.warning(request,
                _("Warning you are using minimal mode, some things may not be functional"))

        if schema:
            app_id = request.GET.get('app_id')
            self.export_helper.custom_export = self.export_helper.ExportSchemaClass.default(
                schema=schema,
                name="%s: %s" % (
                    xmlns_to_name(self.domain, export_tag[1], app_id=app_id)
                        if self.export_helper.export_type == "form" else export_tag[1],
                    json_format_date(datetime.utcnow())
                ),
                type=self.export_helper.export_type
            )
            if self.export_helper.export_type in ['form', 'case']:
                self.export_helper.custom_export.app_id = app_id
            if self.export_helper.export_type == 'form':
                self.export_helper.custom_export.update_question_schema()

            return super(BaseCreateCustomExportView, self).get(request, *args, **kwargs)

        messages.warning(
            request, _(
                '<strong>No data found to export "%s".</strong> '
                'Please submit data before creating this export.'
            ) % xmlns_to_name(
                self.domain, export_tag[1], app_id=None), extra_tags="html")
        return HttpResponseRedirect(self.export_home_url)


class CreateCustomFormExportView(BaseCreateCustomExportView):
    urlname = 'custom_export_form'
    page_title = ugettext_lazy("Create Form Export")
    export_type = 'form'


class CreateCustomCaseExportView(BaseCreateCustomExportView):
    urlname = 'custom_export_case'
    page_title = ugettext_lazy("Create Case Export")
    export_type = 'case'


class BaseModifyCustomExportView(BaseExportView):

    @method_decorator(require_can_edit_data)
    def dispatch(self, request, *args, **kwargs):
        return super(BaseModifyCustomExportView, self).dispatch(request, *args, **kwargs)

    @property
    def page_url(self):
        return reverse(self.urlname, args=[self.domain, self.export_id])

    @property
    def export_id(self):
        return self.kwargs.get('export_id')

    @property
    @memoized
    def export_helper(self):
        try:
            return make_custom_export_helper(self.request, self.export_type, self.domain, self.export_id)
        except ResourceNotFound:
            raise Http404()


class BaseEditCustomExportView(BaseModifyCustomExportView):

    def commit(self, request):
        export_id = self.export_helper.update_custom_export()
        messages.success(
            request,
            mark_safe(
                _(
                    "Export <strong>%(export_name)s</strong> "
                    "was saved."
                ) % {'export_name': self.export_helper.custom_export.name}
            )
        )
        return export_id


class EditCustomFormExportView(BaseEditCustomExportView):
    urlname = 'edit_custom_export_form'
    page_title = ugettext_noop("Edit Form Export")
    export_type = 'form'


class EditCustomCaseExportView(BaseEditCustomExportView):
    urlname = 'edit_custom_export_case'
    page_title = ugettext_noop("Edit Case Export")
    export_type = 'case'


class DeleteCustomExportView(BaseModifyCustomExportView):
    urlname = 'delete_custom_export'
    http_method_names = ['post']
    is_async = False

    def commit(self, request):
        try:
            saved_export = SavedExportSchema.get(self.export_id)
        except ResourceNotFound:
            raise ExportNotFound()
        self.export_type = saved_export.type
        saved_export.delete()
        touch_exports(self.domain)
        messages.success(
            request,
            mark_safe(
                _("Export <strong>{}</strong> "
                  "was deleted.").format(saved_export.name)
            )
        )


BASIC_FORM_SCHEMA = {
    "doc_type": "string",
    "domain": "string",
    "xmlns": "string",
    "form": {
        "@xmlns": "string",
        "@uiVersion": "string",
        "@name": "string",
        "#type": "string",
        "meta": {
            "@xmlns": "string",
            "username": "string",
            "instanceID": "string",
            "userID": "string",
            "timeEnd": "string",
            "appVersion": {
                "@xmlns": "string",
                "#text": "string"
            },
            "timeStart": "string",
            "deviceID": "string"
        },
        "@version": "string"
    },
    "partial_submission": "string",
    "_rev": "string",
    "#export_tag": [
       "string"
    ],
    "received_on": "string",
    "app_id": "string",
    "last_sync_token": "string",
    "submit_ip": "string",
    "computed_": {
    },
    "openrosa_headers": {
       "HTTP_DATE": "string",
       "HTTP_ACCEPT_LANGUAGE": "string",
       "HTTP_X_OPENROSA_VERSION": "string"
    },
    "date_header": "string",
    "path": "string",
    "computed_modified_on_": "string",
    "_id": "string"
}


def create_basic_form_checkpoint(index):
    checkpoint = ExportSchema(
        schema=BASIC_FORM_SCHEMA,
        timestamp=datetime(1970, 1, 1),
        index=index,
    )
    checkpoint.save()
    return checkpoint


class BaseDownloadExportView(ExportsPermissionsMixin, JSONResponseMixin, BaseProjectDataView):
    template_name = 'export/download_export.html'
    http_method_names = ['get', 'post']
    show_sync_to_dropbox = False  # remove when DBox issue is resolved.
    show_date_range = False
    check_for_multimedia = False

    @use_daterangepicker
    @use_bootstrap3
    @use_select2
    def dispatch(self, request, *args, **kwargs):
        if not (self.has_edit_permissions or (self.has_deid_read_permissions and self.can_view_deid)):
            raise Http404()
        return super(BaseDownloadExportView, self).dispatch(request, *args, **kwargs)

    def post(self, request, *args, **kwargs):
        if not request.is_ajax():
            context = self.get_context_data(**kwargs)
            return self.render_to_response(context)
        return super(BaseDownloadExportView, self).post(request, *args, **kwargs)

    @property
    @memoized
    def timezone(self):
        if not self.domain:
            return pytz.utc
        else:
            try:
                return get_timezone_for_user(self.request.couch_user, self.domain)
            except AttributeError:
                return get_timezone_for_user(None, self.domain)

    @property
    @memoized
    def default_datespan(self):
        return datespan_from_beginning(self.domain, self.timezone)

    @property
    def page_context(self):
        context = {
            'download_export_form': self.download_export_form,
            'export_list': self.export_list,
            'export_list_url': self.export_list_url,
            'max_column_size': self.max_column_size,
            'show_sync_to_dropbox': self.show_sync_to_dropbox,
            'show_date_range': self.show_date_range,
            'check_for_multimedia': self.check_for_multimedia,
        }
        if (
            self.default_datespan.startdate is not None
            and self.default_datespan.enddate is not None
        ):
            context.update({
                'default_date_range': '{startdate}{separator}{enddate}'.format(
                    startdate=self.default_datespan.startdate.strftime('%Y-%m-%d'),
                    enddate=self.default_datespan.enddate.strftime('%Y-%m-%d'),
                    separator=DateRangePickerWidget.separator,
                ),
            })
        else:
            context.update({
                'default_date_range': _(
                    "You have no submissions in this project."
                ),
                'show_no_submissions_warning': True,
            })

        return context

    @property
    def export_list_url(self):
        """Should return a the URL for the export list view"""
        raise NotImplementedError("You must implement export_list_url")

    @property
    def download_export_form(self):
        """Should return a memoized instance that is a subclass of
        FilterExportDownloadForm.
        """
        raise NotImplementedError("You must implement download_export_form.")

    @staticmethod
    def get_export_schema(export_id):
        return SavedExportSchema.get(export_id)

    @property
    def export_id(self):
        return self.kwargs.get('export_id')

    @property
    def page_url(self):
        if self.export_id:
            return reverse(self.urlname, args=(self.domain, self.export_id))
        return reverse(self.urlname, args=(self.domain,))

    @property
    def export_list(self):
        exports = []
        if (
            self.request.method == 'POST'
            and 'export_list' in self.request.POST
            and not self.request.is_ajax()
        ):
            raw_export_list = json.loads(self.request.POST['export_list'])
            exports = map(lambda e: self.get_export_schema(e['id']),
                          raw_export_list)
        elif self.export_id:
            exports = [self.get_export_schema(self.export_id)]

        # check deid if the user has readonly permissions
        if not self.has_edit_permissions:
            if not self.can_view_deid:
                raise Http404()
            exports = filter(lambda x: x.is_safe, exports)

        # if there are no exports, this page doesn't exist
        if not exports:
            raise Http404()

        exports = map(
            lambda e: self.download_export_form.format_export_data(e),
            exports
        )
        return exports

    @property
    def max_column_size(self):
        try:
            return int(self.request.GET.get('max_column_size', 2000))
        except TypeError:
            return 2000

    def get_filters(self, filter_form_data):
        """Should return a SerializableFunction object to be passed to the
        exports framework for filtering the final download.
        """
        raise NotImplementedError(
            "Must return a SerializableFunction for get_filters."
        )

    def get_export_object(self, export_id):
        """Must return either a FormExportSchema or CaseExportSchema object
        """
        raise NotImplementedError(
            "Must implement get_export_object."
        )

    @allow_remote_invocation
    def get_group_options(self, in_data):
        """Returns list of groups for the group filters
        :param in_data: dict passed by the  angular js controller.
        :return: {
            'success': True,
            'groups': [<..list of groups..>],
        }
        """
        groups = map(
            lambda g: {'id': g._id, 'text': g.name},
            Group.get_reporting_groups(self.domain)
        )
        return format_angular_success({
            'groups': groups,
        })

    @allow_remote_invocation
    def poll_custom_export_download(self, in_data):
        """Polls celery to see how the export download task is going.
        :param in_data: dict passed by the  angular js controller.
        :return: final response: {
            'success': True,
            'dropbox_url': '<url>',
            'download_url: '<url>',
            <task info>
        }
        """
        try:
            download_id = in_data['download_id']
        except KeyError:
            return format_angular_error(_("Requires a download id"))
        try:
            context = get_download_context(download_id, check_state=True)
        except TaskFailedError:
            return format_angular_error(
                _("Download Task Failed to Start. It seems that the server "
                  "might be under maintenance.")
            )
        if context.get('is_ready', False):
            context.update({
                'dropbox_url': reverse('dropbox_upload', args=(download_id,)),
                'download_url': "{}?get_file".format(
                    reverse('retrieve_download', args=(download_id,))
                ),
            })
        context['is_poll_successful'] = True
        return context

    def _get_bulk_download_task(self, export_specs, export_filter):
        export_helper = CustomBulkExportHelper(domain=self.domain)
        return export_helper.get_download_task(export_specs, export_filter)

    def _get_download_task(self, export_specs, export_filter, max_column_size=2000):
        try:
            export_data = export_specs[0]
            export_object = self.get_export_object(export_data['export_id'])
        except (KeyError, IndexError):
            raise ExportAsyncException(
                _("You need to pass a list of at least one export schema.")
            )
        export_object.update_schema()

        # if the export is de-identified (is_safe), check that
        # the requesting domain has access to the deid feature.
        if export_object.is_safe and not self.can_view_deid:
            raise ExportAsyncException(
                _("You do not have permission to export this "
                  "De-Identified export.")
            )

        return export_object.get_download_task(
            filter=export_filter,
            filename="{}{}".format(export_object.name,
                                   date.today().isoformat()),
            previous_export_id=None,
            max_column_size=max_column_size,
        )

    @staticmethod
    def _get_form_data_and_specs(in_data):
        try:
            export_specs = in_data['exports']
            filter_form_data = in_data['form_data']
        except (KeyError, TypeError):
            raise ExportAsyncException(
                _("Request requires a list of exports and filters.")
            )

        if filter_form_data['type_or_group'] != 'group':
            # make double sure that group is none
            filter_form_data['group'] = ''

        return filter_form_data, export_specs

    def _process_filters_and_specs(self, in_data):
        """Returns a the export filters and a list of JSON export specs
        """
        filter_form_data, export_specs = self._get_form_data_and_specs(in_data)
        try:
            export_filter = self.get_filters(filter_form_data)
        except ExportFormValidationException:
            raise ExportAsyncException(
                _("Form did not validate.")
            )

        return export_filter, export_specs

    @allow_remote_invocation
    def prepare_custom_export(self, in_data):
        """Uses the current exports download framework (with some nasty filters)
        to return the current download id to POLL for the download status.
        :param in_data: dict passed by the  angular js controller.
        :return: {
            'success': True,
            'download_id': '<some uuid>',
        }
        """
        try:
            export_filter, export_specs = self._process_filters_and_specs(in_data)
            if len(export_specs) > 1:
                download = self._get_bulk_download_task(export_specs, export_filter)
            else:
                max_column_size = int(in_data.get('max_column_size', 2000))
                download = self._get_download_task(
                    export_specs, export_filter, max_column_size
                )
        except ExportAsyncException as e:
            return format_angular_error(e.message)
        except Exception as e:
            return format_angular_error(
                e.message,
                log_error=True,
                exception=e,
                request=self.request,
            )
        return format_angular_success({
            'download_id': download.download_id,
        })


class DownloadFormExportView(BaseDownloadExportView):
    """View to download a SINGLE Form Export with filters.
    """
    urlname = 'export_download_forms'
    show_date_range = True
    page_title = ugettext_noop("Download Form Export")
    check_for_multimedia = True

    @staticmethod
    def get_export_schema(export_id):
        return FormExportSchema.get(export_id)

    @property
    def export_list_url(self):
        return reverse(FormExportListView.urlname, args=(self.domain,))

    @property
    @memoized
    def download_export_form(self):
        return FilterFormExportDownloadForm(
            self.domain_object,
            self.timezone,
            initial={
                'type_or_group': 'type',
            },
        )

    @property
    def parent_pages(self):
        if not self.has_edit_permissions:
            return [{
                'title': DeIdFormExportListView.page_title,
                'url': reverse(DeIdFormExportListView.urlname, args=(self.domain,)),
            }]
        return [{
            'title': FormExportListView.page_title,
            'url': reverse(FormExportListView.urlname, args=(self.domain,)),
        }]

    def get_filters(self, filter_form_data):
        filter_form = FilterFormExportDownloadForm(
            self.domain_object, self.timezone, filter_form_data)
        if not filter_form.is_valid():
            raise ExportFormValidationException()
        form_filter = filter_form.get_form_filter()
        export_filter = SerializableFunction(default_form_filter,
                                             filter=form_filter)
        return export_filter

    def get_export_object(self, export_id):
        return FormExportSchema.get(export_id)

    def _get_attachment_size_by_app_id(self):
        # hash of app_id, xmlns to size of attachments
        startkey = [self.domain]
        db = Application.get_db()
        view = db.view('attachments/attachments', startkey=startkey,
                       endkey=startkey + [{}], group_level=3, reduce=True,
                       group=True)
        available_attachments =  {(a['key'][1], a['key'][2]): sizeof_fmt(a['value']) for a in view}
        return available_attachments

    @allow_remote_invocation
    def has_multimedia(self, in_data):
        """Checks to see if this form export has multimedia available to export
        """
        try:
            size_hash = self._get_attachment_size_by_app_id()
            export_object = self.get_export_object(self.export_id)
            hash_key = (export_object.app_id, export_object.xmlns
                        if hasattr(export_object, 'xmlns') else '')
            has_multimedia = hash_key in size_hash
        except Exception as e:
            return format_angular_error(e.message)
        return format_angular_success({
            'hasMultimedia': has_multimedia,
        })

    @allow_remote_invocation
    def prepare_form_multimedia(self, in_data):
        """Gets the download_id for the multimedia zip and sends it to the
        exportDownloadService in download_export.ng.js to begin polling for the
        zip file download.
        """
        try:
            filter_form_data, export_specs = self._get_form_data_and_specs(in_data)
            filter_form = FilterFormExportDownloadForm(
                self.domain_object, self.timezone, filter_form_data
            )
            if not filter_form.is_valid():
                raise ExportFormValidationException(
                    _("Please check that you've submitted all required filters.")
                )
            download = DownloadBase()
            export_object = self.get_export_schema(export_specs[0]['export_id'])
            task_kwargs = filter_form.get_multimedia_task_kwargs(
                export_object, download.download_id
            )
            from corehq.apps.reports.tasks import build_form_multimedia_zip
            download.set_task(build_form_multimedia_zip.delay(**task_kwargs))
        except Exception as e:
            return format_angular_error(e)
        return format_angular_success({
            'download_id': download.download_id,
        })


class BulkDownloadFormExportView(DownloadFormExportView):
    """View to download a Bulk Form Export with filters.
    """
    urlname = 'export_bulk_download_forms'
    page_title = ugettext_noop("Download Form Exports")

    def get_filters(self, filter_form_data):
        filters = super(BulkDownloadFormExportView, self).get_filters(filter_form_data)
        filters &= SerializableFunction(instances)
        return filters


class DownloadCaseExportView(BaseDownloadExportView):
    """View to download a SINGLE Case Export with Filters
    """
    urlname = 'export_download_cases'
    page_title = ugettext_noop("Download Case Export")

    @staticmethod
    def get_export_schema(export_id):
        return CaseExportSchema.get(export_id)

    @property
    def export_list_url(self):
        return reverse(CaseExportListView.urlname, args=(self.domain,))

    @property
    @memoized
    def download_export_form(self):
        return FilterCaseExportDownloadForm(
            self.domain_object,
            initial={
                'type_or_group': 'type',
            },
        )

    @property
    def parent_pages(self):
        return [{
            'title': CaseExportListView.page_title,
            'url': reverse(CaseExportListView.urlname, args=(self.domain,)),
        }]

    def get_filters(self, filter_form_data):
        filter_form = FilterCaseExportDownloadForm(
            self.domain_object, filter_form_data
        )
        if not filter_form.is_valid():
            raise ExportFormValidationException()
        return filter_form.get_case_filter()

    def get_export_object(self, export_id):
        return CaseExportSchema.get(export_id)


class BaseExportListView(ExportsPermissionsMixin, JSONResponseMixin, BaseProjectDataView):
    template_name = 'export/export_list.html'
    allow_bulk_export = True
    is_deid = False

    @use_bootstrap3
    @use_select2
    def dispatch(self, request, *args, **kwargs):
        if not (self.has_edit_permissions or (self.is_deid and self.has_deid_read_permissions and self.can_view_deid)):
            raise Http404()
        return super(BaseExportListView, self).dispatch(request, *args, **kwargs)

    @property
    def page_context(self):
        return {
            'create_export_form': self.create_export_form if not self.is_deid else None,
            'create_export_form_title': self.create_export_form_title if not self.is_deid else None,
            'bulk_download_url': self.bulk_download_url if not self.is_deid else None,
            'allow_bulk_export': self.allow_bulk_export if not self.is_deid else False,
            'is_deid': self.is_deid,
        }

    @property
    def bulk_download_url(self):
        """Returns url for bulk download
        """
        if not self.allow_bulk_export:
            return None
        raise NotImplementedError('must implement bulk_download_url')

    @memoized
    def get_saved_exports(self):
        """The source of the data that will be processed by fmt_export_data
        for use in the template.
        :return A list of saved exports that are lists of FormExportSchema
        or CaseExportSchema.
        """
        raise NotImplementedError("must implement get_saved_exports")

    @property
    @memoized
    def emailed_export_groups(self):
        """The groups of saved exports by domain for daily emailed exports.
        """
        return HQGroupExportConfiguration.by_domain(self.domain)

    @property
    def daily_emailed_exports(self):
        """Returns a list of exports marked for a daily email.
        """
        raise NotImplementedError("must implement saved_exports")

    def fmt_export_data(self, export):
        """Returns the object used for each row (per export)
        in the saved exports table. This data will eventually be processed as
        a JSON object by angular.js.
        :return dict
        """
        raise NotImplementedError("must implement fmt_export_data")

    def fmt_emailed_export_data(self, component):
        file_data = {}
        has_file = component.saved_version is not None and component.saved_version.has_file()
        if has_file:
            file_data = {
                'fileId': component.saved_version.get_id,
                'size': filesizeformat(component.saved_version.size),
                'lastUpdated': naturaltime(component.saved_version.last_updated),
                'showExpiredWarning': (
                    component.saved_version.last_accessed and
                    component.saved_version.last_accessed <
                    (datetime.utcnow() - timedelta(days=settings.SAVED_EXPORT_ACCESS_CUTOFF))
                ),
                'downloadUrl': '{}?group_export_id={}'.format(
                    reverse('hq_download_saved_export', args=[
                        self.domain, component.saved_version.get_id
                    ]),
                    component.group_id
                ),
            }
        return {
            'groupId': component.group_id,
            'hasFile': has_file,
            'index': component.config.index,
            'fileData': file_data,
        }

    def get_formatted_emailed_exports(self, export):
        emailed_exports = filter(
            lambda x: x.config.index[-1] == export.get_id,
            self.daily_emailed_exports
        )
        return map(lambda x: self.fmt_emailed_export_data(x), emailed_exports)

    @allow_remote_invocation
    def get_exports_list(self, in_data):
        """Called by the ANGULAR.JS controller ListExports controller in
        exports/list_exports.ng.js on initialization of that controller.
        :param in_data: dict passed by the  angular js controller.
        :return: {
            'success': True,
            'exports': map(self.fmt_export_data, self.get_saved_exports()),
        }
        """
        try:
            saved_exports = self.get_saved_exports()
            if self.is_deid:
                saved_exports = filter(lambda x: x.is_safe, saved_exports)
            saved_exports = map(self.fmt_export_data, saved_exports)
        except Exception as e:
            return format_angular_error(
                _("Issue fetching list of exports: {}").format(e),
                log_error=True,
                exception=e,
                request=self.request,
            )
        return format_angular_success({
            'exports': saved_exports,
        })

    @property
    def create_export_form_title(self):
        """Returns a string that is displayed as the title of the create
        export form below.
        """
        raise NotImplementedError("must implement create_export_title")

    @property
    def create_export_form(self):
        """Returns a django form that gets the information necessary to create
        an export tag, which is the first step in creating a new export.

        This is either an instance of:
        - CreateFormExportTagForm
        - CreateCaseExportTagForm

        This form is what will interact with the DrilldownToFormController in
        hq.app_data_drilldown.ng.js
        """
        raise NotImplementedError("must implement create_export_form")

    @allow_remote_invocation
    def get_app_data_drilldown_values(self, in_data):
        """Called by the ANGULAR.JS controller DrilldownToFormController in
        hq.app_data_drilldown.ng.js  Use ApplicationDataRMIHelper to help
        format the response.
        """
        NotImplementedError("Must implement get_intial_form_data")

    def get_create_export_url(self, form_data):
        """Returns url to the custom export creation form with the export
        tag appended.
        """
        raise NotImplementedError("Must implement generate_create_form_url")

    def get_emailed_indexes(self, email_group):
        """Return a list of indexes of the components of the HQGroupExportConfiguration
        ExportConfiguration list"""
        raise NotImplementedError("must implement get_emailed_indexes")

    @allow_remote_invocation
    def update_emailed_export_data(self, in_data):
        group_id = in_data['component']['groupId']
        relevant_group = filter(lambda g: g.get_id, self.emailed_export_groups)[0]
        indexes = map(lambda x: x[0].index, relevant_group.all_exports)
        place_index = indexes.index(in_data['component']['index'])
        rebuild_export_task.delay(group_id, place_index)
        return format_angular_success({})

    @allow_remote_invocation
    def submit_app_data_drilldown_form(self, in_data):
        if self.is_deid:
            raise Http404()
        try:
            form_data = in_data['formData']
        except KeyError:
            return format_angular_error(
                _("The form's data was not correctly formatted.")
            )
        try:
            create_url = self.get_create_export_url(form_data)
        except ExportFormValidationException:
            return format_angular_error(
                _("The form did not validate.")
            )
        except Exception as e:
            return format_angular_error(
                _("Problem getting link to custom export form: {}").format(e),
            )
        return format_angular_success({
            'url': create_url,
        })


class FormExportListView(BaseExportListView):
    urlname = 'list_form_exports'
    page_title = ugettext_noop("Export Forms")

    @property
    def bulk_download_url(self):
        return reverse(BulkDownloadFormExportView.urlname, args=(self.domain,))

    @memoized
    def get_saved_exports(self):
        exports = FormExportSchema.get_stale_exports(self.domain)
        if not self.can_view_deid:
            exports = filter(lambda x: not x.is_safe, exports)
        return sorted(exports, key=lambda x: x.name)

    @property
    @memoized
    def daily_emailed_exports(self):
        all_form_exports = []
        for group in self.emailed_export_groups:
            all_form_exports.extend(group.form_exports)
        return all_form_exports

    @property
    @memoized
    def create_export_form(self):
        return CreateFormExportTagForm()

    @property
    def create_export_form_title(self):
        return _("Select a Form to Export")

    def fmt_export_data(self, export):
        emailed_exports = self.get_formatted_emailed_exports(export)
        return {
            'id': export.get_id,
            'isDeid': export.is_safe,
            'name': export.name,
            'formname': export.formname,
            'addedToBulk': False,
            'emailedExports': emailed_exports,
            'editUrl': reverse(EditCustomFormExportView.urlname,
                               args=(self.domain, export.get_id)),
            'downloadUrl': reverse(DownloadFormExportView.urlname,
                                   args=(self.domain, export.get_id)),
        }

    @allow_remote_invocation
    def get_app_data_drilldown_values(self, in_data):
        if self.is_deid:
            raise Http404()
        try:
            rmi_helper = ApplicationDataRMIHelper(self.domain)
            response = rmi_helper.get_form_rmi_response()
        except Exception as e:
            return format_angular_error(
                _("Problem getting Create Export Form: {}").format(e),
            )
        return format_angular_success(response)

    def get_create_export_url(self, form_data):
        create_form = CreateFormExportTagForm(form_data)
        if not create_form.is_valid():
            raise ExportFormValidationException()

        app_id = create_form.cleaned_data['application']
        form_xmlns = create_form.cleaned_data['form']
        return reverse(
            CreateCustomFormExportView.urlname,
            args=[self.domain],
        ) + ('?export_tag="{export_tag}"{app_id}'.format(
            app_id=('&app_id={}'.format(app_id)
                    if app_id != ApplicationDataRMIHelper.UNKNOWN_SOURCE else ""),
            export_tag=form_xmlns,
        ))


class DeIdFormExportListView(FormExportListView):
    page_title = ugettext_noop("Export De-Identified Forms")
    urlname = 'list_form_deid_exports'
    is_deid = True


class CaseExportListView(BaseExportListView):
    urlname = 'list_case_exports'
    page_title = ugettext_noop("Export Cases")
    allow_bulk_export = False

    @property
    def page_name(self):
        if self.is_deid:
            return _("Export De-Identified Cases")
        return self.page_title

    @property
    @memoized
    def daily_emailed_exports(self):
        all_case_exports = []
        for group in self.emailed_export_groups:
            all_case_exports.extend(group.case_exports)
        return all_case_exports

    @memoized
    def get_saved_exports(self):
        exports = CaseExportSchema.get_stale_exports(self.domain)
        if not self.can_view_deid:
            exports = filter(lambda x: not x.is_safe, exports)
        return sorted(exports, key=lambda x: x.name)

    @property
    @memoized
    def create_export_form(self):
        return CreateCaseExportTagForm()

    @property
    def create_export_form_title(self):
        return _("Select a Case Type to Export")

    def fmt_export_data(self, export):
        emailed_exports = self.get_formatted_emailed_exports(export)
        return {
            'id': export.get_id,
            'isDeid': export.is_safe,
            'name': export.name,
            'addedToBulk': False,
            'emailedExports': emailed_exports,
            'editUrl': reverse(EditCustomCaseExportView.urlname,
                               args=(self.domain, export.get_id)),
            'downloadUrl': reverse(DownloadCaseExportView.urlname,
                                   args=(self.domain, export.get_id)),
        }

    @allow_remote_invocation
    def get_app_data_drilldown_values(self, in_data):
        try:
            rmi_helper = ApplicationDataRMIHelper(self.domain)
            response = rmi_helper.get_case_rmi_response()
        except Exception as e:
            return format_angular_error(
                _("Problem getting Create Export Form: {}").format(e.message),
                log_error=True,
                exception=e,
                request=self.request,
            )
        return format_angular_success(response)

    def get_create_export_url(self, form_data):
        create_form = CreateCaseExportTagForm(form_data)
        if not create_form.is_valid():
            raise ExportFormValidationException()
        case_type = create_form.cleaned_data['case_type']
        return reverse(
            CreateCustomCaseExportView.urlname,
            args=[self.domain],
        ) + ('?export_tag="{export_tag}"'.format(
            export_tag=case_type,
        ))<|MERGE_RESOLUTION|>--- conflicted
+++ resolved
@@ -9,16 +9,12 @@
 from django.template.defaultfilters import filesizeformat
 from django.utils.decorators import method_decorator
 import json
-<<<<<<< HEAD
 from django.utils.safestring import mark_safe
 
 from djangular.views.mixins import JSONResponseMixin, allow_remote_invocation
 import pytz
 from corehq import toggles, privileges
 from corehq.apps.app_manager.fields import ApplicationDataRMIHelper
-=======
-from corehq.apps.app_manager.dbaccessors import get_apps_in_domain
->>>>>>> 47d4b1c5
 from corehq.apps.app_manager.models import Application
 from corehq.apps.data_interfaces.dispatcher import require_can_edit_data
 from corehq.apps.export.custom_export_helpers import make_custom_export_helper
@@ -45,7 +41,6 @@
 from corehq.apps.reports.standard.export import (
     CaseExportReport,
     ExcelExportReport,
-    sizeof_fmt,
 )
 from corehq.apps.reports.util import datespan_from_beginning
 from corehq.apps.reports.tasks import rebuild_export_task
@@ -60,6 +55,7 @@
 from corehq.apps.style.utils import format_angular_error, format_angular_success
 from corehq.apps.users.decorators import require_permission, get_permission_name
 from corehq.apps.users.models import Permissions
+from corehq.couchapps.dbaccessors import sizeof_fmt
 from corehq.util.timezones.utils import get_timezone_for_user
 from couchexport.models import SavedExportSchema, ExportSchema
 from couchexport.schema import build_latest_schema
@@ -758,7 +754,7 @@
         view = db.view('attachments/attachments', startkey=startkey,
                        endkey=startkey + [{}], group_level=3, reduce=True,
                        group=True)
-        available_attachments =  {(a['key'][1], a['key'][2]): sizeof_fmt(a['value']) for a in view}
+        available_attachments = {(a['key'][1], a['key'][2]): sizeof_fmt(a['value']) for a in view}
         return available_attachments
 
     @allow_remote_invocation
