import json
from copy import copy
from typing import Dict, Iterator, Optional

from django.conf import settings

from kafka import KafkaConsumer
from kafka.common import TopicPartition

from dimagi.utils.logging import notify_error
from pillowtop.checkpoints.manager import PillowCheckpointEventHandler
from pillowtop.feed.interface import Change, ChangeFeed, ChangeMeta
from pillowtop.models import kafka_seq_to_str

from corehq.apps.change_feed.data_sources import get_document_store
from corehq.apps.change_feed.exceptions import UnknownDocumentStore
from corehq.apps.change_feed.topics import validate_offsets

MIN_TIMEOUT = 500


class KafkaChangeFeed(ChangeFeed):
    """
    Kafka-based implementation of a ChangeFeed
    """
    sequence_format = 'json'

    def __init__(self, topics, client_id, strict=False, num_processes=1, dedicated_migration_process=False, process_num=0):
        """
        Create a change feed listener for a list of kafka topics, a client ID, and partition.

        See http://kafka.apache.org/documentation.html#introduction for a description of what these are.
        """
        self._topics = topics
        self._client_id = client_id
        self._processed_topic_offsets = {}
        self.strict = strict
        self.num_processes = num_processes
        self.process_num = process_num
        self.dedicated_migration_process = dedicated_migration_process
        self._consumer = None

    def __str__(self):
        return 'KafkaChangeFeed: topics: {}, client: {}'.format(self._topics, self._client_id)

    @property
    def topics(self):
        return self._topics

    def _get_single_topic_or_fail(self):
        if len(self._topics) != 1:
            raise ValueError("This function requires a single topic but found {}!".format(self._topics))
        return self._topics[0]

    def iter_changes(
        self,
        since: Optional[Dict[TopicPartition, int]],
        forever: bool,
    ) -> Iterator[Change]:
        """
        ``since`` must be a dictionary of topic partition offsets, or None
        """
        timeout = float('inf') if forever else MIN_TIMEOUT
        start_from_latest = since is None
        reset = 'largest' if start_from_latest else 'smallest'
        self._init_consumer(timeout, auto_offset_reset=reset)

        since = self._filter_offsets(since)
        # a special value of since=None will start from the end of the change stream
        if not isinstance(since, (dict, type(None))):
            raise ValueError(f"Expected None or a topic offset dictionary. Got {since!r}")
        if since == {}:
            raise ValueError('Topic partition offsets not found')

        if not start_from_latest:
            if self.strict:
                validate_offsets(since)

            checkpoint_topics = {tp[0] for tp in since}
            extra_topics = checkpoint_topics - set(self._topics)
            if extra_topics:
                raise ValueError("'since' contains extra topics: {}".format(list(extra_topics)))

            self._processed_topic_offsets = copy(since)

            # Tell the consumer to start from offsets that were passed in
            for topic_partition, offset in since.items():
                self.consumer.seek(TopicPartition(topic_partition[0], topic_partition[1]), int(offset))

        try:
            for message in self.consumer:
                self._processed_topic_offsets[(message.topic, message.partition)] = message.offset
                yield change_from_kafka_message(message)
        except StopIteration:
            assert not forever, 'Kafka pillow should not timeout when waiting forever!'
            # no need to do anything since this is just telling us we've reached the end of the feed

    def get_current_checkpoint_offsets(self):
        # the way kafka works, the checkpoint should increment by 1 because
        # querying the feed is inclusive of the value passed in.
        latest_offsets = self.get_latest_offsets()
        ret = {}
        for topic_partition, sequence in self.get_processed_offsets().items():
            if sequence == latest_offsets[topic_partition]:
                # this topic and partition is totally up to date and if we add 1
                # then kafka will give us an offset out of range error.
                # not adding 1 to the partition means that we may process this
                # change again later, but that should be OK
                sequence = latest_offsets[topic_partition]
            else:
                sequence += 1
            ret[topic_partition] = sequence
        return self._filter_offsets(ret)

    def get_processed_offsets(self):
        return copy(self._processed_topic_offsets)

    def get_latest_offsets(self):
        return self.consumer.end_offsets(self.consumer.assignment())

    def get_latest_offsets_json(self):
        return json.loads(kafka_seq_to_str(self.get_latest_offsets()))

    def get_latest_offsets_as_checkpoint_value(self):
        return self.get_latest_offsets()

    @property
    def consumer(self):
        if self._consumer is None:
            return self._init_consumer()
        return self._consumer

    def _init_consumer(self, timeout=MIN_TIMEOUT, auto_offset_reset='smallest'):
        """Allow re-initing the consumer if necessary
        """
        config = {
            'client_id': self._client_id,
            'bootstrap_servers': settings.KAFKA_BROKERS,
            'consumer_timeout_ms': timeout,
            'auto_offset_reset': auto_offset_reset,
            'enable_auto_commit': False,
            'api_version': settings.KAFKA_API_VERSION,
        }
        self._consumer = KafkaConsumer(**config)

        topic_partitions = []
        for topic in self.topics:
            for partition in self._consumer.partitions_for_topic(topic):
                topic_partitions.append(TopicPartition(topic, partition))

        self._consumer.assign(self._filter_partitions(topic_partitions))
        return self._consumer

    def _filter_offsets(self, offsets) -> Optional[Dict[TopicPartition, int]]:
        if offsets is None:
            return offsets

        return {
            tp: offsets[tp]
            for tp in self.consumer.assignment()
            if tp in offsets
        }

    def _filter_partitions(self, topic_partitions):
        topic_partitions.sort()
<<<<<<< HEAD
        if not self.dedicated_migration_process:
            return [
                topic_partitions[num::self.num_processes]
                for num in range(self.num_processes)
            ][self.process_num]
        else:
            if self.process_num == 0:
                return None
            else:
                return [
                    topic_partitions[num::self.num_processes]
                    for num in range(self.num_processes - 1)
                ][self.process_num - 1]
=======
        if self.process_num == -1:
            return []

        return [
            topic_partitions[num::self.num_processes]
            for num in range(self.num_processes)
        ][self.process_num]

>>>>>>> 8deb53ad

class KafkaCheckpointEventHandler(PillowCheckpointEventHandler):
    """
    Event handler that supports checkpoints when subscribing to multiple topics.
    """

    def __init__(self, checkpoint, checkpoint_frequency, change_feed, checkpoint_callback=None):
        super(KafkaCheckpointEventHandler, self).__init__(checkpoint, checkpoint_frequency, checkpoint_callback)
        assert isinstance(change_feed, KafkaChangeFeed)
        self.change_feed = change_feed

    def get_new_seq(self, change):
        return self.change_feed.get_current_checkpoint_offsets()


def change_from_kafka_message(message):
    change_meta = change_meta_from_kafka_message(message.value)
    try:
        document_store = get_document_store(
            data_source_type=change_meta.data_source_type,
            data_source_name=change_meta.data_source_name,
            domain=change_meta.domain,
            load_source="change_feed",
        )
    except UnknownDocumentStore:
        document_store = None
        notify_error("Unknown document store: {}".format(change_meta.data_source_type))
    return Change(
        id=change_meta.document_id,
        sequence_id=message.offset,
        document=None,
        deleted=change_meta.is_deletion,
        metadata=change_meta,
        document_store=document_store,
        topic=message.topic,
        partition=message.partition,
    )


def change_meta_from_kafka_message(message):
    return ChangeMeta.wrap(json.loads(message))<|MERGE_RESOLUTION|>--- conflicted
+++ resolved
@@ -163,7 +163,7 @@
 
     def _filter_partitions(self, topic_partitions):
         topic_partitions.sort()
-<<<<<<< HEAD
+
         if not self.dedicated_migration_process:
             return [
                 topic_partitions[num::self.num_processes]
@@ -177,16 +177,7 @@
                     topic_partitions[num::self.num_processes]
                     for num in range(self.num_processes - 1)
                 ][self.process_num - 1]
-=======
-        if self.process_num == -1:
-            return []
-
-        return [
-            topic_partitions[num::self.num_processes]
-            for num in range(self.num_processes)
-        ][self.process_num]
-
->>>>>>> 8deb53ad
+
 
 class KafkaCheckpointEventHandler(PillowCheckpointEventHandler):
     """
