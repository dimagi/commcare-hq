import json

from django.test.testcases import TestCase
from django.urls import reverse

from corehq.apps.accounting.models import (
    BillingAccount,
    DefaultProductPlan,
    SoftwarePlanEdition,
    Subscription,
)
from corehq.apps.domain.models import Domain
from corehq.apps.users.models import HQApiKey, WebUser
from corehq.apps.zapier.views import ZapierCreateCase, ZapierUpdateCase
from corehq.form_processor.interfaces.dbaccessors import CaseAccessors
from corehq.form_processor.tests.utils import FormProcessorTestUtils


class TestZapierCreateCaseAction(TestCase):
    """
    NOTE: This test case tests APIs to create/update cases from Zapier that are not currently in use / live.
    """

    @classmethod
    def setUpClass(cls):
        super(TestZapierCreateCaseAction, cls).setUpClass()
        cls.domain_object = Domain.get_or_create_with_name('fruit', is_active=True)
        cls.domain = cls.domain_object.name
        account = BillingAccount.get_or_create_account_by_domain(cls.domain, created_by="automated-test")[0]
        plan = DefaultProductPlan.get_default_plan_version(edition=SoftwarePlanEdition.STANDARD)
        subscription = Subscription.new_domain_subscription(account, cls.domain, plan)
        subscription.is_active = True
        subscription.save()
        cls.query_string = "?domain=fruit&case_type=watermelon&owner_id=test_user&user=test"
        cls.data = {'case_name': 'test1', 'price': '11'}
        cls.accessor = CaseAccessors(cls.domain)
<<<<<<< HEAD
        cls.user = WebUser.create(cls.domain, 'test', '******')
        api_key_object, _ = HQApiKey.objects.get_or_create(user=cls.user.get_django_user())
=======
        cls.user = WebUser.create(cls.domain, 'test', '******', None, None)
        api_key_object, _ = ApiKey.objects.get_or_create(user=cls.user.get_django_user())
>>>>>>> 62fa5f94
        cls.api_key = api_key_object.key

    @classmethod
    def tearDownClass(cls):
        cls.user.delete()
        cls.domain_object.delete()
        FormProcessorTestUtils.delete_all_cases()
        super(TestZapierCreateCaseAction, cls).tearDownClass()

    def test_create_case(self):
        response = self.client.post(reverse(ZapierCreateCase.urlname,
                                            kwargs={'domain': self.domain}) + self.query_string,
                               data=json.dumps(self.data),
                               content_type='application/json',
                               HTTP_AUTHORIZATION='ApiKey test:{}'.format(self.api_key))

        self.assertEqual(response.status_code, 200)

        case_id = self.accessor.get_case_ids_in_domain()
        case = self.accessor.get_case(case_id[0])
        self.assertEqual('test1', case.get_case_property('name'))
        self.assertEqual('11', case.get_case_property('price'))
        self.assertEqual('watermelon', case.get_case_property('type'))

    def test_update_case(self):
        response = self.client.post(reverse(ZapierCreateCase.urlname,
                                            kwargs={'domain': self.domain}) + self.query_string,
                               data=json.dumps(self.data),
                               content_type='application/json',
                               HTTP_AUTHORIZATION='ApiKey test:{}'.format(self.api_key))

        self.assertEqual(response.status_code, 200)
        case_id = self.accessor.get_case_ids_in_domain()
        case = self.accessor.get_case(case_id[0])
        self.assertEqual('11', case.get_case_property('price'))

        data = {'case_name': 'test1', 'price': '15', 'case_id': case_id[0]}
        response = self.client.post(reverse(ZapierUpdateCase.urlname,
                                            kwargs={'domain': self.domain}) + self.query_string,
                               data=json.dumps(data),
                               content_type='application/json',
                               HTTP_AUTHORIZATION='ApiKey test:{}'.format(self.api_key))

        self.assertEqual(response.status_code, 200)
        case = self.accessor.get_case(case_id[0])
        self.assertEqual('15', case.get_case_property('price'))

    def test_update_case_does_not_exist(self):
        data = {'case_name': 'test1', 'price': '15', 'case_id': 'fake_id'}
        response = self.client.post(reverse(ZapierUpdateCase.urlname,
                                            kwargs={'domain': self.domain}) + self.query_string,
                               data=json.dumps(data),
                               content_type='application/json',
                               HTTP_AUTHORIZATION='ApiKey test:{}'.format(self.api_key))

        self.assertEqual(response.status_code, 404)

    def test_update_case_wrong_domain(self):
        response = self.client.post(reverse(ZapierCreateCase.urlname,
                                            kwargs={'domain': self.domain}) + self.query_string,
                               data=json.dumps(self.data),
                               content_type='application/json',
                               HTTP_AUTHORIZATION='ApiKey test:{}'.format(self.api_key))

        self.assertEqual(response.status_code, 200)
        case_id = self.accessor.get_case_ids_in_domain()

        data = {'case_name': 'test1', 'price': '15', 'case_id': case_id[0]}
        query_string = "?domain=me&case_type=watermelon&user_id=test_user&user=test"
        response = self.client.post(reverse(ZapierUpdateCase.urlname,
                                            kwargs={'domain': self.domain}) + query_string,
                               data=json.dumps(data),
                               content_type='application/json',
                               HTTP_AUTHORIZATION='ApiKey test:{}'.format(self.api_key))

        self.assertEqual(response.status_code, 403)

    def test_update_case_wrong_type(self):
        response = self.client.post(reverse(ZapierCreateCase.urlname,
                                            kwargs={'domain': self.domain}) + self.query_string,
                               data=json.dumps(self.data),
                               content_type='application/json',
                               HTTP_AUTHORIZATION='ApiKey test:{}'.format(self.api_key))

        self.assertEqual(response.status_code, 200)
        case_id = self.accessor.get_case_ids_in_domain()

        data = {'case_name': 'test1', 'price': '15', 'case_id': case_id[0]}
        query_string = "?domain=fruit&case_type=orange&user_id=test_user&user=test"
        response = self.client.post(reverse(ZapierUpdateCase.urlname,
                                            kwargs={'domain': self.domain}) + query_string,
                               data=json.dumps(data),
                               content_type='application/json',
                               HTTP_AUTHORIZATION='ApiKey test:{}'.format(self.api_key))

        self.assertEqual(response.status_code, 400)

    def test_user_does_not_have_access(self):
        fake_domain = Domain.get_or_create_with_name('fake', is_active=True)
        WebUser.create('fake', 'faker2', '******', None, None)
        self.addCleanup(fake_domain.delete)
        query_string = "?domain=fruit&case_type=fake&user_id=test_user&user=faker2&owner_id=test_user"
        response = self.client.post(reverse(ZapierCreateCase.urlname,
                                            kwargs={'domain': self.domain}) + query_string,
                               data=json.dumps(self.data),
                               content_type='application/json',
                               HTTP_AUTHORIZATION='ApiKey test:{}'.format(self.api_key))

        self.assertEqual(response.status_code, 403)<|MERGE_RESOLUTION|>--- conflicted
+++ resolved
@@ -34,13 +34,8 @@
         cls.query_string = "?domain=fruit&case_type=watermelon&owner_id=test_user&user=test"
         cls.data = {'case_name': 'test1', 'price': '11'}
         cls.accessor = CaseAccessors(cls.domain)
-<<<<<<< HEAD
-        cls.user = WebUser.create(cls.domain, 'test', '******')
+        cls.user = WebUser.create(cls.domain, 'test', '******', None, None)
         api_key_object, _ = HQApiKey.objects.get_or_create(user=cls.user.get_django_user())
-=======
-        cls.user = WebUser.create(cls.domain, 'test', '******', None, None)
-        api_key_object, _ = ApiKey.objects.get_or_create(user=cls.user.get_django_user())
->>>>>>> 62fa5f94
         cls.api_key = api_key_object.key
 
     @classmethod
