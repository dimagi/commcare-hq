{% load i18n %}
<<<<<<< HEAD
<!-- TODO: support requirejs -->
<!--script>
    $('#notification-link').click(function() {
        ga_track_event('Notification', 'Opened Message', this.href);
    });
    analytics.trackUsageLink($('#notification-icon'), 'Notification', 'Clicked Bell Icon')
</script-->
=======
<script>
    $(function() {
        $('#notification-link').click(function() {
            ga_track_event('Notification', 'Opened Message', this.href);
        });
        window.analytics.trackUsageLink($('#notification-icon'), 'Notification', 'Clicked Bell Icon')
    });
</script>
>>>>>>> d0f0dfb0
<li id="js-settingsmenu-notifications" class="dropdown">
    <a href="#" class="dropdown-toggle dropdown-toggle-with-icon" data-toggle="dropdown" id="notification-icon">
        <i class="icon-bell-alt fa fa-bell nav-main-icon"
           data-bind="css: {'notifications-active-icon': hasUnread()}"></i>
    </a>
    <ul class="dropdown-menu notifications-dropdown dropdown-menu-right"
        role="menu">
        <li class="notifications-title dropdown-header nav-header">
            {% trans "Notifications" %}
        </li>
        <!-- ko foreach: notifications -->
        <li data-bind="css: {
                'notifications-alert': isAlert(),
                'notifications-info': isInfo(),
                'notifications-unread': !isRead()
            }">
            <a data-bind="attr: {href: url}, click: markAsRead" class="clearfix" target="_blank" id="notification-link">
                <span class="notifications-icon">
                    <i class="notifications-type fa"
                       data-bind="css: {
                            'fa-exclamation-triangle icon-warning-sign': isAlert(),
                            'fa-info-circle icon-info-sign': isInfo()
                        }"></i>
                </span>
                <span class="notifications-text" data-bind="text: content"></span>
                <span class="notifications-date" data-bind="text: date"></span>
            </a>
        </li>
        <!-- /ko -->
        <li class="notifications-error" data-bind="visible: hasError()">
            <a href="http://www.dimagi.com/blog/category/commcare-updates/"
               class="clearfix"
               target="_blank">
                <span class="notifications-icon">
                    <i class="fa fa-exclamation-circle icon-alert"></i>
                </span>
                <span class="notifications-text">
                    {% trans "Notifications could not be fetched at this time." %}
                    {% trans "Please see our blog for service updates." %}
                </span>
            </a>
        </li>
        <li class="nav-divider divider"></li>
        <li class="notifications-more">
            <a href="http://www.dimagi.com/blog/category/commcare-updates/"
               target="_blank">
                <i class="fa fa-list icon-list dropdown-icon"></i> {% trans "See More" %}
            </a>
        </li>
    </ul>
</li><|MERGE_RESOLUTION|>--- conflicted
+++ resolved
@@ -1,22 +1,13 @@
 {% load i18n %}
-<<<<<<< HEAD
 <!-- TODO: support requirejs -->
 <!--script>
-    $('#notification-link').click(function() {
-        ga_track_event('Notification', 'Opened Message', this.href);
-    });
-    analytics.trackUsageLink($('#notification-icon'), 'Notification', 'Clicked Bell Icon')
-</script-->
-=======
-<script>
     $(function() {
         $('#notification-link').click(function() {
             ga_track_event('Notification', 'Opened Message', this.href);
         });
         window.analytics.trackUsageLink($('#notification-icon'), 'Notification', 'Clicked Bell Icon')
     });
-</script>
->>>>>>> d0f0dfb0
+</script-->
 <li id="js-settingsmenu-notifications" class="dropdown">
     <a href="#" class="dropdown-toggle dropdown-toggle-with-icon" data-toggle="dropdown" id="notification-icon">
         <i class="icon-bell-alt fa fa-bell nav-main-icon"
