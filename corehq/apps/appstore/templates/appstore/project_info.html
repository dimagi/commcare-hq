--- conflicted
+++ resolved
@@ -64,10 +64,7 @@
             $('#agree-button').click(function() {
                 var form = $("#" + $(this).attr('data-form'));
                 form.submit();
-<<<<<<< HEAD
                 $(this).addClass('disabled');
-=======
->>>>>>> 11cc66f6
             });
 
             // show downloads info div
@@ -276,7 +273,7 @@
                     {% if request.couch_user.is_commcare_user %}
                         {% trans "You are currently logged in as a CloudCare user. Please sign out and login as a normal user to download apps" %}
                     {% else %}
-                    <div class="control-group{% if error_message %} error{% endif %}">
+                    <div class="control-group {% if error_message %}error{% endif %}">
                         <input type="text" class="span3" id="new_project_name"
                                name="new_project_name" value="{{ new_project_name }}" placeholder="{% trans 'New project name' %}">
                         {% if error_message %}
