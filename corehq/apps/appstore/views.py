--- conflicted
+++ resolved
@@ -283,7 +283,10 @@
                 d.downloads += 1
 
             apply_update(dom, inc_downloads)
-<<<<<<< HEAD
+
+            # sign project up for trial
+            create_30_day_trial(new_domain)
+
             messages.success(request,
                              render_to_string("appstore/partials/view_wiki.html",
                                               {"pre": _("Project copied successfully!")}),
@@ -294,15 +297,6 @@
                 reverse('view_app', args=[new_domain.name,
                         new_domain.full_applications()[0].get_id]))
 
-=======
-
-            # sign project up for trial
-            create_30_day_trial(new_domain)
-
-            messages.success(request, render_to_string("appstore/partials/view_wiki.html", {"pre": _("Project copied successfully!")}), extra_tags="html")
-            return HttpResponseRedirect(reverse('view_app',
-                args=[new_domain.name, new_domain.full_applications()[0].get_id]))
->>>>>>> 0882f0e6
         else:
             messages.error(request, _("There was an error processing your request.  Please see below."))
             return project_info(
