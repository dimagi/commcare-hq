--- conflicted
+++ resolved
@@ -76,13 +76,8 @@
     config = get_object_or_404(AppWorkflowConfig, domain=domain, pk=pk)
     form = AppWorkflowConfigForm(request, instance=config)
     if request.method == "POST":
-<<<<<<< HEAD
         form = AppWorkflowConfigForm(request, request.POST, instance=config)
-        import_har = request.POST.get("import-har")
-=======
-        form = AppWorkflowConfigForm(request.POST, instance=config)
         import_har = request.POST.get("import_har")
->>>>>>> dce5e9b6
         har_file = request.FILES.get("har_file")
         if import_har and har_file:
             form = _get_form_from_har(har_file.read(), request, instance=config)
