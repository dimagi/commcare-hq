--- conflicted
+++ resolved
@@ -117,11 +117,8 @@
     "couchforms.UnfinishedArchiveStub",
     "couchforms.UnfinishedSubmissionStub",
     "data_interfaces.CaseDeduplicationActionDefinition",
-<<<<<<< HEAD
-=======
     "data_interfaces.CaseDuplicate",
     "data_interfaces.CaseDuplicateNew",
->>>>>>> e794a66d
     "dhis2.SQLDataSetMap",
     "dhis2.SQLDataValueMap",
     "fhir.FHIRImportConfig",
