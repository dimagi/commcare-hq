from django.contrib import messages
from django.http import HttpResponseRedirect
from django.utils.functional import cached_property
from django.utils.translation import gettext as _
from django.utils.translation import gettext_noop, gettext_lazy

from couchdbkit import ResourceNotFound
from memoized import memoized

from corehq.apps.fixtures.dispatcher import FixtureInterfaceDispatcher
from corehq.apps.fixtures.models import LookupTable
from corehq.apps.fixtures.views import FixtureViewMixIn, fixtures_home, table_json
from corehq.apps.reports.filters.base import BaseSingleOptionFilter
from corehq.apps.reports.generic import GenericReportView, GenericTabularReport


class FixtureInterface(FixtureViewMixIn, GenericReportView):
    base_template = 'fixtures/fixtures_base.html'
    asynchronous = False
    dispatcher = FixtureInterfaceDispatcher
    exportable = False
    needs_filters = False


class FixtureSelectFilter(BaseSingleOptionFilter):
    slug = "table_id"
    label = ""
    placeholder = "place"
    default_text = gettext_lazy("Select a Table")

    @property
    def selected(self):
        # ko won't display default selected-value as it should, display default_text instead
        return ""

    def _fixture_options(self):
        return sorted(
            LookupTable.objects.by_domain(self.domain).values("id", "tag"),
            key=lambda t: t["tag"].lower()
        )

    @property
    @memoized
    def options(self):
        return [(f["id"].hex, f["tag"]) for f in self._fixture_options()]


class FixtureViewInterface(GenericTabularReport, FixtureInterface):
    name = gettext_noop("View Tables")
    slug = "view_lookup_tables"

    report_template_path = 'fixtures/view_table.html'

    fields = ['corehq.apps.fixtures.interface.FixtureSelectFilter']

    @property
    def view_response(self):
        if not self.has_tables():
            messages.info(self.request, _("You don't have any tables defined yet - create tables to view them."))
            return HttpResponseRedirect(fixtures_home(self.domain))
        else:
            return super(FixtureViewInterface, self).view_response

    @property
    def report_context(self):
        assert self.has_tables()
        if not self.request.GET.get("table_id", None):
            return {"table_not_selected": True}
        try:
            context = super(FixtureViewInterface, self).report_context
        except ResourceNotFound:
            return {"table_not_selected": True}

        # Build javascript options for DataTables
        report_table = context['report_table']
        headers = report_table.get('headers')
        data_tables_options = {
            'slug': self.context['report']['slug'],
            'defaultRows': report_table.get('default_rows', 10),
            'startAtRowNum': report_table.get('start_at_row', 0),
            'showAllRowsOption': report_table.get('show_all_rows'),
            'autoWidth': headers.auto_width,
        }
        if headers.render_aoColumns:
            data_tables_options.update({
                'aoColumns': headers.render_aoColumns,
            })
        if headers.custom_sort:
            data_tables_options.update({
                'customSort': headers.custom_sort,
            })

        pagination = context['report_table'].get('pagination', {})
        if pagination.get('is_on'):
            data_tables_options.update({
                'ajaxSource': pagination.get('source'),
                'ajaxParams': pagination.get('params'),
            })

        left_col = context['report_table'].get('left_col', {})
        if left_col.get('is_fixed'):
            data_tables_options.update({
                'fixColumns': True,
                'fixColsNumLeft': left_col['fixed'].get('num'),
                'fixColsWidth': left_col['fixed'].get('width'),
            })

        context.update({
            "selected_table": self.table.get("table_id", ""),
            'data_tables_options': data_tables_options,
        })
        if self.lookup_table:
            context.update({
                "table_description": self.lookup_table.description,
            })
        return context

    @memoized
    def has_tables(self):
        return LookupTable.objects.filter(domain=self.domain).exists()

    @property
    @memoized
    def table(self):
        from corehq.apps.fixtures.views import data_table
        if self.has_tables() and self.request.GET.get("table_id", None):
            return data_table(self.request, self.domain)
        else:
            return {"headers": None, "rows": None}

    @cached_property
    def lookup_table(self):
        try:
            return LookupTable.objects.get(id=self.request.GET['table_id'])
        except LookupTable.DoesNotExist:
            return None

    @property
    def headers(self):
        return self.table["headers"]

    @property
    def rows(self):
        return self.table["rows"]


class FixtureEditInterface(FixtureInterface):
    name = gettext_noop("Manage Tables")
    slug = "edit_lookup_tables"

    report_template_path = 'fixtures/manage_tables.html'

    @property
    def report_context(self):
        context = super(FixtureEditInterface, self).report_context
        is_managed_by_upstream_domain = any(data_type['is_synced'] for data_type in self.data_types)
<<<<<<< HEAD
        context.update(types=self.data_types, is_managed_by_upstream_domain=is_managed_by_upstream_domain)
=======
        context.update(
            types=self.data_types,
            is_managed_by_upstream_domain=is_managed_by_upstream_domain,
            can_edit_linked_data=self.can_edit_linked_data(),
        )
>>>>>>> 2c531314
        return context

    @property
    @memoized
    def data_types(self):
        return [table_json(t) for t in LookupTable.objects.by_domain(self.domain)]

    def can_edit_linked_data(self):
        return self.request.couch_user.can_edit_linked_data(self.domain)<|MERGE_RESOLUTION|>--- conflicted
+++ resolved
@@ -154,15 +154,11 @@
     def report_context(self):
         context = super(FixtureEditInterface, self).report_context
         is_managed_by_upstream_domain = any(data_type['is_synced'] for data_type in self.data_types)
-<<<<<<< HEAD
-        context.update(types=self.data_types, is_managed_by_upstream_domain=is_managed_by_upstream_domain)
-=======
         context.update(
             types=self.data_types,
             is_managed_by_upstream_domain=is_managed_by_upstream_domain,
             can_edit_linked_data=self.can_edit_linked_data(),
         )
->>>>>>> 2c531314
         return context
 
     @property
