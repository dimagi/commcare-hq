--- conflicted
+++ resolved
@@ -39,21 +39,6 @@
            data-bind="click: downloadExcels, attr: {'disabled': selectedTables().length < 1}">
           <i class="fa fa-cloud-download"></i> {% trans "Download Lookup Tables" %}
         </a>
-<<<<<<< HEAD
-        <!-- ko if: hasLinkedModels -->
-          <!-- ko ifnot: unlockLinkedData -->
-            <button class="btn btn-primary" data-toggle="modal" data-target="#edit-warning-modal">
-              <i class="fa fa-link"></i>
-              {% trans 'Unlock Linked Tables For Me' %}
-            </button>
-          <!-- /ko -->
-          <!-- ko if: unlockLinkedData -->
-            <button class="btn btn-primary" data-bind="click: toggleLinkedLock">
-              <i class="fa fa-link"></i>
-              {% trans "Lock Linked Tables For Me" %}
-            </button>
-          <!-- /ko -->
-=======
         </p>
         <p class="pull-right">
         <!-- ko if: hasLinkedModels -->
@@ -86,7 +71,6 @@
                   <a href='https://confluence.dimagi.com/display/commcarepublic/Enterprise+Release+Management' target='_blank'>Learn more</a>.
               {% endblocktrans %}">
         </span>
->>>>>>> 2c531314
         <!-- /ko -->
       </p>
     </div>
