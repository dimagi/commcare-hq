--- conflicted
+++ resolved
@@ -310,7 +310,6 @@
     return data_types_book, excel_sheets
 
 
-<<<<<<< HEAD
 class OwnerNames:
 
     def __init__(self, tables):
@@ -361,7 +360,8 @@
     def get_location_codes(self, row):
         loc_ids = self.owners[row.id][OwnerType.Location]
         return sorted(self.location_codes[loc_id] for loc_id in loc_ids)
-=======
+
+
 def _prepare_fixture_collated(table_ids, domain, task=None):
 
     # Feature flag only function
@@ -605,7 +605,6 @@
 
 def empty_padding_list(length):
     return [""] * length
->>>>>>> f8b14314
 
 
 def get_indexed_field_numbers(tables):
