/**
 *  Handles fixtures' "Manage Tables" page.
 */
hqDefine("fixtures/js/lookup-manage", [
    "jquery",
    "knockout",
    "hqwebapp/js/initial_page_data",
    "hqwebapp/js/hq.helpers",
    "hqwebapp/js/knockout_bindings.ko",
], function(
    $,
    ko,
    initialPageData
) {
    "use strict";
    var somethingWentWrong = $("#FailText").text();

    function log(x) {
        return x;
    }

    function makeEditable(o) {
        o.saveState = ko.observable('saved');
        o.editing = ko.observable(false);
        o.startEditing = function() {
            o.editing(true);
            try {
                o._backup = o.serialize();
            } catch (e) {

            }
        };
        o.stopEdit = function() {
            o.editing(false);
        };
        o.cancelEdit = function() {
            o.editing(false);
            o.cancel();
        };
        o.saveEdit = function() {
            o.editing(false);
            log(o);
            o.save();
        };
        return o;
    }

    function makeDataType(o, app) {
        var self = ko.mapping.fromJS(o),
            raw_fields = self.fields();
        self.original_tag = self.tag();
        self.original_visibility = self.is_global();
        self.isVisible = ko.observable(true);
        self.fields = ko.observableArray([]);
        makeEditable(self);
        if (!o._id) {
            self._id = ko.observable();
        }
        self.view_link = ko.computed(function() {
            return initialPageData.reverse('fixture_interface_dispatcher') + "?table_id=" + self._id();
        }, self);
        self.aboutToDelete = ko.observable(false);
        self.addField = function(data, event, o) {
            var i, field;
            if (o) {
                field = {
                    tag: ko.observable(o.tag),
                    with_props: ko.observable(o.with_props),
                    original_tag: ko.observable(o.tag),
                    is_new: ko.observable(false),
                    remove: ko.observable(false),
                    editing: ko.observable(false),
                };
            } else {
                field = {
                    tag: ko.observable(""),
                    with_props: ko.observable(false),
                    original_tag: ko.observable(""),
                    is_new: ko.observable(true),
                    remove: ko.observable(false),
                    editing: ko.observable(true),
                };
            }
            field.isDuplicate = ko.computed(function() {
                var j, noRepeats = true;
                var curVal = field.tag();
                for (j = 0; j < self.fields().length; j += 1) {
                    var thatField = self.fields()[j];
                    if (thatField !== field && thatField.tag() === curVal) {
                        noRepeats = false;
                    }
                }
                return !noRepeats;
            });
            field.isBadSlug = ko.computed(function() {
                var patt = new RegExp("([/\\<> ])");
                return patt.test(field.tag());
            });
            field.noXMLStart = ko.computed(function() {
                var curVal = field.tag();
                return curVal.startsWith('xml');
            });
            field.remove_if_new = function() {
                if (field.is_new() == true) {
                    self.fields.remove(field);
                }
            };
            self.fields.push(field);
        };
        for (var i = 0; i < raw_fields.length; i += 1) {
            var tag = raw_fields[i].field_name();
            var with_props = !!raw_fields[i].properties().length;
            self.addField(undefined, undefined, {
                tag: tag,
                with_props: with_props,
            });
        }

        self.save = function() {
            $.ajax({
                type: self._id() ? (self._destroy ? 'delete' : 'put') : 'post',
                url: initialPageData.reverse('update_lookup_tables') + (self._id() || ''),
                data: JSON.stringify(self.serialize()),
                dataType: 'json',
                error: function(data) {
                    var error_message;
                    if (data.responseText == "DuplicateFixture") {
                        error_message = "Can not create table with ID '" + self.tag() + "'. Table IDs should be unique.";
                    } else {
                        error_message = somethingWentWrong;
                    }
                    $("#FailText").text(error_message);
                    $("#editFailure").removeClass('hide');
                    self.cancel();
                    self.saveState('saved');
                },
                success: function(data) {
                    if (data.validation_errors) {
                        var $failMsg = $("<p />").text(data.error_msg);
                        var $failList = $("<ul />");
                        for (var v = 0; v < data.validation_errors.length; v++) {
                            $failList.append($("<li />").text(data.validation_errors[v]));
                        }
                        $("#FailText")
                            .text('')
                            .append($failMsg)
                            .append($failList);
                        $("#editFailure").removeClass('hide');
                        self.cancel();
                        self.saveState('saved');
                        return;
                    }
                    self.saveState('saved');
                    if (!self._id()) {
                        self._id(data._id);
                    }
                    self.original_visibility = self.is_global();
                    self.original_tag = self.tag();
                    var keptFields = [];
                    for (var i = 0; i < self.fields().length; i += 1) {
                        var field = self.fields()[i];
                        if (!field.remove()) {
                            field.original_tag(field.tag());
                            field.is_new(false);
                            keptFields.push(field);
                        }
                    }
                    self.fields(keptFields);
                },
            });
            self.saveState('saving');
        };
        self.cancel = function() {
            var indicesToRemoveAt = [];
            self.tag(self.original_tag);
            self.is_global(self.original_visibility);
            if (!self._id()) {
                self.isVisible(false);
                app.removeBadDataType(self);
            } else {
                for (var i = 0; i < self.fields().length; i += 1) {
                    var field = self.fields()[i];
                    if (field.is_new() === true) {
                        indicesToRemoveAt.push(i);
                        continue;
                    }
                    field.tag(field.original_tag());
                    field.remove(false);
                }
                for (var j = 0; j < indicesToRemoveAt.length; j += 1) {
                    var index = indicesToRemoveAt[j];
                    self.fields.remove(self.fields()[index]);
                }
            }
        };
        self.serialize = function() {
            return log({
                _id: self._id(),
                tag: self.tag(),
                view_link: self.view_link(),
                is_global: self.is_global(),
                fields: (function() {
                    var fields = {},
                        i;
                    for (i = 0; i < self.fields().length; i += 1) {
                        var field = self.fields()[i];
                        var patch;
                        if (field.is_new() == true) {
                            if (field.remove() == true) continue;
                            patch = {
                                "is_new": 1,
                            };
                            fields[field.tag()] = patch;
                        } else if (field.remove() === true) {
                            patch = {
                                "remove": 1,
                            };
                            fields[field.original_tag()] = patch;
                        } else if (field.tag() !== field.original_tag()) {
                            patch = {
                                "update": field.tag(),
                            };
                            fields[field.original_tag()] = patch;
                        } else {
                            patch = {};
                            fields[field.tag()] = patch;
                        }
                    }
                    return fields;
                }()),
            });
        };
        return self;
    }

    function appModel() {
        var self = {};
        self.data_types = ko.observableArray([]);
        self.loading = ko.observable(0);
        self.file = ko.observable();
        self.selectedTables = ko.observableArray([]);

        self.removeBadDataType = function(dataType) {
            setTimeout(function() {
                // This needs to be here otherwise if you remove the dataType
                // directly from the dataType, the DOM freezes and the page
                // can't scroll.
                self.data_types.remove(dataType);
            }, 1000);
        };

        self.updateSelectedTables = function(element, event) {
            var $elem = $(event.srcElement || event.currentTarget);
            var $checkboxes = $(".select-bulk");
            if ($elem.hasClass("toggle")) {
                self.selectedTables.removeAll();
                if ($elem.data("all")) {
                    $.each($checkboxes, function() {
                        $(this).prop("checked", true);
                        self.selectedTables.push(this.value);
                    });
                } else {
                    $.each($checkboxes, function() {
                        $(this).prop("checked", false);
                    });
                }
            }
            if ($elem.hasClass("select-bulk")) {
                var table_id = $elem[0].value;
                if ($elem[0].checked) {
                    self.selectedTables.push(table_id);
                } else {
                    self.selectedTables.splice(self.selectedTables().indexOf(table_id), 1);
                }
            }
        };

        self.downloadExcels = function(element, event) {
            var tables = [];
            if (self.selectedTables().length < 1)
                return;
            for (var i in self.selectedTables()) {
                tables.push(self.selectedTables()[i]);
            }
            $("#fixture-download").modal();
            if (tables.length > 0) {
                // POST, because a long querystring can overflow the request
                $.ajax({
                    url: initialPageData.reverse('download_fixtures'),
                    type: 'POST',
                    data: {
                        'table_ids': tables,
                    },
                    dataType: 'json',
                    success: function(response) {
                        self.setupDownload(response);
                    },
                    error: function(response) {
                        self.downloadError();
                    },
                });
            }
        };

        self.setupDownload = function(response) {
            var keep_polling = true;

            function poll() {
                if (keep_polling) {
                    $.ajax({
                        url: response.download_url,
                        dataType: 'text',
                        success: function(resp) {
                            var progress = $("#download-progress");
                            if (resp.replace(/[ \t\n]/g, '')) {
                                $("#downloading").addClass('hide');
                                progress.removeClass('hide').html(resp);
                                if (progress.find(".alert-success").length) {
                                    keep_polling = false;
                                }
                            }
                            if (keep_polling) {
                                setTimeout(poll, 2000);
                            }
                        },
                        error: function() {
                            self.downloadError();
                            keep_polling = false;
                        },
                    });
                }
            }
            $("#fixture-download").on("hide.bs.modal", function() {
                // stop polling if dialog is closed
                keep_polling = false;
            });
            $("#download-progress").addClass('hide');
            $("#downloading").removeClass('hide');
            poll();
        };

        self.downloadError = function() {
            var error_message = gettext("Sorry, something went wrong with the download. If you see this repeatedly please report an issue.");
            $("#fixture-download").modal("hide");
            $("#FailText").text(error_message);
            $("#editFailure").removeClass('hide');
        };

        self.addDataType = function() {
            var dataType = makeDataType({
                tag: "",
                fields: ko.observableArray([]),
                is_global: true,
            }, self);
            dataType.editing(true);
            self.data_types.push(dataType);
        };
        self.removeDataType = function(dataType) {
            if (confirm("Are you sure you want to delete the table '" + dataType.tag() + "'?")) {
                self.data_types.destroy(dataType);
                dataType.save();
            }
            return false;
        };
        self.loadData = function() {
            self.loading(self.loading() + 3);
            $.ajax({
                url: initialPageData.reverse('fixture_data_types'),
                type: 'get',
                dataType: 'json',
                success: function(data) {
                    var dataType;
                    for (var i = 0; i < data.length; i += 1) {
                        self.data_types.push(makeDataType(data[i], self));
                        dataType = self.data_types()[i];
                    }
                    self.loading(self.loading() - 1);
                },
            });
        };

        return self;
    }

<<<<<<< HEAD
    $(function() {
        var el = $('#fixtures-ui');
        var app = new App();
        el.koApplyBindings(app);
        el.removeClass('hide');
        app.loadData();
        $('#fixture-upload').koApplyBindings(app);
        $("#fixture-download").on("hidden.bs.modal", function() {
            $("#downloading").removeClass('hide');
            $("#download-progress").addClass('hide');
            $("#download-complete").addClass('hide');
        });
        $('.alert .close').on("click", function() {
            $(this).parent().addClass('hide');
        });
=======
    var el = $('#fixtures-ui');
    var app = appModel();
    el.koApplyBindings(app);
    el.removeClass('hide');
    app.loadData();
    $('#fixture-upload').koApplyBindings(app);
    $("#fixture-download").on("hidden.bs.modal", function() {
        $("#downloading").removeClass('hide');
        $("#download-progress").addClass('hide');
        $("#download-complete").addClass('hide');
    });
    $('.alert .close').on("click", function(e) {
        $(this).parent().addClass('hide');
>>>>>>> ff7cf21f
    });
});<|MERGE_RESOLUTION|>--- conflicted
+++ resolved
@@ -382,10 +382,9 @@
         return self;
     }
 
-<<<<<<< HEAD
     $(function() {
         var el = $('#fixtures-ui');
-        var app = new App();
+        var app = appModel();
         el.koApplyBindings(app);
         el.removeClass('hide');
         app.loadData();
@@ -398,20 +397,5 @@
         $('.alert .close').on("click", function() {
             $(this).parent().addClass('hide');
         });
-=======
-    var el = $('#fixtures-ui');
-    var app = appModel();
-    el.koApplyBindings(app);
-    el.removeClass('hide');
-    app.loadData();
-    $('#fixture-upload').koApplyBindings(app);
-    $("#fixture-download").on("hidden.bs.modal", function() {
-        $("#downloading").removeClass('hide');
-        $("#download-progress").addClass('hide');
-        $("#download-complete").addClass('hide');
-    });
-    $('.alert .close').on("click", function(e) {
-        $(this).parent().addClass('hide');
->>>>>>> ff7cf21f
     });
 });