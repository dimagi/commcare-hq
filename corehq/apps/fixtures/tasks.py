--- conflicted
+++ resolved
@@ -55,9 +55,5 @@
 def async_fixture_download(table_ids, domain, download_id, owner_id, combine_sheets=False):
     task = async_fixture_download
     DownloadBase.set_progress(task, 0, 100)
-<<<<<<< HEAD
-    prepare_fixture_download(table_ids, domain, task, download_id, owner_id)
-=======
     prepare_fixture_download(table_ids, domain, task, download_id, owner_id, combine_sheets=combine_sheets)
->>>>>>> 53e5114e
     DownloadBase.set_progress(task, 100, 100)