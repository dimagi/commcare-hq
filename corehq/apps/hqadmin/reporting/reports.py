--- conflicted
+++ resolved
@@ -754,36 +754,7 @@
             .run()
             .facets.user.result
         )
-<<<<<<< HEAD
-    elif histo_type == 'users_all':
-        existing_users = get_user_ids(user_type_mobile)
-
-        if require_submissions:
-            real_form_users = {
-                user_count['term'] for user_count in (
-                    FormES()
-                    .user_facet(size=USER_COUNT_UPPER_BOUND)
-                    .size(0)
-                    .run()
-                    .facets.user.result
-                )
-            }
-
-            real_sms_users = {
-                user_count['term'] for user_count in (
-                    SMSES()
-                    .terms_facet(
-                        'couch_recipient', 'user', USER_COUNT_UPPER_BOUND
-                    )
-                    .incoming_messages()
-                    .size(0)
-                    .run()
-                    .facets.user.result
-                )
-            }
-=======
     }
->>>>>>> 7bc307da
 
     real_sms_users = {
         user_count['term'] for user_count in (
