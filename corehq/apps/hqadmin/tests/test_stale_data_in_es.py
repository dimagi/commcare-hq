import uuid
from io import StringIO
from unittest import mock

from django.core.management import call_command
from django.test import TestCase

from casexml.apps.case.mock import CaseBlock
from casexml.apps.case.tests.util import delete_all_cases, delete_all_xforms

from corehq.apps.domain.models import Domain
from corehq.apps.es.case_search import case_search_adapter
from corehq.apps.es.cases import case_adapter
from corehq.apps.es.forms import form_adapter
from corehq.apps.es.tests.utils import es_test
from corehq.apps.hqadmin.management.commands.stale_data_in_es import DataRow
from corehq.apps.receiverwrapper.util import submit_form_locally
from corehq.form_processor.document_stores import (
    CaseDocumentStore,
    FormDocumentStore,
)
from corehq.form_processor.utils.xform import (
    FormSubmissionBuilder,
    TestFormMetadata,
)


class ExitEarlyException(Exception):
    pass


@es_test(requires=[case_search_adapter, case_adapter, form_adapter], setup_class=True)
class TestStaleDataInESSQL(TestCase):

    project_name = 'sql-project'
    case_type = 'patient'
    form_xmlns = None

    def test_no_output(self):
        self._assert_in_sync(self._stale_data_in_es('form'))
        self._assert_in_sync(self._stale_data_in_es('case'))
        self._assert_in_sync(self._stale_data_in_es('form', 'case'))

    def test_form_missing_then_not(self):
        self._test_form_missing_then_not({})

    def test_form_missing_then_not_domain_specific(self):
        self._test_form_missing_then_not({'domain': self.project.name})

    def test_case_missing_then_not(self):
        self._test_case_missing_then_not({})

    def test_case_missing_then_not_domain_specific(self):
        self._test_case_missing_then_not({'domain': self.project.name})

    def test_case_missing_date(self):
        self._test_case_missing_date()

    def test_case_resume(self):
        iteration_key = uuid.uuid4().hex

        def _make_fake_es_check(num_to_process):
            seen = []

            def _fake_es_check(chunk):
                chunk = list(chunk)
                if len(seen) == num_to_process:
                    raise ExitEarlyException(seen)
                seen.extend(chunk)
                for case_id, case_type, modified_on, domain in chunk:
                    yield DataRow(
                        doc_id=case_id, doc_type='CommCareCase', doc_subtype=case_type, domain=domain,
                        es_date=None, primary_date=modified_on
                    )

            return _fake_es_check

        def call(num_to_process=None, expect_exception=None):
            _fake_es_check = _make_fake_es_check(num_to_process)
            patch_path = 'corehq.apps.hqadmin.management.commands.stale_data_in_es'
            with mock.patch(f'{patch_path}.CHUNK_SIZE', 1),\
                    mock.patch(f'{patch_path}.CaseHelper._yield_missing_in_es', _fake_es_check):
                return self._stale_data_in_es(
                    'case', iteration_key=iteration_key, expect_exception=expect_exception
                )

        form, cases = self._submit_form(self.project.name, new_cases=4)

        # process first 2 then raise exception
        self._assert_not_in_sync(call(2, expect_exception=ExitEarlyException), rows=[
            (case.case_id, 'CommCareCase', case.type, case.domain, None, case.server_modified_on)
            for case in cases[:2]
        ])

        # process rest - should start at 3rd doc
        self._assert_not_in_sync(call(4), rows=[
            (case.case_id, 'CommCareCase', case.type, case.domain, None, case.server_modified_on)
            for case in cases[2:]
        ])

    def test_form_resume(self):
        iteration_key = uuid.uuid4().hex

        def _make_fake_es_check(num_to_process):
            seen = []

            def _fake_es_check(chunk):
                chunk = list(chunk)
                if len(seen) == num_to_process:
                    raise ExitEarlyException(seen)
                seen.extend(chunk)
                for form_id, doc_type, xmlns, modified_on, domain in chunk:
                    yield DataRow(
                        doc_id=form_id, doc_type=doc_type, doc_subtype=xmlns, domain=domain,
                        es_date=None, primary_date=modified_on
                    )

            return _fake_es_check

        def call(num_to_process=None, expect_exception=None):
            _fake_es_check = _make_fake_es_check(num_to_process)
            patch_path = 'corehq.apps.hqadmin.management.commands.stale_data_in_es'
            with mock.patch(f'{patch_path}.CHUNK_SIZE', 1), \
                    mock.patch(f'{patch_path}.FormHelper._yield_missing_in_es', _fake_es_check):
                return self._stale_data_in_es(
                    'form', iteration_key=iteration_key, expect_exception=expect_exception
                )

        forms = [
            self._submit_form(self.project.name)[0] for i in range(4)
        ]

        # process first 2 then raise exception
        self._assert_not_in_sync(call(2, expect_exception=ExitEarlyException), rows=[
            (form.form_id, 'XFormInstance', form.xmlns, form.domain, None, form.received_on)
            for form in forms[:2]
        ])

        # process rest - should start at 3rd doc
        self._assert_not_in_sync(call(4), rows=[
            (form.form_id, 'XFormInstance', form.xmlns, form.domain, None, form.received_on)
            for form in forms[2:]
        ])

    def _test_form_missing_then_not(self, cmd_kwargs):
        def call():
            return self._stale_data_in_es('form', **cmd_kwargs)

        form, cases = self._submit_form(self.project.name)
        self._assert_not_in_sync(call(), rows=[
            (form.form_id, 'XFormInstance', form.xmlns, form.domain, None, form.received_on)
        ])

        self._send_forms_to_es([form])
        self._assert_in_sync(call())

        form.archive(trigger_signals=False)
        self._assert_not_in_sync(call(), rows=[
            (form.form_id, 'XFormArchived', form.xmlns, form.domain, form.received_on, form.received_on)
        ])

        self._send_forms_to_es([form])
        self._assert_in_sync(call())

        form.unarchive(trigger_signals=False)
        self._assert_not_in_sync(call(), rows=[
            (form.form_id, 'XFormInstance', form.xmlns, form.domain, form.received_on, form.received_on)
        ])

        self._send_forms_to_es([form])
        self._assert_in_sync(call())

    def _test_case_missing_then_not(self, cmd_kwargs):
        def call():
            return self._stale_data_in_es('case', **cmd_kwargs)
        form, (case,) = self._submit_form(self.project.name, new_cases=1)
        self._assert_not_in_sync(call(), rows=[
            (case.case_id, 'CommCareCase', case.type, case.domain, None, case.server_modified_on)
        ])

        self._send_cases_to_es([case])
        self._assert_in_sync(call())

        old_date = case.server_modified_on
        form, (case,) = self._submit_form(self.project.name, update_cases=[case])
        self._assert_not_in_sync(call(), rows=[
            (case.case_id, 'CommCareCase', case.type, case.domain, old_date, case.server_modified_on)
        ])

        self._send_cases_to_es([case])
        self._assert_in_sync(call())

    def _test_case_missing_date(self):
        def call():
            return self._stale_data_in_es('case')
        form, (case,) = self._submit_form(self.project.name, new_cases=1)

        pg_modified_on = case.server_modified_on
        case.server_modified_on = None
        self._send_cases_to_es([case], refetch_doc=False)
        case.server_modified_on = pg_modified_on

        self._assert_not_in_sync(call(), rows=[
            (case.case_id, 'CommCareCase', case.type, case.domain, None, case.server_modified_on)
        ])

    def _stale_data_in_es(self, *args, **kwargs):
        f = StringIO()
        expect_exception = kwargs.pop('expect_exception', None)
        with mock.patch('sys.stdout', f), mock.patch('sys.stderr', StringIO()):
            if expect_exception:
                with self.assertRaises(expect_exception):
                    call_command('stale_data_in_es', *args, stdout=f, **kwargs)
            else:
                call_command('stale_data_in_es', *args, stdout=f, **kwargs)
        return f.getvalue()

    def _submit_form(self, domain, new_cases=0, update_cases=()):
        case_blocks = [
            CaseBlock(
                case_id=str(uuid.uuid4()),
                case_type=self.case_type,
                create={'name': str(uuid.uuid4())[:5]},
            )
            for i in range(new_cases)
        ]
        case_blocks += [
            CaseBlock(
                case_id=case.case_id,
                update={}
            )
            for case in update_cases
        ]

        form_xml = FormSubmissionBuilder(
            form_id=str(uuid.uuid4()),
            case_blocks=case_blocks,
            metadata=TestFormMetadata(xmlns=self.form_xmlns) if self.form_xmlns else None
        ).as_xml_string()
        result = submit_form_locally(form_xml, domain)
        return result.xform, result.cases

    def _send_forms_to_es(self, forms):
<<<<<<< HEAD
        for form in forms:
            es_form = FormDocumentStore(form.domain, form.xmlns).get_document(form.form_id)
            form_adapter.index(es_form, refresh=True)
=======
        form_adapter.bulk_index(
            [FormDocumentStore(form.domain, form.xmlns).get_document(form.form_id) for form in forms],
            refresh=True
        )
>>>>>>> ca5fdb0b

        self.forms_to_delete_from_es.update(form.form_id for form in forms)

    def _send_cases_to_es(self, cases, refetch_doc=True):
        es_cases = []
        for case in cases:
            if refetch_doc:
<<<<<<< HEAD
                es_case = CaseDocumentStore(case.domain, case.type).get_document(case.case_id)
            else:
                es_case = case
            case_adapter.index(es_case, refresh=True)
=======
                es_cases.append(CaseDocumentStore(case.domain, case.type).get_document(case.case_id))
            else:
                es_cases.append(case)
        case_adapter.bulk_index(es_cases, refresh=True)
>>>>>>> ca5fdb0b

        self.cases_to_delete_from_es.update(case.case_id for case in cases)

    @classmethod
    def _delete_forms_from_es(cls, form_ids):
        form_adapter.bulk_delete(form_ids, refresh=True)

    @classmethod
    def _delete_cases_from_es(cls, case_ids):
        case_adapter.bulk_delete(case_ids, refresh=True)

    def _assert_in_sync(self, output):
        self.assertEqual(
            output,
            'Doc ID\tDoc Type\tDoc Subtype\tDomain\tES Date\tCorrect Date\n'
        )

    def _assert_not_in_sync(self, output, rows):
        content = "".join('{}\n'.format('\t'.join(map(str, row))) for row in rows)
        self.assertEqual(
            output,
            f'Doc ID\tDoc Type\tDoc Subtype\tDomain\tES Date\tCorrect Date\n{content}'
        )

    @classmethod
    def setUpClass(cls):
        delete_all_cases()
        cls.project = Domain.get_or_create_with_name(cls.project_name, is_active=True)
        cls.project.save()

    @classmethod
    def tearDownClass(cls):
        cls.project.delete()

    def setUp(self):
        self.forms_to_delete_from_es = set()
        self.cases_to_delete_from_es = set()

    def tearDown(self):
        delete_all_xforms()
        delete_all_cases()
        self._delete_forms_from_es(self.forms_to_delete_from_es)
        self._delete_cases_from_es(self.cases_to_delete_from_es)<|MERGE_RESOLUTION|>--- conflicted
+++ resolved
@@ -241,16 +241,10 @@
         return result.xform, result.cases
 
     def _send_forms_to_es(self, forms):
-<<<<<<< HEAD
-        for form in forms:
-            es_form = FormDocumentStore(form.domain, form.xmlns).get_document(form.form_id)
-            form_adapter.index(es_form, refresh=True)
-=======
         form_adapter.bulk_index(
             [FormDocumentStore(form.domain, form.xmlns).get_document(form.form_id) for form in forms],
             refresh=True
         )
->>>>>>> ca5fdb0b
 
         self.forms_to_delete_from_es.update(form.form_id for form in forms)
 
@@ -258,17 +252,10 @@
         es_cases = []
         for case in cases:
             if refetch_doc:
-<<<<<<< HEAD
-                es_case = CaseDocumentStore(case.domain, case.type).get_document(case.case_id)
-            else:
-                es_case = case
-            case_adapter.index(es_case, refresh=True)
-=======
                 es_cases.append(CaseDocumentStore(case.domain, case.type).get_document(case.case_id))
             else:
                 es_cases.append(case)
         case_adapter.bulk_index(es_cases, refresh=True)
->>>>>>> ca5fdb0b
 
         self.cases_to_delete_from_es.update(case.case_id for case in cases)
 
