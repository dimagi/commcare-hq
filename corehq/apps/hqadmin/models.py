from datetime import date, datetime

from django.db import DEFAULT_DB_ALIAS, models

from dimagi.ext.couchdbkit import *
from pillowtop.exceptions import PillowNotFoundError
from pillowtop.utils import (
    get_all_pillow_instances,
    get_pillow_by_name,
    safe_force_seq_int,
)


class HqDeploy(models.Model):
    date = models.DateTimeField(default=datetime.utcnow, db_index=True)
    user = models.CharField(max_length=100)
    environment = models.CharField(max_length=100, null=True)
<<<<<<< HEAD
    diff_url = models.CharField(max_length=126, null=True)
=======
    diff_url = models.CharField(max_length=255, null=True)
    couch_id = models.CharField(max_length=126, null=True, db_index=True)

    class Meta(object):
        db_table = "hqadmin_hqdeploy"

    def save(self, force_insert=False, force_update=False, using=DEFAULT_DB_ALIAS, update_fields=None):
        # Update or create couch doc
        if self.couch_id:
            doc = HqDeploy.wrap(HqDeploy.get_db().get(self.couch_id))
        else:
            doc = HqDeploy(
                date=self.date,
                user=self.user,
                environment=self.environment,
                diff_url=self.diff_url,
            )

        doc.save(from_sql=True)
        self.couch_id = doc.get_id

        # Save to SQL
        super().save(
            force_insert=force_insert, force_update=force_update, using=using, update_fields=update_fields
        )


class HqDeploy(Document):
    date = DateTimeProperty()
    user = StringProperty()
    environment = StringProperty()
    code_snapshot = DictProperty()
    diff_url = StringProperty()
>>>>>>> a572e291

    @classmethod
    def get_latest(cls, environment, limit=1):
        query = cls.objects.filter(environment=environment).order_by("-date")
        if limit:
            return query[:limit]
        return query


class HistoricalPillowCheckpoint(models.Model):
    seq = models.TextField()
    seq_int = models.IntegerField(null=True)
    checkpoint_id = models.CharField(max_length=255, db_index=True)
    date_updated = models.DateField()

    @classmethod
    def create_pillow_checkpoint_snapshots(cls):
        for pillow in get_all_pillow_instances():
            cls.create_checkpoint_snapshot(pillow.checkpoint)

    @classmethod
    def create_checkpoint_snapshot(cls, checkpoint):
        db_seq = checkpoint.get_current_sequence_id()
        cls.objects.create(seq=db_seq,
                           seq_int=safe_force_seq_int(db_seq),
                           checkpoint_id=checkpoint.checkpoint_id,
                           date_updated=date.today())

    @classmethod
    def get_latest_for_pillow(cls, pillow_name):
        try:
            pillow = get_pillow_by_name(pillow_name)
        except PillowNotFoundError:
            # Could not find the pillow
            return None

        if not pillow:
            return None

        return cls.get_latest(pillow.checkpoint.checkpoint_id)

    @classmethod
    def get_latest(cls, checkpoint_id):
        try:
            return cls.objects.filter(checkpoint_id=checkpoint_id)[0]
        except IndexError:
            return None

    @classmethod
    def get_historical_max(cls, checkpoint_id):
        try:
            return cls.objects.filter(checkpoint_id=checkpoint_id).order_by('-seq_int')[0]
        except IndexError:
            return None

    class Meta(object):
        ordering = ['-date_updated']<|MERGE_RESOLUTION|>--- conflicted
+++ resolved
@@ -15,43 +15,7 @@
     date = models.DateTimeField(default=datetime.utcnow, db_index=True)
     user = models.CharField(max_length=100)
     environment = models.CharField(max_length=100, null=True)
-<<<<<<< HEAD
-    diff_url = models.CharField(max_length=126, null=True)
-=======
     diff_url = models.CharField(max_length=255, null=True)
-    couch_id = models.CharField(max_length=126, null=True, db_index=True)
-
-    class Meta(object):
-        db_table = "hqadmin_hqdeploy"
-
-    def save(self, force_insert=False, force_update=False, using=DEFAULT_DB_ALIAS, update_fields=None):
-        # Update or create couch doc
-        if self.couch_id:
-            doc = HqDeploy.wrap(HqDeploy.get_db().get(self.couch_id))
-        else:
-            doc = HqDeploy(
-                date=self.date,
-                user=self.user,
-                environment=self.environment,
-                diff_url=self.diff_url,
-            )
-
-        doc.save(from_sql=True)
-        self.couch_id = doc.get_id
-
-        # Save to SQL
-        super().save(
-            force_insert=force_insert, force_update=force_update, using=using, update_fields=update_fields
-        )
-
-
-class HqDeploy(Document):
-    date = DateTimeProperty()
-    user = StringProperty()
-    environment = StringProperty()
-    code_snapshot = DictProperty()
-    diff_url = StringProperty()
->>>>>>> a572e291
 
     @classmethod
     def get_latest(cls, environment, limit=1):
