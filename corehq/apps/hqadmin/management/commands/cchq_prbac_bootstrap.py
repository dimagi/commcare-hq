--- conflicted
+++ resolved
@@ -232,15 +232,12 @@
         Role(slug=privileges.CASE_COPY,
              name='Allow Case Copy',
              description='Allow case copy from one user to another'),
-<<<<<<< HEAD
+        Role(slug=privileges.CASE_DEDUPE,
+             name='Deduplication Rules',
+             description='Support for finding duplicate cases'),
         Role(slug=privileges.CUSTOM_DOMAIN_ALERTS,
              name='Custom Domain Banners',
              description='Allow projects to add banners for their users on CommCareHQ'),
-=======
-        Role(slug=privileges.CASE_DEDUPE,
-             name='Deduplication Rules',
-             description='Support for finding duplicate cases'),
->>>>>>> 6a348a99
     ]
 
     BOOTSTRAP_PLANS = [
