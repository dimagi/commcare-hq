import logging

from django.core.management import call_command
from django.core.management.base import BaseCommand

from django_prbac.models import Role

from corehq import privileges
from corehq.apps.accounting.utils import ensure_grants, log_removed_grants
from corehq.apps.accounting.bootstrap import features

logger = logging.getLogger(__name__)


BULK_CASE_AND_USER_MANAGEMENT = 'bulk_case_and_user_management'
CROSS_PROJECT_REPORTS = 'cross_project_reports'


def cchq_prbac_bootstrap(apps, schema_editor):
    """Convenience function for use in data migrations.
    Example operation:
        migrations.RunPython(cchq_prbac_bootstrap)
    """
    call_command('cchq_prbac_bootstrap')


class Command(BaseCommand):
    help = 'Populate a fresh database with some sample roles and grants'

    def add_arguments(self, parser):
        parser.add_argument(
            '--dry-run',
            action='store_true',
            default=False,
            help='Do not actually modify the database, just verbosely log what happen',
        )
        parser.add_argument(
            '--verbose',
            action='store_true',
            default=False,
            help='Enable debug output',
        )
        parser.add_argument(
            '--fresh-start',
            action='store_true',
            default=False,
            help='We changed the core v0 plans, wipe all existing plans and start over. USE CAUTION.',
        )

    def handle(self, dry_run=False, verbose=False, fresh_start=False, **options):
        self.verbose = verbose

        if fresh_start:
            confirm_fresh_start = input(
                "Are you sure you want to delete all Roles and start over? You can't do this"
                " if accounting is already set up. Type 'yes' to continue."
            )
            if confirm_fresh_start == 'yes':
                self.flush_roles()

        self.roles_by_slug = {role.slug: role for role in Role.objects.all()}
        self.ensure_roles(self.BOOTSTRAP_PRIVILEGES + self.BOOTSTRAP_PLANS, dry_run)

        ensure_grants(
            list(self.BOOTSTRAP_GRANTS.items()),  # py3 iterable
            dry_run=dry_run,
            verbose=self.verbose,
            roles_by_slug=self.roles_by_slug,
        )

        if verbose or dry_run:
            log_removed_grants(self.OLD_PRIVILEGES, dry_run=dry_run)
        if not dry_run:
            Role.objects.filter(slug__in=self.OLD_PRIVILEGES).delete()

    def flush_roles(self):
        logger.info('Flushing ALL Roles...')
        Role.objects.all().delete()

    def ensure_roles(self, roles, dry_run=False):
        """
        Add each role if it does not already exist, otherwise skip it.
        """
        dry_run_tag = "[DRY RUN] " if dry_run else ""
        roles_to_save = []
        for role in roles:
            if role.slug not in self.roles_by_slug:
                if self.verbose or dry_run:
                    logger.info('%sCreating role: %s', dry_run_tag, role.name)
                if not dry_run:
                    roles_to_save.append(role)
            else:
                logger.info('Role already exists: %s', role.name)
        if roles_to_save:
            roles = Role.objects.bulk_create(roles_to_save)
            self.roles_by_slug.update((role.slug, role) for role in roles)

    BOOTSTRAP_PRIVILEGES = [
        Role(slug=privileges.API_ACCESS, name='API Access', description=''),
        Role(slug=privileges.LOOKUP_TABLES, name='Lookup Tables', description=''),
        Role(slug=privileges.CLOUDCARE, name='Web-based Applications (CloudCare)', description=''),
        Role(slug=privileges.CUSTOM_BRANDING, name='Custom Branding', description=''),
        Role(slug=privileges.ACTIVE_DATA_MANAGEMENT, name='Active Data Management', description=''),
        Role(slug=privileges.CUSTOM_REPORTS, name='Custom Reports', description=''),
        Role(slug=privileges.ROLE_BASED_ACCESS, name='Role-based Access', description=''),
        Role(slug=privileges.RESTRICT_ACCESS_BY_LOCATION, name='Restrict Access By Location', description=''),
        Role(
            slug=privileges.OUTBOUND_SMS, name='Outbound SMS',
            description='Use of any outbound messaging / SMS services.',
        ),
        Role(
            slug=privileges.REMINDERS_FRAMEWORK, name='Rules Engine (Use of Reminders Framework)',
            description='Use of reminders framework for spawning reminders/alerts based on certain criteria.',
        ),
        Role(
            slug=privileges.CUSTOM_SMS_GATEWAY, name='Custom Telerivet (Android) SMS Gateway',
            description='Ability to set up telerivet gateway on the "SMS Connectivity" page '
                        '(inbound or outbound).',
        ),
        Role(slug=privileges.INBOUND_SMS, name='Inbound SMS (where available)', description=''),
        Role(slug=privileges.BULK_CASE_MANAGEMENT, name='Bulk Case Management', description=''),
        Role(slug=privileges.BULK_USER_MANAGEMENT, name='Bulk User Management', description=''),
        Role(slug=privileges.DEIDENTIFIED_DATA, name='De-identified Data', description=''),
        Role(slug=privileges.HIPAA_COMPLIANCE_ASSURANCE, name='HIPAA Compliance Assurance', description=''),
        Role(slug=privileges.ALLOW_EXCESS_USERS, name='Can Add Users Above Limit', description=''),
        Role(slug=privileges.COMMCARE_LOGO_UPLOADER, name='Custom CommCare Logo Uploader', description=''),
        Role(slug=privileges.LOCATIONS, name='Locations', description=''),
        Role(slug=privileges.REPORT_BUILDER, name='User Configurable Report Builder', description=''),
        Role(slug=privileges.REPORT_BUILDER_TRIAL, name='Report Builder Trial', description=''),
        Role(slug=privileges.REPORT_BUILDER_5, name='Report Builder, 5 report limit', description=''),
        Role(slug=privileges.REPORT_BUILDER_15, name='Report Builder, 15 report limit', description=''),
        Role(slug=privileges.REPORT_BUILDER_30, name='Report Builder, 30 report limit', description=''),
        Role(slug=privileges.USERCASE, name='User Case Management', description=''),
        Role(slug=privileges.DATA_CLEANUP, name='Data Management',
             description='Tools for cleaning up data, including editing submissions and archiving forms.'),
        Role(slug=privileges.TEMPLATED_INTENTS, name='Templated Intents',
             description='Provides a dropdown for Android App Callouts'),
        Role(slug=privileges.CUSTOM_INTENTS, name='Custom Intents',
             description='Allows for specifying custom intents'),
        Role(slug=privileges.ADVANCED_DOMAIN_SECURITY, name='Advanced Domain Security',
             description='Allows domains to set security policies for all web users'),
        Role(slug=privileges.PRACTICE_MOBILE_WORKERS, name='Practice mode for mobile workers',
             description='Allows turning on practice mode for mobile workers and link them to applications'),
        Role(slug=privileges.BUILD_PROFILES, name='Application Profiles',
             description='Allows domains to create application profiles to customize app deploys'),
        Role(slug=privileges.EXCEL_DASHBOARD, name="Excel Dashbord",
             description="Allows domains to create Excel dashboard html exports"),
        Role(slug=privileges.DAILY_SAVED_EXPORT, name='DAILY_SAVED_EXPORT',
             description="Allows domains to create Daily Saved Exports"),
        Role(slug=privileges.ZAPIER_INTEGRATION, name='Zapier Integration',
             description='Allows domains to use zapier (zapier.com) integration'),
        Role(slug=privileges.LOGIN_AS, name='Log In As for App Preview',
             description='Allows domains to use the Log In As feature of App Preview'),
        Role(slug=privileges.CASE_SHARING_GROUPS,
             name='Case Sharing via Groups',
             description='Allows turning on case sharing between members in a group.'),
        Role(slug=privileges.CHILD_CASES,
             name='Child Cases',
             description='Allows for use of child cases / subcases in applications.'),
        Role(slug=privileges.ODATA_FEED,
             name='OData Feed - Tableau / BI Integration',
             description='Allows usage of Tableau / BI Integration (OData Feeds)'),
        Role(slug=privileges.DATA_FORWARDING,
             name='Data Forwarding',
             description='Allows use of Data Forwarding'),
        Role(slug=privileges.PROJECT_ACCESS,
             name='Project Access',
             description='Allows access to core project functionality.'),
        Role(slug=privileges.APP_USER_PROFILES,
             name='App User Profiles',
             description='Allows use of App User Profiles.'),
        Role(slug=privileges.GEOCODER, name='Geocoder', description='Address widget in Web Apps.'),
        Role(slug=privileges.DEFAULT_EXPORT_SETTINGS,
             name='Default Export Settings',
             description='Allows ability to set default values for newly created exports.'),
        Role(slug=privileges.RELEASE_MANAGEMENT,
             name='Release Management',
             description='Allows access to features that help manage releases between projects, like the linked '
                         'projects feature.'),
        Role(slug=privileges.LITE_RELEASE_MANAGEMENT,
             name='Lite Release Management',
             description='A limited version of Release Management'),
        Role(slug=privileges.LOADTEST_USERS,
             name='Loadtest Users',
             description='Allows creating loadtest users'),
        Role(slug=privileges.FORM_LINK_WORKFLOW,
             name='Link to other forms',
             description='Link to other forms in End of Form Navigation'),
        Role(slug=privileges.PHONE_APK_HEARTBEAT,
             name='Phone Heartbeat',
             description='Ability to configure a mobile feature to prompt users to update to latest CommCare '
                         'app and apk'),
        Role(slug=privileges.VIEW_APP_DIFF,
             name='Improved app changes view',
             description='Ability to see changes that have been made between different versions of '
                         'your application'),
        Role(slug=privileges.DATA_FILE_DOWNLOAD,
             name='File Dropzone',
             description='Offer hosting and sharing data files for downloading '
                         'from a secure dropzone'),
        Role(slug=privileges.ATTENDANCE_TRACKING,
             name='Attendance Tracking',
             description='Supports using CommCareHQ for attendance tracking'),
        Role(slug=privileges.REGEX_FIELD_VALIDATION,
             name='Regular Field Validation',
             description='Regular field validation for custom data fields'),
        Role(slug=privileges.LOCATION_SAFE_CASE_IMPORTS,
             name='Location Safe Case Imports',
             description='Location-restricted users can import cases at their location or below'),
        Role(slug=privileges.FORM_CASE_IDS_CASE_IMPORTER,
             name='Download buttons for Form- and Case IDs on Case Importer',
             description='Display the "Form IDs" and "Case IDs" download buttons on Case Importer'),
        Role(slug=privileges.EXPORT_MULTISORT,
             name='Sort multiple rows in exports simultaneously',
             description='Sort multiple rows in exports simultaneously'),
        Role(slug=privileges.EXPORT_OWNERSHIP,
             name='Allow exports to have ownership',
             description='Allow exports to have ownership'),
        Role(slug=privileges.FILTERED_BULK_USER_DOWNLOAD,
             name='Bulk user management features',
             description='For mobile users, enables bulk deletion page and bulk lookup page. '
                         'For web users, enables filtered download page.'),
        Role(slug=privileges.APPLICATION_ERROR_REPORT,
             name='Application error report',
             description='Show Application Error Report'),
<<<<<<< HEAD
        Role(slug=privileges.DATA_DICTIONARY,
             name='Data dictionary',
             description='Project level data dictionary of cases'),
        Role(slug=privileges.SHOW_OWNER_LOCATION_PROPERTY_IN_REPORT_BUILDER,
             name='Additional "Owner (Location)" property in report builder reports.',
             description='Show an additional "Owner (Location)" property in report builder reports.'),
=======
>>>>>>> 9ade2896
        Role(slug=privileges.CASE_LIST_EXPLORER,
             name='Case List Explorer',
             description='Show Case List Explorer under Inspect Data in Reports'),
    ]

    BOOTSTRAP_PLANS = [
        Role(slug='paused_plan_v0', name='Paused Plan', description=''),
        Role(slug='community_plan_v0', name='Community Plan', description=''),
        Role(slug='community_plan_v1', name='Community Plan', description=''),
        Role(slug='community_plan_v2', name='Community Plan', description=''),
        Role(slug='standard_plan_v0', name='Standard Plan', description=''),
        Role(slug='standard_plan_v1', name='Standard Plan', description=''),
        Role(slug='pro_plan_v0', name='Pro Plan', description=''),
        Role(slug='pro_plan_v1', name='Pro Plan', description=''),
        Role(slug='advanced_plan_v0', name='Advanced Plan', description=''),
        Role(slug='enterprise_plan_v0', name='Enterprise Plan', description=''),
    ] + [
        Role(slug='standard_plan_report_builder_v0', name='Standard Plan - 5 Reports', description=''),
        Role(slug='pro_plan_report_builder_v0', name='Pro Plan - 5 Reports', description=''),
        Role(slug='advanced_plan_report_builder_v0', name='Advanced Plan - 5 Reports', description=''),
    ]

    OLD_PRIVILEGES = [
        BULK_CASE_AND_USER_MANAGEMENT,
        CROSS_PROJECT_REPORTS,
    ]

    BOOTSTRAP_GRANTS = {
        'paused_plan_v0': features.paused_v0,
        'community_plan_v0': features.community_v0,
        'community_plan_v1': features.community_v1,
        'community_plan_v2': features.community_v2,
        'standard_plan_v0': features.standard_v0,
        'standard_plan_v1': features.standard_v1,
        'pro_plan_v0': features.pro_v0,
        'pro_plan_v1': features.pro_v1,
        'advanced_plan_v0': features.advanced_v0,
        'enterprise_plan_v0': features.enterprise_v0,
    }<|MERGE_RESOLUTION|>--- conflicted
+++ resolved
@@ -223,15 +223,9 @@
         Role(slug=privileges.APPLICATION_ERROR_REPORT,
              name='Application error report',
              description='Show Application Error Report'),
-<<<<<<< HEAD
         Role(slug=privileges.DATA_DICTIONARY,
              name='Data dictionary',
              description='Project level data dictionary of cases'),
-        Role(slug=privileges.SHOW_OWNER_LOCATION_PROPERTY_IN_REPORT_BUILDER,
-             name='Additional "Owner (Location)" property in report builder reports.',
-             description='Show an additional "Owner (Location)" property in report builder reports.'),
-=======
->>>>>>> 9ade2896
         Role(slug=privileges.CASE_LIST_EXPLORER,
              name='Case List Explorer',
              description='Show Case List Explorer under Inspect Data in Reports'),
