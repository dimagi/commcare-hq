import logging

from django.core.management import call_command
from django.core.management.base import BaseCommand

from django_prbac.models import Role

from corehq import privileges
from corehq.apps.accounting.utils import ensure_grants, log_removed_grants
from corehq.apps.accounting.bootstrap import features

logger = logging.getLogger(__name__)


BULK_CASE_AND_USER_MANAGEMENT = 'bulk_case_and_user_management'
CROSS_PROJECT_REPORTS = 'cross_project_reports'


def cchq_prbac_bootstrap(apps, schema_editor):
    """Convenience function for use in data migrations.
    Example operation:
        migrations.RunPython(cchq_prbac_bootstrap)
    """
    call_command('cchq_prbac_bootstrap')


class Command(BaseCommand):
    help = 'Populate a fresh database with some sample roles and grants'

    def add_arguments(self, parser):
        parser.add_argument(
            '--dry-run',
            action='store_true',
            default=False,
            help='Do not actually modify the database, just verbosely log what happen',
        )
        parser.add_argument(
            '--verbose',
            action='store_true',
            default=False,
            help='Enable debug output',
        )
        parser.add_argument(
            '--fresh-start',
            action='store_true',
            default=False,
            help='We changed the core v0 plans, wipe all existing plans and start over. USE CAUTION.',
        )

    def handle(self, dry_run=False, verbose=False, fresh_start=False, **options):
        self.verbose = verbose

        if fresh_start:
            confirm_fresh_start = input(
                "Are you sure you want to delete all Roles and start over? You can't do this"
                " if accounting is already set up. Type 'yes' to continue."
            )
            if confirm_fresh_start == 'yes':
                self.flush_roles()

        self.roles_by_slug = {role.slug: role for role in Role.objects.all()}
        self.ensure_roles(self.BOOTSTRAP_PRIVILEGES + self.BOOTSTRAP_PLANS, dry_run)

        ensure_grants(
            list(self.BOOTSTRAP_GRANTS.items()),  # py3 iterable
            dry_run=dry_run,
            verbose=self.verbose,
            roles_by_slug=self.roles_by_slug,
        )

        if verbose or dry_run:
            log_removed_grants(self.OLD_PRIVILEGES, dry_run=dry_run)
        if not dry_run:
            Role.objects.filter(slug__in=self.OLD_PRIVILEGES).delete()

    def flush_roles(self):
        logger.info('Flushing ALL Roles...')
        Role.objects.all().delete()

    def ensure_roles(self, roles, dry_run=False):
        """
        Add each role if it does not already exist, otherwise skip it.
        """
        dry_run_tag = "[DRY RUN] " if dry_run else ""
        roles_to_save = []
        for role in roles:
            if role.slug not in self.roles_by_slug:
                if self.verbose or dry_run:
                    logger.info('%sCreating role: %s', dry_run_tag, role.name)
                if not dry_run:
                    roles_to_save.append(role)
            else:
                logger.info('Role already exists: %s', role.name)
        if roles_to_save:
            roles = Role.objects.bulk_create(roles_to_save)
            self.roles_by_slug.update((role.slug, role) for role in roles)

    BOOTSTRAP_PRIVILEGES = [
        Role(slug=privileges.API_ACCESS, name='API Access', description=''),
        Role(slug=privileges.LOOKUP_TABLES, name='Lookup Tables', description=''),
        Role(slug=privileges.CLOUDCARE, name='Web-based Applications (CloudCare)', description=''),
        Role(slug=privileges.CUSTOM_BRANDING, name='Custom Branding', description=''),
        Role(slug=privileges.ACTIVE_DATA_MANAGEMENT, name='Active Data Management', description=''),
        Role(slug=privileges.CUSTOM_REPORTS, name='Custom Reports', description=''),
        Role(slug=privileges.ROLE_BASED_ACCESS, name='Role-based Access', description=''),
        Role(slug=privileges.RESTRICT_ACCESS_BY_LOCATION, name='Restrict Access By Location', description=''),
        Role(
            slug=privileges.OUTBOUND_SMS, name='Outbound SMS',
            description='Use of any outbound messaging / SMS services.',
        ),
        Role(
            slug=privileges.REMINDERS_FRAMEWORK, name='Rules Engine (Use of Reminders Framework)',
            description='Use of reminders framework for spawning reminders/alerts based on certain criteria.',
        ),
        Role(
            slug=privileges.CUSTOM_SMS_GATEWAY, name='Custom Telerivet (Android) SMS Gateway',
            description='Ability to set up telerivet gateway on the "SMS Connectivity" page '
                        '(inbound or outbound).',
        ),
        Role(slug=privileges.INBOUND_SMS, name='Inbound SMS (where available)', description=''),
        Role(slug=privileges.BULK_CASE_MANAGEMENT, name='Bulk Case Management', description=''),
        Role(slug=privileges.BULK_USER_MANAGEMENT, name='Bulk User Management', description=''),
        Role(slug=privileges.DEIDENTIFIED_DATA, name='De-identified Data', description=''),
        Role(slug=privileges.HIPAA_COMPLIANCE_ASSURANCE, name='HIPAA Compliance Assurance', description=''),
        Role(slug=privileges.ALLOW_EXCESS_USERS, name='Can Add Users Above Limit', description=''),
        Role(slug=privileges.COMMCARE_LOGO_UPLOADER, name='Custom CommCare Logo Uploader', description=''),
        Role(slug=privileges.LOCATIONS, name='Locations', description=''),
        Role(slug=privileges.REPORT_BUILDER, name='User Configurable Report Builder', description=''),
        Role(slug=privileges.REPORT_BUILDER_TRIAL, name='Report Builder Trial', description=''),
        Role(slug=privileges.REPORT_BUILDER_5, name='Report Builder, 5 report limit', description=''),
        Role(slug=privileges.REPORT_BUILDER_15, name='Report Builder, 15 report limit', description=''),
        Role(slug=privileges.REPORT_BUILDER_30, name='Report Builder, 30 report limit', description=''),
        Role(slug=privileges.USERCASE, name='User Case Management', description=''),
        Role(slug=privileges.DATA_CLEANUP, name='Data Management',
             description='Tools for cleaning up data, including editing submissions and archiving forms.'),
        Role(slug=privileges.TEMPLATED_INTENTS, name='Templated Intents',
             description='Provides a dropdown for Android App Callouts'),
        Role(slug=privileges.CUSTOM_INTENTS, name='Custom Intents',
             description='Allows for specifying custom intents'),
        Role(slug=privileges.ADVANCED_DOMAIN_SECURITY, name='Advanced Domain Security',
             description='Allows domains to set security policies for all web users'),
        Role(slug=privileges.PRACTICE_MOBILE_WORKERS, name='Practice mode for mobile workers',
             description='Allows turning on practice mode for mobile workers and link them to applications'),
        Role(slug=privileges.BUILD_PROFILES, name='Application Profiles',
             description='Allows domains to create application profiles to customize app deploys'),
        Role(slug=privileges.EXCEL_DASHBOARD, name="Excel Dashbord",
             description="Allows domains to create Excel dashboard html exports"),
        Role(slug=privileges.DAILY_SAVED_EXPORT, name='DAILY_SAVED_EXPORT',
             description="Allows domains to create Daily Saved Exports"),
        Role(slug=privileges.ZAPIER_INTEGRATION, name='Zapier Integration',
             description='Allows domains to use zapier (zapier.com) integration'),
        Role(slug=privileges.LOGIN_AS, name='Log In As for App Preview',
             description='Allows domains to use the Log In As feature of App Preview'),
        Role(slug=privileges.CASE_SHARING_GROUPS,
             name='Case Sharing via Groups',
             description='Allows turning on case sharing between members in a group.'),
        Role(slug=privileges.CHILD_CASES,
             name='Child Cases',
             description='Allows for use of child cases / subcases in applications.'),
        Role(slug=privileges.ODATA_FEED,
             name='OData Feed - Tableau / BI Integration',
             description='Allows usage of Tableau / BI Integration (OData Feeds)'),
        Role(slug=privileges.DATA_FORWARDING,
             name='Data Forwarding',
             description='Allows use of Data Forwarding'),
        Role(slug=privileges.PROJECT_ACCESS,
             name='Project Access',
             description='Allows access to core project functionality.'),
        Role(slug=privileges.APP_USER_PROFILES,
             name='App User Profiles',
             description='Allows use of App User Profiles.'),
        Role(slug=privileges.GEOCODER, name='Geocoder', description='Address widget in Web Apps.'),
        Role(slug=privileges.DEFAULT_EXPORT_SETTINGS,
             name='Default Export Settings',
             description='Allows ability to set default values for newly created exports.'),
        Role(slug=privileges.RELEASE_MANAGEMENT,
             name='Release Management',
             description='Allows access to features that help manage releases between projects, like the linked '
                         'projects feature.'),
        Role(slug=privileges.LITE_RELEASE_MANAGEMENT,
             name='Lite Release Management',
             description='A limited version of Release Management'),
        Role(slug=privileges.LOADTEST_USERS,
             name='Loadtest Users',
             description='Allows creating loadtest users'),
        Role(slug=privileges.FORM_LINK_WORKFLOW,
             name='Link to other forms',
             description='Link to other forms in End of Form Navigation'),
        Role(slug=privileges.PHONE_APK_HEARTBEAT,
             name='Phone Heartbeat',
             description='Ability to configure a mobile feature to prompt users to update to latest CommCare '
                         'app and apk'),
        Role(slug=privileges.VIEW_APP_DIFF,
             name='Improved app changes view',
             description='Ability to see changes that have been made between different versions of '
                         'your application'),
        Role(slug=privileges.DATA_FILE_DOWNLOAD,
             name='File Dropzone',
             description='Offer hosting and sharing data files for downloading '
                         'from a secure dropzone'),
        Role(slug=privileges.ATTENDANCE_TRACKING,
             name='Attendance Tracking',
             description='Supports using CommCare HQ for attendance tracking'),
        Role(slug=privileges.REGEX_FIELD_VALIDATION,
             name='Regular Field Validation',
             description='Regular field validation for custom data fields'),
        Role(slug=privileges.LOCATION_SAFE_CASE_IMPORTS,
             name='Location Safe Case Imports',
             description='Location-restricted users can import cases at their location or below'),
        Role(slug=privileges.FORM_CASE_IDS_CASE_IMPORTER,
             name='Download buttons for Form- and Case IDs on Case Importer',
             description='Display the "Form IDs" and "Case IDs" download buttons on Case Importer'),
        Role(slug=privileges.EXPORT_MULTISORT,
             name='Sort multiple rows in exports simultaneously',
             description='Sort multiple rows in exports simultaneously'),
        Role(slug=privileges.EXPORT_OWNERSHIP,
             name='Allow exports to have ownership',
             description='Allow exports to have ownership'),
        Role(slug=privileges.FILTERED_BULK_USER_DOWNLOAD,
             name='Bulk user management features',
             description='For mobile users, enables bulk deletion page and bulk lookup page. '
                         'For web users, enables filtered download page.'),
        Role(slug=privileges.DATA_DICTIONARY,
             name='Data dictionary',
             description='Project level data dictionary of cases'),
        Role(slug=privileges.CASE_LIST_EXPLORER,
             name='Case List Explorer',
             description='Show Case List Explorer under Inspect Data in Reports'),
        Role(slug=privileges.CASE_COPY,
             name='Allow Case Copy',
             description='Allow case copy from one user to another'),
        Role(slug=privileges.CASE_DEDUPE,
             name='Deduplication Rules',
             description='Support for finding duplicate cases'),
        Role(slug=privileges.CUSTOM_DOMAIN_ALERTS,
             name='Custom Domain Banners',
             description='Allow projects to add banners for their users on CommCare HQ'),
        Role(slug=privileges.APP_DEPENDENCIES,
             name='App Dependencies',
             description='Set Android app dependencies that must be installed before using a CommCare app'),
        Role(slug=privileges.SHOW_ENABLE_ALL_ADD_ONS,
             name='Show "Enable All Add-Ons" button',
             description='Show "Enable All Add-Ons" button in Application Settings'),
        Role(slug=privileges.BULK_DATA_EDITING, name='Bulk Data Editing', description=''),
        Role(slug=privileges.TWO_STAGE_MOBILE_WORKER_ACCOUNT_CREATION,
             name='Two Stage Mobile Worker Account Creation',
             description='Allows two-stage user provisioning '
                         '(users confirm and set their own passwords via email)'),
<<<<<<< HEAD
        Role(slug=privileges.GEOJSON_EXPORT,
             name='Case Export supports the GeoJSON data format',
             description='Case Export supports exporting geolocated data in '
                         'GeoJSON format.'),
=======
        Role(slug=privileges.DATA_DICT_TYPES,
             name='Data Dictionary case properties have data types',
             description='Data Dictionary case properties have data types.'),
>>>>>>> 96512f06
    ]

    BOOTSTRAP_PLANS = [
        Role(slug='paused_plan_v0', name='Paused Plan', description=''),
        Role(slug='community_plan_v0', name='Free Edition', description=''),
        Role(slug='community_plan_v1', name='Free Edition', description=''),
        Role(slug='community_plan_v2', name='Free Edition', description=''),
        Role(slug='standard_plan_v0', name='Standard Plan', description=''),
        Role(slug='standard_plan_v1', name='Standard Plan', description=''),
        Role(slug='standard_plan_v2', name='Standard Plan', description=''),
        Role(slug='pro_plan_v0', name='Pro Plan', description=''),
        Role(slug='pro_plan_v1', name='Pro Plan', description=''),
        Role(slug='advanced_plan_v0', name='Advanced Plan', description=''),
        Role(slug='enterprise_plan_v0', name='Enterprise Plan', description=''),
    ] + [
        Role(slug='standard_plan_report_builder_v0', name='Standard Plan - 5 Reports', description=''),
        Role(slug='pro_plan_report_builder_v0', name='Pro Plan - 5 Reports', description=''),
        Role(slug='advanced_plan_report_builder_v0', name='Advanced Plan - 5 Reports', description=''),
    ]

    OLD_PRIVILEGES = [
        BULK_CASE_AND_USER_MANAGEMENT,
        CROSS_PROJECT_REPORTS,
    ]

    BOOTSTRAP_GRANTS = {
        'paused_plan_v0': features.paused_v0,
        'community_plan_v0': features.community_v0,
        'community_plan_v1': features.community_v1,
        'community_plan_v2': features.community_v2,
        'standard_plan_v0': features.standard_v0,
        'standard_plan_v1': features.standard_v1,
        'standard_plan_v2': features.standard_v2,
        'pro_plan_v0': features.pro_v0,
        'pro_plan_v1': features.pro_v1,
        'advanced_plan_v0': features.advanced_v0,
        'enterprise_plan_v0': features.enterprise_v0,
    }<|MERGE_RESOLUTION|>--- conflicted
+++ resolved
@@ -246,16 +246,13 @@
              name='Two Stage Mobile Worker Account Creation',
              description='Allows two-stage user provisioning '
                          '(users confirm and set their own passwords via email)'),
-<<<<<<< HEAD
+        Role(slug=privileges.DATA_DICT_TYPES,
+             name='Data Dictionary case properties have data types',
+             description='Data Dictionary case properties have data types.'),
         Role(slug=privileges.GEOJSON_EXPORT,
              name='Case Export supports the GeoJSON data format',
              description='Case Export supports exporting geolocated data in '
                          'GeoJSON format.'),
-=======
-        Role(slug=privileges.DATA_DICT_TYPES,
-             name='Data Dictionary case properties have data types',
-             description='Data Dictionary case properties have data types.'),
->>>>>>> 96512f06
     ]
 
     BOOTSTRAP_PLANS = [
