--- conflicted
+++ resolved
@@ -105,13 +105,9 @@
 
                 if changed_field_logs:
                     user.save()
-<<<<<<< HEAD
                     couch_user = CouchUser.from_django_user(user)
-                    log_model_change(None, self.request.couch_user, couch_user, fields_changed=changed_fields)
-=======
                     log_message = _("Changed: ") + _(", ").join(changed_field_logs)
-                    log_model_change(self.request.user, user, message=log_message)
->>>>>>> 9c94a570
+                    log_model_change(None, self.request.couch_user, couch_user, message=log_message)
             messages.success(request, _("Successfully updated superuser permissions"))
 
         return self.get(request, *args, **kwargs)
