--- conflicted
+++ resolved
@@ -260,16 +260,10 @@
                 # RestoreConfig.get_response returned HttpResponse 412. Response content is already XML
                 xml_payload = etree.fromstring(response.content)
             else:
-<<<<<<< HEAD
-                message = _('Unexpected restore response {}: {}. '
-                            'If you believe this is a bug please report an issue.').format(response.status_code,
-                                                                                           response.content.decode('utf-8'))
-=======
                 message = _(
                     'Unexpected restore response {}: {}. '
                     'If you believe this is a bug please report an issue.'
                 ).format(response.status_code, response.content.decode('utf-8'))
->>>>>>> fd274800
                 xml_payload = E.error(message)
         formatted_payload = etree.tostring(xml_payload, pretty_print=True).decode('utf-8')
         hide_xml = self.request.GET.get('hide_xml') == 'true'
