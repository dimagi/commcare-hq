--- conflicted
+++ resolved
@@ -1,9 +1,5 @@
-<<<<<<< HEAD
-/* global hqGlobal */
+/* global hqGlobal, DOMPurify */
 hqGlobal("style/ko/knockout_bindings.ko", ['jQuery', 'knockout'], function($, ko) {
-=======
-/* global DOMPurify */
->>>>>>> 6189d431
 
 ko.bindingHandlers.staticChecked = {
     init: function (element) {
