/* global hqGlobal, jQuery */
hqGlobal("style/js/hq.helpers", ['jquery', 'knockout'], function($, ko) {

<<<<<<< HEAD
var clearAnnouncement = function (announcementID) {
    $.ajax({
        url: '/announcements/clear/' + announcementID,
=======
    $('.page-level-alert').on('closed', function () {
        var announcement_id = $('.page-level-alert').find('.announcement-control').data('announcementid');
        if (announcement_id) {
            clearAnnouncement(announcement_id);
        }
>>>>>>> 6189d431
    });
};

$('.page-level-alert').bind('closed', function () {
    var announcement_id = $('.page-level-alert').find('.announcement-control').data('announcementid');
    if (announcement_id) {
        clearAnnouncement(announcement_id);
    }
});

// disable-on-submit is a class for form submit buttons so they're automatically disabled when the form is submitted
$(document).on('submit', 'form', function(ev) {
    var form = $(ev.target);
    form.find('.disable-on-submit').disableButton();
    form.find('.disable-on-submit-no-spinner').disableButtonNoSpinner();
});
$(document).on('submit', 'form.disable-on-submit', function (ev) {
    $(ev.target).find('[type="submit"]').disableButton();
});
$(document).on('click', '.add-spinner-on-click', function(ev) {
    $(ev.target).addSpinnerToButton();
});

$(document).on('click', '.notification-close-btn', function() {
    var note_id = $(this).data('note-id');
    var post_url = $(this).data('url');
    $.post(post_url, {note_id: note_id});
    $(this).parents('.alert').hide(150);
});


window.onerror = function(message, file, line, col, error) {
    $.post('/jserror/', {
        message: message,
        page: window.location.href,
        file: file,
        line: line,
        stack: error ? error.stack : null
    });
    return false; // let default handler run
};

var oldHide = $.fn.popover.Constructor.prototype.hide;

$.fn.popover.Constructor.prototype.hide = function() {
    if (this.options.trigger === "hover" && this.tip().is(":hover")) {
        var that = this;
        setTimeout(function() {
            return that.hide.apply(that, arguments);
        }, that.options.delay.hide);
        return;
    }
    oldHide.apply(this, arguments);
};

$.fn.hqHelp = function () {
    var self = this;
    self.each(function(i) {
        var $self = $(self),
            $helpElem = $($self.get(i)),
            $link = $helpElem.find('a');

        var options = {
            html: true,
            trigger: 'focus'
        };
        if (!$link.data('content')) {
            options.content = function() {
                return $('#popover_content_wrapper').html();
            };
        }
        if (!$link.data("title")) {
            options.template = '<div class="popover"><div class="arrow"></div><div class="popover-inner"><div class="popover-content"><p></p></div></div></div>';
        }
        $link.popover(options);

        // Prevent jumping to the top of the page when link is clicked
        $helpElem.find('a').click(function(event) {
            ga_track_event("Clicked Help Bubble", $(this).data('title'), '-');
            event.preventDefault();
        });
    });
};

$.showMessage = function (message, level) {
    var $notice = $('<div />').addClass("alert fade in alert-block alert-full page-level-alert")
        .addClass("alert-" + level);
    var $closeIcon = $('<a />').addClass("close").attr("data-dismiss", "alert");
    $closeIcon.attr("href", "#").html("&times;");
    $notice.append($closeIcon);
    $notice.append(message);
    $(".hq-page-header-container").prepend($notice);
};


$.fn.addSpinnerToButton = function () {
    $(this).prepend('<i class="fa fa-refresh fa-spin icon-refresh icon-spin"></i> ');
};


$.fn.removeSpinnerFromButton = function () {
    $(this).find('i').remove();
};


$.fn.disableButtonNoSpinner = function () {
    $(this).prop('disabled', 'disabled')
           .addClass('disabled');
};


$.fn.disableButton = function () {
    $(this).disableButtonNoSpinner();
    $(this).addSpinnerToButton();
};


$.fn.enableButton = function () {
    $(this).removeSpinnerFromButton();
    $(this).removeClass('disabled')
           .prop('disabled', false);
};


$.fn.koApplyBindings = function (context) {
    if (!this.length) {
        throw new Error("No element passed to koApplyBindings");
    }
    if (this.length > 1) {
        throw new Error("Multiple elements passed to koApplyBindings");
    }
    ko.applyBindings(context, this.get(0));
    this.removeClass('ko-template');
};

});<|MERGE_RESOLUTION|>--- conflicted
+++ resolved
@@ -1,21 +1,13 @@
 /* global hqGlobal, jQuery */
 hqGlobal("style/js/hq.helpers", ['jquery', 'knockout'], function($, ko) {
 
-<<<<<<< HEAD
 var clearAnnouncement = function (announcementID) {
     $.ajax({
         url: '/announcements/clear/' + announcementID,
-=======
-    $('.page-level-alert').on('closed', function () {
-        var announcement_id = $('.page-level-alert').find('.announcement-control').data('announcementid');
-        if (announcement_id) {
-            clearAnnouncement(announcement_id);
-        }
->>>>>>> 6189d431
     });
 };
 
-$('.page-level-alert').bind('closed', function () {
+$('.page-level-alert').on('closed', function () {
     var announcement_id = $('.page-level-alert').find('.announcement-control').data('announcementid');
     if (announcement_id) {
         clearAnnouncement(announcement_id);
