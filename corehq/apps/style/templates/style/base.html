{% load menu_tags %}{% load i18n %}{% load hq_shared_tags %}{% load cache %}{% load compress %}{% load statici18n %}<!DOCTYPE html>
{% get_current_language as LANGUAGE_CODE %}
<html lang="{{ LANGUAGE_CODE }}">
    <head>
        {% captureas title_block %}{% block title %}{% endblock title %}{% endcaptureas %}
        <title>
            {% if title_block %}{{ title_block }} - {% endif %}CommCare HQ
        </title>

        <meta charset="utf-8">
        <meta name="viewport" content="width=device-width, initial-scale=1">
        <meta http-equiv="content-language" content="{{ LANGUAGE_CODE }}">

        {# link tags #}
        <link rel="shortcut icon" href="{% static 'style/img/favicon.png' %}" />
        <link type="application/opensearchdescription+xml"
              rel="search"
              href="{% url 'osdd' %}"
              title="CommCare HQ" />

        {% if less_debug %}
            <link type="text/less"
                  rel="stylesheet"
                  media="all"
                  href="{% static 'style/less/bootstrap.debug.less' %}" />
            <link type="text/less"
                  rel="stylesheet"
                  media="all"
                  href="{% static 'font-awesome/less/font-awesome.less' %}" />
            <link type="text/less"
                  rel="stylesheet"
                  media="all"
                  href="{% static 'style/less/font-commcare.less' %}" />
            <link type="text/less"
                  rel="stylesheet"
                  media="all"
                  href="{% static 'style/less/style.debug.less' %}" />
        {% else %}
        {% compress css %}
            <link type="text/less"
                  rel="stylesheet"
                  media="all"
                  href="{% static 'style/less/bootstrap.less' %}" />
            <link type="text/less"
                  rel="stylesheet"
                  media="all"
                  href="{% static 'font-awesome/less/font-awesome.less' %}" />
            <link type="text/less"
                  rel="stylesheet"
                  media="all"
                  href="{% static 'style/less/font-commcare.less' %}" />
            <link type="text/less"
                  rel="stylesheet"
                  media="all"
                  href="{% static 'style/less/style.less' %}" />
        {% endcompress %}
        {% endif %}

        {% block stylesheets %}{% endblock stylesheets %}

        {% if request.use_select2 %}
        {% compress css %}
            <link type="text/css"
                   rel="stylesheet"
                   media="all"
                   href="{% static 'select2-3.5.2-legacy/select2.css' %}" />
            <link type="text/css"
                   rel="stylesheet"
                   media="all"
                   href="{% static 'select2-3.5.2-legacy/select2-bootstrap.css' %}" />
        {% endcompress %}
        {% endif %}

        {% if request.use_select2_v4 %}
        {% compress css %}
            <link type="text/css"
                  rel="stylesheet"
                  media="all"
                  href="{% static 'select2/dist/css/select2.min.css' %}" />
        {% endcompress %}
        {% endif %}

        {% if request.use_nvd3 or request.use_nvd3_v3 %}
        {% compress css %}
            <link type="text/css"
                  rel="stylesheet"
                  media="all"
                  href="{% static 'nvd3/src/nv.d3.css' %}" />
        {% endcompress %}
        {% endif %}

        {% if request.use_daterangepicker %}
        {% compress css %}
            <link type="text/css"
                  rel="stylesheet"
                  media="screen"
                  href="{% static "bootstrap-daterangepicker/daterangepicker.css" %}" />
        {% endcompress %}
        {% endif %}

        {% if request.use_timepicker %}
        {% compress css %}
            <link type="text/less"
                  rel="stylesheet"
                  media="screen"
                  href="{% static "bootstrap-timepicker/less/timepicker.less" %}" />
        {% endcompress %}
        {% endif %}

        {% if request.use_jquery_ui %}
        {% compress css %}
            <link type="text/css"
                  rel="stylesheet"
                  media="screen"
                  href="{% static "jquery-ui/themes/redmond/jquery-ui.min.css" %}" />
        {% endcompress %}
        {% endif %}

        {% if request.use_datatables %}
        {% compress css %}
            <link type="text/css"
                  rel="stylesheet"
                  media="all"
                  href="{% static 'datatables-bootstrap3/BS3/assets/css/datatables.css' %}" />
        {% endcompress %}
        {% endif %}

        {% if request.use_multiselect %}
        {% compress css %}
            <link type="text/css"
                  rel="stylesheet"
                  media="screen"
                  href="{% static "multiselect/css/multi-select.css" %}" />
            <link type="text/less"
                  rel="stylesheet"
                  media="screen"
                  href="{% static "style/less/components/multiselect/multiselect.less" %}" />
        {% endcompress %}
        {% endif %}


        {% if request.use_maps or request.use_maps_async %}
        {% compress css %}
        <link rel="stylesheet" href="{% static 'leaflet/dist/leaflet.css' %}" />
        <link rel="stylesheet" href="{% static 'reports/css/maps.css' %}" />
        {% endcompress %}
        {% endif %}

        {% if request.guided_tour %}
            <link type="text/css"
                  rel="stylesheet"
                  media="screen"
                  href="{% static 'bootstrap-tour/build/css/bootstrap-tour.min.css' %}" />
        {% endif %}

        {# Core Libraries #}
        {% if not request.use_requirejs %}
        {% compress js %}
        {% include "style/includes/core_libraries.html" %}
        {% endcompress %}
        {% endif %}

        {% if request.use_jquery_ui and not request.use_requirejs %}
        {# TODO: add to requirejs_paths as needed - and probably separate out as its own include #}
        {% compress js %}
            <!-- UI libraries needed for all other widgets and interactions -->
            <script src="{% static 'jquery-ui/ui/core.js' %}"></script>
            <script src="{% static 'jquery-ui/ui/widget.js' %}"></script>
            <script src="{% static 'jquery-ui/ui/mouse.js' %}"></script>
            <script src="{% static 'jquery-ui/ui/position.js' %}"></script>

            <!-- Individual widgets and interactions -->
            <script src="{% static 'jquery-ui/ui/menu.js' %}"></script>
            <script src="{% static 'jquery-ui/ui/autocomplete.js' %}"></script>
            <script src="{% static 'jquery-ui/ui/button.js' %}"></script>
            <script src="{% static 'jquery-ui/ui/datepicker.js' %}"></script>
            <script src="{% static 'jquery-ui/ui/draggable.js' %}"></script>
            <script src="{% static 'jquery-ui/ui/resizable.js' %}"></script>
            <script src="{% static 'jquery-ui/ui/droppable.js' %}"></script>
            <script src="{% static 'jquery-ui/ui/sortable.js' %}"></script>
        {% endcompress %}
        {% endif %}

        {% if not request.use_requirejs %}
        <script type="text/javascript" src="{% static 'bootstrap/dist/js/bootstrap.min.js' %}"></script>
        {% endif %}

        {# Up here because if daterangepicker is called from within a form widget, #}
        {# the javascript requiring the config file is run before js-inline #}
        {% if request.use_daterangepicker and not request.use_requirejs %} {# TODO: requirejs support #}
        {% compress js %}
        <script type="text/javascript" src="{% static 'moment/moment.js' %}"></script>
        <script type="text/javascript" src="{% static 'bootstrap-daterangepicker/daterangepicker.js' %}"></script>
        <script type="text/javascript" src="{% static 'style/js/daterangepicker.config.js' %}"></script>
        {% endcompress %}
        {% endif %}

        {% block head %}
        {% endblock %}

        {% if not request.use_requirejs %} {# TODO: requirejs support #}
        {% include 'style/includes/analytics_all.html' %}
        {% endif %}

        {% if less_debug %}
            <!--
                This is not inside RequireJS because it has no dependencies
                and ought to happen immediately on page load.
            -->
            <script>
                less = {
                    env: "development",
                    useFileCache: true,
                    logLevel: 2,
                    errorReporting: 'console',
                    async: false,
                    fileAsync: false,
                    poll: 1000,
                    functions: {},
                    dumpLineNumbers: "comments",
                    relativeUrls: false
                };
            </script>
            <script src="{% static 'less/dist/less-1.7.3.min.js' %}"></script>
            {% if less_watch %}<script>less.watch();</script>{% endif %}
        {% endif %}
    </head>
    <body>
        {% maintenance_alert %}
        <!-- .hide used for A/B test of account creation page -->
        <div class="hq-container{% if is_register_user %} molly{% endif %}">
            <div id="hq-navigation"
                 class="navbar navbar-default navbar-static-top navbar-hq-main-menu">
                <div class="container-fluid">
                    <div class="navbar-header">
                        <a href="{% url "homepage" %}" class="navbar-brand">
                            {% if CUSTOM_LOGO_URL %}
                                <img src="{{ CUSTOM_LOGO_URL }}" alt="CommCare HQ Logo" />
                            {% else %}
                                <!-- navbar.less supplies the default logo -->
                                <div></div>
                            {% endif %}
                        </a>
                    </div>
                    <nav class="collapse navbar-collapse" role="navigation">
                        {% block tabs %}
                            {% format_main_menu %}
                        {% endblock %}
                        <div class="nav-settings-bar pull-right">
                        {% if request.user.is_authenticated %}
                            {% include 'style/includes/global_navigation_bar.html' %}
                        {% else %}
                            <a href="{% url "login" %}" class="btn btn-primary navbar-btn">{% trans 'Sign In' %}</a>
                        {% endif %}
                        </div>
                    </nav>
                </div>
            </div>
            {% if request.project.is_snapshot %}
                <div class="alert alert-info">
                    {% trans "This is a snapshot of " %}{{ request.project.copied_from.display_name }}
                </div>
            {% endif %}

            {% if not no_header %}
                <div id="unsupported-browser" class="alert alert-error alert-block alert-full" style="display: none;">
                    <p><i class="fa fa-warning-sign"></i><strong>{% trans 'CommCare HQ does not work well with Internet Explorer.'%}</strong></p>
                    <p>
                        {% blocktrans %}
                        We recommend
                        <a href="https://www.google.com/chrome">Chrome</a>
                        or <a href="http://www.mozilla.org/">Firefox</a>.
                        {% endblocktrans %}
                    </p>
                </div>
                <div class="container-fluid">
                    <div class="row">
                        <div class="col-sm-12">
                           {% if messages %}
                                {% for message in messages %}
                                    <div class="alert alert-margin-top fade in alert-block alert-full page-level-alert{% if message.tags %} {{ message.tags }}{% endif %}">
                                        <a class="close" data-dismiss="alert" href="#">&times;</a>
                                        {% if 'html' in message.tags %}{{ message|safe }}{% else %}{{ message }}{% endif %}
                                    </div>
                                {% endfor %}
                            {% endif %}
                            <div id="message-alerts" data-bind="foreach: alerts">
                                <div data-bind="attr: {'class': alert_class}">
                                    <a class="close" data-dismiss="alert" href="#">&times;</a>
                                    <span data-bind="text: message"></span>
                                </div>
                            </div>
                        </div>
                    </div>
                </div>
            {% endif %}
            {% block content %}{% endblock content %}
        </div>
        <footer>
            <nav id="hq-footer"
                 role="navigation"
                 class="navbar navbar-inverse navbar-hq-footer">
                <div class="container-fluid">
                    <div class="row">
                        <div class="col-xs-12">
                            <a href="http://www.commcarehq.org/" class="footer-link-img">
                                <img src="{% static 'hqwebapp/img/commcare-flower-footer.png' %}"
                                     alt="CommCare"
                                     height="30"  />
                            </a>
                            <a href="http://www.dimagi.com/" class="footer-link-img">
                                <img src="{% static 'hqwebapp/img/dimagi-footer.png' %}"
                                     alt="Powered by Dimagi, Inc."
                                     height="20"/>
                            </a>
                        &nbsp;
                            {% blocktrans %}
                                <a href="http://www.commcarehq.org/">CommCare HQ</a>
                                is copyright &copy;
                            {% endblocktrans %}{% now "Y" %}
                            <a href="http://www.dimagi.com/">Dimagi, Inc.</a>
                            {% if request.user.is_authenticated %}
                                &nbsp;|&nbsp;
                                <a href="{% trans 'http://www.commcarehq.org/home' %}">{% trans 'Learn more about CommCare HQ' %}</a>
                            {% endif %}
                            &nbsp;|&nbsp;
                            <a href="{% url "eula" %}">{% trans "Read CommCare HQ's End User License Agreement" %}</a>
                            &nbsp;|&nbsp;
                            <a href="{% trans 'http://www.dimagi.com/policy' %}">{% trans 'Privacy' %}</a>
                            &nbsp;|&nbsp;
                            <a href="{% url 'product_agreement' %}">{% trans 'Product Subscription Agreement' %}</a>
                        </div>
                    </div>
                </div>
            </nav>
        </footer>

        {# modals #}
        {% block modals %}{% endblock modals %}

        {# javascript below this line #}

        {% if request.use_requirejs %}
            <script src="{% static 'hqwebapp/js/lib/require.js' %}"></script>
            <script type="text/javascript">
                requirejs.config({
                    baseUrl: "{% block requirejs_url %}{% endblock %}",
                    paths: {
                        {% include "style/includes/core_libraries.html" %}
                        "bootstrap": "{% static 'bootstrap/dist/js/bootstrap.min' %}",
                        "hqDefine": "{% static 'hqwebapp/js/hqModules' %}",
                        "hq.helpers": "{% static 'style/js/hq.helpers' %}",
                        "knockout": "{% static 'knockout/dist/knockout.debug' %}",
                        "ko.mapping": "{% static 'style/lib/knockout_plugins/knockout_mapping.ko.min' %}",
                        "ko.global_handlers": "{% static 'style/ko/global_handlers.ko' %}",
                        "ko.knockout_bindings": "{% static 'style/ko/knockout_bindings.ko' %}",
                        "ko.inline_edit": "{% static 'style/ko/components/inline_edit' %}",
                        "ko.components": "{% static 'style/ko/components.ko' %}",

                        {% if request.use_datatables %}
                        "datatables": "{% static 'datatables/media/js/jquery.dataTables.min' %}",
                        "datatables.fixedColumns": "{% static 'datatables-fixedcolumns/js/dataTables.fixedColumns' %}",
                        "datatables.bootstrap": "{% static 'datatables-bootstrap3/BS3/assets/js/datatables' %}",
                        {% endif %}

                        {% if request.use_select2 %}
                        "select2": "{% static 'select2-3.5.2-legacy/select2' %}",
                        {% endif %}

                        {% if request.use_select2_v4 %}
                        "select2": "{% static 'select2/dist/js/select2.full.min' %}",
                        {% endif %}
                    },
                    shim: {
                        "bootstrap": { deps: ['jquery'] },
                        "hq.helpers": { deps: ['jquery', 'bootstrap', 'knockout'] },
                        "ko.mapping": { deps: ['knockout'] },
                        "ko.global_handlers": { deps: ['knockout'] },
                        "ko.knockout_bindings": { deps: ['knockout'] },
                        "ko.inline_edit": { deps: ['knockout', 'hqDefine'] },
                        "ko.components": { deps: ['knockout', 'underscore'] },

                        {% if request.use_datatables %}
                        "datatables.bootstrap": { deps: ['datatables'] },
                        {% endif %}
                    },
                    map: {
                        {% if request.use_datatables %}
                        "datatables.fixedColumns": {
                            "datatables.net": "datatables",
                        },
                        {% endif %}
                    },
                    deps: ['knockout', 'ko.mapping'],
                    callback: function (ko, mapping) {
                        ko.mapping = mapping;
                    }
                });

                {% block requirejs_entry %}{% endblock requirejs_entry %}
            </script>
        {% endif %}

        {# HQ Specific Libraries #}
        {% if not request.use_requirejs %} {# TODO: requirejs support #}
        <script src="{% statici18n LANGUAGE_CODE %}"></script> {# DO NOT COMPRESS #}
        {% compress js %}
        <script src="{% static 'hqwebapp/js/ajax_csrf_setup.js' %}"></script>
        <script type="text/javascript" src="{% static 'style/js/hq-bug-report.js' %}"></script>
        <script type="text/javascript" src="{% static 'style/js/layout.js' %}"></script>
        <script type="text/javascript" src="{% static 'style/js/form_tools.js' %}"></script>
        <script type="text/javascript" src="{% static 'hqwebapp/js/hqModules.js' %}"></script>
        <script type="text/javascript" src="{% static 'hqwebapp/js/toggles.js' %}"></script>
        <script type="text/javascript" src="{% static 'style/js/main.js' %}"></script>
        {% endcompress %}
        {% endif %}

        {% if request.domain and request.user.username and not request.use_requirejs %} {# TODO: requirejs support #}
            <script type="text/javascript" src="{% toggle_js_url request.domain request.user.username %}"></script>
        {% endif %}

        {% if not request.use_requirejs %} {# TODO: requirejs support #}
        <script type="text/javascript">
            $(function(){
                $('.hq-help-template').each(function () {
                    COMMCAREHQ.transformHelpTemplate($(this), true);
                });
            });
        </script>
        {% endif %}
        {# JavaScript Display Logic Libaries #}

<<<<<<< HEAD
        {% if request.couch_user and request|toggle_enabled:"NOTIFICATIONS" and not request.use_requirejs %} {# TODO: requirejs support #}
=======
        {% if request.couch_user %}
>>>>>>> 74d66ebe
        <script type="text/javascript" src="{% static '/notifications/js/NotificationsService.ko.js' %}"></script>
        <script type="text/javascript">
            $(function () {
                $('#js-settingsmenu-notifications').startNotificationsService('{% url 'notifications_service' %}');
            });
        </script>
        {% endif %}

        {% if not request.use_requirejs %}
        {% include "style/includes/ko.html" %}
        <!-- koApplyBindings in hq.helpers depends on knockout -->
        <script type="text/javascript" src="{% static 'style/js/hq.helpers.js' %}"></script>
        {% endif %}

        {% if not request.use_requirejs %}
        <script type="text/javascript">
            /*
                This is the knockout-based, javascript analog of messages in Django.

                Use the function `alert_user` to make a message appear on the page.
                This accepts two args, message, and emphasis.  Emphasis corresponds to bootstrap
                styling, and can be "success", "danger", "info", or "warning"

                alert_user("Awesome job!", "success");
            */
            function message_alert (message, tags) {
                var alert_obj = {
                    "message": message,
                    "alert_class": "alert fade in alert-block alert-full page-level-alert"
                };
                if (tags) {
                    alert_obj.alert_class += " " + tags;
                }
                return alert_obj;
            }
            var message_alerts = ko.observableArray();

            function alert_user (message, emphasis) {
                message_alerts.push(message_alert(message, "alert-" + emphasis));
            }

            var message_element = $("#message-alerts").get(0);
            // if not no_header
            if (typeof message_element !== 'undefined') {
                ko.cleanNode(message_element);
                $(message_element).koApplyBindings({
                    alerts: message_alerts
                });
            }

        </script>
        {% endif %}

        {% if request.use_angular_js and not request.use_requirejs %} {# TODO: requirejs support #}
        {% compress js %}
        {% include "style/includes/angular.html" %}
        {% endcompress %}
        {% endif %}

        {% if request.use_select2 and not request.use_requirejs %}
        {% compress js %}
        <script type="text/javascript" src="{% static 'select2-3.5.2-legacy/select2.js' %}"></script>
        {% endcompress %}
        {% endif %}

        {% if request.use_select2_v4 and not request.use_requirejs %}
        {% compress js %}
        <script type="text/javascript" src="{% static 'select2/dist/js/select2.full.min.js' %}"></script>
        {% endcompress %}
        {% endif %}

        {% if request.use_nvd3 and not request.use_requirejs %} {# TODO: requirejs support #}
        {% compress js %}
        <script src="{% static 'nvd3/lib/d3.v2.js' %}"></script>
        <script src="{% static 'nvd3/lib/fisheye.js' %}"></script>
        <script type="text/javascript" src="{% static 'd3/d3.min.js' %}"></script>
        <script type="text/javascript" src="{% static 'nvd3/nv.d3.min.js' %}"></script>
        {% endcompress %}
        {% endif %}

        {% if request.use_nvd3_v3 and not request.use_requirejs %} {# TODO: requirejs support #}
        {% compress js %}
        <script src="{% static 'nvd3/lib/d3.v3.js' %}"></script>
        <script type="text/javascript" src="{% static 'd3/d3.min.js' %}"></script>
        <script type="text/javascript" src="{% static 'nvd3/nv.d3.min.js' %}"></script>
        {% endcompress %}
        {% endif %}

        {% if request.use_datatables and not request.use_requirejs %}
        {% compress js %}
        <script src="{% static 'datatables/media/js/jquery.dataTables.min.js' %}"></script>
        <script src="{% static 'datatables-fixedcolumns/js/dataTables.fixedColumns.js' %}"></script>
        <script src="{% static 'datatables-bootstrap3/BS3/assets/js/datatables.js' %}"></script>
        {% endcompress %}
        {% endif %}

        {% if request.use_typeahead and not request.use_requirejs %} {# TODO: requirejs support #}
        {% compress js %}
        <script src="{% static 'bootstrap3-typeahead/bootstrap3-typeahead.min.js' %}"></script>
        <script src="{% static 'style/js/bootstrap-multi-typeahead.js' %}"></script>
        {% endcompress %}
        {% endif %}

        {% if request.use_timepicker and not request.use_requirejs %} {# TODO: requirejs support #}
        {% compress js %}
        <script type="text/javascript" src="{% static 'bootstrap-timepicker/js/bootstrap-timepicker.js' %}"></script>
        {% endcompress %}
        {% endif %}

        {% if request.guided_tour and not request.use_requirejs %} {# TODO: requirejs support #}
        {% compress js %}
        <script src="{% static 'tour/js/tour.utils.js' %}"></script>
        <script type="text/javascript" src="{% static 'bootstrap-tour/build/js/bootstrap-tour.min.js' %}"></script>
        {% endcompress %}
        {% endif %}


        {% if not request.use_requirejs %} {# TODO: requirejs support #}
        {% if request.use_maps or request.use_maps_async %}
        {% compress js %}
        <script type="text/javascript" src="{% static 'jquery-color/jquery.color.js' %}"></script>
        <script type="text/javascript" src="{% static 'leaflet/dist/leaflet.js' %}"></script>
        {% endcompress %}
        {% endif %}
        {% endif %}

        {% if reqeust.maps_prefer_canvas and not request.use_requirejs %} {# TODO: requirejs support #}
        <script>L_PREFER_CANVAS = true;</script>
        {% endif %}

        {% if request.use_maps and not request.use_requirejs %} {# TODO: requirejs support #}
        {% compress js %}
        <script src="{% static 'reports/javascripts/maps.js' %}"></script>
        <script src="{% static 'reports/javascripts/maps_utils.js' %}"></script>
        {% endcompress %}
        {% endif %}

        {% if request.use_maps_async and not request.use_requirejs %} {# TODO: requirejs support #}
        {% compress js %}
        <script src="{% static 'reports/javascripts/async_maps.js' %}"></script>
        <script src="{% static 'reports/javascripts/maps_utils.js' %}"></script>
        {% endcompress %}
        {% endif %}

        {% if request.use_timeago and not request.use_requirejs %} {# TODO: requirejs support #}
        <script src="{% static 'jquery-timeago/jquery.timeago.js' %}"></script>
        <script>
            $(function () {
                $.timeago.settings.allowFuture = true;
                $(".timeago").timeago();
            });
        </script>
        {% endif %}

        {% if request.use_multiselect and not request.use_requirejs %} {# TODO: requirejs support #}
        {% compress js %}
        <script src="{% static 'multiselect/js/jquery.multi-select.js' %}"></script>
        <script src="{% static 'quicksearch/dist/jquery.quicksearch.min.js' %}"></script>
        <script src="{% static 'style/js/components/multiselect_utils.js' %}"></script>
        {% endcompress %}
        {% endif %}

        {% block js %}{% endblock js %}

        {# Report Issue #}
        {% include 'style/includes/modal_report_issue.html' %}

        {# EULA #}
        {% include 'style/includes/modal_eula.html' %}

        {# 30 Day Trial #}
        {% include 'style/includes/modal_30_day_trial.html' %}

        <!--[if IE]>
        <script>
            document.getElementById("unsupported-browser").style.display = "block";
        </script>
        <![endif]-->
 
        {% block js-inline %}{% endblock js-inline %}

    </body>
</html><|MERGE_RESOLUTION|>--- conflicted
+++ resolved
@@ -430,11 +430,7 @@
         {% endif %}
         {# JavaScript Display Logic Libaries #}
 
-<<<<<<< HEAD
-        {% if request.couch_user and request|toggle_enabled:"NOTIFICATIONS" and not request.use_requirejs %} {# TODO: requirejs support #}
-=======
-        {% if request.couch_user %}
->>>>>>> 74d66ebe
+        {% if request.couch_user %} {# TODO: requirejs support #}
         <script type="text/javascript" src="{% static '/notifications/js/NotificationsService.ko.js' %}"></script>
         <script type="text/javascript">
             $(function () {
