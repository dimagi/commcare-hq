--- conflicted
+++ resolved
@@ -154,11 +154,8 @@
         {% endif %}
 
         {# Core Libraries #}
-<<<<<<< HEAD
         {% if not request.use_requirejs %}
-=======
         {% include "style/includes/jquery.html" %}
->>>>>>> 6189d431
         {% compress js %}
         {% include "style/includes/core_libraries.html" %}
         {% endcompress %}
@@ -290,34 +287,6 @@
                 </div>
             {% endif %}
 
-<<<<<<< HEAD
-            {% if not no_header %}
-                <!--[if IE]>
-                    <div id="unsupported-browser" class="alert alert-error alert-block alert-full">
-                        <p><i class="fa fa-warning-sign"></i><strong>{% trans 'CommCare HQ does not work well with Internet Explorer.'%}</strong></p>
-                        <p>
-                            {% blocktrans %}
-                            We recommend
-                            <a href="https://www.google.com/chrome">Chrome</a>
-                            or <a href="http://www.mozilla.org/">Firefox</a>.
-                            {% endblocktrans %}
-                        </p>
-                    </div>
-                <![endif]-->
-                <div class="container-fluid">
-                    <div class="row">
-                        <div class="col-sm-12">
-                           {% if messages %}
-                                {% for message in messages %}
-                                    <div class="alert alert-margin-top fade in alert-block alert-full page-level-alert{% if message.tags %} {{ message.tags }}{% endif %}">
-                                        <a class="close" data-dismiss="alert" href="#">&times;</a>
-                                        {% if 'html' in message.tags %}{{ message|safe }}{% else %}{{ message }}{% endif %}
-                                    </div>
-                                {% endfor %}
-                            {% endif %}
-                            <div id="message-alerts" class="ko-template" data-bind="foreach: alerts" class="hide"><!-- TODO: support requirejs -->
-                                <div data-bind="attr: {'class': alert_class}">
-=======
             <!--[if IE]>
                 <div id="unsupported-browser" class="alert alert-error alert-block alert-full">
                     <p><i class="fa fa-warning-sign"></i><strong>{% trans 'CommCare HQ does not work well with Internet Explorer.'%}</strong></p>
@@ -337,13 +306,12 @@
                        {% if messages %}
                             {% for message in messages %}
                                 <div class="alert alert-margin-top fade in alert-block alert-full page-level-alert{% if message.tags %} {{ message.tags }}{% endif %}">
->>>>>>> 6189d431
                                     <a class="close" data-dismiss="alert" href="#">&times;</a>
                                     {% if 'html' in message.tags %}{{ message|safe }}{% else %}{{ message }}{% endif %}
                                 </div>
                             {% endfor %}
                         {% endif %}
-                        <div id="message-alerts" class="ko-template" data-bind="foreach: alerts">
+                        <div id="message-alerts" class="ko-template hide" data-bind="foreach: alerts"><!-- TODO: support requirejs -->
                             <div data-bind="attr: {'class': alert_class}">
                                 <a class="close" data-dismiss="alert" href="#">&times;</a>
                                 <span data-bind="html: message"></span>
@@ -355,7 +323,6 @@
             {% endblock messages %}
             {% block content %}{% endblock content %}
         </div>
-<<<<<<< HEAD
 
         <div id="initial-page-json" class="hide">
             {
@@ -363,9 +330,7 @@
             }
         </div>
 
-=======
         {% block footer %}
->>>>>>> 6189d431
         <footer>
             <nav id="hq-footer"
                  role="navigation"
@@ -417,6 +382,7 @@
                 requirejs.config({
                     baseUrl: "{% static '' %}",
                     paths: {
+                        {% include "style/includes/jquery.html" %}
                         {% include "style/includes/core_libraries.html" %}
                         "bootstrap": "{% static 'bootstrap/dist/js/bootstrap.min' %}",
                         "knockout": "{% static 'knockout/dist/knockout.debug' %}",
