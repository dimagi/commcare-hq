--- conflicted
+++ resolved
@@ -376,17 +376,10 @@
         {% block modals %}{% endblock modals %}
 
         {% block additional_initial_page_data %}
-<<<<<<< HEAD
-            {#
-                fallback place to put initial page data for templates where it's
-                awkward or impossible to include it in another block
-            #}
-=======
             {% comment %}
                 fallback place to put initial page data for templates where it's
                 awkward or impossible to include it in another block
             {% endcomment %}
->>>>>>> 6a98ab67
         {% endblock %}
         <div class="initial-page-data" class="hide">
         {% block initial_page_data %}
