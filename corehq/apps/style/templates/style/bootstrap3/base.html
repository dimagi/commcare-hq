--- conflicted
+++ resolved
@@ -225,16 +225,12 @@
                 <div class="container-fluid">
                     <div class="navbar-header">
                         <a href="{% url "homepage" %}" class="navbar-brand">
-<<<<<<< HEAD
                             {% if CUSTOM_LOGO_URL %}
-                                <img src="{{ CUSTOM_LOGO_URL }}" alt="{{ SITE_NAME }} Logo" />
+                                <img src="{{ CUSTOM_LOGO_URL }}" alt="CommCare HQ Logo" />
                             {% else %}
                                 <!-- navbar.less supplies the default logo -->
                                 <div></div>
                             {% endif %}
-=======
-                            <img src="{{ LOGO_URL }}" alt="CommCare HQ Logo" />
->>>>>>> 674f988e
                         </a>
                     </div>
                     <nav class="collapse navbar-collapse" role="navigation">
