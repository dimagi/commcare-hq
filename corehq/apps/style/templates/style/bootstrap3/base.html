{% load menu_tags %}{% load i18n %}{% load hq_shared_tags %}{% load cache %}{% load compress %}{% load statici18n %}<!DOCTYPE html>
{% get_current_language as LANGUAGE_CODE %}
<html lang="{{ LANGUAGE_CODE }}">
    <head>
        {% captureas title_block %}{% block title %}{% endblock title %}{% endcaptureas %}
        <title>
            {% if title_block %}{{ title_block }} - {% endif %}CommCare HQ
        </title>

        <meta charset="utf-8">
        <meta name="viewport" content="width=device-width, initial-scale=1">
        <meta http-equiv="content-language" content="{{ LANGUAGE_CODE }}">

        {# link tags #}
        <link rel="shortcut icon" href="{% new_static 'style/img/favicon.png' %}" />
        <link type="application/opensearchdescription+xml"
              rel="search"
              href="{% url 'osdd' %}"
              title="CommCare HQ" />

        {% if less_debug %}
            <link type="text/less"
                  rel="stylesheet"
                  media="all"
                  href="{% new_static 'style/less/bootstrap.debug.less' %}" />
            <link type="text/less"
                  rel="stylesheet"
                  media="all"
                  href="{% new_static 'font-awesome/less/font-awesome.less' %}" />
            <link type="text/less"
                  rel="stylesheet"
                  media="all"
                  href="{% new_static 'style/less/font-commcare.less' %}" />
            <link type="text/less"
                  rel="stylesheet"
                  media="all"
                  href="{% new_static 'style/less/style.debug.less' %}" />
            <link type="text/less"
                  rel="stylesheet"
                  media="all"
                  href="{% new_static 'style/less/b3-migration.debug.less' %}" />
        {% else %}
        {% compress css %}
            <link type="text/less"
                  rel="stylesheet"
                  media="all"
                  href="{% new_static 'style/less/bootstrap.less' %}" />
            <link type="text/less"
                  rel="stylesheet"
                  media="all"
                  href="{% new_static 'font-awesome/less/font-awesome.less' %}" />
            <link type="text/less"
                  rel="stylesheet"
                  media="all"
                  href="{% new_static 'style/less/font-commcare.less' %}" />
            <link type="text/less"
                  rel="stylesheet"
                  media="all"
                  href="{% new_static 'style/less/style.less' %}" />
            <link type="text/less"
                  rel="stylesheet"
                  media="all"
                  href="{% new_static 'style/less/b3-migration.less' %}" />
        {% endcompress %}
        {% endif %}

        {% block stylesheets %}{% endblock stylesheets %}

        {% if request.use_select2 %}
        {% compress css %}
            <link type="text/css"
                   rel="stylesheet"
                   media="all"
                   href="{% new_static 'select2-3.5.2-legacy/select2.css' %}" />
            <link type="text/css"
                   rel="stylesheet"
                   media="all"
                   href="{% new_static 'select2-3.5.2-legacy/select2-bootstrap.css' %}" />
        {% endcompress %}
        {% endif %}

        {% if request.use_select2_v4 %}
        {% compress css %}
            <link type="text/css"
                  rel="stylesheet"
                  media="all"
                  href="{% new_static 'select2/dist/css/select2.min.css' %}" />
        {% endcompress %}
        {% endif %}

        {% if request.use_jquery_ui_multiselect %}
        {% compress css %}
            <link type="text/css"
                  rel="stylesheet"
                  media="screen"
                  href="{% new_static "hqwebapp/js/lib/jquery-ui/multiselect/ui.multiselect.css" %}" />
        {% endcompress %}
        {% endif %}

        {% if request.use_nvd3 or request.use_nvd3_v3 %}
        {% compress css %}
            <link type="text/css"
                  rel="stylesheet"
                  media="all"
                  href="{% new_static 'nvd3/src/nv.d3.css' %}" />
        {% endcompress %}
        {% endif %}

        {% if request.use_daterangepicker %}
        {% compress css %}
            <link type="text/css"
                  rel="stylesheet"
                  media="screen"
                  href="{% new_static "bootstrap-daterangepicker/daterangepicker.css" %}" />
        {% endcompress %}
        {% endif %}

        {% if request.use_timepicker %}
        {% compress css %}
            <link type="text/less"
                  rel="stylesheet"
                  media="screen"
                  href="{% new_static "bootstrap-timepicker/less/timepicker.less" %}" />
        {% endcompress %}
        {% endif %}

        {% if request.use_jquery_ui %}
        {% compress css %}
            <link type="text/css"
                  rel="stylesheet"
                  media="screen"
                  href="{% new_static "jquery-ui/themes/redmond/jquery-ui.min.css" %}" />
        {% endcompress %}
        {% endif %}

        {% if request.use_datatables %}
        {% compress css %}
            <link type="text/css"
                  rel="stylesheet"
                  media="all"
                  href="{% new_static 'datatables-bootstrap3/BS3/assets/css/datatables.css' %}" />
        {% endcompress %}
        {% endif %}


        {% if request.use_maps or request.use_maps_async %}
        {% compress css %}
        <link rel="stylesheet" href="{% static 'leaflet/dist/leaflet.css' %}" />
        <link rel="stylesheet" href="{% static 'reports/css/maps.css' %}" />
        {% endcompress %}
        {% endif %}

        {% if request.guided_tour %}
            <link type="text/css"
                  rel="stylesheet"
                  media="screen"
                  href="{% new_static 'bootstrap-tour/build/css/bootstrap-tour.min.css' %}" />
        {% endif %}

        {# Core Libraries #}
        {% compress js %}
        {% include "style/includes/bootstrap3/core_libraries.html" %}
        {% endcompress %} 

        {% if request.use_jquery_ui %}
        {% compress js %}
            <!-- UI libraries needed for all other widgets and interactions -->
            <script src="{% new_static 'jquery-ui/ui/core.js' %}"></script>
            <script src="{% new_static 'jquery-ui/ui/widget.js' %}"></script>
            <script src="{% new_static 'jquery-ui/ui/mouse.js' %}"></script>
            <script src="{% new_static 'jquery-ui/ui/position.js' %}"></script>

            <!-- Individual widgets and interactions -->
            <script src="{% new_static 'jquery-ui/ui/menu.js' %}"></script>
            <script src="{% new_static 'jquery-ui/ui/autocomplete.js' %}"></script>
            <script src="{% new_static 'jquery-ui/ui/button.js' %}"></script>
            <script src="{% new_static 'jquery-ui/ui/datepicker.js' %}"></script>
            <script src="{% new_static 'jquery-ui/ui/draggable.js' %}"></script>
            <script src="{% new_static 'jquery-ui/ui/resizable.js' %}"></script>
            <script src="{% new_static 'jquery-ui/ui/droppable.js' %}"></script>
            <script src="{% new_static 'jquery-ui/ui/sortable.js' %}"></script>
        {% endcompress %}
        {% endif %}

        {% if request.use_jquery_ui_multiselect %}
            {% compress js %}
                <script src="{% new_static 'hqwebapp/js/lib/jquery-ui/jquery-ui-1.9.2.multiselect-deps.custom.min.js' %}"></script>
                <script src="{% new_static 'hqwebapp/js/lib/jquery-ui/multiselect/ui.multiselect.js' %}"></script>
            {% endcompress %}
        {% endif %}

        <script type="text/javascript" src="{% new_static 'bootstrap/dist/js/bootstrap.min.js' %}"></script>

        {# Up here because if daterangepicker is called from within a form widget, #}
        {# the javascript requiring the config file is run before js-inline #}
        {% if request.use_daterangepicker %}
        {% compress js %}
        <script type="text/javascript" src="{% new_static 'moment/moment.js' %}"></script>
        <script type="text/javascript" src="{% new_static 'bootstrap-daterangepicker/daterangepicker.js' %}"></script>
        <script type="text/javascript" src="{% new_static 'style/js/daterangepicker.config.js' %}"></script>
        {% endcompress %}
        {% endif %}

        {% block head %}
        {% endblock %}

        {% include 'style/includes/analytics_all.html' %}

        {% if less_debug %}
            <script>
                less = {
                    env: "development",
                    useFileCache: true,
                    logLevel: 2,
                    errorReporting: 'console',
                    async: false,
                    fileAsync: false,
                    poll: 1000,
                    functions: {},
                    dumpLineNumbers: "comments",
                    relativeUrls: false
                };
            </script>
            <script src="{% new_static 'less/dist/less-1.7.3.min.js' %}"></script>
            {% if less_watch %}<script>less.watch();</script>{% endif %}
        {% endif %}
    </head>
    <body>
        {% maintenance_alert %}
        <div class="hq-container">
            <div id="hq-navigation"
                 class="navbar navbar-default navbar-static-top navbar-hq-main-menu">
                <div class="container-fluid">
                    <div class="navbar-header">
                        <a href="{% url "homepage" %}" class="navbar-brand">
                            {% if CUSTOM_LOGO_URL %}
                                <img src="{{ CUSTOM_LOGO_URL }}" alt="CommCare HQ Logo" />
                            {% else %}
                                <!-- navbar.less supplies the default logo -->
                                <div></div>
                            {% endif %}
                        </a>
                    </div>
                    <nav class="collapse navbar-collapse" role="navigation">
                        {% block tabs %}
                            {% format_main_menu %}
                        {% endblock %}
                        <div class="nav-settings-bar pull-right">
                        {% if request.user.is_authenticated %}
                            {% include 'style/includes/global_navigation_bar.html' %}
                        {% else %}
<<<<<<< HEAD
                            <a href="{% url "login" DOMAIN_TYPE %}" class="btn btn-primary navbar-btn">{% trans 'Sign In' %}</a>
=======
                            <a href="{% url "login" %}" class="btn btn-primary">{% trans 'Sign In' %}</a>
>>>>>>> 4e9c4592
                        {% endif %}
                        </div>
                    </nav>
                    {% format_subtab_menu %}
                </div>
            </div>
            {% if request.project.is_snapshot %}
                <div class="alert alert-info">
                    {% trans "This is a snapshot of " %}{{ request.project.copied_from.display_name }}
                </div>
            {% endif %}

            {% if not no_header %}
                <div id="unsupported-browser" class="alert alert-error alert-block alert-full" style="display: none;">
                    <p><i class="fa fa-warning-sign"></i><strong>{% trans 'CommCare HQ does not work well with Internet Explorer.'%}</strong></p>
                    <p>
                        {% blocktrans %}
                        We recommend
                        <a href="https://www.google.com/chrome">Chrome</a>
                        or <a href="http://www.mozilla.org/">Firefox</a>.
                        {% endblocktrans %}
                    </p>
                </div>
                <div class="container-fluid">
                    <div class="row">
                        <div class="col-sm-12">
                           {% if messages %}
                                {% for message in messages %}
                                    <div class="alert alert-margin-top fade in alert-block alert-full page-level-alert{% if message.tags %} {{ message.tags }}{% endif %}">
                                        <a class="close" data-dismiss="alert" href="#">&times;</a>
                                        {% if 'html' in message.tags %}{{ message|safe }}{% else %}{{ message }}{% endif %}
                                    </div>
                                {% endfor %}
                            {% endif %}
                            <div id="message-alerts" data-bind="foreach: alerts">
                                <div data-bind="attr: {'class': alert_class}">
                                    <a class="close" data-dismiss="alert" href="#">&times;</a>
                                    <span data-bind="text: message"></span>
                                </div>
                            </div>
                        </div>
                    </div>
                </div>
            {% endif %}
            {% block content %}{% endblock content %}
        </div>
        <footer>
            <nav id="hq-footer"
                 role="navigation"
                 class="navbar navbar-inverse navbar-hq-footer">
                <div class="container-fluid">
                    <div class="row">
                        <div class="col-xs-12">
                            <a href="http://www.commcarehq.org/" class="footer-link-img">
                                <img src="{% new_static 'hqwebapp/img/commcare-flower-footer.png' %}"
                                     alt="CommCare"
                                     height="30"  />
                            </a>
                            <a href="http://www.dimagi.com/" class="footer-link-img">
                                <img src="{% static 'hqwebapp/img/dimagi-footer.png' %}"
                                     alt="Powered by Dimagi, Inc."
                                     height="20"/>
                            </a>
                        &nbsp;
                            {% blocktrans %}
                                <a href="http://www.commcarehq.org/">CommCare HQ</a>
                                is copyright &copy;
                            {% endblocktrans %}{% now "Y" %}
                            <a href="http://www.dimagi.com/">Dimagi, Inc.</a>
                            {% if user.is_authenticated %}
                                &nbsp;|&nbsp;
                                <a href="{% trans 'http://www.commcarehq.org/home' %}">{% trans 'Learn more about CommCare HQ' %}</a>
                            {% endif %}
                            &nbsp;|&nbsp;
                            <a href="{% url "eula" %}">{% trans "Read CommCare HQ's End User License Agreement" %}</a>
                            &nbsp;|&nbsp;
                            <a href="{% trans 'http://www.dimagi.com/policy' %}">{% trans 'Privacy' %}</a>
                            &nbsp;|&nbsp;
                            <a href="{% url 'product_agreement' %}">{% trans 'Product Subscription Agreement' %}</a>
                        </div>
                    </div>
                </div>
            </nav>
        </footer>

        {# modals #}
        {% block modals %}{% endblock modals %}

        {# javascript below this line #}

        <script style="text/javascript">
            var USE_BOOTSTRAP_3 = true;
            window.USE_BOOTSTRAP_3 = true;
        </script>

        {# HQ Specific Libraries #}
        <script src="{% statici18n LANGUAGE_CODE %}"></script> {# DO NOT COMPRESS #}
        {% compress js %}
        <script src="{% new_static 'hqwebapp/js/ajax_csrf_setup.js' %}"></script>
        <script type="text/javascript" src="{% new_static 'style/js/hq-bug-report.js' %}"></script>
        <script type="text/javascript" src="{% new_static 'style/js/layout.js' %}"></script>
        <script type="text/javascript" src="{% new_static 'style/js/form_tools.js' %}"></script>
        <script type="text/javascript" src="{% new_static 'style/js/hq.helpers.js' %}"></script>
        <script type="text/javascript" src="{% new_static 'hqwebapp/js/hqModules.js' %}"></script>
        <script type="text/javascript" src="{% new_static 'hqwebapp/js/toggles.js' %}"></script>
        <script type="text/javascript" src="{% new_static 'style/js/bootstrap3/main.js' %}"></script>
        {% endcompress %}

        {% if request.domain and request.user.username %}
            <script type="text/javascript" src="{% toggle_js_url request.domain request.user.username %}"></script>
        {% endif %}

        <script type="text/javascript">
            $(function(){
                $('.hq-help-template').each(function () {
                    COMMCAREHQ.transformHelpTemplate($(this), true);
                });
            });
        </script>
        {# JavaScript Display Logic Libaries #}

        {% if request.couch_user and request|toggle_enabled:"NOTIFICATIONS" %}
        <script type="text/javascript" src="{% new_static '/notifications/js/NotificationsService.ko.js' %}"></script>
        <script type="text/javascript">
            $(function () {
                $('#js-settingsmenu-notifications').startNotificationsService('{% url 'notifications_service' %}');
            });
        </script>
        {% endif %}

        {% include "style/includes/bootstrap3/ko.html" %}

        <script type="text/javascript">
            /*
                This is the knockout-based, javascript analog of messages in Django.

                Use the function `alert_user` to make a message appear on the page.
                This accepts two args, message, and emphasis.  Emphasis corresponds to bootstrap
                styling, and can be "success", "danger", "info", or "warning"

                alert_user("Awesome job!", "success");
            */
            function message_alert (message, tags) {
                var alert_obj = {
                    "message": message,
                    "alert_class": "alert fade in alert-block alert-full page-level-alert"
                };
                if (tags) {
                    alert_obj.alert_class += " " + tags;
                }
                return alert_obj;
            }
            var message_alerts = ko.observableArray();

            function alert_user (message, emphasis) {
                message_alerts.push(message_alert(message, "alert-" + emphasis));
            }

            var message_element = $("#message-alerts").get(0);
            // if not no_header
            if (typeof message_element !== 'undefined') {
                ko.cleanNode(message_element);
                $(message_element).koApplyBindings({
                    alerts: message_alerts
                });
            }

        </script>

        {% if request.use_angular_js %}
        {% compress js %}
        {% include "style/includes/bootstrap3/angular.html" %}
        {% endcompress %}
        {% endif %}

        {% if request.use_select2 %}
        {% compress js %}
        <script type="text/javascript" src="{% new_static 'select2-3.5.2-legacy/select2.js' %}"></script>
        {% endcompress %}
        {% endif %}

        {% if request.use_select2_v4 %}
        {% compress js %}
        <script type="text/javascript" src="{% new_static 'select2/dist/js/select2.full.min.js' %}"></script>
        {% endcompress %}
        {% endif %}

        {% if request.use_nvd3 %}
        {% compress js %}
        <script src="{% new_static 'nvd3/lib/d3.v2.js' %}"></script>
        <script src="{% new_static 'nvd3/lib/fisheye.js' %}"></script>
        <script type="text/javascript" src="{% new_static 'd3/d3.min.js' %}"></script>
        <script type="text/javascript" src="{% new_static 'nvd3/nv.d3.min.js' %}"></script>
        {% endcompress %}
        {% endif %}

        {% if request.use_nvd3_v3 %}
        {% compress js %}
        <script src="{% new_static 'nvd3/lib/d3.v3.js' %}"></script>
        <script type="text/javascript" src="{% new_static 'd3/d3.min.js' %}"></script>
        <script type="text/javascript" src="{% new_static 'nvd3/nv.d3.min.js' %}"></script>
        {% endcompress %}
        {% endif %}

        {% if request.use_datatables %}
        {% compress js %}
        <script src="{% new_static 'datatables/media/js/jquery.dataTables.min.js' %}"></script>
        <script src="{% new_static 'datatables-fixedcolumns/js/dataTables.fixedColumns.js' %}"></script>
        <script src="{% new_static 'datatables-bootstrap3/BS3/assets/js/datatables.js' %}"></script>
        {% endcompress %}
        {% endif %}

        {% if request.use_typeahead %}
        {% compress js %}
        <script src="{% new_static 'bootstrap3-typeahead/bootstrap3-typeahead.min.js' %}"></script>
        <script src="{% new_static 'style/js/bootstrap-multi-typeahead.js' %}"></script>
        {% endcompress %}
        {% endif %}

        {% if request.use_timepicker %}
        {% compress js %}
        <script type="text/javascript" src="{% new_static 'bootstrap-timepicker/js/bootstrap-timepicker.js' %}"></script>
        {% endcompress %}
        {% endif %}

        {% if request.guided_tour %}
        {% compress js %}
        <script src="{% new_static 'tour/js/tour.utils.js' %}"></script>
        <script type="text/javascript" src="{% new_static 'bootstrap-tour/build/js/bootstrap-tour.min.js' %}"></script>
        {% endcompress %}
        {% endif %}


        {% if request.use_maps or request.use_maps_async %}
        {% compress js %}
        <script type="text/javascript" src="{% static 'jquery-color/jquery.color.js' %}"></script>
        <script type="text/javascript" src="{% static 'leaflet/dist/leaflet.js' %}"></script>
        {% endcompress %}
        {% endif %}

        {% if reqeust.maps_prefer_canvas %}
        <script>L_PREFER_CANVAS = true;</script>
        {% endif %}

        {% if request.use_maps %}
        {% compress js %}
        <script src="{% static 'reports/javascripts/maps.js' %}"></script>
        <script src="{% static 'reports/javascripts/maps_utils.js' %}"></script>
        {% endcompress %}
        {% endif %}

        {% if request.use_maps_async %}
        {% compress js %}
        <script src="{% static 'reports/javascripts/async_maps.js' %}"></script>
        <script src="{% static 'reports/javascripts/maps_utils.js' %}"></script>
        {% endcompress %}
        {% endif %}

        {% block js %}{% endblock js %}

        {# Report Issue #}
        {% include 'style/includes/modal_report_issue.html' %}

        {# EULA #}
        {% include 'style/includes/modal_eula.html' %}

        {# 30 Day Trial #}
        {% include 'style/includes/modal_30_day_trial.html' %}

        <!--[if IE]>
        <script>
            $(function () {
                $('#unsupported-browser').show();
            });
        </script>
        <![endif]-->
        
        {% block js-inline %}{% endblock js-inline %}

    </body>
</html><|MERGE_RESOLUTION|>--- conflicted
+++ resolved
@@ -249,11 +249,7 @@
                         {% if request.user.is_authenticated %}
                             {% include 'style/includes/global_navigation_bar.html' %}
                         {% else %}
-<<<<<<< HEAD
-                            <a href="{% url "login" DOMAIN_TYPE %}" class="btn btn-primary navbar-btn">{% trans 'Sign In' %}</a>
-=======
-                            <a href="{% url "login" %}" class="btn btn-primary">{% trans 'Sign In' %}</a>
->>>>>>> 4e9c4592
+                            <a href="{% url "login" %}" class="btn btn-primary navbar-btn">{% trans 'Sign In' %}</a>
                         {% endif %}
                         </div>
                     </nav>
