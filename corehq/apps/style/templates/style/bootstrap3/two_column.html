--- conflicted
+++ resolved
@@ -14,7 +14,6 @@
             <div class="page-header" style="margin-top: 0;">
                 <h1 style="font-size: 1.8em;">{% block page_title %}{% endblock %}</h1>
             </div>
-<<<<<<< HEAD
             <div id="hq-content" class="col-xs-8 col-sm-9 col-lg-10">
                 {% captureas page_title_block %}{% block page_title %}{% endblock page_title %}{% endcaptureas %}
                 {% if page_title_block %}
@@ -25,10 +24,6 @@
                 <div class="spacer"></div>
                 {% endif %}
                 {% block page_content %}{% endblock page_content %}
-=======
-            {% endblock%}
-            {% block page_content %}{% endblock page_content %}
->>>>>>> 5235668f
         </div>
     </div>
 {% endblock content %}