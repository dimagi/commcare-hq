{% load menu_tags %}
{% load i18n %}
{% load hq_shared_tags %}
{% load tzmigration %}

{% if request.couch_user %}
<<<<<<< HEAD
    <!-- TODO: requirejs support -->
    <!--script type="text/javascript">
=======
    {% addtoblock js-inline %}
    <script>
>>>>>>> b2e7eca1
        gaTrackLink($('#settingsmenu-projectSettings'), 'Nav Bar', 'Click Gear Icon');
        gaTrackLink($('#settingsmenu-help'), 'Nav Bar', 'Click Question Mark');
        gaTrackLink($('#menuitem-projectsettings'), 'Nav Bar', 'Gear Icon', 'Update Project Settings');
        gaTrackLink($('#menuitem-currentsubscription'), 'Nav Bar', 'Gear Icon', 'Current Subscription');
        gaTrackLink($('#menuitem-accountsettings'), 'Nav Bar', 'Gear Icon', 'My Account Settings');
        gaTrackLink($('#menuitem-signout'), 'Nav Bar', 'Gear Icon', 'Sign Out');
        gaTrackLink($('#menuitem-helpsite'), 'Nav Bar', 'Question Mark', 'Visit the Help Site');
        gaTrackLink($('#menuitem-userforum'), 'Nav Bar', 'Question Mark', 'User Forum');
        gaTrackLink($('#menuitem-issue'), 'Nav Bar', 'Question Mark', 'Report an Issue');
<<<<<<< HEAD
    </script-->
=======
    </script>
    {% endaddtoblock %}
>>>>>>> b2e7eca1
<ul class="nav navbar-nav" role="menu">
    <li class="dropdown">
        <a href="#" id="settingsmenu-projectSettings" class="dropdown-toggle dropdown-toggle-with-icon" data-toggle="dropdown">
            <i class="fa fa-cog nav-main-icon"></i> <span class="responsive-label">{% trans "Manage" %}</span>
        </a>
        <ul class="dropdown-menu dropdown-menu-right" role="menu">
            <li class="dropdown-header nav-header">{% trans 'Logged in As' %}</li>
            <li class="nav-login-header">
                <div class="login-container">
                    <p>
                        {% if user.first_name %}
                            {{ user.first_name }} {{ user.last_name }}
                            <br />{{ user.username }}
                        {% else %}
                            {{ user.username }}
                        {% endif %}
                    </p>
                    {% with request.couch_user.role_label.strip as role %}
                        {% if role %}
                        <div class="label label-default">
                            {{ role }}
                        </div>
                        {% endif %}
                    {% endwith %}
                </div>
            </li>
            {% if request.couch_user.is_web_user and domain and domain != 'public' and not request.project.is_snapshot %}
            <li class="nav-divider divider"></li>
            <li class="dropdown-header nav-header">{% trans 'Manage Project' %}</li>
            <li>
                <a href="{% url "domain_settings_default" domain %}" id="menuitem-projectsettings">
                    <i class="fa fa-cogs icon-cogs dropdown-icon"></i> {% trans "Project Settings" %}
                </a>
            </li>
            <li>
                <a href="{% url "domain_subscription_view" domain %}" id="menuitem-currentsubscription">
                    <i class="fa fa-dashboard icon-dashboard dropdown-icon"></i> {% trans "Current Subscription" %}
                </a>
            </li>
            {% endif %}
            <li class="nav-divider divider"></li>
            <li class="dropdown-header nav-header">{% trans 'Manage Account' %}</li>
            <li>
                <a href="{% url "my_account_settings" %}" id="menuitem-accountsettings">
                    <i class="fa fa-user icon-user dropdown-icon"></i> {% trans 'My Account Settings' %}
                </a>
            </li>
            <li>
                <a href="{% url "logout" %}" id="menuitem-signout">
                    <i class="icon-signout fa fa-sign-out"></i>
                    {% trans 'Sign Out' %}
                </a>
            </li>
        </ul>
    </li>
    <li class="dropdown">
        <a href="#" id="settingsmenu-help" class="dropdown-toggle dropdown-toggle-with-icon" data-toggle="dropdown">
            <i class="fa fa-question-circle nav-main-icon"></i> <span class="responsive-label">{% trans "Help &amp; Resources" %}</span>
        </a>
        <ul class="dropdown-menu dropdown-menu-right" role="menu">
            <li class="dropdown-header nav-header">{% trans 'CommCare Help' %}</li>
            <li>
                <a href="{% trans 'https://wiki.commcarehq.org/display/commcarepublic/Home' %}" id="menuitem-helpsite" target="_blank">
                    <i class="fa fa-question-circle icon-question-sign dropdown-icon"></i> {% trans "Visit the Help Site" %}
                </a>
            </li>
            <li>
                <a href="{% trans 'http://groups.google.com/group/commcare-users/subscribe' %}" id="menuitem-userforum" target="_blank">
                    <i class="fa fa-comments icon-comments dropdown-icon"></i> {% trans "User Forum" %}
                </a>
            </li>
            <li>
                <a href="#modalReportIssue" data-toggle="modal" id="menuitem-issue">
                    <i class="fa fa-exclamation-triangle icon-warning-sign dropdown-icon"></i> {% trans "Report an Issue" %}
                </a>
            </li>
        </ul>
    </li>
    {% if request.couch_user and request.couch_user.is_web_user %}
    {% include 'notifications/partials/global_notifications.html' %}
    <li id="settingsmenu-project" class="dropdown">
        <a href="#" class="dropdown-toggle" data-toggle="dropdown">
            <span class="responsive-label">{% trans "Project" %}:</span>
            {% if domain %}
                {% ifequal domain 'public' %}
                    {% trans 'CommCare HQ Demo Project' %}
                {% else %}
                    {% if request.project.is_snapshot %}
                        {% blocktrans with request.project.copied_from.display_name as snap_name %}
                            Snapshot of {{ snap_name }}
                        {% endblocktrans %}
                    {% else %}
                        {{ request.project.display_name }}
                    {% endif %}
                {% endifequal %}
            {% else %}
                {%  trans 'Select Project...' %}
            {% endif %}
            <b class="caret"></b>
        </a>
        {% if domain %}
            {% domains_for_user request domain %}
        {% else %}
            {% domains_for_user request %}
        {% endif %}
    </li>
    {% endif %}
    {% if request.couch_user and request.couch_user.is_commcare_user %}
    <li id="settingsmenu-project-commcareonly">
        <a href="{% url "homepage" %}">
            {{ request.couch_user.project.display_name }}
        </a>
    </li>
    {% endif %}
</ul>
{% endif %}<|MERGE_RESOLUTION|>--- conflicted
+++ resolved
@@ -4,13 +4,9 @@
 {% load tzmigration %}
 
 {% if request.couch_user %}
-<<<<<<< HEAD
+    {% addtoblock js-inline %}
     <!-- TODO: requirejs support -->
-    <!--script type="text/javascript">
-=======
-    {% addtoblock js-inline %}
-    <script>
->>>>>>> b2e7eca1
+    <!--script>
         gaTrackLink($('#settingsmenu-projectSettings'), 'Nav Bar', 'Click Gear Icon');
         gaTrackLink($('#settingsmenu-help'), 'Nav Bar', 'Click Question Mark');
         gaTrackLink($('#menuitem-projectsettings'), 'Nav Bar', 'Gear Icon', 'Update Project Settings');
@@ -20,12 +16,8 @@
         gaTrackLink($('#menuitem-helpsite'), 'Nav Bar', 'Question Mark', 'Visit the Help Site');
         gaTrackLink($('#menuitem-userforum'), 'Nav Bar', 'Question Mark', 'User Forum');
         gaTrackLink($('#menuitem-issue'), 'Nav Bar', 'Question Mark', 'Report an Issue');
-<<<<<<< HEAD
     </script-->
-=======
-    </script>
     {% endaddtoblock %}
->>>>>>> b2e7eca1
 <ul class="nav navbar-nav" role="menu">
     <li class="dropdown">
         <a href="#" id="settingsmenu-projectSettings" class="dropdown-toggle dropdown-toggle-with-icon" data-toggle="dropdown">
