{% load hq_shared_tags %}
<<<<<<< HEAD
{% if request.use_requirejs %}
    "jquery": "{% static 'jquery/dist/jquery.min' %}",
    "jquery.form": "{% static 'jquery-form/jquery.form' %}",
    "underscore": "{% static 'underscore/underscore' %}",
    "underscore-mixins": "{% static 'style/js/underscore-mixins' %}",
    "jquery.cookie": "{% static 'jquery.cookie/jquery.cookie' %}",
    "hq_extensions": "{% static 'style/js/hq_extensions.jquery' %}",
    "rmi": "{% static 'jquery.rmi/jquery.rmi' %}",
{% else %}
    <script src="{% static 'jquery/dist/jquery.min.js' %}"></script>
    <script src="{% static 'jquery-form/jquery.form.js' %}"></script>
    <script src="{% static 'underscore/underscore.js' %}"></script>
    <script src="{% static 'style/js/underscore-mixins.js' %}"></script>
    <script src="{% static 'jquery.cookie/jquery.cookie.js' %}"></script>
    <script src="{% static 'style/js/hq_extensions.jquery.js' %}"></script>
    <script src="{% static 'jquery.rmi/jquery.rmi.js' %}"></script>
{% endif %}
=======
<script src="{% static 'jquery-form/jquery.form.js' %}"></script>
<script src="{% static 'underscore/underscore.js' %}"></script>
<script src="{% static 'style/js/underscore-mixins.js' %}"></script>
<script src="{% static 'jquery.cookie/jquery.cookie.js' %}"></script>
<script src="{% static 'style/js/hq_extensions.jquery.js' %}"></script>
<script src="{% static 'jquery.rmi/jquery.rmi.js' %}"></script>
>>>>>>> 6189d431
<|MERGE_RESOLUTION|>--- conflicted
+++ resolved
@@ -1,7 +1,5 @@
 {% load hq_shared_tags %}
-<<<<<<< HEAD
 {% if request.use_requirejs %}
-    "jquery": "{% static 'jquery/dist/jquery.min' %}",
     "jquery.form": "{% static 'jquery-form/jquery.form' %}",
     "underscore": "{% static 'underscore/underscore' %}",
     "underscore-mixins": "{% static 'style/js/underscore-mixins' %}",
@@ -9,19 +7,10 @@
     "hq_extensions": "{% static 'style/js/hq_extensions.jquery' %}",
     "rmi": "{% static 'jquery.rmi/jquery.rmi' %}",
 {% else %}
-    <script src="{% static 'jquery/dist/jquery.min.js' %}"></script>
     <script src="{% static 'jquery-form/jquery.form.js' %}"></script>
     <script src="{% static 'underscore/underscore.js' %}"></script>
     <script src="{% static 'style/js/underscore-mixins.js' %}"></script>
     <script src="{% static 'jquery.cookie/jquery.cookie.js' %}"></script>
     <script src="{% static 'style/js/hq_extensions.jquery.js' %}"></script>
     <script src="{% static 'jquery.rmi/jquery.rmi.js' %}"></script>
-{% endif %}
-=======
-<script src="{% static 'jquery-form/jquery.form.js' %}"></script>
-<script src="{% static 'underscore/underscore.js' %}"></script>
-<script src="{% static 'style/js/underscore-mixins.js' %}"></script>
-<script src="{% static 'jquery.cookie/jquery.cookie.js' %}"></script>
-<script src="{% static 'style/js/hq_extensions.jquery.js' %}"></script>
-<script src="{% static 'jquery.rmi/jquery.rmi.js' %}"></script>
->>>>>>> 6189d431
+{% endif %}