{% load i18n %}
{% if request.show_trial_notice %}
    <div class="modal fade" id="modalTrial30Day">
        <div class="modal-dialog">
            <div class="modal-content">
                <div class="modal-header">
                    <button type="button" class="close" data-dismiss="modal"><span aria-hidden="true">&times;</span><span class="sr-only">{% trans 'Close' %}</span></button>
                    <h4 class="modal-title">{% trans 'Important Message' %}</h4>
                </div>
                <div class="modal-body">
                    {% with request.trial_info.feature_name as feat_name %}
                    {% with request.trial_info.required_plan as req_plan %}
                    {% with request.trial_info.current_plan as current_plan %}
                    {% with request.trial_info.date_end as date_end %}
                        <p class="lead">
                        {% blocktrans %}
                            <strong>{{ feat_name }}</strong> is only available for the {{ req_plan }}
                            Plan and higher. Your subscription to {{ current_plan }} Plan is under a
                            trial period.
                        {% endblocktrans %}
                        </p>
                        <p>
                        {% blocktrans %}
                            We want you to have a chance to use and evaluate our
                            pay-only features before deciding which plan to subscribe to.
                            You will have access to <strong>{{ feat_name }}</strong> during
                            this trial period, ending on {{ date_end }}.
                            After {{ date_end }}, you will no longer have access to {{ feat_name }}.
                        {% endblocktrans %}
                        </p>
                        <p>
                        {% blocktrans %}
                            To continue accessing {{ feat_name }} after the trial period,
                            subscribe to the {{ req_plan }} Plan.
                        {% endblocktrans %}
                        </p>
                    {% endwith %}
                    {% endwith %}
                    {% endwith %}
                    {% endwith %}
                    {% if request.is_domain_admin %}
                        <p>
                            <a class="btn btn-primary" href="{% url 'domain_select_plan' request.domain %}">
                                {% blocktrans %}
                                    Change my project's plan
                                {% endblocktrans %}
                            </a>
                        </p>
                    {% endif %}
                </div>
                <div class="modal-footer">
                    <button type="button" class="btn btn-default" data-dismiss="modal">{% trans 'Close' %}</button>
                </div>
            </div>
        </div>
    </div>
<<<<<<< HEAD
    <script type="text/javascript">
    {% if request.use_requirejs %}
        requirejs(['jquery', 'bootstrap'], function($) {
    {% else %}
=======
    <script>
>>>>>>> b2e7eca1
        $(window).load(function(){
    {% endif %}
            $('#modalTrial30Day').modal('show');
        });
    </script>
{% endif %}<|MERGE_RESOLUTION|>--- conflicted
+++ resolved
@@ -54,14 +54,10 @@
             </div>
         </div>
     </div>
-<<<<<<< HEAD
-    <script type="text/javascript">
+    <script>
     {% if request.use_requirejs %}
         requirejs(['jquery', 'bootstrap'], function($) {
     {% else %}
-=======
-    <script>
->>>>>>> b2e7eca1
         $(window).load(function(){
     {% endif %}
             $('#modalTrial30Day').modal('show');
