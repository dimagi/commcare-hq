{% load i18n %}
{% if request.show_trial_notice %}
    <div class="modal fade" id="modalTrial30Day">
        <div class="modal-dialog">
            <div class="modal-content">
                <div class="modal-header">
                    <button type="button" class="close" data-dismiss="modal"><span aria-hidden="true">&times;</span><span class="sr-only">{% trans 'Close' %}</span></button>
                    <h4 class="modal-title">{% trans 'Important Message' %}</h4>
                </div>
                <div class="modal-body">
                    {% with request.trial_info.feature_name as feat_name %}
                    {% with request.trial_info.required_plan as req_plan %}
                    {% with request.trial_info.current_plan as current_plan %}
                    {% with request.trial_info.date_end as date_end %}
                        <p class="lead">
                        {% blocktrans %}
                            <strong>{{ feat_name }}</strong> is only available for the {{ req_plan }}
                            Plan and higher. Your subscription to {{ current_plan }} Plan is under a
                            trial period.
                        {% endblocktrans %}
                        </p>
                        <p>
                        {% blocktrans %}
                            We want you to have a chance to use and evaluate our
                            pay-only features before deciding which plan to subscribe to.
                            You will have access to <strong>{{ feat_name }}</strong> during
                            this trial period, ending on {{ date_end }}.
                            After {{ date_end }}, you will no longer have access to {{ feat_name }}.
                        {% endblocktrans %}
                        </p>
                        <p>
                        {% blocktrans %}
                            To continue accessing {{ feat_name }} after the trial period,
                            subscribe to the {{ req_plan }} Plan.
                        {% endblocktrans %}
                        </p>
                    {% endwith %}
                    {% endwith %}
                    {% endwith %}
                    {% endwith %}
                    {% if request.is_domain_admin %}
                        <p>
                            <a class="btn btn-primary" href="{% url 'domain_select_plan' request.domain %}">
                                {% blocktrans %}
                                    Change my project's plan
                                {% endblocktrans %}
                            </a>
                        </p>
                    {% endif %}
                </div>
                <div class="modal-footer">
                    <button type="button" class="btn btn-default" data-dismiss="modal">{% trans 'Close' %}</button>
                </div>
            </div>
        </div>
    </div>
    <script>
<<<<<<< HEAD
    {% if request.use_requirejs %}
        requirejs(['jquery', 'bootstrap'], function($) {
    {% else %}
        $(window).load(function(){
    {% endif %}
=======
        $(window).on('load', function(){
>>>>>>> 6189d431
            $('#modalTrial30Day').modal('show');
        });
    </script>
{% endif %}<|MERGE_RESOLUTION|>--- conflicted
+++ resolved
@@ -55,15 +55,11 @@
         </div>
     </div>
     <script>
-<<<<<<< HEAD
     {% if request.use_requirejs %}
         requirejs(['jquery', 'bootstrap'], function($) {
     {% else %}
-        $(window).load(function(){
+        $(window).on('load', function(){
     {% endif %}
-=======
-        $(window).on('load', function(){
->>>>>>> 6189d431
             $('#modalTrial30Day').modal('show');
         });
     </script>
