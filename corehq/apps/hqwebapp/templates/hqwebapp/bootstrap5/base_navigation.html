--- conflicted
+++ resolved
@@ -105,11 +105,7 @@
         <div id="message-alerts"
              class="ko-template"
              data-bind="foreach: {data: alerts, beforeRemove: fadeOut}">
-<<<<<<< HEAD
-          <div class="alert alert-dismissible fade show" data-bind="css: {true: alert_class}">
-=======
           <div class="alert alert-dismissible fade show" data-bind="attr: {class: alert_class}">
->>>>>>> d8606290
             <span data-bind="html: message"></span>
             <button type="button" class="btn-close" data-bs-dismiss="alert" aria-label="{% trans_html_attr "Close" %}"></button>
           </div>
