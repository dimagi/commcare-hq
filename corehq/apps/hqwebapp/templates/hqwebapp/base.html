--- conflicted
+++ resolved
@@ -163,7 +163,6 @@
       window.USE_BOOTSTRAP5 = {{ use_bootstrap5|BOOL }};
     </script>
 
-<<<<<<< HEAD
     {% if request.use_htmx %}
       <script type="text/javascript" src="{% static "htmx.org/dist/htmx.min.js" %}"></script>
     {% endif %}
@@ -171,10 +170,7 @@
       <script type="text/javascript" src="{% static 'alpinejs/dist/cdn.min.js' %}"></script>
     {% endif %}
 
-    {% if not requirejs_main %}
-=======
     {% if not use_js_bundler %}
->>>>>>> ddf74fe1
       {% javascript_libraries use_bootstrap5=use_bootstrap5 underscore=True jquery_ui=request.use_jquery_ui ko=True hq=True analytics=True %}
     {% endif %}
 
