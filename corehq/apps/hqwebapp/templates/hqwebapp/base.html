{% load menu_tags %}{% load i18n %}{% load hq_shared_tags %}{% load cache %}{% load compress %}{% load statici18n %}<!DOCTYPE html>
{% get_current_language as LANGUAGE_CODE %}
{% requirejs_main %}
<!--[if lt IE 7]><html lang="{{ LANGUAGE_CODE }}" class="lt-ie9 lt-ie8 lt-ie7"><![endif]-->
<!--[if IE 7]><html lang="{{ LANGUAGE_CODE }}" class="lt-ie9 lt-ie8"><![endif]-->
<!--[if IE 8]><html lang="{{ LANGUAGE_CODE }}" class="lt-ie9"><![endif]-->
<!--[if gt IE 8]><!--><html lang="{{ LANGUAGE_CODE }}"><!--<![endif]-->
    <head>
        {% if ANALYTICS_IDS.GTM_ID %}
            {# This is fine as an inline script; it's independent of all HQ code and all third-party libraries #}
            <!-- Google Tag Manager -->
            <script>(function(w,d,s,l,i){w[l]=w[l]||[];w[l].push({'gtm.start':
            new Date().getTime(),event:'gtm.js'});var f=d.getElementsByTagName(s)[0],
            j=d.createElement(s),dl=l!='dataLayer'?'&l='+l:'';j.async=true;j.src=
            'https://www.googletagmanager.com/gtm.js?id='+i+dl;f.parentNode.insertBefore(j,f);
            })(window,document,'script','dataLayer','{{ ANALYTICS_IDS.GTM_ID }}');</script>
            <!-- End Google Tag Manager -->
        {% endif %}

        {% captureas title_block %}{% block title %}{% endblock title %}{% endcaptureas %}
        {% captureas title_context_block %}{% block title_context %}{% endblock title_context %}{% endcaptureas %}
        <title>
            {% if title_block %}{{ title_block }}{% endif %}
            {% if title_block %}{% if title_context_block.strip or not title_context_block %}- {{ title_context_block }}{% endif %}{% endif %}
            {% if not title_context_block %}CommCare HQ{% endif %}
        </title>

        <meta charset="utf-8">
        <meta name="viewport" content="width=device-width, initial-scale=1">
        <meta http-equiv="content-language" content="{{ LANGUAGE_CODE }}">

        {# link tags #}
        <link rel="shortcut icon" href="{% static 'hqwebapp/images/favicon.png' %}" />
        <link type="application/opensearchdescription+xml"
              rel="search"
              href="{% url 'osdd' %}"
              title="CommCare HQ{% if env %} - {{env}}{% endif %}" />

        <link href="https://fonts.googleapis.com/css?family=Nunito+Sans:100,300,400,500,700,800" rel="stylesheet">

        {% include 'hqwebapp/includes/less.html' with debug=less_debug %}

        {% if CUSTOM_LOGO_URL %}
            <link rel="apple-touch-icon" href="{{ CUSTOM_LOGO_URL }}"/>
        {% else %}
            <link rel="apple-touch-icon" sizes="57x57" href="{% static 'hqstyle/images/commcare-icon-57x57.png' %}"/>
            <link rel="apple-touch-icon" sizes="76x76" href="{% static 'hqstyle/images/commcare-icon-76x76.png' %}"/>
            <link rel="apple-touch-icon" sizes="120x120" href="{% static 'hqstyle/images/commcare-icon-120x120.png' %}"/>
            <link rel="apple-touch-icon" sizes="152x152" href="{% static 'hqstyle/images/commcare-icon-152x152.png' %}"/>
            <link rel="apple-touch-icon" sizes="167x167" href="{% static 'hqstyle/images/commcare-icon-167x167.png' %}"/>
            <link rel="apple-touch-icon" sizes="180x180" href="{% static 'hqstyle/images/commcare-icon-180x180.png' %}"/>
        {% endif %}

        {% block stylesheets %}{% endblock stylesheets %}
        {% block csrf_token_block %}
          <input id="csrfTokenContainer" type="hidden" value="{{ csrf_token }}">
        {% endblock %}
        {% if request.use_select2 %}
        {% compress css %}
            <link type="text/css"
                   rel="stylesheet"
                   media="all"
                   href="{% static 'select2-3.5.2-legacy/select2.css' %}" />
            <link type="text/css"
                   rel="stylesheet"
                   media="all"
                   href="{% static 'select2-3.5.2-legacy/select2-bootstrap.css' %}" />
        {% endcompress %}
        {% endif %}

        {% if request.use_select2_v4 %}
        {% compress css %}
            <link type="text/css"
                  rel="stylesheet"
                  media="all"
                  href="{% static 'select2/dist/css/select2.min.css' %}" />
        {% endcompress %}
        {% endif %}

        {% if request.use_nvd3 or request.use_nvd3_v3 %}
        {% compress css %}
            <link type="text/css"
                  rel="stylesheet"
                  media="all"
                  href="{% static 'nvd3/src/nv.d3.css' %}" />
        {% endcompress %}
        {% endif %}

        {% if request.use_daterangepicker %}
        {% compress css %}
            <link type="text/css"
                  rel="stylesheet"
                  media="screen"
                  href="{% static "bootstrap-daterangepicker/daterangepicker.css" %}" />
        {% endcompress %}
        {% endif %}

        {% if request.use_timepicker %}
        {% compress css %}
            <link type="text/less"
                  rel="stylesheet"
                  media="screen"
                  href="{% static "bootstrap-timepicker/less/timepicker.less" %}" />
        {% endcompress %}
        {% endif %}

        {% if request.use_jquery_ui %}
        {% compress css %}
            <link type="text/css"
                  rel="stylesheet"
                  media="screen"
                  href="{% static "jquery-ui/themes/redmond/jquery-ui.min.css" %}" />
        {% endcompress %}
        {% endif %}

        {% if request.use_datatables %}
        {% compress css %}
            <link type="text/css"
                  rel="stylesheet"
                  media="all"
                  href="{% static 'datatables-bootstrap3/BS3/assets/css/datatables.css' %}" />
        {% endcompress %}
        {% endif %}

        {% if request.use_multiselect %}
        {% compress css %}
            <link type="text/css"
                  rel="stylesheet"
                  media="screen"
                  href="{% static "multiselect/css/multi-select.css" %}" />
            <link type="text/less"
                  rel="stylesheet"
                  media="screen"
                  href="{% static "hqwebapp/less/components/multiselect/multiselect.less" %}" />
        {% endcompress %}
        {% endif %}


        {% if request.use_maps %}
        {% compress css %}
        <link rel="stylesheet" href="{% static 'leaflet/dist/leaflet.css' %}" />
        <link rel="stylesheet" href="{% static 'reports/css/maps.css' %}" />
        {% endcompress %}
        {% endif %}

        {% if not requirejs_main %}
            {% javascript_libraries underscore=True jquery_ui=request.use_jquery_ui ko=True hq=True analytics=True %}
        {% endif %}

        {# Up here because if daterangepicker is called from within a form widget, #}
        {# the javascript requiring the config file is run before js-inline #}
        {% if request.use_daterangepicker and not requirejs_main %}
        {% compress js %}
        <script src="{% static 'moment/moment.js' %}"></script>
        <script src="{% static 'bootstrap-daterangepicker/daterangepicker.js' %}"></script>
        <script src="{% static 'hqwebapp/js/daterangepicker.config.js' %}"></script>
        {% endcompress %}
        {% endif %}

        {% block head %}
        {% endblock %}

        {# This is fine as an inline script; it'll be removed once form designer is migrated to RequireJS #}
        <script>
            // hqModules.js uses `typeof define` and `define.amd` to determine whether or not to use RequireJS, but
            // this fails for form designer, which currently uses RequireJS for vellum but not for the surrounding page.
            window.USE_REQUIREJS = {{ requirejs_main|BOOL }};
        </script>

        {% if less_debug %}
            {# This is fine as an inline script; it's independent of all HQ code and all third-party libraries #}
            <script>
                less = {
                    env: "development",
                    useFileCache: true,
                    logLevel: 2,
                    errorReporting: 'console',
                    async: false,
                    fileAsync: false,
                    poll: 1000,
                    functions: {},
                    dumpLineNumbers: "comments",
                    relativeUrls: false
                };
            </script>
            <script src="{% static 'less/dist/less-1.7.3.min.js' %}"></script>
        {% endif %}
    </head>
    <body>
        {% if ANALYTICS_IDS.GTM_ID %}
        <!-- Google Tag Manager (noscript) -->
        <noscript><iframe src="https://www.googletagmanager.com/ns.html?id={{ ANALYTICS_IDS.GTM_ID }}"
        height="0" width="0" style="display:none;visibility:hidden"></iframe></noscript>
        <!-- End Google Tag Manager (noscript) -->
        {% endif %}
        {% block background_content %}{% endblock %}
        {% maintenance_alert request %}
        {% if request.user.is_authenticated and is_demo_visible %}
          {% include "hqwebapp/partials/get_demo_banner.html" %}
        {% endif %}
        <div class="hq-container">
            {% block navigation %}
            <div id="hq-navigation"
                 class="navbar navbar-default navbar-static-top navbar-hq-main-menu">
                <div class="container-fluid">

                    {% if not request|toggle_enabled:"USER_TESTING_SIMPLIFY" and request.user.is_authenticated  %}
                        <ul class="nav navbar-nav collapse-fullmenu-toggle" id="hq-fullmenu-responsive" role="menu">
                            <li>
                                <a href="#hq-full-menu" data-toggle="collapse">
                                    <i class="fa fa-bars"></i>
                                    {% trans "Menu" %}
                                </a>
                            </li>
                        </ul>
                    {% endif %}

                    {% if not request.user.is_authenticated %}
                        <nav class="navbar-menus navbar-signin" role="navigation">

                            <div class="nav-settings-bar pull-right">
                                <a href="{% url "login" %}" class="btn btn-primary navbar-btn">{% trans 'Sign In' %}</a>
                                    {% if is_saas_environment and ANALYTICS_IDS.HUBSPOT_API_ID %}
                                        <a href="#cta-form-get-demo"
                                           data-toggle="modal"
                                           id="cta-form-get-demo-button-header"
                                           class="btn btn-purple navbar-btn">
                                           {% trans 'Schedule a Demo' %}
                                      </a>
                                {% endif %}
                            </div>
                        </nav>
                    {% endif %}

                    <div class="navbar-header hq-header">
                        <a href="{% if request|toggle_enabled:"USER_TESTING_SIMPLIFY" %}#{% else %}{% url "homepage" %}{% endif %}" class="navbar-brand">
                            {% if CUSTOM_LOGO_URL %}
                                <img src="{{ CUSTOM_LOGO_URL }}" alt="CommCare HQ Logo" />
                            {% else %}
                                <!-- navbar.less supplies the default logo -->
                                <div></div>
                            {% endif %}
                        </a>
                    </div>

                    {% if not request|toggle_enabled:"USER_TESTING_SIMPLIFY" and request.user.is_authenticated %}
                      <ul class="nav navbar-nav collapse-mainmenu-toggle" id="hq-mainmenu-responsive" role="menu">
                          <li>
                              <a href="#hq-main-tabs" data-toggle="collapse">
                                  <i class="fa fa-bars"></i>
                                  {% trans "Menu" %}
                              </a>
                          </li>
                      </ul>

                      <nav class="navbar-menus fullmenu collapse" id="hq-full-menu" role="navigation">
                          <div class="nav-settings-bar pull-right">
                            {% include 'hqwebapp/includes/global_navigation_bar.html' %}
                          </div>
                          {% block tabs %}
                              {% format_main_menu %}
                          {% endblock %}
                      </nav>
                    {% endif %}

                </div>
            </div>
            {% endblock navigation %}
            {% if request.project.is_snapshot %}
                <div class="alert alert-info">
                    {% trans "This is a snapshot of " %}{{ request.project.copied_from.display_name }}
                </div>
            {% endif %}

            <!--[if IE]>
                <div id="unsupported-browser" class="alert alert-danger alert-block alert-full">
                    <p><i class="fa fa-warning-sign"></i><strong>{% trans 'CommCare HQ does not work well with Internet Explorer.'%}</strong></p>
                    <p>
                        {% blocktrans %}
                        We recommend
                        <a href="https://www.google.com/chrome">Chrome</a>
                        or <a href="http://www.mozilla.org/">Firefox</a>.
                        {% endblocktrans %}
                    </p>
                </div>
            <![endif]-->
            {% block messages %}
            <div id="hq-messages-container" class="container-fluid messages-container">
                <div class="row">
                    <div class="col-sm-12">
                       {% if messages %}
                            {% for message in messages %}
                                <div class="alert alert-margin-top fade in alert-block alert-full page-level-alert{% if message.tags %} {{ message.tags }}{% endif %}">
                                    <a class="close" data-dismiss="alert" href="#">&times;</a>
                                    {% if 'html' in message.tags %}{{ message|safe }}{% else %}{{ message }}{% endif %}
                                </div>
                            {% endfor %}
                        {% endif %}
                        <div id="message-alerts" class="ko-template" data-bind="foreach: alerts">
                            <div data-bind="attr: {'class': alert_class}">
                                <a class="close" data-dismiss="alert" href="#">&times;</a>
                                <span data-bind="html: message"></span>
                            </div>
                        </div>
                    </div>
                </div>
            </div>
            {% endblock messages %}
            {% block content %}{% endblock content %}
        </div>
        {% if not enterprise_mode %}
        {% block footer %}
        {% include 'hqwebapp/partials/footer.html' %}
        {% endblock %}
        {% endif %}
        {# modals #}
        {% block modals %}
            {% if domain %}
                {% if show_overdue_invoice_modal %}
                    {% include 'hqwebapp/downgrade_modal.html' %}
                {% elif show_prepaid_modal %}
                    {% include 'hqwebapp/prepaid_modal.html' %}
                {% endif %}
            {% endif %}
        {% endblock modals %}

        {% if show_mobile_ux_warning %}
          {% include "hqwebapp/partials/mobile_ux_warning.html" %}
        {% endif %}

        {# Report Issue #}
        {% include 'hqwebapp/includes/modal_report_issue.html' %}

        {% if EULA_COMPLIANCE %}
            {% if request.couch_user and not request.couch_user.is_eula_signed %}
                {% registerurl 'agree_to_eula' %}
                {% include 'hqwebapp/includes/modal_eula.html' %}
            {% endif %}
        {% endif %}

        {# 30 Day Trial #}
        {% include 'hqwebapp/includes/modal_30_day_trial.html' %}


        {% block additional_initial_page_data %}
            {% comment %}
                fallback place to put initial page data for templates where it's
                awkward or impossible to include it in another block
            {% endcomment %}
        {% endblock %}
        {% initial_page_data 'mobile_ux_cookie_name' mobile_ux_cookie_name %}
        {% initial_page_data 'show_mobile_ux_warning' show_mobile_ux_warning %}
        {% initial_page_data 'toggles_dict' toggles_dict %}
        {% initial_page_data 'previews_dict' previews_dict %}

        {% if demo_workflow_ab_v2 %}
          {% analytics_ab_test 'kissmetrics.demo_workflow_ab_v2' demo_workflow_ab_v2 %}
          {% initial_analytics_data 'hubspot.demoABv2' demo_workflow_ab_v2 %}
        {% endif %}

        <div class="initial-page-data" class="hide">
        {% block initial_page_data %}
            {# do not override this block, use initial_page_data template tag to populate #}
        {% endblock %}
        </div>
        {% registerurl 'notifications_service' %}   {# used by notifications_service.js below #}
        {% registerurl 'send_mobile_reminder' %}  {# used by mobile reminder popup below #}
        <div class="commcarehq-urls" class="hide">
        {% block registered_urls %}
            {# do not override this block, use registerurl template tag to populate #}
        {% endblock %}
        </div>
        {% include 'analytics/initial/all.html' %}
        {% include 'analytics/initial/drift.html' %}
        <div class="initial-analytics-data hide">
        {% block initial_analytics_data %}
            {# do not override this block, use initial_analytics_data template tag to populate #}
        {% endblock %}
        </div>
        <div class="analytics-ab-tests hide">
        {% block analytics_ab_test %}
            {# do not override this block, use analytics_ab_test template tag to populate #}
        {% endblock %}
        </div>

        {# javascript below this line #}

        {% if requirejs_main %}
            <script src="{% statici18n LANGUAGE_CODE %}"></script> {# DO NOT COMPRESS #}
            <script src="{% static 'requirejs/require.js' %}"></script>
            <script src="{% static 'hqwebapp/js/hqModules.js' %}"></script>
            <script src="{% static 'hqwebapp/js/requirejs_config.js' %}"></script>
            <script src="{% static 'hqwebapp/js/resource_versions.js' %}"></script>
            <script>
                requirejs.config({
                    deps: ['knockout', 'ko.mapping'],
                    callback: function (ko, mapping) {
                        ko.mapping = mapping;
                    },
                });
                requirejs([
                    'hqwebapp/js/common',
                ], function() {
                    requirejs([
                        'hqwebapp/js/base_main',
                    ], function () {
                        requirejs(['{{ requirejs_main }}'], function () {
                            console.log("Loaded requirejs main module: {{ requirejs_main }}");
                        });
                    });
                });
            </script>
        {% endif %}

        {# HQ Specific Libraries #}
        {% if not requirejs_main %}
            <script src="{% statici18n LANGUAGE_CODE %}"></script> {# DO NOT COMPRESS #}

            {% compress js %}
                <script src="{% static 'hqwebapp/js/hq_extensions.jquery.js' %}"></script>
                <script src="{% static 'hqwebapp/js/hq-bug-report.js' %}"></script>
                <script src="{% static 'hqwebapp/js/layout.js' %}"></script>
                <script src="{% static 'hqwebapp/js/toggles.js' %}"></script>
                <script src="{% static 'hqwebapp/js/alert_user.js' %}"></script>
                <script src="{% static 'hqwebapp/js/main.js' %}"></script>
                <script src="{% static 'hqwebapp/js/mobile_experience_warning.js' %}"></script>
            {% endcompress %}
        {% endif %}

        {# JavaScript Display Logic Libaries #}

        {% if request.couch_user and not requirejs_main %}
            <script src="{% static 'notifications/js/notifications_service.js' %}"></script>
            <script src="{% static 'notifications/js/notifications_service_main.js' %}"></script>
        {% endif %}

        {% if request.use_angular_js and not requirejs_main %}
        {% compress js %}
        {% include "hqwebapp/includes/angular.html" %}
        {% endcompress %}
        {% endif %}

        {% if request.use_select2 and not requirejs_main %}
        {% compress js %}
        <script src="{% static 'select2-3.5.2-legacy/select2.js' %}"></script>
        {% endcompress %}
        {% endif %}

        {% if request.use_select2_v4 and not requirejs_main %}
        {% compress js %}
        <script src="{% static 'select2/dist/js/select2.full.min.js' %}"></script>
        {% endcompress %}
        {% endif %}

        {% if request.use_nvd3 and not requirejs_main %}
        {% compress js %}
        <script src="{% static 'nvd3/lib/d3.v2.js' %}"></script>
        <script src="{% static 'nvd3/lib/fisheye.js' %}"></script>
        <script src="{% static 'd3/d3.min.js' %}"></script>
        <script src="{% static 'nvd3/nv.d3.min.js' %}"></script>
        {% endcompress %}
        {% endif %}

        {% if request.use_nvd3_v3 and not requirejs_main %}
        {% compress js %}
        <script src="{% static 'nvd3/lib/d3.v3.js' %}"></script>
        <script src="{% static 'd3/d3.min.js' %}"></script>
        <script src="{% static 'nvd3/nv.d3.min.js' %}"></script>
        {% endcompress %}
        {% endif %}

        {% if request.use_datatables and not requirejs_main %}
        {% compress js %}
        <script src="{% static 'datatables/media/js/jquery.dataTables.min.js' %}"></script>
        <script src="{% static 'datatables-fixedcolumns/js/dataTables.fixedColumns.js' %}"></script>
        <script src="{% static 'datatables-bootstrap3/BS3/assets/js/datatables.js' %}"></script>
        {% endcompress %}
        {% endif %}

        {% if request.use_typeahead and not requirejs_main %}
        {% compress js %}
        <script src="{% static 'bootstrap3-typeahead/bootstrap3-typeahead.min.js' %}"></script>
        <script src="{% static 'hqwebapp/js/bootstrap-multi-typeahead.js' %}"></script>
        {% endcompress %}
        {% endif %}

        {% if request.use_timepicker and not requirejs_main %}
        {% compress js %}
        <script src="{% static 'bootstrap-timepicker/js/bootstrap-timepicker.js' %}"></script>
        {% endcompress %}
        {% endif %}

        {% if not requirejs_main %}
        {% if request.use_maps %}
        {% compress js %}
        <script src="{% static 'jquery-color/jquery.color.js' %}"></script>
        <script src="{% static 'leaflet/dist/leaflet.js' %}"></script>
        {% endcompress %}
        {% endif %}
        {% endif %}

        {% if request.use_maps and not requirejs_main %}
        {% compress js %}
        <script src="{% static 'reports/js/maps_utils.js' %}"></script>
        {% endcompress %}
        {% endif %}

        {% if request.use_timeago and not requirejs_main %}
        <script src="{% static 'jquery-timeago/jquery.timeago.js' %}"></script>
        {% endif %}

        {% if request.use_multiselect and not requirejs_main %}
        {% compress js %}
        <script src="{% static 'multiselect/js/jquery.multi-select.js' %}"></script>
        <script src="{% static 'quicksearch/dist/jquery.quicksearch.min.js' %}"></script>
        <script src="{% static 'hqwebapp/js/multiselect_utils.js' %}"></script>
        {% endcompress %}
        {% endif %}

        {% if request.use_ko_validation and not requirejs_main %}
          <script src="{% static 'knockout-validation/dist/knockout.validation.min.js' %}"></script>
          <script src="{% static 'hqwebapp/js/validators.ko.js' %}"></script>
        {% endif %}

        {% if is_demo_visible %}
          {% include "hqwebapp/partials/get_demo_modals.html" %}
        {% endif %}

        {# Knockout component templates #}
        {% include 'hqwebapp/ko_pagination.html' %}
        {% include 'hqwebapp/partials/ko_inline_edit.html' %}
        {% include 'hqwebapp/partials/ko_search_box.html' %}
        {% include 'hqwebapp/partials/ko_select_toggle.html' %}

<<<<<<< HEAD
        {% if show_overdue_invoice_modal %}
            <script src="{% static 'hqwebapp/js/downgrade_modal.js' %}"></script>
        {% endif %}
=======
        <script src="{% static 'hqwebapp/js/downgrade_modal.js' %}"></script>
        <script src="{% static 'hqwebapp/js/prepaid_modal.js' %}"></script>
>>>>>>> d3ce60a0

        {% block js %}{% endblock js %}

        {% block js-inline %}{% endblock js-inline %}

    </body>
</html><|MERGE_RESOLUTION|>--- conflicted
+++ resolved
@@ -532,14 +532,10 @@
         {% include 'hqwebapp/partials/ko_search_box.html' %}
         {% include 'hqwebapp/partials/ko_select_toggle.html' %}
 
-<<<<<<< HEAD
         {% if show_overdue_invoice_modal %}
             <script src="{% static 'hqwebapp/js/downgrade_modal.js' %}"></script>
         {% endif %}
-=======
-        <script src="{% static 'hqwebapp/js/downgrade_modal.js' %}"></script>
         <script src="{% static 'hqwebapp/js/prepaid_modal.js' %}"></script>
->>>>>>> d3ce60a0
 
         {% block js %}{% endblock js %}
 
