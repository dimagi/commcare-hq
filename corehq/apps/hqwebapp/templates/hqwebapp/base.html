--- conflicted
+++ resolved
@@ -106,7 +106,15 @@
       {% endcompress %}
     {% endif %}
 
-<<<<<<< HEAD
+    {% if request.use_datetimepicker and use_bootstrap5 %}
+      {% compress css %}
+        <link type="text/css"
+              rel="stylesheet"
+              media="screen"
+              href="{% static "@eonasdan/tempus-dominus/dist/css/tempus-dominus.min.css" %}" />
+      {% endcompress %}
+    {% endif %}
+
     {% if request.use_datatables %}
       {% if use_bootstrap5 %}
         {% compress css %}
@@ -127,24 +135,6 @@
                 href="{% static 'datatables-bootstrap3/BS3/assets/css/datatables.css' %}" />
         {% endcompress %}
       {% endif %}
-=======
-    {% if request.use_datetimepicker and use_bootstrap5 %}
-      {% compress css %}
-        <link type="text/css"
-              rel="stylesheet"
-              media="screen"
-              href="{% static "@eonasdan/tempus-dominus/dist/css/tempus-dominus.min.css" %}" />
-      {% endcompress %}
-    {% endif %}
-
-    {% if request.use_datatables and not use_bootstrap5 %}
-      {% compress css %}
-        <link type="text/css"
-              rel="stylesheet"
-              media="all"
-              href="{% static 'datatables-bootstrap3/BS3/assets/css/datatables.css' %}" />
-      {% endcompress %}
->>>>>>> 3c349d5d
     {% endif %}
 
     {% if request.use_multiselect %}
