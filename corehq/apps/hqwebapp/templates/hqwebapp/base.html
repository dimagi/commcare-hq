--- conflicted
+++ resolved
@@ -82,27 +82,7 @@
       {% block messages %}{% endblock %}
 
       {% block content %}{% endblock content %}
-<<<<<<< HEAD
       {% if request|feature_preview_enabled:"OCS_CHATBOT" %}
-      <div class="ocs-widget-container">
-        <open-chat-studio-widget
-          visible="false"
-          chatbot-id="5a912293-eccc-4cf8-8eff-207d99d59aeb"
-          icon-url="{% static 'hqwebapp/images/chatbot_avatar.png' %}"
-          button-text="Need Help?"
-          position="right"
-          welcome-messages='["Hi there! I&#39;m CommCare Companion, your personal guide to CommCare! What can I help you with today?"]'
-          starter-questions="[
-            'I need help with building my CommCare application.',
-            'I need help troubleshooting my mobile application.',
-            'I need help with exporting or understanding my data.'
-          ]"
-          typing-indicator-text="Finding the best answer"
-          >
-        </open-chat-studio-widget>
-      </div>
-=======
-      {% if request|toggle_enabled:"CHATBOT" %}
         <div class="ocs-widget-container">
           <open-chat-studio-widget
             visible="false"
@@ -119,7 +99,6 @@
             >
           </open-chat-studio-widget>
         </div>
->>>>>>> 9acf538e
       {% endif %}
     </div>
 
