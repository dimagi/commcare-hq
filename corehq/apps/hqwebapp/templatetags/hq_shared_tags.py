import json
from collections import OrderedDict
from datetime import datetime, timedelta

from django import template
from django.conf import settings
from django.http import QueryDict
from django.template import NodeList, TemplateSyntaxError, loader_tags
from django.template.base import (
    Token,
    TokenType,
    Variable,
    VariableDoesNotExist,
)
from django.template.loader import render_to_string
from django.urls import reverse
from django.utils.html import conditional_escape, format_html
from django.utils.safestring import mark_safe
from django.utils.translation import gettext as _

from django_prbac.utils import has_privilege

from dimagi.utils.web import json_handler

from corehq import privileges
from corehq.apps.hqwebapp.exceptions import AlreadyRenderedException, TemplateTagJSONException
from corehq.apps.hqwebapp.models import Alert
from corehq.motech.utils import pformat_json

register = template.Library()


@register.filter
def JSON(obj):
    # json.dumps does not properly convert QueryDict array parameter to json
    if isinstance(obj, QueryDict):
        obj = dict(obj)
    try:
        return escape_script_tags(json.dumps(obj, default=json_handler))
    except TypeError as e:
        msg = ("Unserializable data was sent to a template tag that expectes JSON. "
               "{}".format(str(e)))
        raise TemplateTagJSONException(msg)


def escape_script_tags(unsafe_str):
    # seriously: http://stackoverflow.com/a/1068548/8207
    return unsafe_str.replace('</script>', '<\\/script>')


@register.filter
def BOOL(obj):
    try:
        obj = obj.to_json()
    except AttributeError:
        pass

    return 'true' if obj else 'false'


@register.filter
def dict_lookup(dict, key):
    '''Get an item from a dictionary.'''
    return dict.get(key)


@register.filter
def add_days(date, days=1):
    '''Return a date with some days added'''
    span = timedelta(days=days)
    try:
        return date + span
    except Exception:
        return datetime.strptime(date, '%m/%d/%Y').date() + span


try:
    from get_resource_versions import get_resource_versions
    resource_versions = get_resource_versions()
except (ImportError, SyntaxError):
    resource_versions = {}


@register.filter
def pp_json(data):
    """
    Pretty-print data as JSON
    """
    return pformat_json(data)


@register.filter
@register.simple_tag
def static(url):
    resource_url = url
    version = resource_versions.get(resource_url)
    url = settings.STATIC_CDN + settings.STATIC_URL + url
    is_less = url.endswith('.less')
    if version and not is_less:
        url += "?version=%s" % version
    return url


@register.simple_tag
def cachebuster(url):
    return resource_versions.get(url, "")


@register.simple_tag(takes_context=True)
def domains_for_user(context, request, selected_domain=None):
    """
    Generate pulldown menu for domains.
    Cache the entire string alongside the couch_user's doc_id that can get invalidated when
    the user doc updates via save.
    """

    from corehq.apps.domain.views.base import get_domain_links_for_dropdown, get_enterprise_links_for_dropdown
    domain_links = get_domain_links_for_dropdown(request.couch_user)

    # Enterprise permissions projects aren't in the dropdown, but show a hint they exist
    show_all_projects_link = bool(get_enterprise_links_for_dropdown(request.couch_user))

    # Too many domains and they won't all fit in the dropdown
    dropdown_limit = 20
    if len(domain_links) > dropdown_limit:
        show_all_projects_link = True
        domain_links = domain_links[:dropdown_limit]

    context = {
        'domain_links': domain_links,
        'show_all_projects_link': show_all_projects_link,
    }
    from corehq.apps.hqwebapp.utils.bootstrap import get_bootstrap_version
    return mark_safe(  # nosec: render_to_string should have already handled escaping
        render_to_string(
            f"hqwebapp/includes/{get_bootstrap_version()}/domain_list_dropdown.html",
            context, request
        )
    )


# This is taken from https://code.djangoproject.com/ticket/15583
@register.filter(name='sort')
def listsort(value):
    if isinstance(value, dict):
        new_dict = OrderedDict()
        key_list = list(value)
        key_list.sort()
        for key in key_list:
            new_dict[key] = value[key]
        return new_dict
    elif isinstance(value, list):
        new_list = list(value)
        new_list.sort()
        return new_list
    else:
        return value


listsort.is_safe = True


@register.filter(name='getattr')
def get_attribute(obj, arg):
    """ Get attribute from obj

    Usage: {{ couch_user|getattr:"full_name" }}
    """
    return getattr(obj, arg, None)


@register.filter
def pretty_doc_info(doc_info):
    return render_to_string('hqwebapp/pretty_doc_info.html', {
        'doc_info': doc_info,
    })


def _get_obj_from_name_or_instance(module, name_or_instance):
    if isinstance(name_or_instance, bytes):
        name_or_instance = name_or_instance.decode('utf-8')
    if isinstance(name_or_instance, str):
        obj = getattr(module, name_or_instance)
    else:
        obj = name_or_instance
    return obj


def _toggle_enabled(module, request, toggle_or_toggle_name):
    toggle = _get_obj_from_name_or_instance(module, toggle_or_toggle_name)
    return toggle.enabled_for_request(request)


@register.filter
def toggle_enabled(request, toggle_or_toggle_name):
    import corehq.toggles
    return _toggle_enabled(corehq.toggles, request, toggle_or_toggle_name)


def _ui_notify_enabled(module, request, ui_notify_instance_or_name):
    ui_notify = _get_obj_from_name_or_instance(module, ui_notify_instance_or_name)
    return ui_notify.enabled(request)


@register.filter
def ui_notify_enabled(request, ui_notify_instance_or_name):
    import corehq.apps.notifications.ui_notify
    return _ui_notify_enabled(
        corehq.apps.notifications.ui_notify,
        request,
        ui_notify_instance_or_name
    )


@register.filter
def ui_notify_slug(ui_notify_instance_or_name):
    import corehq.apps.notifications.ui_notify
    ui_notify = _get_obj_from_name_or_instance(corehq.apps.notifications.ui_notify, ui_notify_instance_or_name)
    return ui_notify.slug


@register.filter
def can_use_restore_as(request):
    if not hasattr(request, 'couch_user'):
        return False

    if request.couch_user.is_superuser:
        return True

    domain = getattr(request, 'domain', None)

    return (
        request.couch_user.can_login_as(domain)
        and has_privilege(request, privileges.LOGIN_AS)
    )


@register.simple_tag
def css_label_class():
    from corehq.apps.hqwebapp.crispy import CSS_LABEL_CLASS, CSS_LABEL_CLASS_BOOTSTRAP5
    from corehq.apps.hqwebapp.utils.bootstrap import get_bootstrap_version, BOOTSTRAP_5
    if get_bootstrap_version() == BOOTSTRAP_5:
        return CSS_LABEL_CLASS_BOOTSTRAP5
    return CSS_LABEL_CLASS


@register.simple_tag
def css_field_class():
    from corehq.apps.hqwebapp.crispy import CSS_FIELD_CLASS, CSS_FIELD_CLASS_BOOTSTRAP5
    from corehq.apps.hqwebapp.utils.bootstrap import get_bootstrap_version, BOOTSTRAP_5
    if get_bootstrap_version() == BOOTSTRAP_5:
        return CSS_FIELD_CLASS_BOOTSTRAP5
    return CSS_FIELD_CLASS


@register.simple_tag
def css_action_class():
    from corehq.apps.hqwebapp.crispy import CSS_ACTION_CLASS, get_form_action_class
    from corehq.apps.hqwebapp.utils.bootstrap import get_bootstrap_version, BOOTSTRAP_5
    if get_bootstrap_version() == BOOTSTRAP_5:
        return get_form_action_class()
    return CSS_ACTION_CLASS


@register.filter
def feature_preview_enabled(request, toggle_name):
    import corehq.feature_previews
    return _toggle_enabled(corehq.feature_previews, request, toggle_name)


def parse_literal(value, parser, tag):
    var = parser.compile_filter(value).var
    if isinstance(var, Variable):
        try:
            var = var.resolve({})
        except VariableDoesNotExist:
            raise template.TemplateSyntaxError(
                "'{}' tag expected literal value, got {}".format(tag, value))
    return var


@register.tag
def case(parser, token):
    """Hash-lookup branching tag

    Branch on value expression with optional default on no match::

        {% case place.value "first" %}
            You won first place!
        {% case "second" "third" %}
            Great job!
        {% else %}
            Practice is the way to success.
        {% endcase %}

    Each case must have at least one value. Case values must be literal,
    not expressions, and case values must be unique. An error is raised
    if more than one case exists with the same value.
    """
    args = token.split_contents()
    tag = args[0]
    if len(args) < 3:
        raise template.TemplateSyntaxError(
            "initial '{}' tag requires at least two arguments: a lookup "
            "expression and at least one value for the first case".format(tag))
    lookup_expr = parser.compile_filter(args[1])
    keys = [parse_literal(key, parser, tag) for key in args[2:]]
    branches = {}
    default = None
    while True:
        nodelist = parser.parse(("case", "else", "endcase"))
        for key in keys:
            if key in branches:
                raise template.TemplateSyntaxError(
                    "duplicate case not allowed: {!r}".format(key))
            branches[key] = nodelist
        token = parser.next_token()
        args = token.split_contents()
        tag = args[0]
        if tag != "case":
            break
        if len(args) < 2:
            raise template.TemplateSyntaxError(
                "inner 'case' tag requires at least one argument")
        keys = [parse_literal(key, parser, tag) for key in args[1:]]
    if len(args) > 1:
        raise template.TemplateSyntaxError(
            "'{}' tag does not accept arguments".format(tag))
    if tag == "else":
        default = parser.parse(("endcase",))
        token = parser.next_token()
        args = token.split_contents()
        tag = args[0]
        if len(args) > 1:
            raise template.TemplateSyntaxError(
                f"'{tag}' tag does not accept arguments, got {len(args) - 1}")
    assert tag == "endcase", token.contents
    parser.delete_first_token()
    return CaseNode(lookup_expr, branches, default)


class CaseNode(template.Node):

    def __init__(self, lookup_expr, branches, default):
        self.lookup_expr = lookup_expr
        self.branches = branches
        self.default = default

    def render(self, context):
        key = self.lookup_expr.resolve(context)
        nodelist = self.branches.get(key, self.default)
        if nodelist is None:
            return ""
        return nodelist.render(context)


# https://djangosnippets.org/snippets/545/
@register.tag(name='captureas')
def do_captureas(parser, token):
    """
    Assign to a context variable from within a template
        {% captureas my_context_var %}<!-- anything -->{% endcaptureas %}
        <h1>Nice job capturing {{ my_context_var }}</h1>
    """
    try:
        tag_name, args = token.contents.split(None, 1)
    except ValueError:
        raise template.TemplateSyntaxError("'captureas' node requires a "
                                           "variable name.")
    nodelist = parser.parse(('endcaptureas',))
    parser.delete_first_token()
    return CaptureasNode(nodelist, args)


class CaptureasNode(template.Node):

    def __init__(self, nodelist, varname):
        self.nodelist = nodelist
        self.varname = varname

    def render(self, context):
        output = self.nodelist.render(context)
        context[self.varname] = output
        return ''


@register.simple_tag
def chevron(value):
    """
    Displays a green up chevron if value > 0, and a red down chevron if value < 0
    """
    if value > 0:
        return format_html('<span class="fa fa-chevron-up" style="color: #006400;"></span>')
    elif value < 0:
        return format_html('<span class="fa fa-chevron-down" style="color: #8b0000;"> </span>')
    else:
        return ''


@register.simple_tag
def commcarehq_alerts(request):
    from corehq.apps.domain.auth import user_can_access_domain_specific_pages

    active_alerts = Alert.get_active_alerts()
    load_alerts_for_domain = None

    if hasattr(request, 'domain') and user_can_access_domain_specific_pages(request):
        load_alerts_for_domain = request.domain

    return [
        alert for alert in active_alerts
        if (not alert.domains
            or load_alerts_for_domain in alert.domains)
    ]


@register.simple_tag
def prelogin_url(urlname):
    """
    Fetches the correct dimagi.com url for a "prelogin" view.
    """
    urlname_to_url = {
        'go_to_pricing': 'https://dimagi.com/commcare/pricing/',
        'public_pricing': 'https://dimagi.com/commcare/pricing/',

    }
    return urlname_to_url.get(urlname, 'https://dimagi.com/commcare/')


@register.tag
def addtoblock(parser, token):
    try:
        tag_name, args = token.split_contents()
    except ValueError:
        raise template.TemplateSyntaxError("'addtoblock' tag requires a block_name.")

    nodelist = parser.parse(('endaddtoblock',))
    parser.delete_first_token()
    return AddToBlockNode(nodelist, args)


@register.tag(name='block')
def appending_block(parser, token):
    """
    this overrides {% block %} to include the combined contents of
    all {% addtoblock %} nodes
    """
    node = loader_tags.do_block(parser, token)
    node.__class__ = AppendingBlockNode
    return node


@register.tag(name='include')
def include_aware_block(parser, token):
    """
    this overrides {% include %} to keep track of whether the current template
    render context is in an include block
    """
    node = loader_tags.do_include(parser, token)
    node.__class__ = IncludeAwareNode
    return node


class AddToBlockNode(template.Node):

    def __init__(self, nodelist, block_name):
        self.nodelist = nodelist
        self.block_name = block_name

    def write(self, context, text):
        rendered_blocks = AppendingBlockNode.get_rendered_blocks_dict(context)
        if self.block_name in rendered_blocks:
            raise AlreadyRenderedException(f'Block {self.block_name} already rendered. Cannot add new node')
        request_blocks = self.get_addtoblock_contents_dict(context)
        if self.block_name not in request_blocks:
            request_blocks[self.block_name] = ''
        request_blocks[self.block_name] += text

    def render(self, context):
        output = self.nodelist.render(context)
        self.write(context, output)
        return ''

    @staticmethod
    def get_addtoblock_contents_dict(context):
        try:
            request_blocks = context.render_context._addtoblock_contents
        except AttributeError:
            request_blocks = context.render_context._addtoblock_contents = {}
        return request_blocks


class AppendingBlockNode(loader_tags.BlockNode):

    def render(self, context):
        super_result = super(AppendingBlockNode, self).render(context)
        if not IncludeAwareNode.get_include_count(context):
            request_blocks = AddToBlockNode.get_addtoblock_contents_dict(context)
            if self.name not in request_blocks:
                request_blocks[self.name] = ''

            contents = request_blocks.pop(self.name, '')
            rendered_blocks = self.get_rendered_blocks_dict(context)
            rendered_blocks.add(self.name)
            return super_result + contents
        else:
            return super_result

    @staticmethod
    def get_rendered_blocks_dict(context):
        try:
            rendered_blocks = context.render_context._rendered_blocks
        except AttributeError:
            rendered_blocks = context.render_context._rendered_blocks = set()
        return rendered_blocks


class IncludeAwareNode(loader_tags.IncludeNode):

    def render(self, context):
        include_count = IncludeAwareNode.get_include_count(context)
        include_count.append(True)
        super_result = super(IncludeAwareNode, self).render(context)
        include_count.pop()
        return super_result

    @staticmethod
    def get_include_count(context):
        try:
            include_count = context.render_context._includes
        except AttributeError:
            include_count = context.render_context._includes = []
        return include_count


@register.simple_tag(takes_context=True)
def url_replace(context, field, value):
    """Usage <a href="?{% url_replace 'since' restore_id %}">
    will replace the 'since' parameter in the url with <restore_id>
    note the presense of the '?' in the href value

    http://stackoverflow.com/a/16609591/2957657
    """
    params = context['request'].GET.copy()
    params[field] = value
    return params.urlencode()


@register.filter
def view_pdb(element):
    import ipdb
    ipdb.sset_trace()
    return element


@register.tag
def registerurl(parser, token):
    split_contents = token.split_contents()
    tag = split_contents[0]
    url_name = parse_literal(split_contents[1], parser, tag)
    expressions = [parser.compile_filter(arg) for arg in split_contents[2:]]

    class FakeNode(template.Node):
        # must mock token or error handling code will fail and not reveal real error
        token = Token(TokenType.TEXT, '', (0, 0), 0)

        def render(self, context):
            args = [expression.resolve(context) for expression in expressions]
            url = reverse(url_name, args=args)
            return ("<div data-name=\"{}\" data-value={}></div>"
                    .format(url_name, json.dumps(url)))

    nodelist = NodeList([FakeNode()])

    return AddToBlockNode(nodelist, 'registered_urls')


@register.simple_tag
def trans_html_attr(value):
    if isinstance(value, bytes):
        value = value.decode('utf-8')
    if not isinstance(value, str):
        value = JSON(value)
    return conditional_escape(_(value))


@register.simple_tag
def html_attr(value):
    if isinstance(value, bytes):
        value = value.decode('utf-8')
    if not isinstance(value, str):
        value = JSON(value)
    return conditional_escape(value)


def _create_page_data(parser, token, node_slug):
    split_contents = token.split_contents()
    tag = split_contents[0]
    name = parse_literal(split_contents[1], parser, tag)
    value = parser.compile_filter(split_contents[2])

    class FakeNode(template.Node):
        # must mock token or error handling code will fail and not reveal real error
        token = Token(TokenType.TEXT, '', (0, 0), 0)

        def render(self, context):
            resolved = value.resolve(context)
            try:
                resolved_json = html_attr(resolved)
            except TemplateTagJSONException as e:
                msg = ("Error in initial page data key '{}'. "
                       "{}".format(name, str(e)))
                raise TemplateTagJSONException(msg)
            return ("<div data-name=\"{}\" data-value=\"{}\"></div>"
                    .format(name, resolved_json))

    nodelist = NodeList([FakeNode()])

    return AddToBlockNode(nodelist, node_slug)


@register.tag
def initial_page_data(parser, token):
    return _create_page_data(parser, token, 'initial_page_data')


@register.tag
def initial_analytics_data(parser, token):
    return _create_page_data(parser, token, 'initial_analytics_data')


@register.tag
def analytics_ab_test(parser, token):
    return _create_page_data(parser, token, 'analytics_ab_test')


@register.tag
def requirejs_main_b5(parser, token):
    """
    Alias for requirejs_main. The build_requirejs step of deploy, which regexes HTML templates
<<<<<<< HEAD
    for that tag, uses thsi alias to determine which version of Bootstrap a template uses.
=======
    for that tag, uses this alias to determine which version of Bootstrap a template uses.
>>>>>>> eeac58e3
    """
    return requirejs_main(parser, token)


@register.tag
def requirejs_main(parser, token):
    """
    Indicate that a page should be using RequireJS, by naming the
    JavaScript module to be used as the page's main entry point.

    The base template must have a `{% requirejs_main ... %}` tag before
    the `requirejs_main` variable is accessed anywhere in the template.
    The base template need not specify a value in its `{% requirejs_main %}`
    tag, allowing it to be extended by templates that may or may not
    use requirejs. In this case the `requirejs_main` template variable
    will have a value of `None` unless an extending template has a
    `{% requirejs_main "..." %}` with a value.
    """
    bits = token.contents.split(None, 1)
    if len(bits) == 1:
        tag_name = bits[0]
        value = None
    else:
        tag_name, value = bits

    # Treat requirejs_main_b5 identically to requirejs_main
    # Some templates check for {% if requirejs_main %}
    tag_name = tag_name.rstrip("_b5")

    if getattr(parser, "__saw_requirejs_main", False):
        raise TemplateSyntaxError(
            "multiple '%s' tags not allowed (%s)" % tuple(bits))
    parser.__saw_requirejs_main = True

    if value and (len(value) < 2 or value[0] not in '"\'' or value[0] != value[-1]):
        raise TemplateSyntaxError("bad '%s' argument: %s" % tuple(bits))

    # use a block to allow extension template to set requirejs_main for base
    return loader_tags.BlockNode("__" + tag_name, NodeList([
        RequireJSMainNode(tag_name, value and value[1:-1])
    ]))


class RequireJSMainNode(template.Node):

    def __init__(self, name, value):
        self.name = name
        self.value = value

    def __repr__(self):
        return "<RequireJSMain Node: %r>" % (self.value,)

    def render(self, context):
        if self.name not in context:
            # set name in block parent context
            context.dicts[-2][self.name] = self.value
        return ''


@register.inclusion_tag('hqwebapp/basic_errors.html')
def bootstrap_form_errors(form):
    return {'form': form}


@register.inclusion_tag('hqwebapp/includes/core_libraries.html', takes_context=True)
def javascript_libraries(context, **kwargs):
    return {
        'request': getattr(context, 'request', None),
        'underscore': kwargs.pop('underscore', False),
        'jquery_ui': kwargs.pop('jquery_ui', False),
        'ko': kwargs.pop('ko', False),
        'analytics': kwargs.pop('analytics', False),
        'hq': kwargs.pop('hq', False),
        'helpers': kwargs.pop('helpers', False),
        'use_bootstrap5': kwargs.pop('use_bootstrap5', False),
    }


@register.simple_tag
def breadcrumbs(page, section, parents=None):
    """
    Generates breadcrumbs given a page, section,
    and (optional) list of parent pages.

    :param page: PageInfoContext or what is returned in
                 `current_page` of `BasePageView`'s `main_context`
    :param section: PageInfoContext or what is returned in
                    `section` of `BaseSectionPageView`'s `main_context`
    :param parents: list of PageInfoContext or what is returned in
                    `parent_pages` of `BasePageView`'s `main_context`
    :return:
    """

    from corehq.apps.hqwebapp.utils.bootstrap import get_bootstrap_version
    return render_to_string(f"hqwebapp/partials/{get_bootstrap_version()}/breadcrumbs.html", {
        'page': page,
        'section': section,
        'parents': parents or [],
    })


@register.filter
def request_has_privilege(request, privilege_name):
    from corehq.apps.accounting.utils import domain_has_privilege
    from corehq import privileges
    privilege = _get_obj_from_name_or_instance(privileges, privilege_name)
    return domain_has_privilege(request.domain, privilege)<|MERGE_RESOLUTION|>--- conflicted
+++ resolved
@@ -638,11 +638,7 @@
 def requirejs_main_b5(parser, token):
     """
     Alias for requirejs_main. The build_requirejs step of deploy, which regexes HTML templates
-<<<<<<< HEAD
-    for that tag, uses thsi alias to determine which version of Bootstrap a template uses.
-=======
     for that tag, uses this alias to determine which version of Bootstrap a template uses.
->>>>>>> eeac58e3
     """
     return requirejs_main(parser, token)
 
