import json
import warnings
from collections import OrderedDict
from datetime import datetime, timedelta

from django import template
from django.conf import settings
from django.http import QueryDict
from django.template import NodeList, TemplateSyntaxError, loader_tags
from django.template.base import (
    Token,
    TokenType,
    Variable,
    VariableDoesNotExist,
)
from django.template.loader import render_to_string
from django.urls import reverse
from django.utils.html import conditional_escape, format_html
from django.utils.safestring import mark_safe
from django.utils.translation import gettext as _

from django_prbac.utils import has_privilege

from dimagi.utils.web import json_handler

from corehq import privileges
from corehq.apps.hqwebapp.exceptions import (
    AlreadyRenderedException,
    TemplateTagJSONException,
)
from corehq.apps.hqwebapp.models import Alert
from corehq.motech.utils import pformat_json
from corehq.util.timezones.conversions import ServerTime
from corehq.util.timezones.utils import get_timezone

register = template.Library()


@register.filter
def JSON(obj):
    # json.dumps does not properly convert QueryDict array parameter to json
    if isinstance(obj, QueryDict):
        obj = dict(obj)
    try:
        return escape_script_tags(json.dumps(obj, default=json_handler))
    except TypeError as e:
        msg = ("Unserializable data was sent to a template tag that expectes JSON. "
               "{}".format(str(e)))
        raise TemplateTagJSONException(msg)


def escape_script_tags(unsafe_str):
    # seriously: http://stackoverflow.com/a/1068548/8207
    return unsafe_str.replace('</script>', '<\\/script>')


@register.filter
def BOOL(obj):
    try:
        obj = obj.to_json()
    except AttributeError:
        pass

    return 'true' if obj else 'false'


@register.filter
def dict_lookup(dict, key):
    '''Get an item from a dictionary.'''
    return dict.get(key)


@register.filter
def add_days(date, days=1):
    '''Return a date with some days added'''
    span = timedelta(days=days)
    try:
        return date + span
    except Exception:
        return datetime.strptime(date, '%m/%d/%Y').date() + span


try:
    from get_resource_versions import get_resource_versions
    resource_versions = get_resource_versions()
except (ImportError, SyntaxError):
    resource_versions = {}


@register.filter
def pp_json(data):
    """
    Pretty-print data as JSON
    """
    return pformat_json(data)


@register.filter
@register.simple_tag
def static(url):
    resource_url = url
    version = resource_versions.get(resource_url)
    url = settings.STATIC_CDN + settings.STATIC_URL + url
    is_less = url.endswith('.less')
    if version and not is_less:
        url += "?version=%s" % version
    return url


@register.simple_tag
def cachebuster(url):
    return resource_versions.get(url, "")


@register.simple_tag(takes_context=True)
def domains_for_user(context, request, selected_domain=None):
    """
    Generate pulldown menu for domains.
    Cache the entire string alongside the couch_user's doc_id that can get invalidated when
    the user doc updates via save.
    """

    from corehq.apps.domain.views.base import (
        get_domain_links_for_dropdown,
        get_enterprise_links_for_dropdown,
    )
    domain_links = get_domain_links_for_dropdown(request.couch_user)

    # Enterprise permissions projects aren't in the dropdown, but show a hint they exist
    show_all_projects_link = bool(get_enterprise_links_for_dropdown(request.couch_user))

    # Too many domains and they won't all fit in the dropdown
    dropdown_limit = 20
    if len(domain_links) > dropdown_limit:
        show_all_projects_link = True
        domain_links = domain_links[:dropdown_limit]

    context = {
        'domain_links': domain_links,
        'show_all_projects_link': show_all_projects_link,
    }
    from corehq.apps.hqwebapp.utils.bootstrap import get_bootstrap_version
    return mark_safe(  # nosec: render_to_string should have already handled escaping
        render_to_string(
            f"hqwebapp/includes/{get_bootstrap_version()}/domain_list_dropdown.html",
            context, request
        )
    )


# This is taken from https://code.djangoproject.com/ticket/15583
@register.filter(name='sort')
def listsort(value):
    if isinstance(value, dict):
        new_dict = OrderedDict()
        key_list = list(value)
        key_list.sort()
        for key in key_list:
            new_dict[key] = value[key]
        return new_dict
    elif isinstance(value, list):
        new_list = list(value)
        new_list.sort()
        return new_list
    else:
        return value


listsort.is_safe = True


@register.filter(name='getattr')
def get_attribute(obj, arg):
    """ Get attribute from obj

    Usage: {{ couch_user|getattr:"full_name" }}
    """
    return getattr(obj, arg, None)


@register.filter
def pretty_doc_info(doc_info):
    return render_to_string('hqwebapp/pretty_doc_info.html', {
        'doc_info': doc_info,
    })


def _get_obj_from_name_or_instance(module, name_or_instance):
    if isinstance(name_or_instance, bytes):
        name_or_instance = name_or_instance.decode('utf-8')
    if isinstance(name_or_instance, str):
        obj = getattr(module, name_or_instance)
    else:
        obj = name_or_instance
    return obj


def _toggle_enabled(module, request, toggle_or_toggle_name):
    toggle = _get_obj_from_name_or_instance(module, toggle_or_toggle_name)
    return toggle.enabled_for_request(request)


@register.filter
def toggle_enabled(request, toggle_or_toggle_name):
    import corehq.toggles
    return _toggle_enabled(corehq.toggles, request, toggle_or_toggle_name)


def _ui_notify_enabled(module, request, ui_notify_instance_or_name):
    ui_notify = _get_obj_from_name_or_instance(module, ui_notify_instance_or_name)
    return ui_notify.enabled(request)


@register.filter
def ui_notify_enabled(request, ui_notify_instance_or_name):
    import corehq.apps.notifications.ui_notify
    return _ui_notify_enabled(
        corehq.apps.notifications.ui_notify,
        request,
        ui_notify_instance_or_name
    )


@register.filter
def ui_notify_slug(ui_notify_instance_or_name):
    import corehq.apps.notifications.ui_notify
    ui_notify = _get_obj_from_name_or_instance(corehq.apps.notifications.ui_notify, ui_notify_instance_or_name)
    return ui_notify.slug


@register.filter
def can_use_restore_as(request):
    if not hasattr(request, 'couch_user'):
        return False

    if request.couch_user.is_superuser:
        return True

    domain = getattr(request, 'domain', None)

    return (
        request.couch_user.can_login_as(domain)
        and has_privilege(request, privileges.LOGIN_AS)
    )


@register.simple_tag
def css_label_class():
    from corehq.apps.hqwebapp.crispy import CSS_LABEL_CLASS, CSS_LABEL_CLASS_BOOTSTRAP5
    from corehq.apps.hqwebapp.utils.bootstrap import get_bootstrap_version, BOOTSTRAP_5
    if get_bootstrap_version() == BOOTSTRAP_5:
        return CSS_LABEL_CLASS_BOOTSTRAP5
    return CSS_LABEL_CLASS


@register.simple_tag
def css_field_class():
    from corehq.apps.hqwebapp.crispy import CSS_FIELD_CLASS, CSS_FIELD_CLASS_BOOTSTRAP5
    from corehq.apps.hqwebapp.utils.bootstrap import get_bootstrap_version, BOOTSTRAP_5
    if get_bootstrap_version() == BOOTSTRAP_5:
        return CSS_FIELD_CLASS_BOOTSTRAP5
    return CSS_FIELD_CLASS


@register.simple_tag
def css_action_class():
    from corehq.apps.hqwebapp.crispy import CSS_ACTION_CLASS, get_form_action_class
    from corehq.apps.hqwebapp.utils.bootstrap import get_bootstrap_version, BOOTSTRAP_5
    if get_bootstrap_version() == BOOTSTRAP_5:
        return get_form_action_class()
    return CSS_ACTION_CLASS


@register.filter
def feature_preview_enabled(request, toggle_name):
    import corehq.feature_previews
    return _toggle_enabled(corehq.feature_previews, request, toggle_name)


def parse_literal(value, parser, tag):
    var = parser.compile_filter(value).var
    if isinstance(var, Variable):
        try:
            var = var.resolve({})
        except VariableDoesNotExist:
            raise template.TemplateSyntaxError(
                "'{}' tag expected literal value, got {}".format(tag, value))
    return var


@register.tag
def case(parser, token):
    """Hash-lookup branching tag

    Branch on value expression with optional default on no match::

        {% case place.value "first" %}
            You won first place!
        {% case "second" "third" %}
            Great job!
        {% else %}
            Practice is the way to success.
        {% endcase %}

    Each case must have at least one value. Case values must be literal,
    not expressions, and case values must be unique. An error is raised
    if more than one case exists with the same value.
    """
    args = token.split_contents()
    tag = args[0]
    if len(args) < 3:
        raise template.TemplateSyntaxError(
            "initial '{}' tag requires at least two arguments: a lookup "
            "expression and at least one value for the first case".format(tag))
    lookup_expr = parser.compile_filter(args[1])
    keys = [parse_literal(key, parser, tag) for key in args[2:]]
    branches = {}
    default = None
    while True:
        nodelist = parser.parse(("case", "else", "endcase"))
        for key in keys:
            if key in branches:
                raise template.TemplateSyntaxError(
                    "duplicate case not allowed: {!r}".format(key))
            branches[key] = nodelist
        token = parser.next_token()
        args = token.split_contents()
        tag = args[0]
        if tag != "case":
            break
        if len(args) < 2:
            raise template.TemplateSyntaxError(
                "inner 'case' tag requires at least one argument")
        keys = [parse_literal(key, parser, tag) for key in args[1:]]
    if len(args) > 1:
        raise template.TemplateSyntaxError(
            "'{}' tag does not accept arguments".format(tag))
    if tag == "else":
        default = parser.parse(("endcase",))
        token = parser.next_token()
        args = token.split_contents()
        tag = args[0]
        if len(args) > 1:
            raise template.TemplateSyntaxError(
                f"'{tag}' tag does not accept arguments, got {len(args) - 1}")
    assert tag == "endcase", token.contents
    parser.delete_first_token()
    return CaseNode(lookup_expr, branches, default)


class CaseNode(template.Node):

    def __init__(self, lookup_expr, branches, default):
        self.lookup_expr = lookup_expr
        self.branches = branches
        self.default = default

    def render(self, context):
        key = self.lookup_expr.resolve(context)
        nodelist = self.branches.get(key, self.default)
        if nodelist is None:
            return ""
        return nodelist.render(context)


# https://djangosnippets.org/snippets/545/
@register.tag(name='captureas')
def do_captureas(parser, token):
    """
    Assign to a context variable from within a template
        {% captureas my_context_var %}<!-- anything -->{% endcaptureas %}
        <h1>Nice job capturing {{ my_context_var }}</h1>
    """
    try:
        tag_name, args = token.contents.split(None, 1)
    except ValueError:
        raise template.TemplateSyntaxError("'captureas' node requires a "
                                           "variable name.")
    nodelist = parser.parse(('endcaptureas',))
    parser.delete_first_token()
    return CaptureasNode(nodelist, args)


class CaptureasNode(template.Node):

    def __init__(self, nodelist, varname):
        self.nodelist = nodelist
        self.varname = varname

    def render(self, context):
        output = self.nodelist.render(context)
        context[self.varname] = output
        return ''


@register.simple_tag
def chevron(value):
    """
    Displays a green up chevron if value > 0, and a red down chevron if value < 0
    """
    if value > 0:
        return format_html('<span class="fa fa-chevron-up" style="color: #006400;"></span>')
    elif value < 0:
        return format_html('<span class="fa fa-chevron-down" style="color: #8b0000;"> </span>')
    else:
        return ''


@register.simple_tag
def commcarehq_alerts(request):
    from corehq.apps.domain.auth import user_can_access_domain_specific_pages

    active_alerts = Alert.get_active_alerts()
    load_alerts_for_domain = None

    if hasattr(request, 'domain') and user_can_access_domain_specific_pages(request):
        load_alerts_for_domain = request.domain

    return [
        alert for alert in active_alerts
        if (not alert.domains
            or load_alerts_for_domain in alert.domains)
    ]


@register.simple_tag
def prelogin_url(urlname):
    """
    Fetches the correct dimagi.com url for a "prelogin" view.
    """
    urlname_to_url = {
        'go_to_pricing': 'https://dimagi.com/commcare/pricing/',
        'public_pricing': 'https://dimagi.com/commcare/pricing/',

    }
    return urlname_to_url.get(urlname, 'https://dimagi.com/commcare/')


@register.tag
def addtoblock(parser, token):
    try:
        tag_name, args = token.split_contents()
    except ValueError:
        raise template.TemplateSyntaxError("'addtoblock' tag requires a block_name.")

    nodelist = parser.parse(('endaddtoblock',))
    parser.delete_first_token()
    return AddToBlockNode(nodelist, args)


@register.tag(name='block')
def appending_block(parser, token):
    """
    this overrides {% block %} to include the combined contents of
    all {% addtoblock %} nodes
    """
    node = loader_tags.do_block(parser, token)
    node.__class__ = AppendingBlockNode
    return node


@register.tag(name='include')
def include_aware_block(parser, token):
    """
    this overrides {% include %} to keep track of whether the current template
    render context is in an include block
    """
    node = loader_tags.do_include(parser, token)
    node.__class__ = IncludeAwareNode
    return node


class AddToBlockNode(template.Node):

    def __init__(self, nodelist, block_name):
        self.nodelist = nodelist
        self.block_name = block_name

    def write(self, context, text):
        rendered_blocks = AppendingBlockNode.get_rendered_blocks_dict(context)
        if self.block_name in rendered_blocks:
            raise AlreadyRenderedException(f'Block {self.block_name} already rendered. Cannot add new node')
        request_blocks = self.get_addtoblock_contents_dict(context)
        if self.block_name not in request_blocks:
            request_blocks[self.block_name] = ''
        request_blocks[self.block_name] += text

    def render(self, context):
        output = self.nodelist.render(context)
        self.write(context, output)
        return ''

    @staticmethod
    def get_addtoblock_contents_dict(context):
        try:
            request_blocks = context.render_context._addtoblock_contents
        except AttributeError:
            request_blocks = context.render_context._addtoblock_contents = {}
        return request_blocks


class AppendingBlockNode(loader_tags.BlockNode):

    def render(self, context):
        super_result = super(AppendingBlockNode, self).render(context)
        if not IncludeAwareNode.get_include_count(context):
            request_blocks = AddToBlockNode.get_addtoblock_contents_dict(context)
            if self.name not in request_blocks:
                request_blocks[self.name] = ''

            contents = request_blocks.pop(self.name, '')
            rendered_blocks = self.get_rendered_blocks_dict(context)
            rendered_blocks.add(self.name)
            return super_result + contents
        else:
            return super_result

    @staticmethod
    def get_rendered_blocks_dict(context):
        try:
            rendered_blocks = context.render_context._rendered_blocks
        except AttributeError:
            rendered_blocks = context.render_context._rendered_blocks = set()
        return rendered_blocks


class IncludeAwareNode(loader_tags.IncludeNode):

    def render(self, context):
        include_count = IncludeAwareNode.get_include_count(context)
        include_count.append(True)
        super_result = super(IncludeAwareNode, self).render(context)
        include_count.pop()
        return super_result

    @staticmethod
    def get_include_count(context):
        try:
            include_count = context.render_context._includes
        except AttributeError:
            include_count = context.render_context._includes = []
        return include_count


@register.simple_tag(takes_context=True)
def url_replace(context, field, value):
    """Usage <a href="?{% url_replace 'since' restore_id %}">
    will replace the 'since' parameter in the url with <restore_id>
    note the presense of the '?' in the href value

    http://stackoverflow.com/a/16609591/2957657
    """
    params = context['request'].GET.copy()
    params[field] = value
    return params.urlencode()


@register.filter
def view_pdb(element):
    import ipdb
    ipdb.sset_trace()
    return element


@register.tag
def registerurl(parser, token):
    split_contents = token.split_contents()
    tag = split_contents[0]
    url_name = parse_literal(split_contents[1], parser, tag)
    expressions = [parser.compile_filter(arg) for arg in split_contents[2:]]

    class FakeNode(template.Node):
        # must mock token or error handling code will fail and not reveal real error
        token = Token(TokenType.TEXT, '', (0, 0), 0)

        def render(self, context):
            args = [expression.resolve(context) for expression in expressions]
            url = reverse(url_name, args=args)
            return ("<div data-name=\"{}\" data-value={}></div>"
                    .format(url_name, json.dumps(url)))

    nodelist = NodeList([FakeNode()])

    return AddToBlockNode(nodelist, 'registered_urls')


@register.simple_tag
def trans_html_attr(value):
    if isinstance(value, bytes):
        value = value.decode('utf-8')
    if not isinstance(value, str):
        value = JSON(value)
    return conditional_escape(_(value))


@register.simple_tag
def html_attr(value):
    if isinstance(value, bytes):
        value = value.decode('utf-8')
    if not isinstance(value, str):
        value = JSON(value)
    return conditional_escape(value)


def _create_page_data(parser, token, node_slug):
    split_contents = token.split_contents()
    tag = split_contents[0]
    name = parse_literal(split_contents[1], parser, tag)
    value = parser.compile_filter(split_contents[2])

    class FakeNode(template.Node):
        # must mock token or error handling code will fail and not reveal real error
        token = Token(TokenType.TEXT, '', (0, 0), 0)

        def render(self, context):
            resolved = value.resolve(context)
            try:
                resolved_json = html_attr(resolved)
            except TemplateTagJSONException as e:
                msg = ("Error in initial page data key '{}'. "
                       "{}".format(name, str(e)))
                raise TemplateTagJSONException(msg)
            return ("<div data-name=\"{}\" data-value=\"{}\"></div>"
                    .format(name, resolved_json))

    nodelist = NodeList([FakeNode()])

    return AddToBlockNode(nodelist, node_slug)


@register.tag
def initial_page_data(parser, token):
    return _create_page_data(parser, token, 'initial_page_data')


@register.tag
def initial_analytics_data(parser, token):
    return _create_page_data(parser, token, 'initial_analytics_data')


@register.tag
def analytics_ab_test(parser, token):
    return _create_page_data(parser, token, 'analytics_ab_test')


def _bundler_main(parser, token, flag, node_class):
    bits = token.contents.split(None, 1)
    if len(bits) == 1:
        tag_name = bits[0]
        value = None
    else:
        tag_name, value = bits

    # Treat requirejs_main_b5 identically to requirejs_main
    # Some templates check for {% if requirejs_main %}
    tag_name = tag_name.rstrip("_b5")

    # likewise with webpack_main_b3, treat identically to webpack_main
    tag_name = tag_name.rstrip("_b3")

    if getattr(parser, flag, False):
        raise TemplateSyntaxError(
            "multiple '%s' tags not allowed (%s)" % tuple(bits))
    setattr(parser, flag, True)

    if value and (len(value) < 2 or value[0] not in '"\'' or value[0] != value[-1]):
        raise TemplateSyntaxError("bad '%s' argument: %s" % tuple(bits))

    # use a block to allow extension template to set <bundler>_main for base
    return loader_tags.BlockNode("__" + tag_name, NodeList([
        node_class(tag_name, value and value[1:-1])
    ]))


@register.tag
def requirejs_main_b5(parser, token):
    """
    Alias for requirejs_main. The build_requirejs step of deploy, which regexes HTML templates
    for that tag, uses this alias to determine which version of Bootstrap a template uses.
    """
    return requirejs_main(parser, token)


@register.tag
def requirejs_main(parser, token):
    """
    Indicate that a page should be using RequireJS, by naming the
    JavaScript module to be used as the page's main entry point.

    The base template must have a `{% requirejs_main ... %}` tag before
    the `requirejs_main` variable is accessed anywhere in the template.
    The base template need not specify a value in its `{% requirejs_main %}`
    tag, allowing it to be extended by templates that may or may not
    use requirejs. In this case the `requirejs_main` template variable
    will have a value of `None` unless an extending template has a
    `{% requirejs_main "..." %}` with a value.
    """
    return _bundler_main(parser, token, "__saw_requirejs_main", RequireJSMainNode)


@register.tag
def webpack_main(parser, token):
    """
    Indicate that a page should be using Webpack, by naming the
    JavaScript module to be used as the page's main entry point.

    The base template need not specify a value in its `{% webpack_main %}`
    tag, allowing it to be extended by templates that may or may not
    use requirejs. In this case the `webpack_main` template variable
    will have a value of `None` unless an extending template has a
    `{% webpack_main "..." %}` with a value.
    """
    return _bundler_main(parser, token, "__saw_webpack_main", WebpackMainNode)


@register.tag
def webpack_main_b3(parser, token):
    """
    Alias for webpack_main. Use this to mark entry points that should be part of the
    bootstrap 3 bundle of webpack.
    """
    return webpack_main(parser, token)


class RequireJSMainNode(template.Node):

    def __init__(self, name, value):
        self.name = name
        self.value = value

    def __repr__(self):
        return "<RequireJSMain Node: %r>" % (self.value,)

    def render(self, context):
        if self.name not in context and self.value:
            # set name in block parent context
            context.dicts[-2]['use_js_bundler'] = True
            context.dicts[-2][self.name] = self.value
        return ''


class WebpackMainNode(RequireJSMainNode):

    def __repr__(self):
        return "<WebpackMain Node: %r>" % (self.value,)


try:
    from get_webpack_manifest import get_webpack_manifest
    webpack_manifest = get_webpack_manifest()
<<<<<<< HEAD
    webpack_manifest_b3 = get_webpack_manifest('webpack/manifest_b3.json')
=======
    webpack_manifest_b3 = get_webpack_manifest('webpack/_build/manifest_b3.json')
>>>>>>> 29e01ac1
except (ImportError, SyntaxError):
    webpack_manifest = {}
    webpack_manifest_b3 = {}


@register.filter
def webpack_bundles(entry_name):
    from corehq.apps.hqwebapp.utils.bootstrap import get_bootstrap_version, BOOTSTRAP_5, BOOTSTRAP_3
    bootstrap_version = get_bootstrap_version()
    if bootstrap_version == BOOTSTRAP_5:
        bundles = webpack_manifest.get(entry_name, [])
        webpack_folder = 'webpack'
    else:
        bundles = webpack_manifest_b3.get(entry_name, [])
        webpack_folder = 'webpack_b3'
    if not bundles:
<<<<<<< HEAD
        warnings.warn(f"\x1b[33;20m"  # yellow color
                      f"\n\n\nNo webpack manifest entry found for '{entry_name}'"
                      f"\nPage may have javascript errors!"
                      f"\nDid you try restarting `yarn dev` and `runserver`?\n\n"
                      f"\x1b[0m")
        if bootstrap_version == BOOTSTRAP_3:
=======
        if not settings.UNIT_TESTING and settings.DEBUG:
            warnings.warn(f"\x1b[33;20m"  # yellow color
                          f"\n\n\nNo webpack manifest entry found for '{entry_name}'"
                          f"\nPage may have javascript errors!"
                          f"\nDid you try restarting `yarn dev` and `runserver`?\n\n"
                          f"\x1b[0m")
        if bootstrap_version == BOOTSTRAP_3 and not settings.UNIT_TESTING and settings.DEBUG:
>>>>>>> 29e01ac1
            warnings.warn("\x1b[33;20m"  # yellow color
                          "Additionally, did you remember to use `webpack_main_b3` "
                          "for this Bootstrap 3 module?\n\n"
                          "\x1b[0m")
        bundles = [f"{entry_name}.js"]
    return [
        f"{webpack_folder}/{bundle}" for bundle in bundles
    ]


@register.inclusion_tag('hqwebapp/basic_errors.html')
def bootstrap_form_errors(form):
    return {'form': form}


@register.inclusion_tag('hqwebapp/includes/core_libraries.html', takes_context=True)
def javascript_libraries(context, **kwargs):
    return {
        'request': getattr(context, 'request', None),
        'underscore': kwargs.pop('underscore', False),
        'jquery_ui': kwargs.pop('jquery_ui', False),
        'ko': kwargs.pop('ko', False),
        'analytics': kwargs.pop('analytics', False),
        'hq': kwargs.pop('hq', False),
        'helpers': kwargs.pop('helpers', False),
        'use_bootstrap5': kwargs.pop('use_bootstrap5', False),
    }


@register.simple_tag
def breadcrumbs(page, section, parents=None):
    """
    Generates breadcrumbs given a page, section,
    and (optional) list of parent pages.

    :param page: PageInfoContext or what is returned in
                 `current_page` of `BasePageView`'s `main_context`
    :param section: PageInfoContext or what is returned in
                    `section` of `BaseSectionPageView`'s `main_context`
    :param parents: list of PageInfoContext or what is returned in
                    `parent_pages` of `BasePageView`'s `main_context`
    :return:
    """

    from corehq.apps.hqwebapp.utils.bootstrap import get_bootstrap_version
    return render_to_string(f"hqwebapp/partials/{get_bootstrap_version()}/breadcrumbs.html", {
        'page': page,
        'section': section,
        'parents': parents or [],
    })


@register.filter
def request_has_privilege(request, privilege_name):
    from corehq.apps.accounting.utils import domain_has_privilege
    from corehq import privileges
    privilege = _get_obj_from_name_or_instance(privileges, privilege_name)
    return domain_has_privilege(request.domain, privilege)


@register.filter
def to_user_time(dt, request):
    """Convert a datetime to a readable string in the user's timezone"""
    if not dt:
        return "---"
    if not isinstance(dt, datetime):
        raise ValueError("to_user_time only accepts datetimes")
    timezone = get_timezone(request, getattr(request, 'domain', None))
    return ServerTime(dt).user_time(timezone).ui_string()


@register.inclusion_tag('hqwebapp/tables/header.html', takes_context=True)
def render_header(context, link_type=None):
    """
    Based on
    https://stackoverflow.com/questions/31838533/django-table2-multi-column-sorting-ui/31865765#31865765
    For allowing multiple column sorting
    """
    context['use_htmx_links'] = link_type == 'htmx'
    sorted_columns = context['request'].GET.getlist('sort')
    for column in context['table'].columns:
        column.sort_existing = column.name in sorted_columns
        column.sort_done = f"-{column.name}" in sorted_columns
        column.sort_new = not column.sort_existing and not column.sort_done
    return context<|MERGE_RESOLUTION|>--- conflicted
+++ resolved
@@ -748,11 +748,7 @@
 try:
     from get_webpack_manifest import get_webpack_manifest
     webpack_manifest = get_webpack_manifest()
-<<<<<<< HEAD
-    webpack_manifest_b3 = get_webpack_manifest('webpack/manifest_b3.json')
-=======
     webpack_manifest_b3 = get_webpack_manifest('webpack/_build/manifest_b3.json')
->>>>>>> 29e01ac1
 except (ImportError, SyntaxError):
     webpack_manifest = {}
     webpack_manifest_b3 = {}
@@ -769,14 +765,6 @@
         bundles = webpack_manifest_b3.get(entry_name, [])
         webpack_folder = 'webpack_b3'
     if not bundles:
-<<<<<<< HEAD
-        warnings.warn(f"\x1b[33;20m"  # yellow color
-                      f"\n\n\nNo webpack manifest entry found for '{entry_name}'"
-                      f"\nPage may have javascript errors!"
-                      f"\nDid you try restarting `yarn dev` and `runserver`?\n\n"
-                      f"\x1b[0m")
-        if bootstrap_version == BOOTSTRAP_3:
-=======
         if not settings.UNIT_TESTING and settings.DEBUG:
             warnings.warn(f"\x1b[33;20m"  # yellow color
                           f"\n\n\nNo webpack manifest entry found for '{entry_name}'"
@@ -784,7 +772,6 @@
                           f"\nDid you try restarting `yarn dev` and `runserver`?\n\n"
                           f"\x1b[0m")
         if bootstrap_version == BOOTSTRAP_3 and not settings.UNIT_TESTING and settings.DEBUG:
->>>>>>> 29e01ac1
             warnings.warn("\x1b[33;20m"  # yellow color
                           "Additionally, did you remember to use `webpack_main_b3` "
                           "for this Bootstrap 3 module?\n\n"
