from pathlib import Path

import corehq

COREHQ_BASE_DIR = Path(corehq.__file__).resolve().parent
CUSTOM_BASE_DIR = COREHQ_BASE_DIR.parent / "custom"
TRACKED_JS_FOLDERS = ["js", "spec"]
PARENT_PATHS = {
    "corehq": COREHQ_BASE_DIR,
    "custom": CUSTOM_BASE_DIR,
    "motech": COREHQ_BASE_DIR / "motech",
    "casexml": COREHQ_BASE_DIR / "ex-submodules/casexml/apps",
    "ex-submodules": COREHQ_BASE_DIR / "ex-submodules",
}
<<<<<<< HEAD
IGNORED_PATHS_BY_APP = {
    "hqwebapp": [
        "hqwebapp/js/resource_versions.js",
        "hqwebapp/base.html",
        "hqwebapp/base_mobile.html",
        "hqwebapp/crispy/",
        "hqwebapp/includes/inactivity_modal_data.html",
        "hqwebapp/includes/core_libraries.html",
        "hqwebapp/includes/ui_element_js.html",
        "hqwebapp/partials/requirejs.html",
        # todo, remove these files and fully split:
        "hqwebapp/iframe_domain_login.html",
        "hqwebapp/bulk_upload.html",
        "hqwebapp/crispy/single_crispy_form.html",
        "hqwebapp/spec/mocha.html",
        "hqwebapp/js/maintenance_alerts.js",
        "hqwebapp/spec/widgets_spec.js",
    ]
}
=======
GRUNTFILE_PATH = COREHQ_BASE_DIR.parent / "Gruntfile.js"
>>>>>>> 13f0f072


def is_split_path(path):
    path = str(path)
    return "/bootstrap3/" in path or "/bootstrap5/" in path


def is_ignored_path(app_name, path):
    path = str(path)
    for ignored_path in IGNORED_PATHS_BY_APP.get(app_name, []):
        if ignored_path in path:
            return True
    return False


def is_bootstrap5_path(path):
    return '/bootstrap5/' in str(path)


def get_app_name_and_slug(app_name):
    app_parts = app_name.split(".")
    if len(app_parts) == 2:
        return app_parts[0], app_parts[1]
    return '', app_name


def get_parent_path(app_name):
    slug, app_name = get_app_name_and_slug(app_name)
    return PARENT_PATHS.get(slug, COREHQ_BASE_DIR / "apps")


def get_app_template_folder(app_name):
    parent_path = get_parent_path(app_name)
    _, app_name = get_app_name_and_slug(app_name)
    return parent_path / app_name / "templates" / app_name


def get_app_static_folder(app_name):
    parent_path = get_parent_path(app_name)
    _, app_name = get_app_name_and_slug(app_name)
    return parent_path / app_name / "static" / app_name


def get_short_path(app_name, full_path, is_template):
    parent_path = get_parent_path(app_name)
    _, app_name = get_app_name_and_slug(app_name)
    if is_template:
        replace_path = parent_path / app_name / "templates"
    else:
        replace_path = parent_path / app_name / "static"
    return str(full_path).replace(
        str(replace_path) + '/',
        ''
    )


def get_all_template_paths_for_app(app_name):
    app_template_folder = get_app_template_folder(app_name)
    return [f for f in app_template_folder.glob('**/*') if f.is_file() and f.suffix]


def get_all_javascript_paths_for_app(app_name):
    app_static_folder = get_app_static_folder(app_name)
    return [f for f in app_static_folder.glob('**/*.js') if f.is_file()]


def get_split_paths(paths, split_folder='bootstrap3'):
    split_folder = f'/{split_folder}/'
    return [
        path for path in paths if split_folder in str(path)
    ]


def get_split_folders(paths, include_root=False):
    split_files = get_split_paths(paths)
    split_folders = {
        str(path).split('/bootstrap3/')[0] for path in split_files
    }
    if not include_root:
        split_folders = {
            path.replace(str(COREHQ_BASE_DIR), '') for path in split_folders
        }
    return split_folders<|MERGE_RESOLUTION|>--- conflicted
+++ resolved
@@ -12,7 +12,7 @@
     "casexml": COREHQ_BASE_DIR / "ex-submodules/casexml/apps",
     "ex-submodules": COREHQ_BASE_DIR / "ex-submodules",
 }
-<<<<<<< HEAD
+GRUNTFILE_PATH = COREHQ_BASE_DIR.parent / "Gruntfile.js"
 IGNORED_PATHS_BY_APP = {
     "hqwebapp": [
         "hqwebapp/js/resource_versions.js",
@@ -32,9 +32,6 @@
         "hqwebapp/spec/widgets_spec.js",
     ]
 }
-=======
-GRUNTFILE_PATH = COREHQ_BASE_DIR.parent / "Gruntfile.js"
->>>>>>> 13f0f072
 
 
 def is_split_path(path):
