--- conflicted
+++ resolved
@@ -130,16 +130,6 @@
     return flags
 
 
-<<<<<<< HEAD
-def flag_path_references_to_split_javascript_files(line, reference):
-    flags = []
-    if "/" + reference + "/" in line:
-        flags.append(f"Found reference to a split file ({reference})")
-    return flags
-
-
-=======
->>>>>>> 2a0a2e35
 def flag_stateful_button_changes_bootstrap5(line):
     flags = []
     regex = r"([\n }])(data-\w*-text)(=[\"\'])"
