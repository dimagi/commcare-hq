{
  "builds": {
    "is_complete": true,
    "templates": [
      "edit_menu.html"
    ],
    "javascript": [
      "js/edit_builds.js"
    ]
  },
  "case_importer": {
    "is_complete": true,
    "templates": [
      "excel_config.html",
      "excel_fields.html",
      "import_cases.html",
      "partials/excel_field_rows.html",
      "partials/ko_import_history.html"
    ],
    "javascript": [
      "js/import_history.js",
      "js/main.js"
    ]
  },
  "settings": {
    "templates": [
      "change_my_password.html",
      "enable_superuser.html",
      "my_projects.html",
      "user_api_keys.html",
      "edit_my_account.html"
    ],
    "javascript": [
      "js/user_api_keys.js"
    ],
    "is_complete": true
  },
  "case_search": {
    "is_complete": true,
    "templates": [
      "profile_case_search.html",
      "case_search.html"
    ],
    "javascript": [
      "js/profile_case_search.js",
      "js/case_search.js"
    ]
  },
  "hqwebapp": {
    "in_progress": true,
    "templates": [
      "maintenance_alerts.html",
      "close_window.html",
      "crispy/field/multifield.html",
      "includes/create_item_form.html"
    ]
  },
  "corehq.tabs": {
    "in_progress": true
  },
  "ota": {
    "is_complete": true
  },
  "commtrack": {
    "is_complete": true
  },
  "registry": {
    "is_complete": true
  },
  "motech.generic_inbound": {
    "is_complete": true
  },
  "user_importer": {
    "is_complete": true
  },
  "cloudcare": {
    "is_complete": true
  },
  "dropbox": {
    "is_complete": true
  },
  "casexml": {
    "is_complete": true
  },
  "groups": {
    "is_complete": true
  },
  "motech.openmrs": {
    "is_complete": true
  },
  "programs": {
    "is_complete": true
  },
  "products": {
    "is_complete": true
  },
  "notifications": {
    "in_progress": true
  },
  "reminders": {
    "is_complete": true
  },
  "reports": {
    "in_progress": true
  },
  "motech.repeaters": {
    "is_progress": true,
    "templates": [
      "add_form_repeater.html",
      "repeaters.html",
      "partials/repeater_row.html"
    ],
    "javascript": [
      "js/add_form_repeater.js"
    ]
  },
  "reports_core": {
    "in_progress": true
  },
  "enterprise": {
    "is_complete": true
  },
  "custom_data_fields": {
    "is_complete": true
  },
  "hqcase": {
    "is_complete": true
  },
  "dashboard": {
    "is_complete": true
  },
  "motech.dhis2": {
    "is_complete": true
  },
  "export": {
<<<<<<< HEAD
    "in_progress": true,
    "templates": [
      "download_data_files.html",
      "paywall.html",
      "datasource_export_view.html"
    ],
    "javascript": [
      "js/download_data_files.js"
    ]
=======
    "is_complete": true
>>>>>>> 6595b88d
  },
  "integration": {
    "is_complete": true
  }
}<|MERGE_RESOLUTION|>--- conflicted
+++ resolved
@@ -133,19 +133,7 @@
     "is_complete": true
   },
   "export": {
-<<<<<<< HEAD
-    "in_progress": true,
-    "templates": [
-      "download_data_files.html",
-      "paywall.html",
-      "datasource_export_view.html"
-    ],
-    "javascript": [
-      "js/download_data_files.js"
-    ]
-=======
     "is_complete": true
->>>>>>> 6595b88d
   },
   "integration": {
     "is_complete": true
