--- conflicted
+++ resolved
@@ -28,14 +28,11 @@
       "change_my_password.html",
       "enable_superuser.html",
       "my_projects.html",
-<<<<<<< HEAD
-      "user_api_keys.html"
+      "user_api_keys.html",
+      "edit_my_account.html"
     ],
     "javascript": [
       "js/user_api_keys.js"
-=======
-      "edit_my_account.html"
->>>>>>> 677ff647
     ]
   },
   "case_search": {
