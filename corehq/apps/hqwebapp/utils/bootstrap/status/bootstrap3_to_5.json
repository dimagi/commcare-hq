{
  "builds": {
    "is_complete": true,
    "templates": [
      "edit_menu.html"
    ],
    "javascript": [
      "js/edit_builds.js"
    ]
  },
  "case_importer": {
    "is_complete": true,
    "templates": [
      "excel_config.html",
      "excel_fields.html",
      "import_cases.html",
      "partials/excel_field_rows.html",
      "partials/ko_import_history.html"
    ],
    "javascript": [
      "js/import_history.js",
      "js/main.js"
    ]
  },
  "settings": {
    "in_progress": true,
    "templates": [
      "change_my_password.html",
      "enable_superuser.html",
      "my_projects.html"
    ]
  },
  "case_search": {
    "is_complete": true,
    "templates": [
      "profile_case_search.html",
      "case_search.html"
    ],
    "javascript": [
      "js/profile_case_search.js",
      "js/case_search.js"
    ]
  },
  "hqwebapp": {
    "in_progress": true
  },
  "corehq.tabs": {
    "in_progress": true
  },
<<<<<<< HEAD
  "custom_user_fields": {
=======
  "ota": {
    "is_complete": true
  },
  "commtrack": {
    "is_complete": true
  },
  "registry": {
    "is_complete": true
  },
  "user_importer": {
    "is_complete": true
  },
  "dropbox": {
    "is_complete": true
  },
  "casexml": {
    "is_complete": true
  },
  "programs": {
    "is_complete": true
  },
  "products": {
>>>>>>> 2d1defea
    "is_complete": true
  }
}<|MERGE_RESOLUTION|>--- conflicted
+++ resolved
@@ -47,9 +47,9 @@
   "corehq.tabs": {
     "in_progress": true
   },
-<<<<<<< HEAD
   "custom_user_fields": {
-=======
+    "in_progress": true
+  },
   "ota": {
     "is_complete": true
   },
@@ -72,7 +72,6 @@
     "is_complete": true
   },
   "products": {
->>>>>>> 2d1defea
     "is_complete": true
   }
 }