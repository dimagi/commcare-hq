--- conflicted
+++ resolved
@@ -22,19 +22,18 @@
       "js/main.js"
     ]
   },
-<<<<<<< HEAD
   "settings": {
     "templates": [
       "enable_superuser.html",
       "my_projects.html"
-=======
+    ]
+  },
   "case_search": {
     "templates": [
       "profile_case_search.html"
     ],
     "javascript": [
       "js/profile_case_search.js"
->>>>>>> 23d4bb56
     ]
   }
 }