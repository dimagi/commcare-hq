<<<<<<< HEAD
@form-text-indent: 20px;
@form-text-size: 16px;
=======
@form-text-indent: 23px;
@form-text-size: 16px;
@group-indent: 15px;
>>>>>>> ebcf04d7

.form-container {
  background-color: white;
  .box-shadow(0 0 10px 2px rgba(0,0,0,.1));
  margin-bottom: 2rem;
  font-size: @form-text-size;   // Don't overshadow inputs

  .page-header {
    padding-bottom: 30px;

    h1 {
      padding-left: @form-text-indent - 8px;
    }
  }

  .controls {
    padding-right: 25px;
    padding-top: 3px;
  }

  .form-control {
    font-size: @form-text-size;
  }

  .form-actions {
    margin: 30px 0 0 0;
    &.form-group {
      margin-left: -@form-text-indent;
      margin-right: -@form-text-indent;
    }

    background-color: lighten(@cc-brand-hi, 10);
    .border-bottom-radius(0);

    .nonanchored-submit .btn {
      font-size: 20px;
      padding: 13px 24px;
      .transition(all .5s);
    }
  }

  .anchored-submit {
    background-color: @call-to-action-low;
    width: 100vw;
    padding-top: 5px;
    padding-bottom: 5px;
    position: fixed;
    bottom: 0px;
    left: 0;
    z-index: @zindex-formplayer-anchored-submit;
  }

  // Bootstrap introduces -10px left/right margin for row classes. This causes element to overflow parent.
  .row {
    margin-left: 0px;
    margin-right: 0px;
  }
  .question-container {
    padding-left: @form-text-indent;
    padding-right: @form-text-indent;
  }

  .form-group {
    margin-left: 0px;
    margin-right: 0px;
    .caption.control-label {
      display: block;
    }
  }

  .group-body {
    margin-left: @group-indent;
    margin-right: @group-indent;
  }

  .gr.panel {
    border-radius: 0px;
  }

  .rep.panel {
    border-radius: 0px;
  }

  .col-sm-12,
  .col-sm-11,
  .col-sm-10,
  .col-sm-9,
  .col-sm-8,
  .col-sm-7,
  .col-sm-6,
  .col-sm-5,
  .col-sm-4,
  .col-sm-3,
  .col-sm-2,
  .col-sm-1 {
    &:first-child {
      padding-left: 0;
    }
    &:last-child {
      padding-right: 0;
    }
  }

  .panel-body {
    @media (max-width: @screen-xs-max) {
      padding-left: 0px;
      padding-right: 0px;
    }
  }

  .stripe-repeats {
    > .row, .panel-body > .children > .row {
      &:nth-of-type(odd) {
        background-color: @table-bg-accent;
      }
      &:nth-of-type(even) {
        background-color: white;
      }
      &:hover {
        background-color: @table-bg-hover;
      }
    }
  }

  .group-border {
    border: solid 1px @cc-neutral-mid;
    border-radius: 8px;
    margin: 2px;
    padding-top: 5px;
    padding-bottom: 5px;
  }

  .info {
    overflow-x: auto;
  }

  .gr-header {
    .collapsible-icon-container {
      float: left;
      margin-right: 10px;
    }
  }

  .panel-heading {
    border-top-left-radius: 0px;
    border-top-right-radius: 0px;
  }

}

.form-group-required-label {
  display: none;
}

.form-single-question {
  padding-bottom: 20px;
  padding-top: 20px;

  .page-header {
    display: none;
  }

  .form-group.required {
    .transition(all .5s);
    margin-bottom: 0;
    label:before {
      display: none;
    }
  }

  .form-group.required.on {
    background-color: @cc-att-neg-hi;
    border: 10px solid @cc-att-neg-mid;
    border-bottom: none;
    padding-top: 10px;
    padding-bottom: 10px;

    label {
      margin-left: 0;
      margin-right: 0;
    }
  }

  .form-group-required-label {
    display: block;
    opacity: 0;
    .transition(all .5s);
  }

  .form-group-required-label.on {
    opacity: 100;
    font-size: 1.6rem;
    background-color: @cc-att-neg-mid;
    color: white;
    width: auto;
    line-height: 14px;
    margin-left: -10px;
    margin-right: -10px;
    padding: 10px 10px 11px;
    text-align: left;
    margin-top: 0;
    border: none;
  }

}

.case-tile-container {
  background: transparent !important;
  > div {
    background: white;
    margin-bottom: 20px;
    display: grid;
    container-type: inline-size;
  }

  #persistent-case-tile .persistent-sticky .webapp-markdown-output {
    img {
      max-height: 100%;
      max-width: 100%;
    }

    h1,h2,h3 {
      margin-top: 0px
    }
  }
}

@media screen {
    .case-tile-container {
        position: sticky;
        top: @breadcrumb-height-cloudcare;
        z-index: @zindex-persistent-tile-cloudcare;

        #persistent-case-tile .persistent-sticky {
            box-shadow: 0 0 10px 2px rgba(0, 0, 0, 0.1);
            border-bottom: 1px solid @cc-neutral-hi;
        }
    }
}

@media print {
  .form-container.print-container {
    margin: 0px;
    .page-header {
      padding-top: 0px;
    }
  }

  .q.form-group {
    break-inside: avoid;
  }

  .panel.panel-default.last,
  .panel.panel-default.last *,
  .q.form-group.last,
  .q.form-group.last * {
    margin-bottom: 0px;
    padding-bottom: 0px;
    .widget-container {
      margin-bottom: 0px;
      padding-bottom: 0px;
    }
  }

  .help-block {
    color: #52616f !important;
    font-size: 14px;
  }

  .case-tile-container {
    > div {
      margin-bottom: 0px;
    }
    > div:not(:empty) {
      border-bottom: 1px dashed black;
    }
  }
}

.question-tile-row:has(div.q) {
  padding-top: 8px;
  padding-bottom: 8px;
}

.question-tile-row {
  display: flex;
  align-items: start;
<<<<<<< HEAD
  margin-left: 10px;
  margin-right: 10px;
=======
>>>>>>> ebcf04d7
  * .form-group, * p, * .control-label {
    padding-top: 0px !important;
    padding-bottom: 0px !important;
    margin-top: 0px !important;
    margin-bottom: 0px !important;
  }
}

.question-tile-row {
  .gr {
    padding-right: 0px !important;
    padding-left: 0px !important;
  }
}

.question-tile-row .gr-no-children.gr-has-no-questions.gr-has-no-nested-questions {
  // Prevents a priority issue that's happened three times where
  // a group with hidden values creates whitespace.
  display: none;
}<|MERGE_RESOLUTION|>--- conflicted
+++ resolved
@@ -1,11 +1,6 @@
-<<<<<<< HEAD
-@form-text-indent: 20px;
-@form-text-size: 16px;
-=======
 @form-text-indent: 23px;
 @form-text-size: 16px;
 @group-indent: 15px;
->>>>>>> ebcf04d7
 
 .form-container {
   background-color: white;
@@ -293,11 +288,6 @@
 .question-tile-row {
   display: flex;
   align-items: start;
-<<<<<<< HEAD
-  margin-left: 10px;
-  margin-right: 10px;
-=======
->>>>>>> ebcf04d7
   * .form-group, * p, * .control-label {
     padding-top: 0px !important;
     padding-bottom: 0px !important;
