--- conflicted
+++ resolved
@@ -47,7 +47,6 @@
   }
 
   .info {
-<<<<<<< HEAD
     // Use similar border styling to .panel-default
     border: solid 1px #ddd;
     border-radius: 4px;
@@ -63,13 +62,6 @@
     padding-left: 20px;
 
     overflow-x: auto;
-=======
-    .panel-body {
-      overflow-x: auto;
-      padding-left: @form-text-indent + 5px;
-      padding-right: @form-text-indent + 5px;
-    }
->>>>>>> 173bbddf
   }
 
   .gr-header {
