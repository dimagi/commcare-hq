@form-text-indent: 20px;

.form-container {
  background-color: white;
  .box-shadow(0 0 10px 2px rgba(0,0,0,.1));
  margin-bottom: 2rem;
  margin-top: 20px;
  font-size: @font-size-base;   // Don't overshadow inputs

  .page-header {
    padding-bottom: 30px;

    h1 {
      padding-left: @form-text-indent - 5px;
    }
  }

  .controls {
    padding-right: 25px;
    padding-top: 3px;
  }
  .form-actions {
    margin-top: 30px;
    background-color: lighten(@cc-brand-hi, 10);
    .border-bottom-radius(0);
  }

  .form-group {
    padding-left: 25px;
    padding-right: 20px;
    .caption.control-label {
      display: block;
    }
  }

  .gr.panel {
    border-radius: 0px;
  }

  .rep.panel {
    border-radius: 0px;
  }

  .panel-body {
    padding-left: 0px;
    padding-right: 0px;
    // Bootstrap introduces -10px left/right margin for row classes. This causes element to overflow parent.
    .row {
      margin-left: 0px;
      margin-right: 0px;
    }
  }

  .info {
<<<<<<< HEAD
    .panel-body {
      overflow-x: auto;
      padding-left: @form-text-indent + 5px;
      padding-right: @form-text-indent + 5px;
    }
=======
    overflow-x: auto;
>>>>>>> 8f8ca401
  }

  .gr-header {
    .collapsible-icon-container {
      float: left;
      margin-right: 10px;
    }

    legend {
      padding-left: @form-text-indent + 3px;
    }
  }

  .panel-heading {
    border-top-left-radius: 0px;
    border-top-right-radius: 0px;
  }

}

.form-container .form-actions .btn {
  font-size: 20px;
  padding: 13px 24px;
  .transition(all .5s);
}

.form-group-required-label {
  display: none;
}

.form-single-question {
  padding-bottom: 20px;
  padding-top: 20px;

  .page-header {
    display: none;
  }

  .form-group.required {
    .transition(all .5s);
    margin-bottom: 0;
    label:before {
      display: none;
    }
  }

  .form-group.required.on {
    background-color: @cc-att-neg-hi;
    border: 10px solid @cc-att-neg-mid;
    border-bottom: none;
    padding-top: 10px;
    padding-bottom: 10px;

    label {
      margin-left: 0;
      margin-right: 0;
    }
  }

  .form-group-required-label {
    display: block;
    opacity: 0;
    .transition(all .5s);
  }

  .form-group-required-label.on {
    opacity: 100;
    font-size: 1.6rem;
    background-color: @cc-att-neg-mid;
    color: white;
    width: auto;
    line-height: 14px;
    margin-left: -10px;
    margin-right: -10px;
    padding: 10px 10px 11px;
    text-align: left;
    margin-top: 0;
    border: none;
  }

}

@media print {
  .form-container.print-container {
    margin: 0px;
    .page-header {
      padding-top: 0px;
    }
  }

  .q.form-group {
    break-inside: avoid;
  }

  .panel.panel-default.last,
  .panel.panel-default.last *,
  .q.form-group.last,
  .q.form-group.last * {
    margin-bottom: 0px;
    padding-bottom: 0px;
    .widget-container {
      margin-bottom: 0px;
      padding-bottom: 0px;
    }
  }

  .help-block {
    color: #52616f !important;
    font-size: 14px;
  }
}<|MERGE_RESOLUTION|>--- conflicted
+++ resolved
@@ -52,15 +52,7 @@
   }
 
   .info {
-<<<<<<< HEAD
-    .panel-body {
-      overflow-x: auto;
-      padding-left: @form-text-indent + 5px;
-      padding-right: @form-text-indent + 5px;
-    }
-=======
     overflow-x: auto;
->>>>>>> 8f8ca401
   }
 
   .gr-header {
