--- conflicted
+++ resolved
@@ -55,15 +55,7 @@
   }
 
   .info {
-<<<<<<< HEAD
     overflow-x: auto;
-=======
-    .panel-body {
-      overflow-x: auto;
-      padding-left: @form-text-indent + 5px;
-      padding-right: @form-text-indent + 5px;
-    }
->>>>>>> a885d77a
   }
 
   .gr-header {
