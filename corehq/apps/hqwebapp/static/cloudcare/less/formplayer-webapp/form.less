--- conflicted
+++ resolved
@@ -72,10 +72,6 @@
   }
 
   .group-body {
-<<<<<<< HEAD
-    margin-bottom: 17px;
-=======
->>>>>>> a40d2755
     margin-left: @group-indent;
     margin-right: @group-indent;
   }
