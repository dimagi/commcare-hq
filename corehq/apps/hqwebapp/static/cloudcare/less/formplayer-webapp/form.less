--- conflicted
+++ resolved
@@ -1,9 +1,5 @@
-<<<<<<< HEAD
 @form-text-indent: 23px;
-=======
-@form-text-indent: 20px;
 @form-text-size: 16px;
->>>>>>> e1e6e593
 
 .form-container {
   background-color: white;
