--- conflicted
+++ resolved
@@ -1,8 +1,5 @@
 @form-text-indent: 23px;
-<<<<<<< HEAD
 @form-text-size: 16px;
-=======
->>>>>>> 18f975c5
 
 .form-container {
   background-color: white;
@@ -85,36 +82,6 @@
 
   // line up fields with group headers. All columns use padding for spacing in between them.
   // It is not needed/wanted at the sides
-<<<<<<< HEAD
-  .col-sm-12:first-child,
-  .col-sm-11:first-child,
-  .col-sm-10:first-child,
-  .col-sm-9:first-child,
-  .col-sm-8:first-child,
-  .col-sm-7:first-child,
-  .col-sm-6:first-child,
-  .col-sm-5:first-child,
-  .col-sm-4:first-child,
-  .col-sm-3:first-child,
-  .col-sm-2:first-child,
-  .col-sm-1:first-child {
-      padding-left: 0;
-  }
-
-  .col-sm-12:last-child,
-  .col-sm-11:last-child,
-  .col-sm-10:last-child,
-  .col-sm-9:last-child,
-  .col-sm-8:last-child,
-  .col-sm-7:last-child,
-  .col-sm-6:last-child,
-  .col-sm-5:last-child,
-  .col-sm-4:last-child,
-  .col-sm-3:last-child,
-  .col-sm-2:last-child,
-  .col-sm-1:last-child {
-      padding-right: 0;
-=======
   .col-sm-12,
   .col-sm-11,
   .col-sm-10,
@@ -133,7 +100,6 @@
     &:last-child {
       padding-right: 0;
     }
->>>>>>> 18f975c5
   }
 
   .panel-body {
@@ -322,6 +288,8 @@
 .question-tile-row {
   display: flex;
   align-items: start;
+  margin-left: 10px;
+  margin-right: 10px;
   * .form-group, * p, * .control-label {
     padding-top: 0px !important;
     padding-bottom: 0px !important;
