@form-text-indent: 23px;
<<<<<<< HEAD
@form-text-size: 16px;
=======
>>>>>>> d399ae18

.form-container {
  background-color: white;
  .box-shadow(0 0 10px 2px rgba(0,0,0,.1));
  margin-bottom: 2rem;
  font-size: @form-text-size;   // Don't overshadow inputs

  .page-header {
    padding-bottom: 30px;

    h1 {
      // -8 to account for .panel-header padding
      padding-left: @form-text-indent - 8px;
    }
  }

  .d-flex {
    display: flex
  }

  .align-items-center {
    align-items: center
  }

  .controls {
    padding-right: 25px;
    padding-top: 3px;
  }

  .form-control {
    font-size: @form-text-size;
  }

  .form-actions {
    margin: 30px 0 0 0;
    background-color: lighten(@cc-brand-hi, 10);
    .border-bottom-radius(0);

    .nonanchored-submit .btn {
      font-size: 20px;
      padding: 13px 24px;
      .transition(all .5s);
    }
  }

  .anchored-submit {
    background-color: @call-to-action-low;
    width: 100vw;
    padding-top: 5px;
    padding-bottom: 5px;
    position: fixed;
    bottom: 0px;
    left: 0;
    z-index: @zindex-formplayer-anchored-submit;
  }

  // Bootstrap introduces -10px left/right margin for row classes. This causes element to overflow parent.
  .row {
      margin-left: 0px;
      margin-right: 0px;
    }

  .question-container {
    padding-left: @form-text-indent;
    padding-right: @form-text-indent;
  }

  .form-group {
    margin-left: 0;
    margin-right: 0;
    .caption.control-label {
      display: block;
    }
  }

  .group-body {
    // to match panel
    margin-bottom: 17px;
  }

  .gr.panel {
    border-radius: 0px;
  }

  .rep.panel {
    border-radius: 0px;
  }

  // line up fields with group headers. All columns use padding for spacing in between them.
  // It is not needed/wanted at the sides
<<<<<<< HEAD
  .col-sm-12:first-child,
  .col-sm-11:first-child,
  .col-sm-10:first-child,
  .col-sm-9:first-child,
  .col-sm-8:first-child,
  .col-sm-7:first-child,
  .col-sm-6:first-child,
  .col-sm-5:first-child,
  .col-sm-4:first-child,
  .col-sm-3:first-child,
  .col-sm-2:first-child,
  .col-sm-1:first-child {
      padding-left: 0;
  }

  .col-sm-12:last-child,
  .col-sm-11:last-child,
  .col-sm-10:last-child,
  .col-sm-9:last-child,
  .col-sm-8:last-child,
  .col-sm-7:last-child,
  .col-sm-6:last-child,
  .col-sm-5:last-child,
  .col-sm-4:last-child,
  .col-sm-3:last-child,
  .col-sm-2:last-child,
  .col-sm-1:last-child {
      padding-right: 0;
=======
  .col-sm-12,
  .col-sm-11,
  .col-sm-10,
  .col-sm-9,
  .col-sm-8,
  .col-sm-7,
  .col-sm-6,
  .col-sm-5,
  .col-sm-4,
  .col-sm-3,
  .col-sm-2,
  .col-sm-1 {
    &:first-child {
      padding-left: 0;
    }
    &:last-child {
      padding-right: 0;
    }
>>>>>>> d399ae18
  }

  .panel-body {
    @media (max-width: @screen-xs-max) {
      padding-left: 0px;
      padding-right: 0px;
    }
  }

  .stripe-repeats {
    > .row, .panel-body > .children > .row {
      &:nth-of-type(odd) {
        background-color: @table-bg-accent;
      }
      &:nth-of-type(even) {
        background-color: white;
      }
      &:hover {
        background-color: @table-bg-hover;
      }
    }
  }

  .group-border {
    border: solid 1px @cc-neutral-mid;
    border-radius: 8px;
    margin: 2px;
    padding-top: 5px;
    padding-bottom: 5px;
  }

  .info {
    overflow-x: auto;
  }

  .gr-header {
    .collapsible-icon-container {
      float: left;
      margin-right: 10px;
    }
  }

  .panel-heading {
    border-top-left-radius: 0px;
    border-top-right-radius: 0px;
  }

}

.form-group-required-label {
  display: none;
}

.form-single-question {
  padding-bottom: 20px;
  padding-top: 20px;

  .page-header {
    display: none;
  }

  .form-group.required {
    .transition(all .5s);
    margin-bottom: 0;
    label:before {
      display: none;
    }
  }

  .form-group.required.on {
    background-color: @cc-att-neg-hi;
    border: 10px solid @cc-att-neg-mid;
    border-bottom: none;
    padding-top: 10px;
    padding-bottom: 10px;

    label {
      margin-left: 0;
      margin-right: 0;
    }
  }

  .form-group-required-label {
    display: block;
    opacity: 0;
    .transition(all .5s);
  }

  .form-group-required-label.on {
    opacity: 100;
    font-size: 1.6rem;
    background-color: @cc-att-neg-mid;
    color: white;
    width: auto;
    line-height: 14px;
    margin-left: -10px;
    margin-right: -10px;
    padding: 10px 10px 11px;
    text-align: left;
    margin-top: 0;
    border: none;
  }

}

.case-tile-container {
  background: transparent !important;
  > div {
    background: white;
    margin-bottom: 20px;
    display: grid;
    container-type: inline-size;
  }

  #persistent-case-tile .persistent-sticky .webapp-markdown-output {
    img {
      max-height: 100%;
      max-width: 100%;
    }

    h1,h2,h3 {
      margin-top: 0px
    }
  }
}

@media screen {
    .case-tile-container {
        position: sticky;
        top: @breadcrumb-height-cloudcare;
        z-index: @zindex-persistent-tile-cloudcare;

        #persistent-case-tile .persistent-sticky {
            box-shadow: 0 0 10px 2px rgba(0, 0, 0, 0.1);
            border-bottom: 1px solid @cc-neutral-hi;
        }
    }
}

@media print {
  .form-container.print-container {
    margin: 0px;
    .page-header {
      padding-top: 0px;
    }
  }

  .q.form-group {
    break-inside: avoid;
  }

  .panel.panel-default.last,
  .panel.panel-default.last *,
  .q.form-group.last,
  .q.form-group.last * {
    margin-bottom: 0px;
    padding-bottom: 0px;
    .widget-container {
      margin-bottom: 0px;
      padding-bottom: 0px;
    }
  }

  .help-block {
    color: #52616f !important;
    font-size: 14px;
  }

  .case-tile-container {
    > div {
      margin-bottom: 0px;
    }
    > div:not(:empty) {
      border-bottom: 1px dashed black;
    }
  }
}

.question-tile-row:has(div.q) {
  padding-top: 8px;
  padding-bottom: 8px;
}

.question-tile-row {
  display: flex;
  align-items: start;
  * .form-group, * p, * .control-label {
    padding-top: 0px !important;
    padding-bottom: 0px !important;
    margin-top: 0px !important;
    margin-bottom: 0px !important;
  }
}

.question-tile-row {
  .gr {
    padding-right: 0px !important;
    padding-left: 0px !important;
  }
}<|MERGE_RESOLUTION|>--- conflicted
+++ resolved
@@ -1,8 +1,5 @@
 @form-text-indent: 23px;
-<<<<<<< HEAD
 @form-text-size: 16px;
-=======
->>>>>>> d399ae18
 
 .form-container {
   background-color: white;
@@ -93,36 +90,6 @@
 
   // line up fields with group headers. All columns use padding for spacing in between them.
   // It is not needed/wanted at the sides
-<<<<<<< HEAD
-  .col-sm-12:first-child,
-  .col-sm-11:first-child,
-  .col-sm-10:first-child,
-  .col-sm-9:first-child,
-  .col-sm-8:first-child,
-  .col-sm-7:first-child,
-  .col-sm-6:first-child,
-  .col-sm-5:first-child,
-  .col-sm-4:first-child,
-  .col-sm-3:first-child,
-  .col-sm-2:first-child,
-  .col-sm-1:first-child {
-      padding-left: 0;
-  }
-
-  .col-sm-12:last-child,
-  .col-sm-11:last-child,
-  .col-sm-10:last-child,
-  .col-sm-9:last-child,
-  .col-sm-8:last-child,
-  .col-sm-7:last-child,
-  .col-sm-6:last-child,
-  .col-sm-5:last-child,
-  .col-sm-4:last-child,
-  .col-sm-3:last-child,
-  .col-sm-2:last-child,
-  .col-sm-1:last-child {
-      padding-right: 0;
-=======
   .col-sm-12,
   .col-sm-11,
   .col-sm-10,
@@ -141,7 +108,6 @@
     &:last-child {
       padding-right: 0;
     }
->>>>>>> d399ae18
   }
 
   .panel-body {
@@ -328,6 +294,8 @@
 .question-tile-row {
   display: flex;
   align-items: start;
+  margin-left: 10px;
+  margin-right: 10px;
   * .form-group, * p, * .control-label {
     padding-top: 0px !important;
     padding-bottom: 0px !important;
