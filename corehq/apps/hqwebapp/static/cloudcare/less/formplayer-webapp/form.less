@form-text-indent: 23px;
@form-text-size: 16px;

.form-container {
  background-color: white;
  .box-shadow(0 0 10px 2px rgba(0,0,0,.1));
  margin-bottom: 2rem;
  font-size: @form-text-size;   // Don't overshadow inputs

  .page-header {
    padding-bottom: 30px;

    h1 {
      // -8 to account for .panel-header padding
      padding-left: @form-text-indent - 8px;
    }
  }

  .controls {
    padding-right: 25px;
    padding-top: 3px;
  }

  .form-control {
    font-size: @form-text-size;
  }

  .form-actions {
    margin: 30px 0 0 0;
    &.form-group {
      margin-left: -@form-text-indent;
      margin-right: -@form-text-indent;
    }
    background-color: lighten(@cc-brand-hi, 10);
    .border-bottom-radius(0);

    .nonanchored-submit .btn {
      font-size: 20px;
      padding: 13px 24px;
      .transition(all .5s);
    }
  }

  .anchored-submit {
    background-color: @call-to-action-low;
    width: 100vw;
    padding-top: 5px;
    padding-bottom: 5px;
    position: fixed;
    bottom: 0px;
    left: 0;
    z-index: @zindex-formplayer-anchored-submit;
  }

  // Bootstrap introduces -10px left/right margin for row classes. This causes element to overflow parent.
  .row {
      margin-left: 0px;
      margin-right: 0px;
    }

  .question-container {
    padding-left: @form-text-indent;
    padding-right: @form-text-indent;
  }

  .form-group {
    margin-left: 0;
    margin-right: 0;
    .caption.control-label {
      display: block;
    }
  }

  .group-body {
    // to match panel
    margin-bottom: 17px;
  }

  .gr.panel {
    border-radius: 0px;
  }

  .rep.panel {
    border-radius: 0px;
  }

  // line up fields with group headers. All columns use padding for spacing in between them.
  // It is not needed/wanted at the sides
  .col-sm-12,
  .col-sm-11,
  .col-sm-10,
  .col-sm-9,
  .col-sm-8,
  .col-sm-7,
  .col-sm-6,
  .col-sm-5,
  .col-sm-4,
  .col-sm-3,
  .col-sm-2,
  .col-sm-1 {
    &:first-child {
      padding-left: 0;
<<<<<<< HEAD
    }
    &:last-child {
      padding-right: 0;
    }
=======
    }
    &:last-child {
      padding-right: 0;
    }
>>>>>>> 626916d2
  }

  .panel-body {
    @media (max-width: @screen-xs-max) {
      padding-left: 0px;
      padding-right: 0px;
    }
  }

  .stripe-repeats {
    > .row, .panel-body > .children > .row {
      &:nth-of-type(odd) {
        background-color: @table-bg-accent;
      }
      &:nth-of-type(even) {
        background-color: white;
      }
      &:hover {
        background-color: @table-bg-hover;
      }
    }
  }

  .group-border {
    border: solid 1px @cc-neutral-mid;
    border-radius: 8px;
    margin: 2px;
  }

  .question-tile-row .group-border:not(.panel) {
    padding: 15px !important;
  }

  .info {
    overflow-x: auto;
  }

  .gr-header {
    .collapsible-icon-container {
      float: left;
      margin-right: 10px;
    }
  }

  .panel-heading {
    border-top-left-radius: 0px;
    border-top-right-radius: 0px;
  }

}

.form-group-required-label {
  display: none;
}

.form-single-question {
  padding-bottom: 20px;
  padding-top: 20px;

  .page-header {
    display: none;
  }

  .form-group.required {
    .transition(all .5s);
    margin-bottom: 0;
    label:before {
      display: none;
    }
  }

  .form-group.required.on {
    background-color: @cc-att-neg-hi;
    border: 10px solid @cc-att-neg-mid;
    border-bottom: none;
    padding-top: 10px;
    padding-bottom: 10px;

    label {
      margin-left: 0;
      margin-right: 0;
    }
  }

  .form-group-required-label {
    display: block;
    opacity: 0;
    .transition(all .5s);
  }

  .form-group-required-label.on {
    opacity: 100;
    font-size: 1.6rem;
    background-color: @cc-att-neg-mid;
    color: white;
    width: auto;
    line-height: 14px;
    margin-left: -10px;
    margin-right: -10px;
    padding: 10px 10px 11px;
    text-align: left;
    margin-top: 0;
    border: none;
  }

}

.case-tile-container {
  background: transparent !important;
  > div {
    background: white;
    margin-bottom: 20px;
    display: grid;
    container-type: inline-size;
  }

  #persistent-case-tile .persistent-sticky .webapp-markdown-output {
    img {
      max-height: 100%;
      max-width: 100%;
    }

    h1,h2,h3 {
      margin-top: 0px
    }
  }
}

@media screen {
    .case-tile-container {
        position: sticky;
        top: @breadcrumb-height-cloudcare;
        z-index: @zindex-persistent-tile-cloudcare;

        #persistent-case-tile .persistent-sticky {
            box-shadow: 0 0 10px 2px rgba(0, 0, 0, 0.1);
            border-bottom: 1px solid @cc-neutral-hi;
        }
    }
}

@media print {
  .form-container.print-container {
    margin: 0px;
    .page-header {
      padding-top: 0px;
    }
  }

  .q.form-group {
    break-inside: avoid;
  }

  .panel.panel-default.last,
  .panel.panel-default.last *,
  .q.form-group.last,
  .q.form-group.last * {
    margin-bottom: 0px;
    padding-bottom: 0px;
    .widget-container {
      margin-bottom: 0px;
      padding-bottom: 0px;
    }
  }

  .help-block {
    color: #52616f !important;
    font-size: 14px;
  }

  .case-tile-container {
    > div {
      margin-bottom: 0px;
    }
    > div:not(:empty) {
      border-bottom: 1px dashed black;
    }
  }
}

.question-tile-row:has(div.q) {
  padding-top: 8px;
  padding-bottom: 8px;
}

.question-tile-row {
  display: flex;
  align-items: start;
  * .form-group, * p, * .control-label {
    padding-top: 0px !important;
    padding-bottom: 0px !important;
    margin-top: 0px !important;
    margin-bottom: 0px !important;
  }
}

.question-tile-row {
  .gr {
    padding-right: 0px !important;
    padding-left: 0px !important;
  }
}<|MERGE_RESOLUTION|>--- conflicted
+++ resolved
@@ -100,17 +100,10 @@
   .col-sm-1 {
     &:first-child {
       padding-left: 0;
-<<<<<<< HEAD
     }
     &:last-child {
       padding-right: 0;
     }
-=======
-    }
-    &:last-child {
-      padding-right: 0;
-    }
->>>>>>> 626916d2
   }
 
   .panel-body {
