--- conflicted
+++ resolved
@@ -295,13 +295,9 @@
 
 .question-tile-row {
   display: flex;
-<<<<<<< HEAD
   align-items: top;
-=======
-  align-items: start;
   margin-left: 10px;
   margin-right: 10px;
->>>>>>> 0a30fee0
   * .form-group, * p, * .control-label {
     padding-top: 0px !important;
     padding-bottom: 0px !important;
