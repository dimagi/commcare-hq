#menu-region {
  background: transparent;
}

.sticky-map {
  position: sticky !important; // Has to be important so the leaflet code does not set it to relative
  top: 46px; // based on the height of the crumbs bar
  z-index: 1; // keep map on top of case list
}

// override leaflet-fullscreen styles to fix icon alignment in mapbox.js
.leaflet-touch {
  .leaflet-control-fullscreen a {
    background-position: 0px 0px !important;
  }
  &.leaflet-fullscreen-on .leaflet-control-fullscreen a {
    background-position: 0px -26px !important;
  }
}

#menu-region .module-menu-container,
#menu-region .module-case-list-container {
  background-color: white;
  .box-shadow(0 0 10px 2px rgba(0,0,0,.1));
  margin-bottom: 2rem;

  .white-border {
    border: 1px solid white;
  }

  #module-case-list-map {
    height: calc(~"100vh - 65px");

    @media (max-width: @screen-sm-max) {
      height: 250px;
    }

    .marker-pin {
      text-align: center;
      /* Horizontally center the text (icon) */
      line-height: 12px;
      /* Vertically center the text (icon) */
      color: @call-to-action-hi;
      text-shadow: -1px 0 @call-to-action-low, 0 1px @call-to-action-low, 1px 0 @call-to-action-low, 0 -1px @call-to-action-low;
    }
  }

  .list-cell-wrapper-style {
    border: 1px solid white;
    border-collapse: collapse;
    vertical-align: top;
    background-color: @cc-bg;
    container-type: inline-size;
  }

  .highlighted-case {
    border-style: solid;
    border-color: @cc-brand-mid;
  }

  .case-tile-group{
    margin: 10px;
    padding: 10px 0;

    .group-data{
      flex-grow: 1;
      display: flex;
      flex-direction: column;
    }
    .group-rows{
      display: flex;
      flex-direction: column;
      gap: 10px;
      align-items: center;
    }
    .group-row{
      background-color: white;
      width: 95%;
    }
  }
}

#menu-region .module-menu-container {
  padding-bottom: 6px;
<<<<<<< HEAD
}

@media print {
  #menu-region .module-menu-container,
  #menu-region .module-case-list-container {
    #module-case-list-container__results-container {
      grid-template-columns: [tiles] 1fr !important;
    }

    .list-cell-wrapper-style {
      border: 1px solid @cc-bg;
    break-inside: avoid;
    }
  }
=======
>>>>>>> 71dfcb56
}<|MERGE_RESOLUTION|>--- conflicted
+++ resolved
@@ -82,7 +82,6 @@
 
 #menu-region .module-menu-container {
   padding-bottom: 6px;
-<<<<<<< HEAD
 }
 
 @media print {
@@ -97,6 +96,4 @@
     break-inside: avoid;
     }
   }
-=======
->>>>>>> 71dfcb56
 }