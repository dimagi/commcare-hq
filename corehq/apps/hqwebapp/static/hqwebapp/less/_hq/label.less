.label-lg {
  font-size: 14px;
  line-height: 32px;
}

.label-md {
  font-size: 12px;
  line-height: 28px;
}

.label-plan {
  .border-top-radius(5px);
  .border-bottom-radius(5px);
  padding: 10px;
  color: #ffffff;
  background-color: @cc-dark-cool-accent-low;
  a {
    color: @cc-neutral-hi;
  }
  a:hover {
    color: #ffffff;
    text-decoration: none;
  }
}

.label-plan-enterprise {
  background-color: @cc-neutral-mid;
}

.label-plan-advanced {
  background-color: @cc-dark-cool-accent-mid;
}

.label-plan-pro {
  background-color: @cc-light-cool-accent-mid;
}

.label-plan-standard {
  background-color: @cc-att-pos-mid;
}

<<<<<<< HEAD
.label-plan-free {
  background-color: @cc-dark-cool-accent-mid;
=======
.label-plan-community {
  background-color: @gray;
>>>>>>> 83d60fb5
}

.label-flag {
  display: block;
  line-height: 1.4rem;
  font-size: 1rem;
  margin: 15px 0 5px;
  padding: 10px;
  white-space: normal;
}
.label-flag-disabled {
  margin: 25px 0;
}
table .label-flag {
  max-width: 100px;
}<|MERGE_RESOLUTION|>--- conflicted
+++ resolved
@@ -39,13 +39,8 @@
   background-color: @cc-att-pos-mid;
 }
 
-<<<<<<< HEAD
 .label-plan-free {
-  background-color: @cc-dark-cool-accent-mid;
-=======
-.label-plan-community {
   background-color: @gray;
->>>>>>> 83d60fb5
 }
 
 .label-flag {
