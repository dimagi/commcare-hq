--- conflicted
+++ resolved
@@ -12,80 +12,6 @@
   # These two modules are referenced in hqwebapp/base.html, not in a requirejs_main tag,
   # so they won't get picked up by build_requirejs.py and instead need to be specified here
   - name: hqwebapp/js/common
-<<<<<<< HEAD
-    include:
-      - jquery
-      - knockout
-      - ko.mapping
-      - hqwebapp/js/knockout_bindings.ko
-      - underscore
-      - bootstrap
-      - hqwebapp/js/django
-      - jquery.cookie/jquery.cookie
-
-  # Limited set of common libraries in hqwebapp/js that are used, leaving off
-  # a bunch of lesser-used libraries in the same directory.
-  - name: hqwebapp/js/bundle
-    exclude:
-      - hqwebapp/js/common
-    include:
-      - hqwebapp/js/alert_user
-      - hqwebapp/js/initial_page_data
-      - hqwebapp/js/main
-      - hqwebapp/js/hq.helpers
-      - hqwebapp/js/layout
-      - hqwebapp/js/hq-bug-report
-
-  # Bundle of the jQuery UI components we actually use. Excludes components like effect-*.js
-  - name: hqwebapp/js/jquery-ui
-    exclude:
-      - hqwebapp/js/common
-    include:
-      - jquery
-      - jquery-ui/ui/core
-      - jquery-ui/ui/widget
-      - jquery-ui/ui/mouse
-      - jquery-ui/ui/position
-      - jquery-ui/ui/button
-      - jquery-ui/ui/datepicker
-      - jquery-ui/ui/draggable
-      - jquery-ui/ui/resizable
-      - jquery-ui/ui/droppable
-      - jquery-ui/ui/sortable
-
-  - name: accounting/js/bundle
-    include:
-      - accounting/js/lib/stripe.js
-    include_directories:
-      - accounting/js
-    exclude:
-      - hqwebapp/js/common
-
-  - name: domain/js/bundle
-    include:
-      - accounting/js/lib/stripe.js
-    include_directories:
-      - domain/js
-    exclude:
-      - hqwebapp/js/common
-
-  # App manager bundle, which currently contains nothing because form_designer.js contains
-  # the RequireJS config for vellum, which doesn't play well with HQ's RequireJS. This
-  # will be removed once app manager is migrated to RequireJS.
-  - name: app_manager/js/forms/bundle
-    exclude:
-      - hqwebapp/js/common
-
-  # Limited bundle for reports, containing only the modules that are used outside of reports
-  # (currently, by fixtures, since that's the only area that depends on reports and has been
-  # migrated to RequireJS). Once reports are migrated to RequireJS, we'll probably want to keep this
-  # bundle and then have a second bundle with the reports-specific modules.
-  - name: reports/js/bundle
-    include:
-      - reports/js/config.dataTables.bootstrap
-      - reports/js/standard_hq_report
-=======
   - name: hqwebapp/js/base_main
->>>>>>> 22dad7f1
     exclude:
       - hqwebapp/js/common