/**
 * Temporary for select2 migration.
 * This should only be referenced by hqwebapps/js/select2_v3 and hqwebapps/js/select2_v4
 * All client code should depend on one of those two modules.
 */
hqDefine("hqwebapp/js/widgets", [
    'jquery',
], function ($) {
    var init = function (additionalConfig) {
        additionalConfig = additionalConfig || {};

<<<<<<< HEAD
=======
        // .hqwebapp-select2 is a basic select2-based dropdown or multiselect
        _.each($(".hqwebapp-select2"), function (element) {
            $(element).select2(additionalConfig);
        });

        // .hqwebapp-autocomplete also allows for free text entry
>>>>>>> a4441c08
        _.each($(".hqwebapp-autocomplete"), function (input) {
            var $input = $(input);
            $input.select2(_.extend({
                multiple: true,
                tags: true,
            }, additionalConfig));
        });

        _.each($(".hqwebapp-autocomplete-email"), function (input) {
            var $input = $(input);
            $input.select2(_.extend({
                multiple: true,
                placeholder: ' ',
                tags: true,
                createTag: function (params) {
                    // Support pasting in comma-separated values
                    var terms = parseEmails(params.term);
                    if (terms.length === 1) {
                        return {
                            id: terms[0],
                            text: terms[0],
                        };
                    }

                    $input.select2('close');
                    var values = $input.val() || [];
                    if (!_.isArray(values)) {
                        values = [values];
                    }
                    _.each(terms, function (term) {
                        if (!_.contains(values, term)) {
                            $input.append(new Option(term, term));
                            values.push(term);
                        }
                    });
                    $input.val(values).trigger("change");

                    return null;
                },
            }, additionalConfig));
<<<<<<< HEAD
        });

        _.each($(".ko-select2"), function (element) {
            $(element).select2(additionalConfig);
=======
>>>>>>> a4441c08
        });
    };

    var parseEmails = function (input) {
        return $.trim(input).split(/[, ]\s*/);
    };

    return {
        init: init,
        parseEmails: parseEmails,
    };
});<|MERGE_RESOLUTION|>--- conflicted
+++ resolved
@@ -9,15 +9,12 @@
     var init = function (additionalConfig) {
         additionalConfig = additionalConfig || {};
 
-<<<<<<< HEAD
-=======
         // .hqwebapp-select2 is a basic select2-based dropdown or multiselect
         _.each($(".hqwebapp-select2"), function (element) {
             $(element).select2(additionalConfig);
         });
 
         // .hqwebapp-autocomplete also allows for free text entry
->>>>>>> a4441c08
         _.each($(".hqwebapp-autocomplete"), function (input) {
             var $input = $(input);
             $input.select2(_.extend({
@@ -58,13 +55,6 @@
                     return null;
                 },
             }, additionalConfig));
-<<<<<<< HEAD
-        });
-
-        _.each($(".ko-select2"), function (element) {
-            $(element).select2(additionalConfig);
-=======
->>>>>>> a4441c08
         });
     };
 
