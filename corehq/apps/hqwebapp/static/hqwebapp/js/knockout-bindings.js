--- conflicted
+++ resolved
@@ -484,8 +484,6 @@
             no_edit.text(getValue(element)).removeClass().addClass($(element).attr('class')).addClass('ko-no-edit').addClass('ko-no-edit-' + element.tagName.toLowerCase());
         }
     }
-<<<<<<< HEAD
-=======
 };
 
 ko.bindingHandlers.typeahead = {
@@ -493,5 +491,4 @@
         var value = ko.utils.unwrapObservable(valueAccessor());
         $(element).typeahead({source: value});
     }
->>>>>>> 7195c68c
 };