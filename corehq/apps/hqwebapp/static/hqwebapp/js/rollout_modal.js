--- conflicted
+++ resolved
@@ -29,11 +29,7 @@
         // User clicks to turn on flag
         $modal.on('click', '.flag-enable', function() {
             $.post({
-<<<<<<< HEAD
-                url: hqImport("hqwebapp/js/urllib").reverse("toggle_" + slug),
-=======
-                url: hqImport("hqwebapp/js/initial_page_data.js").reverse("toggle_" + slug),
->>>>>>> f14ec89a
+                url: hqImport("hqwebapp/js/initial_page_data").reverse("toggle_" + slug),
                 data: {
                     on_or_off: "on",
                 },
@@ -60,11 +56,7 @@
             var slug = $(this).data("slug"),
                 redirect = $(this).data("redirect");
             $.post({
-<<<<<<< HEAD
-                url: hqImport("hqwebapp/js/urllib").reverse("toggle_" + slug),
-=======
-                url: hqImport("hqwebapp/js/initial_page_data.js").reverse("toggle_" + slug),
->>>>>>> f14ec89a
+                url: hqImport("hqwebapp/js/initial_page_data").reverse("toggle_" + slug),
                 data: {
                     on_or_off: "off",
                 },
