hqDefine("hqwebapp/js/bootstrap5/base_main", [
    'hqwebapp/js/bootstrap5/downgrade_modal',
    'hqwebapp/js/bootstrap5/prepaid_modal',
    'hqwebapp/js/bootstrap5/hq.helpers',
    'hqwebapp/js/layout',
    'hqwebapp/js/bootstrap5/email-request',
    'hqwebapp/js/bootstrap5/sticky_tabs',
    'hqwebapp/js/bootstrap5/main',
    'hqwebapp/js/bootstrap5/inactivity',
    'notifications/js/bootstrap5/notifications_service_main',
    'analytix/js/appcues',
    'analytix/js/drift',
    'analytix/js/google',
    'analytix/js/hubspot',
    'analytix/js/kissmetrix',
<<<<<<< HEAD
    'analytix/js/gtm',
    'hqwebapp/js/mobile_experience_warning',
=======
    'hqwebapp/js/bootstrap5/mobile_experience_warning',
>>>>>>> e673e475
], function () {
    // nothing to do, this is just to define the dependencies for hqwebapp/base.html
});<|MERGE_RESOLUTION|>--- conflicted
+++ resolved
@@ -13,12 +13,8 @@
     'analytix/js/google',
     'analytix/js/hubspot',
     'analytix/js/kissmetrix',
-<<<<<<< HEAD
     'analytix/js/gtm',
-    'hqwebapp/js/mobile_experience_warning',
-=======
     'hqwebapp/js/bootstrap5/mobile_experience_warning',
->>>>>>> e673e475
 ], function () {
     // nothing to do, this is just to define the dependencies for hqwebapp/base.html
 });