--- conflicted
+++ resolved
@@ -68,35 +68,8 @@
             });
         });
 
-<<<<<<< HEAD
-            _.each($(".geocoder-proximity"), function (input) {
-                var $input = $(input).find('input');
-
-                function getGeocoderItem(item) {
-                    var inputEl = $input;
-                    var geoObj = {};
-                    geoObj.place_name = item.place_name;
-                    geoObj.coordinates = {
-                        longitude: item.geometry.coordinates[0],
-                        latitude: item.geometry.coordinates[1],
-                    };
-                    geoObj.bbox = item.bbox;
-                    inputEl.attr("value", JSON.stringify(geoObj));
-                    return item.place_name;
-                }
-
-                function getGeocoderValue() {
-                    var geocoderValue = $input.val();
-                    if (geocoderValue) {
-                        geocoderValue = JSON.parse(geocoderValue);
-                        return geocoderValue.place_name;
-                    }
-                    return null;
-                }
-=======
         _.each($(".geocoder-proximity"), function (input) {
             var $input = $(input).find('input');
->>>>>>> 4e6f9b3b
 
             function getGeocoderItem(item) {
                 var inputEl = $input;
@@ -106,6 +79,7 @@
                     longitude: item.geometry.coordinates[0],
                     latitude: item.geometry.coordinates[1],
                 };
+                geoObj.bbox = item.bbox;
                 inputEl.attr("value", JSON.stringify(geoObj));
                 return item.place_name;
             }
