requirejs.config({
    baseUrl: '/static/',
    paths: {
        "babel": "@babel/standalone/babel.min",
        "babel-plugin-transform-modules-requirejs-babel": "babel-plugin-transform-modules-requirejs-babel/index",
        "bootstrap": "bootstrap/dist/js/bootstrap.min",
        "bootstrap5": "bootstrap5/dist/js/bootstrap.bundle.min",
        "datatables": "datatables.net/js/jquery.dataTables.min",
        "datatables.bootstrap": "datatables.net-bs5/js/dataTables.bootstrap5.min",
        "datatables.fixedColumns": "datatables.net-fixedcolumns/js/dataTables.fixedColumns.min",
        "datatables.fixedColumns.bootstrap": "datatables.net-fixedcolumns/js/dataTables.fixedColumns.min",
<<<<<<< HEAD
        "datatables.bootstrap": "datatables.net-bs5/js/dataTables.bootstrap5.min",
        "popper": "@popperjs/core/dist/umd/popper.min",
        "tempus-dominus": "eonasdan/tempus-dominus/dist/js/tempus-dominus.min",
        "datetimepicker": "@eonasdan/tempus-dominus/dist/js/jQuery-provider.min",  // import this if you need jquery plugin of tempus-dominus
=======
        "datetimepicker": "@eonasdan/tempus-dominus/dist/js/jQuery-provider.min",  // import this if you need jquery plugin of tempus-dominus
        "es6": "requirejs-babel7/es6",
        "jquery": "jquery/dist/jquery.min",
        "knockout": "knockout/build/output/knockout-latest.debug",
        "ko.mapping": "hqwebapp/js/lib/knockout_plugins/knockout_mapping.ko.min",
        "popper": "@popperjs/core/dist/umd/popper.min",
        "sentry_browser": "sentry/js/sentry.browser.7.28.0.min",
        "sentry_captureconsole": "sentry/js/sentry.captureconsole.7.28.0.min",
        "tempus-dominus": "eonasdan/tempus-dominus/dist/js/tempus-dominus.min",
        "underscore": "underscore/underscore",
>>>>>>> bf24e9b1
    },
    shim: {
        "accounting/js/lib/stripe": { exports: 'Stripe' },
        "ace-builds/src-min-noconflict/ace": { exports: "ace" },
        "datatables.bootstrap": { deps: ['datatables'] },
        "datatables.fixedColumns.bootstrap": { deps: ['datatables.fixedColumns'] },
        "datetimepicker": {
            deps: ['popper', 'tempus-dominus'],
        },
        "d3/d3.min": {
            "exports": "d3",
        },
        "hqwebapp/js/bootstrap5/hq.helpers": { deps: ['jquery', 'knockout', 'underscore'] },
        "hqwebapp/js/lib/modernizr": {
            exports: 'Modernizr',
        },
        "jquery.rmi/jquery.rmi": {
            deps: ['jquery', 'knockout', 'underscore'],
            exports: 'RMI',
        },
        "ko.mapping": { deps: ['knockout'] },
        "nvd3/nv.d3.min": {
            deps: ['d3/d3.min'],
            exports: 'nv',
        },
<<<<<<< HEAD
        "hqwebapp/js/lib/modernizr": {
            exports: 'Modernizr',
        },
        "datetimepicker": {
            deps: ['popper', 'tempus-dominus'],
        },
=======
        "sentry_browser": { exports: "Sentry" },
>>>>>>> bf24e9b1
    },
    packages: [{
        name: 'moment',
        location: 'moment',
        main: 'moment',
    }],
    map: {
        "datatables.fixedColumns": {
            "datatables.net": "datatables",
        },
    },

    // This is really build config, but it's easier to define a js function here than in bootstrap5/requirejs.yml
    // The purpose of this is to replace hqDefine and hqRequire calls, which in a requirejs context are
    // just pass throughs to define and require, with actual calls to define and require. This is needed
    // because r.js's dependency tracing depends on parsing define and require calls.
    onBuildRead: function (moduleName, path, contents) {
        return contents.replace(/\bhqDefine\b/g, 'define').replace(/\bhqRequire\b/g, 'require');
    },
});<|MERGE_RESOLUTION|>--- conflicted
+++ resolved
@@ -9,12 +9,6 @@
         "datatables.bootstrap": "datatables.net-bs5/js/dataTables.bootstrap5.min",
         "datatables.fixedColumns": "datatables.net-fixedcolumns/js/dataTables.fixedColumns.min",
         "datatables.fixedColumns.bootstrap": "datatables.net-fixedcolumns/js/dataTables.fixedColumns.min",
-<<<<<<< HEAD
-        "datatables.bootstrap": "datatables.net-bs5/js/dataTables.bootstrap5.min",
-        "popper": "@popperjs/core/dist/umd/popper.min",
-        "tempus-dominus": "eonasdan/tempus-dominus/dist/js/tempus-dominus.min",
-        "datetimepicker": "@eonasdan/tempus-dominus/dist/js/jQuery-provider.min",  // import this if you need jquery plugin of tempus-dominus
-=======
         "datetimepicker": "@eonasdan/tempus-dominus/dist/js/jQuery-provider.min",  // import this if you need jquery plugin of tempus-dominus
         "es6": "requirejs-babel7/es6",
         "jquery": "jquery/dist/jquery.min",
@@ -25,7 +19,6 @@
         "sentry_captureconsole": "sentry/js/sentry.captureconsole.7.28.0.min",
         "tempus-dominus": "eonasdan/tempus-dominus/dist/js/tempus-dominus.min",
         "underscore": "underscore/underscore",
->>>>>>> bf24e9b1
     },
     shim: {
         "accounting/js/lib/stripe": { exports: 'Stripe' },
@@ -51,16 +44,7 @@
             deps: ['d3/d3.min'],
             exports: 'nv',
         },
-<<<<<<< HEAD
-        "hqwebapp/js/lib/modernizr": {
-            exports: 'Modernizr',
-        },
-        "datetimepicker": {
-            deps: ['popper', 'tempus-dominus'],
-        },
-=======
         "sentry_browser": { exports: "Sentry" },
->>>>>>> bf24e9b1
     },
     packages: [{
         name: 'moment',
