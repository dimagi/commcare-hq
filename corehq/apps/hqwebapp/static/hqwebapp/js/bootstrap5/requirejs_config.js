/* globals requirejs */
requirejs.config({
    baseUrl: '/static/',
    paths: {
        "es6": "requirejs-babel7/es6",
        "babel": "@babel/standalone/babel.min",
        "babel-plugin-transform-modules-requirejs-babel": "babel-plugin-transform-modules-requirejs-babel/index",
        "jquery": "jquery/dist/jquery.min",
        "underscore": "underscore/underscore",
        "backbone": "backbone/backbone-min",
        "backbone.radio": "backbone.radio/build/backbone.radio.min",
        "backbone.marionette": "backbone.marionette/lib/backbone.marionette.min",
        "bootstrap": "bootstrap/dist/js/bootstrap.min",
        "bootstrap5": "bootstrap5/dist/js/bootstrap.bundle.min",
        "knockout": "knockout/build/output/knockout-latest.debug",
        "ko.mapping": "hqwebapp/js/lib/knockout_plugins/knockout_mapping.ko.min",
        "datatables": "datatables.net/js/jquery.dataTables.min",
        "datatables.fixedColumns": "datatables.net-fixedcolumns/js/dataTables.fixedColumns.min",
        "datatables.fixedColumns.bootstrap": "datatables.net-fixedcolumns/js/dataTables.fixedColumns.min",
        "datatables.bootstrap": "datatables.net-bs5/js/dataTables.bootstrap5.min",
        "popper": "@popperjs/core/dist/umd/popper.min",
        "tempus-dominus": "eonasdan/tempus-dominus/dist/js/tempus-dominus.min",
<<<<<<< HEAD
        "datepicker": "@eonasdan/tempus-dominus/dist/js/jQuery-provider.min",  // import this if you need jquery plugin of tempus-dominus
        "sentry_browser": "sentry/js/sentry.browser.7.28.0.min",
        "sentry_captureconsole": "sentry/js/sentry.captureconsole.7.28.0.min",
=======
        "datetimepicker": "@eonasdan/tempus-dominus/dist/js/jQuery-provider.min",  // import this if you need jquery plugin of tempus-dominus
>>>>>>> dc05a310
    },
    shim: {
        "ace-builds/src-min-noconflict/ace": { exports: "ace" },
        "ace-builds/src-min-noconflict/mode-json": { deps: ["ace-builds/src-min-noconflict/ace"] },
        "ace-builds/src-min-noconflict/mode-xml": { deps: ["ace-builds/src-min-noconflict/ace"] },
        "ace-builds/src-min-noconflict/ext-searchbox": { deps: ["ace-builds/src-min-noconflict/ace"] },
        "At.js/dist/js/jquery.atwho": { deps: ['jquery', 'Caret.js/dist/jquery.caret'] },
        "backbone": { exports: "backbone" },
        "calendars/dist/js/jquery.calendars.picker": {
            deps: [
                "calendars/dist/js/jquery.plugin",
                "calendars/dist/js/jquery.calendars",
            ],
        },
        "calendars/dist/js/jquery.calendars.ethiopian": {
            deps: [
                "calendars/dist/js/jquery.calendars",
            ],
        },
        "calendars/dist/js/jquery.calendars.plus": {
            deps: [
                "calendars/dist/js/jquery.calendars",
            ],
        },
        "calendars/dist/js/jquery.calendars-am": {
            deps: [
                "calendars/dist/js/jquery.calendars.picker",
                "calendars/dist/js/jquery.calendars",
            ],
        },
        "calendars/dist/js/jquery.calendars.picker-am": {
            deps: [
                "calendars/dist/js/jquery.calendars.picker",
                "calendars/dist/js/jquery.calendars",
            ],
        },
        "calendars/dist/js/jquery.calendars.ethiopian-am": {
            deps: [
                "calendars/dist/js/jquery.calendars.picker",
                "calendars/dist/js/jquery.calendars.ethiopian",
            ],
        },
        "ko.mapping": { deps: ['knockout'] },
        "hqwebapp/js/bootstrap5/hq.helpers": { deps: ['jquery', 'knockout', 'underscore'] },
        "sentry_browser": { exports: "Sentry" },
        "datatables.bootstrap": { deps: ['datatables'] },
        "datatables.fixedColumns.bootstrap": { deps: ['datatables.fixedColumns'] },
        "jquery.rmi/jquery.rmi": {
            deps: ['jquery', 'knockout', 'underscore'],
            exports: 'RMI',
        },
        "accounting/js/lib/stripe": { exports: 'Stripe' },
        "d3/d3.min": {
            "exports": "d3",
        },
        "nvd3/nv.d3.min": {
            deps: ['d3/d3.min'],
            exports: 'nv',
        },
        "hqwebapp/js/lib/modernizr": {
            exports: 'Modernizr',
        },
        "datetimepicker": {
            deps: ['popper', 'tempus-dominus'],
        },
    },
    packages: [{
        name: 'moment',
        location: 'moment',
        main: 'moment',
    }],
    map: {
        "datatables.fixedColumns": {
            "datatables.net": "datatables",
        },
    },

    // This is really build config, but it's easier to define a js function here than in bootstrap5/requirejs.yml
    // The purpose of this is to replace hqDefine and hqRequire calls, which in a requirejs context are
    // just pass throughs to define and require, with actual calls to define and require. This is needed
    // because r.js's dependency tracing depends on parsing define and require calls.
    onBuildRead: function (moduleName, path, contents) {
        return contents.replace(/\bhqDefine\b/g, 'define').replace(/\bhqRequire\b/g, 'require');
    },
});<|MERGE_RESOLUTION|>--- conflicted
+++ resolved
@@ -20,13 +20,9 @@
         "datatables.bootstrap": "datatables.net-bs5/js/dataTables.bootstrap5.min",
         "popper": "@popperjs/core/dist/umd/popper.min",
         "tempus-dominus": "eonasdan/tempus-dominus/dist/js/tempus-dominus.min",
-<<<<<<< HEAD
-        "datepicker": "@eonasdan/tempus-dominus/dist/js/jQuery-provider.min",  // import this if you need jquery plugin of tempus-dominus
+        "datetimepicker": "@eonasdan/tempus-dominus/dist/js/jQuery-provider.min",  // import this if you need jquery plugin of tempus-dominus
         "sentry_browser": "sentry/js/sentry.browser.7.28.0.min",
         "sentry_captureconsole": "sentry/js/sentry.captureconsole.7.28.0.min",
-=======
-        "datetimepicker": "@eonasdan/tempus-dominus/dist/js/jQuery-provider.min",  // import this if you need jquery plugin of tempus-dominus
->>>>>>> dc05a310
     },
     shim: {
         "ace-builds/src-min-noconflict/ace": { exports: "ace" },
