"use strict";
requirejs.config({
    baseUrl: '/static/',
    paths: {
<<<<<<< HEAD
        "backbone": "backbone/backbone-min",
        "backbone.radio": "backbone.radio/build/backbone.radio.min",
        "backbone.marionette": "backbone.marionette/lib/backbone.marionette.min",
=======
        "babel": "@babel/standalone/babel.min",
        "babel-plugin-transform-modules-requirejs-babel": "babel-plugin-transform-modules-requirejs-babel/index",
>>>>>>> 0420a49c
        "bootstrap": "bootstrap/dist/js/bootstrap.min",
        "datatables": "datatables.net/js/jquery.dataTables.min",
        "datatables.bootstrap": "datatables-bootstrap3/BS3/assets/js/datatables",
        "datatables.fixedColumns": "datatables-fixedcolumns/js/dataTables.fixedColumns",
        "es6": "requirejs-babel7/es6",
        "jquery": "jquery/dist/jquery.min",
        "knockout": "knockout/build/output/knockout-latest.debug",
        "ko.mapping": "hqwebapp/js/lib/knockout_plugins/knockout_mapping.ko.min",
        "sentry_browser": "sentry/js/sentry.browser.7.28.0.min",
        "sentry_captureconsole": "sentry/js/sentry.captureconsole.7.28.0.min",
        "underscore": "underscore/underscore",
    },
    shim: {
        "accounting/js/lib/stripe": { exports: 'Stripe' },
        "ace-builds/src-min-noconflict/ace": { exports: "ace" },
        "ace-builds/src-min-noconflict/mode-json": { deps: ["ace-builds/src-min-noconflict/ace"] },
        "ace-builds/src-min-noconflict/mode-xml": { deps: ["ace-builds/src-min-noconflict/ace"] },
        "ace-builds/src-min-noconflict/ext-searchbox": { deps: ["ace-builds/src-min-noconflict/ace"] },
        "At.js/dist/js/jquery.atwho": { deps: ['jquery', 'Caret.js/dist/jquery.caret'] },
        "backbone": { exports: "backbone" },
        "bootstrap": { deps: ['jquery'] },
        "calendars/dist/js/jquery.calendars.picker": {
            deps: [
                "calendars/dist/js/jquery.plugin",
                "calendars/dist/js/jquery.calendars",
            ],
        },
        "calendars/dist/js/jquery.calendars.ethiopian": {
            deps: [
                "calendars/dist/js/jquery.calendars",
            ],
        },
        "calendars/dist/js/jquery.calendars.plus": {
            deps: [
                "calendars/dist/js/jquery.calendars",
            ],
        },
        "calendars/dist/js/jquery.calendars-am": {
            deps: [
                "calendars/dist/js/jquery.calendars.picker",
                "calendars/dist/js/jquery.calendars",
            ],
        },
        "calendars/dist/js/jquery.calendars.picker-am": {
            deps: [
                "calendars/dist/js/jquery.calendars.picker",
                "calendars/dist/js/jquery.calendars",
            ],
        },
        "calendars/dist/js/jquery.calendars.ethiopian-am": {
            deps: [
                "calendars/dist/js/jquery.calendars.picker",
                "calendars/dist/js/jquery.calendars.ethiopian",
            ],
        },
        "datatables.bootstrap": { deps: ['datatables'] },
        "d3/d3.min": {
            "exports": "d3",
        },
        "hqwebapp/js/bootstrap3/hq.helpers": { deps: ['jquery', 'bootstrap', 'knockout', 'underscore'] },
        "hqwebapp/js/lib/modernizr": {
            exports: 'Modernizr',
        },
        "jquery.rmi/jquery.rmi": {
            deps: ['jquery', 'knockout', 'underscore'],
            exports: 'RMI',
        },
        "ko.mapping": { deps: ['knockout'] },
        // Use the uncompressed version of mapbox, because the compressed version lacks an ending semicolon,
        // which can interfere with whatever modules is included after it in bundle files.
        // During deploy, build_requirejs will minify it.
        "leaflet-fullscreen/dist/Leaflet.fullscreen.min": {
            deps: ["mapbox.js/dist/mapbox.uncompressed"],
            exports: "L",
        },
        "mapbox.js/dist/mapbox.uncompressed": { exports: "L" },
        "nvd3/nv.d3.min": {
            deps: ['d3/d3.min'],
            exports: 'nv',
        },
        "sentry_browser": { exports: "Sentry" },
    },
    wrapShim: true,
    packages: [{
        name: 'moment',
        location: 'moment',
        main: 'moment',
    }],
    map: {
        "datatables.fixedColumns": {
            "datatables.net": "datatables",
        },
    },

    // This is really build config, but it's easier to define a js function here than in bootstrap3/requirejs.yml
    // The purpose of this is to replace hqDefine and hqRequire calls, which in a requirejs context are
    // just pass throughs to define and require, with actual calls to define and require. This is needed
    // because r.js's dependency tracing depends on parsing define and require calls.
    onBuildRead: function (moduleName, path, contents) {
        return contents.replace(/\bhqDefine\b/g, 'define').replace(/\bhqRequire\b/g, 'require');
    },
});<|MERGE_RESOLUTION|>--- conflicted
+++ resolved
@@ -2,14 +2,11 @@
 requirejs.config({
     baseUrl: '/static/',
     paths: {
-<<<<<<< HEAD
+        "babel": "@babel/standalone/babel.min",
+        "babel-plugin-transform-modules-requirejs-babel": "babel-plugin-transform-modules-requirejs-babel/index",
         "backbone": "backbone/backbone-min",
         "backbone.radio": "backbone.radio/build/backbone.radio.min",
         "backbone.marionette": "backbone.marionette/lib/backbone.marionette.min",
-=======
-        "babel": "@babel/standalone/babel.min",
-        "babel-plugin-transform-modules-requirejs-babel": "babel-plugin-transform-modules-requirejs-babel/index",
->>>>>>> 0420a49c
         "bootstrap": "bootstrap/dist/js/bootstrap.min",
         "datatables": "datatables.net/js/jquery.dataTables.min",
         "datatables.bootstrap": "datatables-bootstrap3/BS3/assets/js/datatables",
