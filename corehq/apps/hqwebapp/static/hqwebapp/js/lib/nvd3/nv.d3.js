(function(){

var nv = window.nv || {};

nv.version = '0.0.1a';
nv.dev = true //set false when in production

window.nv = nv;

nv.tooltip = {}; // For the tooltip system
nv.utils = {}; // Utility subsystem
nv.models = {}; //stores all the possible models/components
nv.charts = {}; //stores all the ready to use charts
nv.graphs = []; //stores all the graphs currently on the page
nv.logs = {}; //stores some statistics and potential error messages

nv.dispatch = d3.dispatch('render_start', 'render_end');

// *************************************************************************
//  Development render timers - disabled if dev = false

if (nv.dev) {
  nv.dispatch.on('render_start', function(e) {
    nv.logs.startTime = +new Date();
  });

  nv.dispatch.on('render_end', function(e) {
    nv.logs.endTime = +new Date();
    nv.logs.totalTime = nv.logs.endTime - nv.logs.startTime;
    nv.log('total', nv.logs.totalTime); // used for development, to keep track of graph generation times
  });
}

// ********************************************
//  Public Core NV functions

// Logs all arguments, and returns the last so you can test things in place
nv.log = function() {
  if (nv.dev && console.log && console.log.apply)
    console.log.apply(console, arguments)
  else if (nv.dev && console.log && Function.prototype.bind) {
    var log = Function.prototype.bind.call(console.log, console);
    log.apply(console, arguments);
  }
  return arguments[arguments.length - 1];
};


nv.render = function render(step) {
  step = step || 1; // number of graphs to generate in each timeout loop

  nv.render.active = true;
  nv.dispatch.render_start();

  setTimeout(function() {
    var chart, graph;

    for (var i = 0; i < step && (graph = nv.render.queue[i]); i++) {
      chart = graph.generate();
      if (typeof graph.callback == typeof(Function)) graph.callback(chart);
      nv.graphs.push(chart);
    }

    nv.render.queue.splice(0, i);

    if (nv.render.queue.length) setTimeout(arguments.callee, 0);
    else { nv.render.active = false; nv.dispatch.render_end(); }
  }, 0);
};

nv.render.active = false;
nv.render.queue = [];

nv.addGraph = function(obj) {
  if (typeof arguments[0] === typeof(Function))
    obj = {generate: arguments[0], callback: arguments[1]};

  nv.render.queue.push(obj);

  if (!nv.render.active) nv.render();
};

nv.identity = function(d) { return d; };

nv.strip = function(s) { return s.replace(/(\s|&)/g,''); };

function daysInMonth(month,year) {
  return (new Date(year, month+1, 0)).getDate();
}

function d3_time_range(floor, step, number) {
  return function(t0, t1, dt) {
    var time = floor(t0), times = [];
    if (time < t0) step(time);
    if (dt > 1) {
      while (time < t1) {
        var date = new Date(+time);
        if ((number(date) % dt === 0)) times.push(date);
        step(time);
      }
    } else {
      while (time < t1) { times.push(new Date(+time)); step(time); }
    }
    return times;
  };
}

d3.time.monthEnd = function(date) {
  return new Date(date.getFullYear(), date.getMonth(), 0);
};

d3.time.monthEnds = d3_time_range(d3.time.monthEnd, function(date) {
    date.setUTCDate(date.getUTCDate() + 1);
    date.setDate(daysInMonth(date.getMonth() + 1, date.getFullYear()));
  }, function(date) {
    return date.getMonth();
  }
);


/*****
 * A no-frills tooltip implementation.
 *****/


(function() {

  var nvtooltip = window.nv.tooltip = {};

  nvtooltip.show = function(pos, content, gravity, dist, parentContainer, classes) {

    var container = document.createElement('div');
        container.className = 'nvtooltip ' + (classes ? classes : 'xy-tooltip');

    gravity = gravity || 's';
    dist = dist || 20;

    var body = parentContainer;
    if ( !parentContainer || parentContainer.tagName.match(/g|svg/i)) {
        //If the parent element is an SVG element, place tooltip in the <body> element.
        body = document.getElementsByTagName('body')[0];
    }

    container.innerHTML = content;
    container.style.left = 0;
    container.style.top = 0;
    container.style.opacity = 0;

    body.appendChild(container);

    var height = parseInt(container.offsetHeight),
        width = parseInt(container.offsetWidth),
        windowWidth = nv.utils.windowSize().width,
        windowHeight = nv.utils.windowSize().height,
        scrollTop = window.scrollY,
        scrollLeft = window.scrollX,
        left, top;

    windowHeight = window.innerWidth >= document.body.scrollWidth ? windowHeight : windowHeight - 16;
    windowWidth = window.innerHeight >= document.body.scrollHeight ? windowWidth : windowWidth - 16;

    var tooltipTop = function ( Elem ) {
        var offsetTop = top;
        do {
            if( !isNaN( Elem.offsetTop ) ) {
                offsetTop += (Elem.offsetTop);
            }
        } while( Elem = Elem.offsetParent );
        return offsetTop;
    }

    var tooltipLeft = function ( Elem ) {
        var offsetLeft = left;
        do {
            if( !isNaN( Elem.offsetLeft ) ) {
                offsetLeft += (Elem.offsetLeft);
            }
        } while( Elem = Elem.offsetParent );
        return offsetLeft;
    }

    switch (gravity) {
      case 'e':
        left = pos[0] - width - dist;
        top = pos[1] - (height / 2);
        var tLeft = tooltipLeft(container);
        var tTop = tooltipTop(container);
        if (tLeft < scrollLeft) left = pos[0] + dist > scrollLeft ? pos[0] + dist : scrollLeft - tLeft + left;
        if (tTop < scrollTop) top = scrollTop - tTop + top;
        if (tTop + height > scrollTop + windowHeight) top = scrollTop + windowHeight - tTop + top - height;
        break;
      case 'w':
        left = pos[0] + dist;
        top = pos[1] - (height / 2);
        if (tLeft + width > windowWidth) left = pos[0] - width - dist;
        if (tTop < scrollTop) top = scrollTop + 5;
        if (tTop + height > scrollTop + windowHeight) top = scrollTop - height - 5;
        break;
      case 'n':
        left = pos[0] - (width / 2) - 5;
        top = pos[1] + dist;
        var tLeft = tooltipLeft(container);
        var tTop = tooltipTop(container);
        if (tLeft < scrollLeft) left = scrollLeft + 5;
        if (tLeft + width > windowWidth) left = left - width/2 + 5;
        if (tTop + height > scrollTop + windowHeight) top = scrollTop + windowHeight - tTop + top - height;
        break;
      case 's':
        left = pos[0] - (width / 2);
        top = pos[1] - height - dist;
        var tLeft = tooltipLeft(container);
        var tTop = tooltipTop(container);
        if (tLeft < scrollLeft) left = scrollLeft + 5;
        if (tLeft + width > windowWidth) left = left - width/2 + 5;
        if (scrollTop > tTop) top = scrollTop;
        break;
    }


    container.style.left = left+'px';
    container.style.top = top+'px';
    container.style.opacity = 1;
    container.style.position = 'absolute'; //fix scroll bar issue
    container.style.pointerEvents = 'none'; //fix scroll bar issue

    return container;
  };

  nvtooltip.cleanup = function() {

      // Find the tooltips, mark them for removal by this class (so others cleanups won't find it)
      var tooltips = document.getElementsByClassName('nvtooltip');
      var purging = [];
      while(tooltips.length) {
        purging.push(tooltips[0]);
        tooltips[0].style.transitionDelay = '0 !important';
        tooltips[0].style.opacity = 0;
        tooltips[0].className = 'nvtooltip-pending-removal';
      }


      setTimeout(function() {

          while (purging.length) {
             var removeMe = purging.pop();
              removeMe.parentNode.removeChild(removeMe);
          }
    }, 500);
  };


})();

nv.utils.windowSize = function() {
    // Sane defaults
    var size = {width: 640, height: 480};

    // Earlier IE uses Doc.body
    if (document.body && document.body.offsetWidth) {
        size.width = document.body.offsetWidth;
        size.height = document.body.offsetHeight;
    }

    // IE can use depending on mode it is in
    if (document.compatMode=='CSS1Compat' &&
        document.documentElement &&
        document.documentElement.offsetWidth ) {
        size.width = document.documentElement.offsetWidth;
        size.height = document.documentElement.offsetHeight;
    }

    // Most recent browsers use
    if (window.innerWidth && window.innerHeight) {
        size.width = window.innerWidth;
        size.height = window.innerHeight;
    }
    return (size);
};



// Easy way to bind multiple functions to window.onresize
// TODO: give a way to remove a function after its bound, other than removing all of them
nv.utils.windowResize = function(fun){
  var oldresize = window.onresize;

  window.onresize = function(e) {
    if (typeof oldresize == 'function') oldresize(e);
    fun(e);
  }
}

// Backwards compatible way to implement more d3-like coloring of graphs.
// If passed an array, wrap it in a function which implements the old default
// behavior
nv.utils.getColor = function(color) {
    if (!arguments.length) return nv.utils.defaultColor(); //if you pass in nothing, get default colors back

    if( Object.prototype.toString.call( color ) === '[object Array]' )
        return function(d, i) { return d.color || color[i % color.length]; };
    else
        return color;
        //can't really help it if someone passes rubbish as color
}

// Default color chooser uses the index of an object as before.
nv.utils.defaultColor = function() {
    var colors = d3.scale.category20().range();
    return function(d, i) { return d.color || colors[i % colors.length] };
}


// Returns a color function that takes the result of 'getKey' for each series and
// looks for a corresponding color from the dictionary,
nv.utils.customTheme = function(dictionary, getKey, defaultColors) {
  getKey = getKey || function(series) { return series.key }; // use default series.key if getKey is undefined
  defaultColors = defaultColors || d3.scale.category20().range(); //default color function

  var defIndex = defaultColors.length; //current default color (going in reverse)

  return function(series, index) {
    var key = getKey(series);

    if (!defIndex) defIndex = defaultColors.length; //used all the default colors, start over

    if (typeof dictionary[key] !== "undefined")
      return (typeof dictionary[key] === "function") ? dictionary[key]() : dictionary[key];
    else
      return defaultColors[--defIndex]; // no match in dictionary, use default color
  }
}



// From the PJAX example on d3js.org, while this is not really directly needed
// it's a very cool method for doing pjax, I may expand upon it a little bit,
// open to suggestions on anything that may be useful
nv.utils.pjax = function(links, content) {
  d3.selectAll(links).on("click", function() {
    history.pushState(this.href, this.textContent, this.href);
    load(this.href);
    d3.event.preventDefault();
  });

  function load(href) {
    d3.html(href, function(fragment) {
      var target = d3.select(content).node();
      target.parentNode.replaceChild(d3.select(fragment).select(content).node(), target);
      nv.utils.pjax(links, content);
    });
  }

  d3.select(window).on("popstate", function() {
    if (d3.event.state) load(d3.event.state);
  });
}

/* For situations where we want to approximate the width in pixels for an SVG:text element.
Most common instance is when the element is in a display:none; container. 
Forumla is : text.length * font-size * constant_factor
*/
nv.utils.calcApproxTextWidth = function (svgTextElem) {
    if (svgTextElem instanceof d3.selection) {
        var fontSize = parseInt(svgTextElem.style("font-size").replace("px",""));
        var textLength = svgTextElem.text().length;

        return textLength * fontSize * 0.5; 
    }
    return 0;
};
nv.models.axis = function() {

  //============================================================
  // Public Variables with Default Settings
  //------------------------------------------------------------

  var axis = d3.svg.axis()
    ;

  var margin = {top: 0, right: 0, bottom: 0, left: 0}
    , width = 75 //only used for tickLabel currently
    , height = 60 //only used for tickLabel currently
    , scale = d3.scale.linear()
    , axisLabelText = null
    , showMaxMin = true //TODO: showMaxMin should be disabled on all ordinal scaled axes
    , highlightZero = true
    , rotateLabels = 0
    , rotateYLabel = true
    , staggerLabels = false
    , isOrdinal = false
    , ticks = null
    ;

  axis
    .scale(scale)
    .orient('bottom')
    .tickFormat(function(d) { return d })
    ;

  //============================================================


  //============================================================
  // Private Variables
  //------------------------------------------------------------

  var scale0;

  //============================================================


  function chart(selection) {
    selection.each(function(data) {
      var container = d3.select(this);


      //------------------------------------------------------------
      // Setup containers and skeleton of chart

      var wrap = container.selectAll('g.nv-wrap.nv-axis').data([data]);
      var wrapEnter = wrap.enter().append('g').attr('class', 'nvd3 nv-wrap nv-axis');
      var gEnter = wrapEnter.append('g');
      var g = wrap.select('g')

      //------------------------------------------------------------


      if (ticks !== null)
        axis.ticks(ticks);
      else if (axis.orient() == 'top' || axis.orient() == 'bottom')
        axis.ticks(Math.abs(scale.range()[1] - scale.range()[0]) / 100);


      //TODO: consider calculating width/height based on whether or not label is added, for reference in charts using this component


      d3.transition(g)
          .call(axis);

      scale0 = scale0 || axis.scale();

      var fmt = axis.tickFormat();
      if (fmt == null) {
        fmt = scale0.tickFormat();
      }

      var axisLabel = g.selectAll('text.nv-axislabel')
          .data([axisLabelText || null]);
      axisLabel.exit().remove();
      switch (axis.orient()) {
        case 'top':
          axisLabel.enter().append('text').attr('class', 'nv-axislabel');
          var w = (scale.range().length==2) ? scale.range()[1] : (scale.range()[scale.range().length-1]+(scale.range()[1]-scale.range()[0]));
          axisLabel
              .attr('text-anchor', 'middle')
              .attr('y', 0)
              .attr('x', w/2);
          if (showMaxMin) {
            var axisMaxMin = wrap.selectAll('g.nv-axisMaxMin')
                           .data(scale.domain());
            axisMaxMin.enter().append('g').attr('class', 'nv-axisMaxMin').append('text');
            axisMaxMin.exit().remove();
            axisMaxMin
                .attr('transform', function(d,i) {
                  return 'translate(' + scale(d) + ',0)'
                })
              .select('text')
                .attr('dy', '0em')
                .attr('y', -axis.tickPadding())
                .attr('text-anchor', 'middle')
                .text(function(d,i) {
                  var v = fmt(d);
                  return ('' + v).match('NaN') ? '' : v;
                });
            d3.transition(axisMaxMin)
                .attr('transform', function(d,i) {
                  return 'translate(' + scale.range()[i] + ',0)'
                });
          }
          break;
        case 'bottom':
          var xLabelMargin = 36;
          var maxTextWidth = 30;
          var xTicks = g.selectAll('g').select("text");
          if (rotateLabels%360) {
            //Calculate the longest xTick width
            xTicks.each(function(d,i){
              var width = this.getBBox().width;
              if(width > maxTextWidth) maxTextWidth = width;
            });
            //Convert to radians before calculating sin. Add 30 to margin for healthy padding.
            var sin = Math.abs(Math.sin(rotateLabels*Math.PI/180));
            var xLabelMargin = (sin ? sin*maxTextWidth : maxTextWidth)+30;
            //Rotate all xTicks
            xTicks
              .attr('transform', function(d,i,j) { return 'rotate(' + rotateLabels + ' 0,0)' })
              .attr('text-anchor', rotateLabels%360 > 0 ? 'start' : 'end');
          }
          axisLabel.enter().append('text').attr('class', 'nv-axislabel');
          var w = (scale.range().length==2) ? scale.range()[1] : (scale.range()[scale.range().length-1]+(scale.range()[1]-scale.range()[0]));
          axisLabel
              .attr('text-anchor', 'middle')
              .attr('y', xLabelMargin)
              .attr('x', w/2);
          if (showMaxMin) {
          //if (showMaxMin && !isOrdinal) {
            var axisMaxMin = wrap.selectAll('g.nv-axisMaxMin')
                           //.data(scale.domain())
                           .data([scale.domain()[0], scale.domain()[scale.domain().length - 1]]);
            axisMaxMin.enter().append('g').attr('class', 'nv-axisMaxMin').append('text');
            axisMaxMin.exit().remove();
            axisMaxMin
                .attr('transform', function(d,i) {
                  return 'translate(' + (scale(d) + (isOrdinal ? scale.rangeBand() / 2 : 0)) + ',0)'
                })
              .select('text')
                .attr('dy', '.71em')
                .attr('y', axis.tickPadding())
                .attr('transform', function(d,i,j) { return 'rotate(' + rotateLabels + ' 0,0)' })
                .attr('text-anchor', rotateLabels ? (rotateLabels%360 > 0 ? 'start' : 'end') : 'middle')
                .text(function(d,i) {
                  var v = fmt(d);
                  return ('' + v).match('NaN') ? '' : v;
                });
            d3.transition(axisMaxMin)
                .attr('transform', function(d,i) {
                  //return 'translate(' + scale.range()[i] + ',0)'
                  //return 'translate(' + scale(d) + ',0)'
                  return 'translate(' + (scale(d) + (isOrdinal ? scale.rangeBand() / 2 : 0)) + ',0)'
                });
          }
          if (staggerLabels)
            xTicks
                .attr('transform', function(d,i) { return 'translate(0,' + (i % 2 == 0 ? '0' : '12') + ')' });

          break;
        case 'right':
          axisLabel.enter().append('text').attr('class', 'nv-axislabel');
          axisLabel
              .attr('text-anchor', rotateYLabel ? 'middle' : 'begin')
              .attr('transform', rotateYLabel ? 'rotate(90)' : '')
              .attr('y', rotateYLabel ? (-Math.max(margin.right,width) + 12) : -10) //TODO: consider calculating this based on largest tick width... OR at least expose this on chart
              .attr('x', rotateYLabel ? (scale.range()[0] / 2) : axis.tickPadding());
          if (showMaxMin) {
            var axisMaxMin = wrap.selectAll('g.nv-axisMaxMin')
                           .data(scale.domain());
            axisMaxMin.enter().append('g').attr('class', 'nv-axisMaxMin').append('text')
                .style('opacity', 0);
            axisMaxMin.exit().remove();
            axisMaxMin
                .attr('transform', function(d,i) {
                  return 'translate(0,' + scale(d) + ')'
                })
              .select('text')
                .attr('dy', '.32em')
                .attr('y', 0)
                .attr('x', axis.tickPadding())
                .attr('text-anchor', 'start')
                .text(function(d,i) {
                  var v = fmt(d);
                  return ('' + v).match('NaN') ? '' : v;
                });
            d3.transition(axisMaxMin)
                .attr('transform', function(d,i) {
                  return 'translate(0,' + scale.range()[i] + ')'
                })
              .select('text')
                .style('opacity', 1);
          }
          break;
        case 'left':
          /*
          //For dynamically placing the label. Can be used with dynamically-sized chart axis margins
          var yTicks = g.selectAll('g').select("text");
          yTicks.each(function(d,i){
            var labelPadding = this.getBBox().width + axis.tickPadding() + 16;
            if(labelPadding > width) width = labelPadding;
          });
          */
          axisLabel.enter().append('text').attr('class', 'nv-axislabel');
          axisLabel
              .attr('text-anchor', rotateYLabel ? 'middle' : 'end')
              .attr('transform', rotateYLabel ? 'rotate(-90)' : '')
              .attr('y', rotateYLabel ? (-Math.max(margin.left,width) + 12) : -10) //TODO: consider calculating this based on largest tick width... OR at least expose this on chart
              .attr('x', rotateYLabel ? (-scale.range()[0] / 2) : -axis.tickPadding());
          if (showMaxMin) {
            var axisMaxMin = wrap.selectAll('g.nv-axisMaxMin')
                           .data(scale.domain());
            axisMaxMin.enter().append('g').attr('class', 'nv-axisMaxMin').append('text')
                .style('opacity', 0);
            axisMaxMin.exit().remove();
            axisMaxMin
                .attr('transform', function(d,i) {
                  return 'translate(0,' + scale0(d) + ')'
                })
              .select('text')
                .attr('dy', '.32em')
                .attr('y', 0)
                .attr('x', -axis.tickPadding())
                .attr('text-anchor', 'end')
                .text(function(d,i) {
                  var v = fmt(d);
                  return ('' + v).match('NaN') ? '' : v;
                });
            d3.transition(axisMaxMin)
                .attr('transform', function(d,i) {
                  return 'translate(0,' + scale.range()[i] + ')'
                })
              .select('text')
                .style('opacity', 1);
          }
          break;
      }
      axisLabel
          .text(function(d) { return d });


      if (showMaxMin && (axis.orient() === 'left' || axis.orient() === 'right')) {
        //check if max and min overlap other values, if so, hide the values that overlap
        g.selectAll('g') // the g's wrapping each tick
            .each(function(d,i) {
              d3.select(this).select('text').attr('opacity', 1);
              if (scale(d) < scale.range()[1] + 10 || scale(d) > scale.range()[0] - 10) { // 10 is assuming text height is 16... if d is 0, leave it!
                if (d > 1e-10 || d < -1e-10) // accounts for minor floating point errors... though could be problematic if the scale is EXTREMELY SMALL
                  d3.select(this).attr('opacity', 0);
                
                d3.select(this).select('text').attr('opacity', 0); // Don't remove the ZERO line!!
              }
            });

        //if Max and Min = 0 only show min, Issue #281
        if (scale.domain()[0] == scale.domain()[1] && scale.domain()[0] == 0)
          wrap.selectAll('g.nv-axisMaxMin')
            .style('opacity', function(d,i) { return !i ? 1 : 0 });

      }

      if (showMaxMin && (axis.orient() === 'top' || axis.orient() === 'bottom')) {
        var maxMinRange = [];
        wrap.selectAll('g.nv-axisMaxMin')
            .each(function(d,i) {
              try {
                  if (i) // i== 1, max position
                      maxMinRange.push(scale(d) - this.getBBox().width - 4)  //assuming the max and min labels are as wide as the next tick (with an extra 4 pixels just in case)
                  else // i==0, min position
                      maxMinRange.push(scale(d) + this.getBBox().width + 4)
              }catch (err) {
                  if (i) // i== 1, max position
                      maxMinRange.push(scale(d) - 4)  //assuming the max and min labels are as wide as the next tick (with an extra 4 pixels just in case)
                  else // i==0, min position
                      maxMinRange.push(scale(d) + 4)
              }
            });
        g.selectAll('g') // the g's wrapping each tick
            .each(function(d,i) {
              if (scale(d) < maxMinRange[0] || scale(d) > maxMinRange[1]) {
                if (d > 1e-10 || d < -1e-10) // accounts for minor floating point errors... though could be problematic if the scale is EXTREMELY SMALL
                  d3.select(this).remove();
                else
                  d3.select(this).select('text').remove(); // Don't remove the ZERO line!!
              }
            });
      }


      //highlight zero line ... Maybe should not be an option and should just be in CSS?
      if (highlightZero)
        g.selectAll('.tick')
          .filter(function(d) { return !parseFloat(Math.round(d.__data__*100000)/1000000) && (d.__data__ !== undefined) }) //this is because sometimes the 0 tick is a very small fraction, TODO: think of cleaner technique
            .classed('zero', true);

      //store old scales for use in transitions on update
      scale0 = scale.copy();

    });

    return chart;
  }


  //============================================================
  // Expose Public Variables
  //------------------------------------------------------------

  // expose chart's sub-components
  chart.axis = axis;

  d3.rebind(chart, axis, 'orient', 'tickValues', 'tickSubdivide', 'tickSize', 'tickPadding', 'tickFormat');
  d3.rebind(chart, scale, 'domain', 'range', 'rangeBand', 'rangeBands'); //these are also accessible by chart.scale(), but added common ones directly for ease of use

  chart.margin = function(_) {
    if(!arguments.length) return margin;
    margin.top    = typeof _.top    != 'undefined' ? _.top    : margin.top;
    margin.right  = typeof _.right  != 'undefined' ? _.right  : margin.right;
    margin.bottom = typeof _.bottom != 'undefined' ? _.bottom : margin.bottom;
    margin.left   = typeof _.left   != 'undefined' ? _.left   : margin.left;
    return chart;
  }

  chart.width = function(_) {
    if (!arguments.length) return width;
    width = _;
    return chart;
  };

  chart.ticks = function(_) {
    if (!arguments.length) return ticks;
    ticks = _;
    return chart;
  };

  chart.height = function(_) {
    if (!arguments.length) return height;
    height = _;
    return chart;
  };

  chart.axisLabel = function(_) {
    if (!arguments.length) return axisLabelText;
    axisLabelText = _;
    return chart;
  }

  chart.showMaxMin = function(_) {
    if (!arguments.length) return showMaxMin;
    showMaxMin = _;
    return chart;
  }

  chart.highlightZero = function(_) {
    if (!arguments.length) return highlightZero;
    highlightZero = _;
    return chart;
  }

  chart.scale = function(_) {
    if (!arguments.length) return scale;
    scale = _;
    axis.scale(scale);
    isOrdinal = typeof scale.rangeBands === 'function';
    d3.rebind(chart, scale, 'domain', 'range', 'rangeBand', 'rangeBands');
    return chart;
  }

  chart.rotateYLabel = function(_) {
    if(!arguments.length) return rotateYLabel;
    rotateYLabel = _;
    return chart;
  }

  chart.rotateLabels = function(_) {
    if(!arguments.length) return rotateLabels;
    rotateLabels = _;
    return chart;
  }

  chart.staggerLabels = function(_) {
    if (!arguments.length) return staggerLabels;
    staggerLabels = _;
    return chart;
  };


  //============================================================


  return chart;
}

// Chart design based on the recommendations of Stephen Few. Implementation
// based on the work of Clint Ivy, Jamie Love, and Jason Davies.
// http://projects.instantcognition.com/protovis/bulletchart/

nv.models.bullet = function() {

  //============================================================
  // Public Variables with Default Settings
  //------------------------------------------------------------

  var margin = {top: 0, right: 0, bottom: 0, left: 0}
    , orient = 'left' // TODO top & bottom
    , reverse = false
    , ranges = function(d) { return d.ranges }
    , markers = function(d) { return d.markers }
    , measures = function(d) { return d.measures }
    , forceX = [0] // List of numbers to Force into the X scale (ie. 0, or a max / min, etc.)
    , width = 380
    , height = 30
    , tickFormat = null
    , color = nv.utils.getColor(['#1f77b4'])
    , dispatch = d3.dispatch('elementMouseover', 'elementMouseout')
    ;

  //============================================================


  function chart(selection) {
    selection.each(function(d, i) {
      var availableWidth = width - margin.left - margin.right,
          availableHeight = height - margin.top - margin.bottom,
          container = d3.select(this);

      var rangez = ranges.call(this, d, i).slice().sort(d3.descending),
          markerz = markers.call(this, d, i).slice().sort(d3.descending),
          measurez = measures.call(this, d, i).slice().sort(d3.descending);


      //------------------------------------------------------------
      // Setup Scales

      // Compute the new x-scale.
      var x1 = d3.scale.linear()
          .domain( d3.extent(d3.merge([forceX, rangez])) )
          .range(reverse ? [availableWidth, 0] : [0, availableWidth]);

      // Retrieve the old x-scale, if this is an update.
      var x0 = this.__chart__ || d3.scale.linear()
          .domain([0, Infinity])
          .range(x1.range());

      // Stash the new scale.
      this.__chart__ = x1;


      var rangeMin = d3.min(rangez), //rangez[2]
          rangeMax = d3.max(rangez), //rangez[0]
          rangeAvg = rangez[1];

      //------------------------------------------------------------


      //------------------------------------------------------------
      // Setup containers and skeleton of chart

      var wrap = container.selectAll('g.nv-wrap.nv-bullet').data([d]);
      var wrapEnter = wrap.enter().append('g').attr('class', 'nvd3 nv-wrap nv-bullet');
      var gEnter = wrapEnter.append('g');
      var g = wrap.select('g');

      gEnter.append('rect').attr('class', 'nv-range nv-rangeMax');
      gEnter.append('rect').attr('class', 'nv-range nv-rangeAvg');
      gEnter.append('rect').attr('class', 'nv-range nv-rangeMin');
      gEnter.append('rect').attr('class', 'nv-measure');
      gEnter.append('path').attr('class', 'nv-markerTriangle');

      wrap.attr('transform', 'translate(' + margin.left + ',' + margin.top + ')');

      //------------------------------------------------------------



      var w0 = function(d) { return Math.abs(x0(d) - x0(0)) }, // TODO: could optimize by precalculating x0(0) and x1(0)
          w1 = function(d) { return Math.abs(x1(d) - x1(0)) };
      var xp0 = function(d) { return d < 0 ? x0(d) : x0(0) },
          xp1 = function(d) { return d < 0 ? x1(d) : x1(0) };


      g.select('rect.nv-rangeMax')
          .attr('height', availableHeight)
          .attr('width', w1(rangeMax > 0 ? rangeMax : rangeMin))
          .attr('x', xp1(rangeMax > 0 ? rangeMax : rangeMin))
          .datum(rangeMax > 0 ? rangeMax : rangeMin)
          /*
          .attr('x', rangeMin < 0 ?
                         rangeMax > 0 ?
                             x1(rangeMin)
                           : x1(rangeMax)
                       : x1(0))
                      */

      g.select('rect.nv-rangeAvg')
          .attr('height', availableHeight)
          .attr('width', w1(rangeAvg))
          .attr('x', xp1(rangeAvg))
          .datum(rangeAvg)
          /*
          .attr('width', rangeMax <= 0 ?
                             x1(rangeMax) - x1(rangeAvg)
                           : x1(rangeAvg) - x1(rangeMin))
          .attr('x', rangeMax <= 0 ?
                         x1(rangeAvg)
                       : x1(rangeMin))
                      */

      g.select('rect.nv-rangeMin')
          .attr('height', availableHeight)
          .attr('width', w1(rangeMax))
          .attr('x', xp1(rangeMax))
          .attr('width', w1(rangeMax > 0 ? rangeMin : rangeMax))
          .attr('x', xp1(rangeMax > 0 ? rangeMin : rangeMax))
          .datum(rangeMax > 0 ? rangeMin : rangeMax)
          /*
          .attr('width', rangeMax <= 0 ?
                             x1(rangeAvg) - x1(rangeMin)
                           : x1(rangeMax) - x1(rangeAvg))
          .attr('x', rangeMax <= 0 ?
                         x1(rangeMin)
                       : x1(rangeAvg))
                      */

      g.select('rect.nv-measure')
          .style('fill', color)
          .attr('height', availableHeight / 3)
          .attr('y', availableHeight / 3)
          .attr('width', measurez < 0 ?
                             x1(0) - x1(measurez[0])
                           : x1(measurez[0]) - x1(0))
          .attr('x', xp1(measurez))
          .on('mouseover', function() {
              dispatch.elementMouseover({
                value: measurez[0],
                label: 'Current',
                pos: [x1(measurez[0]), availableHeight/2]
              })
          })
          .on('mouseout', function() {
              dispatch.elementMouseout({
                value: measurez[0],
                label: 'Current'
              })
          })

      var h3 =  availableHeight / 6;
      if (markerz[0]) {
        g.selectAll('path.nv-markerTriangle')
            .attr('transform', function(d) { return 'translate(' + x1(markerz[0]) + ',' + (availableHeight / 2) + ')' })
            .attr('d', 'M0,' + h3 + 'L' + h3 + ',' + (-h3) + ' ' + (-h3) + ',' + (-h3) + 'Z')
            .on('mouseover', function() {
              dispatch.elementMouseover({
                value: markerz[0],
                label: 'Previous',
                pos: [x1(markerz[0]), availableHeight/2]
              })
            })
            .on('mouseout', function() {
              dispatch.elementMouseout({
                value: markerz[0],
                label: 'Previous'
              })
            });
      } else {
        g.selectAll('path.nv-markerTriangle').remove();
      }


      wrap.selectAll('.nv-range')
          .on('mouseover', function(d,i) {
            var label = !i ? "Maximum" : i == 1 ? "Mean" : "Minimum";

            dispatch.elementMouseover({
              value: d,
              label: label,
              pos: [x1(d), availableHeight/2]
            })
          })
          .on('mouseout', function(d,i) {
            var label = !i ? "Maximum" : i == 1 ? "Mean" : "Minimum";

            dispatch.elementMouseout({
              value: d,
              label: label
            })
          })

/* // THIS IS THE PREVIOUS BULLET IMPLEMENTATION, WILL REMOVE SHORTLY
      // Update the range rects.
      var range = g.selectAll('rect.nv-range')
          .data(rangez);

      range.enter().append('rect')
          .attr('class', function(d, i) { return 'nv-range nv-s' + i; })
          .attr('width', w0)
          .attr('height', availableHeight)
          .attr('x', reverse ? x0 : 0)
          .on('mouseover', function(d,i) { 
              dispatch.elementMouseover({
                value: d,
                label: (i <= 0) ? 'Maximum' : (i > 1) ? 'Minimum' : 'Mean', //TODO: make these labels a variable
                pos: [x1(d), availableHeight/2]
              })
          })
          .on('mouseout', function(d,i) { 
              dispatch.elementMouseout({
                value: d,
                label: (i <= 0) ? 'Minimum' : (i >=1) ? 'Maximum' : 'Mean' //TODO: make these labels a variable
              })
          })

      d3.transition(range)
          .attr('x', reverse ? x1 : 0)
          .attr('width', w1)
          .attr('height', availableHeight);


      // Update the measure rects.
      var measure = g.selectAll('rect.nv-measure')
          .data(measurez);

      measure.enter().append('rect')
          .attr('class', function(d, i) { return 'nv-measure nv-s' + i; })
          .style('fill', function(d,i) { return color(d,i ) })
          .attr('width', w0)
          .attr('height', availableHeight / 3)
          .attr('x', reverse ? x0 : 0)
          .attr('y', availableHeight / 3)
          .on('mouseover', function(d) { 
              dispatch.elementMouseover({
                value: d,
                label: 'Current', //TODO: make these labels a variable
                pos: [x1(d), availableHeight/2]
              })
          })
          .on('mouseout', function(d) { 
              dispatch.elementMouseout({
                value: d,
                label: 'Current' //TODO: make these labels a variable
              })
          })

      d3.transition(measure)
          .attr('width', w1)
          .attr('height', availableHeight / 3)
          .attr('x', reverse ? x1 : 0)
          .attr('y', availableHeight / 3);



      // Update the marker lines.
      var marker = g.selectAll('path.nv-markerTriangle')
          .data(markerz);

      var h3 =  availableHeight / 6;
      marker.enter().append('path')
          .attr('class', 'nv-markerTriangle')
          .attr('transform', function(d) { return 'translate(' + x0(d) + ',' + (availableHeight / 2) + ')' })
          .attr('d', 'M0,' + h3 + 'L' + h3 + ',' + (-h3) + ' ' + (-h3) + ',' + (-h3) + 'Z')
          .on('mouseover', function(d,i) {
              dispatch.elementMouseover({
                value: d,
                label: 'Previous',
                pos: [x1(d), availableHeight/2]
              })
          })
          .on('mouseout', function(d,i) {
              dispatch.elementMouseout({
                value: d,
                label: 'Previous'
              })
          });

      d3.transition(marker)
          .attr('transform', function(d) { return 'translate(' + (x1(d) - x1(0)) + ',' + (availableHeight / 2) + ')' });

      marker.exit().remove();
*/

    });

    // d3.timer.flush();  // Not needed?

    return chart;
  }


  //============================================================
  // Expose Public Variables
  //------------------------------------------------------------

  chart.dispatch = dispatch;

  // left, right, top, bottom
  chart.orient = function(_) {
    if (!arguments.length) return orient;
    orient = _;
    reverse = orient == 'right' || orient == 'bottom';
    return chart;
  };

  // ranges (bad, satisfactory, good)
  chart.ranges = function(_) {
    if (!arguments.length) return ranges;
    ranges = _;
    return chart;
  };

  // markers (previous, goal)
  chart.markers = function(_) {
    if (!arguments.length) return markers;
    markers = _;
    return chart;
  };

  // measures (actual, forecast)
  chart.measures = function(_) {
    if (!arguments.length) return measures;
    measures = _;
    return chart;
  };

  chart.forceX = function(_) {
    if (!arguments.length) return forceX;
    forceX = _;
    return chart;
  };

  chart.width = function(_) {
    if (!arguments.length) return width;
    width = _;
    return chart;
  };

  chart.height = function(_) {
    if (!arguments.length) return height;
    height = _;
    return chart;
  };

  chart.margin = function(_) {
    if (!arguments.length) return margin;
    margin.top    = typeof _.top    != 'undefined' ? _.top    : margin.top;
    margin.right  = typeof _.right  != 'undefined' ? _.right  : margin.right;
    margin.bottom = typeof _.bottom != 'undefined' ? _.bottom : margin.bottom;
    margin.left   = typeof _.left   != 'undefined' ? _.left   : margin.left;
    return chart;
  };

  chart.tickFormat = function(_) {
    if (!arguments.length) return tickFormat;
    tickFormat = _;
    return chart;
  };

  chart.color = function(_) {
    if (!arguments.length) return color;
    color = nv.utils.getColor(_);
    return chart;
  };

  //============================================================


  return chart;
};



// Chart design based on the recommendations of Stephen Few. Implementation
// based on the work of Clint Ivy, Jamie Love, and Jason Davies.
// http://projects.instantcognition.com/protovis/bulletchart/
nv.models.bulletChart = function() {

  //============================================================
  // Public Variables with Default Settings
  //------------------------------------------------------------

  var bullet = nv.models.bullet()
    ;

  var orient = 'left' // TODO top & bottom
    , reverse = false
    , margin = {top: 5, right: 40, bottom: 20, left: 120}
    , ranges = function(d) { return d.ranges }
    , markers = function(d) { return d.markers }
    , measures = function(d) { return d.measures }
    , width = null
    , height = 55
    , tickFormat = null
    , tooltips = true
    , tooltip = function(key, x, y, e, graph) {
        return '<h3>' + x + '</h3>' +
               '<p>' + y + '</p>'
      }
    , noData = 'No Data Available.'
    , dispatch = d3.dispatch('tooltipShow', 'tooltipHide')
    ;

  //============================================================


  //============================================================
  // Private Variables
  //------------------------------------------------------------

  var showTooltip = function(e, offsetElement) {
    var left = e.pos[0] + ( offsetElement.offsetLeft || 0 ) + margin.left,
        top = e.pos[1] + ( offsetElement.offsetTop || 0) + margin.top,
        content = tooltip(e.key, e.label, e.value, e, chart);

    nv.tooltip.show([left, top], content, e.value < 0 ? 'e' : 'w', null, offsetElement);
  };

  //============================================================


  function chart(selection) {
    selection.each(function(d, i) {
      var container = d3.select(this);

      var availableWidth = (width  || parseInt(container.style('width')) || 960)
                             - margin.left - margin.right,
          availableHeight = height - margin.top - margin.bottom,
          that = this;


      chart.update = function() { chart(selection) };
      chart.container = this;

      //------------------------------------------------------------
      // Display No Data message if there's nothing to show.

      if (!d || !ranges.call(this, d, i)) {
        var noDataText = container.selectAll('.nv-noData').data([noData]);

        noDataText.enter().append('text')
          .attr('class', 'nvd3 nv-noData')
          .attr('dy', '-.7em')
          .style('text-anchor', 'middle');

        noDataText
          .attr('x', margin.left + availableWidth / 2)
          .attr('y', 18 + margin.top + availableHeight / 2)
          .text(function(d) { return d });

        return chart;
      } else {
        container.selectAll('.nv-noData').remove();
      }

      //------------------------------------------------------------



      var rangez = ranges.call(this, d, i).slice().sort(d3.descending),
          markerz = markers.call(this, d, i).slice().sort(d3.descending),
          measurez = measures.call(this, d, i).slice().sort(d3.descending);


      //------------------------------------------------------------
      // Setup containers and skeleton of chart

      var wrap = container.selectAll('g.nv-wrap.nv-bulletChart').data([d]);
      var wrapEnter = wrap.enter().append('g').attr('class', 'nvd3 nv-wrap nv-bulletChart');
      var gEnter = wrapEnter.append('g');
      var g = wrap.select('g');

      gEnter.append('g').attr('class', 'nv-bulletWrap');
      gEnter.append('g').attr('class', 'nv-titles');

      wrap.attr('transform', 'translate(' + margin.left + ',' + margin.top + ')');

      //------------------------------------------------------------


      // Compute the new x-scale.
      var x1 = d3.scale.linear()
          .domain([0, Math.max(rangez[0], markerz[0], measurez[0])])  // TODO: need to allow forceX and forceY, and xDomain, yDomain
          .range(reverse ? [availableWidth, 0] : [0, availableWidth]);

      // Retrieve the old x-scale, if this is an update.
      var x0 = this.__chart__ || d3.scale.linear()
          .domain([0, Infinity])
          .range(x1.range());

      // Stash the new scale.
      this.__chart__ = x1;

      /*
      // Derive width-scales from the x-scales.
      var w0 = bulletWidth(x0),
          w1 = bulletWidth(x1);

      function bulletWidth(x) {
        var x0 = x(0);
        return function(d) {
          return Math.abs(x(d) - x(0));
        };
      }

      function bulletTranslate(x) {
        return function(d) {
          return 'translate(' + x(d) + ',0)';
        };
      }
      */

      var w0 = function(d) { return Math.abs(x0(d) - x0(0)) }, // TODO: could optimize by precalculating x0(0) and x1(0)
          w1 = function(d) { return Math.abs(x1(d) - x1(0)) };


      var title = gEnter.select('.nv-titles').append('g')
          .attr('text-anchor', 'end')
          .attr('transform', 'translate(-6,' + (height - margin.top - margin.bottom) / 2 + ')');
      title.append('text')
          .attr('class', 'nv-title')
          .text(function(d) { return d.title; });

      title.append('text')
          .attr('class', 'nv-subtitle')
          .attr('dy', '1em')
          .text(function(d) { return d.subtitle; });



      bullet
        .width(availableWidth)
        .height(availableHeight)

      var bulletWrap = g.select('.nv-bulletWrap');

      d3.transition(bulletWrap).call(bullet);



      // Compute the tick format.
      var format = tickFormat || x1.tickFormat( availableWidth / 100 );

      // Update the tick groups.
      var tick = g.selectAll('g.nv-tick')
          .data(x1.ticks( availableWidth / 50 ), function(d) {
            return this.textContent || format(d);
          });

      // Initialize the ticks with the old scale, x0.
      var tickEnter = tick.enter().append('g')
          .attr('class', 'nv-tick')
          .attr('transform', function(d) { return 'translate(' + x0(d) + ',0)' })
          .style('opacity', 1e-6);

      tickEnter.append('line')
          .attr('y1', availableHeight)
          .attr('y2', availableHeight * 7 / 6);

      tickEnter.append('text')
          .attr('text-anchor', 'middle')
          .attr('dy', '1em')
          .attr('y', availableHeight * 7 / 6)
          .text(format);


      // Transition the updating ticks to the new scale, x1.
      var tickUpdate = d3.transition(tick)
          .attr('transform', function(d) { return 'translate(' + x1(d) + ',0)' })
          .style('opacity', 1);

      tickUpdate.select('line')
          .attr('y1', availableHeight)
          .attr('y2', availableHeight * 7 / 6);

      tickUpdate.select('text')
          .attr('y', availableHeight * 7 / 6);

      // Transition the exiting ticks to the new scale, x1.
      d3.transition(tick.exit())
          .attr('transform', function(d) { return 'translate(' + x1(d) + ',0)' })
          .style('opacity', 1e-6)
          .remove();


      //============================================================
      // Event Handling/Dispatching (in chart's scope)
      //------------------------------------------------------------

      dispatch.on('tooltipShow', function(e) {
        e.key = d.title;
        if (tooltips) showTooltip(e, that.parentNode);
      });

      //============================================================

    });

    d3.timer.flush();

    return chart;
  }


  //============================================================
  // Event Handling/Dispatching (out of chart's scope)
  //------------------------------------------------------------

  bullet.dispatch.on('elementMouseover.tooltip', function(e) {
    dispatch.tooltipShow(e);
  });

  bullet.dispatch.on('elementMouseout.tooltip', function(e) {
    dispatch.tooltipHide(e);
  });

  dispatch.on('tooltipHide', function() {
    if (tooltips) nv.tooltip.cleanup();
  });

  //============================================================


  //============================================================
  // Expose Public Variables
  //------------------------------------------------------------

  chart.dispatch = dispatch;
  chart.bullet = bullet;

  d3.rebind(chart, bullet, 'color');

  // left, right, top, bottom
  chart.orient = function(x) {
    if (!arguments.length) return orient;
    orient = x;
    reverse = orient == 'right' || orient == 'bottom';
    return chart;
  };

  // ranges (bad, satisfactory, good)
  chart.ranges = function(x) {
    if (!arguments.length) return ranges;
    ranges = x;
    return chart;
  };

  // markers (previous, goal)
  chart.markers = function(x) {
    if (!arguments.length) return markers;
    markers = x;
    return chart;
  };

  // measures (actual, forecast)
  chart.measures = function(x) {
    if (!arguments.length) return measures;
    measures = x;
    return chart;
  };

  chart.width = function(x) {
    if (!arguments.length) return width;
    width = x;
    return chart;
  };

  chart.height = function(x) {
    if (!arguments.length) return height;
    height = x;
    return chart;
  };

  chart.margin = function(_) {
    if (!arguments.length) return margin;
    margin.top    = typeof _.top    != 'undefined' ? _.top    : margin.top;
    margin.right  = typeof _.right  != 'undefined' ? _.right  : margin.right;
    margin.bottom = typeof _.bottom != 'undefined' ? _.bottom : margin.bottom;
    margin.left   = typeof _.left   != 'undefined' ? _.left   : margin.left;
    return chart;
  };

  chart.tickFormat = function(x) {
    if (!arguments.length) return tickFormat;
    tickFormat = x;
    return chart;
  };

  chart.tooltips = function(_) {
    if (!arguments.length) return tooltips;
    tooltips = _;
    return chart;
  };

  chart.tooltipContent = function(_) {
    if (!arguments.length) return tooltip;
    tooltip = _;
    return chart;
  };

  chart.noData = function(_) {
    if (!arguments.length) return noData;
    noData = _;
    return chart;
  };

  //============================================================


  return chart;
};



nv.models.cumulativeLineChart = function() {

  //============================================================
  // Public Variables with Default Settings
  //------------------------------------------------------------

  var lines = nv.models.line()
    , xAxis = nv.models.axis()
    , yAxis = nv.models.axis()
    , legend = nv.models.legend()
    , controls = nv.models.legend()
    ;

  var margin = {top: 30, right: 30, bottom: 50, left: 60}
    , color = nv.utils.defaultColor()
    , width = null
    , height = null
    , showLegend = true
    , tooltips = true
    , showControls = true
    , rescaleY = true
    , tooltip = function(key, x, y, e, graph) {
        return '<h3>' + key + '</h3>' +
               '<p>' +  y + ' at ' + x + '</p>'
      }
    , x //can be accessed via chart.xScale()
    , y //can be accessed via chart.yScale()
    , id = lines.id()
    , state = { index: 0, rescaleY: rescaleY }
    , defaultState = null
    , noData = 'No Data Available.'
    , average = function(d) { return d.average }
    , dispatch = d3.dispatch('tooltipShow', 'tooltipHide', 'stateChange', 'changeState')
    ;

  xAxis
    .orient('bottom')
    .tickPadding(7)
    ;
  yAxis
    .orient('left')
    ;

  //============================================================


  //============================================================
  // Private Variables
  //------------------------------------------------------------

   var dx = d3.scale.linear()
     , index = {i: 0, x: 0}
     ;

  var showTooltip = function(e, offsetElement) {
    var left = e.pos[0] + ( offsetElement.offsetLeft || 0 ),
        top = e.pos[1] + ( offsetElement.offsetTop || 0),
        x = xAxis.tickFormat()(lines.x()(e.point, e.pointIndex)),
        y = yAxis.tickFormat()(lines.y()(e.point, e.pointIndex)),
        content = tooltip(e.series.key, x, y, e, chart);

    nv.tooltip.show([left, top], content, null, null, offsetElement);
  };

/*
  //Moved to see if we can get better behavior to fix issue #315
  var indexDrag = d3.behavior.drag()
                    .on('dragstart', dragStart)
                    .on('drag', dragMove)
                    .on('dragend', dragEnd);

  function dragStart(d,i) {
    d3.select(chart.container)
        .style('cursor', 'ew-resize');
  }

  function dragMove(d,i) {
    d.x += d3.event.dx;
    d.i = Math.round(dx.invert(d.x));

    d3.select(this).attr('transform', 'translate(' + dx(d.i) + ',0)');
    chart.update();
  }

  function dragEnd(d,i) {
    d3.select(chart.container)
        .style('cursor', 'auto');
    chart.update();
  }
*/

  //============================================================


  function chart(selection) {
    selection.each(function(data) {
      var container = d3.select(this).classed('nv-chart-' + id, true),
          that = this;

      var availableWidth = (width  || parseInt(container.style('width')) || 960)
                             - margin.left - margin.right,
          availableHeight = (height || parseInt(container.style('height')) || 400)
                             - margin.top - margin.bottom;


      chart.update = function() { container.transition().call(chart) };
      chart.container = this;

      //set state.disabled
      state.disabled = data.map(function(d) { return !!d.disabled });

      if (!defaultState) {
        var key;
        defaultState = {};
        for (key in state) {
          if (state[key] instanceof Array)
            defaultState[key] = state[key].slice(0);
          else
            defaultState[key] = state[key];
        }
      }

      var indexDrag = d3.behavior.drag()
                        .on('dragstart', dragStart)
                        .on('drag', dragMove)
                        .on('dragend', dragEnd);


      function dragStart(d,i) {
        d3.select(chart.container)
            .style('cursor', 'ew-resize');
      }

      function dragMove(d,i) {
        index.x = d3.event.x;
        index.i = Math.round(dx.invert(index.x));
        updateZero();
      }

      function dragEnd(d,i) {
        d3.select(chart.container)
            .style('cursor', 'auto');

        // update state and send stateChange with new index
        state.index = index.i;
        dispatch.stateChange(state);
      }




      //------------------------------------------------------------
      // Display No Data message if there's nothing to show.

      if (!data || !data.length || !data.filter(function(d) { return d.values.length }).length) {
        var noDataText = container.selectAll('.nv-noData').data([noData]);

        noDataText.enter().append('text')
          .attr('class', 'nvd3 nv-noData')
          .attr('dy', '-.7em')
          .style('text-anchor', 'middle');

        noDataText
          .attr('x', margin.left + availableWidth / 2)
          .attr('y', margin.top + availableHeight / 2)
          .text(function(d) { return d });

        return chart;
      } else {
        container.selectAll('.nv-noData').remove();
      }

      //------------------------------------------------------------


      //------------------------------------------------------------
      // Setup Scales

      x = lines.xScale();
      y = lines.yScale();


      if (!rescaleY) {
        var seriesDomains = data
          .filter(function(series) { return !series.disabled })
          .map(function(series,i) {
            var initialDomain = d3.extent(series.values, lines.y());

            //account for series being disabled when losing 95% or more
            if (initialDomain[0] < -.95) initialDomain[0] = -.95;

            return [
              (initialDomain[0] - initialDomain[1]) / (1 + initialDomain[1]),
              (initialDomain[1] - initialDomain[0]) / (1 + initialDomain[0])
            ];
          });

        var completeDomain = [
          d3.min(seriesDomains, function(d) { return d[0] }),
          d3.max(seriesDomains, function(d) { return d[1] })
        ]

        lines.yDomain(completeDomain);
      } else {
        lines.yDomain(null);
      }


      dx  .domain([0, data[0].values.length - 1]) //Assumes all series have same length
          .range([0, availableWidth])
          .clamp(true);

      //------------------------------------------------------------


      var data = indexify(index.i, data);


      //------------------------------------------------------------
      // Setup containers and skeleton of chart

      var wrap = container.selectAll('g.nv-wrap.nv-cumulativeLine').data([data]);
      var gEnter = wrap.enter().append('g').attr('class', 'nvd3 nv-wrap nv-cumulativeLine').append('g');
      var g = wrap.select('g');

      gEnter.append('g').attr('class', 'nv-x nv-axis');
      gEnter.append('g').attr('class', 'nv-y nv-axis');
      gEnter.append('g').attr('class', 'nv-background');
      gEnter.append('g').attr('class', 'nv-linesWrap');
      gEnter.append('g').attr('class', 'nv-avgLinesWrap');
      gEnter.append('g').attr('class', 'nv-legendWrap');
      gEnter.append('g').attr('class', 'nv-controlsWrap');

      //------------------------------------------------------------


      //------------------------------------------------------------
      // Legend

      if (showLegend) {
        legend.width(availableWidth);

        g.select('.nv-legendWrap')
            .datum(data)
            .call(legend);

        if ( margin.top != legend.height()) {
          margin.top = legend.height();
          availableHeight = (height || parseInt(container.style('height')) || 400)
                             - margin.top - margin.bottom;
        }

        g.select('.nv-legendWrap')
            .attr('transform', 'translate(0,' + (-margin.top) +')')
      }

      //------------------------------------------------------------


      //------------------------------------------------------------
      // Controls

      if (showControls) {
        var controlsData = [
          { key: 'Re-scale y-axis', disabled: !rescaleY }
        ];

        controls.width(140).color(['#444', '#444', '#444']);
        g.select('.nv-controlsWrap')
            .datum(controlsData)
            .attr('transform', 'translate(0,' + (-margin.top) +')')
            .call(controls);
      }

      //------------------------------------------------------------


      wrap.attr('transform', 'translate(' + margin.left + ',' + margin.top + ')');


      // Show error if series goes below 100%
      var tempDisabled = data.filter(function(d) { return d.tempDisabled });

      wrap.select('.tempDisabled').remove(); //clean-up and prevent duplicates
      if (tempDisabled.length) {
        wrap.append('text').attr('class', 'tempDisabled')
            .attr('x', availableWidth / 2)
            .attr('y', '-.71em')
            .style('text-anchor', 'end')
            .text(tempDisabled.map(function(d) { return d.key }).join(', ') + ' values cannot be calculated for this time period.');
      }

      //------------------------------------------------------------
      // Main Chart Component(s)

      gEnter.select('.nv-background')
        .append('rect');

      g.select('.nv-background rect')
          .attr('width', availableWidth)
          .attr('height', availableHeight);

      lines
        //.x(function(d) { return d.x })
        .y(function(d) { return d.display.y })
        .width(availableWidth)
        .height(availableHeight)
        .color(data.map(function(d,i) {
          return d.color || color(d, i);
        }).filter(function(d,i) { return !data[i].disabled && !data[i].tempDisabled; }));



      var linesWrap = g.select('.nv-linesWrap')
          .datum(data.filter(function(d) { return  !d.disabled && !d.tempDisabled }));

      //d3.transition(linesWrap).call(lines);
      linesWrap.call(lines);

      /*Handle average lines [AN-612] ----------------------------*/

      //Store a series index number in the data array.
      data.forEach(function(d,i) {
            d.seriesIndex = i;
      });

      var avgLineData = data.filter(function(d) {
          return !d.disabled && !!average(d);
      });

      var avgLines = g.select(".nv-avgLinesWrap").selectAll("line")
              .data(avgLineData, function(d) { return d.key; });

      avgLines.enter()
              .append('line')
              .style('stroke-width',2)
              .style('stroke-dasharray','10,10')
              .style('stroke',function (d,i) {
                  return lines.color()(d,d.seriesIndex);
              })
              .attr('x1',0)
              .attr('x2',availableWidth)
              .attr('y1', function(d) { return y(average(d)); })
              .attr('y2', function(d) { return y(average(d)); });

      avgLines
              .attr('x1',0)
              .attr('x2',availableWidth)
              .attr('y1', function(d) { return y(average(d)); })
              .attr('y2', function(d) { return y(average(d)); });

      avgLines.exit().remove();

      //Create index line -----------------------------------------

      var indexLine = linesWrap.selectAll('.nv-indexLine')
          .data([index]);
      indexLine.enter().append('rect').attr('class', 'nv-indexLine')
          .attr('width', 3)
          .attr('x', -2)
          .attr('fill', 'red')
          .attr('fill-opacity', .5)
          .call(indexDrag)

      indexLine
          .attr('transform', function(d) { return 'translate(' + dx(d.i) + ',0)' })
          .attr('height', availableHeight)

      //------------------------------------------------------------


      //------------------------------------------------------------
      // Setup Axes

      xAxis
        .scale(x)
        //Suggest how many ticks based on the chart width and D3 should listen (70 is the optimal number for MM/DD/YY dates)
        .ticks( Math.min(data[0].values.length,availableWidth/70) )
        .tickSize(-availableHeight, 0);

      g.select('.nv-x.nv-axis')
          .attr('transform', 'translate(0,' + y.range()[0] + ')');
      d3.transition(g.select('.nv-x.nv-axis'))
          .call(xAxis);


      yAxis
        .scale(y)
        .ticks( availableHeight / 36 )
        .tickSize( -availableWidth, 0);

      d3.transition(g.select('.nv-y.nv-axis'))
          .call(yAxis);

      //------------------------------------------------------------


      //============================================================
      // Event Handling/Dispatching (in chart's scope)
      //------------------------------------------------------------


      function updateZero() {
        indexLine
          .data([index]);

        container.call(chart);
      }

      g.select('.nv-background rect')
          .on('click', function() {
            index.x = d3.mouse(this)[0];
            index.i = Math.round(dx.invert(index.x));

            // update state and send stateChange with new index
            state.index = index.i;
            dispatch.stateChange(state);

            updateZero();
          });

      lines.dispatch.on('elementClick', function(e) {
        index.i = e.pointIndex;
        index.x = dx(index.i);

        // update state and send stateChange with new index
        state.index = index.i;
        dispatch.stateChange(state);

        updateZero();
      });

      controls.dispatch.on('legendClick', function(d,i) { 
        d.disabled = !d.disabled;
        rescaleY = !d.disabled;

        state.rescaleY = rescaleY;
        dispatch.stateChange(state);

        //selection.transition().call(chart);
        chart.update();
      });


      legend.dispatch.on('legendClick', function(d,i) { 
        d.disabled = !d.disabled;

        if (!data.filter(function(d) { return !d.disabled }).length) {
          data.map(function(d) {
            d.disabled = false;
            wrap.selectAll('.nv-series').classed('disabled', false);
            return d;
          });
        }

        state.disabled = data.map(function(d) { return !!d.disabled });
        dispatch.stateChange(state);

        //selection.transition().call(chart);
        chart.update();
      });

      legend.dispatch.on('legendDblclick', function(d) {
          //Double clicking should always enable current series, and disabled all others.
          data.forEach(function(d) {
             d.disabled = true;
          });
          d.disabled = false;  

          state.disabled = data.map(function(d) { return !!d.disabled });
          dispatch.stateChange(state);
          chart.update();
      });


/*
      //
      legend.dispatch.on('legendMouseover', function(d, i) {
        d.hover = true;
        selection.transition().call(chart)
      });

      legend.dispatch.on('legendMouseout', function(d, i) {
        d.hover = false;
        selection.transition().call(chart)
      });
*/

      dispatch.on('tooltipShow', function(e) {
        if (tooltips) showTooltip(e, that.parentNode);
      });


      // Update chart from a state object passed to event handler
      dispatch.on('changeState', function(e) {

        if (typeof e.disabled !== 'undefined') {
          data.forEach(function(series,i) {
            series.disabled = e.disabled[i];
          });

          state.disabled = e.disabled;
        }


        if (typeof e.index !== 'undefined') {
          index.i = e.index;
          index.x = dx(index.i);

          state.index = e.index;

          indexLine
            .data([index]);
        }


        if (typeof e.rescaleY !== 'undefined') {
          rescaleY = e.rescaleY;
        }

        chart.update();
      });

      //============================================================

    });

    return chart;
  }


  //============================================================
  // Event Handling/Dispatching (out of chart's scope)
  //------------------------------------------------------------

  lines.dispatch.on('elementMouseover.tooltip', function(e) {
    e.pos = [e.pos[0] +  margin.left, e.pos[1] + margin.top];
    dispatch.tooltipShow(e);
  });

  lines.dispatch.on('elementMouseout.tooltip', function(e) {
    dispatch.tooltipHide(e);
  });

  dispatch.on('tooltipHide', function() {
    if (tooltips) nv.tooltip.cleanup();
  });

  //============================================================


  //============================================================
  // Expose Public Variables
  //------------------------------------------------------------

  // expose chart's sub-components
  chart.dispatch = dispatch;
  chart.lines = lines;
  chart.legend = legend;
  chart.xAxis = xAxis;
  chart.yAxis = yAxis;

  d3.rebind(chart, lines, 'defined', 'isArea', 'x', 'y', 'size', 'xDomain', 'yDomain', 'forceX', 'forceY', 'interactive', 'clipEdge', 'clipVoronoi', 'id');

  chart.margin = function(_) {
    if (!arguments.length) return margin;
    margin.top    = typeof _.top    != 'undefined' ? _.top    : margin.top;
    margin.right  = typeof _.right  != 'undefined' ? _.right  : margin.right;
    margin.bottom = typeof _.bottom != 'undefined' ? _.bottom : margin.bottom;
    margin.left   = typeof _.left   != 'undefined' ? _.left   : margin.left;
    return chart;
  };

  chart.width = function(_) {
    if (!arguments.length) return width;
    width = _;
    return chart;
  };

  chart.height = function(_) {
    if (!arguments.length) return height;
    height = _;
    return chart;
  };

  chart.color = function(_) {
    if (!arguments.length) return color;
    color = nv.utils.getColor(_);
    legend.color(color);
    return chart;
  };

  chart.rescaleY = function(_) {
    if (!arguments.length) return rescaleY;
    rescaleY = _
    return rescaleY;
  };

  chart.showControls = function(_) {
    if (!arguments.length) return showControls;
    showControls = _;
    return chart;
  };

  chart.showLegend = function(_) {
    if (!arguments.length) return showLegend;
    showLegend = _;
    return chart;
  };

  chart.tooltips = function(_) {
    if (!arguments.length) return tooltips;
    tooltips = _;
    return chart;
  };

  chart.tooltipContent = function(_) {
    if (!arguments.length) return tooltip;
    tooltip = _;
    return chart;
  };

  chart.state = function(_) {
    if (!arguments.length) return state;
    state = _;
    return chart;
  };

  chart.defaultState = function(_) {
    if (!arguments.length) return defaultState;
    defaultState = _;
    return chart;
  };

  chart.noData = function(_) {
    if (!arguments.length) return noData;
    noData = _;
    return chart;
  };

  chart.average = function(_) {
     if(!arguments.length) return average;
     average = _;
     return chart;
  };

  //============================================================


  //============================================================
  // Functions
  //------------------------------------------------------------

  /* Normalize the data according to an index point. */
  function indexify(idx, data) {
    return data.map(function(line, i) {
      if (!line.values) {
         return line;
      }
      var v = lines.y()(line.values[idx], idx);

      //TODO: implement check below, and disable series if series loses 100% or more cause divide by 0 issue
      if (v < -.95) {
        //if a series loses more than 100%, calculations fail.. anything close can cause major distortion (but is mathematically correct till it hits 100)
        line.tempDisabled = true;
        return line;
      }

      line.tempDisabled = false;

      line.values = line.values.map(function(point, pointIndex) {
        point.display = {'y': (lines.y()(point, pointIndex) - v) / (1 + v) };
        return point;
      })

      return line;
    })
  }

  //============================================================


  return chart;
}
//TODO: consider deprecating by adding necessary features to multiBar model
nv.models.discreteBar = function() {

  //============================================================
  // Public Variables with Default Settings
  //------------------------------------------------------------

  var margin = {top: 0, right: 0, bottom: 0, left: 0}
    , width = 960
    , height = 500
    , id = Math.floor(Math.random() * 10000) //Create semi-unique ID in case user doesn't select one
    , x = d3.scale.ordinal()
    , y = d3.scale.linear()
    , getX = function(d) { return d.x }
    , getY = function(d) { return d.y }
    , forceY = [0] // 0 is forced by default.. this makes sense for the majority of bar graphs... user can always do chart.forceY([]) to remove
    , color = nv.utils.defaultColor()
    , showValues = false
    , valueFormat = d3.format(',.2f')
    , xDomain
    , yDomain
    , dispatch = d3.dispatch('chartClick', 'elementClick', 'elementDblClick', 'elementMouseover', 'elementMouseout')
    , rectClass = 'discreteBar'
    ;

  //============================================================


  //============================================================
  // Private Variables
  //------------------------------------------------------------

  var x0, y0;

  //============================================================


  function chart(selection) {
    selection.each(function(data) {
      var availableWidth = width - margin.left - margin.right,
          availableHeight = height - margin.top - margin.bottom,
          container = d3.select(this);


      //add series index to each data point for reference
      data = data.map(function(series, i) {
        series.values = series.values.map(function(point) {
          point.series = i;
          return point;
        });
        return series;
      });


      //------------------------------------------------------------
      // Setup Scales

      // remap and flatten the data for use in calculating the scales' domains
      var seriesData = (xDomain && yDomain) ? [] : // if we know xDomain and yDomain, no need to calculate
            data.map(function(d) {
              return d.values.map(function(d,i) {
                return { x: getX(d,i), y: getY(d,i), y0: d.y0 }
              })
            });

      x   .domain(xDomain || d3.merge(seriesData).map(function(d) { return d.x }))
          .rangeBands([0, availableWidth], .1);

      y   .domain(yDomain || d3.extent(d3.merge(seriesData).map(function(d) { return d.y }).concat(forceY)));


      // If showValues, pad the Y axis range to account for label height
      if (showValues) y.range([availableHeight - (y.domain()[0] < 0 ? 12 : 0), y.domain()[1] > 0 ? 12 : 0]);
      else y.range([availableHeight, 0]);

      //store old scales if they exist
      x0 = x0 || x;
      y0 = y0 || y.copy().range([y(0),y(0)]);

      //------------------------------------------------------------


      //------------------------------------------------------------
      // Setup containers and skeleton of chart

      var wrap = container.selectAll('g.nv-wrap.nv-discretebar').data([data]);
      var wrapEnter = wrap.enter().append('g').attr('class', 'nvd3 nv-wrap nv-discretebar');
      var gEnter = wrapEnter.append('g');
      var g = wrap.select('g');

      gEnter.append('g').attr('class', 'nv-groups');

      wrap.attr('transform', 'translate(' + margin.left + ',' + margin.top + ')');

      //------------------------------------------------------------



      //TODO: by definition, the discrete bar should not have multiple groups, will modify/remove later
      var groups = wrap.select('.nv-groups').selectAll('.nv-group')
          .data(function(d) { return d }, function(d) { return d.key });
      groups.enter().append('g')
          .style('stroke-opacity', 1e-6)
          .style('fill-opacity', 1e-6);
      d3.transition(groups.exit())
          .style('stroke-opacity', 1e-6)
          .style('fill-opacity', 1e-6)
          .remove();
      groups
          .attr('class', function(d,i) { return 'nv-group nv-series-' + i })
          .classed('hover', function(d) { return d.hover });
      d3.transition(groups)
          .style('stroke-opacity', 1)
          .style('fill-opacity', .75);


      var bars = groups.selectAll('g.nv-bar')
          .data(function(d) { return d.values });

      bars.exit().remove();


      var barsEnter = bars.enter().append('g')
          .attr('transform', function(d,i,j) {
              return 'translate(' + (x(getX(d,i)) + x.rangeBand() * .05 ) + ', ' + y(0) + ')' 
          })
          .on('mouseover', function(d,i) { //TODO: figure out why j works above, but not here
            d3.select(this).classed('hover', true);
            dispatch.elementMouseover({
              value: getY(d,i),
              point: d,
              series: data[d.series],
              pos: [x(getX(d,i)) + (x.rangeBand() * (d.series + .5) / data.length), y(getY(d,i))],  // TODO: Figure out why the value appears to be shifted
              pointIndex: i,
              seriesIndex: d.series,
              e: d3.event
            });
          })
          .on('mouseout', function(d,i) {
            d3.select(this).classed('hover', false);
            dispatch.elementMouseout({
              value: getY(d,i),
              point: d,
              series: data[d.series],
              pointIndex: i,
              seriesIndex: d.series,
              e: d3.event
            });
          })
          .on('click', function(d,i) {
            dispatch.elementClick({
              value: getY(d,i),
              point: d,
              series: data[d.series],
              pos: [x(getX(d,i)) + (x.rangeBand() * (d.series + .5) / data.length), y(getY(d,i))],  // TODO: Figure out why the value appears to be shifted
              pointIndex: i,
              seriesIndex: d.series,
              e: d3.event
            });
            d3.event.stopPropagation();
          })
          .on('dblclick', function(d,i) {
            dispatch.elementDblClick({
              value: getY(d,i),
              point: d,
              series: data[d.series],
              pos: [x(getX(d,i)) + (x.rangeBand() * (d.series + .5) / data.length), y(getY(d,i))],  // TODO: Figure out why the value appears to be shifted
              pointIndex: i,
              seriesIndex: d.series,
              e: d3.event
            });
            d3.event.stopPropagation();
          });

      barsEnter.append('rect')
          .attr('height', 0)
          .attr('width', x.rangeBand() * .9 / data.length )

      if (showValues) {
        barsEnter.append('text')
          .attr('text-anchor', 'middle')
        bars.select('text')
          .attr('x', x.rangeBand() * .9 / 2)
          .attr('y', function(d,i) { return getY(d,i) < 0 ? y(getY(d,i)) - y(0) + 12 : -4 })
          .text(function(d,i) { return valueFormat(getY(d,i)) });
      } else {
        bars.selectAll('text').remove();
      }

      bars
          .attr('class', function(d,i) { return getY(d,i) < 0 ? 'nv-bar negative' : 'nv-bar positive' })
          .style('fill', function(d,i) { return d.color || color(d,i) })
          .style('stroke', function(d,i) { return d.color || color(d,i) })
        .select('rect')
          .attr('class', rectClass)
          .attr('width', x.rangeBand() * .9 / data.length);
      d3.transition(bars)
        //.delay(function(d,i) { return i * 1200 / data[0].values.length })
          .attr('transform', function(d,i) {
            var left = x(getX(d,i)) + x.rangeBand() * .05,
                top = getY(d,i) < 0 ?
                        y(0) :
                        y(0) - y(getY(d,i)) < 1 ?
                          y(0) - 1 : //make 1 px positive bars show up above y=0
                          y(getY(d,i));

              return 'translate(' + left + ', ' + top + ')'
          })
        .select('rect')
          .attr('height', function(d,i) {
            return  Math.max(Math.abs(y(getY(d,i)) - y(0)) || 1)
          });


      //store old scales for use in transitions on update
      x0 = x.copy();
      y0 = y.copy();

    });

    return chart;
  }


  //============================================================
  // Expose Public Variables
  //------------------------------------------------------------

  chart.dispatch = dispatch;

  chart.x = function(_) {
    if (!arguments.length) return getX;
    getX = _;
    return chart;
  };

  chart.y = function(_) {
    if (!arguments.length) return getY;
    getY = _;
    return chart;
  };

  chart.margin = function(_) {
    if (!arguments.length) return margin;
    margin.top    = typeof _.top    != 'undefined' ? _.top    : margin.top;
    margin.right  = typeof _.right  != 'undefined' ? _.right  : margin.right;
    margin.bottom = typeof _.bottom != 'undefined' ? _.bottom : margin.bottom;
    margin.left   = typeof _.left   != 'undefined' ? _.left   : margin.left;
    return chart;
  };

  chart.width = function(_) {
    if (!arguments.length) return width;
    width = _;
    return chart;
  };

  chart.height = function(_) {
    if (!arguments.length) return height;
    height = _;
    return chart;
  };

  chart.xScale = function(_) {
    if (!arguments.length) return x;
    x = _;
    return chart;
  };

  chart.yScale = function(_) {
    if (!arguments.length) return y;
    y = _;
    return chart;
  };

  chart.xDomain = function(_) {
    if (!arguments.length) return xDomain;
    xDomain = _;
    return chart;
  };

  chart.yDomain = function(_) {
    if (!arguments.length) return yDomain;
    yDomain = _;
    return chart;
  };

  chart.forceY = function(_) {
    if (!arguments.length) return forceY;
    forceY = _;
    return chart;
  };

  chart.color = function(_) {
    if (!arguments.length) return color;
    color = nv.utils.getColor(_);
    return chart;
  };

  chart.id = function(_) {
    if (!arguments.length) return id;
    id = _;
    return chart;
  };

  chart.showValues = function(_) {
    if (!arguments.length) return showValues;
    showValues = _;
    return chart;
  };

  chart.valueFormat= function(_) {
    if (!arguments.length) return valueFormat;
    valueFormat = _;
    return chart;
  };

  chart.rectClass= function(_) {
    if (!arguments.length) return rectClass;
    rectClass = _;
    return chart;
  }
  //============================================================


  return chart;
}

nv.models.discreteBarChart = function() {

  //============================================================
  // Public Variables with Default Settings
  //------------------------------------------------------------

  var discretebar = nv.models.discreteBar()
    , xAxis = nv.models.axis()
    , yAxis = nv.models.axis()
    ;

  var margin = {top: 15, right: 10, bottom: 50, left: 60}
    , width = null
    , height = null
    , color = nv.utils.getColor()
    , staggerLabels = false
    , tooltips = true
    , tooltip = function(key, x, y, e, graph) {
        return '<h3>' + x + '</h3>' +
               '<p>' +  y + '</p>'
      }
    , x
    , y
    , noData = "No Data Available."
    , dispatch = d3.dispatch('tooltipShow', 'tooltipHide', 'beforeUpdate')
    ;

  xAxis
    .orient('bottom')
    .highlightZero(false)
    .showMaxMin(false)
    .tickFormat(function(d) { return d })
    ;
  yAxis
    .orient('left')
    .tickFormat(d3.format(',.1f'))
    ;

  //============================================================


  //============================================================
  // Private Variables
  //------------------------------------------------------------

  var showTooltip = function(e, offsetElement) {
    var left = e.pos[0] + ( offsetElement.offsetLeft || 0 ),
        top = e.pos[1] + ( offsetElement.offsetTop || 0),
        x = xAxis.tickFormat()(discretebar.x()(e.point, e.pointIndex)),
        y = yAxis.tickFormat()(discretebar.y()(e.point, e.pointIndex)),
        content = tooltip(e.series.key, x, y, e, chart);

    nv.tooltip.show([left, top], content, e.value < 0 ? 'n' : 's', null, offsetElement);
  };

  //============================================================


  function chart(selection) {
    selection.each(function(data) {
      var container = d3.select(this),
          that = this;

      var availableWidth = (width  || parseInt(container.style('width')) || 960)
                             - margin.left - margin.right,
          availableHeight = (height || parseInt(container.style('height')) || 400)
                             - margin.top - margin.bottom;


      chart.update = function() { dispatch.beforeUpdate(); container.transition().call(chart); };
      chart.container = this;


      //------------------------------------------------------------
      // Display No Data message if there's nothing to show.

      if (!data || !data.length || !data.filter(function(d) { return d.values.length }).length) {
        var noDataText = container.selectAll('.nv-noData').data([noData]);

        noDataText.enter().append('text')
          .attr('class', 'nvd3 nv-noData')
          .attr('dy', '-.7em')
          .style('text-anchor', 'middle');

        noDataText
          .attr('x', margin.left + availableWidth / 2)
          .attr('y', margin.top + availableHeight / 2)
          .text(function(d) { return d });

        return chart;
      } else {
        container.selectAll('.nv-noData').remove();
      }

      //------------------------------------------------------------


      //------------------------------------------------------------
      // Setup Scales

      x = discretebar.xScale();
      y = discretebar.yScale();

      //------------------------------------------------------------


      //------------------------------------------------------------
      // Setup containers and skeleton of chart

      var wrap = container.selectAll('g.nv-wrap.nv-discreteBarWithAxes').data([data]);
      var gEnter = wrap.enter().append('g').attr('class', 'nvd3 nv-wrap nv-discreteBarWithAxes').append('g');
      var defsEnter = gEnter.append('defs');
      var g = wrap.select('g');

      gEnter.append('g').attr('class', 'nv-x nv-axis');
      gEnter.append('g').attr('class', 'nv-y nv-axis');
      gEnter.append('g').attr('class', 'nv-barsWrap');

      g.attr('transform', 'translate(' + margin.left + ',' + margin.top + ')');

      //------------------------------------------------------------


      //------------------------------------------------------------
      // Main Chart Component(s)

      discretebar
        .width(availableWidth)
        .height(availableHeight);


      var barsWrap = g.select('.nv-barsWrap')
          .datum(data.filter(function(d) { return !d.disabled }))

      d3.transition(barsWrap).call(discretebar);

      //------------------------------------------------------------



      defsEnter.append('clipPath')
          .attr('id', 'nv-x-label-clip-' + discretebar.id())
        .append('rect');

      g.select('#nv-x-label-clip-' + discretebar.id() + ' rect')
          .attr('width', x.rangeBand() * (staggerLabels ? 2 : 1))
          .attr('height', 16)
          .attr('x', -x.rangeBand() / (staggerLabels ? 1 : 2 ));


      //------------------------------------------------------------
      // Setup Axes

      xAxis
        .scale(x)
        .ticks( availableWidth / 100 )
        .tickSize(-availableHeight, 0);

      g.select('.nv-x.nv-axis')
          .attr('transform', 'translate(0,' + (y.range()[0] + ((discretebar.showValues() && y.domain()[0] < 0) ? 16 : 0)) + ')');
      //d3.transition(g.select('.nv-x.nv-axis'))
      g.select('.nv-x.nv-axis').transition().duration(0)
          .call(xAxis);


      var xTicks = g.select('.nv-x.nv-axis').selectAll('g');

      if (staggerLabels) {
        xTicks
            .selectAll('text')
            .attr('transform', function(d,i,j) { return 'translate(0,' + (j % 2 == 0 ? '5' : '17') + ')' })
      }

      yAxis
        .scale(y)
        .ticks( availableHeight / 36 )
        .tickSize( -availableWidth, 0);

      d3.transition(g.select('.nv-y.nv-axis'))
          .call(yAxis);

      //------------------------------------------------------------


      //============================================================
      // Event Handling/Dispatching (in chart's scope)
      //------------------------------------------------------------

      dispatch.on('tooltipShow', function(e) {
        if (tooltips) showTooltip(e, that.parentNode);
      });

      //============================================================


    });

    return chart;
  }

  //============================================================
  // Event Handling/Dispatching (out of chart's scope)
  //------------------------------------------------------------

  discretebar.dispatch.on('elementMouseover.tooltip', function(e) {
    e.pos = [e.pos[0] +  margin.left, e.pos[1] + margin.top];
    dispatch.tooltipShow(e);
  });

  discretebar.dispatch.on('elementMouseout.tooltip', function(e) {
    dispatch.tooltipHide(e);
  });

  dispatch.on('tooltipHide', function() {
    if (tooltips) nv.tooltip.cleanup();
  });

  //============================================================


  //============================================================
  // Expose Public Variables
  //------------------------------------------------------------

  // expose chart's sub-components
  chart.dispatch = dispatch;
  chart.discretebar = discretebar;
  chart.xAxis = xAxis;
  chart.yAxis = yAxis;

  d3.rebind(chart, discretebar, 'x', 'y', 'xDomain', 'yDomain', 'forceX', 'forceY', 'id', 'showValues', 'valueFormat');

  chart.margin = function(_) {
    if (!arguments.length) return margin;
    margin.top    = typeof _.top    != 'undefined' ? _.top    : margin.top;
    margin.right  = typeof _.right  != 'undefined' ? _.right  : margin.right;
    margin.bottom = typeof _.bottom != 'undefined' ? _.bottom : margin.bottom;
    margin.left   = typeof _.left   != 'undefined' ? _.left   : margin.left;
    return chart;
  };

  chart.width = function(_) {
    if (!arguments.length) return width;
    width = _;
    return chart;
  };

  chart.height = function(_) {
    if (!arguments.length) return height;
    height = _;
    return chart;
  };

  chart.color = function(_) {
    if (!arguments.length) return color;
    color = nv.utils.getColor(_);
    discretebar.color(color);
    return chart;
  };

  chart.staggerLabels = function(_) {
    if (!arguments.length) return staggerLabels;
    staggerLabels = _;
    return chart;
  };

  chart.tooltips = function(_) {
    if (!arguments.length) return tooltips;
    tooltips = _;
    return chart;
  };

  chart.tooltipContent = function(_) {
    if (!arguments.length) return tooltip;
    tooltip = _;
    return chart;
  };

  chart.noData = function(_) {
    if (!arguments.length) return noData;
    noData = _;
    return chart;
  };

  //============================================================


  return chart;
}

nv.models.distribution = function() {

  //============================================================
  // Public Variables with Default Settings
  //------------------------------------------------------------

  var margin = {top: 0, right: 0, bottom: 0, left: 0}
    , width = 400 //technically width or height depending on x or y....
    , size = 8
    , axis = 'x' // 'x' or 'y'... horizontal or vertical
    , getData = function(d) { return d[axis] }  // defaults d.x or d.y
    , color = nv.utils.defaultColor()
    , scale = d3.scale.linear()
    , domain
    ;

  //============================================================


  //============================================================
  // Private Variables
  //------------------------------------------------------------

  var scale0;

  //============================================================


  function chart(selection) {
    selection.each(function(data) {
      var availableLength = width - (axis === 'x' ? margin.left + margin.right : margin.top + margin.bottom),
          naxis = axis == 'x' ? 'y' : 'x',
          container = d3.select(this);


      //------------------------------------------------------------
      // Setup Scales

      scale0 = scale0 || scale;

      //------------------------------------------------------------


      //------------------------------------------------------------
      // Setup containers and skeleton of chart

      var wrap = container.selectAll('g.nv-distribution').data([data]);
      var wrapEnter = wrap.enter().append('g').attr('class', 'nvd3 nv-distribution');
      var gEnter = wrapEnter.append('g');
      var g = wrap.select('g');

      wrap.attr('transform', 'translate(' + margin.left + ',' + margin.top + ')')

      //------------------------------------------------------------


      var distWrap = g.selectAll('g.nv-dist')
          .data(function(d) { return d }, function(d) { return d.key });

      distWrap.enter().append('g');
      distWrap
          .attr('class', function(d,i) { return 'nv-dist nv-series-' + i })
          .style('stroke', function(d,i) { return color(d, i) });

      var dist = distWrap.selectAll('line.nv-dist' + axis)
          .data(function(d) { return d.values })
      dist.enter().append('line')
          .attr(axis + '1', function(d,i) { return scale0(getData(d,i)) })
          .attr(axis + '2', function(d,i) { return scale0(getData(d,i)) })
      d3.transition(distWrap.exit().selectAll('line.nv-dist' + axis))
          .attr(axis + '1', function(d,i) { return scale(getData(d,i)) })
          .attr(axis + '2', function(d,i) { return scale(getData(d,i)) })
          .style('stroke-opacity', 0)
          .remove();
      dist
          .attr('class', function(d,i) { return 'nv-dist' + axis + ' nv-dist' + axis + '-' + i })
          .attr(naxis + '1', 0)
          .attr(naxis + '2', size);
      d3.transition(dist)
          .attr(axis + '1', function(d,i) { return scale(getData(d,i)) })
          .attr(axis + '2', function(d,i) { return scale(getData(d,i)) })


      scale0 = scale.copy();

    });

    return chart;
  }


  //============================================================
  // Expose Public Variables
  //------------------------------------------------------------

  chart.margin = function(_) {
    if (!arguments.length) return margin;
    margin.top    = typeof _.top    != 'undefined' ? _.top    : margin.top;
    margin.right  = typeof _.right  != 'undefined' ? _.right  : margin.right;
    margin.bottom = typeof _.bottom != 'undefined' ? _.bottom : margin.bottom;
    margin.left   = typeof _.left   != 'undefined' ? _.left   : margin.left;
    return chart;
  };

  chart.width = function(_) {
    if (!arguments.length) return width;
    width = _;
    return chart;
  };

  chart.axis = function(_) {
    if (!arguments.length) return axis;
    axis = _;
    return chart;
  };

  chart.size = function(_) {
    if (!arguments.length) return size;
    size = _;
    return chart;
  };

  chart.getData = function(_) {
    if (!arguments.length) return getData;
    getData = d3.functor(_);
    return chart;
  };

  chart.scale = function(_) {
    if (!arguments.length) return scale;
    scale = _;
    return chart;
  };

  chart.color = function(_) {
    if (!arguments.length) return color;
    color = nv.utils.getColor(_);
    return chart;
  };

  //============================================================


  return chart;
}
//TODO: consider deprecating and using multibar with single series for this
nv.models.historicalBar = function() {

  //============================================================
  // Public Variables with Default Settings
  //------------------------------------------------------------

  var margin = {top: 0, right: 0, bottom: 0, left: 0}
    , width = 960
    , height = 500
    , id = Math.floor(Math.random() * 10000) //Create semi-unique ID in case user doesn't select one
    , x = d3.scale.linear()
    , y = d3.scale.linear()
    , getX = function(d) { return d.x }
    , getY = function(d) { return d.y }
    , forceX = []
    , forceY = [0]
    , padData = false
    , clipEdge = true
    , color = nv.utils.defaultColor()
    , xDomain
    , yDomain
    , dispatch = d3.dispatch('chartClick', 'elementClick', 'elementDblClick', 'elementMouseover', 'elementMouseout')
    ;

  //============================================================


  function chart(selection) {
    selection.each(function(data) {
      var availableWidth = width - margin.left - margin.right,
          availableHeight = height - margin.top - margin.bottom,
          container = d3.select(this);


      //------------------------------------------------------------
      // Setup Scales

      x   .domain(xDomain || d3.extent(data[0].values.map(getX).concat(forceX) ))

      if (padData)
        x.range([availableWidth * .5 / data[0].values.length, availableWidth * (data[0].values.length - .5)  / data[0].values.length ]);
      else
        x.range([0, availableWidth]);

      y   .domain(yDomain || d3.extent(data[0].values.map(getY).concat(forceY) ))
          .range([availableHeight, 0]);

      // If scale's domain don't have a range, slightly adjust to make one... so a chart can show a single data point
      if (x.domain()[0] === x.domain()[1] || y.domain()[0] === y.domain()[1]) singlePoint = true;
      if (x.domain()[0] === x.domain()[1])
        x.domain()[0] ?
            x.domain([x.domain()[0] - x.domain()[0] * 0.01, x.domain()[1] + x.domain()[1] * 0.01])
          : x.domain([-1,1]);

      if (y.domain()[0] === y.domain()[1])
        y.domain()[0] ?
            y.domain([y.domain()[0] + y.domain()[0] * 0.01, y.domain()[1] - y.domain()[1] * 0.01])
          : y.domain([-1,1]);

      //------------------------------------------------------------


      //------------------------------------------------------------
      // Setup containers and skeleton of chart

      var wrap = container.selectAll('g.nv-wrap.nv-bar').data([data[0].values]);
      var wrapEnter = wrap.enter().append('g').attr('class', 'nvd3 nv-wrap nv-bar');
      var defsEnter = wrapEnter.append('defs');
      var gEnter = wrapEnter.append('g');
      var g = wrap.select('g');

      gEnter.append('g').attr('class', 'nv-bars');

      wrap.attr('transform', 'translate(' + margin.left + ',' + margin.top + ')');

      //------------------------------------------------------------


      container
          .on('click', function(d,i) {
            dispatch.chartClick({
                data: d,
                index: i,
                pos: d3.event,
                id: id
            });
          });


      defsEnter.append('clipPath')
          .attr('id', 'nv-chart-clip-path-' + id)
        .append('rect');

      wrap.select('#nv-chart-clip-path-' + id + ' rect')
          .attr('width', availableWidth)
          .attr('height', availableHeight);

      g   .attr('clip-path', clipEdge ? 'url(#nv-chart-clip-path-' + id + ')' : '');



      var bars = wrap.select('.nv-bars').selectAll('.nv-bar')
          .data(function(d) { return d });

      bars.exit().remove();


      var barsEnter = bars.enter().append('rect')
          //.attr('class', function(d,i,j) { return (getY(d,i) < 0 ? 'nv-bar negative' : 'nv-bar positive') + ' nv-bar-' + j + '-' + i })
          .attr('x', 0 )
          .attr('y', function(d,i) {  return y(Math.max(0, getY(d,i))) })
          .attr('height', function(d,i) { return Math.abs(y(getY(d,i)) - y(0)) })
          .on('mouseover', function(d,i) {
            d3.select(this).classed('hover', true);
            dispatch.elementMouseover({
                point: d,
                series: data[0],
                pos: [x(getX(d,i)), y(getY(d,i))],  // TODO: Figure out why the value appears to be shifted
                pointIndex: i,
                seriesIndex: 0,
                e: d3.event
            });

          })
          .on('mouseout', function(d,i) {
                d3.select(this).classed('hover', false);
                dispatch.elementMouseout({
                    point: d,
                    series: data[0],
                    pointIndex: i,
                    seriesIndex: 0,
                    e: d3.event
                });
          })
          .on('click', function(d,i) {
                dispatch.elementClick({
                    //label: d[label],
                    value: getY(d,i),
                    data: d,
                    index: i,
                    pos: [x(getX(d,i)), y(getY(d,i))],
                    e: d3.event,
                    id: id
                });
              d3.event.stopPropagation();
          })
          .on('dblclick', function(d,i) {
              dispatch.elementDblClick({
                  //label: d[label],
                  value: getY(d,i),
                  data: d,
                  index: i,
                  pos: [x(getX(d,i)), y(getY(d,i))],
                  e: d3.event,
                  id: id
              });
              d3.event.stopPropagation();
          });

      bars
          .attr('fill', function(d,i) { return color(d, i); })
          .attr('class', function(d,i,j) { return (getY(d,i) < 0 ? 'nv-bar negative' : 'nv-bar positive') + ' nv-bar-' + j + '-' + i })
          .attr('transform', function(d,i) { return 'translate(' + (x(getX(d,i)) - availableWidth / data[0].values.length * .45) + ',0)'; })  //TODO: better width calculations that don't assume always uniform data spacing;w
          .attr('width', (availableWidth / data[0].values.length) * .9 )


      d3.transition(bars)
          //.attr('y', function(d,i) {  return y(Math.max(0, getY(d,i))) })
          .attr('y', function(d,i) {
            return getY(d,i) < 0 ?
                    y(0) :
                    y(0) - y(getY(d,i)) < 1 ?
                      y(0) - 1 :
                      y(getY(d,i))
          })
          .attr('height', function(d,i) { return Math.max(Math.abs(y(getY(d,i)) - y(0)),1) });
          //.order();  // not sure if this makes any sense for this model

    });

    return chart;
  }


  //============================================================
  // Expose Public Variables
  //------------------------------------------------------------

  chart.dispatch = dispatch;

  chart.x = function(_) {
    if (!arguments.length) return getX;
    getX = _;
    return chart;
  };

  chart.y = function(_) {
    if (!arguments.length) return getY;
    getY = _;
    return chart;
  };

  chart.margin = function(_) {
    if (!arguments.length) return margin;
    margin.top    = typeof _.top    != 'undefined' ? _.top    : margin.top;
    margin.right  = typeof _.right  != 'undefined' ? _.right  : margin.right;
    margin.bottom = typeof _.bottom != 'undefined' ? _.bottom : margin.bottom;
    margin.left   = typeof _.left   != 'undefined' ? _.left   : margin.left;
    return chart;
  };

  chart.width = function(_) {
    if (!arguments.length) return width;
    width = _;
    return chart;
  };

  chart.height = function(_) {
    if (!arguments.length) return height;
    height = _;
    return chart;
  };

  chart.xScale = function(_) {
    if (!arguments.length) return x;
    x = _;
    return chart;
  };

  chart.yScale = function(_) {
    if (!arguments.length) return y;
    y = _;
    return chart;
  };

  chart.xDomain = function(_) {
    if (!arguments.length) return xDomain;
    xDomain = _;
    return chart;
  };

  chart.yDomain = function(_) {
    if (!arguments.length) return yDomain;
    yDomain = _;
    return chart;
  };

  chart.forceX = function(_) {
    if (!arguments.length) return forceX;
    forceX = _;
    return chart;
  };

  chart.forceY = function(_) {
    if (!arguments.length) return forceY;
    forceY = _;
    return chart;
  };

  chart.padData = function(_) {
    if (!arguments.length) return padData;
    padData = _;
    return chart;
  };

  chart.clipEdge = function(_) {
    if (!arguments.length) return clipEdge;
    clipEdge = _;
    return chart;
  };

  chart.color = function(_) {
    if (!arguments.length) return color;
    color = nv.utils.getColor(_);
    return chart;
  };

  chart.id = function(_) {
    if (!arguments.length) return id;
    id = _;
    return chart;
  };

  //============================================================


  return chart;
}

nv.models.historicalBarChart = function() {

  //============================================================
  // Public Variables with Default Settings
  //------------------------------------------------------------

  var bars = nv.models.historicalBar()
    , xAxis = nv.models.axis()
    , yAxis = nv.models.axis()
    , legend = nv.models.legend()
    ;

  var margin = {top: 30, right: 90, bottom: 50, left: 90}
    , color = nv.utils.defaultColor()
    , width = null
    , height = null
    , showLegend = false
    , showXAxis = true
    , showYAxis = true
    , rightAlignYAxis = false
    , tooltips = true
    , tooltip = function(key, x, y, e, graph) {
        return '<h3>' + key + '</h3>' +
               '<p>' +  y + ' at ' + x + '</p>'
      }
    , x
    , y
    , state = {}
    , defaultState = null
    , noData = 'No Data Available.'
    , dispatch = d3.dispatch('tooltipShow', 'tooltipHide', 'stateChange', 'changeState')
    ;

  xAxis
    .orient('bottom')
    .tickPadding(7)
    ;
  yAxis
    .orient( (rightAlignYAxis) ? 'right' : 'left')
    ;

  //============================================================


  //============================================================
  // Private Variables
  //------------------------------------------------------------

  var showTooltip = function(e, offsetElement) {

    // New addition to calculate position if SVG is scaled with viewBox, may move TODO: consider implementing everywhere else
    if (offsetElement) {
      var svg = d3.select(offsetElement).select('svg');
      var viewBox = (svg.node()) ? svg.attr('viewBox') : null;
      if (viewBox) {
        viewBox = viewBox.split(' ');
        var ratio = parseInt(svg.style('width')) / viewBox[2];
        e.pos[0] = e.pos[0] * ratio;
        e.pos[1] = e.pos[1] * ratio;
      }
    }

    var left = e.pos[0] + ( offsetElement.offsetLeft || 0 ),
        top = e.pos[1] + ( offsetElement.offsetTop || 0),
        x = xAxis.tickFormat()(bars.x()(e.point, e.pointIndex)),
        y = yAxis.tickFormat()(bars.y()(e.point, e.pointIndex)),
        content = tooltip(e.series.key, x, y, e, chart);

    nv.tooltip.show([left, top], content, null, null, offsetElement);
  };

  //============================================================


  function chart(selection) {
    selection.each(function(data) {
      var container = d3.select(this),
          that = this;

      var availableWidth = (width  || parseInt(container.style('width')) || 960)
                             - margin.left - margin.right,
          availableHeight = (height || parseInt(container.style('height')) || 400)
                             - margin.top - margin.bottom;


      chart.update = function() { chart(selection) };
      chart.container = this;

      //set state.disabled
      state.disabled = data.map(function(d) { return !!d.disabled });

      if (!defaultState) {
        var key;
        defaultState = {};
        for (key in state) {
          if (state[key] instanceof Array)
            defaultState[key] = state[key].slice(0);
          else
            defaultState[key] = state[key];
        }
      }

      //------------------------------------------------------------
      // Display noData message if there's nothing to show.

      if (!data || !data.length || !data.filter(function(d) { return d.values.length }).length) {
        var noDataText = container.selectAll('.nv-noData').data([noData]);

        noDataText.enter().append('text')
          .attr('class', 'nvd3 nv-noData')
          .attr('dy', '-.7em')
          .style('text-anchor', 'middle');

        noDataText
          .attr('x', margin.left + availableWidth / 2)
          .attr('y', margin.top + availableHeight / 2)
          .text(function(d) { return d });

        return chart;
      } else {
        container.selectAll('.nv-noData').remove();
      }

      //------------------------------------------------------------


      //------------------------------------------------------------
      // Setup Scales

      x = bars.xScale();
      y = bars.yScale();

      //------------------------------------------------------------


      //------------------------------------------------------------
      // Setup containers and skeleton of chart

      var wrap = container.selectAll('g.nv-wrap.nv-lineChart').data([data]);
      var gEnter = wrap.enter().append('g').attr('class', 'nvd3 nv-wrap nv-lineChart').append('g');
      var g = wrap.select('g');

      gEnter.append('g').attr('class', 'nv-x nv-axis');
      gEnter.append('g').attr('class', 'nv-y nv-axis');
      gEnter.append('g').attr('class', 'nv-barsWrap');
      gEnter.append('g').attr('class', 'nv-legendWrap');

      //------------------------------------------------------------


      //------------------------------------------------------------
      // Legend

      if (showLegend) {
        legend.width(availableWidth);

        g.select('.nv-legendWrap')
            .datum(data)
            .call(legend);

        if ( margin.top != legend.height()) {
          margin.top = legend.height();
          availableHeight = (height || parseInt(container.style('height')) || 400)
                             - margin.top - margin.bottom;
        }

        wrap.select('.nv-legendWrap')
            .attr('transform', 'translate(0,' + (-margin.top) +')')
      }

      //------------------------------------------------------------

      wrap.attr('transform', 'translate(' + margin.left + ',' + margin.top + ')');

      if (rightAlignYAxis) {
        g.select(".nv-y.nv-axis")
            .attr("transform", "translate(" + availableWidth + ",0)");
      }

      //------------------------------------------------------------
      // Main Chart Component(s)

      bars
        .width(availableWidth)
        .height(availableHeight)
        .color(data.map(function(d,i) {
          return d.color || color(d, i);
        }).filter(function(d,i) { return !data[i].disabled }));


      var barsWrap = g.select('.nv-barsWrap')
          .datum(data.filter(function(d) { return !d.disabled }))

      d3.transition(barsWrap).call(bars);

      //------------------------------------------------------------


      //------------------------------------------------------------
      // Setup Axes

      if (showXAxis) {
        xAxis
          .scale(x)
          .tickSize(-availableHeight, 0);

        g.select('.nv-x.nv-axis')
            .attr('transform', 'translate(0,' + y.range()[0] + ')');
        g.select('.nv-x.nv-axis')
          .transition()
            .call(xAxis);
      }

      if (showYAxis) {
        yAxis
          .scale(y)
          .ticks( availableHeight / 36 )
          .tickSize( -availableWidth, 0);

        g.select('.nv-y.nv-axis')
          .transition().duration(0)
            .call(yAxis);
      }
      //------------------------------------------------------------


      //============================================================
      // Event Handling/Dispatching (in chart's scope)
      //------------------------------------------------------------

      legend.dispatch.on('legendClick', function(d,i) { 
        d.disabled = !d.disabled;

        if (!data.filter(function(d) { return !d.disabled }).length) {
          data.map(function(d) {
            d.disabled = false;
            wrap.selectAll('.nv-series').classed('disabled', false);
            return d;
          });
        }

        state.disabled = data.map(function(d) { return !!d.disabled });
        dispatch.stateChange(state);

        selection.transition().call(chart);
      });

      legend.dispatch.on('legendDblclick', function(d) {
          //Double clicking should always enable current series, and disabled all others.
          data.forEach(function(d) {
             d.disabled = true;
          });
          d.disabled = false;  

          state.disabled = data.map(function(d) { return !!d.disabled });
          dispatch.stateChange(state);
          chart.update();
      });


/*
      legend.dispatch.on('legendMouseover', function(d, i) {
        d.hover = true;
        selection.transition().call(chart)
      });

      legend.dispatch.on('legendMouseout', function(d, i) {
        d.hover = false;
        selection.transition().call(chart)
      });
*/

      dispatch.on('tooltipShow', function(e) {
        if (tooltips) showTooltip(e, that.parentNode);
      });


      dispatch.on('changeState', function(e) {

        if (typeof e.disabled !== 'undefined') {
          data.forEach(function(series,i) {
            series.disabled = e.disabled[i];
          });

          state.disabled = e.disabled;
        }

        selection.call(chart);
      });

      //============================================================

    });

    return chart;
  }


  //============================================================
  // Event Handling/Dispatching (out of chart's scope)
  //------------------------------------------------------------

  bars.dispatch.on('elementMouseover.tooltip', function(e) {
    e.pos = [e.pos[0] +  margin.left, e.pos[1] + margin.top];
    dispatch.tooltipShow(e);
  });

  bars.dispatch.on('elementMouseout.tooltip', function(e) {
    dispatch.tooltipHide(e);
  });

  dispatch.on('tooltipHide', function() {
    if (tooltips) nv.tooltip.cleanup();
  });

  //============================================================


  //============================================================
  // Expose Public Variables
  //------------------------------------------------------------

  // expose chart's sub-components
  chart.dispatch = dispatch;
  chart.bars = bars;
  chart.legend = legend;
  chart.xAxis = xAxis;
  chart.yAxis = yAxis;

  d3.rebind(chart, bars, 'defined', 'isArea', 'x', 'y', 'size', 'xScale', 'yScale', 'xDomain', 'yDomain', 'forceX', 'forceY', 'interactive', 'clipEdge', 'clipVoronoi', 'id', 'interpolate');

  chart.margin = function(_) {
    if (!arguments.length) return margin;
    margin.top    = typeof _.top    != 'undefined' ? _.top    : margin.top;
    margin.right  = typeof _.right  != 'undefined' ? _.right  : margin.right;
    margin.bottom = typeof _.bottom != 'undefined' ? _.bottom : margin.bottom;
    margin.left   = typeof _.left   != 'undefined' ? _.left   : margin.left;
    return chart;
  };

  chart.width = function(_) {
    if (!arguments.length) return width;
    width = _;
    return chart;
  };

  chart.height = function(_) {
    if (!arguments.length) return height;
    height = _;
    return chart;
  };

  chart.color = function(_) {
    if (!arguments.length) return color;
    color = nv.utils.getColor(_);
    legend.color(color);
    return chart;
  };

  chart.showLegend = function(_) {
    if (!arguments.length) return showLegend;
    showLegend = _;
    return chart;
  };

  chart.showXAxis = function(_) {
    if (!arguments.length) return showXAxis;
    showXAxis = _;
    return chart;
  };

  chart.showYAxis = function(_) {
    if (!arguments.length) return showYAxis;
    showYAxis = _;
    return chart;
  };

  chart.rightAlignYAxis = function(_) {
    if(!arguments.length) return rightAlignYAxis;
    rightAlignYAxis = _;
    yAxis.orient( (_) ? 'right' : 'left');
    return chart;
  };

  chart.tooltips = function(_) {
    if (!arguments.length) return tooltips;
    tooltips = _;
    return chart;
  };

  chart.tooltipContent = function(_) {
    if (!arguments.length) return tooltip;
    tooltip = _;
    return chart;
  };

  chart.state = function(_) {
    if (!arguments.length) return state;
    state = _;
    return chart;
  };

  chart.defaultState = function(_) {
    if (!arguments.length) return defaultState;
    defaultState = _;
    return chart;
  };

  chart.noData = function(_) {
    if (!arguments.length) return noData;
    noData = _;
    return chart;
  };

  //============================================================


  return chart;
}
nv.models.indentedTree = function() {

  //============================================================
  // Public Variables with Default Settings
  //------------------------------------------------------------

  var margin = {top: 0, right: 0, bottom: 0, left: 0} //TODO: implement, maybe as margin on the containing div
    , width = 960
    , height = 500
    , color = nv.utils.defaultColor()
    , id = Math.floor(Math.random() * 10000)
    , header = true
    , filterZero = false
    , noData = "No Data Available."
    , childIndent = 20
    , columns = [{key:'key', label: 'Name', type:'text'}] //TODO: consider functions like chart.addColumn, chart.removeColumn, instead of a block like this
    , tableClass = null
    , iconOpen = 'images/grey-plus.png' //TODO: consider removing this and replacing with a '+' or '-' unless user defines images
    , iconClose = 'images/grey-minus.png'
    , dispatch = d3.dispatch('elementClick', 'elementDblclick', 'elementMouseover', 'elementMouseout')
    ;

  //============================================================

  var idx = 0;

  function chart(selection) {
    selection.each(function(data) {
      var depth = 1,
          container = d3.select(this);

      var tree = d3.layout.tree()
          .children(function(d) { return d.values })
          .size([height, childIndent]); //Not sure if this is needed now that the result is HTML

      chart.update = function() { container.transition().duration(600).call(chart) };


      //------------------------------------------------------------
      // Display No Data message if there's nothing to show.
      if (!data[0]) data[0] = {key: noData};

      //------------------------------------------------------------


      var nodes = tree.nodes(data[0]);

      // nodes.map(function(d) {
      //   d.id = i++;
      // })

      //------------------------------------------------------------
      // Setup containers and skeleton of chart

      var wrap = d3.select(this).selectAll('div').data([[nodes]]);
      var wrapEnter = wrap.enter().append('div').attr('class', 'nvd3 nv-wrap nv-indentedtree');
      var tableEnter = wrapEnter.append('table');
      var table = wrap.select('table').attr('width', '100%').attr('class', tableClass);

      //------------------------------------------------------------


      if (header) {
        var thead = tableEnter.append('thead');

        var theadRow1 = thead.append('tr');

        columns.forEach(function(column) {
          theadRow1
            .append('th')
              .attr('width', column.width ? column.width : '10%')
              .style('text-align', column.type == 'numeric' ? 'right' : 'left')
            .append('span')
              .text(column.label);
        });
      }


      var tbody = table.selectAll('tbody')
                    .data(function(d) { return d });
      tbody.enter().append('tbody');



      //compute max generations
      depth = d3.max(nodes, function(node) { return node.depth });
      tree.size([height, depth * childIndent]); //TODO: see if this is necessary at all


      // Update the nodes…
      var node = tbody.selectAll('tr')
          // .data(function(d) { return d; }, function(d) { return d.id || (d.id == ++i)});
          .data(function(d) { return d.filter(function(d) { return (filterZero && !d.children) ? filterZero(d) :  true; } )}, function(d,i) { return d.id || (d.id || ++idx)});
          //.style('display', 'table-row'); //TODO: see if this does anything

      node.exit().remove();

      node.select('img.nv-treeicon')
          .attr('src', icon)
          .classed('folded', folded);

      var nodeEnter = node.enter().append('tr');


      columns.forEach(function(column, index) {

        var nodeName = nodeEnter.append('td')
            .style('padding-left', function(d) { return (index ? 0 : d.depth * childIndent + 12 + (icon(d) ? 0 : 16)) + 'px' }, 'important') //TODO: check why I did the ternary here
            .style('text-align', column.type == 'numeric' ? 'right' : 'left');


        if (index == 0) {
          nodeName.append('img')
              .classed('nv-treeicon', true)
              .classed('nv-folded', folded)
              .attr('src', icon)
              .style('width', '14px')
              .style('height', '14px')
              .style('padding', '0 1px')
              .style('display', function(d) { return icon(d) ? 'inline-block' : 'none'; })
              .on('click', click);
        }


        nodeName.append('span')
            .attr('class', d3.functor(column.classes) )
            .text(function(d) { return column.format ? column.format(d) :
                                        (d[column.key] || '-') });

        if  (column.showCount) {
          nodeName.append('span')
              .attr('class', 'nv-childrenCount');

          node.selectAll('span.nv-childrenCount').text(function(d) {
                return ((d.values && d.values.length) || (d._values && d._values.length)) ?                                   //If this is a parent
                    '(' + ((d.values && (d.values.filter(function(d) { return filterZero ? filterZero(d) :  true; }).length)) //If children are in values check its children and filter
                    || (d._values && d._values.filter(function(d) { return filterZero ? filterZero(d) :  true; }).length)     //Otherwise, do the same, but with the other name, _values...
                    || 0) + ')'                                                                                               //This is the catch-all in case there are no children after a filter
                    : ''                                                                                                     //If this is not a parent, just give an empty string
            });
        }

        if (column.click)
          nodeName.select('span').on('click', column.click);

      });

      node
        .order()
        .on('click', function(d) { 
          dispatch.elementClick({
            row: this, //TODO: decide whether or not this should be consistent with scatter/line events or should be an html link (a href)
            data: d,
            pos: [d.x, d.y]
          });
        })
        .on('dblclick', function(d) { 
          dispatch.elementDblclick({
            row: this,
            data: d,
            pos: [d.x, d.y]
          });
        })
        .on('mouseover', function(d) { 
          dispatch.elementMouseover({
            row: this,
            data: d,
            pos: [d.x, d.y]
          });
        })
        .on('mouseout', function(d) { 
          dispatch.elementMouseout({
            row: this,
            data: d,
            pos: [d.x, d.y]
          });
        });




      // Toggle children on click.
      function click(d, _, unshift) {
        d3.event.stopPropagation();

        if(d3.event.shiftKey && !unshift) {
          //If you shift-click, it'll toggle fold all the children, instead of itself
          d3.event.shiftKey = false;
          d.values && d.values.forEach(function(node){
            if (node.values || node._values) {
              click(node, 0, true);
            }
          });
          return true;
        }
        if(!hasChildren(d)) {
          //download file
          //window.location.href = d.url;
          return true;
        }
        if (d.values) {
          d._values = d.values;
          d.values = null;
        } else {
          d.values = d._values;
          d._values = null;
        }
        chart.update();
      }


      function icon(d) {
        return (d._values && d._values.length) ? iconOpen : (d.values && d.values.length) ? iconClose : '';
      }

      function folded(d) {
        return (d._values && d._values.length);
      }

      function hasChildren(d) {
        var values = d.values || d._values;

        return (values && values.length);
      }


    });

    return chart;
  }


  //============================================================
  // Expose Public Variables
  //------------------------------------------------------------

  chart.margin = function(_) {
    if (!arguments.length) return margin;
    margin.top    = typeof _.top    != 'undefined' ? _.top    : margin.top;
    margin.right  = typeof _.right  != 'undefined' ? _.right  : margin.right;
    margin.bottom = typeof _.bottom != 'undefined' ? _.bottom : margin.bottom;
    margin.left   = typeof _.left   != 'undefined' ? _.left   : margin.left;
    return chart;
  };

  chart.width = function(_) {
    if (!arguments.length) return width;
    width = _;
    return chart;
  };

  chart.height = function(_) {
    if (!arguments.length) return height;
    height = _;
    return chart;
  };

  chart.color = function(_) {
    if (!arguments.length) return color;
    color = nv.utils.getColor(_);
    scatter.color(color);
    return chart;
  };

  chart.id = function(_) {
    if (!arguments.length) return id;
    id = _;
    return chart;
  };

  chart.header = function(_) {
    if (!arguments.length) return header;
    header = _;
    return chart;
  };

  chart.noData = function(_) {
    if (!arguments.length) return noData;
    noData = _;
    return chart;
  };

  chart.filterZero = function(_) {
    if (!arguments.length) return filterZero;
    filterZero = _;
    return chart;
  };

  chart.columns = function(_) {
    if (!arguments.length) return columns;
    columns = _;
    return chart;
  };

  chart.tableClass = function(_) {
    if (!arguments.length) return tableClass;
    tableClass = _;
    return chart;
  };

  chart.iconOpen = function(_){
     if (!arguments.length) return iconOpen;
    iconOpen = _;
    return chart;
  }

  chart.iconClose = function(_){
     if (!arguments.length) return iconClose;
    iconClose = _;
    return chart;
  }

  //============================================================


  return chart;
};nv.models.legend = function() {

  //============================================================
  // Public Variables with Default Settings
  //------------------------------------------------------------

  var margin = {top: 5, right: 0, bottom: 5, left: 0}
    , width = 400
    , height = 20
    , getKey = function(d) { return d.key }
    , color = nv.utils.defaultColor()
    , align = true
    , dispatch = d3.dispatch('legendClick', 'legendDblclick', 'legendMouseover', 'legendMouseout')
    ;

  //============================================================


  function chart(selection) {
    selection.each(function(data) {
      var availableWidth = width - margin.left - margin.right,
          container = d3.select(this);


      //------------------------------------------------------------
      // Setup containers and skeleton of chart

      var wrap = container.selectAll('g.nv-legend').data([data]);
      var gEnter = wrap.enter().append('g').attr('class', 'nvd3 nv-legend').append('g');
      var g = wrap.select('g');

      wrap.attr('transform', 'translate(' + margin.left + ',' + margin.top + ')');

      //------------------------------------------------------------


      var series = g.selectAll('.nv-series')
          .data(function(d) { return d });
      var seriesEnter = series.enter().append('g').attr('class', 'nv-series')
          .on('mouseover', function(d,i) {
            dispatch.legendMouseover(d,i);  //TODO: Make consistent with other event objects
          })
          .on('mouseout', function(d,i) {
            dispatch.legendMouseout(d,i);
          })
          .on('click', function(d,i) {
            dispatch.legendClick(d,i);
          })
          .on('dblclick', function(d,i) {
            dispatch.legendDblclick(d,i);
          });
      seriesEnter.append('circle')
          .style('stroke-width', 2)
          .attr('r', 5);
      seriesEnter.append('text')
          .attr('text-anchor', 'start')
          .attr('dy', '.32em')
          .attr('dx', '8');
      series.classed('disabled', function(d) { return d.disabled });
      series.exit().remove();
      series.select('circle')
          .style('fill', function(d,i) { return d.color || color(d,i)})
          .style('stroke', function(d,i) { return d.color || color(d, i) });
      series.select('text').text(getKey);


      //TODO: implement fixed-width and max-width options (max-width is especially useful with the align option)

      // NEW ALIGNING CODE, TODO: clean up
      if (align) {

        var seriesWidths = [];
        series.each(function(d,i) {
              var legendText = d3.select(this).select('text');
              var svgComputedTextLength = legendText.node().getComputedTextLength() 
                                         || nv.utils.calcApproxTextWidth(legendText);
              seriesWidths.push(svgComputedTextLength + 28); // 28 is ~ the width of the circle plus some padding
            });

        //nv.log('Series Widths: ', JSON.stringify(seriesWidths));

        var seriesPerRow = 0;
        var legendWidth = 0;
        var columnWidths = [];

        while ( legendWidth < availableWidth && seriesPerRow < seriesWidths.length) {
          columnWidths[seriesPerRow] = seriesWidths[seriesPerRow];
          legendWidth += seriesWidths[seriesPerRow++];
        }


        while ( legendWidth > availableWidth && seriesPerRow > 1 ) {
          columnWidths = [];
          seriesPerRow--;

          for (k = 0; k < seriesWidths.length; k++) {
            if (seriesWidths[k] > (columnWidths[k % seriesPerRow] || 0) )
              columnWidths[k % seriesPerRow] = seriesWidths[k];
          }

          legendWidth = columnWidths.reduce(function(prev, cur, index, array) {
                          return prev + cur;
                        });
        }
        //console.log(columnWidths, legendWidth, seriesPerRow);

        var xPositions = [];
        for (var i = 0, curX = 0; i < seriesPerRow; i++) {
            xPositions[i] = curX;
            curX += columnWidths[i];
        }

        series
            .attr('transform', function(d, i) {
              return 'translate(' + xPositions[i % seriesPerRow] + ',' + (5 + Math.floor(i / seriesPerRow) * 20) + ')';
            });

        //position legend as far right as possible within the total width
        g.attr('transform', 'translate(' + (width - margin.right - legendWidth) + ',' + margin.top + ')');

        height = margin.top + margin.bottom + (Math.ceil(seriesWidths.length / seriesPerRow) * 20);

      } else {

        var ypos = 5,
            newxpos = 5,
            maxwidth = 0,
            xpos;
        series
            .attr('transform', function(d, i) {
              var length = d3.select(this).select('text').node().getComputedTextLength() + 28;
              xpos = newxpos;

              if (width < margin.left + margin.right + xpos + length) {
                newxpos = xpos = 5;
                ypos += 20;
              }

              newxpos += length;
              if (newxpos > maxwidth) maxwidth = newxpos;

              return 'translate(' + xpos + ',' + ypos + ')';
            });

        //position legend as far right as possible within the total width
        g.attr('transform', 'translate(' + (width - margin.right - maxwidth) + ',' + margin.top + ')');

        height = margin.top + margin.bottom + ypos + 15;

      }

    });

    return chart;
  }


  //============================================================
  // Expose Public Variables
  //------------------------------------------------------------

  chart.dispatch = dispatch;

  chart.margin = function(_) {
    if (!arguments.length) return margin;
    margin.top    = typeof _.top    != 'undefined' ? _.top    : margin.top;
    margin.right  = typeof _.right  != 'undefined' ? _.right  : margin.right;
    margin.bottom = typeof _.bottom != 'undefined' ? _.bottom : margin.bottom;
    margin.left   = typeof _.left   != 'undefined' ? _.left   : margin.left;
    return chart;
  };

  chart.width = function(_) {
    if (!arguments.length) return width;
    width = _;
    return chart;
  };

  chart.height = function(_) {
    if (!arguments.length) return height;
    height = _;
    return chart;
  };

  chart.key = function(_) {
    if (!arguments.length) return getKey;
    getKey = _;
    return chart;
  };

  chart.color = function(_) {
    if (!arguments.length) return color;
    color = nv.utils.getColor(_);
    return chart;
  };

  chart.align = function(_) {
    if (!arguments.length) return align;
    align = _;
    return chart;
  };

  //============================================================


  return chart;
}

nv.models.line = function() {

  //============================================================
  // Public Variables with Default Settings
  //------------------------------------------------------------

  var  scatter = nv.models.scatter()
    ;

  var margin = {top: 0, right: 0, bottom: 0, left: 0}
    , width = 960
    , height = 500
    , color = nv.utils.defaultColor() // a function that returns a color
    , getX = function(d) { return d.x } // accessor to get the x value from a data point
    , getY = function(d) { return d.y } // accessor to get the y value from a data point
    , defined = function(d,i) { return !isNaN(getY(d,i)) && getY(d,i) !== null } // allows a line to be not continuous when it is not defined
    , isArea = function(d) { return d.area } // decides if a line is an area or just a line
    , clipEdge = false // if true, masks lines within x and y scale
    , x //can be accessed via chart.xScale()
    , y //can be accessed via chart.yScale()
    , interpolate = "linear" // controls the line interpolation
    ;

  scatter
    .size(16) // default size
    .sizeDomain([16,256]) //set to speed up calculation, needs to be unset if there is a custom size accessor
    ;
    
  //============================================================


  //============================================================
  // Private Variables
  //------------------------------------------------------------

  var x0, y0 //used to store previous scales
      ;

  //============================================================


  function chart(selection) {
    selection.each(function(data) {
      var availableWidth = width - margin.left - margin.right,
          availableHeight = height - margin.top - margin.bottom,
          container = d3.select(this);

      //------------------------------------------------------------
      // Setup Scales

      x = scatter.xScale();
      y = scatter.yScale();

      x0 = x0 || x;
      y0 = y0 || y;

      //------------------------------------------------------------


      //------------------------------------------------------------
      // Setup containers and skeleton of chart

      var wrap = container.selectAll('g.nv-wrap.nv-line').data([data]);
      var wrapEnter = wrap.enter().append('g').attr('class', 'nvd3 nv-wrap nv-line');
      var defsEnter = wrapEnter.append('defs');
      var gEnter = wrapEnter.append('g');
      var g = wrap.select('g')

      gEnter.append('g').attr('class', 'nv-groups');
      gEnter.append('g').attr('class', 'nv-scatterWrap');

      wrap.attr('transform', 'translate(' + margin.left + ',' + margin.top + ')');

      //------------------------------------------------------------




      scatter
        .width(availableWidth)
        .height(availableHeight)

      var scatterWrap = wrap.select('.nv-scatterWrap');
          //.datum(data); // Data automatically trickles down from the wrap

      d3.transition(scatterWrap).call(scatter);



      defsEnter.append('clipPath')
          .attr('id', 'nv-edge-clip-' + scatter.id())
        .append('rect');

      wrap.select('#nv-edge-clip-' + scatter.id() + ' rect')
          .attr('width', availableWidth)
          .attr('height', availableHeight);

      g   .attr('clip-path', clipEdge ? 'url(#nv-edge-clip-' + scatter.id() + ')' : '');
      scatterWrap
          .attr('clip-path', clipEdge ? 'url(#nv-edge-clip-' + scatter.id() + ')' : '');




      var groups = wrap.select('.nv-groups').selectAll('.nv-group')
          .data(function(d) { return d }, function(d) { return d.key });
      groups.enter().append('g')
          .style('stroke-opacity', 1e-6)
          .style('fill-opacity', 1e-6);
      d3.transition(groups.exit())
          .style('stroke-opacity', 1e-6)
          .style('fill-opacity', 1e-6)
          .remove();
      groups
          .attr('class', function(d,i) { return 'nv-group nv-series-' + i })
          .classed('hover', function(d) { return d.hover })
          .style('fill', function(d,i){ return color(d, i) })
          .style('stroke', function(d,i){ return color(d, i)});
      d3.transition(groups)
          .style('stroke-opacity', 1)
          .style('fill-opacity', .5);



      var areaPaths = groups.selectAll('path.nv-area')
          .data(function(d) { return isArea(d) ? [d] : [] }); // this is done differently than lines because I need to check if series is an area
      areaPaths.enter().append('path')
          .attr('class', 'nv-area')
          .attr('d', function(d) {
            return d3.svg.area()
                .interpolate(interpolate)
                .defined(defined)
                .x(function(d,i) { return x0(getX(d,i)) })
                .y0(function(d,i) { return y0(getY(d,i)) })
                .y1(function(d,i) { return y0( y.domain()[0] <= 0 ? y.domain()[1] >= 0 ? 0 : y.domain()[1] : y.domain()[0] ) })
                //.y1(function(d,i) { return y0(0) }) //assuming 0 is within y domain.. may need to tweak this
                .apply(this, [d.values])
          });
      d3.transition(groups.exit().selectAll('path.nv-area'))
          .attr('d', function(d) {
            return d3.svg.area()
                .interpolate(interpolate)
                .defined(defined)
                .x(function(d,i) { return x(getX(d,i)) })
                .y0(function(d,i) { return y(getY(d,i)) })
                .y1(function(d,i) { return y( y.domain()[0] <= 0 ? y.domain()[1] >= 0 ? 0 : y.domain()[1] : y.domain()[0] ) })
                //.y1(function(d,i) { return y0(0) }) //assuming 0 is within y domain.. may need to tweak this
                .apply(this, [d.values])
          });
      d3.transition(areaPaths)
          .attr('d', function(d) {
            return d3.svg.area()
                .interpolate(interpolate)
                .defined(defined)
                .x(function(d,i) { return x(getX(d,i)) })
                .y0(function(d,i) { return y(getY(d,i)) })
                .y1(function(d,i) { return y( y.domain()[0] <= 0 ? y.domain()[1] >= 0 ? 0 : y.domain()[1] : y.domain()[0] ) })
                //.y1(function(d,i) { return y0(0) }) //assuming 0 is within y domain.. may need to tweak this
                .apply(this, [d.values])
          });



      var linePaths = groups.selectAll('path.nv-line')
          .data(function(d) { return [d.values] });
      linePaths.enter().append('path')
          .attr('class', 'nv-line')
          .attr('d',
            d3.svg.line()
              .interpolate(interpolate)
              .defined(defined)
              .x(function(d,i) { return x0(getX(d,i)) })
              .y(function(d,i) { return y0(getY(d,i)) })
          );
      d3.transition(groups.exit().selectAll('path.nv-line'))
          .attr('d',
            d3.svg.line()
              .interpolate(interpolate)
              .defined(defined)
              .x(function(d,i) { return x(getX(d,i)) })
              .y(function(d,i) { return y(getY(d,i)) })
          );
      d3.transition(linePaths)
          .attr('d',
            d3.svg.line()
              .interpolate(interpolate)
              .defined(defined)
              .x(function(d,i) { return x(getX(d,i)) })
              .y(function(d,i) { return y(getY(d,i)) })
          );

<<<<<<< HEAD
=======
        //position legend as far right as possible within the total width
        g.attr('transform', 'translate(' + (width - margin.right - maxwidth) + ',' + margin.top + ')');

        height = margin.top + margin.bottom + ypos + 15;

      }

    });

    return chart;
  }


  //============================================================
  // Expose Public Variables
  //------------------------------------------------------------

  chart.dispatch = dispatch;

  chart.margin = function(_) {
    if (!arguments.length) return margin;
    margin.top    = typeof _.top    != 'undefined' ? _.top    : margin.top;
    margin.right  = typeof _.right  != 'undefined' ? _.right  : margin.right;
    margin.bottom = typeof _.bottom != 'undefined' ? _.bottom : margin.bottom;
    margin.left   = typeof _.left   != 'undefined' ? _.left   : margin.left;
    return chart;
  };

  chart.width = function(_) {
    if (!arguments.length) return width;
    width = _;
    return chart;
  };

  chart.height = function(_) {
    if (!arguments.length) return height;
    height = _;
    return chart;
  };

  chart.key = function(_) {
    if (!arguments.length) return getKey;
    getKey = _;
    return chart;
  };

  chart.color = function(_) {
    if (!arguments.length) return color;
    color = nv.utils.getColor(_);
    return chart;
  };

  chart.align = function(_) {
    if (!arguments.length) return align;
    align = _;
    return chart;
  };

  //============================================================


  return chart;
}

nv.models.line = function() {

  //============================================================
  // Public Variables with Default Settings
  //------------------------------------------------------------

  var  scatter = nv.models.scatter()
    ;

  var margin = {top: 0, right: 0, bottom: 0, left: 0}
    , width = 960
    , height = 500
    , color = nv.utils.defaultColor() // a function that returns a color
    , getX = function(d) { return d.x } // accessor to get the x value from a data point
    , getY = function(d) { return d.y } // accessor to get the y value from a data point
    , defined = function(d,i) { return !isNaN(getY(d,i)) && getY(d,i) !== null } // allows a line to be not continuous when it is not defined
    , isArea = function(d) { return d.area } // decides if a line is an area or just a line
    , clipEdge = false // if true, masks lines within x and y scale
    , x //can be accessed via chart.xScale()
    , y //can be accessed via chart.yScale()
    , interpolate = "linear" // controls the line interpolation
    ;

  scatter
    .size(16) // default size
    .sizeDomain([16,256]) //set to speed up calculation, needs to be unset if there is a custom size accessor
    ;
    
  //============================================================


  //============================================================
  // Private Variables
  //------------------------------------------------------------

  var x0, y0 //used to store previous scales
      ;

  //============================================================


  function chart(selection) {
    selection.each(function(data) {
      var availableWidth = width - margin.left - margin.right,
          availableHeight = height - margin.top - margin.bottom,
          container = d3.select(this);

      //------------------------------------------------------------
      // Setup Scales

      x = scatter.xScale();
      y = scatter.yScale();

      x0 = x0 || x;
      y0 = y0 || y;

      //------------------------------------------------------------


      //------------------------------------------------------------
      // Setup containers and skeleton of chart

      var wrap = container.selectAll('g.nv-wrap.nv-line').data([data]);
      var wrapEnter = wrap.enter().append('g').attr('class', 'nvd3 nv-wrap nv-line');
      var defsEnter = wrapEnter.append('defs');
      var gEnter = wrapEnter.append('g');
      var g = wrap.select('g')

      gEnter.append('g').attr('class', 'nv-groups');
      gEnter.append('g').attr('class', 'nv-scatterWrap');

      wrap.attr('transform', 'translate(' + margin.left + ',' + margin.top + ')');

      //------------------------------------------------------------




      scatter
        .width(availableWidth)
        .height(availableHeight)

      var scatterWrap = wrap.select('.nv-scatterWrap');
          //.datum(data); // Data automatically trickles down from the wrap

      d3.transition(scatterWrap).call(scatter);



      defsEnter.append('clipPath')
          .attr('id', 'nv-edge-clip-' + scatter.id())
        .append('rect');

      wrap.select('#nv-edge-clip-' + scatter.id() + ' rect')
          .attr('width', availableWidth)
          .attr('height', availableHeight);

      g   .attr('clip-path', clipEdge ? 'url(#nv-edge-clip-' + scatter.id() + ')' : '');
      scatterWrap
          .attr('clip-path', clipEdge ? 'url(#nv-edge-clip-' + scatter.id() + ')' : '');




      var groups = wrap.select('.nv-groups').selectAll('.nv-group')
          .data(function(d) { return d }, function(d) { return d.key });
      groups.enter().append('g')
          .style('stroke-opacity', 1e-6)
          .style('fill-opacity', 1e-6);
      d3.transition(groups.exit())
          .style('stroke-opacity', 1e-6)
          .style('fill-opacity', 1e-6)
          .remove();
      groups
          .attr('class', function(d,i) { return 'nv-group nv-series-' + i })
          .classed('hover', function(d) { return d.hover })
          .style('fill', function(d,i){ return color(d, i) })
          .style('stroke', function(d,i){ return color(d, i)});
      d3.transition(groups)
          .style('stroke-opacity', 1)
          .style('fill-opacity', .5);



      var areaPaths = groups.selectAll('path.nv-area')
          .data(function(d) { return isArea(d) ? [d] : [] }); // this is done differently than lines because I need to check if series is an area
      areaPaths.enter().append('path')
          .attr('class', 'nv-area')
          .attr('d', function(d) {
            return d3.svg.area()
                .interpolate(interpolate)
                .defined(defined)
                .x(function(d,i) { return x0(getX(d,i)) })
                .y0(function(d,i) { return y0(getY(d,i)) })
                .y1(function(d,i) { return y0( y.domain()[0] <= 0 ? y.domain()[1] >= 0 ? 0 : y.domain()[1] : y.domain()[0] ) })
                //.y1(function(d,i) { return y0(0) }) //assuming 0 is within y domain.. may need to tweak this
                .apply(this, [d.values])
          });
      d3.transition(groups.exit().selectAll('path.nv-area'))
          .attr('d', function(d) {
            return d3.svg.area()
                .interpolate(interpolate)
                .defined(defined)
                .x(function(d,i) { return x(getX(d,i)) })
                .y0(function(d,i) { return y(getY(d,i)) })
                .y1(function(d,i) { return y( y.domain()[0] <= 0 ? y.domain()[1] >= 0 ? 0 : y.domain()[1] : y.domain()[0] ) })
                //.y1(function(d,i) { return y0(0) }) //assuming 0 is within y domain.. may need to tweak this
                .apply(this, [d.values])
          });
      d3.transition(areaPaths)
          .attr('d', function(d) {
            return d3.svg.area()
                .interpolate(interpolate)
                .defined(defined)
                .x(function(d,i) { return x(getX(d,i)) })
                .y0(function(d,i) { return y(getY(d,i)) })
                .y1(function(d,i) { return y( y.domain()[0] <= 0 ? y.domain()[1] >= 0 ? 0 : y.domain()[1] : y.domain()[0] ) })
                //.y1(function(d,i) { return y0(0) }) //assuming 0 is within y domain.. may need to tweak this
                .apply(this, [d.values])
          });



      var linePaths = groups.selectAll('path.nv-line')
          .data(function(d) { return [d.values] });
      linePaths.enter().append('path')
          .attr('class', 'nv-line')
          .attr('d',
            d3.svg.line()
              .interpolate(interpolate)
              .defined(defined)
              .x(function(d,i) { return x0(getX(d,i)) })
              .y(function(d,i) { return y0(getY(d,i)) })
          );
      d3.transition(groups.exit().selectAll('path.nv-line'))
          .attr('d',
            d3.svg.line()
              .interpolate(interpolate)
              .defined(defined)
              .x(function(d,i) { return x(getX(d,i)) })
              .y(function(d,i) { return y(getY(d,i)) })
          );
      d3.transition(linePaths)
          .attr('d',
            d3.svg.line()
              .interpolate(interpolate)
              .defined(defined)
              .x(function(d,i) { return x(getX(d,i)) })
              .y(function(d,i) { return y(getY(d,i)) })
          );

>>>>>>> 38bf8137


      //store old scales for use in transitions on update
      x0 = x.copy();
      y0 = y.copy();

    });

    return chart;
  }


  //============================================================
  // Expose Public Variables
  //------------------------------------------------------------

  chart.dispatch = scatter.dispatch;
  chart.scatter = scatter;

  d3.rebind(chart, scatter, 'id', 'interactive', 'size', 'xScale', 'yScale', 'zScale', 'xDomain', 'yDomain', 'sizeDomain', 'forceX', 'forceY', 'forceSize', 'clipVoronoi', 'clipRadius', 'padData');

  chart.margin = function(_) {
    if (!arguments.length) return margin;
    margin.top    = typeof _.top    != 'undefined' ? _.top    : margin.top;
    margin.right  = typeof _.right  != 'undefined' ? _.right  : margin.right;
    margin.bottom = typeof _.bottom != 'undefined' ? _.bottom : margin.bottom;
    margin.left   = typeof _.left   != 'undefined' ? _.left   : margin.left;
    return chart;
  };

  chart.width = function(_) {
    if (!arguments.length) return width;
    width = _;
    return chart;
  };

  chart.height = function(_) {
    if (!arguments.length) return height;
    height = _;
    return chart;
  };

  chart.x = function(_) {
    if (!arguments.length) return getX;
    getX = _;
    scatter.x(_);
    return chart;
  };

  chart.y = function(_) {
    if (!arguments.length) return getY;
    getY = _;
    scatter.y(_);
    return chart;
  };

  chart.clipEdge = function(_) {
    if (!arguments.length) return clipEdge;
    clipEdge = _;
    return chart;
  };

  chart.color = function(_) {
    if (!arguments.length) return color;
    color = nv.utils.getColor(_);
    scatter.color(color);
    return chart;
  };

  chart.interpolate = function(_) {
    if (!arguments.length) return interpolate;
    interpolate = _;
    return chart;
  };

  chart.defined = function(_) {
    if (!arguments.length) return defined;
    defined = _;
    return chart;
  };

  chart.isArea = function(_) {
    if (!arguments.length) return isArea;
    isArea = d3.functor(_);
    return chart;
  };

  //============================================================


  return chart;
}

nv.models.lineChart = function() {

  //============================================================
  // Public Variables with Default Settings
  //------------------------------------------------------------

  var lines = nv.models.line()
    , xAxis = nv.models.axis()
    , yAxis = nv.models.axis()
    , legend = nv.models.legend()
    ;

//set margin.right to 23 to fit dates on the x-axis within the chart
  var margin = {top: 30, right: 20, bottom: 50, left: 60}
    , color = nv.utils.defaultColor()
    , width = null
    , height = null
    , showLegend = true
    , showXAxis = true
    , showYAxis = true
    , rightAlignYAxis = false
    , tooltips = true
    , tooltip = function(key, x, y, e, graph) {
        return '<h3>' + key + '</h3>' +
               '<p>' +  y + ' at ' + x + '</p>'
      }
    , x
    , y
    , state = {}
    , defaultState = null
    , noData = 'No Data Available.'
    , dispatch = d3.dispatch('tooltipShow', 'tooltipHide', 'stateChange', 'changeState')
    ;

  xAxis
    .orient('bottom')
    .tickPadding(7)
    ;
  yAxis
    .orient((rightAlignYAxis) ? 'right' : 'left')
    ;

  //============================================================


  //============================================================
  // Private Variables
  //------------------------------------------------------------

  var showTooltip = function(e, offsetElement) {

    // New addition to calculate position if SVG is scaled with viewBox, may move TODO: consider implementing everywhere else
    if (offsetElement) {
      var svg = d3.select(offsetElement).select('svg');
      var viewBox = (svg.node()) ? svg.attr('viewBox') : null;
      if (viewBox) {
        viewBox = viewBox.split(' ');
        var ratio = parseInt(svg.style('width')) / viewBox[2];
        e.pos[0] = e.pos[0] * ratio;
        e.pos[1] = e.pos[1] * ratio;
      }
    }

    var left = e.pos[0] + ( offsetElement.offsetLeft || 0 ),
        top = e.pos[1] + ( offsetElement.offsetTop || 0),
        x = xAxis.tickFormat()(lines.x()(e.point, e.pointIndex)),
        y = yAxis.tickFormat()(lines.y()(e.point, e.pointIndex)),
        content = tooltip(e.series.key, x, y, e, chart);

    nv.tooltip.show([left, top], content, null, null, offsetElement);
  };

  //============================================================


  function chart(selection) {
    selection.each(function(data) {
      var container = d3.select(this),
          that = this;

      var availableWidth = (width  || parseInt(container.style('width')) || 960)
                             - margin.left - margin.right,
          availableHeight = (height || parseInt(container.style('height')) || 400)
                             - margin.top - margin.bottom;


      chart.update = function() { container.transition().call(chart) };
      chart.container = this;

      //set state.disabled
      state.disabled = data.map(function(d) { return !!d.disabled });

      if (!defaultState) {
        var key;
        defaultState = {};
        for (key in state) {
          if (state[key] instanceof Array)
            defaultState[key] = state[key].slice(0);
          else
            defaultState[key] = state[key];
        }
      }

      //------------------------------------------------------------
      // Display noData message if there's nothing to show.

      if (!data || !data.length || !data.filter(function(d) { return d.values.length }).length) {
        var noDataText = container.selectAll('.nv-noData').data([noData]);

        noDataText.enter().append('text')
          .attr('class', 'nvd3 nv-noData')
          .attr('dy', '-.7em')
          .style('text-anchor', 'middle');

        noDataText
          .attr('x', margin.left + availableWidth / 2)
          .attr('y', margin.top + availableHeight / 2)
          .text(function(d) { return d });

        return chart;
      } else {
        container.selectAll('.nv-noData').remove();
      }

      //------------------------------------------------------------


      //------------------------------------------------------------
      // Setup Scales

      x = lines.xScale();
      y = lines.yScale();

      //------------------------------------------------------------


      //------------------------------------------------------------
      // Setup containers and skeleton of chart

      var wrap = container.selectAll('g.nv-wrap.nv-lineChart').data([data]);
      var gEnter = wrap.enter().append('g').attr('class', 'nvd3 nv-wrap nv-lineChart').append('g');
      var g = wrap.select('g');

      gEnter.append('g').attr('class', 'nv-x nv-axis');
      gEnter.append('g').attr('class', 'nv-y nv-axis');
      gEnter.append('g').attr('class', 'nv-linesWrap');
      gEnter.append('g').attr('class', 'nv-legendWrap');

      //------------------------------------------------------------
<<<<<<< HEAD


      //------------------------------------------------------------
      // Legend

      if (showLegend) {
        legend.width(availableWidth);

        g.select('.nv-legendWrap')
            .datum(data)
            .call(legend);

        if ( margin.top != legend.height()) {
          margin.top = legend.height();
          availableHeight = (height || parseInt(container.style('height')) || 400)
                             - margin.top - margin.bottom;
        }

        wrap.select('.nv-legendWrap')
            .attr('transform', 'translate(0,' + (-margin.top) +')')
      }

      //------------------------------------------------------------
=======
>>>>>>> 38bf8137


      if (rightAlignYAxis) {
          g.select(".nv-y.nv-axis")
              .attr("transform", "translate(" + availableWidth + ",0)");
      }

      //------------------------------------------------------------
      // Main Chart Component(s)

      lines
        .width(availableWidth)
        .height(availableHeight)
        .color(data.map(function(d,i) {
          return d.color || color(d, i);
        }).filter(function(d,i) { return !data[i].disabled }));


      var linesWrap = g.select('.nv-linesWrap')
          .datum(data.filter(function(d) { return !d.disabled }))

      d3.transition(linesWrap).call(lines);

      //------------------------------------------------------------


      //------------------------------------------------------------
      // Setup Axes

      if (showXAxis) {
        xAxis
          .scale(x)
          .ticks( availableWidth / 100 )
          .tickSize(-availableHeight, 0);

        g.select('.nv-x.nv-axis')
            .attr('transform', 'translate(0,' + y.range()[0] + ')');
        d3.transition(g.select('.nv-x.nv-axis'))
            .call(xAxis);
      }

      if (showYAxis) {
        yAxis
          .scale(y)
          .ticks( availableHeight / 36 )
          .tickSize( -availableWidth, 0);

        d3.transition(g.select('.nv-y.nv-axis'))
            .call(yAxis);
      }
      //------------------------------------------------------------
      // Legend

      if (showLegend) {
        legend.width(availableWidth);

<<<<<<< HEAD
      //============================================================
      // Event Handling/Dispatching (in chart's scope)
      //------------------------------------------------------------

      legend.dispatch.on('legendClick', function(d,i) { 
        d.disabled = !d.disabled;

=======
        g.select('.nv-legendWrap')
            .datum(data)
            .call(legend);

        if ( margin.top != legend.height()) {
          margin.top = legend.height();
          availableHeight = (height || parseInt(container.style('height')) || 400)
                             - margin.top - margin.bottom;
        }

        wrap.select('.nv-legendWrap')
            .attr('transform', 'translate(0,' + (-margin.top) +')')
      }

      //------------------------------------------------------------

      wrap.attr('transform', 'translate(' + margin.left + ',' + margin.top + ')');

      if (rightAlignYAxis) {
          g.select(".nv-y.nv-axis")
              .attr("transform", "translate(" + availableWidth + ",0)");
      }

      //------------------------------------------------------------
      // Main Chart Component(s)

      lines
        .width(availableWidth)
        .height(availableHeight)
        .color(data.map(function(d,i) {
          return d.color || color(d, i);
        }).filter(function(d,i) { return !data[i].disabled }));


      var linesWrap = g.select('.nv-linesWrap')
          .datum(data.filter(function(d) { return !d.disabled }))

      d3.transition(linesWrap).call(lines);

      //------------------------------------------------------------


      //------------------------------------------------------------
      // Setup Axes

      if (showXAxis) {
        xAxis
          .scale(x)
          .ticks( availableWidth / 100 )
          .tickSize(-availableHeight, 0);

        g.select('.nv-x.nv-axis')
            .attr('transform', 'translate(0,' + y.range()[0] + ')');
        d3.transition(g.select('.nv-x.nv-axis'))
            .call(xAxis);
      }

      if (showYAxis) {
        yAxis
          .scale(y)
          .ticks( availableHeight / 36 )
          .tickSize( -availableWidth, 0);

        d3.transition(g.select('.nv-y.nv-axis'))
            .call(yAxis);
      }
      //------------------------------------------------------------


      //============================================================
      // Event Handling/Dispatching (in chart's scope)
      //------------------------------------------------------------

      legend.dispatch.on('legendClick', function(d,i) { 
        d.disabled = !d.disabled;

>>>>>>> 38bf8137
        if (!data.filter(function(d) { return !d.disabled }).length) {
          data.map(function(d) {
            d.disabled = false;
            wrap.selectAll('.nv-series').classed('disabled', false);
            return d;
          });
        }

        state.disabled = data.map(function(d) { return !!d.disabled });
        dispatch.stateChange(state);

        // container.transition().call(chart);
        chart.update();
      });

      legend.dispatch.on('legendDblclick', function(d) {
          //Double clicking should always enable current series, and disabled all others.
          data.forEach(function(d) {
             d.disabled = true;
          });
          d.disabled = false;  

          state.disabled = data.map(function(d) { return !!d.disabled });
          dispatch.stateChange(state);
          chart.update();
      });


/*
      legend.dispatch.on('legendMouseover', function(d, i) {
        d.hover = true;
        selection.transition().call(chart)
      });

      legend.dispatch.on('legendMouseout', function(d, i) {
        d.hover = false;
        selection.transition().call(chart)
      });
*/

      dispatch.on('tooltipShow', function(e) {
        if (tooltips) showTooltip(e, that.parentNode);
      });


      dispatch.on('changeState', function(e) {

        if (typeof e.disabled !== 'undefined') {
          data.forEach(function(series,i) {
            series.disabled = e.disabled[i];
          });

          state.disabled = e.disabled;
        }

        chart.update();
      });

      //============================================================

    });

    return chart;
  }


  //============================================================
  // Event Handling/Dispatching (out of chart's scope)
  //------------------------------------------------------------

  lines.dispatch.on('elementMouseover.tooltip', function(e) {
    e.pos = [e.pos[0] +  margin.left, e.pos[1] + margin.top];
    dispatch.tooltipShow(e);
  });

  lines.dispatch.on('elementMouseout.tooltip', function(e) {
    dispatch.tooltipHide(e);
  });

  dispatch.on('tooltipHide', function() {
    if (tooltips) nv.tooltip.cleanup();
  });

  //============================================================


  //============================================================
  // Expose Public Variables
  //------------------------------------------------------------

  // expose chart's sub-components
  chart.dispatch = dispatch;
  chart.lines = lines;
  chart.legend = legend;
  chart.xAxis = xAxis;
  chart.yAxis = yAxis;

  d3.rebind(chart, lines, 'defined', 'isArea', 'x', 'y', 'size', 'xScale', 'yScale', 'xDomain', 'yDomain', 'forceX', 'forceY', 'interactive', 'clipEdge', 'clipVoronoi', 'id', 'interpolate');

  chart.margin = function(_) {
    if (!arguments.length) return margin;
    margin.top    = typeof _.top    != 'undefined' ? _.top    : margin.top;
    margin.right  = typeof _.right  != 'undefined' ? _.right  : margin.right;
    margin.bottom = typeof _.bottom != 'undefined' ? _.bottom : margin.bottom;
    margin.left   = typeof _.left   != 'undefined' ? _.left   : margin.left;
    return chart;
  };

  chart.width = function(_) {
    if (!arguments.length) return width;
    width = _;
    return chart;
  };

  chart.height = function(_) {
    if (!arguments.length) return height;
    height = _;
    return chart;
  };

  chart.color = function(_) {
    if (!arguments.length) return color;
    color = nv.utils.getColor(_);
    legend.color(color);
    return chart;
  };

  chart.showLegend = function(_) {
    if (!arguments.length) return showLegend;
    showLegend = _;
    return chart;
  };

  chart.showXAxis = function(_) {
    if (!arguments.length) return showXAxis;
    showXAxis = _;
    return chart;
  };

  chart.showYAxis = function(_) {
    if (!arguments.length) return showYAxis;
    showYAxis = _;
    return chart;
  };

  chart.rightAlignYAxis = function(_) {
    if(!arguments.length) return rightAlignYAxis;
    rightAlignYAxis = _;
    yAxis.orient( (_) ? 'right' : 'left');
    return chart;
  };

  chart.tooltips = function(_) {
    if (!arguments.length) return tooltips;
    tooltips = _;
    return chart;
  };

  chart.tooltipContent = function(_) {
    if (!arguments.length) return tooltip;
    tooltip = _;
    return chart;
  };

  chart.state = function(_) {
    if (!arguments.length) return state;
    state = _;
    return chart;
  };

  chart.defaultState = function(_) {
    if (!arguments.length) return defaultState;
    defaultState = _;
    return chart;
  };

  chart.noData = function(_) {
    if (!arguments.length) return noData;
    noData = _;
    return chart;
  };

  //============================================================


  return chart;
}

nv.models.linePlusBarChart = function() {

  //============================================================
  // Public Variables with Default Settings
  //------------------------------------------------------------

  var lines = nv.models.line()
    , bars = nv.models.historicalBar()
    , xAxis = nv.models.axis()
    , y1Axis = nv.models.axis()
    , y2Axis = nv.models.axis()
    , legend = nv.models.legend()
    ;

  var margin = {top: 30, right: 60, bottom: 50, left: 60}
    , width = null
    , height = null
    , getX = function(d) { return d.x }
    , getY = function(d) { return d.y }
    , color = nv.utils.defaultColor()
    , showLegend = true
    , tooltips = true
    , tooltip = function(key, x, y, e, graph) {
        return '<h3>' + key + '</h3>' +
               '<p>' +  y + ' at ' + x + '</p>';
      }
    , x
    , y1
    , y2
    , state = {}
    , defaultState = null
    , noData = "No Data Available."
    , dispatch = d3.dispatch('tooltipShow', 'tooltipHide', 'stateChange', 'changeState')
    ;

  bars
    .padData(true)
    ;
  lines
    .clipEdge(false)
    .padData(true)
    ;
  xAxis
    .orient('bottom')
    .tickPadding(7)
    .highlightZero(false)
    ;
  y1Axis
    .orient('left')
    ;
  y2Axis
    .orient('right')
    ;

  //============================================================


  //============================================================
  // Private Variables
  //------------------------------------------------------------

  var showTooltip = function(e, offsetElement) {
      var left = e.pos[0] + ( offsetElement.offsetLeft || 0 ),
          top = e.pos[1] + ( offsetElement.offsetTop || 0),
          x = xAxis.tickFormat()(lines.x()(e.point, e.pointIndex)),
          y = (e.series.bar ? y1Axis : y2Axis).tickFormat()(lines.y()(e.point, e.pointIndex)),
          content = tooltip(e.series.key, x, y, e, chart);

      nv.tooltip.show([left, top], content, e.value < 0 ? 'n' : 's', null, offsetElement);
    }
    ;

  //------------------------------------------------------------



  function chart(selection) {
    selection.each(function(data) {
      var container = d3.select(this),
          that = this;

      var availableWidth = (width  || parseInt(container.style('width')) || 960)
                             - margin.left - margin.right,
          availableHeight = (height || parseInt(container.style('height')) || 400)
                             - margin.top - margin.bottom;

      chart.update = function() { container.transition().call(chart); };
      // chart.container = this;

      //set state.disabled
      state.disabled = data.map(function(d) { return !!d.disabled });

      if (!defaultState) {
        var key;
        defaultState = {};
        for (key in state) {
          if (state[key] instanceof Array)
            defaultState[key] = state[key].slice(0);
          else
            defaultState[key] = state[key];
        }
      }

      //------------------------------------------------------------
      // Display No Data message if there's nothing to show.

      if (!data || !data.length || !data.filter(function(d) { return d.values.length }).length) {
        var noDataText = container.selectAll('.nv-noData').data([noData]);

        noDataText.enter().append('text')
          .attr('class', 'nvd3 nv-noData')
          .attr('dy', '-.7em')
          .style('text-anchor', 'middle');

        noDataText
          .attr('x', margin.left + availableWidth / 2)
          .attr('y', margin.top + availableHeight / 2)
          .text(function(d) { return d });

        return chart;
      } else {
        container.selectAll('.nv-noData').remove();
      }

      //------------------------------------------------------------


      //------------------------------------------------------------
      // Setup Scales

      var dataBars = data.filter(function(d) { return !d.disabled && d.bar });
      var dataLines = data.filter(function(d) { return !d.bar }); // removed the !d.disabled clause here to fix Issue #240

      //x = xAxis.scale();
       x = dataLines.filter(function(d) { return !d.disabled; }).length && dataLines.filter(function(d) { return !d.disabled; })[0].values.length ? lines.xScale() : bars.xScale();
      //x = dataLines.filter(function(d) { return !d.disabled; }).length ? lines.xScale() : bars.xScale(); //old code before change above
      y1 = bars.yScale();
      y2 = lines.yScale();

      //------------------------------------------------------------

      //------------------------------------------------------------
      // Setup containers and skeleton of chart

      var wrap = d3.select(this).selectAll('g.nv-wrap.nv-linePlusBar').data([data]);
      var gEnter = wrap.enter().append('g').attr('class', 'nvd3 nv-wrap nv-linePlusBar').append('g');
      var g = wrap.select('g');

      gEnter.append('g').attr('class', 'nv-x nv-axis');
      gEnter.append('g').attr('class', 'nv-y1 nv-axis');
      gEnter.append('g').attr('class', 'nv-y2 nv-axis');
      gEnter.append('g').attr('class', 'nv-barsWrap');
      gEnter.append('g').attr('class', 'nv-linesWrap');
      gEnter.append('g').attr('class', 'nv-legendWrap');

      //------------------------------------------------------------


      //------------------------------------------------------------
      // Legend

      if (showLegend) {
        legend.width( availableWidth / 2 );

        g.select('.nv-legendWrap')
            .datum(data.map(function(series) {
              series.originalKey = series.originalKey === undefined ? series.key : series.originalKey;
              series.key = series.originalKey + (series.bar ? ' (left axis)' : ' (right axis)');
              return series;
            }))
          .call(legend);

        if ( margin.top != legend.height()) {
          margin.top = legend.height();
          availableHeight = (height || parseInt(container.style('height')) || 400)
                             - margin.top - margin.bottom;
        }

        g.select('.nv-legendWrap')
            .attr('transform', 'translate(' + ( availableWidth / 2 ) + ',' + (-margin.top) +')');
      }

      //------------------------------------------------------------


      wrap.attr('transform', 'translate(' + margin.left + ',' + margin.top + ')');


      //------------------------------------------------------------
      // Main Chart Component(s)


      lines
        .width(availableWidth)
        .height(availableHeight)
        .color(data.map(function(d,i) {
          return d.color || color(d, i);
        }).filter(function(d,i) { return !data[i].disabled && !data[i].bar }))

      bars
        .width(availableWidth)
        .height(availableHeight)
        .color(data.map(function(d,i) {
          return d.color || color(d, i);
        }).filter(function(d,i) { return !data[i].disabled && data[i].bar }))

<<<<<<< HEAD

=======
>>>>>>> 38bf8137

      var barsWrap = g.select('.nv-barsWrap')
          .datum(dataBars.length ? dataBars : [{values:[]}])

      var barsWrap = g.select('.nv-barsWrap')
          .datum(dataBars.length ? dataBars : [{values:[]}])

      var linesWrap = g.select('.nv-linesWrap')
          .datum(dataLines[0] && !dataLines[0].disabled ? dataLines : [{values:[]}] );
          //.datum(!dataLines[0].disabled ? dataLines : [{values:dataLines[0].values.map(function(d) { return [d[0], null] }) }] );

      d3.transition(barsWrap).call(bars);
      d3.transition(linesWrap).call(lines);

      //------------------------------------------------------------


      //------------------------------------------------------------
      // Setup Axes

      xAxis
        .scale(x)
        .ticks( availableWidth / 100 )
        .tickSize(-availableHeight, 0);

      g.select('.nv-x.nv-axis')
          .attr('transform', 'translate(0,' + y1.range()[0] + ')');
      d3.transition(g.select('.nv-x.nv-axis'))
          .call(xAxis);


      y1Axis
        .scale(y1)
        .ticks( availableHeight / 36 )
        .tickSize(-availableWidth, 0);
<<<<<<< HEAD

      d3.transition(g.select('.nv-y1.nv-axis'))
          .style('opacity', dataBars.length ? 1 : 0)
          .call(y1Axis);

=======

      d3.transition(g.select('.nv-y1.nv-axis'))
          .style('opacity', dataBars.length ? 1 : 0)
          .call(y1Axis);

>>>>>>> 38bf8137

      y2Axis
        .scale(y2)
        .ticks( availableHeight / 36 )
        .tickSize(dataBars.length ? 0 : -availableWidth, 0); // Show the y2 rules only if y1 has none

      g.select('.nv-y2.nv-axis')
          .style('opacity', dataLines.length ? 1 : 0)
          .attr('transform', 'translate(' + availableWidth + ',0)');
          //.attr('transform', 'translate(' + x.range()[1] + ',0)');

      d3.transition(g.select('.nv-y2.nv-axis'))
          .call(y2Axis);

      //------------------------------------------------------------


      //============================================================
      // Event Handling/Dispatching (in chart's scope)
      //------------------------------------------------------------

      legend.dispatch.on('legendClick', function(d,i) { 
        d.disabled = !d.disabled;

        if (!data.filter(function(d) { return !d.disabled }).length) {
          data.map(function(d) {
            d.disabled = false;
            wrap.selectAll('.nv-series').classed('disabled', false);
            return d;
          });
        }

        state.disabled = data.map(function(d) { return !!d.disabled });
        dispatch.stateChange(state);

        chart.update();
      });

      legend.dispatch.on('legendDblclick', function(d) {
          //Double clicking should always enable current series, and disabled all others.
          data.forEach(function(d) {
             d.disabled = true;
          });
          d.disabled = false;  

          state.disabled = data.map(function(d) { return !!d.disabled });
          dispatch.stateChange(state);
          chart.update();
      });


      dispatch.on('tooltipShow', function(e) {
        if (tooltips) showTooltip(e, that.parentNode);
      });


      // Update chart from a state object passed to event handler
      dispatch.on('changeState', function(e) {

        if (typeof e.disabled !== 'undefined') {
          data.forEach(function(series,i) {
            series.disabled = e.disabled[i];
          });

          state.disabled = e.disabled;
        }

        chart.update();
      });

      //============================================================


    });

    return chart;
  }


  //============================================================
  // Event Handling/Dispatching (out of chart's scope)
  //------------------------------------------------------------

  lines.dispatch.on('elementMouseover.tooltip', function(e) {
    e.pos = [e.pos[0] +  margin.left, e.pos[1] + margin.top];
    dispatch.tooltipShow(e);
  });

  lines.dispatch.on('elementMouseout.tooltip', function(e) {
    dispatch.tooltipHide(e);
  });

  bars.dispatch.on('elementMouseover.tooltip', function(e) {
    e.pos = [e.pos[0] +  margin.left, e.pos[1] + margin.top];
    dispatch.tooltipShow(e);
  });

  bars.dispatch.on('elementMouseout.tooltip', function(e) {
    dispatch.tooltipHide(e);
  });

  dispatch.on('tooltipHide', function() {
    if (tooltips) nv.tooltip.cleanup();
  });

  //============================================================


  //============================================================
  // Expose Public Variables
  //------------------------------------------------------------

  // expose chart's sub-components
  chart.dispatch = dispatch;
  chart.legend = legend;
  chart.lines = lines;
  chart.bars = bars;
  chart.xAxis = xAxis;
  chart.y1Axis = y1Axis;
  chart.y2Axis = y2Axis;

  d3.rebind(chart, lines, 'defined', 'size', 'clipVoronoi', 'interpolate');
  //TODO: consider rebinding x, y and some other stuff, and simply do soemthign lile bars.x(lines.x()), etc.
  //d3.rebind(chart, lines, 'x', 'y', 'size', 'xDomain', 'yDomain', 'forceX', 'forceY', 'interactive', 'clipEdge', 'clipVoronoi', 'id');

  chart.x = function(_) {
    if (!arguments.length) return getX;
    getX = _;
    lines.x(_);
    bars.x(_);
    return chart;
  };

  chart.y = function(_) {
    if (!arguments.length) return getY;
    getY = _;
    lines.y(_);
    bars.y(_);
    return chart;
  };

  chart.margin = function(_) {
    if (!arguments.length) return margin;
    margin.top    = typeof _.top    != 'undefined' ? _.top    : margin.top;
    margin.right  = typeof _.right  != 'undefined' ? _.right  : margin.right;
    margin.bottom = typeof _.bottom != 'undefined' ? _.bottom : margin.bottom;
    margin.left   = typeof _.left   != 'undefined' ? _.left   : margin.left;
    return chart;
  };

  chart.width = function(_) {
    if (!arguments.length) return width;
    width = _;
    return chart;
  };

  chart.height = function(_) {
    if (!arguments.length) return height;
    height = _;
    return chart;
  };

  chart.color = function(_) {
    if (!arguments.length) return color;
    color = nv.utils.getColor(_);
    legend.color(color);
    return chart;
  };

  chart.showLegend = function(_) {
    if (!arguments.length) return showLegend;
    showLegend = _;
    return chart;
  };

  chart.tooltips = function(_) {
    if (!arguments.length) return tooltips;
    tooltips = _;
    return chart;
  };

  chart.tooltipContent = function(_) {
    if (!arguments.length) return tooltip;
    tooltip = _;
    return chart;
  };

  chart.state = function(_) {
    if (!arguments.length) return state;
    state = _;
    return chart;
  };

  chart.defaultState = function(_) {
    if (!arguments.length) return defaultState;
    defaultState = _;
    return chart;
  };

  chart.noData = function(_) {
    if (!arguments.length) return noData;
    noData = _;
    return chart;
  };

  //============================================================


  return chart;
}

nv.models.lineWithFocusChart = function() {

  //============================================================
  // Public Variables with Default Settings
  //------------------------------------------------------------

  var lines = nv.models.line()
    , lines2 = nv.models.line()
    , xAxis = nv.models.axis()
    , yAxis = nv.models.axis()
    , x2Axis = nv.models.axis()
    , y2Axis = nv.models.axis()
    , legend = nv.models.legend()
    , brush = d3.svg.brush()
    ;

  var margin = {top: 30, right: 30, bottom: 30, left: 60}
    , margin2 = {top: 0, right: 30, bottom: 20, left: 60}
    , color = nv.utils.defaultColor()
    , width = null
    , height = null
    , height2 = 100
    , x
    , y
    , x2
    , y2
    , showLegend = true
    , brushExtent = null
    , tooltips = true
    , tooltip = function(key, x, y, e, graph) {
        return '<h3>' + key + '</h3>' +
               '<p>' +  y + ' at ' + x + '</p>'
      }
    , noData = "No Data Available."
    , dispatch = d3.dispatch('tooltipShow', 'tooltipHide', 'brush')
    ;

  lines
    .clipEdge(true)
    ;
  lines2
    .interactive(false)
    ;
  xAxis
    .orient('bottom')
    .tickPadding(5)
    ;
  yAxis
    .orient('left')
    ;
  x2Axis
    .orient('bottom')
    .tickPadding(5)
    ;
  y2Axis
    .orient('left')
    ;
  //============================================================


  //============================================================
  // Private Variables
  //------------------------------------------------------------

  var showTooltip = function(e, offsetElement) {
    var left = e.pos[0] + ( offsetElement.offsetLeft || 0 ),
        top = e.pos[1] + ( offsetElement.offsetTop || 0),
        x = xAxis.tickFormat()(lines.x()(e.point, e.pointIndex)),
        y = yAxis.tickFormat()(lines.y()(e.point, e.pointIndex)),
        content = tooltip(e.series.key, x, y, e, chart);

    nv.tooltip.show([left, top], content, null, null, offsetElement);
  };

  //============================================================


  function chart(selection) {
    selection.each(function(data) {
      var container = d3.select(this),
          that = this;

      var availableWidth = (width  || parseInt(container.style('width')) || 960)
                             - margin.left - margin.right,
          availableHeight1 = (height || parseInt(container.style('height')) || 400)
                             - margin.top - margin.bottom - height2,
          availableHeight2 = height2 - margin2.top - margin2.bottom;

      chart.update = function() { container.transition().call(chart) };
      chart.container = this;


      //------------------------------------------------------------
      // Display No Data message if there's nothing to show.

      if (!data || !data.length || !data.filter(function(d) { return d.values.length }).length) {
        var noDataText = container.selectAll('.nv-noData').data([noData]);

        noDataText.enter().append('text')
          .attr('class', 'nvd3 nv-noData')
          .attr('dy', '-.7em')
          .style('text-anchor', 'middle');

        noDataText
          .attr('x', margin.left + availableWidth / 2)
          .attr('y', margin.top + availableHeight1 / 2)
          .text(function(d) { return d });

        return chart;
      } else {
        container.selectAll('.nv-noData').remove();
      }

      //------------------------------------------------------------


      //------------------------------------------------------------
      // Setup Scales

      x = lines.xScale();
      y = lines.yScale();
      x2 = lines2.xScale();
      y2 = lines2.yScale();

      //------------------------------------------------------------


      //------------------------------------------------------------
      // Setup containers and skeleton of chart

      var wrap = container.selectAll('g.nv-wrap.nv-lineWithFocusChart').data([data]);
      var gEnter = wrap.enter().append('g').attr('class', 'nvd3 nv-wrap nv-lineWithFocusChart').append('g');
      var g = wrap.select('g');

      gEnter.append('g').attr('class', 'nv-legendWrap');

      var focusEnter = gEnter.append('g').attr('class', 'nv-focus');
      focusEnter.append('g').attr('class', 'nv-x nv-axis');
      focusEnter.append('g').attr('class', 'nv-y nv-axis');
      focusEnter.append('g').attr('class', 'nv-linesWrap');

      var contextEnter = gEnter.append('g').attr('class', 'nv-context');
      contextEnter.append('g').attr('class', 'nv-x nv-axis');
      contextEnter.append('g').attr('class', 'nv-y nv-axis');
      contextEnter.append('g').attr('class', 'nv-linesWrap');
      contextEnter.append('g').attr('class', 'nv-brushBackground');
      contextEnter.append('g').attr('class', 'nv-x nv-brush');

      //------------------------------------------------------------


      //------------------------------------------------------------
      // Legend

      if (showLegend) {
        legend.width(availableWidth);

        g.select('.nv-legendWrap')
            .datum(data)
            .call(legend);

        if ( margin.top != legend.height()) {
          margin.top = legend.height();
          availableHeight1 = (height || parseInt(container.style('height')) || 400)
                             - margin.top - margin.bottom - height2;
        }

        g.select('.nv-legendWrap')
            .attr('transform', 'translate(0,' + (-margin.top) +')')
      }

      //------------------------------------------------------------


      wrap.attr('transform', 'translate(' + margin.left + ',' + margin.top + ')');


      //------------------------------------------------------------
      // Main Chart Component(s)

      lines
        .width(availableWidth)
        .height(availableHeight1)
        .color(
          data
            .map(function(d,i) {
              return d.color || color(d, i);
            })
            .filter(function(d,i) {
              return !data[i].disabled;
          })
        );

      lines2
        .defined(lines.defined())
        .width(availableWidth)
        .height(availableHeight2)
        .color(
          data
            .map(function(d,i) {
              return d.color || color(d, i);
            })
            .filter(function(d,i) {
              return !data[i].disabled;
          })
        );

      g.select('.nv-context')
          .attr('transform', 'translate(0,' + ( availableHeight1 + margin.bottom + margin2.top) + ')')

      var contextLinesWrap = g.select('.nv-context .nv-linesWrap')
          .datum(data.filter(function(d) { return !d.disabled }))

      d3.transition(contextLinesWrap).call(lines2);

      //------------------------------------------------------------


      /*
      var focusLinesWrap = g.select('.nv-focus .nv-linesWrap')
          .datum(data.filter(function(d) { return !d.disabled }))

      d3.transition(focusLinesWrap).call(lines);
     */


      //------------------------------------------------------------
      // Setup Main (Focus) Axes

      xAxis
        .scale(x)
        .ticks( availableWidth / 100 )
        .tickSize(-availableHeight1, 0);

      yAxis
        .scale(y)
        .ticks( availableHeight1 / 36 )
        .tickSize( -availableWidth, 0);
<<<<<<< HEAD

      g.select('.nv-focus .nv-x.nv-axis')
          .attr('transform', 'translate(0,' + availableHeight1 + ')');

      //------------------------------------------------------------


=======

      g.select('.nv-focus .nv-x.nv-axis')
          .attr('transform', 'translate(0,' + availableHeight1 + ')');

      //------------------------------------------------------------


>>>>>>> 38bf8137
      //------------------------------------------------------------
      // Setup Brush

      brush
        .x(x2)
        .on('brush', onBrush);

      if (brushExtent) brush.extent(brushExtent);

      var brushBG = g.select('.nv-brushBackground').selectAll('g')
          .data([brushExtent || brush.extent()])

      var brushBGenter = brushBG.enter()
          .append('g');

      brushBGenter.append('rect')
          .attr('class', 'left')
          .attr('x', 0)
          .attr('y', 0)
          .attr('height', availableHeight2);

      brushBGenter.append('rect')
          .attr('class', 'right')
          .attr('x', 0)
          .attr('y', 0)
          .attr('height', availableHeight2);

      gBrush = g.select('.nv-x.nv-brush')
          .call(brush);
      gBrush.selectAll('rect')
          //.attr('y', -5)
          .attr('height', availableHeight2);
      gBrush.selectAll('.resize').append('path').attr('d', resizePath);

      onBrush();

      //------------------------------------------------------------


      //------------------------------------------------------------
      // Setup Secondary (Context) Axes

      x2Axis
        .scale(x2)
        .ticks( availableWidth / 100 )
        .tickSize(-availableHeight2, 0);

      g.select('.nv-context .nv-x.nv-axis')
          .attr('transform', 'translate(0,' + y2.range()[0] + ')');
      d3.transition(g.select('.nv-context .nv-x.nv-axis'))
          .call(x2Axis);


      y2Axis
        .scale(y2)
        .ticks( availableHeight2 / 36 )
        .tickSize( -availableWidth, 0);

      d3.transition(g.select('.nv-context .nv-y.nv-axis'))
          .call(y2Axis);

      g.select('.nv-context .nv-x.nv-axis')
          .attr('transform', 'translate(0,' + y2.range()[0] + ')');

      //------------------------------------------------------------


      //============================================================
      // Event Handling/Dispatching (in chart's scope)
      //------------------------------------------------------------

      legend.dispatch.on('legendClick', function(d,i) {
        d.disabled = !d.disabled;

        if (!data.filter(function(d) { return !d.disabled }).length) {
          data.map(function(d) {
            d.disabled = false;
            wrap.selectAll('.nv-series').classed('disabled', false);
            return d;
          });
        }

        container.transition().call(chart);
      });

      dispatch.on('tooltipShow', function(e) {
        if (tooltips) showTooltip(e, that.parentNode);
      });

      //============================================================


      //============================================================
      // Functions
      //------------------------------------------------------------

      // Taken from crossfilter (http://square.github.com/crossfilter/)
      function resizePath(d) {
        var e = +(d == 'e'),
            x = e ? 1 : -1,
            y = availableHeight2 / 3;
        return 'M' + (.5 * x) + ',' + y
            + 'A6,6 0 0 ' + e + ' ' + (6.5 * x) + ',' + (y + 6)
            + 'V' + (2 * y - 6)
            + 'A6,6 0 0 ' + e + ' ' + (.5 * x) + ',' + (2 * y)
            + 'Z'
            + 'M' + (2.5 * x) + ',' + (y + 8)
            + 'V' + (2 * y - 8)
            + 'M' + (4.5 * x) + ',' + (y + 8)
            + 'V' + (2 * y - 8);
      }


      function updateBrushBG() {
        if (!brush.empty()) brush.extent(brushExtent);
        brushBG
            .data([brush.empty() ? x2.domain() : brushExtent])
            .each(function(d,i) {
              var leftWidth = x2(d[0]) - x.range()[0],
                  rightWidth = x.range()[1] - x2(d[1]);
              d3.select(this).select('.left')
                .attr('width',  leftWidth < 0 ? 0 : leftWidth);

              d3.select(this).select('.right')
                .attr('x', x2(d[1]))
                .attr('width', rightWidth < 0 ? 0 : rightWidth);
            });
      }


      function onBrush() {
        brushExtent = brush.empty() ? null : brush.extent();
        extent = brush.empty() ? x2.domain() : brush.extent();


        dispatch.brush({extent: extent, brush: brush});


        updateBrushBG();

        // Update Main (Focus)
        var focusLinesWrap = g.select('.nv-focus .nv-linesWrap')
            .datum(
              data
                .filter(function(d) { return !d.disabled })
                .map(function(d,i) {
                  return {
                    key: d.key,
                    values: d.values.filter(function(d,i) {
                      return lines.x()(d,i) >= extent[0] && lines.x()(d,i) <= extent[1];
                    })
                  }
                })
            );
        d3.transition(focusLinesWrap).call(lines);


        // Update Main (Focus) Axes
        d3.transition(g.select('.nv-focus .nv-x.nv-axis'))
            .call(xAxis);
        d3.transition(g.select('.nv-focus .nv-y.nv-axis'))
            .call(yAxis);
      }

      //============================================================


    });

    return chart;
  }


  //============================================================
  // Event Handling/Dispatching (out of chart's scope)
  //------------------------------------------------------------

  lines.dispatch.on('elementMouseover.tooltip', function(e) {
    e.pos = [e.pos[0] +  margin.left, e.pos[1] + margin.top];
    dispatch.tooltipShow(e);
  });

  lines.dispatch.on('elementMouseout.tooltip', function(e) {
    dispatch.tooltipHide(e);
  });

  dispatch.on('tooltipHide', function() {
    if (tooltips) nv.tooltip.cleanup();
  });

  //============================================================


  //============================================================
  // Expose Public Variables
  //------------------------------------------------------------

  // expose chart's sub-components
  chart.dispatch = dispatch;
  chart.legend = legend;
  chart.lines = lines;
  chart.lines2 = lines2;
  chart.xAxis = xAxis;
  chart.yAxis = yAxis;
  chart.x2Axis = x2Axis;
  chart.y2Axis = y2Axis;

  d3.rebind(chart, lines, 'defined', 'isArea', 'size', 'xDomain', 'yDomain', 'forceX', 'forceY', 'interactive', 'clipEdge', 'clipVoronoi', 'id');

  chart.x = function(_) {
    if (!arguments.length) return lines.x;
    lines.x(_);
    lines2.x(_);
    return chart;
  };

  chart.y = function(_) {
    if (!arguments.length) return lines.y;
    lines.y(_);
    lines2.y(_);
    return chart;
  };

  chart.margin = function(_) {
    if (!arguments.length) return margin;
    margin.top    = typeof _.top    != 'undefined' ? _.top    : margin.top;
    margin.right  = typeof _.right  != 'undefined' ? _.right  : margin.right;
    margin.bottom = typeof _.bottom != 'undefined' ? _.bottom : margin.bottom;
    margin.left   = typeof _.left   != 'undefined' ? _.left   : margin.left;
    return chart;
  };

  chart.margin2 = function(_) {
    if (!arguments.length) return margin2;
    margin2 = _;
    return chart;
  };

  chart.width = function(_) {
    if (!arguments.length) return width;
    width = _;
    return chart;
  };

  chart.height = function(_) {
    if (!arguments.length) return height;
    height = _;
    return chart;
  };

  chart.height2 = function(_) {
    if (!arguments.length) return height2;
    height2 = _;
    return chart;
  };

  chart.color = function(_) {
    if (!arguments.length) return color;
    color =nv.utils.getColor(_);
    legend.color(color);
    return chart;
  };

  chart.showLegend = function(_) {
    if (!arguments.length) return showLegend;
    showLegend = _;
    return chart;
  };

  chart.tooltips = function(_) {
    if (!arguments.length) return tooltips;
    tooltips = _;
    return chart;
  };

  chart.tooltipContent = function(_) {
    if (!arguments.length) return tooltip;
    tooltip = _;
    return chart;
  };

  chart.interpolate = function(_) {
    if (!arguments.length) return lines.interpolate();
    lines.interpolate(_);
    lines2.interpolate(_);
    return chart;
  };

  chart.noData = function(_) {
    if (!arguments.length) return noData;
    noData = _;
    return chart;
  };

  // Chart has multiple similar Axes, to prevent code duplication, probably need to link all axis functions manually like below
  chart.xTickFormat = function(_) {
    if (!arguments.length) return xAxis.tickFormat();
    xAxis.tickFormat(_);
    x2Axis.tickFormat(_);
    return chart;
  };

  chart.yTickFormat = function(_) {
    if (!arguments.length) return yAxis.tickFormat();
    yAxis.tickFormat(_);
    y2Axis.tickFormat(_);
    return chart;
  };

  //============================================================


  return chart;
}

nv.models.linePlusBarWithFocusChart = function() {

  //============================================================
  // Public Variables with Default Settings
  //------------------------------------------------------------

  var lines = nv.models.line()
    , lines2 = nv.models.line()
    , bars = nv.models.historicalBar()
    , bars2 = nv.models.historicalBar()
    , xAxis = nv.models.axis()
    , x2Axis = nv.models.axis()
    , y1Axis = nv.models.axis()
    , y2Axis = nv.models.axis()
    , y3Axis = nv.models.axis()
    , y4Axis = nv.models.axis()
    , legend = nv.models.legend()
    , brush = d3.svg.brush()
    ;

  var margin = {top: 30, right: 30, bottom: 30, left: 60}
    , margin2 = {top: 0, right: 30, bottom: 20, left: 60}
    , width = null
    , height = null
    , height2 = 100
    , getX = function(d) { return d.x }
    , getY = function(d) { return d.y }
    , color = nv.utils.defaultColor()
    , showLegend = true
    , extent
    , brushExtent = null
    , tooltips = true
    , tooltip = function(key, x, y, e, graph) {
        return '<h3>' + key + '</h3>' +
               '<p>' +  y + ' at ' + x + '</p>';
      }
    , x
    , x2
    , y1
    , y2
    , y3
    , y4
    , noData = "No Data Available."
    , dispatch = d3.dispatch('tooltipShow', 'tooltipHide', 'brush')
    ;

  lines
    .clipEdge(true)
    ;
  lines2
    .interactive(false)
    ;
  xAxis
    .orient('bottom')
    .tickPadding(5)
    ;
  y1Axis
    .orient('left')
    ;
  y2Axis
    .orient('right')
    ;
  x2Axis
    .orient('bottom')
    .tickPadding(5)
    ;
  y3Axis
    .orient('left')
    ;
  y4Axis
    .orient('right')
    ;

  //============================================================


  //============================================================
  // Private Variables
  //------------------------------------------------------------

  var showTooltip = function(e, offsetElement) {
    if (extent) {
        e.pointIndex += Math.ceil(extent[0]);
    }
    var left = e.pos[0] + ( offsetElement.offsetLeft || 0 ),
        top = e.pos[1] + ( offsetElement.offsetTop || 0),
        x = xAxis.tickFormat()(lines.x()(e.point, e.pointIndex)),
        y = (e.series.bar ? y1Axis : y2Axis).tickFormat()(lines.y()(e.point, e.pointIndex)),
        content = tooltip(e.series.key, x, y, e, chart);

    nv.tooltip.show([left, top], content, e.value < 0 ? 'n' : 's', null, offsetElement);
  };

  //------------------------------------------------------------



  function chart(selection) {
    selection.each(function(data) {
      var container = d3.select(this),
          that = this;

      var availableWidth = (width  || parseInt(container.style('width')) || 960)
                             - margin.left - margin.right,
          availableHeight1 = (height || parseInt(container.style('height')) || 400)
                             - margin.top - margin.bottom - height2,
          availableHeight2 = height2 - margin2.top - margin2.bottom;

      chart.update = function() { container.transition().call(chart); };
      chart.container = this;


      //------------------------------------------------------------
      // Display No Data message if there's nothing to show.

      if (!data || !data.length || !data.filter(function(d) { return d.values.length }).length) {
        var noDataText = container.selectAll('.nv-noData').data([noData]);

        noDataText.enter().append('text')
          .attr('class', 'nvd3 nv-noData')
          .attr('dy', '-.7em')
          .style('text-anchor', 'middle');

        noDataText
          .attr('x', margin.left + availableWidth / 2)
          .attr('y', margin.top + availableHeight1 / 2)
          .text(function(d) { return d });

        return chart;
      } else {
        container.selectAll('.nv-noData').remove();
      }

      //------------------------------------------------------------


      //------------------------------------------------------------
      // Setup Scales

      var dataBars = data.filter(function(d) { return !d.disabled && d.bar });
      var dataLines = data.filter(function(d) { return !d.bar }); // removed the !d.disabled clause here to fix Issue #240

      x = bars.xScale();
      x2 = x2Axis.scale();
      y1 = bars.yScale();
      y2 = lines.yScale();
      y3 = bars2.yScale();
      y4 = lines2.yScale();

      var series1 = data
        .filter(function(d) { return !d.disabled && d.bar })
        .map(function(d) {
          return d.values.map(function(d,i) {
            return { x: getX(d,i), y: getY(d,i) }
          })
        });

      var series2 = data
        .filter(function(d) { return !d.disabled && !d.bar })
        .map(function(d) {
          return d.values.map(function(d,i) {
            return { x: getX(d,i), y: getY(d,i) }
          })
        });

      x   .range([0, availableWidth]);
      
      x2  .domain(d3.extent(d3.merge(series1.concat(series2)), function(d) { return d.x } ))
          .range([0, availableWidth]);


      //------------------------------------------------------------


      //------------------------------------------------------------
      // Setup containers and skeleton of chart

      var wrap = container.selectAll('g.nv-wrap.nv-linePlusBar').data([data]);
      var gEnter = wrap.enter().append('g').attr('class', 'nvd3 nv-wrap nv-linePlusBar').append('g');
      var g = wrap.select('g');

      gEnter.append('g').attr('class', 'nv-legendWrap');
      
      var focusEnter = gEnter.append('g').attr('class', 'nv-focus');
      focusEnter.append('g').attr('class', 'nv-x nv-axis');
      focusEnter.append('g').attr('class', 'nv-y1 nv-axis');
      focusEnter.append('g').attr('class', 'nv-y2 nv-axis');
      focusEnter.append('g').attr('class', 'nv-barsWrap');
      focusEnter.append('g').attr('class', 'nv-linesWrap');

      var contextEnter = gEnter.append('g').attr('class', 'nv-context');
      contextEnter.append('g').attr('class', 'nv-x nv-axis');
      contextEnter.append('g').attr('class', 'nv-y1 nv-axis');
      contextEnter.append('g').attr('class', 'nv-y2 nv-axis');
      contextEnter.append('g').attr('class', 'nv-barsWrap');
      contextEnter.append('g').attr('class', 'nv-linesWrap');
      contextEnter.append('g').attr('class', 'nv-brushBackground');
      contextEnter.append('g').attr('class', 'nv-x nv-brush');


      //------------------------------------------------------------


      //------------------------------------------------------------
      // Legend

      if (showLegend) {
        legend.width( availableWidth / 2 );

        g.select('.nv-legendWrap')
            .datum(data.map(function(series) {
              series.originalKey = series.originalKey === undefined ? series.key : series.originalKey;
              series.key = series.originalKey + (series.bar ? ' (left axis)' : ' (right axis)');
              return series;
            }))
          .call(legend);

        if ( margin.top != legend.height()) {
          margin.top = legend.height();
          availableHeight1 = (height || parseInt(container.style('height')) || 400)
                             - margin.top - margin.bottom - height2;
        }

        g.select('.nv-legendWrap')
            .attr('transform', 'translate(' + ( availableWidth / 2 ) + ',' + (-margin.top) +')');
      }

      //------------------------------------------------------------


      wrap.attr('transform', 'translate(' + margin.left + ',' + margin.top + ')');


      //------------------------------------------------------------
      // Context Components

      bars2
        .width(availableWidth)
        .height(availableHeight2)
        .color(data.map(function(d,i) {
          return d.color || color(d, i);
        }).filter(function(d,i) { return !data[i].disabled && data[i].bar }));

      lines2
        .width(availableWidth)
        .height(availableHeight2)
        .color(data.map(function(d,i) {
          return d.color || color(d, i);
        }).filter(function(d,i) { return !data[i].disabled && !data[i].bar }));
        
      var bars2Wrap = g.select('.nv-context .nv-barsWrap')
          .datum(dataBars.length ? dataBars : [{values:[]}]);

      var lines2Wrap = g.select('.nv-context .nv-linesWrap')
          .datum(!dataLines[0].disabled ? dataLines : [{values:[]}]);
          
      g.select('.nv-context')
          .attr('transform', 'translate(0,' + ( availableHeight1 + margin.bottom + margin2.top) + ')')

      d3.transition(bars2Wrap).call(bars2);
      d3.transition(lines2Wrap).call(lines2);

      //------------------------------------------------------------



      //------------------------------------------------------------
      // Setup Brush

      brush
        .x(x2)
        .on('brush', onBrush);

      if (brushExtent) brush.extent(brushExtent);

      var brushBG = g.select('.nv-brushBackground').selectAll('g')
          .data([brushExtent || brush.extent()])

      var brushBGenter = brushBG.enter()
          .append('g');

      brushBGenter.append('rect')
          .attr('class', 'left')
          .attr('x', 0)
          .attr('y', 0)
          .attr('height', availableHeight2);

      brushBGenter.append('rect')
          .attr('class', 'right')
          .attr('x', 0)
          .attr('y', 0)
          .attr('height', availableHeight2);

      var gBrush = g.select('.nv-x.nv-brush')
          .call(brush);
      gBrush.selectAll('rect')
          //.attr('y', -5)
          .attr('height', availableHeight2);
      gBrush.selectAll('.resize').append('path').attr('d', resizePath);

      //------------------------------------------------------------

      //------------------------------------------------------------
      // Setup Secondary (Context) Axes

      x2Axis
        .ticks( availableWidth / 100 )
        .tickSize(-availableHeight2, 0);

      g.select('.nv-context .nv-x.nv-axis')
          .attr('transform', 'translate(0,' + y3.range()[0] + ')');
      d3.transition(g.select('.nv-context .nv-x.nv-axis'))
          .call(x2Axis);


      y3Axis
        .scale(y3)
        .ticks( availableHeight2 / 36 )
        .tickSize( -availableWidth, 0);

      g.select('.nv-context .nv-y1.nv-axis')
          .style('opacity', dataBars.length ? 1 : 0)
          .attr('transform', 'translate(0,' + x2.range()[0] + ')');
          
      d3.transition(g.select('.nv-context .nv-y1.nv-axis'))
          .call(y3Axis);
          

      y4Axis
        .scale(y4)
        .ticks( availableHeight2 / 36 )
        .tickSize(dataBars.length ? 0 : -availableWidth, 0); // Show the y2 rules only if y1 has none

      g.select('.nv-context .nv-y2.nv-axis')
          .style('opacity', dataLines.length ? 1 : 0)
          .attr('transform', 'translate(' + x2.range()[1] + ',0)');

      d3.transition(g.select('.nv-context .nv-y2.nv-axis'))
          .call(y4Axis);
          
      //------------------------------------------------------------

      //============================================================
      // Event Handling/Dispatching (in chart's scope)
      //------------------------------------------------------------

      legend.dispatch.on('legendClick', function(d,i) { 
        d.disabled = !d.disabled;

        if (!data.filter(function(d) { return !d.disabled }).length) {
          data.map(function(d) {
            d.disabled = false;
            wrap.selectAll('.nv-series').classed('disabled', false);
            return d;
          });
        }

        chart.update();
      });

      dispatch.on('tooltipShow', function(e) {
        if (tooltips) showTooltip(e, that.parentNode);
      });

      //============================================================


      //============================================================
      // Functions
      //------------------------------------------------------------

      // Taken from crossfilter (http://square.github.com/crossfilter/)
      function resizePath(d) {
        var e = +(d == 'e'),
            x = e ? 1 : -1,
            y = availableHeight2 / 3;
        return 'M' + (.5 * x) + ',' + y
            + 'A6,6 0 0 ' + e + ' ' + (6.5 * x) + ',' + (y + 6)
            + 'V' + (2 * y - 6)
            + 'A6,6 0 0 ' + e + ' ' + (.5 * x) + ',' + (2 * y)
            + 'Z'
            + 'M' + (2.5 * x) + ',' + (y + 8)
            + 'V' + (2 * y - 8)
            + 'M' + (4.5 * x) + ',' + (y + 8)
            + 'V' + (2 * y - 8);
      }


      function updateBrushBG() {
        if (!brush.empty()) brush.extent(brushExtent);
        brushBG
            .data([brush.empty() ? x2.domain() : brushExtent])
            .each(function(d,i) {
              var leftWidth = x2(d[0]) - x2.range()[0],
                  rightWidth = x2.range()[1] - x2(d[1]);
              d3.select(this).select('.left')
                .attr('width',  leftWidth < 0 ? 0 : leftWidth);

              d3.select(this).select('.right')
                .attr('x', x2(d[1]))
                .attr('width', rightWidth < 0 ? 0 : rightWidth);
            });
      }


      function onBrush() {
        brushExtent = brush.empty() ? null : brush.extent();
        extent = brush.empty() ? x2.domain() : brush.extent();


        dispatch.brush({extent: extent, brush: brush});

        updateBrushBG();


        //------------------------------------------------------------
        // Prepare Main (Focus) Bars and Lines
        
        bars
        .width(availableWidth)
        .height(availableHeight1)
        .color(data.map(function(d,i) {
          return d.color || color(d, i);
        }).filter(function(d,i) { return !data[i].disabled && data[i].bar }));


        lines
        .width(availableWidth)
        .height(availableHeight1)
        .color(data.map(function(d,i) {
          return d.color || color(d, i);
        }).filter(function(d,i) { return !data[i].disabled && !data[i].bar }));

        var focusBarsWrap = g.select('.nv-focus .nv-barsWrap')
            .datum(!dataBars.length ? [{values:[]}] :
              dataBars
                .map(function(d,i) {
                  return {
                    key: d.key,
                    values: d.values.filter(function(d,i) {
                      return bars.x()(d,i) >= extent[0] && bars.x()(d,i) <= extent[1];
                    })
                  }
                })
            );
        
        var focusLinesWrap = g.select('.nv-focus .nv-linesWrap')
            .datum(dataLines[0].disabled ? [{values:[]}] :
              dataLines
                .map(function(d,i) {
                  return {
                    key: d.key,
                    values: d.values.filter(function(d,i) {
                      return lines.x()(d,i) >= extent[0] && lines.x()(d,i) <= extent[1];
                    })
                  }
                })
             );
                 
        //------------------------------------------------------------
        
        
        //------------------------------------------------------------
        // Update Main (Focus) X Axis

        if (dataBars.length) {
            x = bars.xScale();
        } else {
            x = lines.xScale();
        }
        
        xAxis
        .scale(x)
        .ticks( availableWidth / 100 )
        .tickSize(-availableHeight1, 0);

        xAxis.domain([Math.ceil(extent[0]), Math.floor(extent[1])]);
        
        d3.transition(g.select('.nv-x.nv-axis'))
          .call(xAxis);
        //------------------------------------------------------------
        
        
        //------------------------------------------------------------
        // Update Main (Focus) Bars and Lines

        d3.transition(focusBarsWrap).call(bars);
        d3.transition(focusLinesWrap).call(lines);
        
        //------------------------------------------------------------
        
          
        //------------------------------------------------------------
        // Setup and Update Main (Focus) Y Axes
        
        g.select('.nv-focus .nv-x.nv-axis')
          .attr('transform', 'translate(0,' + y1.range()[0] + ')');


        y1Axis
        .scale(y1)
        .ticks( availableHeight1 / 36 )
        .tickSize(-availableWidth, 0);

        g.select('.nv-focus .nv-y1.nv-axis')
          .style('opacity', dataBars.length ? 1 : 0);


        y2Axis
        .scale(y2)
        .ticks( availableHeight1 / 36 )
        .tickSize(dataBars.length ? 0 : -availableWidth, 0); // Show the y2 rules only if y1 has none

        g.select('.nv-focus .nv-y2.nv-axis')
          .style('opacity', dataLines.length ? 1 : 0)
          .attr('transform', 'translate(' + x.range()[1] + ',0)');

        d3.transition(g.select('.nv-focus .nv-y1.nv-axis'))
            .call(y1Axis);
        d3.transition(g.select('.nv-focus .nv-y2.nv-axis'))
            .call(y2Axis);
      }

      //============================================================

      onBrush();

    });

    return chart;
  }


  //============================================================
  // Event Handling/Dispatching (out of chart's scope)
  //------------------------------------------------------------

  lines.dispatch.on('elementMouseover.tooltip', function(e) {
    e.pos = [e.pos[0] +  margin.left, e.pos[1] + margin.top];
    dispatch.tooltipShow(e);
  });

  lines.dispatch.on('elementMouseout.tooltip', function(e) {
    dispatch.tooltipHide(e);
  });

  bars.dispatch.on('elementMouseover.tooltip', function(e) {
    e.pos = [e.pos[0] +  margin.left, e.pos[1] + margin.top];
    dispatch.tooltipShow(e);
  });

  bars.dispatch.on('elementMouseout.tooltip', function(e) {
    dispatch.tooltipHide(e);
  });

  dispatch.on('tooltipHide', function() {
    if (tooltips) nv.tooltip.cleanup();
  });

  //============================================================


  //============================================================
  // Expose Public Variables
  //------------------------------------------------------------

  // expose chart's sub-components
  chart.dispatch = dispatch;
  chart.legend = legend;
  chart.lines = lines;
  chart.lines2 = lines2;
  chart.bars = bars;
  chart.bars2 = bars2;
  chart.xAxis = xAxis;
  chart.x2Axis = x2Axis;
  chart.y1Axis = y1Axis;
  chart.y2Axis = y2Axis;
  chart.y3Axis = y3Axis;
  chart.y4Axis = y4Axis;

  d3.rebind(chart, lines, 'defined', 'size', 'clipVoronoi', 'interpolate');
  //TODO: consider rebinding x, y and some other stuff, and simply do soemthign lile bars.x(lines.x()), etc.
  //d3.rebind(chart, lines, 'x', 'y', 'size', 'xDomain', 'yDomain', 'forceX', 'forceY', 'interactive', 'clipEdge', 'clipVoronoi', 'id');

  chart.x = function(_) {
    if (!arguments.length) return getX;
    getX = _;
    lines.x(_);
    bars.x(_);
    return chart;
  };

  chart.y = function(_) {
    if (!arguments.length) return getY;
    getY = _;
    lines.y(_);
    bars.y(_);
    return chart;
  };

  chart.margin = function(_) {
    if (!arguments.length) return margin;
    margin.top    = typeof _.top    != 'undefined' ? _.top    : margin.top;
    margin.right  = typeof _.right  != 'undefined' ? _.right  : margin.right;
    margin.bottom = typeof _.bottom != 'undefined' ? _.bottom : margin.bottom;
    margin.left   = typeof _.left   != 'undefined' ? _.left   : margin.left;
    return chart;
  };

  chart.width = function(_) {
    if (!arguments.length) return width;
    width = _;
    return chart;
  };

  chart.height = function(_) {
    if (!arguments.length) return height;
    height = _;
    return chart;
  };

  chart.color = function(_) {
    if (!arguments.length) return color;
    color = nv.utils.getColor(_);
    legend.color(color);
    return chart;
  };

  chart.showLegend = function(_) {
    if (!arguments.length) return showLegend;
    showLegend = _;
    return chart;
  };

  chart.tooltips = function(_) {
    if (!arguments.length) return tooltips;
    tooltips = _;
    return chart;
  };

  chart.tooltipContent = function(_) {
    if (!arguments.length) return tooltip;
    tooltip = _;
    return chart;
  };

  chart.noData = function(_) {
    if (!arguments.length) return noData;
    noData = _;
    return chart;
  };

  chart.brushExtent = function(_) {
    if (!arguments.length) return brushExtent;
    brushExtent = _;
    return chart;
  };


  //============================================================


  return chart;
}

nv.models.multiBar = function() {

  //============================================================
  // Public Variables with Default Settings
  //------------------------------------------------------------

  var margin = {top: 0, right: 0, bottom: 0, left: 0}
    , width = 960
    , height = 500
    , x = d3.scale.ordinal()
    , y = d3.scale.linear()
    , id = Math.floor(Math.random() * 10000) //Create semi-unique ID in case user doesn't select one
    , getX = function(d) { return d.x }
    , getY = function(d) { return d.y }
    , forceY = [0] // 0 is forced by default.. this makes sense for the majority of bar graphs... user can always do chart.forceY([]) to remove
    , clipEdge = true
    , stacked = false
    , color = nv.utils.defaultColor()
    , hideable = false
    , barColor = null // adding the ability to set the color for each rather than the whole group
    , disabled // used in conjunction with barColor to communicate from multiBarHorizontalChart what series are disabled
    , delay = 1200
    , drawTime = 500
    , xDomain
    , yDomain
    , groupSpacing = 0.1
    , dispatch = d3.dispatch('chartClick', 'elementClick', 'elementDblClick', 'elementMouseover', 'elementMouseout')
    ;

  //============================================================


  //============================================================
  // Private Variables
  //------------------------------------------------------------

  var x0, y0 //used to store previous scales
      ;

  //============================================================


  function chart(selection) {
    selection.each(function(data) {
      var availableWidth = width - margin.left - margin.right,
          availableHeight = height - margin.top - margin.bottom,
          container = d3.select(this);

      if(hideable && data.length) hideable = [{
        values: data[0].values.map(function(d) {
        return {
          x: d.x,
          y: 0,
          series: d.series,
          size: 0.01
        };}
      )}];

      if (stacked)
        data = d3.layout.stack()
                 .offset('zero')
                 .values(function(d){ return d.values })
                 .y(getY)
                 (!data.length && hideable ? hideable : data);


      //add series index to each data point for reference
      data = data.map(function(series, i) {
        series.values = series.values.map(function(point) {
          point.series = i;
          return point;
        });
        return series;
      });


      //------------------------------------------------------------
      // HACK for negative value stacking
      if (stacked)
        data[0].values.map(function(d,i) {
          var posBase = 0, negBase = 0;
          data.map(function(d) {
            var f = d.values[i]
            f.size = Math.abs(f.y);
            if (f.y<0)  {
              f.y1 = negBase;
              negBase = negBase - f.size;
            } else
            { 
              f.y1 = f.size + posBase;
              posBase = posBase + f.size;
            }
          });
        });

      //------------------------------------------------------------
      // Setup Scales

      // remap and flatten the data for use in calculating the scales' domains
      var seriesData = (xDomain && yDomain) ? [] : // if we know xDomain and yDomain, no need to calculate
            data.map(function(d) {
              return d.values.map(function(d,i) {
                return { x: getX(d,i), y: getY(d,i), y0: d.y0, y1: d.y1 }
              })
            });

      x   .domain(d3.merge(seriesData).map(function(d) { return d.x }))
          .rangeBands([0, availableWidth], groupSpacing);

      //y   .domain(yDomain || d3.extent(d3.merge(seriesData).map(function(d) { return d.y + (stacked ? d.y1 : 0) }).concat(forceY)))
      y   .domain(yDomain || d3.extent(d3.merge(seriesData).map(function(d) { return stacked ? (d.y > 0 ? d.y1 : d.y1 + d.y ) : d.y }).concat(forceY)))
          .range([availableHeight, 0]);

      // If scale's domain don't have a range, slightly adjust to make one... so a chart can show a single data point
      if (x.domain()[0] === x.domain()[1] || y.domain()[0] === y.domain()[1]) singlePoint = true;
      if (x.domain()[0] === x.domain()[1])
        x.domain()[0] ?
            x.domain([x.domain()[0] - x.domain()[0] * 0.01, x.domain()[1] + x.domain()[1] * 0.01])
          : x.domain([-1,1]);

      if (y.domain()[0] === y.domain()[1])
        y.domain()[0] ?
            y.domain([y.domain()[0] + y.domain()[0] * 0.01, y.domain()[1] - y.domain()[1] * 0.01])
          : y.domain([-1,1]);


      x0 = x0 || x;
      y0 = y0 || y;

      //------------------------------------------------------------


      //------------------------------------------------------------
      // Setup containers and skeleton of chart

      var wrap = container.selectAll('g.nv-wrap.nv-multibar').data([data]);
      var wrapEnter = wrap.enter().append('g').attr('class', 'nvd3 nv-wrap nv-multibar');
      var defsEnter = wrapEnter.append('defs');
      var gEnter = wrapEnter.append('g');
      var g = wrap.select('g')

      gEnter.append('g').attr('class', 'nv-groups');

      wrap.attr('transform', 'translate(' + margin.left + ',' + margin.top + ')');

      //------------------------------------------------------------



      defsEnter.append('clipPath')
          .attr('id', 'nv-edge-clip-' + id)
        .append('rect');
      wrap.select('#nv-edge-clip-' + id + ' rect')
          .attr('width', availableWidth)
          .attr('height', availableHeight);

      g   .attr('clip-path', clipEdge ? 'url(#nv-edge-clip-' + id + ')' : '');



      var groups = wrap.select('.nv-groups').selectAll('.nv-group')
          .data(function(d) { return d }, function(d) { return d.key });
      groups.enter().append('g')
          .style('stroke-opacity', 1e-6)
          .style('fill-opacity', 1e-6);


      groups.exit()
        .selectAll('rect.nv-bar')
        .transition()
        .delay(function(d,i) { return i * delay/ data[0].values.length })
          .attr('y', function(d) { return stacked ? y0(d.y0) : y0(0) })
          .attr('height', 0)
          .remove();
      groups
          .attr('class', function(d,i) { return 'nv-group nv-series-' + i })
          .classed('hover', function(d) { return d.hover })
          .style('fill', function(d,i){ return color(d, i) })
          .style('stroke', function(d,i){ return color(d, i) });
      d3.transition(groups)
          .style('stroke-opacity', 1)
          .style('fill-opacity', .75);


      var bars = groups.selectAll('rect.nv-bar')
          .data(function(d) { return (hideable && !data.length) ? hideable.values : d.values });

      bars.exit().remove();


      var barsEnter = bars.enter().append('rect')
          .attr('class', function(d,i) { return getY(d,i) < 0 ? 'nv-bar negative' : 'nv-bar positive'})
          .attr('x', function(d,i,j) {
              return stacked ? 0 : (j * x.rangeBand() / data.length )
          })
          .attr('y', function(d) { return y0(stacked ? d.y0 : 0) })
          .attr('height', 0)
          .attr('width', x.rangeBand() / (stacked ? 1 : data.length) );
      bars
          .style('fill', function(d,i,j){ return color(d, j, i);  })
          .style('stroke', function(d,i,j){ return color(d, j, i); })
          .on('mouseover', function(d,i) { //TODO: figure out why j works above, but not here
            d3.select(this).classed('hover', true);
            dispatch.elementMouseover({
              value: getY(d,i),
              point: d,
              series: data[d.series],
              pos: [x(getX(d,i)) + (x.rangeBand() * (stacked ? data.length / 2 : d.series + .5) / data.length), y(getY(d,i) + (stacked ? d.y0 : 0))],  // TODO: Figure out why the value appears to be shifted
              pointIndex: i,
              seriesIndex: d.series,
              e: d3.event
            });
          })
          .on('mouseout', function(d,i) {
            d3.select(this).classed('hover', false);
            dispatch.elementMouseout({
              value: getY(d,i),
              point: d,
              series: data[d.series],
              pointIndex: i,
              seriesIndex: d.series,
              e: d3.event
            });
          })
          .on('click', function(d,i) {
            dispatch.elementClick({
              value: getY(d,i),
              point: d,
              series: data[d.series],
              pos: [x(getX(d,i)) + (x.rangeBand() * (stacked ? data.length / 2 : d.series + .5) / data.length), y(getY(d,i) + (stacked ? d.y0 : 0))],  // TODO: Figure out why the value appears to be shifted
              pointIndex: i,
              seriesIndex: d.series,
              e: d3.event
            });
            d3.event.stopPropagation();
          })
          .on('dblclick', function(d,i) {
            dispatch.elementDblClick({
              value: getY(d,i),
              point: d,
              series: data[d.series],
              pos: [x(getX(d,i)) + (x.rangeBand() * (stacked ? data.length / 2 : d.series + .5) / data.length), y(getY(d,i) + (stacked ? d.y0 : 0))],  // TODO: Figure out why the value appears to be shifted
              pointIndex: i,
              seriesIndex: d.series,
              e: d3.event
            });
            d3.event.stopPropagation();
          });
      bars
          .attr('class', function(d,i) { return getY(d,i) < 0 ? 'nv-bar negative' : 'nv-bar positive'})
          .attr('transform', function(d,i) { return 'translate(' + x(getX(d,i)) + ',0)'; })

      if (barColor) {
        if (!disabled) disabled = data.map(function() { return true });
        bars
          //.style('fill', barColor)
          //.style('stroke', barColor)
          //.style('fill', function(d,i,j) { return d3.rgb(barColor(d,i)).darker(j).toString(); })
          //.style('stroke', function(d,i,j) { return d3.rgb(barColor(d,i)).darker(j).toString(); })
          .style('fill', function(d,i,j) { return d3.rgb(barColor(d,i)).darker(  disabled.map(function(d,i) { return i }).filter(function(d,i){ return !disabled[i]  })[j]   ).toString(); })
          .style('stroke', function(d,i,j) { return d3.rgb(barColor(d,i)).darker(  disabled.map(function(d,i) { return i }).filter(function(d,i){ return !disabled[i]  })[j]   ).toString(); });
      }


      if (stacked)
            bars.transition()
          
            .delay(function(d,i) { return i * delay / data[0].values.length })
            .attr('y', function(d,i) {

              return y((stacked ? d.y1 : 0));
            })
            .attr('height', function(d,i) {
              return Math.max(Math.abs(y(d.y + (stacked ? d.y0 : 0)) - y((stacked ? d.y0 : 0))),1);
            })
            .each('end', function() {
              d3.select(this).transition().duration(drawTime)
                .attr('x', function(d,i) {
                  return stacked ? 0 : (d.series * x.rangeBand() / data.length )
                })
                .attr('width', x.rangeBand() / (stacked ? 1 : data.length) );
            })
      else
        d3.transition(bars).duration(drawTime)
          .delay(function(d,i) { return i * delay/ data[0].values.length })
            .attr('x', function(d,i) {
              return d.series * x.rangeBand() / data.length
            })
            .attr('width', x.rangeBand() / data.length)
            .each('end', function() {
              d3.select(this).transition().duration(drawTime)
                .attr('y', function(d,i) {
                  return getY(d,i) < 0 ?
                          y(0) :
                          y(0) - y(getY(d,i)) < 1 ?
                            y(0) - 1 :
                          y(getY(d,i)) || 0;
              })
              .attr('height', function(d,i) {
                  return Math.max(Math.abs(y(getY(d,i)) - y(0)),1) || 0;
                });
            })


      //store old scales for use in transitions on update
      x0 = x.copy();
      y0 = y.copy();

    });

    return chart;
  }


  //============================================================
  // Expose Public Variables
  //------------------------------------------------------------

  chart.dispatch = dispatch;

  chart.x = function(_) {
    if (!arguments.length) return getX;
    getX = _;
    return chart;
  };

  chart.y = function(_) {
    if (!arguments.length) return getY;
    getY = _;
    return chart;
  };

  chart.margin = function(_) {
    if (!arguments.length) return margin;
    margin.top    = typeof _.top    != 'undefined' ? _.top    : margin.top;
    margin.right  = typeof _.right  != 'undefined' ? _.right  : margin.right;
    margin.bottom = typeof _.bottom != 'undefined' ? _.bottom : margin.bottom;
    margin.left   = typeof _.left   != 'undefined' ? _.left   : margin.left;
    return chart;
  };

  chart.width = function(_) {
    if (!arguments.length) return width;
    width = _;
    return chart;
  };

  chart.height = function(_) {
    if (!arguments.length) return height;
    height = _;
    return chart;
  };

  chart.xScale = function(_) {
    if (!arguments.length) return x;
    x = _;
    return chart;
  };

  chart.yScale = function(_) {
    if (!arguments.length) return y;
    y = _;
    return chart;
  };

  chart.xDomain = function(_) {
    if (!arguments.length) return xDomain;
    xDomain = _;
    return chart;
  };

  chart.yDomain = function(_) {
    if (!arguments.length) return yDomain;
    yDomain = _;
    return chart;
  };

  chart.forceY = function(_) {
    if (!arguments.length) return forceY;
    forceY = _;
    return chart;
  };

  chart.stacked = function(_) {
    if (!arguments.length) return stacked;
    stacked = _;
    return chart;
  };

  chart.clipEdge = function(_) {
    if (!arguments.length) return clipEdge;
    clipEdge = _;
    return chart;
  };

  chart.color = function(_) {
    if (!arguments.length) return color;
    color = nv.utils.getColor(_);
    return chart;
  };

  chart.barColor = function(_) {
    if (!arguments.length) return barColor;
    barColor = nv.utils.getColor(_);
    return chart;
  };

  chart.disabled = function(_) {
    if (!arguments.length) return disabled;
    disabled = _;
    return chart;
  };

  chart.id = function(_) {
    if (!arguments.length) return id;
    id = _;
    return chart;
  };

  chart.hideable = function(_) {
    if (!arguments.length) return hideable;
    hideable = _;
    return chart;
  };

  chart.delay = function(_) {
    if (!arguments.length) return delay;
    delay = _;
    return chart;
  };

  chart.drawTime = function(_) {
    if (!arguments.length) return drawTime;
    drawTime = _;
    return chart;
  };

  chart.groupSpacing = function(_) {
    if (!arguments.length) return groupSpacing;
    groupSpacing = _;
    return chart;
  };

  //============================================================


  return chart;
}

nv.models.multiBarChart = function() {

  //============================================================
  // Public Variables with Default Settings
  //------------------------------------------------------------

  var multibar = nv.models.multiBar()
    , xAxis = nv.models.axis()
    , yAxis = nv.models.axis()
    , legend = nv.models.legend()
    , controls = nv.models.legend()
    ;

  var margin = {top: 30, right: 20, bottom: 50, left: 60}
    , width = null
    , height = null
    , color = nv.utils.defaultColor()
    , showControls = true
    , showLegend = true
    , reduceXTicks = true // if false a tick will show for every data point
    , staggerLabels = false
    , rotateLabels = 0
    , tooltips = true
    , tooltip = function(key, x, y, e, graph) {
        return '<h3>' + key + '</h3>' +
               '<p>' +  y + ' on ' + x + '</p>'
      }
    , x //can be accessed via chart.xScale()
    , y //can be accessed via chart.yScale()
    , state = { stacked: false }
    , defaultState = null
    , noData = "No Data Available."
    , dispatch = d3.dispatch('tooltipShow', 'tooltipHide', 'stateChange', 'changeState')
    , controlWidth = function() { return showControls ? 180 : 0 }
    ;

  multibar
    .stacked(false)
    ;
  xAxis
    .orient('bottom')
    .tickPadding(7)
    .highlightZero(true)
    .showMaxMin(false)
    .tickFormat(function(d) { return d })
    ;
  yAxis
    .orient('left')
    .tickFormat(d3.format(',.1f'))
    ;

  //============================================================


  //============================================================
  // Private Variables
  //------------------------------------------------------------

  var showTooltip = function(e, offsetElement) {
    var left = e.pos[0] + ( offsetElement.offsetLeft || 0 ),
        top = e.pos[1] + ( offsetElement.offsetTop || 0),
        x = xAxis.tickFormat()(multibar.x()(e.point, e.pointIndex)),
        y = yAxis.tickFormat()(multibar.y()(e.point, e.pointIndex)),
        content = tooltip(e.series.key, x, y, e, chart);

    nv.tooltip.show([left, top], content, e.value < 0 ? 'n' : 's', null, offsetElement);
  };

  //============================================================


  function chart(selection) {
    selection.each(function(data) {
      var container = d3.select(this),
          that = this;

      var availableWidth = (width  || parseInt(container.style('width')) || 960)
                             - margin.left - margin.right,
          availableHeight = (height || parseInt(container.style('height')) || 400)
                             - margin.top - margin.bottom;

      chart.update = function() { container.transition().call(chart) };
      chart.container = this;

      //set state.disabled
      state.disabled = data.map(function(d) { return !!d.disabled });

      if (!defaultState) {
        var key;
        defaultState = {};
        for (key in state) {
          if (state[key] instanceof Array)
            defaultState[key] = state[key].slice(0);
          else
            defaultState[key] = state[key];
        }
      }
      //------------------------------------------------------------
      // Display noData message if there's nothing to show.

      if (!data || !data.length || !data.filter(function(d) { return d.values.length }).length) {
        var noDataText = container.selectAll('.nv-noData').data([noData]);

        noDataText.enter().append('text')
          .attr('class', 'nvd3 nv-noData')
          .attr('dy', '-.7em')
          .style('text-anchor', 'middle');

        noDataText
          .attr('x', margin.left + availableWidth / 2)
          .attr('y', margin.top + availableHeight / 2)
          .text(function(d) { return d });

        return chart;
      } else {
        container.selectAll('.nv-noData').remove();
      }

      //------------------------------------------------------------


      //------------------------------------------------------------
      // Setup Scales

      x = multibar.xScale();
      y = multibar.yScale();

      //------------------------------------------------------------


      //------------------------------------------------------------
      // Setup containers and skeleton of chart

      var wrap = container.selectAll('g.nv-wrap.nv-multiBarWithLegend').data([data]);
      var gEnter = wrap.enter().append('g').attr('class', 'nvd3 nv-wrap nv-multiBarWithLegend').append('g');
      var g = wrap.select('g');

      gEnter.append('g').attr('class', 'nv-x nv-axis');
      gEnter.append('g').attr('class', 'nv-y nv-axis');
      gEnter.append('g').attr('class', 'nv-barsWrap');
      gEnter.append('g').attr('class', 'nv-legendWrap');
      gEnter.append('g').attr('class', 'nv-controlsWrap');

      //------------------------------------------------------------


      //------------------------------------------------------------
      // Legend

      if (showLegend) {
        legend.width(availableWidth - controlWidth());

        if (multibar.barColor())
          data.forEach(function(series,i) {
            series.color = d3.rgb('#ccc').darker(i * 1.5).toString();
          })

        g.select('.nv-legendWrap')
            .datum(data)
            .call(legend);

        if ( margin.top != legend.height()) {
          margin.top = legend.height();
          availableHeight = (height || parseInt(container.style('height')) || 400)
                             - margin.top - margin.bottom;
        }

        g.select('.nv-legendWrap')
            .attr('transform', 'translate(' + controlWidth() + ',' + (-margin.top) +')');
      }

      //------------------------------------------------------------


      //------------------------------------------------------------
      // Controls

      if (showControls) {
        var controlsData = [
          { key: 'Grouped', disabled: multibar.stacked() },
          { key: 'Stacked', disabled: !multibar.stacked() }
        ];

        controls.width(controlWidth()).color(['#444', '#444', '#444']);
        g.select('.nv-controlsWrap')
            .datum(controlsData)
            .attr('transform', 'translate(0,' + (-margin.top) +')')
            .call(controls);
      }

      //------------------------------------------------------------


      wrap.attr('transform', 'translate(' + margin.left + ',' + margin.top + ')');


      //------------------------------------------------------------
      // Main Chart Component(s)

      multibar
        .disabled(data.map(function(series) { return series.disabled }))
        .width(availableWidth)
        .height(availableHeight)
        .color(data.map(function(d,i) {
          return d.color || color(d, i);
        }).filter(function(d,i) { return !data[i].disabled }))


      var barsWrap = g.select('.nv-barsWrap')
          .datum(data.filter(function(d) { return !d.disabled }))

      d3.transition(barsWrap).call(multibar);

      //------------------------------------------------------------


      //------------------------------------------------------------
      // Setup Axes

      xAxis
        .scale(x)
        .ticks( availableWidth / 100 )
        .tickSize(-availableHeight, 0)
        .rotateLabels(rotateLabels);

      g.select('.nv-x.nv-axis')
          .attr('transform', 'translate(0,' + y.range()[0] + ')');
      d3.transition(g.select('.nv-x.nv-axis'))
          .call(xAxis);

      var xTicks = g.select('.nv-x.nv-axis > g').selectAll('g');

      xTicks
          .selectAll('line, text')
          .style('opacity', 1)

      if (staggerLabels) {
          var getTranslate = function(x,y) {
              return "translate(" + x + "," + y + ")";
          };

          var staggerUp = 5, staggerDown = 17;  //pixels to stagger by
          // Issue #140
          xTicks
            .selectAll("text")
            .attr('transform', function(d,i,j) { 
                return  getTranslate(0, (j % 2 == 0 ? staggerUp : staggerDown));
              });

          var totalInBetweenTicks = d3.selectAll(".nv-x.nv-axis .nv-wrap g g text")[0].length;
          g.selectAll(".nv-x.nv-axis .nv-axisMaxMin text")
            .attr("transform", function(d,i) {
                return getTranslate(0, (i === 0 || totalInBetweenTicks % 2 !== 0) ? staggerDown : staggerUp);
            });
      }


      if (reduceXTicks)
        xTicks
          .filter(function(d,i) {
              return i % Math.ceil(data[0].values.length / (availableWidth / 100)) !== 0;
            })
          .selectAll('text, line')
          .style('opacity', 0);

<<<<<<< HEAD
      if(rotateLabels)
        xTicks
          .selectAll('text')
          .attr('transform', 'rotate(' + rotateLabels + ' 0,0)')
          .attr('text-anchor', rotateLabels > 0 ? 'start' : 'end');
      
=======
>>>>>>> 38bf8137
      g.select('.nv-x.nv-axis').selectAll('g.nv-axisMaxMin text')
          .style('opacity', 1);

      yAxis
        .scale(y)
        .ticks( availableHeight / 36 )
        .tickSize( -availableWidth, 0);

      d3.transition(g.select('.nv-y.nv-axis'))
          .call(yAxis);

      //------------------------------------------------------------



      //============================================================
      // Event Handling/Dispatching (in chart's scope)
      //------------------------------------------------------------

      legend.dispatch.on('legendClick', function(d,i) {
        d.disabled = !d.disabled;

        if (!data.filter(function(d) { return !d.disabled }).length) {
          data.map(function(d) {
            d.disabled = false;
            wrap.selectAll('.nv-series').classed('disabled', false);
            return d;
          });
        }

        state.disabled = data.map(function(d) { return !!d.disabled });
        dispatch.stateChange(state);

        chart.update();
      });

      legend.dispatch.on('legendDblclick', function(d) {
          //Double clicking should always enable current series, and disabled all others.
          data.forEach(function(d) {
             d.disabled = true;
          });
          d.disabled = false;  

          state.disabled = data.map(function(d) { return !!d.disabled });
          dispatch.stateChange(state);
          chart.update();
      });


      controls.dispatch.on('legendClick', function(d,i) {
        if (!d.disabled) return;
        controlsData = controlsData.map(function(s) {
          s.disabled = true;
          return s;
        });
        d.disabled = false;

        switch (d.key) {
          case 'Grouped':
            multibar.stacked(false);
            break;
          case 'Stacked':
            multibar.stacked(true);
            break;
        }

        state.stacked = multibar.stacked();
        dispatch.stateChange(state);

        chart.update();
      });

      dispatch.on('tooltipShow', function(e) {
        if (tooltips) showTooltip(e, that.parentNode)
      });

      // Update chart from a state object passed to event handler
      dispatch.on('changeState', function(e) {

        if (typeof e.disabled !== 'undefined') {
          data.forEach(function(series,i) {
            series.disabled = e.disabled[i];
          });

          state.disabled = e.disabled;
        }

        if (typeof e.stacked !== 'undefined') {
          multibar.stacked(e.stacked);
          state.stacked = e.stacked;
        }

        chart.update();
      });

      //============================================================


    });

    return chart;
  }


  //============================================================
  // Event Handling/Dispatching (out of chart's scope)
  //------------------------------------------------------------

  multibar.dispatch.on('elementMouseover.tooltip', function(e) {
    e.pos = [e.pos[0] +  margin.left, e.pos[1] + margin.top];
    dispatch.tooltipShow(e);
  });

  multibar.dispatch.on('elementMouseout.tooltip', function(e) {
    dispatch.tooltipHide(e);
  });
  dispatch.on('tooltipHide', function() {
    if (tooltips) nv.tooltip.cleanup();
  });

  //============================================================


  //============================================================
  // Expose Public Variables
  //------------------------------------------------------------

  // expose chart's sub-components
  chart.dispatch = dispatch;
  chart.multibar = multibar;
  chart.legend = legend;
  chart.xAxis = xAxis;
  chart.yAxis = yAxis;

  d3.rebind(chart, multibar, 'x', 'y', 'xDomain', 'yDomain', 'forceX', 'forceY', 'clipEdge', 'id', 'stacked', 'delay', 'barColor');

  chart.margin = function(_) {
    if (!arguments.length) return margin;
    margin.top    = typeof _.top    != 'undefined' ? _.top    : margin.top;
    margin.right  = typeof _.right  != 'undefined' ? _.right  : margin.right;
    margin.bottom = typeof _.bottom != 'undefined' ? _.bottom : margin.bottom;
    margin.left   = typeof _.left   != 'undefined' ? _.left   : margin.left;
    return chart;
  };

  chart.width = function(_) {
    if (!arguments.length) return width;
    width = _;
    return chart;
  };

  chart.height = function(_) {
    if (!arguments.length) return height;
    height = _;
    return chart;
  };

  chart.color = function(_) {
    if (!arguments.length) return color;
    color = nv.utils.getColor(_);
    legend.color(color);
    return chart;
  };

  chart.showControls = function(_) {
    if (!arguments.length) return showControls;
    showControls = _;
    return chart;
  };

  chart.showLegend = function(_) {
    if (!arguments.length) return showLegend;
    showLegend = _;
    return chart;
  };

  chart.reduceXTicks= function(_) {
    if (!arguments.length) return reduceXTicks;
    reduceXTicks = _;
    return chart;
  };

  chart.rotateLabels = function(_) {
    if (!arguments.length) return rotateLabels;
    rotateLabels = _;
    return chart;
  }

  chart.staggerLabels = function(_) {
    if (!arguments.length) return staggerLabels;
    staggerLabels = _;
    return chart;
  };

  chart.tooltip = function(_) {
    if (!arguments.length) return tooltip;
    tooltip = _;
    return chart;
  };

  chart.tooltips = function(_) {
    if (!arguments.length) return tooltips;
    tooltips = _;
    return chart;
  };

  chart.tooltipContent = function(_) {
    if (!arguments.length) return tooltip;
    tooltip = _;
    return chart;
  };

  chart.state = function(_) {
    if (!arguments.length) return state;
    state = _;
    return chart;
  };

  chart.defaultState = function(_) {
    if (!arguments.length) return defaultState;
    defaultState = _;
    return chart;
  };
  
  chart.noData = function(_) {
    if (!arguments.length) return noData;
    noData = _;
    return chart;
  };

  //============================================================


  return chart;
}

nv.models.multiBarHorizontal = function() {

  //============================================================
  // Public Variables with Default Settings
  //------------------------------------------------------------

  var margin = {top: 0, right: 0, bottom: 0, left: 0}
    , width = 960
    , height = 500
    , id = Math.floor(Math.random() * 10000) //Create semi-unique ID in case user doesn't select one
    , x = d3.scale.ordinal()
    , y = d3.scale.linear()
    , getX = function(d) { return d.x }
    , getY = function(d) { return d.y }
    , forceY = [0] // 0 is forced by default.. this makes sense for the majority of bar graphs... user can always do chart.forceY([]) to remove
    , color = nv.utils.defaultColor()
    , barColor = null // adding the ability to set the color for each rather than the whole group
    , disabled // used in conjunction with barColor to communicate from multiBarHorizontalChart what series are disabled
    , stacked = false
    , showValues = false
    , valuePadding = 60
    , valueFormat = d3.format(',.2f')
    , delay = 1200
    , xDomain
    , yDomain
    , dispatch = d3.dispatch('chartClick', 'elementClick', 'elementDblClick', 'elementMouseover', 'elementMouseout')
    ;

  //============================================================


  //============================================================
  // Private Variables
  //------------------------------------------------------------

  var x0, y0 //used to store previous scales
      ;

  //============================================================


  function chart(selection) {
    selection.each(function(data) {
      var availableWidth = width - margin.left - margin.right,
          availableHeight = height - margin.top - margin.bottom,
          container = d3.select(this);


      if (stacked)
        data = d3.layout.stack()
                 .offset('zero')
                 .values(function(d){ return d.values })
                 .y(getY)
                 (data);


      //add series index to each data point for reference
      data = data.map(function(series, i) {
        series.values = series.values.map(function(point) {
          point.series = i;
          return point;
        });
        return series;
      });



      //------------------------------------------------------------
      // HACK for negative value stacking
      if (stacked)
        data[0].values.map(function(d,i) {
          var posBase = 0, negBase = 0;
          data.map(function(d) {
            var f = d.values[i]
            f.size = Math.abs(f.y);
            if (f.y<0)  {
              f.y1 = negBase - f.size;
              negBase = negBase - f.size;
            } else
            { 
              f.y1 = posBase;
              posBase = posBase + f.size;
            }
          });
        });



      //------------------------------------------------------------
      // Setup Scales

      // remap and flatten the data for use in calculating the scales' domains
      var seriesData = (xDomain && yDomain) ? [] : // if we know xDomain and yDomain, no need to calculate
            data.map(function(d) {
              return d.values.map(function(d,i) {
                return { x: getX(d,i), y: getY(d,i), y0: d.y0, y1: d.y1 }
              })
            });

      x   .domain(xDomain || d3.merge(seriesData).map(function(d) { return d.x }))
          .rangeBands([0, availableHeight], .1);

      //y   .domain(yDomain || d3.extent(d3.merge(seriesData).map(function(d) { return d.y + (stacked ? d.y0 : 0) }).concat(forceY)))
      y   .domain(yDomain || d3.extent(d3.merge(seriesData).map(function(d) { return stacked ? (d.y > 0 ? d.y1 + d.y : d.y1 ) : d.y }).concat(forceY)))

      if (showValues && !stacked)
        y.range([(y.domain()[0] < 0 ? valuePadding : 0), availableWidth - (y.domain()[1] > 0 ? valuePadding : 0) ]);
      else
        y.range([0, availableWidth]);

      x0 = x0 || x;
      y0 = y0 || d3.scale.linear().domain(y.domain()).range([y(0),y(0)]);

      //------------------------------------------------------------


      //------------------------------------------------------------
      // Setup containers and skeleton of chart

      var wrap = d3.select(this).selectAll('g.nv-wrap.nv-multibarHorizontal').data([data]);
      var wrapEnter = wrap.enter().append('g').attr('class', 'nvd3 nv-wrap nv-multibarHorizontal');
      var defsEnter = wrapEnter.append('defs');
      var gEnter = wrapEnter.append('g');
      var g = wrap.select('g');

      gEnter.append('g').attr('class', 'nv-groups');

      wrap.attr('transform', 'translate(' + margin.left + ',' + margin.top + ')');

      //------------------------------------------------------------



      var groups = wrap.select('.nv-groups').selectAll('.nv-group')
          .data(function(d) { return d }, function(d) { return d.key });
      groups.enter().append('g')
          .style('stroke-opacity', 1e-6)
          .style('fill-opacity', 1e-6);
      d3.transition(groups.exit())
          .style('stroke-opacity', 1e-6)
          .style('fill-opacity', 1e-6)
          .remove();
      groups
          .attr('class', function(d,i) { return 'nv-group nv-series-' + i })
          .classed('hover', function(d) { return d.hover })
          .style('fill', function(d,i){ return color(d, i) })
          .style('stroke', function(d,i){ return color(d, i) });
      d3.transition(groups)
          .style('stroke-opacity', 1)
          .style('fill-opacity', .75);


      var bars = groups.selectAll('g.nv-bar')
          .data(function(d) { return d.values });

      bars.exit().remove();


      var barsEnter = bars.enter().append('g')
          .attr('transform', function(d,i,j) {
              return 'translate(' + y0(stacked ? d.y0 : 0) + ',' + (stacked ? 0 : (j * x.rangeBand() / data.length ) + x(getX(d,i))) + ')'
          });

      barsEnter.append('rect')
          .attr('width', 0)
          .attr('height', x.rangeBand() / (stacked ? 1 : data.length) )

      bars
          .on('mouseover', function(d,i) { //TODO: figure out why j works above, but not here
            d3.select(this).classed('hover', true);
            dispatch.elementMouseover({
              value: getY(d,i),
              point: d,
              series: data[d.series],
              pos: [ y(getY(d,i) + (stacked ? d.y0 : 0)), x(getX(d,i)) + (x.rangeBand() * (stacked ? data.length / 2 : d.series + .5) / data.length) ],
              pointIndex: i,
              seriesIndex: d.series,
              e: d3.event
            });
          })
          .on('mouseout', function(d,i) {
            d3.select(this).classed('hover', false);
            dispatch.elementMouseout({
              value: getY(d,i),
              point: d,
              series: data[d.series],
              pointIndex: i,
              seriesIndex: d.series,
              e: d3.event
            });
          })
          .on('click', function(d,i) {
            dispatch.elementClick({
              value: getY(d,i),
              point: d,
              series: data[d.series],
              pos: [x(getX(d,i)) + (x.rangeBand() * (stacked ? data.length / 2 : d.series + .5) / data.length), y(getY(d,i) + (stacked ? d.y0 : 0))],  // TODO: Figure out why the value appears to be shifted
              pointIndex: i,
              seriesIndex: d.series,
              e: d3.event
            });
            d3.event.stopPropagation();
          })
          .on('dblclick', function(d,i) {
            dispatch.elementDblClick({
              value: getY(d,i),
              point: d,
              series: data[d.series],
              pos: [x(getX(d,i)) + (x.rangeBand() * (stacked ? data.length / 2 : d.series + .5) / data.length), y(getY(d,i) + (stacked ? d.y0 : 0))],  // TODO: Figure out why the value appears to be shifted
              pointIndex: i,
              seriesIndex: d.series,
              e: d3.event
            });
            d3.event.stopPropagation();
          });


      barsEnter.append('text');

      if (showValues && !stacked) {
        bars.select('text')
            .attr('text-anchor', function(d,i) { return getY(d,i) < 0 ? 'end' : 'start' })
            .attr('y', x.rangeBand() / (data.length * 2))
            .attr('dy', '.32em')
            .text(function(d,i) { return valueFormat(getY(d,i)) })
        d3.transition(bars)
            //.delay(function(d,i) { return i * delay / data[0].values.length })
          .select('text')
            .attr('x', function(d,i) { return getY(d,i) < 0 ? -4 : y(getY(d,i)) - y(0) + 4 })
      } else {
        //bars.selectAll('text').remove();
        bars.selectAll('text').text('');
      }

      bars
          .attr('class', function(d,i) { return getY(d,i) < 0 ? 'nv-bar negative' : 'nv-bar positive'})

      if (barColor) {
        if (!disabled) disabled = data.map(function() { return true });
        bars
          //.style('fill', barColor)
          //.style('stroke', barColor)
          //.style('fill', function(d,i,j) { return d3.rgb(barColor(d,i)).darker(j).toString(); })
          //.style('stroke', function(d,i,j) { return d3.rgb(barColor(d,i)).darker(j).toString(); })
          .style('fill', function(d,i,j) { return d3.rgb(barColor(d,i)).darker(  disabled.map(function(d,i) { return i }).filter(function(d,i){ return !disabled[i]  })[j]   ).toString(); })
          .style('stroke', function(d,i,j) { return d3.rgb(barColor(d,i)).darker(  disabled.map(function(d,i) { return i }).filter(function(d,i){ return !disabled[i]  })[j]   ).toString(); });
      }

      if (stacked)
        d3.transition(bars)
            //.delay(function(d,i) { return i * delay / data[0].values.length })
            .attr('transform', function(d,i) {
              //return 'translate(' + y(d.y0) + ',0)'
              //return 'translate(' + y(d.y0) + ',' + x(getX(d,i)) + ')'
              return 'translate(' + y(d.y1) + ',' + x(getX(d,i)) + ')'
            })
          .select('rect')
            .attr('width', function(d,i) {
              return Math.abs(y(getY(d,i) + d.y0) - y(d.y0))
            })
            .attr('height', x.rangeBand() );
      else
        d3.transition(bars)
          //.delay(function(d,i) { return i * delay / data[0].values.length })
            .attr('transform', function(d,i) {
              //TODO: stacked must be all positive or all negative, not both?
              return 'translate(' + 
              (getY(d,i) < 0 ? y(getY(d,i)) : y(0))
              + ',' +
              (d.series * x.rangeBand() / data.length
              +
              x(getX(d,i)) )
              + ')'
            })
          .select('rect')
            .attr('height', x.rangeBand() / data.length )
            .attr('width', function(d,i) {
              return Math.max(Math.abs(y(getY(d,i)) - y(0)),1)
            });


      //store old scales for use in transitions on update
      x0 = x.copy();
      y0 = y.copy();

    });

    return chart;
  }


  //============================================================
  // Expose Public Variables
  //------------------------------------------------------------

  chart.dispatch = dispatch;

  chart.x = function(_) {
    if (!arguments.length) return getX;
    getX = _;
    return chart;
  };

  chart.y = function(_) {
    if (!arguments.length) return getY;
    getY = _;
    return chart;
  };

  chart.margin = function(_) {
    if (!arguments.length) return margin;
    margin.top    = typeof _.top    != 'undefined' ? _.top    : margin.top;
    margin.right  = typeof _.right  != 'undefined' ? _.right  : margin.right;
    margin.bottom = typeof _.bottom != 'undefined' ? _.bottom : margin.bottom;
    margin.left   = typeof _.left   != 'undefined' ? _.left   : margin.left;
    return chart;
  };

  chart.width = function(_) {
    if (!arguments.length) return width;
    width = _;
    return chart;
  };

  chart.height = function(_) {
    if (!arguments.length) return height;
    height = _;
    return chart;
  };

  chart.xScale = function(_) {
    if (!arguments.length) return x;
    x = _;
    return chart;
  };

  chart.yScale = function(_) {
    if (!arguments.length) return y;
    y = _;
    return chart;
  };

  chart.xDomain = function(_) {
    if (!arguments.length) return xDomain;
    xDomain = _;
    return chart;
  };

  chart.yDomain = function(_) {
    if (!arguments.length) return yDomain;
    yDomain = _;
    return chart;
  };

  chart.forceY = function(_) {
    if (!arguments.length) return forceY;
    forceY = _;
    return chart;
  };

  chart.stacked = function(_) {
    if (!arguments.length) return stacked;
    stacked = _;
    return chart;
  };

  chart.color = function(_) {
    if (!arguments.length) return color;
    color = nv.utils.getColor(_);
    return chart;
  };

  chart.barColor = function(_) {
    if (!arguments.length) return barColor;
    barColor = nv.utils.getColor(_);
    return chart;
  };

  chart.disabled = function(_) {
    if (!arguments.length) return disabled;
    disabled = _;
    return chart;
  };

  chart.id = function(_) {
    if (!arguments.length) return id;
    id = _;
    return chart;
  };

  chart.delay = function(_) {
    if (!arguments.length) return delay;
    delay = _;
    return chart;
  };

  chart.showValues = function(_) {
    if (!arguments.length) return showValues;
    showValues = _;
    return chart;
  };

  chart.valueFormat= function(_) {
    if (!arguments.length) return valueFormat;
    valueFormat = _;
    return chart;
  };

  chart.valuePadding = function(_) {
    if (!arguments.length) return valuePadding;
    valuePadding = _;
    return chart;
  };

  //============================================================


  return chart;
}

nv.models.multiBarHorizontalChart = function() {

  //============================================================
  // Public Variables with Default Settings
  //------------------------------------------------------------

  var multibar = nv.models.multiBarHorizontal()
    , xAxis = nv.models.axis()
    , yAxis = nv.models.axis()
    , legend = nv.models.legend().height(30)
    , controls = nv.models.legend().height(30)
    ;

  var margin = {top: 30, right: 20, bottom: 50, left: 60}
    , width = null
    , height = null
    , color = nv.utils.defaultColor()
    , showControls = true
    , showLegend = true
    , stacked = false
    , tooltips = true
    , tooltip = function(key, x, y, e, graph) {
        return '<h3>' + key + ' - ' + x + '</h3>' +
               '<p>' +  y + '</p>'
      }
    , x //can be accessed via chart.xScale()
    , y //can be accessed via chart.yScale()
    , state = { stacked: stacked }
    , defaultState = null
    , noData = 'No Data Available.'
    , dispatch = d3.dispatch('tooltipShow', 'tooltipHide', 'stateChange', 'changeState')
    , controlWidth = function() { return showControls ? 180 : 0 }
    ;

  multibar
    .stacked(stacked)
    ;
  xAxis
    .orient('left')
    .tickPadding(5)
    .highlightZero(false)
    .showMaxMin(false)
    .tickFormat(function(d) { return d })
    ;
  yAxis
    .orient('bottom')
    .tickFormat(d3.format(',.1f'))
    ;

  //============================================================


  //============================================================
  // Private Variables
  //------------------------------------------------------------

  var showTooltip = function(e, offsetElement) {
    var left = e.pos[0] + ( offsetElement.offsetLeft || 0 ),
        top = e.pos[1] + ( offsetElement.offsetTop || 0),
        x = xAxis.tickFormat()(multibar.x()(e.point, e.pointIndex)),
        y = yAxis.tickFormat()(multibar.y()(e.point, e.pointIndex)),
        content = tooltip(e.series.key, x, y, e, chart);

    nv.tooltip.show([left, top], content, e.value < 0 ? 'e' : 'w', null, offsetElement);
  };

  //============================================================


  function chart(selection) {
    selection.each(function(data) {
      var container = d3.select(this),
          that = this;

      var availableWidth = (width  || parseInt(container.style('width')) || 960)
                             - margin.left - margin.right,
          availableHeight = (height || parseInt(container.style('height')) || 400)
                             - margin.top - margin.bottom;

      chart.update = function() { container.transition().call(chart) };
      chart.container = this;

      //set state.disabled
      state.disabled = data.map(function(d) { return !!d.disabled });

      if (!defaultState) {
        var key;
        defaultState = {};
        for (key in state) {
          if (state[key] instanceof Array)
            defaultState[key] = state[key].slice(0);
          else
            defaultState[key] = state[key];
        }
      }

      //------------------------------------------------------------
      // Display No Data message if there's nothing to show.

      if (!data || !data.length || !data.filter(function(d) { return d.values.length }).length) {
        var noDataText = container.selectAll('.nv-noData').data([noData]);

        noDataText.enter().append('text')
          .attr('class', 'nvd3 nv-noData')
          .attr('dy', '-.7em')
          .style('text-anchor', 'middle');

        noDataText
          .attr('x', margin.left + availableWidth / 2)
          .attr('y', margin.top + availableHeight / 2)
          .text(function(d) { return d });

        return chart;
      } else {
        container.selectAll('.nv-noData').remove();
      }

      //------------------------------------------------------------


      //------------------------------------------------------------
      // Setup Scales

      x = multibar.xScale();
      y = multibar.yScale();

      //------------------------------------------------------------


      //------------------------------------------------------------
      // Setup containers and skeleton of chart

      var wrap = container.selectAll('g.nv-wrap.nv-multiBarHorizontalChart').data([data]);
      var gEnter = wrap.enter().append('g').attr('class', 'nvd3 nv-wrap nv-multiBarHorizontalChart').append('g');
      var g = wrap.select('g');

      gEnter.append('g').attr('class', 'nv-x nv-axis');
      gEnter.append('g').attr('class', 'nv-y nv-axis');
      gEnter.append('g').attr('class', 'nv-barsWrap');
      gEnter.append('g').attr('class', 'nv-legendWrap');
      gEnter.append('g').attr('class', 'nv-controlsWrap');

      //------------------------------------------------------------


      //------------------------------------------------------------
      // Legend

      if (showLegend) {
        legend.width(availableWidth - controlWidth());

        if (multibar.barColor())
          data.forEach(function(series,i) {
            series.color = d3.rgb('#ccc').darker(i * 1.5).toString();
          })

        g.select('.nv-legendWrap')
            .datum(data)
            .call(legend);

        if ( margin.top != legend.height()) {
          margin.top = legend.height();
          availableHeight = (height || parseInt(container.style('height')) || 400)
                             - margin.top - margin.bottom;
        }

        g.select('.nv-legendWrap')
            .attr('transform', 'translate(' + controlWidth() + ',' + (-margin.top) +')');
      }

      //------------------------------------------------------------


      //------------------------------------------------------------
      // Controls

      if (showControls) {
        var controlsData = [
          { key: 'Grouped', disabled: multibar.stacked() },
          { key: 'Stacked', disabled: !multibar.stacked() }
        ];

        controls.width(controlWidth()).color(['#444', '#444', '#444']);
        g.select('.nv-controlsWrap')
            .datum(controlsData)
            .attr('transform', 'translate(0,' + (-margin.top) +')')
            .call(controls);
      }

      //------------------------------------------------------------


      wrap.attr('transform', 'translate(' + margin.left + ',' + margin.top + ')');


      //------------------------------------------------------------
      // Main Chart Component(s)

      multibar
        .disabled(data.map(function(series) { return series.disabled }))
        .width(availableWidth)
        .height(availableHeight)
        .color(data.map(function(d,i) {
          return d.color || color(d, i);
        }).filter(function(d,i) { return !data[i].disabled }))


      var barsWrap = g.select('.nv-barsWrap')
          .datum(data.filter(function(d) { return !d.disabled }))

      d3.transition(barsWrap).call(multibar);

      //------------------------------------------------------------


      //------------------------------------------------------------
      // Setup Axes

      xAxis
        .scale(x)
        .ticks( availableHeight / 24 )
        .tickSize(-availableWidth, 0);

      d3.transition(g.select('.nv-x.nv-axis'))
          .call(xAxis);

      var xTicks = g.select('.nv-x.nv-axis').selectAll('g');

      xTicks
          .selectAll('line, text')
          .style('opacity', 1)


      yAxis
        .scale(y)
        .ticks( availableWidth / 100 )
        .tickSize( -availableHeight, 0);

      g.select('.nv-y.nv-axis')
          .attr('transform', 'translate(0,' + availableHeight + ')');
      d3.transition(g.select('.nv-y.nv-axis'))
          .call(yAxis);

      //------------------------------------------------------------



      //============================================================
      // Event Handling/Dispatching (in chart's scope)
      //------------------------------------------------------------

      legend.dispatch.on('legendClick', function(d,i) {
        d.disabled = !d.disabled;

        if (!data.filter(function(d) { return !d.disabled }).length) {
          data.map(function(d) {
            d.disabled = false;
            wrap.selectAll('.nv-series').classed('disabled', false);
            return d;
          });
        }

        state.disabled = data.map(function(d) { return !!d.disabled });
        dispatch.stateChange(state);

        chart.update();
      });

      legend.dispatch.on('legendDblclick', function(d) {
          //Double clicking should always enable current series, and disabled all others.
          data.forEach(function(d) {
             d.disabled = true;
          });
          d.disabled = false;  

          state.disabled = data.map(function(d) { return !!d.disabled });
          dispatch.stateChange(state);
          chart.update();
      });

      controls.dispatch.on('legendClick', function(d,i) {
        if (!d.disabled) return;
        controlsData = controlsData.map(function(s) {
          s.disabled = true;
          return s;
        });
        d.disabled = false;

        switch (d.key) {
          case 'Grouped':
            multibar.stacked(false);
            break;
          case 'Stacked':
            multibar.stacked(true);
            break;
        }

        state.stacked = multibar.stacked();
        dispatch.stateChange(state);

        chart.update();
      });

      dispatch.on('tooltipShow', function(e) {
        if (tooltips) showTooltip(e, that.parentNode);
      });

      // Update chart from a state object passed to event handler
      dispatch.on('changeState', function(e) {

        if (typeof e.disabled !== 'undefined') {
          data.forEach(function(series,i) {
            series.disabled = e.disabled[i];
          });

          state.disabled = e.disabled;
        }

        if (typeof e.stacked !== 'undefined') {
          multibar.stacked(e.stacked);
          state.stacked = e.stacked;
        }

        selection.call(chart);
      });
      //============================================================


    });

    return chart;
  }


  //============================================================
  // Event Handling/Dispatching (out of chart's scope)
  //------------------------------------------------------------

  multibar.dispatch.on('elementMouseover.tooltip', function(e) {
    e.pos = [e.pos[0] +  margin.left, e.pos[1] + margin.top];
    dispatch.tooltipShow(e);
  });

  multibar.dispatch.on('elementMouseout.tooltip', function(e) {
    dispatch.tooltipHide(e);
  });
  dispatch.on('tooltipHide', function() {
    if (tooltips) nv.tooltip.cleanup();
  });

  //============================================================


  //============================================================
  // Expose Public Variables
  //------------------------------------------------------------

  // expose chart's sub-components
  chart.dispatch = dispatch;
  chart.multibar = multibar;
  chart.legend = legend;
  chart.xAxis = xAxis;
  chart.yAxis = yAxis;

  d3.rebind(chart, multibar, 'x', 'y', 'xDomain', 'yDomain', 'forceX', 'forceY', 'clipEdge', 'id', 'delay', 'showValues', 'valueFormat', 'stacked', 'barColor');

  chart.margin = function(_) {
    if (!arguments.length) return margin;
    margin.top    = typeof _.top    != 'undefined' ? _.top    : margin.top;
    margin.right  = typeof _.right  != 'undefined' ? _.right  : margin.right;
    margin.bottom = typeof _.bottom != 'undefined' ? _.bottom : margin.bottom;
    margin.left   = typeof _.left   != 'undefined' ? _.left   : margin.left;
    return chart;
  };

  chart.width = function(_) {
    if (!arguments.length) return width;
    width = _;
    return chart;
  };

  chart.height = function(_) {
    if (!arguments.length) return height;
    height = _;
    return chart;
  };

  chart.color = function(_) {
    if (!arguments.length) return color;
    color = nv.utils.getColor(_);
    legend.color(color);
    return chart;
  };

  chart.showControls = function(_) {
    if (!arguments.length) return showControls;
    showControls = _;
    return chart;
  };

  chart.showLegend = function(_) {
    if (!arguments.length) return showLegend;
    showLegend = _;
    return chart;
  };

  chart.tooltip = function(_) {
    if (!arguments.length) return tooltip;
    tooltip = _;
    return chart;
  };

  chart.tooltips = function(_) {
    if (!arguments.length) return tooltips;
    tooltips = _;
    return chart;
  };

  chart.tooltipContent = function(_) {
    if (!arguments.length) return tooltip;
    tooltip = _;
    return chart;
  };

  chart.state = function(_) {
    if (!arguments.length) return state;
    state = _;
    return chart;
  };

  chart.defaultState = function(_) {
    if (!arguments.length) return defaultState;
    defaultState = _;
    return chart;
  };

  chart.noData = function(_) {
    if (!arguments.length) return noData;
    noData = _;
    return chart;
  };

  //============================================================


  return chart;
}
nv.models.multiChart = function() {

  //============================================================
  // Public Variables with Default Settings
  //------------------------------------------------------------

  var margin = {top: 30, right: 20, bottom: 50, left: 60},
      color = d3.scale.category20().range(),
      width = null, 
      height = null,
      showLegend = true,
      tooltips = true,
      tooltip = function(key, x, y, e, graph) {
        return '<h3>' + key + '</h3>' +
               '<p>' +  y + ' at ' + x + '</p>'
      },
      x, y; //can be accessed via chart.lines.[x/y]Scale()

  //============================================================
  // Private Variables
  //------------------------------------------------------------

  var x = d3.scale.linear(),
      yScale1 = d3.scale.linear(),
      yScale2 = d3.scale.linear(),

      lines1 = nv.models.line().yScale(yScale1),
      lines2 = nv.models.line().yScale(yScale2),

      bars1 = nv.models.multiBar().stacked(false).yScale(yScale1),
      bars2 = nv.models.multiBar().stacked(false).yScale(yScale2),

      stack1 = nv.models.stackedArea().yScale(yScale1),
      stack2 = nv.models.stackedArea().yScale(yScale2),

      xAxis = nv.models.axis().scale(x).orient('bottom').tickPadding(5),
      yAxis1 = nv.models.axis().scale(yScale1).orient('left'),
      yAxis2 = nv.models.axis().scale(yScale2).orient('right'),

      legend = nv.models.legend().height(30),
      dispatch = d3.dispatch('tooltipShow', 'tooltipHide');

  var showTooltip = function(e, offsetElement) {
    var left = e.pos[0] + ( offsetElement.offsetLeft || 0 ),
        top = e.pos[1] + ( offsetElement.offsetTop || 0),
        x = xAxis.tickFormat()(lines1.x()(e.point, e.pointIndex)),
        y = ((e.series.yAxis == 2) ? yAxis2 : yAxis1).tickFormat()(lines1.y()(e.point, e.pointIndex)),
        content = tooltip(e.series.key, x, y, e, chart);

    nv.tooltip.show([left, top], content, undefined, undefined, offsetElement.offsetParent);
  };

  function chart(selection) {
    selection.each(function(data) {
      var container = d3.select(this),
          that = this;

      chart.update = function() { container.transition().call(chart); };
      chart.container = this;

      var availableWidth = (width  || parseInt(container.style('width')) || 960)
                             - margin.left - margin.right,
          availableHeight = (height || parseInt(container.style('height')) || 400)
                             - margin.top - margin.bottom;

      var dataLines1 = data.filter(function(d) {return !d.disabled && d.type == 'line' && d.yAxis == 1})
      var dataLines2 = data.filter(function(d) {return !d.disabled && d.type == 'line' && d.yAxis == 2})
      var dataBars1 = data.filter(function(d) {return !d.disabled && d.type == 'bar' && d.yAxis == 1})
      var dataBars2 = data.filter(function(d) {return !d.disabled && d.type == 'bar' && d.yAxis == 2})
      var dataStack1 = data.filter(function(d) {return !d.disabled && d.type == 'area' && d.yAxis == 1})
      var dataStack2 = data.filter(function(d) {return !d.disabled && d.type == 'area' && d.yAxis == 2})

      var series1 = data.filter(function(d) {return !d.disabled && d.yAxis == 1})
            .map(function(d) {
              return d.values.map(function(d,i) {
                return { x: d.x, y: d.y }
              })
            })

      var series2 = data.filter(function(d) {return !d.disabled && d.yAxis == 2})
            .map(function(d) {
              return d.values.map(function(d,i) {
                return { x: d.x, y: d.y }
              })
            })

      x   .domain(d3.extent(d3.merge(series1.concat(series2)), function(d) { return d.x } ))
          .range([0, availableWidth]);

      var wrap = container.selectAll('g.wrap.multiChart').data([data]);
      var gEnter = wrap.enter().append('g').attr('class', 'wrap nvd3 multiChart').append('g');

      gEnter.append('g').attr('class', 'x axis');
      gEnter.append('g').attr('class', 'y1 axis');
      gEnter.append('g').attr('class', 'y2 axis');
      gEnter.append('g').attr('class', 'lines1Wrap');
      gEnter.append('g').attr('class', 'lines2Wrap');
      gEnter.append('g').attr('class', 'bars1Wrap');
      gEnter.append('g').attr('class', 'bars2Wrap');
      gEnter.append('g').attr('class', 'stack1Wrap');
      gEnter.append('g').attr('class', 'stack2Wrap');
      gEnter.append('g').attr('class', 'legendWrap');

      var g = wrap.select('g');

      if (showLegend) {
        legend.width( availableWidth / 2 );

        g.select('.legendWrap')
            .datum(data.map(function(series) { 
              series.originalKey = series.originalKey === undefined ? series.key : series.originalKey;
              series.key = series.originalKey + (series.yAxis == 1 ? '' : ' (right axis)');
              return series;
            }))
          .call(legend);

        if ( margin.top != legend.height()) {
          margin.top = legend.height();
          availableHeight = (height || parseInt(container.style('height')) || 400)
                             - margin.top - margin.bottom;
        }

        g.select('.legendWrap')
            .attr('transform', 'translate(' + ( availableWidth / 2 ) + ',' + (-margin.top) +')');
      }


      lines1
        .width(availableWidth)
        .height(availableHeight)
        .interpolate("monotone")
        .color(data.map(function(d,i) {
          return d.color || color[i % color.length];
        }).filter(function(d,i) { return !data[i].disabled && data[i].yAxis == 1 && data[i].type == 'line'}));

      lines2
        .width(availableWidth)
        .height(availableHeight)
        .interpolate("monotone")
        .color(data.map(function(d,i) {
          return d.color || color[i % color.length];
        }).filter(function(d,i) { return !data[i].disabled && data[i].yAxis == 2 && data[i].type == 'line'}));

      bars1
        .width(availableWidth)
        .height(availableHeight)
        .color(data.map(function(d,i) {
          return d.color || color[i % color.length];
        }).filter(function(d,i) { return !data[i].disabled && data[i].yAxis == 1 && data[i].type == 'bar'}));

      bars2
        .width(availableWidth)
        .height(availableHeight)
        .color(data.map(function(d,i) {
          return d.color || color[i % color.length];
        }).filter(function(d,i) { return !data[i].disabled && data[i].yAxis == 2 && data[i].type == 'bar'}));

      stack1
        .width(availableWidth)
        .height(availableHeight)
        .color(data.map(function(d,i) {
          return d.color || color[i % color.length];
        }).filter(function(d,i) { return !data[i].disabled && data[i].yAxis == 1 && data[i].type == 'area'}));

      stack2
        .width(availableWidth)
        .height(availableHeight)
        .color(data.map(function(d,i) {
          return d.color || color[i % color.length];
        }).filter(function(d,i) { return !data[i].disabled && data[i].yAxis == 2 && data[i].type == 'area'}));

      g.attr('transform', 'translate(' + margin.left + ',' + margin.top + ')');


      var lines1Wrap = g.select('.lines1Wrap')
          .datum(dataLines1)
      var bars1Wrap = g.select('.bars1Wrap')
          .datum(dataBars1)
      var stack1Wrap = g.select('.stack1Wrap')
          .datum(dataStack1)

      var lines2Wrap = g.select('.lines2Wrap')
          .datum(dataLines2)
      var bars2Wrap = g.select('.bars2Wrap')
          .datum(dataBars2)
      var stack2Wrap = g.select('.stack2Wrap')
          .datum(dataStack2)

      var extraValue1 = dataStack1.length ? dataStack1.map(function(a){return a.values}).reduce(function(a,b){
        return a.map(function(aVal,i){return {x: aVal.x, y: aVal.y + b[i].y}})
      }).concat([{x:0, y:0}]) : []
      var extraValue2 = dataStack2.length ? dataStack2.map(function(a){return a.values}).reduce(function(a,b){
        return a.map(function(aVal,i){return {x: aVal.x, y: aVal.y + b[i].y}})
      }).concat([{x:0, y:0}]) : []

      yScale1 .domain(d3.extent(d3.merge(series1).concat(extraValue1), function(d) { return d.y } ))
              .range([0, availableHeight])

      yScale2 .domain(d3.extent(d3.merge(series2).concat(extraValue2), function(d) { return d.y } ))
              .range([0, availableHeight])

      lines1.yDomain(yScale1.domain())
      bars1.yDomain(yScale1.domain())
      stack1.yDomain(yScale1.domain())

      lines2.yDomain(yScale2.domain())
      bars2.yDomain(yScale2.domain())
      stack2.yDomain(yScale2.domain())

      if(dataStack1.length){d3.transition(stack1Wrap).call(stack1);}
      if(dataStack2.length){d3.transition(stack2Wrap).call(stack2);}

      if(dataBars1.length){d3.transition(bars1Wrap).call(bars1);}
      if(dataBars2.length){d3.transition(bars2Wrap).call(bars2);}

      if(dataLines1.length){d3.transition(lines1Wrap).call(lines1);}
      if(dataLines2.length){d3.transition(lines2Wrap).call(lines2);}
      


      xAxis
        .ticks( availableWidth / 100 )
        .tickSize(-availableHeight, 0);

      g.select('.x.axis')
          .attr('transform', 'translate(0,' + availableHeight + ')');
      d3.transition(g.select('.x.axis'))
          .call(xAxis);

      yAxis1
        .ticks( availableHeight / 36 )
        .tickSize( -availableWidth, 0);


      d3.transition(g.select('.y1.axis'))
          .call(yAxis1);

      yAxis2
        .ticks( availableHeight / 36 )
        .tickSize( -availableWidth, 0);

      d3.transition(g.select('.y2.axis'))
          .call(yAxis2);

      g.select('.y2.axis')
          .style('opacity', series2.length ? 1 : 0)
          .attr('transform', 'translate(' + x.range()[1] + ',0)');

      legend.dispatch.on('legendClick', function(d,i) { 
        d.disabled = !d.disabled;

        if (!data.filter(function(d) { return !d.disabled }).length) {
          data.map(function(d) {
            d.disabled = false;
            wrap.selectAll('.series').classed('disabled', false);
            return d;
          });
        }
        chart.update();
      });

      dispatch.on('tooltipShow', function(e) {
        if (tooltips) showTooltip(e, that.parentNode);
      });

    });

    return chart;
  }


  //============================================================
  // Event Handling/Dispatching (out of chart's scope)
  //------------------------------------------------------------

  lines1.dispatch.on('elementMouseover.tooltip', function(e) {
    e.pos = [e.pos[0] +  margin.left, e.pos[1] + margin.top];
    dispatch.tooltipShow(e);
  });

  lines1.dispatch.on('elementMouseout.tooltip', function(e) {
    dispatch.tooltipHide(e);
  });

  lines2.dispatch.on('elementMouseover.tooltip', function(e) {
    e.pos = [e.pos[0] +  margin.left, e.pos[1] + margin.top];
    dispatch.tooltipShow(e);
  });

  lines2.dispatch.on('elementMouseout.tooltip', function(e) {
    dispatch.tooltipHide(e);
  });

  bars1.dispatch.on('elementMouseover.tooltip', function(e) {
    e.pos = [e.pos[0] +  margin.left, e.pos[1] + margin.top];
    dispatch.tooltipShow(e);
  });

  bars1.dispatch.on('elementMouseout.tooltip', function(e) {
    dispatch.tooltipHide(e);
  });

  bars2.dispatch.on('elementMouseover.tooltip', function(e) {
    e.pos = [e.pos[0] +  margin.left, e.pos[1] + margin.top];
    dispatch.tooltipShow(e);
  });

  bars2.dispatch.on('elementMouseout.tooltip', function(e) {
    dispatch.tooltipHide(e);
  });

  stack1.dispatch.on('tooltipShow', function(e) {
    //disable tooltips when value ~= 0
    //// TODO: consider removing points from voronoi that have 0 value instead of this hack
    if (!Math.round(stack1.y()(e.point) * 100)) {  // 100 will not be good for very small numbers... will have to think about making this valu dynamic, based on data range
      setTimeout(function() { d3.selectAll('.point.hover').classed('hover', false) }, 0);
      return false;
    }

    e.pos = [e.pos[0] + margin.left, e.pos[1] + margin.top],
    dispatch.tooltipShow(e);
  });

  stack1.dispatch.on('tooltipHide', function(e) {
    dispatch.tooltipHide(e);
  });

  stack2.dispatch.on('tooltipShow', function(e) {
    //disable tooltips when value ~= 0
    //// TODO: consider removing points from voronoi that have 0 value instead of this hack
    if (!Math.round(stack2.y()(e.point) * 100)) {  // 100 will not be good for very small numbers... will have to think about making this valu dynamic, based on data range
      setTimeout(function() { d3.selectAll('.point.hover').classed('hover', false) }, 0);
      return false;
    }

    e.pos = [e.pos[0] + margin.left, e.pos[1] + margin.top],
    dispatch.tooltipShow(e);
  });

  stack2.dispatch.on('tooltipHide', function(e) {
    dispatch.tooltipHide(e);
  });

    lines1.dispatch.on('elementMouseover.tooltip', function(e) {
    e.pos = [e.pos[0] +  margin.left, e.pos[1] + margin.top];
    dispatch.tooltipShow(e);
  });

  lines1.dispatch.on('elementMouseout.tooltip', function(e) {
    dispatch.tooltipHide(e);
  });

  lines2.dispatch.on('elementMouseover.tooltip', function(e) {
    e.pos = [e.pos[0] +  margin.left, e.pos[1] + margin.top];
    dispatch.tooltipShow(e);
  });

  lines2.dispatch.on('elementMouseout.tooltip', function(e) {
    dispatch.tooltipHide(e);
  });

  dispatch.on('tooltipHide', function() {
    if (tooltips) nv.tooltip.cleanup();
  });



  //============================================================
  // Global getters and setters
  //------------------------------------------------------------

  chart.dispatch = dispatch;
  chart.lines1 = lines1;
  chart.lines2 = lines2;
  chart.bars1 = bars1;
  chart.bars2 = bars2;
  chart.stack1 = stack1;
  chart.stack2 = stack2;
  chart.xAxis = xAxis;
  chart.yAxis1 = yAxis1;
  chart.yAxis2 = yAxis2;

  chart.x = function(_) {
    if (!arguments.length) return getX;
    getX = _;
    lines1.x(_);
    bars1.x(_);
    return chart;
  };

  chart.y = function(_) {
    if (!arguments.length) return getY;
    getY = _;
    lines1.y(_);
    bars1.y(_);
    return chart;
  };

  chart.margin = function(_) {
    if (!arguments.length) return margin;
    margin = _;
    return chart;
  };

  chart.width = function(_) {
    if (!arguments.length) return width;
    width = _;
    return chart;
  };

  chart.height = function(_) {
    if (!arguments.length) return height;
    height = _;
    return chart;
  };

  chart.color = function(_) {
    if (!arguments.length) return color;
    color = _;
    legend.color(_);
    return chart;
  };

  chart.showLegend = function(_) {
    if (!arguments.length) return showLegend;
    showLegend = _;
    return chart;
  };

  chart.tooltips = function(_) {
    if (!arguments.length) return tooltips;
    tooltips = _;
    return chart;
  };

  chart.tooltipContent = function(_) {
    if (!arguments.length) return tooltip;
    tooltip = _;
    return chart;
  };

  return chart;
}


nv.models.ohlcBar = function() {

  //============================================================
  // Public Variables with Default Settings
  //------------------------------------------------------------

  var margin = {top: 0, right: 0, bottom: 0, left: 0}
    , width = 960
    , height = 500
    , id = Math.floor(Math.random() * 10000) //Create semi-unique ID in case user doesn't select one
    , x = d3.scale.linear()
    , y = d3.scale.linear()
    , getX = function(d) { return d.x }
    , getY = function(d) { return d.y }
    , getOpen = function(d) { return d.open }
    , getClose = function(d) { return d.close }
    , getHigh = function(d) { return d.high }
    , getLow = function(d) { return d.low }
    , forceX = []
    , forceY = []
    , padData     = false // If true, adds half a data points width to front and back, for lining up a line chart with a bar chart
    , clipEdge = true
    , color = nv.utils.defaultColor()
    , xDomain
    , yDomain
    , dispatch = d3.dispatch('chartClick', 'elementClick', 'elementDblClick', 'elementMouseover', 'elementMouseout')
    ;

  //============================================================

  //============================================================
  // Private Variables
  //------------------------------------------------------------

  //TODO: store old scales for transitions

  //============================================================


  function chart(selection) {
    selection.each(function(data) {
      var availableWidth = width - margin.left - margin.right,
          availableHeight = height - margin.top - margin.bottom,
          container = d3.select(this);


      //------------------------------------------------------------
      // Setup Scales

      x   .domain(xDomain || d3.extent(data[0].values.map(getX).concat(forceX) ));

      if (padData)
        x.range([availableWidth * .5 / data[0].values.length, availableWidth * (data[0].values.length - .5)  / data[0].values.length ]);
      else
        x.range([0, availableWidth]);

      y   .domain(yDomain || [
            d3.min(data[0].values.map(getLow).concat(forceY)),
            d3.max(data[0].values.map(getHigh).concat(forceY))
          ])
          .range([availableHeight, 0]);

      // If scale's domain don't have a range, slightly adjust to make one... so a chart can show a single data point
      if (x.domain()[0] === x.domain()[1] || y.domain()[0] === y.domain()[1]) singlePoint = true;
      if (x.domain()[0] === x.domain()[1])
        x.domain()[0] ?
            x.domain([x.domain()[0] - x.domain()[0] * 0.01, x.domain()[1] + x.domain()[1] * 0.01])
          : x.domain([-1,1]);

      if (y.domain()[0] === y.domain()[1])
        y.domain()[0] ?
            y.domain([y.domain()[0] + y.domain()[0] * 0.01, y.domain()[1] - y.domain()[1] * 0.01])
          : y.domain([-1,1]);

      //------------------------------------------------------------


      //------------------------------------------------------------
      // Setup containers and skeleton of chart

      var wrap = d3.select(this).selectAll('g.nv-wrap.nv-ohlcBar').data([data[0].values]);
      var wrapEnter = wrap.enter().append('g').attr('class', 'nvd3 nv-wrap nv-ohlcBar');
      var defsEnter = wrapEnter.append('defs');
      var gEnter = wrapEnter.append('g');
      var g = wrap.select('g');

      gEnter.append('g').attr('class', 'nv-ticks');

      wrap.attr('transform', 'translate(' + margin.left + ',' + margin.top + ')');

      //------------------------------------------------------------


      container
          .on('click', function(d,i) {
            dispatch.chartClick({
                data: d,
                index: i,
                pos: d3.event,
                id: id
            });
          });


      defsEnter.append('clipPath')
          .attr('id', 'nv-chart-clip-path-' + id)
        .append('rect');

      wrap.select('#nv-chart-clip-path-' + id + ' rect')
          .attr('width', availableWidth)
          .attr('height', availableHeight);

      g   .attr('clip-path', clipEdge ? 'url(#nv-chart-clip-path-' + id + ')' : '');



      var ticks = wrap.select('.nv-ticks').selectAll('.nv-tick')
          .data(function(d) { return d });

      ticks.exit().remove();


      var ticksEnter = ticks.enter().append('path')
          .attr('class', function(d,i,j) { return (getOpen(d,i) > getClose(d,i) ? 'nv-tick negative' : 'nv-tick positive') + ' nv-tick-' + j + '-' + i })
          .attr('d', function(d,i) {
            var w = (availableWidth / data[0].values.length) * .9;
            return 'm0,0l0,'
                 + (y(getOpen(d,i))
                 - y(getHigh(d,i)))
                 + 'l'
                 + (-w/2)
                 + ',0l'
                 + (w/2)
                 + ',0l0,'
                 + (y(getLow(d,i)) - y(getOpen(d,i)))
                 + 'l0,'
                 + (y(getClose(d,i))
                 - y(getLow(d,i)))
                 + 'l'
                 + (w/2)
                 + ',0l'
                 + (-w/2)
                 + ',0z';
          })
          .attr('transform', function(d,i) { return 'translate(' + x(getX(d,i)) + ',' + y(getHigh(d,i)) + ')'; })
          //.attr('fill', function(d,i) { return color[0]; })
          //.attr('stroke', function(d,i) { return color[0]; })
          //.attr('x', 0 )
          //.attr('y', function(d,i) {  return y(Math.max(0, getY(d,i))) })
          //.attr('height', function(d,i) { return Math.abs(y(getY(d,i)) - y(0)) })
          .on('mouseover', function(d,i) {
            d3.select(this).classed('hover', true);
            dispatch.elementMouseover({
                point: d,
                series: data[0],
                pos: [x(getX(d,i)), y(getY(d,i))],  // TODO: Figure out why the value appears to be shifted
                pointIndex: i,
                seriesIndex: 0,
                e: d3.event
            });

          })
          .on('mouseout', function(d,i) {
                d3.select(this).classed('hover', false);
                dispatch.elementMouseout({
                    point: d,
                    series: data[0],
                    pointIndex: i,
                    seriesIndex: 0,
                    e: d3.event
                });
          })
          .on('click', function(d,i) {
                dispatch.elementClick({
                    //label: d[label],
                    value: getY(d,i),
                    data: d,
                    index: i,
                    pos: [x(getX(d,i)), y(getY(d,i))],
                    e: d3.event,
                    id: id
                });
              d3.event.stopPropagation();
          })
          .on('dblclick', function(d,i) {
              dispatch.elementDblClick({
                  //label: d[label],
                  value: getY(d,i),
                  data: d,
                  index: i,
                  pos: [x(getX(d,i)), y(getY(d,i))],
                  e: d3.event,
                  id: id
              });
              d3.event.stopPropagation();
          });

      ticks
          .attr('class', function(d,i,j) { return (getOpen(d,i) > getClose(d,i) ? 'nv-tick negative' : 'nv-tick positive') + ' nv-tick-' + j + '-' + i })
      d3.transition(ticks)
          .attr('transform', function(d,i) { return 'translate(' + x(getX(d,i)) + ',' + y(getHigh(d,i)) + ')'; })
          .attr('d', function(d,i) {
            var w = (availableWidth / data[0].values.length) * .9;
            return 'm0,0l0,'
                 + (y(getOpen(d,i))
                 - y(getHigh(d,i)))
                 + 'l'
                 + (-w/2)
                 + ',0l'
                 + (w/2)
                 + ',0l0,'
                 + (y(getLow(d,i))
                 - y(getOpen(d,i)))
                 + 'l0,'
                 + (y(getClose(d,i))
                 - y(getLow(d,i)))
                 + 'l'
                 + (w/2)
                 + ',0l'
                 + (-w/2)
                 + ',0z';
          })
          //.attr('width', (availableWidth / data[0].values.length) * .9 )


      //d3.transition(ticks)
          //.attr('y', function(d,i) {  return y(Math.max(0, getY(d,i))) })
          //.attr('height', function(d,i) { return Math.abs(y(getY(d,i)) - y(0)) });
          //.order();  // not sure if this makes any sense for this model

    });

    return chart;
  }


  //============================================================
  // Expose Public Variables
  //------------------------------------------------------------

  chart.dispatch = dispatch;

  chart.x = function(_) {
    if (!arguments.length) return getX;
    getX = _;
    return chart;
  };

  chart.y = function(_) {
    if (!arguments.length) return getY;
    getY = _;
    return chart;
  };

  chart.open = function(_) {
    if (!arguments.length) return getOpen;
    getOpen = _;
    return chart;
  };

  chart.close = function(_) {
    if (!arguments.length) return getClose;
    getClose = _;
    return chart;
  };

  chart.high = function(_) {
    if (!arguments.length) return getHigh;
    getHigh = _;
    return chart;
  };

  chart.low = function(_) {
    if (!arguments.length) return getLow;
    getLow = _;
    return chart;
  };

  chart.margin = function(_) {
    if (!arguments.length) return margin;
    margin.top    = typeof _.top    != 'undefined' ? _.top    : margin.top;
    margin.right  = typeof _.right  != 'undefined' ? _.right  : margin.right;
    margin.bottom = typeof _.bottom != 'undefined' ? _.bottom : margin.bottom;
    margin.left   = typeof _.left   != 'undefined' ? _.left   : margin.left;
    return chart;
  };

  chart.width = function(_) {
    if (!arguments.length) return width;
    width = _;
    return chart;
  };

  chart.height = function(_) {
    if (!arguments.length) return height;
    height = _;
    return chart;
  };

  chart.xScale = function(_) {
    if (!arguments.length) return x;
    x = _;
    return chart;
  };

  chart.yScale = function(_) {
    if (!arguments.length) return y;
    y = _;
    return chart;
  };

  chart.xDomain = function(_) {
    if (!arguments.length) return xDomain;
    xDomain = _;
    return chart;
  };

  chart.yDomain = function(_) {
    if (!arguments.length) return yDomain;
    yDomain = _;
    return chart;
  };

  chart.forceX = function(_) {
    if (!arguments.length) return forceX;
    forceX = _;
    return chart;
  };

  chart.forceY = function(_) {
    if (!arguments.length) return forceY;
    forceY = _;
    return chart;
  };

  chart.padData = function(_) {
    if (!arguments.length) return padData;
    padData = _;
    return chart;
  };

  chart.clipEdge = function(_) {
    if (!arguments.length) return clipEdge;
    clipEdge = _;
    return chart;
  };

  chart.color = function(_) {
    if (!arguments.length) return color;
    color = nv.utils.getColor(_);
    return chart;
  };

  chart.id = function(_) {
    if (!arguments.length) return id;
    id = _;
    return chart;
  };

  //============================================================


  return chart;
}
nv.models.pie = function() {

  //============================================================
  // Public Variables with Default Settings
  //------------------------------------------------------------

  var margin = {top: 0, right: 0, bottom: 0, left: 0}
    , width = 500
    , height = 500
    , getValues = function(d) { return d.values }
    , getX = function(d) { return d.x }
    , getY = function(d) { return d.y }
    , getDescription = function(d) { return d.description }
    , id = Math.floor(Math.random() * 10000) //Create semi-unique ID in case user doesn't select one
    , color = nv.utils.defaultColor()
    , valueFormat = d3.format(',.2f')
    , showLabels = true
    , pieLabelsOutside = true
    , donutLabelsOutside = false
    , labelThreshold = .02 //if slice percentage is under this, don't show label
    , donut = false
    , labelSunbeamLayout = false
    , startAngle = false
    , endAngle = false
    , donutRatio = 0.5
    , dispatch = d3.dispatch('chartClick', 'elementClick', 'elementDblClick', 'elementMouseover', 'elementMouseout')
    ;

  //============================================================


  function chart(selection) {
    selection.each(function(data) {
      var availableWidth = width - margin.left - margin.right,
          availableHeight = height - margin.top - margin.bottom,
          radius = Math.min(availableWidth, availableHeight) / 2,
          arcRadius = radius-(radius / 5),
          container = d3.select(this);


      //------------------------------------------------------------
      // Setup containers and skeleton of chart

      //var wrap = container.selectAll('.nv-wrap.nv-pie').data([data]);
      var wrap = container.selectAll('.nv-wrap.nv-pie').data([getValues(data[0])]);
      var wrapEnter = wrap.enter().append('g').attr('class','nvd3 nv-wrap nv-pie nv-chart-' + id);
      var gEnter = wrapEnter.append('g');
      var g = wrap.select('g');

      gEnter.append('g').attr('class', 'nv-pie');

      wrap.attr('transform', 'translate(' + margin.left + ',' + margin.top + ')');
      g.select('.nv-pie').attr('transform', 'translate(' + availableWidth / 2 + ',' + availableHeight / 2 + ')');

      //------------------------------------------------------------


      container
          .on('click', function(d,i) {
              dispatch.chartClick({
                  data: d,
                  index: i,
                  pos: d3.event,
                  id: id
              });
          });


      var arc = d3.svg.arc()
                  .outerRadius(arcRadius);

      if (startAngle) arc.startAngle(startAngle)
      if (endAngle) arc.endAngle(endAngle);
      if (donut) arc.innerRadius(radius * donutRatio);

      // Setup the Pie chart and choose the data element
      var pie = d3.layout.pie()
          .sort(null)
          .value(function(d) { return d.disabled ? 0 : getY(d) });

      var slices = wrap.select('.nv-pie').selectAll('.nv-slice')
          .data(pie);

      slices.exit().remove();

      var ae = slices.enter().append('g')
              .attr('class', 'nv-slice')
              .on('mouseover', function(d,i){
                d3.select(this).classed('hover', true);
                dispatch.elementMouseover({
                    label: getX(d.data),
                    value: getY(d.data),
                    point: d.data,
                    pointIndex: i,
                    pos: [d3.event.pageX, d3.event.pageY],
                    id: id
                });
              })
              .on('mouseout', function(d,i){
                d3.select(this).classed('hover', false);
                dispatch.elementMouseout({
                    label: getX(d.data),
                    value: getY(d.data),
                    point: d.data,
                    index: i,
                    id: id
                });
              })
              .on('click', function(d,i) {
                dispatch.elementClick({
                    label: getX(d.data),
                    value: getY(d.data),
                    point: d.data,
                    index: i,
                    pos: d3.event,
                    id: id
                });
                d3.event.stopPropagation();
              })
              .on('dblclick', function(d,i) {
                dispatch.elementDblClick({
                    label: getX(d.data),
                    value: getY(d.data),
                    point: d.data,
                    index: i,
                    pos: d3.event,
                    id: id
                });
                d3.event.stopPropagation();
              });

        slices
            .attr('fill', function(d,i) { return color(d, i); })
            .attr('stroke', function(d,i) { return color(d, i); });

        var paths = ae.append('path')
            .each(function(d) { this._current = d; });
            //.attr('d', arc);

        d3.transition(slices.select('path'))
            .attr('d', arc)
            .attrTween('d', arcTween);

        if (showLabels) {
          // This does the normal label
          var labelsArc = d3.svg.arc().innerRadius(0);
          
          if (pieLabelsOutside){ labelsArc = arc; }

          if (donutLabelsOutside) { labelsArc = d3.svg.arc().outerRadius(arc.outerRadius()); }

          ae.append("g").classed("nv-label", true)
            .each(function(d, i) {
              var group = d3.select(this);

              group
                .attr('transform', function(d) {
                     if (labelSunbeamLayout) {
                       d.outerRadius = arcRadius + 10; // Set Outer Coordinate
                       d.innerRadius = arcRadius + 15; // Set Inner Coordinate
                       var rotateAngle = (d.startAngle + d.endAngle) / 2 * (180 / Math.PI);
                       if ((d.startAngle+d.endAngle)/2 < Math.PI) {
                       	 rotateAngle -= 90;
                       } else {
                       	 rotateAngle += 90;
                       }
                       return 'translate(' + labelsArc.centroid(d) + ') rotate(' + rotateAngle + ')';
                     } else {
                       d.outerRadius = radius + 10; // Set Outer Coordinate
                       d.innerRadius = radius + 15; // Set Inner Coordinate
                       return 'translate(' + labelsArc.centroid(d) + ')'
                     }
                });

              group.append('rect')
                  .style('stroke', '#fff')
                  .style('fill', '#fff')
                  .attr("rx", 3)
                  .attr("ry", 3);

              group.append('text')
                  .style('text-anchor', labelSunbeamLayout ? ((d.startAngle + d.endAngle) / 2 < Math.PI ? 'start' : 'end') : 'middle') //center the text on it's origin or begin/end if orthogonal aligned
                  .style('fill', '#000')


          });

          slices.select(".nv-label").transition()
            .attr('transform', function(d) {
            	if (labelSunbeamLayout) {
                  d.outerRadius = arcRadius + 10; // Set Outer Coordinate
                  d.innerRadius = arcRadius + 15; // Set Inner Coordinate
                  var rotateAngle = (d.startAngle + d.endAngle) / 2 * (180 / Math.PI);
                  if ((d.startAngle+d.endAngle)/2 < Math.PI) {
                    rotateAngle -= 90;
                  } else {
                    rotateAngle += 90;
                  }
                  return 'translate(' + labelsArc.centroid(d) + ') rotate(' + rotateAngle + ')';
                } else {
                  d.outerRadius = radius + 10; // Set Outer Coordinate
                  d.innerRadius = radius + 15; // Set Inner Coordinate
                  return 'translate(' + labelsArc.centroid(d) + ')'
                }
            });

          slices.each(function(d, i) {
            var slice = d3.select(this);

            slice
              .select(".nv-label text")
                .style('text-anchor', labelSunbeamLayout ? ((d.startAngle + d.endAngle) / 2 < Math.PI ? 'start' : 'end') : 'middle') //center the text on it's origin or begin/end if orthogonal aligned
                .text(function(d, i) {
                  var percent = (d.endAngle - d.startAngle) / (2 * Math.PI);
                  return (d.value && percent > labelThreshold) ? getX(d.data) : '';
                });

            var textBox = slice.select('text').node().getBBox();
            slice.select(".nv-label rect")
              .attr("width", textBox.width + 10)
              .attr("height", textBox.height + 10)
              .attr("transform", function() {
                return "translate(" + [textBox.x - 5, textBox.y - 5] + ")";
              });
          });
        }


        // Computes the angle of an arc, converting from radians to degrees.
        function angle(d) {
          var a = (d.startAngle + d.endAngle) * 90 / Math.PI - 90;
          return a > 90 ? a - 180 : a;
        }

        function arcTween(a) {
          a.endAngle = isNaN(a.endAngle) ? 0 : a.endAngle;
          a.startAngle = isNaN(a.startAngle) ? 0 : a.startAngle;
          if (!donut) a.innerRadius = 0;
          var i = d3.interpolate(this._current, a);
          this._current = i(0);
          return function(t) {
            return arc(i(t));
          };
        }

        function tweenPie(b) {
          b.innerRadius = 0;
          var i = d3.interpolate({startAngle: 0, endAngle: 0}, b);
          return function(t) {
              return arc(i(t));
          };
        }

    });

    return chart;
  }


  //============================================================
  // Expose Public Variables
  //------------------------------------------------------------

  chart.dispatch = dispatch;

  chart.margin = function(_) {
    if (!arguments.length) return margin;
    margin.top    = typeof _.top    != 'undefined' ? _.top    : margin.top;
    margin.right  = typeof _.right  != 'undefined' ? _.right  : margin.right;
    margin.bottom = typeof _.bottom != 'undefined' ? _.bottom : margin.bottom;
    margin.left   = typeof _.left   != 'undefined' ? _.left   : margin.left;
    return chart;
  };

  chart.width = function(_) {
    if (!arguments.length) return width;
    width = _;
    return chart;
  };

  chart.height = function(_) {
    if (!arguments.length) return height;
    height = _;
    return chart;
  };

  chart.values = function(_) {
    if (!arguments.length) return getValues;
    getValues = _;
    return chart;
  };

  chart.x = function(_) {
    if (!arguments.length) return getX;
    getX = _;
    return chart;
  };

  chart.y = function(_) {
    if (!arguments.length) return getY;
    getY = d3.functor(_);
    return chart;
  };
  
  chart.description = function(_) {
    if (!arguments.length) return getDescription;
    getDescription = _;
    return chart;
  };

  chart.showLabels = function(_) {
    if (!arguments.length) return showLabels;
    showLabels = _;
    return chart;
  };
  
  chart.labelSunbeamLayout = function(_) {
    if (!arguments.length) return labelSunbeamLayout;
    labelSunbeamLayout = _;
    return chart;
  };

  chart.donutLabelsOutside = function(_) {
    if (!arguments.length) return donutLabelsOutside;
    donutLabelsOutside = _;
    return chart;
  };
  
  chart.pieLabelsOutside = function(_) {
    if (!arguments.length) return pieLabelsOutside;
    pieLabelsOutside = _;
    return chart;
  };

  chart.donut = function(_) {
    if (!arguments.length) return donut;
    donut = _;
    return chart;
  };
  
  chart.donutRatio = function(_) {
    if (!arguments.length) return donutRatio;
    donutRatio = _;
    return chart;
  };

  chart.startAngle = function(_) {
    if (!arguments.length) return startAngle;
    startAngle = _;
    return chart;
  };

  chart.endAngle = function(_) {
    if (!arguments.length) return endAngle;
    endAngle = _;
    return chart;
  };

  chart.id = function(_) {
    if (!arguments.length) return id;
    id = _;
    return chart;
  };

  chart.color = function(_) {
    if (!arguments.length) return color;
    color = nv.utils.getColor(_);
    return chart;
  };

  chart.valueFormat = function(_) {
    if (!arguments.length) return valueFormat;
    valueFormat = _;
    return chart;
  };

  chart.labelThreshold = function(_) {
    if (!arguments.length) return labelThreshold;
    labelThreshold = _;
    return chart;
  };
  //============================================================


  return chart;
}
nv.models.pieChart = function() {

  //============================================================
  // Public Variables with Default Settings
  //------------------------------------------------------------

  var pie = nv.models.pie()
    , legend = nv.models.legend()
    ;

  var margin = {top: 30, right: 20, bottom: 20, left: 20}
    , width = null
    , height = null
    , showLegend = true
    , color = nv.utils.defaultColor()
    , tooltips = true
    , tooltip = function(key, y, e, graph) {
        return '<h3>' + key + '</h3>' +
               '<p>' +  y + '</p>'
      }
    , state = {}
    , defaultState = null
    , noData = "No Data Available."
    , dispatch = d3.dispatch('tooltipShow', 'tooltipHide', 'stateChange', 'changeState')
    ;

  //============================================================


  //============================================================
  // Private Variables
  //------------------------------------------------------------

  var showTooltip = function(e, offsetElement) {
    var tooltipLabel = pie.description()(e.point) || pie.x()(e.point)
    var left = e.pos[0] + ( (offsetElement && offsetElement.offsetLeft) || 0 ),
        top = e.pos[1] + ( (offsetElement && offsetElement.offsetTop) || 0),
        y = pie.valueFormat()(pie.y()(e.point)),
        content = tooltip(tooltipLabel, y, e, chart);

    nv.tooltip.show([left, top], content, e.value < 0 ? 'n' : 's', null, offsetElement);
  };

  //============================================================


  function chart(selection) {
    selection.each(function(data) {
      var container = d3.select(this),
          that = this;

      var availableWidth = (width || parseInt(container.style('width')) || 960)
                             - margin.left - margin.right,
          availableHeight = (height || parseInt(container.style('height')) || 400)
                             - margin.top - margin.bottom;

      chart.update = function() { container.transition().call(chart); };
      chart.container = this;

      //set state.disabled
      //state.disabled = data[0].map(function(d) { return !!d.disabled });
      state.disabled = data.map(function (d) { return !!d.disabled; });

      if (!defaultState) {
        var key;
        defaultState = {};
        for (key in state) {
          if (state[key] instanceof Array)
            defaultState[key] = state[key].slice(0);
          else
            defaultState[key] = state[key];
        }
      }

      //------------------------------------------------------------
      // Display No Data message if there's nothing to show.

      //if (!data[0] || !data[0].length) {
      if (!data || !data.length) {
        var noDataText = container.selectAll('.nv-noData').data([noData]);

        noDataText.enter().append('text')
          .attr('class', 'nvd3 nv-noData')
          .attr('dy', '-.7em')
          .style('text-anchor', 'middle');

        noDataText
          .attr('x', margin.left + availableWidth / 2)
          .attr('y', margin.top + availableHeight / 2)
          .text(function(d) { return d });

        return chart;
      } else {
        container.selectAll('.nv-noData').remove();
      }

      //------------------------------------------------------------


      //------------------------------------------------------------
      // Setup containers and skeleton of chart

      var wrap = container.selectAll('g.nv-wrap.nv-pieChart').data([data]);
      var gEnter = wrap.enter().append('g').attr('class', 'nvd3 nv-wrap nv-pieChart').append('g');
      var g = wrap.select('g');

      gEnter.append('g').attr('class', 'nv-pieWrap');
      gEnter.append('g').attr('class', 'nv-legendWrap');

      //------------------------------------------------------------


      //------------------------------------------------------------
      // Legend

      if (showLegend) {
        legend
          .width( availableWidth )
          .key(pie.x());

        wrap.select('.nv-legendWrap')
            .datum(pie.values()(data[0]))
            .call(legend);

        if ( margin.top != legend.height()) {
          margin.top = legend.height();
          availableHeight = (height || parseInt(container.style('height')) || 400)
                             - margin.top - margin.bottom;
        }

        wrap.select('.nv-legendWrap')
            .attr('transform', 'translate(0,' + (-margin.top) +')');
      }

      //------------------------------------------------------------


      wrap.attr('transform', 'translate(' + margin.left + ',' + margin.top + ')');


      //------------------------------------------------------------
      // Main Chart Component(s)

      pie
        .width(availableWidth)
        .height(availableHeight);


      var pieWrap = g.select('.nv-pieWrap')
          .datum(data);

      d3.transition(pieWrap).call(pie);

      //------------------------------------------------------------


      //============================================================
      // Event Handling/Dispatching (in chart's scope)
      //------------------------------------------------------------

      legend.dispatch.on('legendClick', function(d,i, that) {
        d.disabled = !d.disabled;

        if (!pie.values()(data[0]).filter(function(d) { return !d.disabled }).length) {
          pie.values()(data[0]).map(function(d) {
            d.disabled = false;
            wrap.selectAll('.nv-series').classed('disabled', false);
            return d;
          });
        }

        //state.disabled = data[0].map(function(d) { return !!d.disabled });
        state.disabled = data.map(function (d) { return !!d.disabled; });
        dispatch.stateChange(state);

        chart.update();
      });

      pie.dispatch.on('elementMouseout.tooltip', function(e) {
        dispatch.tooltipHide(e);
      });

      // Update chart from a state object passed to event handler
      dispatch.on('changeState', function(e) {

        if (typeof e.disabled !== 'undefined') {
          data[0].forEach(function(series,i) {
            series.disabled = e.disabled[i];
          });

          state.disabled = e.disabled;
        }

        chart.update();
      });

      //============================================================


    });

    return chart;
  }

  //============================================================
  // Event Handling/Dispatching (out of chart's scope)
  //------------------------------------------------------------

  pie.dispatch.on('elementMouseover.tooltip', function(e) {
    e.pos = [e.pos[0] +  margin.left, e.pos[1] + margin.top];
    dispatch.tooltipShow(e);
  });

  dispatch.on('tooltipShow', function(e) {
    if (tooltips) showTooltip(e);
  });

  dispatch.on('tooltipHide', function() {
    if (tooltips) nv.tooltip.cleanup();
  });

  //============================================================


  //============================================================
  // Expose Public Variables
  //------------------------------------------------------------

  // expose chart's sub-components
  chart.legend = legend;
  chart.dispatch = dispatch;
  chart.pie = pie;

  d3.rebind(chart, pie, 'valueFormat', 'values', 'x', 'y', 'description', 'id', 'showLabels', 'donutLabelsOutside', 'pieLabelsOutside', 'donut', 'donutRatio', 'labelThreshold');

  chart.margin = function(_) {
    if (!arguments.length) return margin;
    margin.top    = typeof _.top    != 'undefined' ? _.top    : margin.top;
    margin.right  = typeof _.right  != 'undefined' ? _.right  : margin.right;
    margin.bottom = typeof _.bottom != 'undefined' ? _.bottom : margin.bottom;
    margin.left   = typeof _.left   != 'undefined' ? _.left   : margin.left;
    return chart;
  };

  chart.width = function(_) {
    if (!arguments.length) return width;
    width = _;
    return chart;
  };

  chart.height = function(_) {
    if (!arguments.length) return height;
    height = _;
    return chart;
  };

  chart.color = function(_) {
    if (!arguments.length) return color;
    color = nv.utils.getColor(_);
    legend.color(color);
    pie.color(color);
    return chart;
  };

  chart.showLegend = function(_) {
    if (!arguments.length) return showLegend;
    showLegend = _;
    return chart;
  };

  chart.tooltips = function(_) {
    if (!arguments.length) return tooltips;
    tooltips = _;
    return chart;
  };

  chart.tooltipContent = function(_) {
    if (!arguments.length) return tooltip;
    tooltip = _;
    return chart;
  };

  chart.state = function(_) {
    if (!arguments.length) return state;
    state = _;
    return chart;
  };

  chart.defaultState = function(_) {
    if (!arguments.length) return defaultState;
    defaultState = _;
    return chart;
  };

  chart.noData = function(_) {
    if (!arguments.length) return noData;
    noData = _;
    return chart;
  };

  //============================================================


  return chart;
}

nv.models.scatter = function() {

  //============================================================
  // Public Variables with Default Settings
  //------------------------------------------------------------

  var margin       = {top: 0, right: 0, bottom: 0, left: 0}
    , width        = 960
    , height       = 500
    , color        = nv.utils.defaultColor() // chooses color
    , id           = Math.floor(Math.random() * 100000) //Create semi-unique ID incase user doesn't select one
    , x            = d3.scale.linear()
    , y            = d3.scale.linear()
    , z            = d3.scale.linear() //linear because d3.svg.shape.size is treated as area
    , getX         = function(d) { return d.x } // accessor to get the x value
    , getY         = function(d) { return d.y } // accessor to get the y value
    , getSize      = function(d) { return d.size || 1} // accessor to get the point size
    , getShape     = function(d) { return d.shape || 'circle' } // accessor to get point shape
    , onlyCircles  = true // Set to false to use shapes
    , forceX       = [] // List of numbers to Force into the X scale (ie. 0, or a max / min, etc.)
    , forceY       = [] // List of numbers to Force into the Y scale
    , forceSize    = [] // List of numbers to Force into the Size scale
    , interactive  = true // If true, plots a voronoi overlay for advanced point intersection
    , pointKey     = null
    , pointActive  = function(d) { return !d.notActive } // any points that return false will be filtered out
    , padData      = false // If true, adds half a data points width to front and back, for lining up a line chart with a bar chart
    , padDataOuter = .1 //outerPadding to imitate ordinal scale outer padding
    , clipEdge     = false // if true, masks points within x and y scale
    , clipVoronoi  = true // if true, masks each point with a circle... can turn off to slightly increase performance
    , clipRadius   = function() { return 25 } // function to get the radius for voronoi point clips
    , xDomain      = null // Override x domain (skips the calculation from data)
    , yDomain      = null // Override y domain
    , sizeDomain   = null // Override point size domain
    , sizeRange    = null
    , singlePoint  = false
    , dispatch     = d3.dispatch('elementClick', 'elementMouseover', 'elementMouseout')
    , useVoronoi   = true
    ;

  //============================================================


  //============================================================
  // Private Variables
  //------------------------------------------------------------

  var x0, y0, z0 // used to store previous scales
    , timeoutID
    , needsUpdate = false // Flag for when the points are visually updating, but the interactive layer is behind, to disable tooltips
    ;

  //============================================================


  function chart(selection) {
    selection.each(function(data) {
      var availableWidth = width - margin.left - margin.right,
          availableHeight = height - margin.top - margin.bottom,
          container = d3.select(this);

      //add series index to each data point for reference
      data = data.map(function(series, i) {
        series.values = series.values.map(function(point) {
          point.series = i;
          return point;
        });
        return series;
      });

      //------------------------------------------------------------
      // Setup Scales

      // remap and flatten the data for use in calculating the scales' domains
      var seriesData = (xDomain && yDomain && sizeDomain) ? [] : // if we know xDomain and yDomain and sizeDomain, no need to calculate.... if Size is constant remember to set sizeDomain to speed up performance
            d3.merge(
              data.map(function(d) {
                return d.values.map(function(d,i) {
                  return { x: getX(d,i), y: getY(d,i), size: getSize(d,i) }
                })
              })
            );

      x   .domain(xDomain || d3.extent(seriesData.map(function(d) { return d.x; }).concat(forceX)))

      if (padData && data[0])
        x.range([(availableWidth * padDataOuter +  availableWidth) / (2 *data[0].values.length), availableWidth - availableWidth * (1 + padDataOuter) / (2 * data[0].values.length)  ]);
        //x.range([availableWidth * .5 / data[0].values.length, availableWidth * (data[0].values.length - .5)  / data[0].values.length ]);
      else
        x.range([0, availableWidth]);

      y   .domain(yDomain || d3.extent(seriesData.map(function(d) { return d.y }).concat(forceY)))
          .range([availableHeight, 0]);

      z   .domain(sizeDomain || d3.extent(seriesData.map(function(d) { return d.size }).concat(forceSize)))
          .range(sizeRange || [16, 256]);

      // If scale's domain don't have a range, slightly adjust to make one... so a chart can show a single data point
      if (x.domain()[0] === x.domain()[1] || y.domain()[0] === y.domain()[1]) singlePoint = true;
      if (x.domain()[0] === x.domain()[1])
        x.domain()[0] ?
            x.domain([x.domain()[0] - x.domain()[0] * 0.01, x.domain()[1] + x.domain()[1] * 0.01])
          : x.domain([-1,1]);

      if (y.domain()[0] === y.domain()[1])
        y.domain()[0] ?
            y.domain([y.domain()[0] + y.domain()[0] * 0.01, y.domain()[1] - y.domain()[1] * 0.01])
          : y.domain([-1,1]);

      if ( isNaN(x.domain()[0])) {
          x.domain([-1,1]);
      }

      if ( isNaN(y.domain()[0])) {
          y.domain([-1,1]);
      }


      x0 = x0 || x;
      y0 = y0 || y;
      z0 = z0 || z;

      //------------------------------------------------------------


      //------------------------------------------------------------
      // Setup containers and skeleton of chart

      var wrap = container.selectAll('g.nv-wrap.nv-scatter').data([data]);
      var wrapEnter = wrap.enter().append('g').attr('class', 'nvd3 nv-wrap nv-scatter nv-chart-' + id + (singlePoint ? ' nv-single-point' : ''));
      var defsEnter = wrapEnter.append('defs');
      var gEnter = wrapEnter.append('g');
      var g = wrap.select('g');

      gEnter.append('g').attr('class', 'nv-groups');
      gEnter.append('g').attr('class', 'nv-point-paths');

      wrap.attr('transform', 'translate(' + margin.left + ',' + margin.top + ')');

      //------------------------------------------------------------


      defsEnter.append('clipPath')
          .attr('id', 'nv-edge-clip-' + id)
        .append('rect');

      wrap.select('#nv-edge-clip-' + id + ' rect')
          .attr('width', availableWidth)
          .attr('height', availableHeight);

      g   .attr('clip-path', clipEdge ? 'url(#nv-edge-clip-' + id + ')' : '');


      function updateInteractiveLayer() {

        if (!interactive) return false;

        var eventElements;

        var vertices = d3.merge(data.map(function(group, groupIndex) {
            return group.values
              .map(function(point, pointIndex) {
                // *Adding noise to make duplicates very unlikely
                // *Injecting series and point index for reference
                /* *Adding a 'jitter' to the points, because there's an issue in d3.geom.voronoi.
                */
                var pX = getX(point,pointIndex) + Math.random() * 1e-7;
                var pY = getY(point,pointIndex) + Math.random() * 1e-7;

                return [x(pX), 
                        y(pY), 
                        groupIndex, 
                        pointIndex, point]; //temp hack to add noise untill I think of a better way so there are no duplicates
              })
              .filter(function(pointArray, pointIndex) {
                return pointActive(pointArray[4], pointIndex); // Issue #237.. move filter to after map, so pointIndex is correct!
              })
          })
        );



        //inject series and point index for reference into voronoi
        if (useVoronoi === true) {

          if (clipVoronoi) {
            var pointClipsEnter = wrap.select('defs').selectAll('.nv-point-clips')
                .data([id])
              .enter();

            pointClipsEnter.append('clipPath')
                  .attr('class', 'nv-point-clips')
                  .attr('id', 'nv-points-clip-' + id);

            var pointClips = wrap.select('#nv-points-clip-' + id).selectAll('circle')
                .data(vertices);
            pointClips.enter().append('circle')
                .attr('r', clipRadius);
            pointClips.exit().remove();
            pointClips
                .attr('cx', function(d) { return d[0] })
                .attr('cy', function(d) { return d[1] });

            wrap.select('.nv-point-paths')
                .attr('clip-path', 'url(#nv-points-clip-' + id + ')');
          }


          if(vertices.length) {
            // Issue #283 - Adding 2 dummy points to the voronoi b/c voronoi requires min 3 points to work
            vertices.push([x.range()[0] - 20, y.range()[0] - 20, null, null]);
            vertices.push([x.range()[1] + 20, y.range()[1] + 20, null, null]);
            vertices.push([x.range()[0] - 20, y.range()[0] + 20, null, null]);
            vertices.push([x.range()[1] + 20, y.range()[1] - 20, null, null]);
          }

          var bounds = d3.geom.polygon([
              [-10,-10],
              [-10,height + 10],
              [width + 10,height + 10],
              [width + 10,-10]
          ]);

          var voronoi = d3.geom.voronoi(vertices).map(function(d, i) {
              return {
                'data': bounds.clip(d),
                'series': vertices[i][2],
                'point': vertices[i][3]
              }
            });


          var pointPaths = wrap.select('.nv-point-paths').selectAll('path')
              .data(voronoi);
          pointPaths.enter().append('path')
              .attr('class', function(d,i) { return 'nv-path-'+i; });
          pointPaths.exit().remove();
          pointPaths
              .attr('d', function(d) {
                if (d.data.length === 0) 
                    return 'M 0 0'
                else 
                    return 'M' + d.data.join('L') + 'Z'; 
              });

          pointPaths
              .on('click', function(d) {
                if (needsUpdate) return 0;
                var series = data[d.series],
                    point  = series.values[d.point];

                dispatch.elementClick({
                  point: point,
                  series: series,
                  pos: [x(getX(point, d.point)) + margin.left, y(getY(point, d.point)) + margin.top],
                  seriesIndex: d.series,
                  pointIndex: d.point
                });
              })
              .on('mouseover', function(d) {
                if (needsUpdate) return 0;
                var series = data[d.series],
                    point  = series.values[d.point];

                dispatch.elementMouseover({
                  point: point,
                  series: series,
                  pos: [x(getX(point, d.point)) + margin.left, y(getY(point, d.point)) + margin.top],
                  seriesIndex: d.series,
                  pointIndex: d.point
                });
              })
              .on('mouseout', function(d, i) {
                if (needsUpdate) return 0;
                var series = data[d.series],
                    point  = series.values[d.point];

                dispatch.elementMouseout({
                  point: point,
                  series: series,
                  seriesIndex: d.series,
                  pointIndex: d.point
                });
              });


        } else {
          /*
          // bring data in form needed for click handlers
          var dataWithPoints = vertices.map(function(d, i) {
              return {
                'data': d,
                'series': vertices[i][2],
                'point': vertices[i][3]
              }
            });
           */

          // add event handlers to points instead voronoi paths
          wrap.select('.nv-groups').selectAll('.nv-group')
            .selectAll('.nv-point')
              //.data(dataWithPoints)
              //.style('pointer-events', 'auto') // recativate events, disabled by css
              .on('click', function(d,i) { 
                //nv.log('test', d, i);
                if (needsUpdate || !data[d.series]) return 0; //check if this is a dummy point
                var series = data[d.series],
                    point  = series.values[i];

                dispatch.elementClick({
                  point: point,
                  series: series,
                  pos: [x(getX(point, i)) + margin.left, y(getY(point, i)) + margin.top],
                  seriesIndex: d.series,
                  pointIndex: i
                });
              })
              .on('mouseover', function(d,i) {
                if (needsUpdate || !data[d.series]) return 0; //check if this is a dummy point
                var series = data[d.series],
                    point  = series.values[i];

                dispatch.elementMouseover({
                  point: point,
                  series: series,
                  pos: [x(getX(point, i)) + margin.left, y(getY(point, i)) + margin.top],
                  seriesIndex: d.series,
                  pointIndex: i
                });
              })
              .on('mouseout', function(d,i) {
                if (needsUpdate || !data[d.series]) return 0; //check if this is a dummy point
                var series = data[d.series],
                    point  = series.values[i];

                dispatch.elementMouseout({
                  point: point,
                  series: series,
                  seriesIndex: d.series,
                  pointIndex: i
                });
              });
          }

          needsUpdate = false;
      }

      needsUpdate = true;

      var groups = wrap.select('.nv-groups').selectAll('.nv-group')
          .data(function(d) { return d }, function(d) { return d.key });
      groups.enter().append('g')
          .style('stroke-opacity', 1e-6)
          .style('fill-opacity', 1e-6);
      d3.transition(groups.exit())
          .style('stroke-opacity', 1e-6)
          .style('fill-opacity', 1e-6)
          .remove();
      groups
          .attr('class', function(d,i) { return 'nv-group nv-series-' + i })
          .classed('hover', function(d) { return d.hover });
      d3.transition(groups)
          .style('fill', function(d,i) { return color(d, i) })
          .style('stroke', function(d,i) { return color(d, i) })
          .style('stroke-opacity', 1)
          .style('fill-opacity', .5);


      if (onlyCircles) {

        var points = groups.selectAll('circle.nv-point')
            .data(function(d) { return d.values }, pointKey);
        points.enter().append('circle')
            .attr('cx', function(d,i) { return x0(getX(d,i)) })
            .attr('cy', function(d,i) { return y0(getY(d,i)) })
            .attr('r', function(d,i) { return Math.sqrt(z(getSize(d,i))/Math.PI) });
        points.exit().remove();
        groups.exit().selectAll('path.nv-point').transition()
            .attr('cx', function(d,i) { return x(getX(d,i)) })
            .attr('cy', function(d,i) { return y(getY(d,i)) })
            .remove();
        points.each(function(d,i) {
          d3.select(this)
            .classed('nv-point', true)
            .classed('nv-point-' + i, true);
        });
        points.transition()
            .attr('cx', function(d,i) { return x(getX(d,i)) })
            .attr('cy', function(d,i) { return y(getY(d,i)) })
            .attr('r', function(d,i) { return Math.sqrt(z(getSize(d,i))/Math.PI) });

      } else {

        var points = groups.selectAll('path.nv-point')
            .data(function(d) { return d.values });
        points.enter().append('path')
            .attr('transform', function(d,i) {
              return 'translate(' + x0(getX(d,i)) + ',' + y0(getY(d,i)) + ')'
            })
            .attr('d',
              d3.svg.symbol()
                .type(getShape)
                .size(function(d,i) { return z(getSize(d,i)) })
            );
        points.exit().remove();
        d3.transition(groups.exit().selectAll('path.nv-point'))
            .attr('transform', function(d,i) {
              return 'translate(' + x(getX(d,i)) + ',' + y(getY(d,i)) + ')'
            })
            .remove();
        points.each(function(d,i) {
          d3.select(this)
            .classed('nv-point', true)
            .classed('nv-point-' + i, true);
        });
        points.transition()
            .attr('transform', function(d,i) {
              //nv.log(d,i,getX(d,i), x(getX(d,i)));
              return 'translate(' + x(getX(d,i)) + ',' + y(getY(d,i)) + ')'
            })
            .attr('d',
              d3.svg.symbol()
                .type(getShape)
                .size(function(d,i) { return z(getSize(d,i)) })
            );
      }


      // Delay updating the invisible interactive layer for smoother animation
      clearTimeout(timeoutID); // stop repeat calls to updateInteractiveLayer
      timeoutID = setTimeout(updateInteractiveLayer, 300);
      //updateInteractiveLayer();

      //store old scales for use in transitions on update
      x0 = x.copy();
      y0 = y.copy();
      z0 = z.copy();

    });

    return chart;
  }


  //============================================================
  // Event Handling/Dispatching (out of chart's scope)
  //------------------------------------------------------------

  dispatch.on('elementMouseover.point', function(d) {
    if (interactive)
      d3.select('.nv-chart-' + id + ' .nv-series-' + d.seriesIndex + ' .nv-point-' + d.pointIndex)
          .classed('hover', true);
  });

  dispatch.on('elementMouseout.point', function(d) {
    if (interactive)
      d3.select('.nv-chart-' + id + ' .nv-series-' + d.seriesIndex + ' .nv-point-' + d.pointIndex)
          .classed('hover', false);
  });

  //============================================================


  //============================================================
  // Expose Public Variables
  //------------------------------------------------------------

  chart.dispatch = dispatch;

  chart.x = function(_) {
    if (!arguments.length) return getX;
    getX = d3.functor(_);
    return chart;
  };

  chart.y = function(_) {
    if (!arguments.length) return getY;
    getY = d3.functor(_);
    return chart;
  };

  chart.size = function(_) {
    if (!arguments.length) return getSize;
    getSize = d3.functor(_);
    return chart;
  };

  chart.margin = function(_) {
    if (!arguments.length) return margin;
    margin.top    = typeof _.top    != 'undefined' ? _.top    : margin.top;
    margin.right  = typeof _.right  != 'undefined' ? _.right  : margin.right;
    margin.bottom = typeof _.bottom != 'undefined' ? _.bottom : margin.bottom;
    margin.left   = typeof _.left   != 'undefined' ? _.left   : margin.left;
    return chart;
  };

  chart.width = function(_) {
    if (!arguments.length) return width;
    width = _;
    return chart;
  };

  chart.height = function(_) {
    if (!arguments.length) return height;
    height = _;
    return chart;
  };

  chart.xScale = function(_) {
    if (!arguments.length) return x;
    x = _;
    return chart;
  };

  chart.yScale = function(_) {
    if (!arguments.length) return y;
    y = _;
    return chart;
  };

  chart.zScale = function(_) {
    if (!arguments.length) return z;
    z = _;
    return chart;
  };

  chart.xDomain = function(_) {
    if (!arguments.length) return xDomain;
    xDomain = _;
    return chart;
  };

  chart.yDomain = function(_) {
    if (!arguments.length) return yDomain;
    yDomain = _;
    return chart;
  };

  chart.sizeDomain = function(_) {
    if (!arguments.length) return sizeDomain;
    sizeDomain = _;
    return chart;
  };

  chart.sizeRange = function(_) {
    if (!arguments.length) return sizeRange;
    sizeRange = _;
    return chart;
  };

  chart.forceX = function(_) {
    if (!arguments.length) return forceX;
    forceX = _;
    return chart;
  };

  chart.forceY = function(_) {
    if (!arguments.length) return forceY;
    forceY = _;
    return chart;
  };

  chart.forceSize = function(_) {
    if (!arguments.length) return forceSize;
    forceSize = _;
    return chart;
  };

  chart.interactive = function(_) {
    if (!arguments.length) return interactive;
    interactive = _;
    return chart;
  };

  chart.pointKey = function(_) {
    if (!arguments.length) return pointKey;
    pointKey = _;
    return chart;
  };

  chart.pointActive = function(_) {
    if (!arguments.length) return pointActive;
    pointActive = _;
    return chart;
  };

  chart.padData = function(_) {
    if (!arguments.length) return padData;
    padData = _;
    return chart;
  };

  chart.padDataOuter = function(_) {
    if (!arguments.length) return padDataOuter;
    padDataOuter = _;
    return chart;
  };

  chart.clipEdge = function(_) {
    if (!arguments.length) return clipEdge;
    clipEdge = _;
    return chart;
  };

  chart.clipVoronoi= function(_) {
    if (!arguments.length) return clipVoronoi;
    clipVoronoi = _;
    return chart;
  };

  chart.useVoronoi= function(_) {
    if (!arguments.length) return useVoronoi;
    useVoronoi = _;
    if (useVoronoi === false) {
        clipVoronoi = false;
    }
    return chart;
  };

  chart.clipRadius = function(_) {
    if (!arguments.length) return clipRadius;
    clipRadius = _;
    return chart;
  };

  chart.color = function(_) {
    if (!arguments.length) return color;
    color = nv.utils.getColor(_);
    return chart;
  };

  chart.shape = function(_) {
    if (!arguments.length) return getShape;
    getShape = _;
    return chart;
  };

  chart.onlyCircles = function(_) {
    if (!arguments.length) return onlyCircles;
    onlyCircles = _;
    return chart;
  };

  chart.id = function(_) {
    if (!arguments.length) return id;
    id = _;
    return chart;
  };

  chart.singlePoint = function(_) {
    if (!arguments.length) return singlePoint;
    singlePoint = _;
    return chart;
  };

  //============================================================


  return chart;
}

nv.models.scatterChart = function() {

  //============================================================
  // Public Variables with Default Settings
  //------------------------------------------------------------

  var scatter      = nv.models.scatter()
    , xAxis        = nv.models.axis()
    , yAxis        = nv.models.axis()
    , legend       = nv.models.legend()
    , controls     = nv.models.legend()
    , distX        = nv.models.distribution()
    , distY        = nv.models.distribution()
    ;

  var margin       = {top: 30, right: 20, bottom: 50, left: 75}
    , width        = null
    , height       = null
    , color        = nv.utils.defaultColor()
    , x            = d3.fisheye ? d3.fisheye.scale(d3.scale.linear).distortion(0) : scatter.xScale()
    , y            = d3.fisheye ? d3.fisheye.scale(d3.scale.linear).distortion(0) : scatter.yScale()
    , xPadding     = 0
    , yPadding     = 0
    , showDistX    = false
    , showDistY    = false
    , showLegend   = true
    , showControls = !!d3.fisheye
    , fisheye      = 0
    , pauseFisheye = false
    , tooltips     = true
    , tooltipX     = function(key, x, y) { return '<strong>' + x + '</strong>' }
    , tooltipY     = function(key, x, y) { return '<strong>' + y + '</strong>' }
    //, tooltip      = function(key, x, y) { return '<h3>' + key + '</h3>' }
    , tooltip      = null
    , state = {}
    , defaultState = null
    , dispatch     = d3.dispatch('tooltipShow', 'tooltipHide', 'stateChange', 'changeState')
    , noData       = "No Data Available."
    ;

  scatter
    .xScale(x)
    .yScale(y)
    ;
  xAxis
    .orient('bottom')
    .tickPadding(10)
    ;
  yAxis
    .orient('left')
    .tickPadding(10)
    ;
  distX
    .axis('x')
    ;
  distY
    .axis('y')
    ;

  //============================================================


  //============================================================
  // Private Variables
  //------------------------------------------------------------

  var x0, y0;

  var showTooltip = function(e, offsetElement) {
    //TODO: make tooltip style an option between single or dual on axes (maybe on all charts with axes?)

    var left = e.pos[0] + ( offsetElement.offsetLeft || 0 ),
        top = e.pos[1] + ( offsetElement.offsetTop || 0),
        leftX = e.pos[0] + ( offsetElement.offsetLeft || 0 ),
        topX = y.range()[0] + margin.top + ( offsetElement.offsetTop || 0),
        leftY = x.range()[0] + margin.left + ( offsetElement.offsetLeft || 0 ),
        topY = e.pos[1] + ( offsetElement.offsetTop || 0),
        xVal = xAxis.tickFormat()(scatter.x()(e.point, e.pointIndex)),
        yVal = yAxis.tickFormat()(scatter.y()(e.point, e.pointIndex));

      if( tooltipX != null )
          nv.tooltip.show([leftX, topX], tooltipX(e.series.key, xVal, yVal, e, chart), 'n', 1, offsetElement, 'x-nvtooltip');
      if( tooltipY != null )
          nv.tooltip.show([leftY, topY], tooltipY(e.series.key, xVal, yVal, e, chart), 'e', 1, offsetElement, 'y-nvtooltip');
      if( tooltip != null )
          nv.tooltip.show([left, top], tooltip(e.series.key, xVal, yVal, e, chart), e.value < 0 ? 'n' : 's', null, offsetElement);
  };

  var controlsData = [
    { key: 'Magnify', disabled: true }
  ];

  //============================================================


  function chart(selection) {
    selection.each(function(data) {
      var container = d3.select(this),
          that = this;

      var availableWidth = (width  || parseInt(container.style('width')) || 960)
                             - margin.left - margin.right,
          availableHeight = (height || parseInt(container.style('height')) || 400)
                             - margin.top - margin.bottom;

      chart.update = function() { container.transition().call(chart); };
      // chart.container = this;

      //set state.disabled
      state.disabled = data.map(function(d) { return !!d.disabled });

      if (!defaultState) {
        var key;
        defaultState = {};
        for (key in state) {
          if (state[key] instanceof Array)
            defaultState[key] = state[key].slice(0);
          else
            defaultState[key] = state[key];
        }
      }

      //------------------------------------------------------------
      // Display noData message if there's nothing to show.

      if (!data || !data.length || !data.filter(function(d) { return d.values.length }).length) {
        var noDataText = container.selectAll('.nv-noData').data([noData]);

        noDataText.enter().append('text')
          .attr('class', 'nvd3 nv-noData')
          .attr('dy', '-.7em')
          .style('text-anchor', 'middle');

        noDataText
          .attr('x', margin.left + availableWidth / 2)
          .attr('y', margin.top + availableHeight / 2)
          .text(function(d) { return d });

        return chart;
      } else {
        container.selectAll('.nv-noData').remove();
      }

      //------------------------------------------------------------


      //------------------------------------------------------------
      // Setup Scales

      x0 = x0 || x;
      y0 = y0 || y;

      //------------------------------------------------------------


      //------------------------------------------------------------
      // Setup containers and skeleton of chart

      var wrap = container.selectAll('g.nv-wrap.nv-scatterChart').data([data]);
      var wrapEnter = wrap.enter().append('g').attr('class', 'nvd3 nv-wrap nv-scatterChart nv-chart-' + scatter.id());
      var gEnter = wrapEnter.append('g');
      var g = wrap.select('g');

      // background for pointer events
      gEnter.append('rect').attr('class', 'nvd3 nv-background');

      gEnter.append('g').attr('class', 'nv-x nv-axis');
      gEnter.append('g').attr('class', 'nv-y nv-axis');
      gEnter.append('g').attr('class', 'nv-scatterWrap');
      gEnter.append('g').attr('class', 'nv-distWrap');
      gEnter.append('g').attr('class', 'nv-legendWrap');
      gEnter.append('g').attr('class', 'nv-controlsWrap');

      //------------------------------------------------------------


      //------------------------------------------------------------
      // Legend

      if (showLegend) {
        legend.width( availableWidth / 2 );

        wrap.select('.nv-legendWrap')
            .datum(data)
            .call(legend);

        if ( margin.top != legend.height()) {
          margin.top = legend.height();
          availableHeight = (height || parseInt(container.style('height')) || 400)
                             - margin.top - margin.bottom;
        }

        wrap.select('.nv-legendWrap')
            .attr('transform', 'translate(' + (availableWidth / 2) + ',' + (-margin.top) +')');
      }

      //------------------------------------------------------------


      //------------------------------------------------------------
      // Controls

      if (showControls) {
        controls.width(180).color(['#444']);
        g.select('.nv-controlsWrap')
            .datum(controlsData)
            .attr('transform', 'translate(0,' + (-margin.top) +')')
            .call(controls);
      }

      //------------------------------------------------------------


      wrap.attr('transform', 'translate(' + margin.left + ',' + margin.top + ')');


      //------------------------------------------------------------
      // Main Chart Component(s)

      scatter
          .width(availableWidth)
          .height(availableHeight)
          .color(data.map(function(d,i) {
            return d.color || color(d, i);
          }).filter(function(d,i) { return !data[i].disabled }))
          .xDomain(null)
          .yDomain(null)

      wrap.select('.nv-scatterWrap')
          .datum(data.filter(function(d) { return !d.disabled }))
          .call(scatter);


      //Adjust for x and y padding
      if (xPadding) {
        var xRange = x.domain()[1] - x.domain()[0];
        scatter.xDomain([x.domain()[0] - (xPadding * xRange), x.domain()[1] + (xPadding * xRange)]);
      }

      if (yPadding) {
        var yRange = y.domain()[1] - y.domain()[0];
        scatter.yDomain([y.domain()[0] - (yPadding * yRange), y.domain()[1] + (yPadding * yRange)]);
      }

      wrap.select('.nv-scatterWrap')
          .datum(data.filter(function(d) { return !d.disabled }))
          .call(scatter);

      //------------------------------------------------------------


      //------------------------------------------------------------
      // Setup Axes

      xAxis
          .scale(x)
          .ticks( xAxis.ticks() && xAxis.ticks().length ? xAxis.ticks() : availableWidth / 100 )
          .tickSize( -availableHeight , 0);

      g.select('.nv-x.nv-axis')
          .attr('transform', 'translate(0,' + y.range()[0] + ')')
          .call(xAxis);


      yAxis
          .scale(y)
          .ticks( yAxis.ticks() && yAxis.ticks().length ? yAxis.ticks() : availableHeight / 36 )
          .tickSize( -availableWidth, 0);

      g.select('.nv-y.nv-axis')
          .call(yAxis);


      if (showDistX) {
        distX
            .getData(scatter.x())
            .scale(x)
            .width(availableWidth)
            .color(data.map(function(d,i) {
              return d.color || color(d, i);
            }).filter(function(d,i) { return !data[i].disabled }));
        gEnter.select('.nv-distWrap').append('g')
            .attr('class', 'nv-distributionX');
        g.select('.nv-distributionX')
            .attr('transform', 'translate(0,' + y.range()[0] + ')')
            .datum(data.filter(function(d) { return !d.disabled }))
            .call(distX);
      }

      if (showDistY) {
        distY
            .getData(scatter.y())
            .scale(y)
            .width(availableHeight)
            .color(data.map(function(d,i) {
              return d.color || color(d, i);
            }).filter(function(d,i) { return !data[i].disabled }));
        gEnter.select('.nv-distWrap').append('g')
            .attr('class', 'nv-distributionY');
        g.select('.nv-distributionY')
            .attr('transform', 'translate(-' + distY.size() + ',0)')
            .datum(data.filter(function(d) { return !d.disabled }))
            .call(distY);
      }

      //------------------------------------------------------------




      if (d3.fisheye) {
        g.select('.nv-background')
            .attr('width', availableWidth)
            .attr('height', availableHeight);

        g.select('.nv-background').on('mousemove', updateFisheye);
        g.select('.nv-background').on('click', function() { pauseFisheye = !pauseFisheye;});
        scatter.dispatch.on('elementClick.freezeFisheye', function() {
          pauseFisheye = !pauseFisheye;
        });
      }


      function updateFisheye() {
        if (pauseFisheye) {
          g.select('.nv-point-paths').style('pointer-events', 'all');
          return false;
        }

        g.select('.nv-point-paths').style('pointer-events', 'none' );

        var mouse = d3.mouse(this);
        x.distortion(fisheye).focus(mouse[0]);
        y.distortion(fisheye).focus(mouse[1]);

        g.select('.nv-scatterWrap')
            .call(scatter);

        g.select('.nv-x.nv-axis').call(xAxis);
        g.select('.nv-y.nv-axis').call(yAxis);
        g.select('.nv-distributionX')
            .datum(data.filter(function(d) { return !d.disabled }))
            .call(distX);
        g.select('.nv-distributionY')
            .datum(data.filter(function(d) { return !d.disabled }))
            .call(distY);
      }



      //============================================================
      // Event Handling/Dispatching (in chart's scope)
      //------------------------------------------------------------

      controls.dispatch.on('legendClick', function(d,i) {
        d.disabled = !d.disabled;

        fisheye = d.disabled ? 0 : 2.5;
        g.select('.nv-background') .style('pointer-events', d.disabled ? 'none' : 'all');
        g.select('.nv-point-paths').style('pointer-events', d.disabled ? 'all' : 'none' );

        if (d.disabled) {
          x.distortion(fisheye).focus(0);
          y.distortion(fisheye).focus(0);

          g.select('.nv-scatterWrap').call(scatter);
          g.select('.nv-x.nv-axis').call(xAxis);
          g.select('.nv-y.nv-axis').call(yAxis);
        } else {
          pauseFisheye = false;
        }

        chart.update();
      });

      legend.dispatch.on('legendClick', function(d,i, that) {
        d.disabled = !d.disabled;

        if (!data.filter(function(d) { return !d.disabled }).length) {
          data.map(function(d) {
            d.disabled = false;
            wrap.selectAll('.nv-series').classed('disabled', false);
            return d;
          });
        }

        state.disabled = data.map(function(d) { return !!d.disabled });
        dispatch.stateChange(state);

        chart.update();
      });

      legend.dispatch.on('legendDblclick', function(d) {
          //Double clicking should always enable current series, and disabled all others.
          data.forEach(function(d) {
             d.disabled = true;
          });
          d.disabled = false;  

          state.disabled = data.map(function(d) { return !!d.disabled });
          dispatch.stateChange(state);
          chart.update();
      });


      /*
      legend.dispatch.on('legendMouseover', function(d, i) {
        d.hover = true;
        chart(selection);
      });

      legend.dispatch.on('legendMouseout', function(d, i) {
        d.hover = false;
        chart(selection);
      });
      */

      scatter.dispatch.on('elementMouseover.tooltip', function(e) {
        d3.select('.nv-chart-' + scatter.id() + ' .nv-series-' + e.seriesIndex + ' .nv-distx-' + e.pointIndex)
            .attr('y1', function(d,i) { return e.pos[1] - availableHeight;});
        d3.select('.nv-chart-' + scatter.id() + ' .nv-series-' + e.seriesIndex + ' .nv-disty-' + e.pointIndex)
            .attr('x2', e.pos[0] + distX.size());

        e.pos = [e.pos[0] + margin.left, e.pos[1] + margin.top];
        dispatch.tooltipShow(e);
      });

      dispatch.on('tooltipShow', function(e) {
        if (tooltips) showTooltip(e, that.parentNode);
      });

      // Update chart from a state object passed to event handler
      dispatch.on('changeState', function(e) {

        if (typeof e.disabled !== 'undefined') {
          data.forEach(function(series,i) {
            series.disabled = e.disabled[i];
          });

          state.disabled = e.disabled;
        }

        chart.update();
      });

      //============================================================


      //store old scales for use in transitions on update
      x0 = x.copy();
      y0 = y.copy();


    });

    return chart;
  }


  //============================================================
  // Event Handling/Dispatching (out of chart's scope)
  //------------------------------------------------------------

  scatter.dispatch.on('elementMouseout.tooltip', function(e) {
    dispatch.tooltipHide(e);

    d3.select('.nv-chart-' + scatter.id() + ' .nv-series-' + e.seriesIndex + ' .nv-distx-' + e.pointIndex)
        .attr('y1', 0);
    d3.select('.nv-chart-' + scatter.id() + ' .nv-series-' + e.seriesIndex + ' .nv-disty-' + e.pointIndex)
        .attr('x2', distY.size());
  });
  dispatch.on('tooltipHide', function() {
    if (tooltips) nv.tooltip.cleanup();
  });

  //============================================================


  //============================================================
  // Expose Public Variables
  //------------------------------------------------------------

  // expose chart's sub-components
  chart.dispatch = dispatch;
  chart.scatter = scatter;
  chart.legend = legend;
  chart.controls = controls;
  chart.xAxis = xAxis;
  chart.yAxis = yAxis;
  chart.distX = distX;
  chart.distY = distY;

  d3.rebind(chart, scatter, 'id', 'interactive', 'pointActive', 'x', 'y', 'shape', 'size', 'xScale', 'yScale', 'zScale', 'xDomain', 'yDomain', 'sizeDomain', 'sizeRange', 'forceX', 'forceY', 'forceSize', 'clipVoronoi', 'clipRadius', 'useVoronoi');

  chart.margin = function(_) {
    if (!arguments.length) return margin;
    margin.top    = typeof _.top    != 'undefined' ? _.top    : margin.top;
    margin.right  = typeof _.right  != 'undefined' ? _.right  : margin.right;
    margin.bottom = typeof _.bottom != 'undefined' ? _.bottom : margin.bottom;
    margin.left   = typeof _.left   != 'undefined' ? _.left   : margin.left;
    return chart;
  };

  chart.width = function(_) {
    if (!arguments.length) return width;
    width = _;
    return chart;
  };

  chart.height = function(_) {
    if (!arguments.length) return height;
    height = _;
    return chart;
  };

  chart.color = function(_) {
    if (!arguments.length) return color;
    color = nv.utils.getColor(_);
    legend.color(color);
    distX.color(color);
    distY.color(color);
    return chart;
  };

  chart.showDistX = function(_) {
    if (!arguments.length) return showDistX;
    showDistX = _;
    return chart;
  };

  chart.showDistY = function(_) {
    if (!arguments.length) return showDistY;
    showDistY = _;
    return chart;
  };

  chart.showControls = function(_) {
    if (!arguments.length) return showControls;
    showControls = _;
    return chart;
  };

  chart.showLegend = function(_) {
    if (!arguments.length) return showLegend;
    showLegend = _;
    return chart;
  };

  chart.fisheye = function(_) {
    if (!arguments.length) return fisheye;
    fisheye = _;
    return chart;
  };

  chart.xPadding = function(_) {
    if (!arguments.length) return xPadding;
    xPadding = _;
    return chart;
  };

  chart.yPadding = function(_) {
    if (!arguments.length) return yPadding;
    yPadding = _;
    return chart;
  };

  chart.tooltips = function(_) {
    if (!arguments.length) return tooltips;
    tooltips = _;
    return chart;
  };

  chart.tooltipContent = function(_) {
    if (!arguments.length) return tooltip;
    tooltip = _;
    return chart;
  };

  chart.tooltipXContent = function(_) {
    if (!arguments.length) return tooltipX;
    tooltipX = _;
    return chart;
  };

  chart.tooltipYContent = function(_) {
    if (!arguments.length) return tooltipY;
    tooltipY = _;
    return chart;
  };

  chart.state = function(_) {
    if (!arguments.length) return state;
    state = _;
    return chart;
  };

  chart.defaultState = function(_) {
    if (!arguments.length) return defaultState;
    defaultState = _;
    return chart;
  };
  
  chart.noData = function(_) {
    if (!arguments.length) return noData;
    noData = _;
    return chart;
  };

  //============================================================


  return chart;
}

nv.models.scatterPlusLineChart = function() {

  //============================================================
  // Public Variables with Default Settings
  //------------------------------------------------------------

  var scatter      = nv.models.scatter()
    , xAxis        = nv.models.axis()
    , yAxis        = nv.models.axis()
    , legend       = nv.models.legend()
    , controls     = nv.models.legend()
    , distX        = nv.models.distribution()
    , distY        = nv.models.distribution()
    ;

  var margin       = {top: 30, right: 20, bottom: 50, left: 75}
    , width        = null
    , height       = null
    , color        = nv.utils.defaultColor()
    , x            = d3.fisheye ? d3.fisheye.scale(d3.scale.linear).distortion(0) : scatter.xScale()
    , y            = d3.fisheye ? d3.fisheye.scale(d3.scale.linear).distortion(0) : scatter.yScale()
    , showDistX    = false
    , showDistY    = false
    , showLegend   = true
    , showControls = !!d3.fisheye
    , fisheye      = 0
    , pauseFisheye = false
    , tooltips     = true
    , tooltipX     = function(key, x, y) { return '<strong>' + x + '</strong>' }
    , tooltipY     = function(key, x, y) { return '<strong>' + y + '</strong>' }
    , tooltip      = function(key, x, y, date) { return '<h3>' + key + '</h3>' 
                                                      + '<p>' + date + '</p>' }
    //, tooltip      = null
    , state = {}
    , defaultState = null
    , dispatch = d3.dispatch('tooltipShow', 'tooltipHide', 'stateChange', 'changeState')
    , noData       = "No Data Available."
    ;

  scatter
    .xScale(x)
    .yScale(y)
    ;
  xAxis
    .orient('bottom')
    .tickPadding(10)
    ;
  yAxis
    .orient('left')
    .tickPadding(10)
    ;
  distX
    .axis('x')
    ;
  distY
    .axis('y')
    ;

  //============================================================


  //============================================================
  // Private Variables
  //------------------------------------------------------------

  var x0, y0;

  var showTooltip = function(e, offsetElement) {
    //TODO: make tooltip style an option between single or dual on axes (maybe on all charts with axes?)

    var left = e.pos[0] + ( offsetElement.offsetLeft || 0 ),
        top = e.pos[1] + ( offsetElement.offsetTop || 0),
        leftX = e.pos[0] + ( offsetElement.offsetLeft || 0 ),
        topX = y.range()[0] + margin.top + ( offsetElement.offsetTop || 0),
        leftY = x.range()[0] + margin.left + ( offsetElement.offsetLeft || 0 ),
        topY = e.pos[1] + ( offsetElement.offsetTop || 0),
        xVal = xAxis.tickFormat()(scatter.x()(e.point, e.pointIndex)),
        yVal = yAxis.tickFormat()(scatter.y()(e.point, e.pointIndex));

      if( tooltipX != null )
          nv.tooltip.show([leftX, topX], tooltipX(e.series.key, xVal, yVal, e, chart), 'n', 1, offsetElement, 'x-nvtooltip');
      if( tooltipY != null )
          nv.tooltip.show([leftY, topY], tooltipY(e.series.key, xVal, yVal, e, chart), 'e', 1, offsetElement, 'y-nvtooltip');
      if( tooltip != null )
          nv.tooltip.show([left, top], tooltip(e.series.key, xVal, yVal, e.point.tooltip, e, chart), e.value < 0 ? 'n' : 's', null, offsetElement);
  };

  var controlsData = [
    { key: 'Magnify', disabled: true }
  ];

  //============================================================


  function chart(selection) {
    selection.each(function(data) {
      var container = d3.select(this),
          that = this;

      var availableWidth = (width  || parseInt(container.style('width')) || 960)
                             - margin.left - margin.right,
          availableHeight = (height || parseInt(container.style('height')) || 400)
                             - margin.top - margin.bottom;

      chart.update = function() { container.transition().call(chart); };
      chart.container = this;

      //set state.disabled
      state.disabled = data.map(function(d) { return !!d.disabled });

      if (!defaultState) {
        var key;
        defaultState = {};
        for (key in state) {
          if (state[key] instanceof Array)
            defaultState[key] = state[key].slice(0);
          else
            defaultState[key] = state[key];
        }
      }

      //------------------------------------------------------------
      // Display noData message if there's nothing to show.

      if (!data || !data.length || !data.filter(function(d) { return d.values.length }).length) {
        var noDataText = container.selectAll('.nv-noData').data([noData]);

        noDataText.enter().append('text')
          .attr('class', 'nvd3 nv-noData')
          .attr('dy', '-.7em')
          .style('text-anchor', 'middle');

        noDataText
          .attr('x', margin.left + availableWidth / 2)
          .attr('y', margin.top + availableHeight / 2)
          .text(function(d) { return d });

        return chart;
      } else {
        container.selectAll('.nv-noData').remove();
      }

      //------------------------------------------------------------


      //------------------------------------------------------------
      // Setup Scales

      x = scatter.xScale();
      y = scatter.yScale();

      x0 = x0 || x;
      y0 = y0 || y;

      //------------------------------------------------------------


      //------------------------------------------------------------
      // Setup containers and skeleton of chart

      var wrap = container.selectAll('g.nv-wrap.nv-scatterChart').data([data]);
      var wrapEnter = wrap.enter().append('g').attr('class', 'nvd3 nv-wrap nv-scatterChart nv-chart-' + scatter.id());
      var gEnter = wrapEnter.append('g');
      var g = wrap.select('g')

      // background for pointer events
      gEnter.append('rect').attr('class', 'nvd3 nv-background')

      gEnter.append('g').attr('class', 'nv-x nv-axis');
      gEnter.append('g').attr('class', 'nv-y nv-axis');
      gEnter.append('g').attr('class', 'nv-scatterWrap');
      gEnter.append('g').attr('class', 'nv-regressionLinesWrap');
      gEnter.append('g').attr('class', 'nv-distWrap');
      gEnter.append('g').attr('class', 'nv-legendWrap');
      gEnter.append('g').attr('class', 'nv-controlsWrap');

      wrap.attr('transform', 'translate(' + margin.left + ',' + margin.top + ')');

      //------------------------------------------------------------


      //------------------------------------------------------------
      // Legend

      if (showLegend) {
        legend.width( availableWidth / 2 );

        wrap.select('.nv-legendWrap')
            .datum(data)
            .call(legend);

        if ( margin.top != legend.height()) {
          margin.top = legend.height();
          availableHeight = (height || parseInt(container.style('height')) || 400)
                             - margin.top - margin.bottom;
        }

        wrap.select('.nv-legendWrap')
            .attr('transform', 'translate(' + (availableWidth / 2) + ',' + (-margin.top) +')');
      }

      //------------------------------------------------------------


      //------------------------------------------------------------
      // Controls

      if (showControls) {
        controls.width(180).color(['#444']);
        g.select('.nv-controlsWrap')
            .datum(controlsData)
            .attr('transform', 'translate(0,' + (-margin.top) +')')
            .call(controls);
      }

      //------------------------------------------------------------


      //------------------------------------------------------------
      // Main Chart Component(s)

      scatter
          .width(availableWidth)
          .height(availableHeight)
          .color(data.map(function(d,i) {
            return d.color || color(d, i);
          }).filter(function(d,i) { return !data[i].disabled }))

      wrap.select('.nv-scatterWrap')
          .datum(data.filter(function(d) { return !d.disabled }))
          .call(scatter);


      wrap.select('.nv-regressionLinesWrap')
          .attr('clip-path', 'url(#nv-edge-clip-' + scatter.id() + ')');

      var regWrap = wrap.select('.nv-regressionLinesWrap').selectAll('.nv-regLines')
                      .data(function(d) { return d });

      var reglines = regWrap.enter()
                       .append('g').attr('class', 'nv-regLines')
                       .append('line').attr('class', 'nv-regLine')
                       .style('stroke-opacity', 0);

      //d3.transition(regWrap.selectAll('.nv-regLines line'))
      regWrap.selectAll('.nv-regLines line')
          .attr('x1', x.range()[0])
          .attr('x2', x.range()[1])
          .attr('y1', function(d,i) { return y(x.domain()[0] * d.slope + d.intercept) })
          .attr('y2', function(d,i) { return y(x.domain()[1] * d.slope + d.intercept) })
          .style('stroke', function(d,i,j) { return color(d,j) })
          .style('stroke-opacity', function(d,i) {
            return (d.disabled || typeof d.slope === 'undefined' || typeof d.intercept === 'undefined') ? 0 : 1 
          });


      //------------------------------------------------------------


      //------------------------------------------------------------
      // Setup Axes

      xAxis
          .scale(x)
          .ticks( xAxis.ticks() ? xAxis.ticks() : availableWidth / 100 )
          .tickSize( -availableHeight , 0);

      g.select('.nv-x.nv-axis')
          .attr('transform', 'translate(0,' + y.range()[0] + ')')
          .call(xAxis);


      yAxis
          .scale(y)
          .ticks( yAxis.ticks() ? yAxis.ticks() : availableHeight / 36 )
          .tickSize( -availableWidth, 0);

      g.select('.nv-y.nv-axis')
          .call(yAxis);


      if (showDistX) {
        distX
            .getData(scatter.x())
            .scale(x)
            .width(availableWidth)
            .color(data.map(function(d,i) {
              return d.color || color(d, i);
            }).filter(function(d,i) { return !data[i].disabled }));
        gEnter.select('.nv-distWrap').append('g')
            .attr('class', 'nv-distributionX');
        g.select('.nv-distributionX')
            .attr('transform', 'translate(0,' + y.range()[0] + ')')
            .datum(data.filter(function(d) { return !d.disabled }))
            .call(distX);
      }

      if (showDistY) {
        distY
            .getData(scatter.y())
            .scale(y)
            .width(availableHeight)
            .color(data.map(function(d,i) {
              return d.color || color(d, i);
            }).filter(function(d,i) { return !data[i].disabled }));
        gEnter.select('.nv-distWrap').append('g')
            .attr('class', 'nv-distributionY');
        g.select('.nv-distributionY')
            .attr('transform', 'translate(-' + distY.size() + ',0)')
            .datum(data.filter(function(d) { return !d.disabled }))
            .call(distY);
      }

      //------------------------------------------------------------




      if (d3.fisheye) {
        g.select('.nv-background')
            .attr('width', availableWidth)
            .attr('height', availableHeight);

        g.select('.nv-background').on('mousemove', updateFisheye);
        g.select('.nv-background').on('click', function() { pauseFisheye = !pauseFisheye;});
        scatter.dispatch.on('elementClick.freezeFisheye', function() {
          pauseFisheye = !pauseFisheye;
        });
      }


      function updateFisheye() {
        if (pauseFisheye) {
          g.select('.nv-point-paths').style('pointer-events', 'all');
          return false;
        }

        g.select('.nv-point-paths').style('pointer-events', 'none' );

        var mouse = d3.mouse(this);
        x.distortion(fisheye).focus(mouse[0]);
        y.distortion(fisheye).focus(mouse[1]);

        g.select('.nv-scatterWrap')
            .datum(data.filter(function(d) { return !d.disabled }))
            .call(scatter);
        g.select('.nv-x.nv-axis').call(xAxis);
        g.select('.nv-y.nv-axis').call(yAxis);
        g.select('.nv-distributionX')
            .datum(data.filter(function(d) { return !d.disabled }))
            .call(distX);
        g.select('.nv-distributionY')
            .datum(data.filter(function(d) { return !d.disabled }))
            .call(distY);
      }



      //============================================================
      // Event Handling/Dispatching (in chart's scope)
      //------------------------------------------------------------

      controls.dispatch.on('legendClick', function(d,i) {
        d.disabled = !d.disabled;

        fisheye = d.disabled ? 0 : 2.5;
        g.select('.nv-background') .style('pointer-events', d.disabled ? 'none' : 'all');
        g.select('.nv-point-paths').style('pointer-events', d.disabled ? 'all' : 'none' );

        if (d.disabled) {
          x.distortion(fisheye).focus(0);
          y.distortion(fisheye).focus(0);

          g.select('.nv-scatterWrap').call(scatter);
          g.select('.nv-x.nv-axis').call(xAxis);
          g.select('.nv-y.nv-axis').call(yAxis);
        } else {
          pauseFisheye = false;
        }

        chart.update();
      });

      legend.dispatch.on('legendClick', function(d,i, that) {
        d.disabled = !d.disabled;

        if (!data.filter(function(d) { return !d.disabled }).length) {
          data.map(function(d) {
            d.disabled = false;
            wrap.selectAll('.nv-series').classed('disabled', false);
            return d;
          });
        }

        state.disabled = data.map(function(d) { return !!d.disabled });
        dispatch.stateChange(state);

        chart.update();
      });

      legend.dispatch.on('legendDblclick', function(d) {
          //Double clicking should always enable current series, and disabled all others.
          data.forEach(function(d) {
             d.disabled = true;
          });
          d.disabled = false;  

          state.disabled = data.map(function(d) { return !!d.disabled });
          dispatch.stateChange(state);
          chart.update();
      });


      /*
      legend.dispatch.on('legendMouseover', function(d, i) {
        d.hover = true;
        chart(selection);
      });

      legend.dispatch.on('legendMouseout', function(d, i) {
        d.hover = false;
        chart(selection);
      });
      */

      scatter.dispatch.on('elementMouseover.tooltip', function(e) {
        d3.select('.nv-chart-' + scatter.id() + ' .nv-series-' + e.seriesIndex + ' .nv-distx-' + e.pointIndex)
            .attr('y1', e.pos[1] - availableHeight);
        d3.select('.nv-chart-' + scatter.id() + ' .nv-series-' + e.seriesIndex + ' .nv-disty-' + e.pointIndex)
            .attr('x2', e.pos[0] + distX.size());

        e.pos = [e.pos[0] + margin.left, e.pos[1] + margin.top];
        dispatch.tooltipShow(e);
      });

      dispatch.on('tooltipShow', function(e) {
        if (tooltips) showTooltip(e, that.parentNode);
      });

      // Update chart from a state object passed to event handler
      dispatch.on('changeState', function(e) {

        if (typeof e.disabled !== 'undefined') {
          data.forEach(function(series,i) {
            series.disabled = e.disabled[i];
          });

          state.disabled = e.disabled;
        }

        chart.update();
      });

      //============================================================


      //store old scales for use in transitions on update
      x0 = x.copy();
      y0 = y.copy();


    });

    return chart;
  }


  //============================================================
  // Event Handling/Dispatching (out of chart's scope)
  //------------------------------------------------------------

  scatter.dispatch.on('elementMouseout.tooltip', function(e) {
    dispatch.tooltipHide(e);

    d3.select('.nv-chart-' + scatter.id() + ' .nv-series-' + e.seriesIndex + ' .nv-distx-' + e.pointIndex)
        .attr('y1', 0);
    d3.select('.nv-chart-' + scatter.id() + ' .nv-series-' + e.seriesIndex + ' .nv-disty-' + e.pointIndex)
        .attr('x2', distY.size());
  });
  dispatch.on('tooltipHide', function() {
    if (tooltips) nv.tooltip.cleanup();
  });

  //============================================================


  //============================================================
  // Expose Public Variables
  //------------------------------------------------------------

  // expose chart's sub-components
  chart.dispatch = dispatch;
  chart.scatter = scatter;
  chart.legend = legend;
  chart.controls = controls;
  chart.xAxis = xAxis;
  chart.yAxis = yAxis;
  chart.distX = distX;
  chart.distY = distY;

  d3.rebind(chart, scatter, 'id', 'interactive', 'pointActive', 'x', 'y', 'shape', 'size', 'xScale', 'yScale', 'zScale', 'xDomain', 'yDomain', 'sizeDomain', 'sizeRange', 'forceX', 'forceY', 'forceSize', 'clipVoronoi', 'clipRadius', 'useVoronoi');

  chart.margin = function(_) {
    if (!arguments.length) return margin;
    margin.top    = typeof _.top    != 'undefined' ? _.top    : margin.top;
    margin.right  = typeof _.right  != 'undefined' ? _.right  : margin.right;
    margin.bottom = typeof _.bottom != 'undefined' ? _.bottom : margin.bottom;
    margin.left   = typeof _.left   != 'undefined' ? _.left   : margin.left;
    return chart;
  };

  chart.width = function(_) {
    if (!arguments.length) return width;
    width = _;
    return chart;
  };

  chart.height = function(_) {
    if (!arguments.length) return height;
    height = _;
    return chart;
  };

  chart.color = function(_) {
    if (!arguments.length) return color;
    color = nv.utils.getColor(_);
    legend.color(color);
    distX.color(color);
    distY.color(color);
    return chart;
  };

  chart.showDistX = function(_) {
    if (!arguments.length) return showDistX;
    showDistX = _;
    return chart;
  };

  chart.showDistY = function(_) {
    if (!arguments.length) return showDistY;
    showDistY = _;
    return chart;
  };

  chart.showControls = function(_) {
    if (!arguments.length) return showControls;
    showControls = _;
    return chart;
  };

  chart.showLegend = function(_) {
    if (!arguments.length) return showLegend;
    showLegend = _;
    return chart;
  };

  chart.fisheye = function(_) {
    if (!arguments.length) return fisheye;
    fisheye = _;
    return chart;
  };

  chart.tooltips = function(_) {
    if (!arguments.length) return tooltips;
    tooltips = _;
    return chart;
  };

  chart.tooltipContent = function(_) {
    if (!arguments.length) return tooltip;
    tooltip = _;
    return chart;
  };

  chart.tooltipXContent = function(_) {
    if (!arguments.length) return tooltipX;
    tooltipX = _;
    return chart;
  };

  chart.tooltipYContent = function(_) {
    if (!arguments.length) return tooltipY;
    tooltipY = _;
    return chart;
  };

  chart.state = function(_) {
    if (!arguments.length) return state;
    state = _;
    return chart;
  };

  chart.defaultState = function(_) {
    if (!arguments.length) return defaultState;
    defaultState = _;
    return chart;
  };

  chart.noData = function(_) {
    if (!arguments.length) return noData;
    noData = _;
    return chart;
  };

  //============================================================


  return chart;
}

nv.models.sparkline = function() {

  //============================================================
  // Public Variables with Default Settings
  //------------------------------------------------------------

  var margin = {top: 2, right: 0, bottom: 2, left: 0}
    , width = 400
    , height = 32
    , animate = true
    , x = d3.scale.linear()
    , y = d3.scale.linear()
    , getX = function(d) { return d.x }
    , getY = function(d) { return d.y }
    , color = nv.utils.getColor(['#000'])
    , xDomain
    , yDomain
    ;

  //============================================================


  function chart(selection) {
    selection.each(function(data) {
      var availableWidth = width - margin.left - margin.right,
          availableHeight = height - margin.top - margin.bottom,
          container = d3.select(this);


      //------------------------------------------------------------
      // Setup Scales

      x   .domain(xDomain || d3.extent(data, getX ))
          .range([0, availableWidth]);

      y   .domain(yDomain || d3.extent(data, getY ))
          .range([availableHeight, 0]);

      //------------------------------------------------------------


      //------------------------------------------------------------
      // Setup containers and skeleton of chart

      var wrap = container.selectAll('g.nv-wrap.nv-sparkline').data([data]);
      var wrapEnter = wrap.enter().append('g').attr('class', 'nvd3 nv-wrap nv-sparkline');
      var gEnter = wrapEnter.append('g');
      var g = wrap.select('g');

      wrap.attr('transform', 'translate(' + margin.left + ',' + margin.top + ')')

      //------------------------------------------------------------


      var paths = wrap.selectAll('path')
          .data(function(d) { return [d] });
      paths.enter().append('path');
      paths.exit().remove();
      paths
          .style('stroke', function(d,i) { return d.color || color(d, i) })
          .attr('d', d3.svg.line()
            .x(function(d,i) { return x(getX(d,i)) })
            .y(function(d,i) { return y(getY(d,i)) })
          );


      // TODO: Add CURRENT data point (Need Min, Mac, Current / Most recent)
      var points = wrap.selectAll('circle.nv-point')
          .data(function(data) {
              var yValues = data.map(function(d, i) { return getY(d,i); });
              function pointIndex(index) {
                  if (index != -1) {
	              var result = data[index];
                      result.pointIndex = index;
                      return result;
                  } else {
                      return null;
                  }
              }
              var maxPoint = pointIndex(yValues.lastIndexOf(y.domain()[1])),
                  minPoint = pointIndex(yValues.indexOf(y.domain()[0])),
                  currentPoint = pointIndex(yValues.length - 1);
              return [minPoint, maxPoint, currentPoint].filter(function (d) {return d != null;});
          });
      points.enter().append('circle');
      points.exit().remove();
      points
          .attr('cx', function(d,i) { return x(getX(d,d.pointIndex)) })
          .attr('cy', function(d,i) { return y(getY(d,d.pointIndex)) })
          .attr('r', 2)
          .attr('class', function(d,i) {
            return getX(d, d.pointIndex) == x.domain()[1] ? 'nv-point nv-currentValue' :
                   getY(d, d.pointIndex) == y.domain()[0] ? 'nv-point nv-minValue' : 'nv-point nv-maxValue'
          });
    });

    return chart;
  }


  //============================================================
  // Expose Public Variables
  //------------------------------------------------------------

  chart.margin = function(_) {
    if (!arguments.length) return margin;
    margin.top    = typeof _.top    != 'undefined' ? _.top    : margin.top;
    margin.right  = typeof _.right  != 'undefined' ? _.right  : margin.right;
    margin.bottom = typeof _.bottom != 'undefined' ? _.bottom : margin.bottom;
    margin.left   = typeof _.left   != 'undefined' ? _.left   : margin.left;
    return chart;
  };

  chart.width = function(_) {
    if (!arguments.length) return width;
    width = _;
    return chart;
  };

  chart.height = function(_) {
    if (!arguments.length) return height;
    height = _;
    return chart;
  };

  chart.x = function(_) {
    if (!arguments.length) return getX;
    getX = d3.functor(_);
    return chart;
  };

  chart.y = function(_) {
    if (!arguments.length) return getY;
    getY = d3.functor(_);
    return chart;
  };

  chart.xScale = function(_) {
    if (!arguments.length) return x;
    x = _;
    return chart;
  };

  chart.yScale = function(_) {
    if (!arguments.length) return y;
    y = _;
    return chart;
  };

  chart.xDomain = function(_) {
    if (!arguments.length) return xDomain;
    xDomain = _;
    return chart;
  };

  chart.yDomain = function(_) {
    if (!arguments.length) return yDomain;
    yDomain = _;
    return chart;
  };

  chart.animate = function(_) {
    if (!arguments.length) return animate;
    animate = _;
    return chart;
  };

  chart.color = function(_) {
    if (!arguments.length) return color;
    color = nv.utils.getColor(_);
    return chart;
  };

  //============================================================


  return chart;
}

nv.models.sparklinePlus = function() {

  //============================================================
  // Public Variables with Default Settings
  //------------------------------------------------------------

  var sparkline = nv.models.sparkline();

  var margin = {top: 15, right: 100, bottom: 10, left: 50}
    , width = null
    , height = null
    , x
    , y
    , index = []
    , paused = false
    , xTickFormat = d3.format(',r')
    , yTickFormat = d3.format(',.2f')
    , showValue = true
    , alignValue = true
    , rightAlignValue = false
    , noData = "No Data Available."
    ;

  //============================================================


  function chart(selection) {
    selection.each(function(data) {
      var container = d3.select(this);

      var availableWidth = (width  || parseInt(container.style('width')) || 960)
                             - margin.left - margin.right,
          availableHeight = (height || parseInt(container.style('height')) || 400)
                             - margin.top - margin.bottom;

      

      chart.update = function() { chart(selection) };
      chart.container = this;


      //------------------------------------------------------------
      // Display No Data message if there's nothing to show.

      if (!data || !data.length) {
        var noDataText = container.selectAll('.nv-noData').data([noData]);

        noDataText.enter().append('text')
          .attr('class', 'nvd3 nv-noData')
          .attr('dy', '-.7em')
          .style('text-anchor', 'middle');

        noDataText
          .attr('x', margin.left + availableWidth / 2)
          .attr('y', margin.top + availableHeight / 2)
          .text(function(d) { return d });

        return chart;
      } else {
        container.selectAll('.nv-noData').remove();
      }

      var currentValue = sparkline.y()(data[data.length-1], data.length-1);

      //------------------------------------------------------------



      //------------------------------------------------------------
      // Setup Scales

      x = sparkline.xScale();
      y = sparkline.yScale();

      //------------------------------------------------------------


      //------------------------------------------------------------
      // Setup containers and skeleton of chart

      var wrap = container.selectAll('g.nv-wrap.nv-sparklineplus').data([data]);
      var wrapEnter = wrap.enter().append('g').attr('class', 'nvd3 nv-wrap nv-sparklineplus');
      var gEnter = wrapEnter.append('g');
      var g = wrap.select('g');

      gEnter.append('g').attr('class', 'nv-sparklineWrap');
      gEnter.append('g').attr('class', 'nv-valueWrap');
      gEnter.append('g').attr('class', 'nv-hoverArea');

      wrap.attr('transform', 'translate(' + margin.left + ',' + margin.top + ')');

      //------------------------------------------------------------


      //------------------------------------------------------------
      // Main Chart Component(s)

      var sparklineWrap = g.select('.nv-sparklineWrap');

      sparkline
        .width(availableWidth)
        .height(availableHeight);

      sparklineWrap
          .call(sparkline);

      //------------------------------------------------------------


      var valueWrap = g.select('.nv-valueWrap');
      
      var value = valueWrap.selectAll('.nv-currentValue')
          .data([currentValue]);

      value.enter().append('text').attr('class', 'nv-currentValue')
          .attr('dx', rightAlignValue ? -8 : 8)
          .attr('dy', '.9em')
          .style('text-anchor', rightAlignValue ? 'end' : 'start');

      value
          .attr('x', availableWidth + (rightAlignValue ? margin.right : 0))
          .attr('y', alignValue ? function(d) { return y(d) } : 0)
          .style('fill', sparkline.color()(data[data.length-1], data.length-1))
          .text(yTickFormat(currentValue));



      gEnter.select('.nv-hoverArea').append('rect')
          .on('mousemove', sparklineHover)
          .on('click', function() { paused = !paused })
          .on('mouseout', function() { index = []; updateValueLine(); });
          //.on('mouseout', function() { index = null; updateValueLine(); });

      g.select('.nv-hoverArea rect')
          .attr('transform', function(d) { return 'translate(' + -margin.left + ',' + -margin.top + ')' })
          .attr('width', availableWidth + margin.left + margin.right)
          .attr('height', availableHeight + margin.top);



      function updateValueLine() { //index is currently global (within the chart), may or may not keep it that way
        if (paused) return;

        var hoverValue = g.selectAll('.nv-hoverValue').data(index)

        var hoverEnter = hoverValue.enter()
          .append('g').attr('class', 'nv-hoverValue')
            .style('stroke-opacity', 0)
            .style('fill-opacity', 0);

        hoverValue.exit()
          .transition().duration(250)
            .style('stroke-opacity', 0)
            .style('fill-opacity', 0)
            .remove();

        hoverValue
            .attr('transform', function(d) { return 'translate(' + x(sparkline.x()(data[d],d)) + ',0)' })
          .transition().duration(250)
            .style('stroke-opacity', 1)
            .style('fill-opacity', 1);

        if (!index.length) return;

        hoverEnter.append('line')
            .attr('x1', 0)
            .attr('y1', -margin.top)
            .attr('x2', 0)
            .attr('y2', availableHeight);


        hoverEnter.append('text').attr('class', 'nv-xValue')
            .attr('x', -6)
            .attr('y', -margin.top)
            .attr('text-anchor', 'end')
            .attr('dy', '.9em')


        g.select('.nv-hoverValue .nv-xValue')
            .text(xTickFormat(sparkline.x()(data[index[0]], index[0])));

        hoverEnter.append('text').attr('class', 'nv-yValue')
            .attr('x', 6)
            .attr('y', -margin.top)
            .attr('text-anchor', 'start')
            .attr('dy', '.9em')

        g.select('.nv-hoverValue .nv-yValue')
            .text(yTickFormat(sparkline.y()(data[index[0]], index[0])));

      }


      function sparklineHover() {
        if (paused) return;

        var pos = d3.mouse(this)[0] - margin.left;

        function getClosestIndex(data, x) {
          var distance = Math.abs(sparkline.x()(data[0], 0) - x);
          var closestIndex = 0;
          for (var i = 0; i < data.length; i++){
            if (Math.abs(sparkline.x()(data[i], i) - x) < distance) {
              distance = Math.abs(sparkline.x()(data[i], i) - x);
              closestIndex = i;
            }
          }
          return closestIndex;
        }

        index = [getClosestIndex(data, Math.round(x.invert(pos)))];

        updateValueLine();
      }

    });

    return chart;
  }


  //============================================================
  // Expose Public Variables
  //------------------------------------------------------------

  // expose chart's sub-components
  chart.sparkline = sparkline;

  d3.rebind(chart, sparkline, 'x', 'y', 'xScale', 'yScale', 'color');

  chart.margin = function(_) {
    if (!arguments.length) return margin;
    margin.top    = typeof _.top    != 'undefined' ? _.top    : margin.top;
    margin.right  = typeof _.right  != 'undefined' ? _.right  : margin.right;
    margin.bottom = typeof _.bottom != 'undefined' ? _.bottom : margin.bottom;
    margin.left   = typeof _.left   != 'undefined' ? _.left   : margin.left;
    return chart;
  };

  chart.width = function(_) {
    if (!arguments.length) return width;
    width = _;
    return chart;
  };

  chart.height = function(_) {
    if (!arguments.length) return height;
    height = _;
    return chart;
  };

  chart.xTickFormat = function(_) {
    if (!arguments.length) return xTickFormat;
    xTickFormat = _;
    return chart;
  };

  chart.yTickFormat = function(_) {
    if (!arguments.length) return yTickFormat;
    yTickFormat = _;
    return chart;
  };

  chart.showValue = function(_) {
    if (!arguments.length) return showValue;
    showValue = _;
    return chart;
  };

  chart.alignValue = function(_) {
    if (!arguments.length) return alignValue;
    alignValue = _;
    return chart;
  };

  chart.rightAlignValue = function(_) {
    if (!arguments.length) return rightAlignValue;
    rightAlignValue = _;
    return chart;
  };

  chart.noData = function(_) {
    if (!arguments.length) return noData;
    noData = _;
    return chart;
  };

  //============================================================


  return chart;
}

nv.models.stackedArea = function() {

  //============================================================
  // Public Variables with Default Settings
  //------------------------------------------------------------

  var margin = {top: 0, right: 0, bottom: 0, left: 0}
    , width = 960
    , height = 500
    , color = nv.utils.defaultColor() // a function that computes the color
    , id = Math.floor(Math.random() * 100000) //Create semi-unique ID incase user doesn't selet one
    , getX = function(d) { return d.x } // accessor to get the x value from a data point
    , getY = function(d) { return d.y } // accessor to get the y value from a data point
    , style = 'stack'
    , offset = 'zero'
    , order = 'default'
    , interpolate = 'linear'  // controls the line interpolation
    , clipEdge = false // if true, masks lines within x and y scale
    , x //can be accessed via chart.xScale()
    , y //can be accessed via chart.yScale()
    , scatter = nv.models.scatter()
    , dispatch =  d3.dispatch('tooltipShow', 'tooltipHide', 'areaClick', 'areaMouseover', 'areaMouseout')
    ;

  scatter
    .size(2.2) // default size
    .sizeDomain([2.2,2.2]) // all the same size by default
    ;

  /************************************
   * offset:
   *   'wiggle' (stream)
   *   'zero' (stacked)
   *   'expand' (normalize to 100%)
   *   'silhouette' (simple centered)
   *
   * order:
   *   'inside-out' (stream)
   *   'default' (input order)
   ************************************/

  //============================================================


  function chart(selection) {
    selection.each(function(data) {
      var availableWidth = width - margin.left - margin.right,
          availableHeight = height - margin.top - margin.bottom,
          container = d3.select(this);

      //------------------------------------------------------------
      // Setup Scales

      x = scatter.xScale();
      y = scatter.yScale();

      //------------------------------------------------------------


      // Injecting point index into each point because d3.layout.stack().out does not give index
      // ***Also storing getY(d,i) as stackedY so that it can be set to 0 if series is disabled
      data = data.map(function(aseries, i) {
               aseries.values = aseries.values.map(function(d, j) {
                 d.index = j;
                 d.stackedY = aseries.disabled ? 0 : getY(d,j);
                 return d;
               })
               return aseries;
             });


      data = d3.layout.stack()
               .order(order)
               .offset(offset)
               .values(function(d) { return d.values })  //TODO: make values customizeable in EVERY model in this fashion
               .x(getX)
               .y(function(d) { return d.stackedY })
               .out(function(d, y0, y) {
                  d.display = {
                    y: y,
                   y0: y0
                  };
                })
              (data);


      //------------------------------------------------------------
      // Setup containers and skeleton of chart

      var wrap = container.selectAll('g.nv-wrap.nv-stackedarea').data([data]);
      var wrapEnter = wrap.enter().append('g').attr('class', 'nvd3 nv-wrap nv-stackedarea');
      var defsEnter = wrapEnter.append('defs');
      var gEnter = wrapEnter.append('g');
      var g = wrap.select('g');

      gEnter.append('g').attr('class', 'nv-areaWrap');
      gEnter.append('g').attr('class', 'nv-scatterWrap');

      wrap.attr('transform', 'translate(' + margin.left + ',' + margin.top + ')');

      //------------------------------------------------------------


      scatter
        .width(availableWidth)
        .height(availableHeight)
        .x(getX)
        .y(function(d) { return d.display.y + d.display.y0 })
        .forceY([0])
        .color(data.map(function(d,i) {
          return d.color || color(d, i);
        }).filter(function(d,i) { return !data[i].disabled }));


      var scatterWrap = g.select('.nv-scatterWrap')
          .datum(data.filter(function(d) { return !d.disabled }))

      //d3.transition(scatterWrap).call(scatter);
      scatterWrap.call(scatter);





      defsEnter.append('clipPath')
          .attr('id', 'nv-edge-clip-' + id)
        .append('rect');

      wrap.select('#nv-edge-clip-' + id + ' rect')
          .attr('width', availableWidth)
          .attr('height', availableHeight);

      g   .attr('clip-path', clipEdge ? 'url(#nv-edge-clip-' + id + ')' : '');




      var area = d3.svg.area()
          .x(function(d,i)  { return x(getX(d,i)) })
          .y0(function(d) { return y(d.display.y0) })
          .y1(function(d) { return y(d.display.y + d.display.y0) })
          .interpolate(interpolate);

      var zeroArea = d3.svg.area()
          .x(function(d,i)  { return x(getX(d,i)) })
          .y0(function(d) { return y(d.display.y0) })
          .y1(function(d) { return y(d.display.y0) });


      var path = g.select('.nv-areaWrap').selectAll('path.nv-area')
          .data(function(d) { return d });
          //.data(function(d) { return d }, function(d) { return d.key });
      path.enter().append('path').attr('class', function(d,i) { return 'nv-area nv-area-' + i })
          .on('mouseover', function(d,i) {
            d3.select(this).classed('hover', true);
            dispatch.areaMouseover({
              point: d,
              series: d.key,
              pos: [d3.event.pageX, d3.event.pageY],
              seriesIndex: i
            });
          })
          .on('mouseout', function(d,i) {
            d3.select(this).classed('hover', false);
            dispatch.areaMouseout({
              point: d,
              series: d.key,
              pos: [d3.event.pageX, d3.event.pageY],
              seriesIndex: i
            });
          })
          .on('click', function(d,i) {
            d3.select(this).classed('hover', false);
            dispatch.areaClick({
              point: d,
              series: d.key,
              pos: [d3.event.pageX, d3.event.pageY],
              seriesIndex: i
            });
          })
      //d3.transition(path.exit())
      path.exit()
          .attr('d', function(d,i) { return zeroArea(d.values,i) })
          .remove();
      path
          .style('fill', function(d,i){ return d.color || color(d, i) })
          .style('stroke', function(d,i){ return d.color || color(d, i) });
      //d3.transition(path)
      path
          .attr('d', function(d,i) { return area(d.values,i) })


      //============================================================
      // Event Handling/Dispatching (in chart's scope)
      //------------------------------------------------------------

      scatter.dispatch.on('elementMouseover.area', function(e) {
        g.select('.nv-chart-' + id + ' .nv-area-' + e.seriesIndex).classed('hover', true);
      });
      scatter.dispatch.on('elementMouseout.area', function(e) {
        g.select('.nv-chart-' + id + ' .nv-area-' + e.seriesIndex).classed('hover', false);
      });

      //============================================================

    });


    return chart;
  }


  //============================================================
  // Event Handling/Dispatching (out of chart's scope)
  //------------------------------------------------------------

  scatter.dispatch.on('elementClick.area', function(e) {
    dispatch.areaClick(e);
  })
  scatter.dispatch.on('elementMouseover.tooltip', function(e) {
        e.pos = [e.pos[0] + margin.left, e.pos[1] + margin.top],
        dispatch.tooltipShow(e);
  });
  scatter.dispatch.on('elementMouseout.tooltip', function(e) {
        dispatch.tooltipHide(e);
  });

  //============================================================


  //============================================================
  // Global getters and setters
  //------------------------------------------------------------

  chart.dispatch = dispatch;
  chart.scatter = scatter;

  d3.rebind(chart, scatter, 'interactive', 'size', 'xScale', 'yScale', 'zScale', 'xDomain', 'yDomain', 'sizeDomain', 'forceX', 'forceY', 'forceSize', 'clipVoronoi', 'clipRadius');

  chart.x = function(_) {
    if (!arguments.length) return getX;
    getX = d3.functor(_);
    return chart;
  };

  chart.y = function(_) {
    if (!arguments.length) return getY;
    getY = d3.functor(_);
    return chart;
  }

  chart.margin = function(_) {
    if (!arguments.length) return margin;
    margin.top    = typeof _.top    != 'undefined' ? _.top    : margin.top;
    margin.right  = typeof _.right  != 'undefined' ? _.right  : margin.right;
    margin.bottom = typeof _.bottom != 'undefined' ? _.bottom : margin.bottom;
    margin.left   = typeof _.left   != 'undefined' ? _.left   : margin.left;
    return chart;
  };

  chart.width = function(_) {
    if (!arguments.length) return width;
    width = _;
    return chart;
  };

  chart.height = function(_) {
    if (!arguments.length) return height;
    height = _;
    return chart;
  };

  chart.clipEdge = function(_) {
    if (!arguments.length) return clipEdge;
    clipEdge = _;
    return chart;
  };

  chart.color = function(_) {
    if (!arguments.length) return color;
    color = nv.utils.getColor(_);
    return chart;
  };

  chart.offset = function(_) {
    if (!arguments.length) return offset;
    offset = _;
    return chart;
  };

  chart.order = function(_) {
    if (!arguments.length) return order;
    order = _;
    return chart;
  };

  //shortcut for offset + order
  chart.style = function(_) {
    if (!arguments.length) return style;
    style = _;

    switch (style) {
      case 'stack':
        chart.offset('zero');
        chart.order('default');
        break;
      case 'stream':
        chart.offset('wiggle');
        chart.order('inside-out');
        break;
      case 'stream-center':
          chart.offset('silhouette');
          chart.order('inside-out');
          break;
      case 'expand':
        chart.offset('expand');
        chart.order('default');
        break;
    }

    return chart;
  };

  chart.interpolate = function(_) {
	    if (!arguments.length) return interpolate;
	    interpolate = _;
	    return interpolate;
  
  };
  
  //============================================================


  return chart;
}

nv.models.stackedAreaChart = function() {

  //============================================================
  // Public Variables with Default Settings
  //------------------------------------------------------------

  var stacked = nv.models.stackedArea()
    , xAxis = nv.models.axis()
    , yAxis = nv.models.axis()
    , legend = nv.models.legend()
    , controls = nv.models.legend()
    ;

  var margin = {top: 30, right: 25, bottom: 50, left: 60}
    , width = null
    , height = null
    , color = nv.utils.defaultColor() // a function that takes in d, i and returns color
    , showControls = true
    , showLegend = true
    , tooltips = true
    , tooltip = function(key, x, y, e, graph) {
        return '<h3>' + key + '</h3>' +
               '<p>' +  y + ' on ' + x + '</p>'
      }
    , x //can be accessed via chart.xScale()
    , y //can be accessed via chart.yScale()
    , yAxisTickFormat = d3.format(',.2f')
    , state = { style: stacked.style() }
    , defaultState = null
    , noData = 'No Data Available.'
    , dispatch = d3.dispatch('tooltipShow', 'tooltipHide', 'stateChange', 'changeState')
    , controlWidth = 250
    ;

  xAxis
    .orient('bottom')
    .tickPadding(7)
    ;
  yAxis
    .orient('left')
    ;
  stacked.scatter
    .pointActive(function(d) {
      //console.log(stacked.y()(d), !!Math.round(stacked.y()(d) * 100));
      return !!Math.round(stacked.y()(d) * 100);
    })
    ;

  //============================================================


  //============================================================
  // Private Variables
  //------------------------------------------------------------

  var showTooltip = function(e, offsetElement) {
    var left = e.pos[0] + ( offsetElement.offsetLeft || 0 ),
        top = e.pos[1] + ( offsetElement.offsetTop || 0),
        x = xAxis.tickFormat()(stacked.x()(e.point, e.pointIndex)),
        y = yAxis.tickFormat()(stacked.y()(e.point, e.pointIndex)),
        content = tooltip(e.series.key, x, y, e, chart);

    nv.tooltip.show([left, top], content, e.value < 0 ? 'n' : 's', null, offsetElement);
  };

  //============================================================


  function chart(selection) {
    selection.each(function(data) {
      var container = d3.select(this),
          that = this;

      var availableWidth = (width  || parseInt(container.style('width')) || 960)
                             - margin.left - margin.right,
          availableHeight = (height || parseInt(container.style('height')) || 400)
                             - margin.top - margin.bottom;

      chart.update = function() { container.transition().call(chart); };
      chart.container = this;

      //set state.disabled
      state.disabled = data.map(function(d) { return !!d.disabled });

      if (!defaultState) {
        var key;
        defaultState = {};
        for (key in state) {
          if (state[key] instanceof Array)
            defaultState[key] = state[key].slice(0);
          else
            defaultState[key] = state[key];
        }
      }

      //------------------------------------------------------------
      // Display No Data message if there's nothing to show.

      if (!data || !data.length || !data.filter(function(d) { return d.values.length }).length) {
        var noDataText = container.selectAll('.nv-noData').data([noData]);

        noDataText.enter().append('text')
          .attr('class', 'nvd3 nv-noData')
          .attr('dy', '-.7em')
          .style('text-anchor', 'middle');

        noDataText
          .attr('x', margin.left + availableWidth / 2)
          .attr('y', margin.top + availableHeight / 2)
          .text(function(d) { return d });

        return chart;
      } else {
        container.selectAll('.nv-noData').remove();
      }

      //------------------------------------------------------------


      //------------------------------------------------------------
      // Setup Scales

      x = stacked.xScale();
      y = stacked.yScale();

      //------------------------------------------------------------


      //------------------------------------------------------------
      // Setup containers and skeleton of chart

      var wrap = container.selectAll('g.nv-wrap.nv-stackedAreaChart').data([data]);
      var gEnter = wrap.enter().append('g').attr('class', 'nvd3 nv-wrap nv-stackedAreaChart').append('g');
      var g = wrap.select('g');

      gEnter.append('g').attr('class', 'nv-x nv-axis');
      gEnter.append('g').attr('class', 'nv-y nv-axis');
      gEnter.append('g').attr('class', 'nv-stackedWrap');
      gEnter.append('g').attr('class', 'nv-legendWrap');
      gEnter.append('g').attr('class', 'nv-controlsWrap');

      //------------------------------------------------------------


      //------------------------------------------------------------
      // Legend

      if (showLegend) {
        legend
          .width( availableWidth - controlWidth );

        g.select('.nv-legendWrap')
            .datum(data)
            .call(legend);

        if ( margin.top != legend.height()) {
          margin.top = legend.height();
          availableHeight = (height || parseInt(container.style('height')) || 400)
                             - margin.top - margin.bottom;
        }

        g.select('.nv-legendWrap')
            .attr('transform', 'translate(' + controlWidth + ',' + (-margin.top) +')');
      }

      //------------------------------------------------------------


      //------------------------------------------------------------
      // Controls

      if (showControls) {
        var controlsData = [
          { key: 'Stacked', disabled: stacked.offset() != 'zero' },
          { key: 'Stream', disabled: stacked.offset() != 'wiggle' },
          { key: 'Expanded', disabled: stacked.offset() != 'expand' }
        ];

        controls
          .width( controlWidth )
          .color(['#444', '#444', '#444']);

        g.select('.nv-controlsWrap')
            .datum(controlsData)
            .call(controls);


        if ( margin.top != Math.max(controls.height(), legend.height()) ) {
          margin.top = Math.max(controls.height(), legend.height());
          availableHeight = (height || parseInt(container.style('height')) || 400)
                             - margin.top - margin.bottom;
        }


        g.select('.nv-controlsWrap')
            .attr('transform', 'translate(0,' + (-margin.top) +')');
      }

      //------------------------------------------------------------


      wrap.attr('transform', 'translate(' + margin.left + ',' + margin.top + ')');


      //------------------------------------------------------------
      // Main Chart Component(s)

      stacked
        .width(availableWidth)
        .height(availableHeight)

      var stackedWrap = g.select('.nv-stackedWrap')
          .datum(data);
      //d3.transition(stackedWrap).call(stacked);
      stackedWrap.call(stacked);

      //------------------------------------------------------------


      //------------------------------------------------------------
      // Setup Axes

      xAxis
        .scale(x)
        .ticks( availableWidth / 100 )
        .tickSize( -availableHeight, 0);

      g.select('.nv-x.nv-axis')
          .attr('transform', 'translate(0,' + availableHeight + ')');
      //d3.transition(g.select('.nv-x.nv-axis'))
      g.select('.nv-x.nv-axis')
        .transition().duration(0)
          .call(xAxis);

      yAxis
        .scale(y)
        .ticks(stacked.offset() == 'wiggle' ? 0 : availableHeight / 36)
        .tickSize(-availableWidth, 0)
        .setTickFormat(stacked.offset() == 'expand' ? d3.format('%') : yAxisTickFormat);

      //d3.transition(g.select('.nv-y.nv-axis'))
      g.select('.nv-y.nv-axis')
        .transition().duration(0)
          .call(yAxis);

      //------------------------------------------------------------


      //============================================================
      // Event Handling/Dispatching (in chart's scope)
      //------------------------------------------------------------

      stacked.dispatch.on('areaClick.toggle', function(e) {
        if (data.filter(function(d) { return !d.disabled }).length === 1)
          data = data.map(function(d) {
            d.disabled = false;
            return d
          });
        else
          data = data.map(function(d,i) {
            d.disabled = (i != e.seriesIndex);
            return d
          });

        state.disabled = data.map(function(d) { return !!d.disabled });
        dispatch.stateChange(state);

        //selection.transition().call(chart);
        chart.update();
      });

      legend.dispatch.on('legendClick', function(d,i) {
        d.disabled = !d.disabled;

        if (!data.filter(function(d) { return !d.disabled }).length) {
          data.map(function(d) {
            d.disabled = false;
            return d;
          });
        }

        state.disabled = data.map(function(d) { return !!d.disabled });
        dispatch.stateChange(state);

        //selection.transition().call(chart);
        chart.update();
      });

      legend.dispatch.on('legendDblclick', function(d) {
          //Double clicking should always enable current series, and disabled all others.
          data.forEach(function(d) {
             d.disabled = true;
          });
          d.disabled = false;  

          state.disabled = data.map(function(d) { return !!d.disabled });
          dispatch.stateChange(state);
          chart.update();
      });

      controls.dispatch.on('legendClick', function(d,i) {
        if (!d.disabled) return;

        controlsData = controlsData.map(function(s) {
          s.disabled = true;
          return s;
        });
        d.disabled = false;

        switch (d.key) {
          case 'Stacked':
            stacked.style('stack');
            break;
          case 'Stream':
            stacked.style('stream');
            break;
          case 'Expanded':
            stacked.style('expand');
            break;
        }

        state.style = stacked.style();
        dispatch.stateChange(state);

        //selection.transition().call(chart);
        chart.update();
      });

      dispatch.on('tooltipShow', function(e) {
        if (tooltips) showTooltip(e, that.parentNode);
      });

      // Update chart from a state object passed to event handler
      dispatch.on('changeState', function(e) {

        if (typeof e.disabled !== 'undefined') {
          data.forEach(function(series,i) {
            series.disabled = e.disabled[i];
          });

          state.disabled = e.disabled;
        }

        if (typeof e.style !== 'undefined') {
          stacked.style(e.style);
        }

        chart.update();
      });

    });


    return chart;
  }


  //============================================================
  // Event Handling/Dispatching (out of chart's scope)
  //------------------------------------------------------------

  stacked.dispatch.on('tooltipShow', function(e) {
    //disable tooltips when value ~= 0
    //// TODO: consider removing points from voronoi that have 0 value instead of this hack
    /*
    if (!Math.round(stacked.y()(e.point) * 100)) {  // 100 will not be good for very small numbers... will have to think about making this valu dynamic, based on data range
      setTimeout(function() { d3.selectAll('.point.hover').classed('hover', false) }, 0);
      return false;
    }
   */

    e.pos = [e.pos[0] + margin.left, e.pos[1] + margin.top],
    dispatch.tooltipShow(e);
  });

  stacked.dispatch.on('tooltipHide', function(e) {
    dispatch.tooltipHide(e);
  });

  dispatch.on('tooltipHide', function() {
    if (tooltips) nv.tooltip.cleanup();
  });

  //============================================================


  //============================================================
  // Expose Public Variables
  //------------------------------------------------------------

  // expose chart's sub-components
  chart.dispatch = dispatch;
  chart.stacked = stacked;
  chart.legend = legend;
  chart.controls = controls;
  chart.xAxis = xAxis;
  chart.yAxis = yAxis;

  d3.rebind(chart, stacked, 'x', 'y', 'size', 'xScale', 'yScale', 'xDomain', 'yDomain', 'sizeDomain', 'interactive', 'offset', 'order', 'style', 'clipEdge', 'forceX', 'forceY', 'forceSize', 'interpolate');

  chart.margin = function(_) {
    if (!arguments.length) return margin;
    margin.top    = typeof _.top    != 'undefined' ? _.top    : margin.top;
    margin.right  = typeof _.right  != 'undefined' ? _.right  : margin.right;
    margin.bottom = typeof _.bottom != 'undefined' ? _.bottom : margin.bottom;
    margin.left   = typeof _.left   != 'undefined' ? _.left   : margin.left;
    return chart;
  };

  chart.width = function(_) {
    if (!arguments.length) return getWidth;
    width = _;
    return chart;
  };

  chart.height = function(_) {
    if (!arguments.length) return getHeight;
    height = _;
    return chart;
  };

  chart.color = function(_) {
    if (!arguments.length) return color;
    color = nv.utils.getColor(_);
    legend.color(color);
    stacked.color(color);
    return chart;
  };

  chart.showControls = function(_) {
    if (!arguments.length) return showControls;
    showControls = _;
    return chart;
  };

  chart.showLegend = function(_) {
    if (!arguments.length) return showLegend;
    showLegend = _;
    return chart;
  };

  chart.tooltip = function(_) {
    if (!arguments.length) return tooltip;
    tooltip = _;
    return chart;
  };

  chart.tooltips = function(_) {
    if (!arguments.length) return tooltips;
    tooltips = _;
    return chart;
  };

  chart.tooltipContent = function(_) {
    if (!arguments.length) return tooltip;
    tooltip = _;
    return chart;
  };

  chart.state = function(_) {
    if (!arguments.length) return state;
    state = _;
    return chart;
  };

  chart.defaultState = function(_) {
    if (!arguments.length) return defaultState;
    defaultState = _;
    return chart;
  };

  chart.noData = function(_) {
    if (!arguments.length) return noData;
    noData = _;
    return chart;
  };

  yAxis.setTickFormat = yAxis.tickFormat;

  yAxis.tickFormat = function(_) {
    if (!arguments.length) return yAxisTickFormat;
    yAxisTickFormat = _;
    return yAxis;
  };

  //============================================================

  return chart;
}
})();<|MERGE_RESOLUTION|>--- conflicted
+++ resolved
@@ -4356,264 +4356,6 @@
               .y(function(d,i) { return y(getY(d,i)) })
           );
 
-<<<<<<< HEAD
-=======
-        //position legend as far right as possible within the total width
-        g.attr('transform', 'translate(' + (width - margin.right - maxwidth) + ',' + margin.top + ')');
-
-        height = margin.top + margin.bottom + ypos + 15;
-
-      }
-
-    });
-
-    return chart;
-  }
-
-
-  //============================================================
-  // Expose Public Variables
-  //------------------------------------------------------------
-
-  chart.dispatch = dispatch;
-
-  chart.margin = function(_) {
-    if (!arguments.length) return margin;
-    margin.top    = typeof _.top    != 'undefined' ? _.top    : margin.top;
-    margin.right  = typeof _.right  != 'undefined' ? _.right  : margin.right;
-    margin.bottom = typeof _.bottom != 'undefined' ? _.bottom : margin.bottom;
-    margin.left   = typeof _.left   != 'undefined' ? _.left   : margin.left;
-    return chart;
-  };
-
-  chart.width = function(_) {
-    if (!arguments.length) return width;
-    width = _;
-    return chart;
-  };
-
-  chart.height = function(_) {
-    if (!arguments.length) return height;
-    height = _;
-    return chart;
-  };
-
-  chart.key = function(_) {
-    if (!arguments.length) return getKey;
-    getKey = _;
-    return chart;
-  };
-
-  chart.color = function(_) {
-    if (!arguments.length) return color;
-    color = nv.utils.getColor(_);
-    return chart;
-  };
-
-  chart.align = function(_) {
-    if (!arguments.length) return align;
-    align = _;
-    return chart;
-  };
-
-  //============================================================
-
-
-  return chart;
-}
-
-nv.models.line = function() {
-
-  //============================================================
-  // Public Variables with Default Settings
-  //------------------------------------------------------------
-
-  var  scatter = nv.models.scatter()
-    ;
-
-  var margin = {top: 0, right: 0, bottom: 0, left: 0}
-    , width = 960
-    , height = 500
-    , color = nv.utils.defaultColor() // a function that returns a color
-    , getX = function(d) { return d.x } // accessor to get the x value from a data point
-    , getY = function(d) { return d.y } // accessor to get the y value from a data point
-    , defined = function(d,i) { return !isNaN(getY(d,i)) && getY(d,i) !== null } // allows a line to be not continuous when it is not defined
-    , isArea = function(d) { return d.area } // decides if a line is an area or just a line
-    , clipEdge = false // if true, masks lines within x and y scale
-    , x //can be accessed via chart.xScale()
-    , y //can be accessed via chart.yScale()
-    , interpolate = "linear" // controls the line interpolation
-    ;
-
-  scatter
-    .size(16) // default size
-    .sizeDomain([16,256]) //set to speed up calculation, needs to be unset if there is a custom size accessor
-    ;
-    
-  //============================================================
-
-
-  //============================================================
-  // Private Variables
-  //------------------------------------------------------------
-
-  var x0, y0 //used to store previous scales
-      ;
-
-  //============================================================
-
-
-  function chart(selection) {
-    selection.each(function(data) {
-      var availableWidth = width - margin.left - margin.right,
-          availableHeight = height - margin.top - margin.bottom,
-          container = d3.select(this);
-
-      //------------------------------------------------------------
-      // Setup Scales
-
-      x = scatter.xScale();
-      y = scatter.yScale();
-
-      x0 = x0 || x;
-      y0 = y0 || y;
-
-      //------------------------------------------------------------
-
-
-      //------------------------------------------------------------
-      // Setup containers and skeleton of chart
-
-      var wrap = container.selectAll('g.nv-wrap.nv-line').data([data]);
-      var wrapEnter = wrap.enter().append('g').attr('class', 'nvd3 nv-wrap nv-line');
-      var defsEnter = wrapEnter.append('defs');
-      var gEnter = wrapEnter.append('g');
-      var g = wrap.select('g')
-
-      gEnter.append('g').attr('class', 'nv-groups');
-      gEnter.append('g').attr('class', 'nv-scatterWrap');
-
-      wrap.attr('transform', 'translate(' + margin.left + ',' + margin.top + ')');
-
-      //------------------------------------------------------------
-
-
-
-
-      scatter
-        .width(availableWidth)
-        .height(availableHeight)
-
-      var scatterWrap = wrap.select('.nv-scatterWrap');
-          //.datum(data); // Data automatically trickles down from the wrap
-
-      d3.transition(scatterWrap).call(scatter);
-
-
-
-      defsEnter.append('clipPath')
-          .attr('id', 'nv-edge-clip-' + scatter.id())
-        .append('rect');
-
-      wrap.select('#nv-edge-clip-' + scatter.id() + ' rect')
-          .attr('width', availableWidth)
-          .attr('height', availableHeight);
-
-      g   .attr('clip-path', clipEdge ? 'url(#nv-edge-clip-' + scatter.id() + ')' : '');
-      scatterWrap
-          .attr('clip-path', clipEdge ? 'url(#nv-edge-clip-' + scatter.id() + ')' : '');
-
-
-
-
-      var groups = wrap.select('.nv-groups').selectAll('.nv-group')
-          .data(function(d) { return d }, function(d) { return d.key });
-      groups.enter().append('g')
-          .style('stroke-opacity', 1e-6)
-          .style('fill-opacity', 1e-6);
-      d3.transition(groups.exit())
-          .style('stroke-opacity', 1e-6)
-          .style('fill-opacity', 1e-6)
-          .remove();
-      groups
-          .attr('class', function(d,i) { return 'nv-group nv-series-' + i })
-          .classed('hover', function(d) { return d.hover })
-          .style('fill', function(d,i){ return color(d, i) })
-          .style('stroke', function(d,i){ return color(d, i)});
-      d3.transition(groups)
-          .style('stroke-opacity', 1)
-          .style('fill-opacity', .5);
-
-
-
-      var areaPaths = groups.selectAll('path.nv-area')
-          .data(function(d) { return isArea(d) ? [d] : [] }); // this is done differently than lines because I need to check if series is an area
-      areaPaths.enter().append('path')
-          .attr('class', 'nv-area')
-          .attr('d', function(d) {
-            return d3.svg.area()
-                .interpolate(interpolate)
-                .defined(defined)
-                .x(function(d,i) { return x0(getX(d,i)) })
-                .y0(function(d,i) { return y0(getY(d,i)) })
-                .y1(function(d,i) { return y0( y.domain()[0] <= 0 ? y.domain()[1] >= 0 ? 0 : y.domain()[1] : y.domain()[0] ) })
-                //.y1(function(d,i) { return y0(0) }) //assuming 0 is within y domain.. may need to tweak this
-                .apply(this, [d.values])
-          });
-      d3.transition(groups.exit().selectAll('path.nv-area'))
-          .attr('d', function(d) {
-            return d3.svg.area()
-                .interpolate(interpolate)
-                .defined(defined)
-                .x(function(d,i) { return x(getX(d,i)) })
-                .y0(function(d,i) { return y(getY(d,i)) })
-                .y1(function(d,i) { return y( y.domain()[0] <= 0 ? y.domain()[1] >= 0 ? 0 : y.domain()[1] : y.domain()[0] ) })
-                //.y1(function(d,i) { return y0(0) }) //assuming 0 is within y domain.. may need to tweak this
-                .apply(this, [d.values])
-          });
-      d3.transition(areaPaths)
-          .attr('d', function(d) {
-            return d3.svg.area()
-                .interpolate(interpolate)
-                .defined(defined)
-                .x(function(d,i) { return x(getX(d,i)) })
-                .y0(function(d,i) { return y(getY(d,i)) })
-                .y1(function(d,i) { return y( y.domain()[0] <= 0 ? y.domain()[1] >= 0 ? 0 : y.domain()[1] : y.domain()[0] ) })
-                //.y1(function(d,i) { return y0(0) }) //assuming 0 is within y domain.. may need to tweak this
-                .apply(this, [d.values])
-          });
-
-
-
-      var linePaths = groups.selectAll('path.nv-line')
-          .data(function(d) { return [d.values] });
-      linePaths.enter().append('path')
-          .attr('class', 'nv-line')
-          .attr('d',
-            d3.svg.line()
-              .interpolate(interpolate)
-              .defined(defined)
-              .x(function(d,i) { return x0(getX(d,i)) })
-              .y(function(d,i) { return y0(getY(d,i)) })
-          );
-      d3.transition(groups.exit().selectAll('path.nv-line'))
-          .attr('d',
-            d3.svg.line()
-              .interpolate(interpolate)
-              .defined(defined)
-              .x(function(d,i) { return x(getX(d,i)) })
-              .y(function(d,i) { return y(getY(d,i)) })
-          );
-      d3.transition(linePaths)
-          .attr('d',
-            d3.svg.line()
-              .interpolate(interpolate)
-              .defined(defined)
-              .x(function(d,i) { return x(getX(d,i)) })
-              .y(function(d,i) { return y(getY(d,i)) })
-          );
-
->>>>>>> 38bf8137
 
 
       //store old scales for use in transitions on update
@@ -4856,7 +4598,6 @@
       gEnter.append('g').attr('class', 'nv-legendWrap');
 
       //------------------------------------------------------------
-<<<<<<< HEAD
 
 
       //------------------------------------------------------------
@@ -4880,9 +4621,8 @@
       }
 
       //------------------------------------------------------------
-=======
->>>>>>> 38bf8137
-
+
+      wrap.attr('transform', 'translate(' + margin.left + ',' + margin.top + ')');
 
       if (rightAlignYAxis) {
           g.select(".nv-y.nv-axis")
@@ -4933,12 +4673,8 @@
             .call(yAxis);
       }
       //------------------------------------------------------------
-      // Legend
-
-      if (showLegend) {
-        legend.width(availableWidth);
-
-<<<<<<< HEAD
+
+
       //============================================================
       // Event Handling/Dispatching (in chart's scope)
       //------------------------------------------------------------
@@ -4946,84 +4682,6 @@
       legend.dispatch.on('legendClick', function(d,i) { 
         d.disabled = !d.disabled;
 
-=======
-        g.select('.nv-legendWrap')
-            .datum(data)
-            .call(legend);
-
-        if ( margin.top != legend.height()) {
-          margin.top = legend.height();
-          availableHeight = (height || parseInt(container.style('height')) || 400)
-                             - margin.top - margin.bottom;
-        }
-
-        wrap.select('.nv-legendWrap')
-            .attr('transform', 'translate(0,' + (-margin.top) +')')
-      }
-
-      //------------------------------------------------------------
-
-      wrap.attr('transform', 'translate(' + margin.left + ',' + margin.top + ')');
-
-      if (rightAlignYAxis) {
-          g.select(".nv-y.nv-axis")
-              .attr("transform", "translate(" + availableWidth + ",0)");
-      }
-
-      //------------------------------------------------------------
-      // Main Chart Component(s)
-
-      lines
-        .width(availableWidth)
-        .height(availableHeight)
-        .color(data.map(function(d,i) {
-          return d.color || color(d, i);
-        }).filter(function(d,i) { return !data[i].disabled }));
-
-
-      var linesWrap = g.select('.nv-linesWrap')
-          .datum(data.filter(function(d) { return !d.disabled }))
-
-      d3.transition(linesWrap).call(lines);
-
-      //------------------------------------------------------------
-
-
-      //------------------------------------------------------------
-      // Setup Axes
-
-      if (showXAxis) {
-        xAxis
-          .scale(x)
-          .ticks( availableWidth / 100 )
-          .tickSize(-availableHeight, 0);
-
-        g.select('.nv-x.nv-axis')
-            .attr('transform', 'translate(0,' + y.range()[0] + ')');
-        d3.transition(g.select('.nv-x.nv-axis'))
-            .call(xAxis);
-      }
-
-      if (showYAxis) {
-        yAxis
-          .scale(y)
-          .ticks( availableHeight / 36 )
-          .tickSize( -availableWidth, 0);
-
-        d3.transition(g.select('.nv-y.nv-axis'))
-            .call(yAxis);
-      }
-      //------------------------------------------------------------
-
-
-      //============================================================
-      // Event Handling/Dispatching (in chart's scope)
-      //------------------------------------------------------------
-
-      legend.dispatch.on('legendClick', function(d,i) { 
-        d.disabled = !d.disabled;
-
->>>>>>> 38bf8137
         if (!data.filter(function(d) { return !d.disabled }).length) {
           data.map(function(d) {
             d.disabled = false;
@@ -5418,13 +5076,7 @@
           return d.color || color(d, i);
         }).filter(function(d,i) { return !data[i].disabled && data[i].bar }))
 
-<<<<<<< HEAD
-
-=======
->>>>>>> 38bf8137
-
-      var barsWrap = g.select('.nv-barsWrap')
-          .datum(dataBars.length ? dataBars : [{values:[]}])
+
 
       var barsWrap = g.select('.nv-barsWrap')
           .datum(dataBars.length ? dataBars : [{values:[]}])
@@ -5457,19 +5109,11 @@
         .scale(y1)
         .ticks( availableHeight / 36 )
         .tickSize(-availableWidth, 0);
-<<<<<<< HEAD
 
       d3.transition(g.select('.nv-y1.nv-axis'))
           .style('opacity', dataBars.length ? 1 : 0)
           .call(y1Axis);
 
-=======
-
-      d3.transition(g.select('.nv-y1.nv-axis'))
-          .style('opacity', dataBars.length ? 1 : 0)
-          .call(y1Axis);
-
->>>>>>> 38bf8137
 
       y2Axis
         .scale(y2)
@@ -5919,7 +5563,6 @@
         .scale(y)
         .ticks( availableHeight1 / 36 )
         .tickSize( -availableWidth, 0);
-<<<<<<< HEAD
 
       g.select('.nv-focus .nv-x.nv-axis')
           .attr('transform', 'translate(0,' + availableHeight1 + ')');
@@ -5927,15 +5570,6 @@
       //------------------------------------------------------------
 
 
-=======
-
-      g.select('.nv-focus .nv-x.nv-axis')
-          .attr('transform', 'translate(0,' + availableHeight1 + ')');
-
-      //------------------------------------------------------------
-
-
->>>>>>> 38bf8137
       //------------------------------------------------------------
       // Setup Brush
 
@@ -7630,15 +7264,6 @@
           .selectAll('text, line')
           .style('opacity', 0);
 
-<<<<<<< HEAD
-      if(rotateLabels)
-        xTicks
-          .selectAll('text')
-          .attr('transform', 'rotate(' + rotateLabels + ' 0,0)')
-          .attr('text-anchor', rotateLabels > 0 ? 'start' : 'end');
-      
-=======
->>>>>>> 38bf8137
       g.select('.nv-x.nv-axis').selectAll('g.nv-axisMaxMin text')
           .style('opacity', 1);
 
