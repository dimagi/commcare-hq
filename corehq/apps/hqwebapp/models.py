from collections import namedtuple
from datetime import datetime

from django.conf import settings
from django.contrib.postgres.fields import ArrayField
from django.db import models
from django.db.models import Q
from django.utils.translation import gettext_lazy as _

import architect
from oauth2_provider.settings import APPLICATION_MODEL

from corehq.sql_db.fields import CharIdField
from corehq.util.markup import mark_up_urls
from corehq.util.models import ForeignValue, foreign_init
from corehq.util.quickcache import quickcache

PageInfoContext = namedtuple('PageInfoContext', 'title url')


class GaTracker(namedtuple('GaTracking', 'category action label')):
    """
    Info for tracking clicks using Google Analytics
    see https://developers.google.com/analytics/devguides/collection/analyticsjs/events
    """
    def __new__(cls, category, action, label=None):
        return super(GaTracker, cls).__new__(cls, category, action, label)


class Alert(models.Model):
    created = models.DateTimeField(auto_now_add=True)
    modified = models.DateTimeField(auto_now=True)
    active = models.BooleanField(default=False)

    start_time = models.DateTimeField(null=True)
    end_time = models.DateTimeField(null=True)
    timezone = models.CharField(max_length=32, default='UTC')

    text = models.TextField()
    domains = ArrayField(models.CharField(max_length=126), null=True)
    created_by_domain = CharIdField(max_length=255, null=True, db_index=True)
    created_by_user = CharIdField(max_length=128, null=True)

    class Meta(object):
        app_label = 'hqwebapp'
        db_table = 'hqwebapp_maintenancealert'

    @property
    def html(self):
        return mark_up_urls(self.text)

    def save(self, *args, **kwargs):
        cls = type(self)
        cls.get_active_alerts.clear(cls)
        super().save(*args, **kwargs)

    def delete(self, *args, **kwargs):
        cls = type(self)
        cls.get_active_alerts.clear(cls)
        super().delete(*args, **kwargs)

    @classmethod
    @quickcache([], timeout=1 * 60)
    def get_active_alerts(cls):
        # return active HQ alerts
        now = datetime.utcnow()
        active_alerts = cls.objects.filter(
            Q(active=True),
            Q(start_time__lte=now) | Q(start_time__isnull=True),
            Q(end_time__gt=now) | Q(end_time__isnull=True)
        )
        return active_alerts.order_by('-modified')


class UserAgent(models.Model):
    MAX_LENGTH = 255

    value = models.CharField(max_length=MAX_LENGTH, db_index=True)


@architect.install('partition', type='range', subtype='date', constraint='month', column='timestamp')
@foreign_init
class UserAccessLog(models.Model):
    TYPE_LOGIN = 'login'
    TYPE_LOGOUT = 'logout'
    TYPE_FAILURE = 'failure'

    ACTIONS = (
        (TYPE_LOGIN, 'Login'),
        (TYPE_LOGOUT, 'Logout'),
        (TYPE_FAILURE, 'Login Failure')
    )

    id = models.BigAutoField(primary_key=True)
    user_id = models.CharField(max_length=255, db_index=True)
    action = models.CharField(max_length=20, choices=ACTIONS)
    ip = models.GenericIPAddressField(blank=True, null=True)
    user_agent_fk = models.ForeignKey(
        UserAgent, null=True, on_delete=models.PROTECT, db_column="user_agent_id")
    user_agent = ForeignValue(user_agent_fk, truncate=True)
    path = models.CharField(max_length=255, blank=True)
    timestamp = models.DateTimeField(default=datetime.utcnow)

    def __str__(self):
        return f'{self.timestamp}: {self.user_id} - {self.action}'


class HQOauthApplication(models.Model):
    application = models.OneToOneField(
        APPLICATION_MODEL,
        on_delete=models.CASCADE,
        related_name='hq_application',
    )
    pkce_required = models.BooleanField(default=True)


def pkce_required(client_id):
    try:
        application = HQOauthApplication.objects.get(application__client_id=client_id)
        return application.pkce_required
    except HQOauthApplication.DoesNotExist:
        return False


<<<<<<< HEAD
class ServerLocation(object):
=======
class ServerLocation:
>>>>>>> 4ecb7aeb
    PRODUCTION = 'production'
    INDIA = 'india'
    EU = 'eu'
    ENVS = (PRODUCTION, INDIA, EU)

<<<<<<< HEAD
    CHOICES_DICT = {
        PRODUCTION: ("www", _("United States")),
        INDIA: ("india", _("India")),
        EU: ("eu", _("European Union")),
=======
    SUBDOMAINS = {
        PRODUCTION: 'www',
        INDIA: 'india',
        EU: 'eu',
    }

    CHOICES_DICT = {
        PRODUCTION: (SUBDOMAINS[PRODUCTION], _("United States")),
        INDIA: (SUBDOMAINS[INDIA], _("India")),
        EU: (SUBDOMAINS[EU], _("European Union")),
>>>>>>> 4ecb7aeb
    }

    @classmethod
    def choices(cls):
        env = settings.SERVER_ENVIRONMENT
        sorted_keys = sorted(cls.ENVS, key=lambda x: x != env)
        return [cls.CHOICES_DICT[key] for key in sorted_keys]<|MERGE_RESOLUTION|>--- conflicted
+++ resolved
@@ -122,22 +122,12 @@
         return False
 
 
-<<<<<<< HEAD
-class ServerLocation(object):
-=======
 class ServerLocation:
->>>>>>> 4ecb7aeb
     PRODUCTION = 'production'
     INDIA = 'india'
     EU = 'eu'
     ENVS = (PRODUCTION, INDIA, EU)
 
-<<<<<<< HEAD
-    CHOICES_DICT = {
-        PRODUCTION: ("www", _("United States")),
-        INDIA: ("india", _("India")),
-        EU: ("eu", _("European Union")),
-=======
     SUBDOMAINS = {
         PRODUCTION: 'www',
         INDIA: 'india',
@@ -148,7 +138,6 @@
         PRODUCTION: (SUBDOMAINS[PRODUCTION], _("United States")),
         INDIA: (SUBDOMAINS[INDIA], _("India")),
         EU: (SUBDOMAINS[EU], _("European Union")),
->>>>>>> 4ecb7aeb
     }
 
     @classmethod
