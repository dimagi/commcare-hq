--- conflicted
+++ resolved
@@ -14,12 +14,7 @@
     yui_crossdomain, password_change, no_permissions, login, logout,
     debug_notify,
     quick_find, osdd, create_alert, activate_alert, deactivate_alert, jserror,
-    dropbox_upload, domain_login,
-<<<<<<< HEAD
-    retrieve_download, toggles_js, couch_doc_counts,
-=======
-    assert_initial_page_data, retrieve_download, toggles_js,
->>>>>>> 2b9646ad
+    dropbox_upload, domain_login, retrieve_download, toggles_js,
     server_up, BugReportView,
     redirect_to_dimagi,
     temporary_google_verify,
