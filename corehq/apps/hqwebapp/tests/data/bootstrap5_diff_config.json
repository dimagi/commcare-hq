--- conflicted
+++ resolved
@@ -325,29 +325,6 @@
       "label": "javascript/settings/js",
       "compare_all_files": true
     }
-<<<<<<< HEAD
-  ],
-  "apps/case_search/templates/case_search": [
-    {
-      "directories": [
-        "bootstrap3",
-        "bootstrap5"
-      ],
-      "file_type": "template",
-      "label": "case_search",
-      "compare_all_files": true
-    }
-  ],
-  "apps/case_search/static/case_search/js": [
-    {
-      "directories": [
-        "bootstrap3",
-        "bootstrap5"
-      ],
-      "file_type": "javascript",
-      "label": "javascript/case_search/js",
-      "compare_all_files": true
-    }
   ],
   "apps/users/templates/users": [
     {
@@ -359,7 +336,5 @@
       "label": "users/partials",
       "compare_all_files": true
     }
-=======
->>>>>>> 82ec082a
   ]
 }