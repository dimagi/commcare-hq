{
  "apps/hqwebapp/templates/hqwebapp": [
    {
      "directories": ["bootstrap3/", "bootstrap5/"],
      "file_type": "template",
      "label": "hqwebapp",
      "compare_all_files": true
    },
    {
      "directories": ["crispy/bootstrap3/", "crispy/bootstrap5/"],
      "file_type": "template",
      "label": "hqwebapp/crispy",
      "compare_all_files": true
    },
    {
      "directories": ["includes/bootstrap3/", "includes/bootstrap5/"],
      "file_type": "template",
      "label": "hqwebapp/includes",
      "compare_all_files": true
    },
    {
      "directories": ["partials/bootstrap3/", "partials/bootstrap5/"],
      "file_type": "template",
      "label": "hqwebapp/partials",
      "compare_all_files": true
    }
  ],
  "apps/hqwebapp/static/hqwebapp": [
    {
      "directories": ["js/bootstrap3/", "js/bootstrap5/"],
      "file_type": "javascript",
      "label": "javascript/hqwebapp",
      "compare_all_files": true
    },
    {
      "directories": ["js/components/bootstrap3/", "js/components/bootstrap5/"],
      "file_type": "javascript",
      "label": "javascript/hqwebapp/components",
      "compare_all_files": true
    },
    {
      "directories": ["js/ui_elements/bootstrap3/", "js/ui_elements/bootstrap5/"],
      "file_type": "javascript",
      "label": "javascript/hqwebapp/ui_elements",
      "compare_all_files": true
    },
    {
      "directories": ["less/", "scss/"],
      "file_type": "stylesheet",
      "label": "stylesheets",
      "files": [
        ["style-imports.less", "commcarehq.scss"]
      ]
    },
    {
      "directories": ["less/_hq/", "scss/commcarehq/"],
      "file_type": "stylesheet",
      "label": "stylesheets/imports",
      "files": [
        ["includes/variables.less", "_variables.scss"],
        ["includes/variables.less", "_variables_bootstrap3.scss"],
        ["includes/mixins.less", "_mixins.scss"],
        ["ace_cle.less", "_ace_cle.scss"],
        ["alerts.less", "_alert.scss"],
        ["appcues.less", "_appcues.scss"],
        ["backgrounds.less", "_backgrounds.scss"],
        ["breadcrumbs.less", "_breadcrumb.scss"],
        ["buttons.less", "_buttons.scss"],
        ["datagrid.less", "_datagrid.scss"],
        ["datatables.less", "_datatables.scss"],
        ["date_range_picker.less", "_date_range_picker.scss"],
        ["datetimepicker.less", "_datetimepicker.scss"],
        ["dropdowns.less", "_dropdown.scss"],
        ["facet.less", "_facet.scss"],
        ["feedback.less", "_feedback.scss"],
        ["form_steps.less", "_form_steps.scss"],
        ["forms.less", "_forms.scss"],
        ["helpbubble.less", "_helpbubble.scss"],
        ["hubspot.less", "_hubspot.scss"],
        ["icons.less", "_icons.scss"],
        ["inline_edit.less", "_inline_edit.scss"],
        ["label.less", "_label.scss"],
        ["layouts.less", "_layouts.scss"],
        ["layouts.less", "_containers.scss"],
        ["mapbox.less", "_mapbox.scss"],
        ["modals.less", "_modal.scss"],
        ["navs.less", "_nav.scss"],
        ["notifications.less", "_notifications.scss"],
        ["pagination.less", "_pagination.scss"],
        ["panels.less", "_panels.scss"],
        ["paused.less", "_paused.scss"],
        ["popovers.less", "_popover.scss"],
        ["radio_select.less", "_radio_select.scss"],
        ["readable_forms.less", "_readable_forms.scss"],
        ["report.less", "_report.scss"],
        ["select2s.less", "_select2.scss"],
        ["svg.less", "_svg.scss"],
        ["tables.less", "_tables.scss"],
        ["tabs.less", "_tabs.scss"],
        ["typography.less", "_type.scss"],
        ["utils.less", "_utils.scss"]
      ]
    }
  ],
  "apps/notifications/templates/notifications": [
    {
      "directories": ["partials/bootstrap3/", "partials/bootstrap5/"],
      "file_type": "template",
      "label": "notifications/partials",
      "compare_all_files": true
    }
  ],
<<<<<<< HEAD
  "apps/analytics/templates/analytics": [
    {
      "directories": ["forms/bootstrap3/", "forms/bootstrap5/"],
      "file_type": "template",
      "label": "analytics/forms",
=======
  "apps/notifications/static/notifications": [
    {
      "directories": ["js/bootstrap3/", "js/bootstrap5/"],
      "file_type": "javascript",
      "label": "javascript/notifications",
>>>>>>> bf8b38eb
      "compare_all_files": true
    }
  ]
}<|MERGE_RESOLUTION|>--- conflicted
+++ resolved
@@ -110,19 +110,19 @@
       "compare_all_files": true
     }
   ],
-<<<<<<< HEAD
   "apps/analytics/templates/analytics": [
     {
       "directories": ["forms/bootstrap3/", "forms/bootstrap5/"],
       "file_type": "template",
       "label": "analytics/forms",
-=======
+      "compare_all_files": true
+    },
+  ],
   "apps/notifications/static/notifications": [
     {
       "directories": ["js/bootstrap3/", "js/bootstrap5/"],
       "file_type": "javascript",
       "label": "javascript/notifications",
->>>>>>> bf8b38eb
       "compare_all_files": true
     }
   ]
