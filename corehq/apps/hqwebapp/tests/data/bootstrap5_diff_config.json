{
  "apps/hqwebapp/templates/hqwebapp": [
    {
      "directories": ["bootstrap3/", "bootstrap5/"],
      "file_type": "template",
      "label": "hqwebapp",
      "compare_all_files": true
    },
    {
      "directories": ["crispy/bootstrap3/", "crispy/bootstrap5/"],
      "file_type": "template",
      "label": "hqwebapp/crispy",
      "compare_all_files": true
    },
    {
      "directories": ["includes/bootstrap3/", "includes/bootstrap5/"],
      "file_type": "template",
      "label": "hqwebapp/includes",
      "compare_all_files": true
    },
    {
      "directories": ["partials/bootstrap3/", "partials/bootstrap5/"],
      "file_type": "template",
      "label": "hqwebapp/partials",
      "compare_all_files": true
    }
  ],
  "apps/hqwebapp/static/hqwebapp": [
    {
      "directories": ["js/bootstrap3/", "js/bootstrap5/"],
      "file_type": "javascript",
      "label": "javascript/hqwebapp",
      "compare_all_files": true
    },
    {
      "directories": ["js/components/bootstrap3/", "js/components/bootstrap5/"],
      "file_type": "javascript",
      "label": "javascript/hqwebapp/components",
      "compare_all_files": true
    },
    {
      "directories": ["js/ui_elements/bootstrap3/", "js/ui_elements/bootstrap5/"],
      "file_type": "javascript",
      "label": "javascript/hqwebapp/ui_elements",
      "compare_all_files": true
    },
    {
      "directories": ["less/", "scss/"],
      "file_type": "stylesheet",
      "label": "stylesheets",
      "files": [
        ["style-imports.less", "commcarehq.scss"]
      ]
    },
    {
      "directories": ["less/_hq/", "scss/commcarehq/"],
      "file_type": "stylesheet",
      "label": "stylesheets/imports",
      "files": [
        ["includes/variables.less", "_variables.scss"],
        ["includes/variables.less", "_variables_bootstrap3.scss"],
        ["includes/mixins.less", "_mixins.scss"],
        ["ace_cle.less", "_ace_cle.scss"],
        ["alerts.less", "_alert.scss"],
        ["appcues.less", "_appcues.scss"],
        ["backgrounds.less", "_backgrounds.scss"],
        ["breadcrumbs.less", "_breadcrumb.scss"],
        ["buttons.less", "_buttons.scss"],
        ["datagrid.less", "_datagrid.scss"],
        ["datatables.less", "_datatables.scss"],
        ["date_range_picker.less", "_date_range_picker.scss"],
        ["datetimepicker.less", "_datetimepicker.scss"],
        ["dropdowns.less", "_dropdown.scss"],
        ["facet.less", "_facet.scss"],
        ["feedback.less", "_feedback.scss"],
        ["form_steps.less", "_form_steps.scss"],
        ["forms.less", "_forms.scss"],
        ["helpbubble.less", "_helpbubble.scss"],
        ["hubspot.less", "_hubspot.scss"],
        ["icons.less", "_icons.scss"],
        ["inline_edit.less", "_inline_edit.scss"],
        ["label.less", "_label.scss"],
        ["layouts.less", "_layouts.scss"],
        ["layouts.less", "_containers.scss"],
        ["mapbox.less", "_mapbox.scss"],
        ["modals.less", "_modal.scss"],
        ["navs.less", "_nav.scss"],
        ["notifications.less", "_notifications.scss"],
        ["pagination.less", "_pagination.scss"],
        ["panels.less", "_panels.scss"],
        ["paused.less", "_paused.scss"],
        ["popovers.less", "_popover.scss"],
        ["radio_select.less", "_radio_select.scss"],
        ["readable_forms.less", "_readable_forms.scss"],
        ["report.less", "_report.scss"],
        ["select2s.less", "_select2.scss"],
        ["svg.less", "_svg.scss"],
        ["tables.less", "_tables.scss"],
        ["tabs.less", "_tabs.scss"],
        ["typography.less", "_type.scss"],
        ["utils.less", "_utils.scss"]
      ]
    }
  ],
  "apps/notifications/templates/notifications": [
    {
      "directories": ["partials/bootstrap3/", "partials/bootstrap5/"],
      "file_type": "template",
      "label": "notifications/partials",
      "compare_all_files": true
    }
  ],
<<<<<<< HEAD
  "apps/notifications/static/notifications": [
    {
      "directories": ["js/bootstrap3/", "js/bootstrap5/"],
      "file_type": "javascript",
      "label": "javascript/notifications",
=======
  "apps/analytics/templates/analytics": [
    {
      "directories": ["forms/bootstrap3/", "forms/bootstrap5/"],
      "file_type": "template",
      "label": "analytics/forms",
>>>>>>> 6dd023f9
      "compare_all_files": true
    }
  ]
}<|MERGE_RESOLUTION|>--- conflicted
+++ resolved
@@ -110,19 +110,19 @@
       "compare_all_files": true
     }
   ],
-<<<<<<< HEAD
   "apps/notifications/static/notifications": [
     {
       "directories": ["js/bootstrap3/", "js/bootstrap5/"],
       "file_type": "javascript",
       "label": "javascript/notifications",
-=======
+      "compare_all_files": true
+    }
+  ],
   "apps/analytics/templates/analytics": [
     {
       "directories": ["forms/bootstrap3/", "forms/bootstrap5/"],
       "file_type": "template",
       "label": "analytics/forms",
->>>>>>> 6dd023f9
       "compare_all_files": true
     }
   ]
