--- 
+++ 
@@ -1,11 +1,12 @@
-hqDefine('hqwebapp/js/bootstrap3/main', [
+hqDefine('hqwebapp/js/bootstrap5/main', [
     "jquery",
     "knockout",
     "underscore",
     "hqwebapp/js/lib/modernizr",
     "hqwebapp/js/initial_page_data",
-    "hqwebapp/js/bootstrap3/alert_user",
+    "hqwebapp/js/bootstrap5/alert_user",
     "analytix/js/google",
+    "es6!hqwebapp/js/bootstrap5_loader",
     "hqwebapp/js/hq_extensions.jquery",
     "jquery.cookie/jquery.cookie",
 ], function (
@@ -15,7 +16,8 @@
     modernizr,
     initialPageData,
     alertUser,
-    googleAnalytics
+    googleAnalytics,
+    bootstrap
 ) {
     var eventize = function (that) {
         'use strict';
@@ -115,8 +117,6 @@
             $.postGo(action, $.unparam(data));
         });
 
-        $(".button", $elem).button().wrap('<span />');
-        $("input[type='submit']", $elem).button();
         $("input[type='text'], input[type='password'], textarea", $elem);
         $('.config', $elem).wrap('<div />').parent().addClass('container block ui-corner-all');
<<<<<<< HEAD
 
=======

>>>>>>> 7e343f74
@@ -129,7 +129,7 @@
         'use strict';
         var key;
         for (key in update) {
-            if (_.has(update, key)) {
+            if (update.hasOwnProperty(key)) {
                 $(key).text(update[key]).val(update[key]);
             }
         }
@@ -179,7 +179,7 @@
                         this.$saved.detach();
                         this.$retry.detach();
                         var buttonUi = this.ui;
-                        _.each(BAR_STATE, function (v) {
+                        _.each(BAR_STATE, function (v, k) {
                             buttonUi.removeClass(v);
                         });
                         if (state === 'save') {
@@ -207,7 +207,7 @@
                             $.ajaxSettings.beforeSend(jqXHR, settings);
                             beforeSend.apply(this, arguments);
                         };
-                        options.success = function () {
+                        options.success = function (data) {
                             that.setState(that.nextState);
                             success.apply(this, arguments);
                         };
@@ -255,11 +255,9 @@
                 $(window).on('beforeunload', function () {
                     var lastParent = button.ui.parents()[button.ui.parents().length - 1];
                     if (lastParent) {
-                        var stillAttached = lastParent.tagName.toLowerCase() === 'html';
+                        var stillAttached = lastParent.tagName.toLowerCase() == 'html';
                         if (button.state !== 'saved' && stillAttached) {
-                            if ($('.js-unhide-on-unsaved').length > 0) {
-                                $('.js-unhide-on-unsaved').removeClass('hide');
-                            }
+                            if ($('.js-unhide-on-unsaved').length > 0) $('.js-unhide-on-unsaved').removeClass('hide');
                             return options.unsavedMessage || "";
                         }
                     }
@@ -384,7 +382,12 @@
         $(window).on('beforeunload', beforeUnloadCallback);
         initBlock($("body"));
 
-        $('#modalTrial30Day').modal('show');
+        var trialModalElement = $('#modalTrial30Day'),
+            trialModal;
+        if (trialModalElement.length) {
+            trialModal = new bootstrap.Modal(trialModalElement);
+            trialModal.show();
+        }
 
         $(document).on('click', '.track-usage-link', function (e) {
             var $link = $(e.currentTarget),
@@ -460,8 +463,13 @@
         // EULA modal
         var eulaCookie = "gdpr_rollout";
         if (!$.cookie(eulaCookie)) {
-            var $modal = $("#eulaModal");
-            if ($modal.length) {
+            var eulaModalElement = $("#eulaModal"),
+                eulaModal;
+            if (eulaModalElement.length) {
+                eulaModal = new bootstrap.Modal(eulaModalElement, {
+                    keyboard: false,
+                    backdrop: 'static',
+                });
                 $("body").addClass("has-eula");
                 $("#eula-agree").click(function () {
                     $(this).disableButton();
@@ -469,7 +477,7 @@
                         url: initialPageData.reverse("agree_to_eula"),
                         method: "POST",
                         success: function () {
-                            $("#eulaModal").modal('hide');
+                            eulaModal.hide();
                             $("body").removeClass("has-eula");
                         },
                         error: function (xhr) {
@@ -485,21 +493,22 @@
                         },
                     });
                 });
-                $modal.modal({
-                    keyboard: false,
-                    backdrop: 'static',
-                });
             }
         }
 
         // CDA modal
         _.each($(".remote-modal"), function (modal) {
-            var $modal = $(modal);
-            $modal.on("show show.bs.modal", function () {
+            var remoteModalElement = $(modal),
+                remoteModal;
+            if (remoteModalElement.length === 0) {
+                return;
+            }
+            remoteModal = new bootstrap.Modal(remoteModalElement);
+            remoteModal.on("show.bs.modal", function () {
                 $(this).find(".fetched-data").load($(this).data("url"));
             });
-            if ($modal.data("showOnPageLoad")) {
-                $modal.modal('show');
+            if (remoteModalElement.data("showOnPageLoad")) {
+                remoteModal.show();
             }
         });
     });<|MERGE_RESOLUTION|>--- conflicted
+++ resolved
@@ -33,11 +33,7 @@
 -        $("input[type='submit']", $elem).button();
          $("input[type='text'], input[type='password'], textarea", $elem);
          $('.config', $elem).wrap('<div />').parent().addClass('container block ui-corner-all');
-<<<<<<< HEAD
- 
-=======
 
->>>>>>> 7e343f74
 @@ -129,7 +129,7 @@
          'use strict';
          var key;
