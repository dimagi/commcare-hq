--- conflicted
+++ resolved
@@ -14,7 +14,7 @@
 +        "datatables.bootstrap": "datatables.net-bs5/js/dataTables.bootstrap5.min",
 +        "datatables.fixedColumns": "datatables.net-fixedcolumns/js/dataTables.fixedColumns.min",
 +        "datatables.fixedColumns.bootstrap": "datatables.net-fixedcolumns/js/dataTables.fixedColumns.min",
-+        "datepicker": "@eonasdan/tempus-dominus/dist/js/jQuery-provider.min",  // import this if you need jquery plugin of tempus-dominus
++        "datetimepicker": "@eonasdan/tempus-dominus/dist/js/jQuery-provider.min",  // import this if you need jquery plugin of tempus-dominus
 +        "es6": "requirejs-babel7/es6",
          "jquery": "jquery/dist/jquery.min",
          "knockout": "knockout/build/output/knockout-latest.debug",
@@ -23,11 +23,7 @@
          "sentry_browser": "sentry/js/sentry.browser.7.28.0.min",
          "sentry_captureconsole": "sentry/js/sentry.captureconsole.7.28.0.min",
 +        "tempus-dominus": "eonasdan/tempus-dominus/dist/js/tempus-dominus.min",
-<<<<<<< HEAD
-+        "datetimepicker": "@eonasdan/tempus-dominus/dist/js/jQuery-provider.min",  // import this if you need jquery plugin of tempus-dominus
-=======
          "underscore": "underscore/underscore",
->>>>>>> decdc132
      },
      shim: {
          "accounting/js/lib/stripe": { exports: 'Stripe' },
@@ -35,18 +31,7 @@
 -        "bootstrap": { deps: ['jquery'] },
          "datatables.bootstrap": { deps: ['datatables'] },
 +        "datatables.fixedColumns.bootstrap": { deps: ['datatables.fixedColumns'] },
-<<<<<<< HEAD
-         "jquery.rmi/jquery.rmi": {
-             deps: ['jquery', 'knockout', 'underscore'],
-             exports: 'RMI',
-@@ -32,6 +40,9 @@
-         "hqwebapp/js/lib/modernizr": {
-             exports: 'Modernizr',
-         },
 +        "datetimepicker": {
-=======
-+        "datepicker": {
->>>>>>> decdc132
 +            deps: ['popper', 'tempus-dominus'],
 +        },
          "d3/d3.min": {
