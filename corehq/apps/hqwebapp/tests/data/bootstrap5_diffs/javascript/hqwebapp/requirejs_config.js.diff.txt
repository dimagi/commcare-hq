--- 
+++ 
@@ -1,26 +1,37 @@
 requirejs.config({
     baseUrl: '/static/',
     paths: {
+        "babel": "@babel/standalone/babel.min",
+        "babel-plugin-transform-modules-requirejs-babel": "babel-plugin-transform-modules-requirejs-babel/index",
         "bootstrap": "bootstrap/dist/js/bootstrap.min",
+        "bootstrap5": "bootstrap5/dist/js/bootstrap.bundle.min",
         "datatables": "datatables.net/js/jquery.dataTables.min",
-        "datatables.bootstrap": "datatables-bootstrap3/BS3/assets/js/datatables",
-        "datatables.fixedColumns": "datatables-fixedcolumns/js/dataTables.fixedColumns",
+        "datatables.bootstrap": "datatables.net-bs5/js/dataTables.bootstrap5.min",
+        "datatables.fixedColumns": "datatables.net-fixedcolumns/js/dataTables.fixedColumns.min",
+        "datatables.fixedColumns.bootstrap": "datatables.net-fixedcolumns/js/dataTables.fixedColumns.min",
+        "datetimepicker": "@eonasdan/tempus-dominus/dist/js/jQuery-provider.min",  // import this if you need jquery plugin of tempus-dominus
+        "es6": "requirejs-babel7/es6",
         "jquery": "jquery/dist/jquery.min",
         "knockout": "knockout/build/output/knockout-latest.debug",
         "ko.mapping": "hqwebapp/js/lib/knockout_plugins/knockout_mapping.ko.min",
+        "popper": "@popperjs/core/dist/umd/popper.min",
         "sentry_browser": "sentry/js/sentry.browser.7.28.0.min",
         "sentry_captureconsole": "sentry/js/sentry.captureconsole.7.28.0.min",
+        "tempus-dominus": "eonasdan/tempus-dominus/dist/js/tempus-dominus.min",
         "underscore": "underscore/underscore",
     },
     shim: {
         "accounting/js/lib/stripe": { exports: 'Stripe' },
         "ace-builds/src-min-noconflict/ace": { exports: "ace" },
-        "bootstrap": { deps: ['jquery'] },
         "datatables.bootstrap": { deps: ['datatables'] },
+        "datatables.fixedColumns.bootstrap": { deps: ['datatables.fixedColumns'] },
<<<<<<< HEAD
         "jquery.rmi/jquery.rmi": {
             deps: ['jquery', 'knockout', 'underscore'],
             exports: 'RMI',
@@ -32,6 +40,9 @@
         "hqwebapp/js/lib/modernizr": {
             exports: 'Modernizr',
         },
=======
>>>>>>> 9e8a8aa0
+        "datetimepicker": {
+            deps: ['popper', 'tempus-dominus'],
+        },
         "d3/d3.min": {
             "exports": "d3",
         },
-        "hqwebapp/js/bootstrap3/hq.helpers": { deps: ['jquery', 'bootstrap', 'knockout', 'underscore'] },
+        "hqwebapp/js/bootstrap5/hq.helpers": { deps: ['jquery', 'knockout', 'underscore'] },
         "hqwebapp/js/lib/modernizr": {
             exports: 'Modernizr',
         },
@@ -46,7 +57,7 @@
         },
     },
 
-    // This is really build config, but it's easier to define a js function here than in bootstrap3/requirejs.yml
+    // This is really build config, but it's easier to define a js function here than in bootstrap5/requirejs.yml
     // The purpose of this is to replace hqDefine and hqRequire calls, which in a requirejs context are
     // just pass throughs to define and require, with actual calls to define and require. This is needed
     // because r.js's dependency tracing depends on parsing define and require calls.<|MERGE_RESOLUTION|>--- conflicted
+++ resolved
@@ -31,16 +31,6 @@
 -        "bootstrap": { deps: ['jquery'] },
          "datatables.bootstrap": { deps: ['datatables'] },
 +        "datatables.fixedColumns.bootstrap": { deps: ['datatables.fixedColumns'] },
-<<<<<<< HEAD
-         "jquery.rmi/jquery.rmi": {
-             deps: ['jquery', 'knockout', 'underscore'],
-             exports: 'RMI',
-@@ -32,6 +40,9 @@
-         "hqwebapp/js/lib/modernizr": {
-             exports: 'Modernizr',
-         },
-=======
->>>>>>> 9e8a8aa0
 +        "datetimepicker": {
 +            deps: ['popper', 'tempus-dominus'],
 +        },
