--- 
+++ 
@@ -11,24 +11,26 @@
  *          bulk export, which is a page-level action (you can select exports across panels to bulk export).
  *          It also controls filter editing (for daily saved / dashboard feeds).
  */
-hqDefine("export/js/bootstrap3/export_list", [
+hqDefine("export/js/bootstrap5/export_list", [
     'jquery',
     'knockout',
     'underscore',
<<<<<<< HEAD
@@ -20,10 +20,10 @@
=======
     'hqwebapp/js/assert_properties',
+    'es6!hqwebapp/js/bootstrap5_loader',
     'clipboard/dist/clipboard',
>>>>>>> 6daaf41a
     'analytix/js/google',
     'analytix/js/kissmetrix',
     'export/js/utils',
-    'hqwebapp/js/bootstrap3/validators.ko',        // needed for validation of startDate and endDate
+    'hqwebapp/js/bootstrap5/validators.ko',        // needed for validation of startDate and endDate
     'hqwebapp/js/components/inline_edit',
     'hqwebapp/js/components/pagination',
-    'hqwebapp/js/components/bootstrap3/feedback',
+    'hqwebapp/js/components/bootstrap5/feedback',
     'select2/dist/js/select2.full.min',
 ], function (
     $,
<<<<<<< HEAD
@@ -183,7 +183,7 @@
=======
     ko,
     _,
     assertProperties,
+    bootstrap,
     Clipboard,
     googleAnalytics,
     kissmetricsAnalytics,
@@ -182,7 +184,8 @@
>>>>>>> 6daaf41a
                         self.isAutoRebuildEnabled(data.isAutoRebuildEnabled);
                     }
                     $button.enableButton();
-                    $('#modalEnableDisableAutoRefresh-' + self.id() + '-' + self.emailedExport.groupId()).modal('hide');
+                    const modalId = 'modalEnableDisableAutoRefresh-' + self.id() + '-' + self.emailedExport.groupId();
+                    bootstrap.Modal.getInstance('#' + modalId).hide();
                 },
             });
         };
<<<<<<< HEAD
@@ -263,7 +263,7 @@
=======
@@ -262,7 +265,9 @@
>>>>>>> 6daaf41a
         };
 
         self.updateData = function () {
-            $('#modalRefreshExportConfirm-' + exportId + '-' + self.groupId()).modal('hide');
+            const modalId = 'modalRefreshExportConfirm-' + exportId + '-' + self.groupId();
+            bootstrap.Modal.getInstance('#' + modalId).hide();
+
             self.updatingData(true);
             $.ajax({
                 method: 'POST',
<<<<<<< HEAD
@@ -474,11 +474,11 @@
         $(function () {
             $('[data-toggle="tooltip-bulkExport"]').attr('title',
                 gettext("All of the selected exports will be collected for download to a " +
-                "single Excel file, with each export as a separate sheet.")).tooltip();
+                "single Excel file, with each export as a separate sheet.")).tooltip();  /* todo B5: plugin:tooltip */
         });
=======
@@ -463,29 +468,12 @@
             return true;
         };
>>>>>>> 6daaf41a
 
-        var tooltipText = "";
-        if (self.isOData || self.isFeed) {
-            tooltipText = gettext("All of the selected feeds will be deleted.");
-        } else {
-            tooltipText = gettext("All of the selected exports will be deleted.");
-        }
-
-        $(function () {
-            $('[data-toggle="tooltip-bulkExport"]').attr('title',
-                gettext("All of the selected exports will be collected for download to a " +
-                "single Excel file, with each export as a separate sheet.")).tooltip();
-        });
-
-        $(function () {
-            $('[data-toggle="tooltip-bulkDelete"]').attr('title', tooltipText).tooltip({trigger: 'hover'});
-        });
-
         self.isMultiple = ko.computed(function () {
             if (self.bulkDeleteList().length > 1) { return true; }
             return false;
         });
 
<<<<<<< HEAD
         self.isMultiple = ko.computed(function () {
@@ -486,7 +486,7 @@
             return false;
         });
 
=======
>>>>>>> 6daaf41a
-        self.BulkExportDelete = function (observable, event) {
+        self.BulkExportDelete = function () {
             var count = self.bulkExportDownloadCount;
             self.panels().forEach(panel => panel.isBulkDeleting(true));
             var bulkDelete = function () {
<<<<<<< HEAD
@@ -682,7 +682,7 @@
=======
@@ -681,7 +669,7 @@
>>>>>>> 6daaf41a
                         if (export_.hasEmailedExport) {
                             export_.emailedExport.pollProgressBar();
                         }
-                        self.$filterModal.modal('hide');
+                        bootstrap.Modal.getInstance(self.$filterModal.get(0)).hide();
                     } else {
                         self.formSubmitErrorMessage(data.error);
                     }<|MERGE_RESOLUTION|>--- conflicted
+++ resolved
@@ -9,13 +9,9 @@
      'jquery',
      'knockout',
      'underscore',
-<<<<<<< HEAD
-@@ -20,10 +20,10 @@
-=======
      'hqwebapp/js/assert_properties',
 +    'es6!hqwebapp/js/bootstrap5_loader',
      'clipboard/dist/clipboard',
->>>>>>> 6daaf41a
      'analytix/js/google',
      'analytix/js/kissmetrix',
      'export/js/utils',
@@ -28,9 +24,6 @@
      'select2/dist/js/select2.full.min',
  ], function (
      $,
-<<<<<<< HEAD
-@@ -183,7 +183,7 @@
-=======
      ko,
      _,
      assertProperties,
@@ -39,7 +32,6 @@
      googleAnalytics,
      kissmetricsAnalytics,
 @@ -182,7 +184,8 @@
->>>>>>> 6daaf41a
                          self.isAutoRebuildEnabled(data.isAutoRebuildEnabled);
                      }
                      $button.enableButton();
@@ -49,11 +41,7 @@
                  },
              });
          };
-<<<<<<< HEAD
-@@ -263,7 +263,7 @@
-=======
 @@ -262,7 +265,9 @@
->>>>>>> 6daaf41a
          };
  
          self.updateData = function () {
@@ -64,19 +52,9 @@
              self.updatingData(true);
              $.ajax({
                  method: 'POST',
-<<<<<<< HEAD
-@@ -474,11 +474,11 @@
-         $(function () {
-             $('[data-toggle="tooltip-bulkExport"]').attr('title',
-                 gettext("All of the selected exports will be collected for download to a " +
--                "single Excel file, with each export as a separate sheet.")).tooltip();
-+                "single Excel file, with each export as a separate sheet.")).tooltip();  /* todo B5: plugin:tooltip */
-         });
-=======
 @@ -463,29 +468,12 @@
              return true;
          };
->>>>>>> 6daaf41a
  
 -        var tooltipText = "";
 -        if (self.isOData || self.isFeed) {
@@ -100,24 +78,12 @@
              return false;
          });
  
-<<<<<<< HEAD
-         self.isMultiple = ko.computed(function () {
-@@ -486,7 +486,7 @@
-             return false;
-         });
- 
-=======
->>>>>>> 6daaf41a
 -        self.BulkExportDelete = function (observable, event) {
 +        self.BulkExportDelete = function () {
              var count = self.bulkExportDownloadCount;
              self.panels().forEach(panel => panel.isBulkDeleting(true));
              var bulkDelete = function () {
-<<<<<<< HEAD
-@@ -682,7 +682,7 @@
-=======
 @@ -681,7 +669,7 @@
->>>>>>> 6daaf41a
                          if (export_.hasEmailedExport) {
                              export_.emailedExport.pollProgressBar();
                          }
