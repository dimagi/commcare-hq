--- 
+++ 
@@ -11,23 +11,25 @@
  *          bulk export, which is a page-level action (you can select exports across panels to bulk export).
  *          It also controls filter editing (for daily saved / dashboard feeds).
  */
-hqDefine("export/js/bootstrap3/export_list", [
+hqDefine("export/js/bootstrap5/export_list", [
     'jquery',
     'knockout',
     'underscore',
<<<<<<< HEAD
     'hqwebapp/js/assert_properties',
+    'es6!hqwebapp/js/bootstrap5_loader',
     'clipboard/dist/clipboard',
=======
@@ -20,9 +20,9 @@
>>>>>>> 1bafdcfc
     'analytix/js/google',
     'analytix/js/kissmetrix',
     'export/js/utils',
-    'hqwebapp/js/bootstrap3/validators.ko',        // needed for validation of startDate and endDate
-    'hqwebapp/js/bootstrap3/components.ko',        // pagination widget
-    'hqwebapp/js/components/bootstrap3/feedback',
+    'hqwebapp/js/bootstrap5/validators.ko',        // needed for validation of startDate and endDate
+    'hqwebapp/js/bootstrap5/components.ko',        // pagination widget
+    'hqwebapp/js/components/bootstrap5/feedback',
     'select2/dist/js/select2.full.min',
 ], function (
     $,
<<<<<<< HEAD
     ko,
     _,
     assertProperties,
+    bootstrap,
     Clipboard,
     googleAnalytics,
     kissmetricsAnalytics,
@@ -181,7 +183,8 @@
=======
@@ -182,7 +182,7 @@
>>>>>>> 1bafdcfc
                         self.isAutoRebuildEnabled(data.isAutoRebuildEnabled);
                     }
                     $button.enableButton();
-                    $('#modalEnableDisableAutoRefresh-' + self.id() + '-' + self.emailedExport.groupId()).modal('hide');
+                    const modalId = 'modalEnableDisableAutoRefresh-' + self.id() + '-' + self.emailedExport.groupId();
+                    bootstrap.Modal.getInstance('#' + modalId).hide();
                 },
             });
         };
<<<<<<< HEAD
@@ -261,7 +264,9 @@
=======
@@ -262,7 +262,7 @@
>>>>>>> 1bafdcfc
         };
 
         self.updateData = function () {
-            $('#modalRefreshExportConfirm-' + exportId + '-' + self.groupId()).modal('hide');
+            const modalId = 'modalRefreshExportConfirm-' + exportId + '-' + self.groupId();
+            bootstrap.Modal.getInstance('#' + modalId).hide();
+
             self.updatingData(true);
             $.ajax({
                 method: 'POST',
<<<<<<< HEAD
@@ -462,29 +467,12 @@
             return true;
         };
=======
@@ -473,11 +473,11 @@
         $(function () {
             $('[data-toggle="tooltip-bulkExport"]').attr('title',
                 gettext("All of the selected exports will be collected for download to a " +
-                "single Excel file, with each export as a separate sheet.")).tooltip();
+                "single Excel file, with each export as a separate sheet.")).tooltip();  /* todo B5: plugin:tooltip */
         });
>>>>>>> 1bafdcfc
 
-        var tooltipText = "";
-        if (self.isOData || self.isFeed) {
-            tooltipText = gettext("All of the selected feeds will be deleted.");
-        } else {
-            tooltipText = gettext("All of the selected exports will be deleted.");
-        }
-
-        $(function () {
-            $('[data-toggle="tooltip-bulkExport"]').attr('title',
-                gettext("All of the selected exports will be collected for download to a " +
-                "single Excel file, with each export as a separate sheet.")).tooltip();
-        });
-
-        $(function () {
-            $('[data-toggle="tooltip-bulkDelete"]').attr('title', tooltipText).tooltip({trigger: 'hover'});
-        });
-
         self.isMultiple = ko.computed(function () {
             if (self.bulkDeleteList().length > 1) { return true; }
             return false;
         });
 
<<<<<<< HEAD
-        self.BulkExportDelete = function (observable, event) {
+        self.BulkExportDelete = function () {
             var count = self.bulkExportDownloadCount;
             self.panels().forEach(panel => panel.isBulkDeleting(true));
             var bulkDelete = function () {
@@ -680,7 +668,7 @@
=======
         self.isMultiple = ko.computed(function () {
@@ -681,7 +681,7 @@
>>>>>>> 1bafdcfc
                         if (export_.hasEmailedExport) {
                             export_.emailedExport.pollProgressBar();
                         }
-                        self.$filterModal.modal('hide');
+                        bootstrap.Modal.getInstance(self.$filterModal.get(0)).hide();
                     } else {
                         self.formSubmitErrorMessage(data.error);
                     }<|MERGE_RESOLUTION|>--- conflicted
+++ resolved
@@ -9,13 +9,7 @@
      'jquery',
      'knockout',
      'underscore',
-<<<<<<< HEAD
-     'hqwebapp/js/assert_properties',
-+    'es6!hqwebapp/js/bootstrap5_loader',
-     'clipboard/dist/clipboard',
-=======
 @@ -20,9 +20,9 @@
->>>>>>> 1bafdcfc
      'analytix/js/google',
      'analytix/js/kissmetrix',
      'export/js/utils',
@@ -28,18 +22,7 @@
      'select2/dist/js/select2.full.min',
  ], function (
      $,
-<<<<<<< HEAD
-     ko,
-     _,
-     assertProperties,
-+    bootstrap,
-     Clipboard,
-     googleAnalytics,
-     kissmetricsAnalytics,
-@@ -181,7 +183,8 @@
-=======
 @@ -182,7 +182,7 @@
->>>>>>> 1bafdcfc
                          self.isAutoRebuildEnabled(data.isAutoRebuildEnabled);
                      }
                      $button.enableButton();
@@ -49,11 +32,7 @@
                  },
              });
          };
-<<<<<<< HEAD
-@@ -261,7 +264,9 @@
-=======
 @@ -262,7 +262,7 @@
->>>>>>> 1bafdcfc
          };
  
          self.updateData = function () {
@@ -64,30 +43,10 @@
              self.updatingData(true);
              $.ajax({
                  method: 'POST',
-<<<<<<< HEAD
-@@ -462,29 +467,12 @@
-             return true;
-         };
-=======
 @@ -473,11 +473,11 @@
          $(function () {
              $('[data-toggle="tooltip-bulkExport"]').attr('title',
                  gettext("All of the selected exports will be collected for download to a " +
--                "single Excel file, with each export as a separate sheet.")).tooltip();
-+                "single Excel file, with each export as a separate sheet.")).tooltip();  /* todo B5: plugin:tooltip */
-         });
->>>>>>> 1bafdcfc
- 
--        var tooltipText = "";
--        if (self.isOData || self.isFeed) {
--            tooltipText = gettext("All of the selected feeds will be deleted.");
--        } else {
--            tooltipText = gettext("All of the selected exports will be deleted.");
--        }
--
--        $(function () {
--            $('[data-toggle="tooltip-bulkExport"]').attr('title',
--                gettext("All of the selected exports will be collected for download to a " +
 -                "single Excel file, with each export as a separate sheet.")).tooltip();
 -        });
 -
@@ -100,17 +59,8 @@
              return false;
          });
  
-<<<<<<< HEAD
--        self.BulkExportDelete = function (observable, event) {
-+        self.BulkExportDelete = function () {
-             var count = self.bulkExportDownloadCount;
-             self.panels().forEach(panel => panel.isBulkDeleting(true));
-             var bulkDelete = function () {
-@@ -680,7 +668,7 @@
-=======
          self.isMultiple = ko.computed(function () {
 @@ -681,7 +681,7 @@
->>>>>>> 1bafdcfc
                          if (export_.hasEmailedExport) {
                              export_.emailedExport.pollProgressBar();
                          }
