--- 
+++ 
@@ -1,15 +1,15 @@
-@form-text-indent: 23px;
-@form-text-size: 16px; // If updating, update .checkbox, .radio margin-top to fit
-@group-indent: 15px;
+$form-text-indent: 23px;
+$form-text-size: 16px; // If updating, update .checkbox, .radio margin-top to fit
+$group-indent: 15px;
 
 .form-container {
   background-color: white;
-  .box-shadow(0 0 10px 2px rgba(0,0,0,.1));
+  box-shadow: 0 0 10px 2px rgba(0,0,0,.1);
   margin-bottom: 2rem;
-  font-size: @form-text-size;   // Don't overshadow inputs
+  font-size: $form-text-size;   // Don't overshadow inputs
 
   .page-header h1 {
-    padding-left: @form-text-indent - 8px;
+    padding-left: $form-text-indent - 8px;
   }
 
   .controls {
@@ -18,23 +18,16 @@
   }
 
   .form-control {
-    font-size: @form-text-size;
+    font-size: $form-text-size;
   }
 
   .form-actions {
-    margin: 30px 0 0 0;
-    &.form-group {
-      margin-left: -@form-text-indent;
-      margin-right: -@form-text-indent;
-    }
-
-    background-color: @call-to-action-extra-hi;
-    .border-bottom-radius(0);
+    margin: 30px -$form-text-indent 0 -$form-text-indent;
 
     .submit .btn {
       font-size: 20px;
       padding: 13px 24px;
-      .transition(all .5s);
+      transition: all .5s;
     }
   }
 
<<<<<<< HEAD
@@ -48,21 +41,21 @@
=======
@@ -42,7 +35,7 @@
     position: sticky;
     /* Puts the anchored submit button in front of form elements that use bootstrap's .form-control,
        which adds z-index of 2 (3 when focused) */
-    z-index: @zindex-formplayer-anchored-submit;
+    z-index: $zindex-formplayer-anchored-submit;
   }
 
   // Bootstrap introduces -10px left/right margin for row classes. This causes element to overflow parent.
@@ -51,8 +44,8 @@
>>>>>>> e51b8901
     margin-right: 0px;
   }
   .question-container {
-    padding-left: @form-text-indent;
-    padding-right: @form-text-indent;
-  }
-
-  .form-group {
+    padding-left: $form-text-indent;
+    padding-right: $form-text-indent;
<<<<<<< HEAD
+  }
+
+  .q {
     margin-left: 0px;
     margin-right: 0px;
-    .caption.control-label {
+    .caption {
       display: block;
     }
=======
   }
 
   .form-group {
@@ -64,8 +57,8 @@
>>>>>>> e51b8901
   }
 
   .group-body {
-    margin-left: @group-indent;
-    margin-right: @group-indent;
+    margin-left: $group-indent;
+    margin-right: $group-indent;
   }
 
   .gr.panel {
@@ -97,7 +90,7 @@
   }
 
   .panel-body {
-    @media (max-width: @screen-xs-max) {
+    @include media-breakpoint-down(md) {
       padding-left: 0px;
       padding-right: 0px;
     }
@@ -106,19 +99,19 @@
   .stripe-repeats {
     > .row, .panel-body > .children > .row {
       &:nth-of-type(odd) {
-        background-color: @table-bg-accent;
+        background-color: $table-accent-bg;
       }
       &:nth-of-type(even) {
         background-color: white;
       }
       &:hover {
-        background-color: @table-bg-hover;
+        background-color: $table-hover-bg;
       }
     }
   }
 
   .group-border {
-    border: solid 1px @cc-neutral-mid;
+    border: solid 1px $cc-neutral-mid;
     border-radius: 8px;
     margin: 2px;
     padding-top: 5px;
<<<<<<< HEAD
@@ -156,17 +149,17 @@
     display: none;
=======
@@ -160,7 +153,7 @@
>>>>>>> e51b8901
   }
 
-  .form-group.required {
-    .transition(all .5s);
+  .q.required {
+    transition: all .5s;
     margin-bottom: 0;
     label:before {
       display: none;
<<<<<<< HEAD
     }
=======
@@ -168,8 +161,8 @@
>>>>>>> e51b8901
   }
 
-  .form-group.required.on {
-    background-color: @cc-att-neg-hi;
-    border: 10px solid @cc-att-neg-mid;
+  .q.required.on {
+    background-color: $cc-att-neg-hi;
+    border: 10px solid $cc-att-neg-mid;
     border-bottom: none;
     padding-top: 10px;
     padding-bottom: 10px;
@@ -183,13 +176,13 @@
   .form-group-required-label {
     display: block;
     opacity: 0;
-    .transition(all .5s);
+    transition: all .5s;
   }
 
   .form-group-required-label.on {
     opacity: 100;
     font-size: 1.6rem;
-    background-color: @cc-att-neg-mid;
+    background-color: $cc-att-neg-mid;
     color: white;
     width: auto;
     line-height: 14px;
<<<<<<< HEAD
@@ -208,14 +201,14 @@
     }
   }
 
-  .q.form-group {
+  .q {
     break-inside: avoid;
   }
 
   .panel.panel-default.last,
   .panel.panel-default.last *,
-  .q.form-group.last,
-  .q.form-group.last * {
+  .q.last,
+  .q.last * {
     margin-bottom: 0px;
     padding-bottom: 0px;
     .widget-container {
@@ -238,7 +231,7 @@
 .question-tile-row {
   display: flex;
   align-items: start;
-  * .form-group, * p, * .control-label {
+  * .q, * p, * .caption {
     padding-top: 0px !important;
     padding-bottom: 0px !important;
     margin-top: 0px !important;
@@ -265,3 +258,8 @@
=======
@@ -268,3 +261,8 @@
>>>>>>> e51b8901
   padding-top: 0px !important;
   padding-bottom: 7px;
 }
+
+#next-error {
+  position: fixed;
+  bottom: 35px;
+}<|MERGE_RESOLUTION|>--- conflicted
+++ resolved
@@ -49,9 +49,6 @@
      }
    }
  
-<<<<<<< HEAD
-@@ -48,21 +41,21 @@
-=======
 @@ -42,7 +35,7 @@
      position: sticky;
      /* Puts the anchored submit button in front of form elements that use bootstrap's .form-control,
@@ -62,7 +59,6 @@
  
    // Bootstrap introduces -10px left/right margin for row classes. This causes element to overflow parent.
 @@ -51,8 +44,8 @@
->>>>>>> e51b8901
      margin-right: 0px;
    }
    .question-container {
@@ -73,22 +69,10 @@
 -  .form-group {
 +    padding-left: $form-text-indent;
 +    padding-right: $form-text-indent;
-<<<<<<< HEAD
-+  }
-+
-+  .q {
-     margin-left: 0px;
-     margin-right: 0px;
--    .caption.control-label {
-+    .caption {
-       display: block;
-     }
-=======
    }
  
    .form-group {
 @@ -64,8 +57,8 @@
->>>>>>> e51b8901
    }
  
    .group-body {
@@ -131,12 +115,7 @@
      border-radius: 8px;
      margin: 2px;
      padding-top: 5px;
-<<<<<<< HEAD
-@@ -156,17 +149,17 @@
-     display: none;
-=======
 @@ -160,7 +153,7 @@
->>>>>>> e51b8901
    }
  
 -  .form-group.required {
@@ -146,11 +125,7 @@
      margin-bottom: 0;
      label:before {
        display: none;
-<<<<<<< HEAD
-     }
-=======
 @@ -168,8 +161,8 @@
->>>>>>> e51b8901
    }
  
 -  .form-group.required.on {
@@ -178,7 +153,6 @@
      color: white;
      width: auto;
      line-height: 14px;
-<<<<<<< HEAD
 @@ -208,14 +201,14 @@
      }
    }
@@ -207,9 +181,6 @@
      padding-bottom: 0px !important;
      margin-top: 0px !important;
 @@ -265,3 +258,8 @@
-=======
-@@ -268,3 +261,8 @@
->>>>>>> e51b8901
    padding-top: 0px !important;
    padding-bottom: 7px;
  }
