--- 
+++ 
<<<<<<< HEAD
@@ -1,120 +1,122 @@
=======
@@ -1,119 +1,121 @@
>>>>>>> 2b15586e
-@import "@{b3-import-variables}";
+// Grid Containers
+// we will want to adapt the defaults in a full redesign
+$container-max-widths: (
+  sm: 540px,
+  md: 720px,
+  lg: 960px,
+  xl: 1140px,
+  xxl: 1160px
+);
 
-// Nunito Sans is used on dimagi.com and embedded in hqwebapp/base.html
-@font-family-sans-serif: "Nunito Sans", "Helvetica Neue", Helvetica, Arial, sans-serif;
 
-@font-size-base:  12px;
-@icon-font-path:  "../../bootstrap/fonts/";
+// Typography Overrides
+$font-family-sans-serif: "Nunito Sans", "Helvetica Neue", Helvetica, Arial, sans-serif;
+$font-size-base: .75rem; // approx 12px
+
+// Links
+$link-decoration:   none;
+
+// Form Overrides
+$input-border-radius-lg: 5px;
+
+// Navbar
+//$nav-link-height: 38px;
+$navbar-brand-font-size: 15px;
+$navbar-brand-height: 40px;
+$navbar-brand-padding-y: 12px;
+$navbar-brand-margin-end: 0;
+
+$navbar-padding-y: 0;
+$navbar-padding-x: 0;
+
+$caret-width: 4px;
+$caret-vertical-align: $caret-width * .87;
+
+// Dropdowns
+$dropdown-border-radius: 3px;
+$dropdown-inner-border-radius: 0;
+$dropdown-padding-y: 5px;
+$dropdown-spacer: -1px;
+$dropdown-box-shadow: 0 6px 12px rgb(0 0 0 / 18%);
+$dropdown-font-size: 12px;
+
+// Badges
+$badge-border-radius: .25em;
+
+
+// Custom colors we created (in Bootstrap 3 stylesheets)
 
 // Main background & text
-@cc-bg:     #f2f2f1;
-@cc-text:   #1c2126;
+$cc-bg:     #f2f2f1;
+$cc-text:   #1c2126;
 
 // Success
-@cc-att-pos-extra-hi:   #e3f1df;
-@cc-att-pos-hi:   #bbe5b3;
-@cc-att-pos-mid:  #4aba32;
-@cc-att-pos-low:  #118043;
-@cc-att-pos-extra-low:  #173630;
+$cc-att-pos-extra-hi:   #e3f1df;
+$cc-att-pos-hi:   #bbe5b3;
+$cc-att-pos-mid:  #4aba32;
+$cc-att-pos-low:  #118043;
+$cc-att-pos-extra-low:  #173630;
 
 // Error
-@cc-att-neg-extra-hi:   #fbeae6;
-@cc-att-neg-hi:   #fead9a;
-@cc-att-neg-mid:  #e73c27;
-@cc-att-neg-low:  #bf0712;
-@cc-att-neg-extra-low:  #340101;
+$cc-att-neg-extra-hi:   #fbeae6;
+$cc-att-neg-hi:   #fead9a;
+$cc-att-neg-mid:  #e73c27;
+$cc-att-neg-low:  #bf0712;
+$cc-att-neg-extra-low:  #340101;
 
 // Warning/Attention
-@cc-light-warm-accent-extra-hi:   #fcf2cd;
-@cc-light-warm-accent-hi:   #ffea8a;
-@cc-light-warm-accent-mid:  #eec200;
-@cc-light-warm-accent-low:  #9c6f19;
-@cc-light-warm-accent-extra-low:  #573b00;
+$cc-light-warm-accent-extra-hi:   #fcf2cd;
+$cc-light-warm-accent-hi:   #ffea8a;
+$cc-light-warm-accent-mid:  #eec200;
+$cc-light-warm-accent-low:  #9c6f19;
+$cc-light-warm-accent-extra-low:  #573b00;
 
 // Call to action
-@call-to-action-extra-hi: #f4f5fa;
-@call-to-action-hi: #b4bcf5;
-@call-to-action-mid: #5c6ac5;
-@call-to-action-low: #212f78;
-@call-to-action-extra-low: #000639;
+$call-to-action-extra-hi: #f4f5fa;
+$call-to-action-hi: #b4bcf5;
+$call-to-action-mid: #5c6ac5;
+$call-to-action-low: #212f78;
+$call-to-action-extra-low: #000639;
 
 // Accent light blue: buttons on dark backgrounds, occasional secondary buttons (upload/download)
-@cc-light-cool-accent-hi:   #ccf3f4;
-@cc-light-cool-accent-mid:  #00bdc5;
-@cc-light-cool-accent-low:  #00799a;
+$cc-light-cool-accent-hi:   #ccf3f4;
+$cc-light-cool-accent-mid:  #00bdc5;
+$cc-light-cool-accent-low:  #00799a;
 
 // Accent purples used in signup, which uses colors more like dimagi.com than HQ
-@color-purple-dark: #43467F;
-@color-purple-dark-inverse: #E3D0FF;
+$color-purple-dark: #43467F;
+$color-purple-dark-inverse: #E3D0FF;
 
 // Neutrals used as borders/backgrounds
-@cc-neutral-hi:   #d6d6d4;
-@cc-neutral-mid:  #685c53;
-@cc-neutral-low:  #373534;
+$cc-neutral-hi:   #d6d6d4;
+$cc-neutral-mid:  #685c53;
+$cc-neutral-low:  #373534;
 
 // Blues used for links and app manager accents
-@cc-brand-hi:   #bcdeff;
-@cc-brand-mid:  #004ebc;
-@cc-brand-low:  #002c5f;
+$cc-brand-hi:   #bcdeff;
+$cc-brand-mid:  #004ebc;
+$cc-brand-low:  #002c5f;
 
 // Accent colors used in few places (billing, web apps, one-offs). Minimize usage.
-@cc-dark-cool-accent-hi:  #d6c5ea;
-@cc-dark-cool-accent-mid: #9060c8;
-@cc-dark-cool-accent-low: #5d3f82;
+$cc-dark-cool-accent-hi:  #d6c5ea;
+$cc-dark-cool-accent-mid: #9060c8;
+$cc-dark-cool-accent-low: #5d3f82;
 
-@cc-dark-warm-accent-hi:  #ffe3c2;
-@cc-dark-warm-accent-mid: #ff8400;
-@cc-dark-warm-accent-low: #994f00;
-
-// Main TWBS Colors
-@brand-primary:   @cc-brand-mid;
-@brand-success:   @cc-att-pos-mid;
-@brand-info:      @cc-light-cool-accent-mid;
-@brand-warning:   @cc-dark-warm-accent-mid;
-@brand-danger:    @cc-att-neg-mid;
-
-@text-color: @cc-text;
-
-@link-hover-color: @cc-brand-low;
-
-@btn-default-color:              @cc-text;
-@btn-default-bg:                 @cc-bg;
-@btn-default-border:             @cc-neutral-hi;
-
-@navbar-height:                  60px;
-@navbar-padding-vertical:        ((@navbar-height - @line-height-computed) / 2);
-@navbar-default-bg:              @cc-bg;
-
-@navbar-footer-height:            38px;
-@navbar-footer-link-color:        mix(darken(#ffffff, 10), @brand-primary, 90);
-@navbar-footer-link-color-hover:  @gray-lighter;
-@navbar-footer-button-color:      #474747;
-
-@btn-footer-color:  #ffffff;
-@btn-footer-bg:     #474747;
-@btn-footer-border: #cccccc;
-
-@checkbox-default-color: @call-to-action-mid;
-
-@breadcrumb-separator: '>';
-
-@grid-gutter-width: 20px;
-
-// Z-index master list
-// -------------------------
-// Also see Bootstrap 3's own master list:
-// bootstrap/less/variables.less
-@zindexDashboardSpinner:              500;
-@zindexAccountingPricingTableHeader:  800;
-
-// Other Zindecies
-@zindex-report-loading:               100;
-@zindex-app-preview:                  998;
-@zindex-navbar-cloudcare:             995;
-@zindex-formplayer-progress:          990;
-@zindex-cloudcare-debugger:           1005;
-@zindex-formplayer-scroll-to-bottom:     5;
+$cc-dark-warm-accent-hi:  #ffe3c2;
+$cc-dark-warm-accent-mid: #ff8400;
+$cc-dark-warm-accent-low: #994f00;
 
 
-@input-border-radius-large:       5px;
-@cursor-disabled:                 'not-allowed';
+////// Bootstrap 5 Color Overrides
+$primary:   #5c6ac5;
+$success:   $cc-att-pos-mid;
+$info:      $cc-light-cool-accent-mid;
+$danger:    $cc-att-neg-mid;
+
+$body-color: $cc-text;
+
+$link-color: $cc-brand-mid;
+$link-hover-color: $cc-brand-low;
+
+$link-hover-color: $cc-brand-low;<|MERGE_RESOLUTION|>--- conflicted
+++ resolved
@@ -1,10 +1,6 @@
 --- 
 +++ 
-<<<<<<< HEAD
 @@ -1,120 +1,122 @@
-=======
-@@ -1,119 +1,121 @@
->>>>>>> 2b15586e
 -@import "@{b3-import-variables}";
 +// Grid Containers
 +// we will want to adapt the defaults in a full redesign
