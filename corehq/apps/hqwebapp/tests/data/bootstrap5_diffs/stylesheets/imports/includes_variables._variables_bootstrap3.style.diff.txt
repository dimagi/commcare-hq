--- conflicted
+++ resolved
@@ -1,10 +1,6 @@
 --- 
 +++ 
-<<<<<<< HEAD
 @@ -1,122 +1,68 @@
-=======
-@@ -1,122 +1,67 @@
->>>>>>> 335d1282
 -@import "@{b3-import-variables}";
 +/*
 +These are Boostrap 3 variables that were carried over in the
