--- conflicted
+++ resolved
@@ -6,9 +6,6 @@
  {% load i18n %}
  {% load hq_shared_tags %}
  {% load crispy_forms_tags %}
-<<<<<<< HEAD
-@@ -19,7 +19,7 @@
-=======
 -
 -{% block js %}
 -  {% if not requirejs_main %}
@@ -20,7 +17,6 @@
  {% block page_content %}
    {% initial_page_data 'total' pagination.total %}
 @@ -26,7 +19,7 @@
->>>>>>> bd2fcdf5
  
        <div class="row"
             data-bind="visible: isLoadingVisible">
@@ -29,11 +25,7 @@
            <i class="fa fa-spin fa-spinner"></i>
            {{ pagination.text.loading }}
          </div>
-<<<<<<< HEAD
-@@ -30,7 +30,7 @@
-=======
 @@ -37,7 +30,7 @@
->>>>>>> bd2fcdf5
                        css: {
                          hide: !isAlertVisible()
                        }">
@@ -42,11 +34,7 @@
            <div class="alert alert-danger"
                 data-bind="html: alertHtml"></div>
          </div>
-<<<<<<< HEAD
-@@ -44,13 +44,13 @@
-=======
 @@ -51,13 +44,13 @@
->>>>>>> bd2fcdf5
  
          <div class="row"
               data-bind="visible: isPaginationActive">
@@ -63,11 +51,7 @@
              <table class="table table-striped table-bordered"
                     style="margin-bottom: 0;">
                <thead>
-<<<<<<< HEAD
-@@ -140,7 +140,7 @@
-=======
 @@ -147,7 +140,7 @@
->>>>>>> bd2fcdf5
  
        <div class="row"
             data-bind="visible: isPaginationActive">
@@ -76,11 +60,7 @@
            <div class="form-inline"
                 style="margin: 1.6em 0;">
              <label for="pagination-limit">
-<<<<<<< HEAD
-@@ -155,8 +155,8 @@
-=======
 @@ -162,8 +155,8 @@
->>>>>>> bd2fcdf5
              </select>
            </div>
          </div>
