--- 
+++ 
@@ -3,185 +3,228 @@
 {% load hq_shared_tags %}
 
 {% if request.couch_user %}
-<ul class="nav navbar-nav" role="menu">
-    <li class="dropdown">
-        <a href="#" class="dropdown-toggle dropdown-toggle-with-icon track-usage-link"
-           data-toggle="dropdown" data-category="Nav Bar" data-action="Click Gear Icon"
-           aria-label='{% trans_html_attr "Manage Settings" %}'>
-            <i class="fa fa-cog nav-main-icon"></i> <span class="responsive-label">{% trans "Manage Settings" %}</span>
-        </a>
-        <ul class="dropdown-menu dropdown-menu-right" role="menu">
-            <li class="dropdown-header nav-header">{% trans 'Logged in As' %}</li>
-            <li class="nav-login-header">
-                <div class="login-container">
-                    <p>
-                        {% if user.first_name %}
-                            {{ user.first_name }} {{ user.last_name }}
-                            <br />{{ user.username }}
-                        {% else %}
-                            {{ user.username }}
-                        {% endif %}
-                    </p>
-                    {% with request.couch_user.role_label.strip as role %}
-                        {% if role %}
-                        <div class="label label-default">
-                            {{ role }}
-                        </div>
-                        {% endif %}
-                    {% endwith %}
-                </div>
-            </li>
-            {% if request.couch_user.is_web_user and domain and domain != 'public' and not request.project.is_snapshot %}
-                {% if IS_DOMAIN_BILLING_ADMIN %}
-                <li class="nav-divider divider"></li>
-                <li class="dropdown-header nav-header">{% trans 'Manage Enterprise' %}</li>
-                <li>
-                    <a href="{% url "enterprise_dashboard" domain %}">
-                        <i class="fa fa-cogs icon-cogs dropdown-icon"></i> {% trans "Enterprise Console" %}
-                    </a>
-                </li>
-                {% endif %}
-            <li class="nav-divider divider"></li>
-            <li class="dropdown-header nav-header">{% trans 'Manage Project' %}</li>
-            <li>
-                <a href="{% url "domain_settings_default" domain %}" class="track-usage-link"
-                   data-category="Nav Bar" data-action="Gear Icon" data-label="Update Project Settings">
-                    <i class="fa fa-cogs icon-cogs dropdown-icon"></i> {% trans "Project Settings" %}
+<ul class="navbar-nav" role="menu">
+    <li class="nav-item dropdown">
+      <a href="#"
+         id="manageSettingsDropdown"
+         class="nav-link dropdown-toggle dropdown-toggle-with-icon track-usage-link"
+         data-bs-toggle="dropdown"
+         data-category="Nav Bar"
+         data-action="Click Gear Icon">
+          <i class="fa fa-cog nav-main-icon"></i>
+{#          dropdown-toggle-with-icon is custom class#}
+{#            <span class="d-inline-xs d-md-none">{% trans "Manage Settings" %}</span>#}
+      </a>
+      <ul class="dropdown-menu dropdown-menu-right" aria-labelledby="manageSettingsDropdown" role="menu">
+        <li class="dropdown-header nav-header">{% trans 'Logged in As' %}</li>
+        <li class="nav-login-header">
+          <div class="login-container">
+            <div>
+              {% if user.first_name %}
+                {{ user.first_name }} {{ user.last_name }}
+                <br />{{ user.username }}
+              {% else %}
+                {{ user.username }}
+              {% endif %}
+            </div>
+            {% with request.couch_user.role_label.strip as role %}
+              {% if role %}
+              <span class="badge bg-secondary">
+                {{ role }}
+              </span>
+              {% endif %}
+            {% endwith %}
+          </div>
+        </li>
+        {% if request.couch_user.is_web_user and domain and domain != 'public' and not request.project.is_snapshot %}
+            {% if IS_DOMAIN_BILLING_ADMIN %}
+              <li><hr class="dropdown-divider"></li>
+              <li class="dropdown-header nav-header">{% trans 'Manage Enterprise' %}</li>
+              <li>
+                <a href="{% url "enterprise_dashboard" domain %}" class="dropdown-item">
+                  <i class="fa fa-cogs icon-cogs dropdown-icon"></i> {% trans "Enterprise Console" %}
                 </a>
-            </li>
-            {% if not enterprise_mode %}
-            <li>
-                <a href="{% url "domain_subscription_view" domain %}" class="track-usage-link"
-                   data-category="Nav Bar" data-action="Gear Icon" data-label="Current Subscription">
-                    <i class="fa-solid fa-gauge icon-dashboard dropdown-icon"></i> {% trans "Current Subscription" %}
-                </a>
-            </li>
+              </li>
             {% endif %}
-            {% if user.is_superuser %}
-            <li>
-                <a href="{% url "feature_flags_and_privileges" domain %}" class="track-usage-link"
-                   data-category="Nav Bar" data-action="Gear Icon" data-label="Current Subscription">
-                    <i class="fa fa-flag dropdown-icon"></i> {% trans "Feature Flags and Privileges" %}
-                </a>
-            </li>
-            {% endif %}
-            {% if request|toggle_enabled:"SUPPORT" %}
-            <li class="nav-divider divider"></li>
+          <li><hr class="dropdown-divider"></li>
+          <li class="dropdown-header nav-header">{% trans 'Manage Project' %}</li>
+          <li>
+            <a href="{% url "domain_settings_default" domain %}" class="dropdown-item track-usage-link"
+               data-category="Nav Bar" data-action="Gear Icon" data-label="Update Project Settings">
+              <i class="fa fa-cogs icon-cogs dropdown-icon"></i> {% trans "Project Settings" %}
+            </a>
+          </li>
+          {% if not enterprise_mode %}
+          <li>
+            <a href="{% url "domain_subscription_view" domain %}" class="dropdown-item track-usage-link"
+               data-category="Nav Bar" data-action="Gear Icon" data-label="Current Subscription">
+              <i class="fa-solid fa-gauge icon-dashboard dropdown-icon"></i> {% trans "Current Subscription" %}
+            </a>
+          </li>
+          {% endif %}
+          {% if user.is_superuser %}
+          <li>
+            <a href="{% url "feature_flags_and_privileges" domain %}" class="dropdown-item track-usage-link"
+               data-category="Nav Bar" data-action="Gear Icon" data-label="Current Subscription">
+              <i class="fa fa-flag dropdown-icon"></i> {% trans "Feature Flags and Privileges" %}
+            </a>
+          </li>
+          {% endif %}
+          {% if request|toggle_enabled:"SUPPORT" %}
+            <li><hr class="dropdown-divider"></li>
             <li class="dropdown-header nav-header">{% trans 'Support Options' %}</li>
             <li>
-                <a href="{% url "raw_doc" %}?id={{ request.project.get_id }}" id="menuitem-view-domain-doc">
-                    <i class="fa fa-cogs icon-cogs dropdown-icon"></i> {% trans "View Domain Doc" %}
-                </a>
-            </li>
-            {% endif %}
-            {% endif %}
-            <li class="nav-divider divider"></li>
-            <li class="dropdown-header nav-header">{% trans 'Manage Account' %}</li>
-            <li>
-                <a href="{% url "my_account_settings" %}" class="track-usage-link"
-                   data-category="Nav Bar" data-action="Gear Icon" data-label="My Account Settings">
-                    <i class="fa fa-user icon-user dropdown-icon"></i> {% trans 'My Account Settings' %}
-                </a>
-            </li>
-            <li>
-                <a href="{% url "logout" %}" class="track-usage-link"
-                   data-category="Nav Bar" data-action="Gear Icon" data-label="Sign Out">
-                    <i class="icon-signout fa fa-sign-out"></i>
-                    {% trans 'Sign Out' %}
-                </a>
-            </li>
-        </ul>
+              <a href="{% url "raw_doc" %}?id={{ request.project.get_id }}"
+                 id="menuitem-view-domain-doc"
+                 class="dropdown-item">
+                <i class="fa fa-cogs icon-cogs dropdown-icon"></i> {% trans "View Domain Doc" %}
+              </a>
+            </li>
+          {% endif %}
+        {% endif %}
+        <li><hr class="dropdown-divider"></li>
+        <li class="dropdown-header nav-header">{% trans 'Manage Account' %}</li>
+        <li>
+          <a href="{% url "my_account_settings" %}" class="dropdown-item track-usage-link"
+             data-category="Nav Bar" data-action="Gear Icon" data-label="My Account Settings">
+            <i class="fa fa-user icon-user dropdown-icon"></i> {% trans 'My Account Settings' %}
+          </a>
+        </li>
+        <li>
+          <a href="{% url "logout" %}" class="dropdown-item track-usage-link"
+             data-category="Nav Bar" data-action="Gear Icon" data-label="Sign Out">
+            <i class="icon-signout fa fa-sign-out"></i>
+            {% trans 'Sign Out' %}
+          </a>
+        </li>
+      </ul>
     </li>
     {% if enterprise_mode and allow_report_an_issue and not 500traceback or not enterprise_mode %}
         {# In enterprise mode, the bubble is only shown when the user can report an issue and this isn't from a 500 error #}
         {# In non-enterprise mode, the bubble is always shown #}
-        <li class="dropdown">
-        <a href="#" class="dropdown-toggle dropdown-toggle-with-icon track-usage-link"
-           data-toggle="dropdown" data-category="Nav Bar" data-action="Click Question Mark"
-           aria-label='{% trans_html_attr "Help and Resources" %}'>
-            <i class="fa fa-question-circle nav-main-icon"></i> <span class="responsive-label">{% trans "Help &amp; Resources" %}</span>
+      <li class="nav-item dropdown">
+        <a href="#"
+           class="nav-link dropdown-toggle dropdown-toggle-with-icon track-usage-link"
+           data-bs-toggle="dropdown"
+           id="helpDropdown"
+           aria-expanded="false"
+           data-category="Nav Bar"
+           data-action="Click Question Mark">
+            <i class="fa fa-question-circle nav-main-icon"></i>
+{#            <span class="d-inline-xs d-md-none">{% trans "Help &amp; Resources" %}</span>#}
         </a>
-        <ul class="dropdown-menu dropdown-menu-right" role="menu">
-            {% if not enterprise_mode %}
-                <li class="dropdown-header nav-header">
-                    {% blocktrans with cc_name=commcare_hq_names.COMMCARE_NAME %}
-                        {{ cc_name }} Help
-                    {% endblocktrans %}
-                </li>
<<<<<<< HEAD
=======
-                <li>
-                    <a href="{% trans 'https://wiki.commcarehq.org/display/commcarepublic/Home' %}" class="track-usage-link" target="_blank"
-                       data-category="Nav Bar" data-action="Question Mark" data-label="Visit the Help Site">
-                        <i class="fa fa-question-circle icon-question-sign dropdown-icon"></i> {% trans "Visit the Help Site" %}
-                    </a>
-                </li>
-                <li>
-                    <a href="{% trans 'https://forum.dimagi.com/' %}" class="track-usage-link" target="_blank"
-                       data-category="Nav Bar" data-action="Question Mark" data-label="User Forum">
-                        <i class="fa fa-comments icon-comments dropdown-icon"></i> {% trans "User Forum" %}
-                    </a>
-                </li>
-            {% endif %}
-            {% if allow_report_an_issue and not 500traceback %}
-                <li>
-                    <a href="#modalReportIssue" data-toggle="modal" class="track-usage-link"
-                       data-category="Nav Bar" data-action="Question Mark" data-label="Report an Issue">
-                        <i class="fa-solid fa-triangle-exclamation icon-warning-sign dropdown-icon"></i> {% trans "Report an Issue" %}
-                    </a>
-                </li>
-            {% endif %}
-            {% if not enterprise_mode %}
-                <li>
-                    <a href="https://status.commcarehq.org/" data-toggle="modal" class="track-usage-link"
-                       data-category="Nav Bar" data-action="Question Mark" data-label="Status Page">
-                        <i class="fa fa-info-circle dropdown-icon"></i> {% trans "Status Page" %}
-                    </a>
-                </li>
-              {% endif %}
-        </ul>
>>>>>>> 95debc6d
+        <ul class="dropdown-menu dropdown-menu-right"
+            aria-labelledby="helpDropdown"
+            role="menu">
+          {% if not enterprise_mode %}
+            <li class="dropdown-header nav-header">
+              {% blocktrans with cc_name=commcare_hq_names.COMMCARE_NAME %}
+                {{ cc_name }} Help
+              {% endblocktrans %}
+            </li>
+            <li>
+              <a href="{% trans 'https://wiki.commcarehq.org/display/commcarepublic/Home' %}"
+                 class="dropdown-item track-usage-link"
+                 target="_blank"
+                 data-category="Nav Bar"
+                 data-action="Question Mark"
+                 data-label="Visit the Help Site">
+                  <i class="fa fa-question-circle icon-question-sign dropdown-icon"></i>
+                  {% trans "Visit the Help Site" %}
+              </a>
+            </li>
+            <li>
+              <a href="{% trans 'https://forum.dimagi.com/' %}"
+                 class="dropdown-item track-usage-link"
+                 target="_blank"
+                 data-category="Nav Bar"
+                 data-action="Question Mark"
+                 data-label="User Forum">
+                  <i class="fa fa-comments icon-comments dropdown-icon"></i>
+                  {% trans "User Forum" %}
+              </a>
+            </li>
+          {% endif %}
+          {% if allow_report_an_issue and not 500traceback %}
+            <li>
+              <a href="#modalReportIssue"
+                 data-bs-toggle="modal"
+                 class="dropdown-item track-usage-link"
+                 data-category="Nav Bar"
+                 data-action="Question Mark"
+                 data-label="Report an Issue">
+                  <i class="fa-solid fa-triangle-exclamation icon-warning-sign dropdown-icon"></i>
+                  {% trans "Report an Issue" %}
+              </a>
+            </li>
+          {% endif %}
+          {% if user.is_staff %}
                 <li>
-                    <a href="{% trans 'https://wiki.commcarehq.org/display/commcarepublic/Home' %}" class="track-usage-link" target="_blank"
-                       data-category="Nav Bar" data-action="Question Mark" data-label="Visit the Help Site">
-                        <i class="fa fa-question-circle icon-question-sign dropdown-icon"></i> {% trans "Visit the Help Site" %}
-                    </a>
-                </li>
-                <li>
-                    <a href="{% trans 'https://forum.dimagi.com/' %}" class="track-usage-link" target="_blank"
-                       data-category="Nav Bar" data-action="Question Mark" data-label="User Forum">
-                        <i class="fa fa-comments icon-comments dropdown-icon"></i> {% trans "User Forum" %}
+                    <a href="#modalSolutionsFeatureRequest"
+                       data-bs-toggle="modal"
+                       class="dropdown-item track-usage-link"
+                       data-category="Nav Bar"
+                       data-action="Question Mark"
+                       data-label="Solutions Feature Request">
+                        <i class="fa fa-wrench dropdown-icon"></i>
+                        {% trans "Solutions Feature Request" %}
                     </a>
                 </li>
             {% endif %}
-            {% if allow_report_an_issue and not 500traceback %}
-                <li>
-                    <a href="#modalReportIssue" data-toggle="modal" class="track-usage-link"
-                       data-category="Nav Bar" data-action="Question Mark" data-label="Report an Issue">
-                        <i class="fa fa-exclamation-triangle icon-warning-sign dropdown-icon"></i> {% trans "Report an Issue" %}
-                    </a>
-                </li>
-            {% endif %}
-            {% if user.is_staff %}
-                <li>
-                    <a href="#modalSolutionsFeatureRequest" data-toggle="modal" class="track-usage-link"
-                    data-category="Nav Bar" data-action="Question Mark" data-label="Solutions Feature Request">
-                        <i class="fa fa-wrench dropdown-icon"></i> {% trans "Solutions Feature Request" %}
-                    </a>
-                </li>
-            {% endif %}
-            {% if not enterprise_mode %}
-                <li>
-                    <a href="https://status.commcarehq.org/" data-toggle="modal" class="track-usage-link"
-                       data-category="Nav Bar" data-action="Question Mark" data-label="Status Page">
-                        <i class="fa fa-info-circle dropdown-icon"></i> {% trans "Status Page" %}
-                    </a>
-                </li>
-              {% endif %}
-        </ul>
+          {% if not enterprise_mode %}
+            <li>
+              <a href="https://status.commcarehq.org/"
+                 data-bs-toggle="modal"
+                 class="dropdown-item track-usage-link"
+                 data-category="Nav Bar"
+                 data-action="Question Mark"
+                 data-label="Status Page">
+                  <i class="fa fa-info-circle dropdown-icon"></i>
+                  {% trans "Status Page" %}
+              </a>
+            </li>
+          {% endif %}
+          </ul>
         </li>
     {% endif %}
     {% if request.couch_user and request.couch_user.is_web_user %}
-    {% include 'notifications/partials/bootstrap3/global_notifications.html' %}
-    <li id="settingsmenu-project" class="dropdown">
-        <a href="#" class="dropdown-toggle" data-toggle="dropdown">
-            <span class="responsive-label">{% trans "Project" %}:</span>
-            {% if domain %}
-                {% if domain == 'public' %}
-                    {% trans 'CommCare HQ Demo Project' %}
-                {% else %}
-                    {% if request.project.is_snapshot %}
-                        {% blocktrans with request.project.copied_from.display_name as snap_name %}
-                            Snapshot of {{ snap_name }}
-                        {% endblocktrans %}
-                    {% else %}
-                        {{ request.project.display_name }}
-                    {% endif %}
-                {% endif %}
+    {% include 'notifications/partials/bootstrap5/global_notifications.html' %}
+    <li id="settingsmenu-project"
+        class="nav-item dropdown">
+      <a href="#"
+         class="nav-link dropdown-toggle"
+         data-bs-toggle="dropdown">
+{#            <span class="responsive-label">{% trans "Project" %}:</span>#}
+        {% if domain %}
+          {% if domain == 'public' %}
+            {% trans 'CommCare HQ Demo Project' %}
+          {% else %}
+            {% if request.project.is_snapshot %}
+              {% blocktrans with request.project.copied_from.display_name as snap_name %}
+                Snapshot of {{ snap_name }}
+              {% endblocktrans %}
             {% else %}
-                {%  trans 'Select Project...' %}
+              {{ request.project.display_name }}
             {% endif %}
-            <b class="caret"></b>
-        </a>
-        {% if domain %}
-            {% domains_for_user request domain %}
+          {% endif %}
         {% else %}
-            {% domains_for_user request %}
+          {%  trans 'Select Project...' %}
         {% endif %}
+      </a>
+      {% if domain %}
+        {% domains_for_user request domain %}
+      {% else %}
+        {% domains_for_user request %}
+      {% endif %}
     </li>
     {% endif %}
     {% if request.couch_user and request.couch_user.is_commcare_user %}
-    <li id="settingsmenu-project-commcareonly">
-        <a href="{% url "homepage" %}">
-            {{ request.couch_user.project.display_name }}
-        </a>
+    <li id="settingsmenu-project-commcareonly"
+        class="nav-item">
+      <a href="{% url "homepage" %}"
+         class="nav-link">
+        {{ request.couch_user.project.display_name }}
+      </a>
     </li>
     {% endif %}
 </ul><|MERGE_RESOLUTION|>--- conflicted
+++ resolved
@@ -210,39 +210,6 @@
 -                        {{ cc_name }} Help
 -                    {% endblocktrans %}
 -                </li>
-<<<<<<< HEAD
-=======
--                <li>
--                    <a href="{% trans 'https://wiki.commcarehq.org/display/commcarepublic/Home' %}" class="track-usage-link" target="_blank"
--                       data-category="Nav Bar" data-action="Question Mark" data-label="Visit the Help Site">
--                        <i class="fa fa-question-circle icon-question-sign dropdown-icon"></i> {% trans "Visit the Help Site" %}
--                    </a>
--                </li>
--                <li>
--                    <a href="{% trans 'https://forum.dimagi.com/' %}" class="track-usage-link" target="_blank"
--                       data-category="Nav Bar" data-action="Question Mark" data-label="User Forum">
--                        <i class="fa fa-comments icon-comments dropdown-icon"></i> {% trans "User Forum" %}
--                    </a>
--                </li>
--            {% endif %}
--            {% if allow_report_an_issue and not 500traceback %}
--                <li>
--                    <a href="#modalReportIssue" data-toggle="modal" class="track-usage-link"
--                       data-category="Nav Bar" data-action="Question Mark" data-label="Report an Issue">
--                        <i class="fa-solid fa-triangle-exclamation icon-warning-sign dropdown-icon"></i> {% trans "Report an Issue" %}
--                    </a>
--                </li>
--            {% endif %}
--            {% if not enterprise_mode %}
--                <li>
--                    <a href="https://status.commcarehq.org/" data-toggle="modal" class="track-usage-link"
--                       data-category="Nav Bar" data-action="Question Mark" data-label="Status Page">
--                        <i class="fa fa-info-circle dropdown-icon"></i> {% trans "Status Page" %}
--                    </a>
--                </li>
--              {% endif %}
--        </ul>
->>>>>>> 95debc6d
 +        <ul class="dropdown-menu dropdown-menu-right"
 +            aria-labelledby="helpDropdown"
 +            role="menu">
@@ -314,7 +281,7 @@
 -                <li>
 -                    <a href="#modalReportIssue" data-toggle="modal" class="track-usage-link"
 -                       data-category="Nav Bar" data-action="Question Mark" data-label="Report an Issue">
--                        <i class="fa fa-exclamation-triangle icon-warning-sign dropdown-icon"></i> {% trans "Report an Issue" %}
+-                        <i class="fa-solid fa-triangle-exclamation icon-warning-sign dropdown-icon"></i> {% trans "Report an Issue" %}
 -                    </a>
 -                </li>
 -            {% endif %}
