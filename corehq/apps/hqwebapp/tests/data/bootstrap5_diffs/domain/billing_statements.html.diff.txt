--- 
+++ 
@@ -1,11 +1,11 @@
-{% extends 'hqwebapp/bootstrap3/base_paginated_crud.html' %}
+{% extends 'hqwebapp/bootstrap5/base_paginated_crud.html' %}
 {% load i18n %}
 {% load hq_shared_tags %}
 
-{% js_entry_b3 'domain/js/bootstrap3/billing_statements' %}
+{% js_entry 'domain/js/bootstrap5/billing_statements' %}
 
 {% block paginated_list_top %}
-  {% initial_page_data 'pagination' pagination %}
+  {% initial_page_data 'pagination' pagination %}  {# todo B5: css-pagination #}
   {% initial_page_data 'stripe_cards' stripe_cards %}
   {% initial_page_data 'stripe_public_key' stripe_public_key %}
   {% initial_page_data 'payment_urls' payment_urls %}
@@ -22,8 +22,8 @@
       <p data-bind="visible: hasInitialLoadFinished() && totalDue()">
         <button type="button"
                 class="btn btn-primary"
-                data-toggle="modal"
-                data-target="#bulkPaymentModal"
+                data-bs-toggle="modal"
+                data-bs-target="#bulkPaymentModal"
                 id="bulkPaymentBtn">
           {% trans 'Pay by Credit Card' %}
         </button>
<<<<<<< HEAD
@@ -31,15 +31,15 @@
         <p data-bind="visible: hasInitialLoadFinished() && totalDue()">
           <button type="button"
                   class="btn btn-primary"
-                  data-toggle="modal"
-                  data-target="#bulkWirePaymentModal"
+                  data-bs-toggle="modal"
+                  data-bs-target="#bulkWirePaymentModal"
                   id="bulkWirePaymentBtn">
             {% trans 'Pay by Wire' %}
           </button>
         </p>
       {% endif %}
=======
@@ -31,14 +31,14 @@
       <p data-bind="visible: hasInitialLoadFinished() && totalDue()">
         <button type="button"
                 class="btn btn-primary"
-                data-toggle="modal"
-                data-target="#bulkWirePaymentModal"
+                data-bs-toggle="modal"
+                data-bs-target="#bulkWirePaymentModal"
                 id="bulkWirePaymentBtn">
           {% trans 'Pay by Wire' %}
         </button>
       </p>
>>>>>>> f403e31e
     {% else %}
-      <span class="label label-default">
+      <span class="badge text-bg-secondary">
             <i class="fa fa-info-circle"></i>
             {% trans "Not Billing Admin, Can't Make Payment" %}
         </span>
<<<<<<< HEAD
@@ -64,33 +64,33 @@
=======
@@ -63,33 +63,33 @@
>>>>>>> f403e31e
 
 {% block pagination_templates %}
   <script type="text/html" id="statement-row-template">
-    <td class="col-sm-2" data-bind="text: invoice_number"></td>
+    <td class="col-md-2" data-bind="text: invoice_number"></td>
     {% if show_plan %}
-      <td class="col-sm-2" data-bind="text: plan.name"></td>
+      <td class="col-md-2" data-bind="text: plan.name"></td>
     {% endif %}
-    <td class="col-sm-3">
+    <td class="col-md-3">
       <span data-bind="text: start"></span> - <span data-bind="text: end"></span>
     </td>
-    <td class="col-sm-1" data-bind="text: date_due"></td>
-    <td class="col-sm-2">
+    <td class="col-md-1" data-bind="text: date_due"></td>
+    <td class="col-md-2">
       <span data-bind="text: payment_status, attr: {class: payment_class}"></span>
       <!-- ko if: canMakePayment -->
       {% if not is_ops_user_but_not_admin %}
         <button type="button"
                 class="btn btn-primary payment-button"
-                data-toggle="modal"
-                data-target="#paymentModal">
+                data-bs-toggle="modal"
+                data-bs-target="#paymentModal">
           {% trans 'Make Payment' %}
         </button>
       {% else %}
-        <span class="label label-default">
+        <span class="badge text-bg-secondary">
                     <i class="fa fa-info-circle"></i>
                     {% trans "Not Billing Admin, Can't Make Payment" %}
                 </span>
       {% endif %}
       <!-- /ko -->
     </td>
-    <td class="col-sm-2">
+    <td class="col-md-2">
       <a class="btn btn-primary"
          data-bind="attr: { href: pdfUrl }"
          target="_blank">{% trans 'Download' %}</a>
<<<<<<< HEAD
@@ -100,14 +100,14 @@
=======
@@ -99,14 +99,14 @@
>>>>>>> f403e31e
   {% include 'accounting/partials/stripe_card_ko_template.html' %}
 
   <script type="text/html" id="cost-item-template">
-    <div class="form-group">
+    <div class="form-group">  {# todo B5: css-form-group #}
       <input type="hidden"
              name="invoice_id"
              data-bind="value: id" />
-      <label class="control-label col-sm-3">
+      <label class="form-label col-md-3">
         {% trans 'Payment Amount' %}
       </label>
-      <div class="col-sm-9">
+      <div class="col-md-9">
         <div class="radio">
           <label>
             <input type="radio"
<<<<<<< HEAD
@@ -131,7 +131,7 @@
=======
@@ -130,7 +130,7 @@
>>>>>>> f403e31e
               Pay a portion of the balance:
             {% endblocktrans %}
             <div class="input-group">
-              <span class="input-group-addon">$</span>
+              <span class="input-group-addon">$</span>  {# todo B5: css-input-group-addon #}
               <input type="text"
                      class="form-control"
                      name="customPaymentAmount"
<<<<<<< HEAD
@@ -189,12 +189,12 @@
=======
@@ -188,12 +188,12 @@
>>>>>>> f403e31e
 
 {% block modals %}{{ block.super }}
   {% with process_invoice_payment_url as process_payment_url %}
-    {% include 'domain/partials/bootstrap3/payment_modal.html' with payment_modal_id="paymentModal" title_template="payment-method-modal-title" cost_item_template="cost-item-template" payment_complete_template="payment_complete_template_simple" %}
+    {% include 'domain/partials/bootstrap5/payment_modal.html' with payment_modal_id="paymentModal" title_template="payment-method-modal-title" cost_item_template="cost-item-template" payment_complete_template="payment_complete_template_simple" %}
   {% endwith %}
   {% with process_bulk_payment_url as process_payment_url %}
-    {% include 'domain/partials/bootstrap3/payment_modal.html' with payment_modal_id="bulkPaymentModal" title_template="bulk-payment-method-modal-title" cost_item_template="cost-item-template" payment_complete_template="payment_complete_template_simple" %}
+    {% include 'domain/partials/bootstrap5/payment_modal.html' with payment_modal_id="bulkPaymentModal" title_template="bulk-payment-method-modal-title" cost_item_template="cost-item-template" payment_complete_template="payment_complete_template_simple" %}
   {% endwith %}
   {% with process_wire_invoice_url as process_payment_url %}
-    {% include 'domain/partials/bootstrap3/payment_modal.html' with payment_modal_id="bulkWirePaymentModal" title_template="bulk-wire-payment-method-modal-title" cost_item_template="cost-item-template" payment_complete_template="payment_complete_template_wire" %}
+    {% include 'domain/partials/bootstrap5/payment_modal.html' with payment_modal_id="bulkWirePaymentModal" title_template="bulk-wire-payment-method-modal-title" cost_item_template="cost-item-template" payment_complete_template="payment_complete_template_wire" %}
   {% endwith %}
 {% endblock %}<|MERGE_RESOLUTION|>--- conflicted
+++ resolved
@@ -26,7 +26,6 @@
                  id="bulkPaymentBtn">
            {% trans 'Pay by Credit Card' %}
          </button>
-<<<<<<< HEAD
 @@ -31,15 +31,15 @@
          <p data-bind="visible: hasInitialLoadFinished() && totalDue()">
            <button type="button"
@@ -40,31 +39,13 @@
            </button>
          </p>
        {% endif %}
-=======
-@@ -31,14 +31,14 @@
-       <p data-bind="visible: hasInitialLoadFinished() && totalDue()">
-         <button type="button"
-                 class="btn btn-primary"
--                data-toggle="modal"
--                data-target="#bulkWirePaymentModal"
-+                data-bs-toggle="modal"
-+                data-bs-target="#bulkWirePaymentModal"
-                 id="bulkWirePaymentBtn">
-           {% trans 'Pay by Wire' %}
-         </button>
-       </p>
->>>>>>> f403e31e
      {% else %}
 -      <span class="label label-default">
 +      <span class="badge text-bg-secondary">
              <i class="fa fa-info-circle"></i>
              {% trans "Not Billing Admin, Can't Make Payment" %}
          </span>
-<<<<<<< HEAD
 @@ -64,33 +64,33 @@
-=======
-@@ -63,33 +63,33 @@
->>>>>>> f403e31e
  
  {% block pagination_templates %}
    <script type="text/html" id="statement-row-template">
@@ -107,11 +88,7 @@
        <a class="btn btn-primary"
           data-bind="attr: { href: pdfUrl }"
           target="_blank">{% trans 'Download' %}</a>
-<<<<<<< HEAD
 @@ -100,14 +100,14 @@
-=======
-@@ -99,14 +99,14 @@
->>>>>>> f403e31e
    {% include 'accounting/partials/stripe_card_ko_template.html' %}
  
    <script type="text/html" id="cost-item-template">
@@ -129,11 +106,7 @@
          <div class="radio">
            <label>
              <input type="radio"
-<<<<<<< HEAD
 @@ -131,7 +131,7 @@
-=======
-@@ -130,7 +130,7 @@
->>>>>>> f403e31e
                Pay a portion of the balance:
              {% endblocktrans %}
              <div class="input-group">
@@ -142,11 +115,7 @@
                <input type="text"
                       class="form-control"
                       name="customPaymentAmount"
-<<<<<<< HEAD
 @@ -189,12 +189,12 @@
-=======
-@@ -188,12 +188,12 @@
->>>>>>> f403e31e
  
  {% block modals %}{{ block.super }}
    {% with process_invoice_payment_url as process_payment_url %}
