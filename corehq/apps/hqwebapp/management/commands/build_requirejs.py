import json
import logging
import os
import re
import subprocess
from collections import defaultdict
from pathlib import Path
from shutil import copyfile
from subprocess import call

from django.conf import settings

import yaml
from django.core.management import CommandError

from corehq.apps.hqwebapp.exceptions import ResourceVersionsNotFoundException
from corehq.apps.hqwebapp.management.commands.resource_static import \
    Command as ResourceStaticCommand
from corehq.util.log import with_progress_bar

logger = logging.getLogger('build_requirejs')
BOOTSTRAP_VERSIONS = [3, 5]


class Command(ResourceStaticCommand):
    help = '''
        Runs RequireJS optimizer to concatenate, minify, and bundle JavaScript files
        and set them up with the CDN. Use `--verbosity=2` for full output.
    '''

    def add_arguments(self, parser):
        parser.add_argument('--local', action='store_true',
            help='Running on a local environment. Copies generated files back into corehq. Allows you to mimic '
                 'production optimization (dependency tracing, concatenation and minification) locally. '
                 'Does not allow you to mimic CDN.')
        parser.add_argument('--no_optimize', action='store_true',
            help='Don\'t minify files. Runs much faster. Useful when running on a local environment.')
        parser.add_argument('--bootstrap_version', default="bootstrap3",
            help="Specify bootstrap3 or bootstrap5 (bootstrap3 is default)")

    def handle(self, **options):
        logger.setLevel('DEBUG')

<<<<<<< HEAD
        self.local = options['local']
        self.verbose = options['verbosity'] > 1
        self.optimize = not options['no_optimize']

        self._check_prereqs()

        html_files, local_js_dirs = self._get_html_files_and_local_js_dirs()
        main_module_map = self._get_main_js_modules_by_dir(html_files)
        for bootstrap_version in BOOTSTRAP_VERSIONS:
            config = self._add_bundles(main_module_map[bootstrap_version], bootstrap_version)

            self._run_r_js(config, bootstrap_version)

            self._minify(config)

            self._copy_modules_back_into_corehq(config, local_js_dirs)

=======
        if options.get('bootstrap_version') == "bootstrap5":
            logger.warning("Running with bootstrap5 is no longer necessary")
            exit()

        self.local = options['local']
        self.verbose = options['verbosity'] > 1
        self.optimize = not options['no_optimize']

        self._check_prereqs()

        html_files, local_js_dirs = self._get_html_files_and_local_js_dirs()
        main_module_map = self._get_main_js_modules_by_dir(html_files)
        for bootstrap_version in BOOTSTRAP_VERSIONS:
            config = self._add_bundles(main_module_map[bootstrap_version], bootstrap_version)

            self._run_r_js(config, bootstrap_version)

            self._minify(config)

            self._copy_modules_back_into_corehq(config, local_js_dirs)

>>>>>>> 6180dc7d
            self._update_source_maps(config)

        self._write_resource_versions()

    def _check_prereqs(self):
        if self.local:
            proc = subprocess.Popen(["git", "diff-files", "--ignore-submodules", "--name-only"],
                                    stdout=subprocess.PIPE)
            (out, err) = proc.communicate()
            out = out.decode('utf-8')
            if out:
                confirm = input("You have unstaged changes to the following files: \n{} "
                                "This script overwrites some static files. "
                                "Are you sure you want to continue (y/n)? ".format(out))
                if confirm[0].lower() != 'y':
                    exit()

            confirm = input("You are running locally. Have you already run "
                            "`./manage.py resource_static && ./manage.py collectstatic "
                            "--noinput && ./manage.py compilejsi18n` (y/n)? ")
            if confirm[0].lower() != 'y':
                exit()

        # During deploy, resource_static should already have run and populated resource_versions
        from get_resource_versions import get_resource_versions
        self.resource_versions = get_resource_versions()
        if (not self.resource_versions):
            raise ResourceVersionsNotFoundException()

    def _staticfiles_path(self, *parts):
        return os.path.join(settings.BASE_DIR, 'staticfiles', *parts)

    def _get_html_files_and_local_js_dirs(self):
        """
        Returns
        - all HTML files in corehq, excluding partials
        - a reference of js directories, for use when copying optimized bundles back into corehq
        """
        logger.info("Gathering HTML templates and JS directories")
        html_files = []
        local_js_dirs = set()
        for root, dirs, files in os.walk(os.path.join(settings.BASE_DIR, 'corehq')):
            for name in files:
                if name.endswith(".html"):
                    filename = filename = os.path.join(root, name)
                    if '/partials/' not in filename:
                        if '/includes/' not in filename and '/_includes/' not in filename:
                            html_files.append(filename)
                elif self.local and name.endswith(".js"):
                    local_js_dirs.add(os.path.relpath(root))
        return html_files, local_js_dirs

    def _get_main_js_modules_by_dir(self, html_files):
        """
        Returns a dict of all main js modules, grouped by bootstrap version and then by directory:
        {
            3: {
                'linked_domain/js': set(['linked_domain/js/domain_links']),
                'locations/js': set(['locations/js/import', ...  ]),
                ...
            },
            5: {
                'data_dictionary/js': set(['data_dictionary/js/data_dictionary']),
                'locations/js': set(['locations/js/location', ...  ]),
                ...
            }
        }
        """
        logger.info("Mapping main modules to django apps")
        dirs = {v: defaultdict(set) for v in BOOTSTRAP_VERSIONS}
        for filename in html_files:
            proc = subprocess.Popen(["grep", r"^\s*{% requirejs_main [^%]* %}\s*$", filename],
                                    stdout=subprocess.PIPE)
            (out, err) = proc.communicate()
            out = out.decode('utf-8')
            if out:
                match = re.search(r"{% requirejs_main(_b([35]))? .(([^%]*)/[^/%]*). %}", out)
                if match:
                    bootstrap_version = int(match.group(2) or '3')
                    main = match.group(3)
                    directory = match.group(4)
                    if '/spec/' not in main:  # ignore tests
                        if os.path.exists(self._staticfiles_path(main + '.js')):
                            dirs[bootstrap_version][directory].add(main)
        return dirs

    def _add_bundles(self, main_module_map, bootstrap_version=3):
        log_prefix = f"[B{bootstrap_version}] "
        logger.info(f"{log_prefix}Adding bundle configuration")
        bootstrap_dir = f'bootstrap{bootstrap_version}'
        with open(self._staticfiles_path('hqwebapp', 'yaml', bootstrap_dir, 'requirejs.yml'), 'r') as f:
            config = yaml.safe_load(f)

        config['logLevel'] = 0 if self.verbose else 2  # TRACE or WARN
        if not self.verbose:
            logger.info(f"{log_prefix}Compiling Javascript bundles")

        # For each directory, add an optimized "module" entry including all of the main modules in that dir.
        # For each of these entries, r.js will create an optimized bundle of these main modules and all their
        # dependencies
        for directory, mains in main_module_map.items():
            basename = f"bundle.b{bootstrap_version}"
            config['modules'].append({
                'name': os.path.join(directory, basename),
                'exclude': [
                    f'hqwebapp/js/{bootstrap_dir}/common',
                    f'hqwebapp/js/{bootstrap_dir}/base_main',
                ],
                'include': sorted(mains),
                'create': True,
            })

        return config

    def _run_r_js(self, config, bootstrap_version=3):
        filename = self._staticfiles_path('build.js')
        log_prefix = f"[B{bootstrap_version}] "
        logger.info(f"{log_prefix}Writing final build config to staticfiles/build.js")
        with open(filename, 'w') as fout:  # add bootstrap prefix, same for build.txt
            fout.write("({});".format(json.dumps(config, indent=4)))

        logger.info(f"{log_prefix}Running r.js")
        ret = call(["node", "node_modules/requirejs/bin/r.js", "-o", filename])
        if ret:
            raise CommandError("Failed to build JS bundles")
        logger.info(f"{log_prefix}r.js complete, bundle config output written to staticfiles/build.txt")

        # Copy requirejs_config.js back into corehq, since r.js added all of the bundles to it
        if self.local:
            bootstrap_dir = f'bootstrap{bootstrap_version}'
            filename = self._staticfiles_path('hqwebapp', 'js', bootstrap_dir, 'requirejs_config.js')
            self._update_resource_hash(f"hqwebapp/js/{bootstrap_dir}/requirejs_config.js", filename)
            dest = os.path.join(settings.BASE_DIR, 'corehq', 'apps', 'hqwebapp', 'static',
                                'hqwebapp', 'js', bootstrap_dir, 'requirejs_config.js')
            logger.info(f"{log_prefix}Copying {bootstrap_dir}/requirejs_config.js back to {os.path.relpath(dest)}")
            copyfile(filename, dest)

        # Copy build files for later troubleshooting, since the B5 run of this function will overwrite the B3 files
        for basename in ("build.js", "build.txt"):
            src = self._staticfiles_path(basename)
            dest = src.replace("build", f"build.b{bootstrap_version}")
            logger.info(f"{log_prefix}Copying {os.path.relpath(src)} to {os.path.relpath(dest)}")
            copyfile(filename, dest)

    def _minify(self, config):
        if not self.optimize:
            return

        modules = config['modules']
        logger.info("Minifying Javascript bundles (estimated wait time: 5min)")
        if self.verbose:
            modules = with_progress_bar(modules, prefix="Minifying", oneline=False)

        for module in modules:
            rel_path = Path(module['name'] + ".js")
            path = self._staticfiles_path(rel_path)
            ret = call([
                "node", "node_modules/uglify-js/bin/uglifyjs", path, "--compress", "--mangle", "--output", path,
                "--source-map", f"url={rel_path.name}.map"
            ])
            if ret:
                raise CommandError(f"Failed to minify {rel_path}")

    def _copy_modules_back_into_corehq(self, config, local_js_dirs):
        """
        Copy optimized modules in staticfiles back into corehq
        """
        if not self.local:
            return

        logger.info("Copying bundle files back into corehq")
        for module in config['modules']:
            src = self._staticfiles_path(module['name'] + '.js')

            # Most of the time, the module is .../staticfiles/appName/js/moduleName and
            # should be copied to .../corehq/apps/appName/static/appName/js/moduleName.js
            app = re.sub(r'/.*', '', module['name'])
            dest = os.path.join(settings.BASE_DIR, 'corehq', 'apps', app, 'static', module['name'] + '.js')
            if os.path.exists(os.path.dirname(dest)):
                copyfile(src, dest)
            else:
                # If that didn't work, look for a js directory that matches the module name
                # src is something like .../staticfiles/foo/baz/bar.js, so search local_js_dirs
                # for something ending in foo/baz
                common_dir = os.path.relpath(os.path.dirname(src), self._staticfiles_path())
                options = [d for d in local_js_dirs if re.search(r'\b' + re.escape(common_dir), d)]
                if len(options) == 1:
                    dest_stem = options[0][:-len(common_dir)]   # trim the common foo/baz off the destination
                    copyfile(src, os.path.join(settings.BASE_DIR, dest_stem, module['name'] + '.js'))
                else:
                    logger.warning("Could not copy {} to {}".format(os.path.relpath(src), os.path.relpath(dest)))

    def _update_resource_hash(self, name, filename):
        file_hash = self.get_hash(filename)
        self.resource_versions[name] = file_hash
        return file_hash

    # Overwrite source map references. Source maps are accessed on the CDN, so they need the version hash
    def _update_source_maps(self, config):
        if not self.optimize:
            return

        logger.info("Updating resource_versions with hashes from newly minified bundles")

        for module in config['modules']:
            filename = self._staticfiles_path(module['name'] + ".js")
            with open(filename, 'r') as fin:
                lines = fin.readlines()
            with open(filename, 'w') as fout:
                for line in lines:
                    match = re.search(r'sourceMappingURL=(.*)$', line)
                    if match:
                        basename = match.group(1)
                        file_hash = self._update_resource_hash(module['name'] + ".js", filename)
                        line = line.replace(basename, f'{basename}?version={file_hash}')
                    fout.write(line)

    def _write_resource_versions(self):
        logger.info("Writing out resource_versions.js")
        filename = self._staticfiles_path('hqwebapp', 'js', 'resource_versions.js')
        with open(filename, 'w') as fout:
            fout.write("requirejs.config({ paths: %s });" % json.dumps({
                file[:-3]: "{}{}{}{}".format(settings.STATIC_CDN, settings.STATIC_URL, file[:-3],
                                             ".js?version=%s" % version if version else "")
                for file, version in self.resource_versions.items()
                # Exclude formdesigner directory, which contains a ton of files, none of which are required by HQ
                if file.endswith(".js") and not file.startswith("formdesigner")
            }, indent=2))
        self._update_resource_hash("hqwebapp/js/resource_versions.js", filename)

        self.output_resources(self.resource_versions, overwrite=False)<|MERGE_RESOLUTION|>--- conflicted
+++ resolved
@@ -41,7 +41,10 @@
     def handle(self, **options):
         logger.setLevel('DEBUG')
 
-<<<<<<< HEAD
+        if options.get('bootstrap_version') == "bootstrap5":
+            logger.warning("Running with bootstrap5 is no longer necessary")
+            exit()
+
         self.local = options['local']
         self.verbose = options['verbosity'] > 1
         self.optimize = not options['no_optimize']
@@ -59,29 +62,6 @@
 
             self._copy_modules_back_into_corehq(config, local_js_dirs)
 
-=======
-        if options.get('bootstrap_version') == "bootstrap5":
-            logger.warning("Running with bootstrap5 is no longer necessary")
-            exit()
-
-        self.local = options['local']
-        self.verbose = options['verbosity'] > 1
-        self.optimize = not options['no_optimize']
-
-        self._check_prereqs()
-
-        html_files, local_js_dirs = self._get_html_files_and_local_js_dirs()
-        main_module_map = self._get_main_js_modules_by_dir(html_files)
-        for bootstrap_version in BOOTSTRAP_VERSIONS:
-            config = self._add_bundles(main_module_map[bootstrap_version], bootstrap_version)
-
-            self._run_r_js(config, bootstrap_version)
-
-            self._minify(config)
-
-            self._copy_modules_back_into_corehq(config, local_js_dirs)
-
->>>>>>> 6180dc7d
             self._update_source_maps(config)
 
         self._write_resource_versions()
