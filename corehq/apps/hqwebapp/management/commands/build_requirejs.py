--- conflicted
+++ resolved
@@ -35,11 +35,8 @@
                  'Does not allow you to mimic CDN.')
         parser.add_argument('--no_optimize', action='store_true',
             help='Don\'t minify files. Runs much faster. Useful when running on a local environment.')
-<<<<<<< HEAD
-=======
         parser.add_argument('--bootstrap_version', default="bootstrap3",
             help="Specify bootstrap3 or bootstrap5 (bootstrap3 is default)")
->>>>>>> 1452b3d5
 
     def handle(self, **options):
         logger.setLevel('DEBUG')
