import time
from pathlib import Path

from django.conf import settings
from django.core.management import BaseCommand

from corehq.apps.hqwebapp.utils.bootstrap import BOOTSTRAP_3, BOOTSTRAP_5
from corehq.apps.hqwebapp.utils.bootstrap.changes import (
    get_spec,
    make_direct_css_renames,
    make_numbered_css_renames,
    make_template_tag_renames,
    make_data_attribute_renames,
    make_javascript_dependency_renames,
    flag_changed_css_classes,
    flag_stateful_button_changes_bootstrap5,
    flag_changed_javascript_plugins,
<<<<<<< HEAD
    flag_path_references_to_split_javascript_files,
=======
>>>>>>> 2a0a2e35
    flag_bootstrap3_references_in_template,
    flag_crispy_forms_in_template,
)
from corehq.apps.hqwebapp.utils.bootstrap.paths import (
    get_app_template_folder,
    get_app_static_folder,
    get_short_path,
    get_all_template_paths_for_app,
    get_all_javascript_paths_for_app,
)
from corehq.apps.hqwebapp.utils.bootstrap.references import (
    update_and_get_references,
    get_requirejs_reference,
)
from corehq.apps.hqwebapp.utils.bootstrap.status import (
    get_completed_templates_for_app,
    get_completed_javascript_for_app,
    get_completed_status,
)
from corehq.apps.hqwebapp.utils.management_commands import (
    get_break_line,
    get_style_func,
    Color,
    get_confirmation,
)


class Command(BaseCommand):
    help = "This command helps migrate CCHQ applications from Bootstrap 3 to Bootstrap 5."

    def add_arguments(self, parser):
        parser.add_argument('app_name')
        parser.add_argument(
            '--template_name',
            help="Specify the exact template name(s) you would like to split and migrate",
        )
        parser.add_argument(
            '--js_name',
            help="Specify the exact javascript name(s) you would like to split and migrate",
        )
        parser.add_argument(
            '--re-check',
            action='store_true',
            default=False,
            help="Run migration against already split bootstrap 5 files"
        )
        parser.add_argument(
            '--verify-references',
            action='store_true',
            default=False,
            help="Verify that all references to split files have been updated"
        )

    def handle(self, app_name, **options):
        if not settings.BOOTSTRAP_MIGRATION_LOGS_DIR:
            self.stderr.write("\nPlease make sure BOOTSTRAP_MIGRATION_LOGS_DIR is "
                              "set in your localsettings.py before continuing...\n\n")
            return

        if get_completed_status(app_name):
            self.show_completed_message(app_name)
            return

        spec = get_spec('bootstrap_3_to_5')
        template_name = options.get('template_name')
        js_name = options.get('js_name')
        do_re_check = options.get('re_check')
        verify_references = options.get('verify_references')

        if verify_references:
            self.verify_split_references(app_name)
            return

        if not js_name:
            app_templates = self.get_templates_for_migration(app_name, template_name, do_re_check)
            self.migrate_files(app_templates, app_name, spec, is_template=True)

        if not template_name:
            app_javascript = self.get_js_files_for_migration(app_name, js_name, do_re_check)
            self.migrate_files(app_javascript, app_name, spec, is_template=False)

        self.show_next_steps(app_name)

    def show_next_steps(self, app_name):
        self.clear_screen()
        self.stdout.write(
            self.format_header(f"All done with Step 2 of migrating {app_name}!"),
            style_func=get_style_func(Color.GREEN)
        )
        self.stdout.write("If this is the first time running this command, "
                          "it's recommended to re-run the command\nat least one more "
                          "time in the event of nested dependencies / inheritance "
                          "in split files.\n\n")
        self.stdout.write("After this, please update `bootstrap5_diff_config.json` "
                          "using:\n\n")
        self.stdout.write(f"./manage.py build_bootstrap5_diffs --update_app {app_name}\n\n")
        self.stdout.write("Once the changes to that file are committed, you can run:\n")
        self.stdout.write("./mmanage.py build_bootstrap5_diffs\n\n")
        self.stdout.write("Thank you for your dedication to this migration! <3\n\n")
        self.stdout.write("You can also review the next steps here:"
                          "\tcommcarehq.org/styleguide/b5/migration/#update-diffs\n\n\n")

    def show_completed_message(self, app_name):
        self.clear_screen()
        self.stdout.write(
            self.format_header(f"Bootstrap 5 Migration of '{app_name}' is already complete!"),
            style_func=get_style_func(Color.GREEN)
        )
        self.stdout.write(f"It appears that '{app_name}' has already been fully migrated to Bootstrap 5!\n\n")
        self.stdout.write("If you feel this is in error, "
                          "please consult the table referenced in the migration guide\n"
                          "and `bootstrap3_to_5_completed.json`.\n\n")

    def _get_files_for_migration(self, files, file_name, do_re_check):
        if file_name is not None:
            files = [t for t in files if file_name in str(t)]

        # filter out already split bootstrap3 templates
        files = [t for t in files if '/bootstrap3/' not in str(t)]

        if do_re_check:
            self.clear_screen()
            self.write_response("\n\nRe-checking split Bootstrap 5 templates only.\n\n")
            files = [t for t in files if '/bootstrap5/' in str(t)]
        else:
            files = [t for t in files if '/bootstrap5/' not in str(t)]
        return files

    def get_templates_for_migration(self, app_name, template_name, do_re_check):
        app_templates = get_all_template_paths_for_app(app_name)
        available_templates = self._get_files_for_migration(app_templates, template_name, do_re_check)
        completed_templates = get_completed_templates_for_app(app_name)
        return set(available_templates).difference(completed_templates)

    def get_js_files_for_migration(self, app_name, js_name, do_re_check):
        app_js_files = get_all_javascript_paths_for_app(app_name)
        available_js_files = self._get_files_for_migration(app_js_files, js_name, do_re_check)
        completed_js_files = get_completed_javascript_for_app(app_name)
        return set(available_js_files).difference(completed_js_files)

    def migrate_files(self, files, app_name, spec, is_template):
        for file_path in files:
            short_path = get_short_path(app_name, file_path, is_template)
            self.clear_screen()
            file_type = "templates" if is_template else "javascript"
            self.stdout.write(self.format_header(f"Migrating {app_name} {file_type}..."))
            confirm = get_confirmation(f'Ready to migrate "{short_path}"?', default='y')
            if not confirm:
                self.write_response(f"ok, skipping {short_path}")
                continue

            self.stdout.write("\n")
            review_changes = get_confirmation('Do you want to review each change line-by-line here?', default='n')
            self.migrate_single_file(app_name, file_path, spec, is_template, review_changes)

    def migrate_single_file(self, app_name, file_path, spec, is_template, review_changes):
        with open(file_path, 'r') as current_file:
            old_lines = current_file.readlines()
            new_lines = []
            has_changes = False
            file_changelog = []

            for line_number, old_line in enumerate(old_lines):
                if is_template:
                    new_line, renames = self.make_template_line_changes(old_line, spec)
                    flags = self.get_flags_in_template_line(old_line, spec)
                else:
                    new_line, renames = self.make_javascript_line_changes(old_line, spec)
                    flags = self.get_flags_in_javascript_line(old_line, spec)

                saved_line, line_changelog = self.confirm_and_get_line_changes(
                    line_number, old_line, new_line, renames, flags, review_changes
                )

                new_lines.append(saved_line)
                if saved_line != old_line or flags:
                    has_changes = True
                if line_changelog:
                    file_changelog.extend(line_changelog)

            short_path = get_short_path(app_name, file_path, is_template)
            if has_changes:
                self.clear_screen()
                self.stdout.write(
                    self.format_header(f"Finalizing changes for {short_path}..."),
                    style_func=get_style_func(Color.YELLOW)
                )
                self.record_file_changes(file_path, app_name, file_changelog, is_template)
                if '/bootstrap5/' in str(file_path):
                    self.save_re_checked_file_changes(app_name, file_path, new_lines, is_template)
                else:
                    self.split_files_and_refactor(
                        app_name, file_path, old_lines, new_lines, is_template
                    )
            else:
                self.write_response(f"\nNo changes were needed for {short_path}. Skipping...\n\n")

    def confirm_and_get_line_changes(self, line_number, old_line, new_line, renames, flags, review_changes):
        changelog = []
        if renames or flags:
            changelog.append(self.format_header(f"Line {line_number}"))
            self.clear_screen()
            self.stdout.write(changelog[-1])
            for flag in flags:
                changelog.append("\nFlagged Code:")
                changelog.append(self.format_code(old_line, break_length=len(old_line) + 5))
                changelog.append(self.format_guidance(flag))
                if review_changes:
                    self.display_flag_summary(changelog)
                    self.enter_to_continue()
                    self.clear_screen()
                    self.stdout.write(self.format_header(
                        f"Additional changes to line {line_number} will be made..."
                    ))
                changelog.append("\n\n")
            if renames:
                changelog.append("\nDiff of changes:")
                changelog.extend(self.format_code(
                    f"-{old_line}+{new_line}",
                    split_lines=True,
                    break_length=max(len(old_line), len(new_line)) + 5
                ))
                changelog.append("Summary:\n  - " + "\n  - ".join(renames))
                self.display_rename_summary(changelog)
                changelog.append("\n\n")
                if review_changes:
                    confirm = get_confirmation("Keep changes?")
                    if not confirm:
                        changelog.append("CHANGES DISCARDED\n\n")
                        self.write_response("ok, discarding changes...")
                        return old_line, changelog
        return new_line, changelog

    def display_flag_summary(self, changelog):
        self.stdout.write(changelog[-3])
        self.stdout.write(changelog[-2], style_func=get_style_func(Color.YELLOW))
        self.stdout.write(changelog[-1])
        self.stdout.write("\nThis change requires manual intervention and is not made automatically. "
                          "\nThis guidance will be saved to migration logs for reference later. \n\n")

    def display_rename_summary(self, changelog):
        self.stdout.write("".join(changelog[-5:-3]))
        changes = changelog[-3].split('\n')
        self.stdout.write(changes[0], style_func=get_style_func(Color.RED))
        self.stdout.write(changes[1], style_func=get_style_func(Color.GREEN))
        self.stdout.write("".join(changelog[-2:]))
        changelog.append("\n\n")
        self.stdout.write("\n\n\nAnswering 'y' below will automatically make this change "
                          "in the Bootstrap 5 version of this file.\n\n")

    def record_file_changes(self, template_path, app_name, changelog, is_template):
        short_path = get_short_path(app_name, template_path.parent, is_template)
        readme_directory = Path(settings.BOOTSTRAP_MIGRATION_LOGS_DIR) / short_path
        readme_directory.mkdir(parents=True, exist_ok=True)
        extension = '.html' if is_template else '.js'
        readme_filename = template_path.name.replace(extension, '.md')
        readme_path = readme_directory / readme_filename
        with open(readme_path, 'w') as readme_file:
            readme_file.writelines(changelog)
        self.show_information_about_readme(readme_path)

    def show_information_about_readme(self, readme_path):
        self.stdout.write("\nThe changelog for all changes to the Bootstrap 5 "
                          "version of this file can be found here:\n")
        self.stdout.write(f"\n{readme_path}\n\n")
        self.stdout.write("** Please make a note of this for reviewing later.\n\n\n")

    def save_re_checked_file_changes(self, app_name, file_path, changed_lines, is_template):
        short_path = get_short_path(app_name, file_path, is_template)

        confirm = get_confirmation(f"\nSave changes to {short_path}?")

        if not confirm:
            self.write_response("ok, skipping save...")
            return

        with open(file_path, 'w') as readme_file:
            readme_file.writelines(changed_lines)
        self.stdout.write("\nChanges saved.")
        self.suggest_commit_message(f"re-ran migration for {short_path}")

    def split_files_and_refactor(self, app_name, file_path, bootstrap3_lines, bootstrap5_lines, is_template):
        short_path = get_short_path(app_name, file_path, is_template)

        confirm = get_confirmation(f'\nSplit {short_path} into Bootstrap 3 and Bootstrap 5 versions '
                                   f'and update references?', default='y')
        if not confirm:
            self.write_response("ok, canceling split and rolling back changes...")
            return

        bootstrap3_path, bootstrap5_path = self.get_split_file_paths(file_path)
        bootstrap3_short_path = get_short_path(app_name, bootstrap3_path, is_template)
        bootstrap5_short_path = get_short_path(app_name, bootstrap5_path, is_template)
        self.stdout.write(f"\n\nSplitting files:\n"
                          f"\n\t{bootstrap3_short_path}"
                          f"\n\t{bootstrap5_short_path}\n\n")
        if '/bootstrap5/' not in str(file_path):
            self.save_split_templates(
                file_path, bootstrap3_path, bootstrap3_lines, bootstrap5_path, bootstrap5_lines
            )
            self.stdout.write("\nUpdating references...")
            references = update_and_get_references(short_path, bootstrap3_short_path, is_template)
            if not is_template:
                # also check extension-less references for javascript files
                references.extend(update_and_get_references(
                    get_requirejs_reference(short_path),
                    get_requirejs_reference(bootstrap3_short_path),
                    is_template=False
                ))
            if references:
                self.stdout.write(f"\n\nUpdated references to {short_path} in these files:\n")
                self.stdout.write("\n".join(references))
            else:
                self.stdout.write(f"\n\nNo references were found for {short_path}...\n")
        self.suggest_commit_message(f"initial auto-migration for {short_path}, splitting templates")

    @staticmethod
    def save_split_templates(original_path, bootstrap3_path, bootstrap3_lines, bootstrap5_path, bootstrap5_lines):
        original_path.unlink(missing_ok=True)
        with open(bootstrap3_path, 'w') as file:
            file.writelines(bootstrap3_lines)
        with open(bootstrap5_path, 'w') as file:
            file.writelines(bootstrap5_lines)

    def _get_split_files(self, app_name):
        app_template_folder = get_app_template_folder(app_name)
        split_files = [f for f in app_template_folder.glob('**/*')
                       if f.is_file() and '/bootstrap3/' in str(f) and '/crispy/' not in str(f)]
        app_static_folder = get_app_static_folder(app_name)
        split_files.extend(
            f for f in app_static_folder.glob('**/*.js')
            if f.is_file() and '/bootstrap3/' in str(f)
        )
        return split_files

    def verify_split_references(self, app_name):
        self.clear_screen()
        self.stdout.write(self.format_header(f"Verifying references for {app_name}"))
        self.stdout.write(f"\n\nVerifying that references to split files "
                          f"in {app_name} have been updated...")
        split_files = self._get_split_files(app_name)
        template_path = get_app_template_folder(app_name)
        for file_path in split_files:
            is_template = file_path.is_relative_to(template_path)
            new_reference = get_short_path(app_name, file_path, is_template)
            old_reference = new_reference.replace("/bootstrap3/", "/")
            references = update_and_get_references(
                old_reference,
                new_reference,
                is_template
            )
            if not is_template:
                references.extend(update_and_get_references(
                    get_requirejs_reference(old_reference),
                    get_requirejs_reference(new_reference),
                    is_template=False
                ))
            if references:
                self.stdout.write(f"\n\nUpdated references to {old_reference} in these files:")
                self.stdout.write("\n".join(references))
                self.suggest_commit_message(f"updated path references to '{references}'")
        self.stdout.write("\n\nDone.\n\n")

    @staticmethod
    def make_template_line_changes(old_line, spec):
        new_line, renames = make_direct_css_renames(old_line, spec)
        new_line, numbered_renames = make_numbered_css_renames(new_line, spec)
        renames.extend(numbered_renames)
        new_line, attribute_renames = make_data_attribute_renames(new_line, spec)
        renames.extend(attribute_renames)
        new_line, template_tag_renames = make_template_tag_renames(new_line, spec)
        renames.extend(template_tag_renames)
        return new_line, renames

    @staticmethod
    def get_flags_in_template_line(template_line, spec):
        flags = flag_changed_css_classes(template_line, spec)
        flags.extend(flag_stateful_button_changes_bootstrap5(template_line))
        flags.extend(flag_bootstrap3_references_in_template(template_line))
        flags.extend(flag_crispy_forms_in_template(template_line))
        return flags

    @staticmethod
    def make_javascript_line_changes(old_line, spec):
        new_line, renames = make_javascript_dependency_renames(old_line, spec)
        return new_line, renames

    @staticmethod
    def get_flags_in_javascript_line(javascript_line, spec):
        flags = flag_changed_javascript_plugins(javascript_line, spec)
<<<<<<< HEAD
        reference_flags = flag_path_references_to_split_javascript_files(javascript_line, "bootstrap3")
        flags.extend(reference_flags)
=======
>>>>>>> 2a0a2e35
        return flags

    @staticmethod
    def get_split_file_paths(file_path):
        bootstrap3_folder = file_path.parent / BOOTSTRAP_3
        bootstrap5_folder = file_path.parent / BOOTSTRAP_5
        bootstrap3_folder.mkdir(parents=True, exist_ok=True)
        bootstrap5_folder.mkdir(parents=True, exist_ok=True)
        return bootstrap3_folder / file_path.name, bootstrap5_folder / file_path.name

    def clear_screen(self):
        self.stdout.write("\033c")  # clear terminal screen

    @staticmethod
    def format_code(code_text, split_lines=False, break_length=80):
        lines = [
            '\n```\n',
            code_text,
            '\n```\n\n',
        ]
        if split_lines:
            return lines
        return "".join(lines)

    @staticmethod
    def format_header(header_text, break_length=80):
        break_line = get_break_line("*", break_length)
        return f'\n{break_line}\n\n{header_text}\n\n{break_line}\n\n'

    @staticmethod
    def format_guidance(guidance_text, break_length=80):
        break_line = get_break_line("- ", break_length)
        return f'Guidance:\n{break_line}\n{guidance_text}\n{break_line}\n\n'

    def write_response(self, response_text):
        self.stdout.write(f'\n{response_text}')
        time.sleep(2)

    @staticmethod
    def enter_to_continue():
        input("\nENTER to continue...")

    def suggest_commit_message(self, message):
        self.stdout.write("\nNow would be a good time to review changes with git and "
                          "commit before moving on to the next template.")
        self.stdout.write("\nSuggested command:")
        self.stdout.write(f"git commit --no-verify -m \"Bootstrap 5 Migration - {message}\"")
        self.stdout.write("\n")
        self.enter_to_continue()<|MERGE_RESOLUTION|>--- conflicted
+++ resolved
@@ -15,10 +15,6 @@
     flag_changed_css_classes,
     flag_stateful_button_changes_bootstrap5,
     flag_changed_javascript_plugins,
-<<<<<<< HEAD
-    flag_path_references_to_split_javascript_files,
-=======
->>>>>>> 2a0a2e35
     flag_bootstrap3_references_in_template,
     flag_crispy_forms_in_template,
 )
@@ -409,11 +405,6 @@
     @staticmethod
     def get_flags_in_javascript_line(javascript_line, spec):
         flags = flag_changed_javascript_plugins(javascript_line, spec)
-<<<<<<< HEAD
-        reference_flags = flag_path_references_to_split_javascript_files(javascript_line, "bootstrap3")
-        flags.extend(reference_flags)
-=======
->>>>>>> 2a0a2e35
         return flags
 
     @staticmethod
