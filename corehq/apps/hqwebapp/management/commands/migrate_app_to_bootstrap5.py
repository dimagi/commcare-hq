--- conflicted
+++ resolved
@@ -109,11 +109,7 @@
                           "in split files.\n\n")
         self.stdout.write("After this, please update `bootstrap5_diff_config.json` "
                           "using:\n\n")
-<<<<<<< HEAD
-        self.stdout.write(f"./mmanage.py build_bootstrap5_diffs --update_app {app_name}\n\n")
-=======
-        self.stdout.write(f"./manage.py build_bootstrap5_diffs --update_app {app_name}\n")
->>>>>>> 717f79dd
+        self.stdout.write(f"./manage.py build_bootstrap5_diffs --update_app {app_name}\n\n")
         self.stdout.write("Once the changes to that file are committed, you can run:\n")
         self.stdout.write("./mmanage.py build_bootstrap5_diffs\n\n")
         self.stdout.write("Thank you for your dedication to this migration! <3\n\n")
