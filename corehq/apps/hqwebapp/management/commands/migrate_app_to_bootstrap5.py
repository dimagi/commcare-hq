--- conflicted
+++ resolved
@@ -35,11 +35,8 @@
     get_all_javascript_paths_for_app,
     is_split_path,
     is_bootstrap5_path,
-<<<<<<< HEAD
     is_ignored_path,
-=======
     GRUNTFILE_PATH,
->>>>>>> 13f0f072
 )
 from corehq.apps.hqwebapp.utils.bootstrap.references import (
     update_and_get_references,
