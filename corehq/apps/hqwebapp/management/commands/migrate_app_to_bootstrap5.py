import time
from pathlib import Path

from django.conf import settings
from django.core.management import BaseCommand

from corehq.apps.hqwebapp.utils.bootstrap import BOOTSTRAP_3, BOOTSTRAP_5
from corehq.apps.hqwebapp.utils.bootstrap.changes import (
    get_spec,
    make_direct_css_renames,
    make_numbered_css_renames,
    make_template_tag_renames,
    make_data_attribute_renames,
    make_javascript_dependency_renames,
    flag_changed_css_classes,
    flag_stateful_button_changes_bootstrap5,
    flag_changed_javascript_plugins,
    flag_bootstrap3_references_in_template,
    flag_crispy_forms_in_template,
)
from corehq.apps.hqwebapp.utils.bootstrap.git import (
    has_no_pending_git_changes,
    get_commit_string,
    apply_commit,
    ensure_no_pending_changes_before_continuing,
)
from corehq.apps.hqwebapp.utils.bootstrap.paths import (
    get_app_template_folder,
    get_app_static_folder,
    get_short_path,
    get_all_template_paths_for_app,
    get_all_javascript_paths_for_app,
)
from corehq.apps.hqwebapp.utils.bootstrap.references import (
    update_and_get_references,
    get_requirejs_reference,
)
from corehq.apps.hqwebapp.utils.bootstrap.status import (
    get_completed_templates_for_app,
    get_completed_javascript_for_app,
    get_completed_status,
)
from corehq.apps.hqwebapp.utils.management_commands import (
    get_break_line,
    get_confirmation,
)


class Command(BaseCommand):
    help = "This command helps migrate CCHQ applications from Bootstrap 3 to Bootstrap 5."

    def add_arguments(self, parser):
        parser.add_argument('app_name')
        parser.add_argument(
            '--template_name',
            help="Specify the exact template name(s) you would like to split and migrate",
        )
        parser.add_argument(
            '--js_name',
            help="Specify the exact javascript name(s) you would like to split and migrate",
        )
        parser.add_argument(
            '--re-check',
            action='store_true',
            default=False,
            help="Run migration against already split bootstrap 5 files"
        )
        parser.add_argument(
            '--skip-all',
            action='store_true',
            default=False,
            help="Skip all confirmation when migrating."
        )
        parser.add_argument(
            '--verify-references',
            action='store_true',
            default=False,
            help="Verify that all references to split files have been updated"
        )

    def handle(self, app_name, **options):
        if not settings.BOOTSTRAP_MIGRATION_LOGS_DIR:
            self.stderr.write("\nPlease make sure BOOTSTRAP_MIGRATION_LOGS_DIR is "
                              "set in your localsettings.py before continuing...\n\n")
            return

        if get_completed_status(app_name):
            self.show_completed_message(app_name)
            return

        self.skip_all = options.get('skip_all')
        if self.skip_all:
            confirm = get_confirmation("You have elected to skip all the confirmation prompts. "
                                       "Are you sure?")
            if not confirm:
                return
        if self.skip_all and not has_no_pending_git_changes():
            self.stdout.write(self.style.ERROR(
                "You have un-committed changes. Please commit these changes before proceeding...\n"
            ))
            ensure_no_pending_changes_before_continuing()

        spec = get_spec('bootstrap_3_to_5')
        template_name = options.get('template_name')
        js_name = options.get('js_name')
        do_re_check = options.get('re_check')
        verify_references = options.get('verify_references')

        if verify_references:
            self.verify_split_references(app_name)
            return

        if not js_name:
            app_templates = self.get_templates_for_migration(app_name, template_name, do_re_check)
            self.migrate_files(app_templates, app_name, spec, is_template=True)

        if not template_name:
            app_javascript = self.get_js_files_for_migration(app_name, js_name, do_re_check)
            self.migrate_files(app_javascript, app_name, spec, is_template=False)

        self.show_next_steps(app_name)

    def show_next_steps(self, app_name):
        self.clear_screen()
        self.stdout.write(self.style.SUCCESS(
            self.format_header(f"All done with Step 2 of migrating {app_name}!")
        ))
        self.stdout.write(self.style.WARNING(
            "IMPORTANT: If this is the first time running this command, "
            "it's recommended to re-run the command\nat least one more "
            "time in the event of nested dependencies / inheritance "
            "in split files.\n\n"
        ))
        self.stdout.write("After this, please update `bootstrap5_diff_config.json` "
                          "using the command below and follow the next steps after.\n\n")
        self.stdout.write(self.style.MIGRATE_HEADING(
            f"./manage.py build_bootstrap5_diffs --update_app {app_name}\n\n"
        ))
        self.stdout.write("Thank you for your dedication to this migration! <3\n\n")
        self.stdout.write("You may review the full migration guide here:")
        self.stdout.write(self.style.MIGRATE_HEADING(
            "commcarehq.org/styleguide/b5/migration/\n\n\n"
        ))

    def show_completed_message(self, app_name):
        self.clear_screen()
        self.stdout.write(self.style.SUCCESS(
            self.format_header(f"Bootstrap 5 Migration of '{app_name}' is already complete!")
        ))
        self.stdout.write(f"It appears that '{app_name}' has already been fully migrated to Bootstrap 5!\n\n")
        self.stdout.write("If you feel this is in error, "
                          "please consult the table referenced in the migration guide\n"
                          "and `bootstrap3_to_5_completed.json`.\n\n")

    def _get_files_for_migration(self, files, file_name, do_re_check):
        if file_name is not None:
            files = [t for t in files if file_name in str(t)]

        # filter out already split bootstrap3 templates
        files = [t for t in files if '/bootstrap3/' not in str(t)]

        if do_re_check:
            self.clear_screen()
            self.write_response("\n\nRe-checking split Bootstrap 5 templates only.\n\n")
            files = [t for t in files if '/bootstrap5/' in str(t)]
        else:
            files = [t for t in files if '/bootstrap5/' not in str(t)]
        return files

    def get_templates_for_migration(self, app_name, template_name, do_re_check):
        app_templates = get_all_template_paths_for_app(app_name)
        available_templates = self._get_files_for_migration(app_templates, template_name, do_re_check)
        completed_templates = get_completed_templates_for_app(app_name)
        return set(available_templates).difference(completed_templates)

    def get_js_files_for_migration(self, app_name, js_name, do_re_check):
        app_js_files = get_all_javascript_paths_for_app(app_name)
        available_js_files = self._get_files_for_migration(app_js_files, js_name, do_re_check)
        completed_js_files = get_completed_javascript_for_app(app_name)
        return set(available_js_files).difference(completed_js_files)

    def migrate_files(self, files, app_name, spec, is_template):
        for index, file_path in enumerate(files):
            short_path = get_short_path(app_name, file_path, is_template)
            self.clear_screen()
            file_type = "templates" if is_template else "javascript"
            self.stdout.write(self.format_header(f"Migrating {app_name} {file_type}..."))
<<<<<<< HEAD

            if not self.skip_all:
                confirm = get_confirmation(f'Ready to migrate "{short_path}"?', default='y')
                if not confirm:
                    self.write_response(f"ok, skipping {short_path}")
                    continue
=======
            confirm = get_confirmation(f'Ready to migrate "{short_path}" ({index + 1} of {len(files)})?',
                                       default='y')
            if not confirm:
                self.write_response(f"ok, skipping {short_path}")
                continue
>>>>>>> d57aa086

            self.stdout.write("\n")
            if not self.skip_all:
                review_changes = get_confirmation(
                    'Do you want to review each change line-by-line here?', default='n'
                )
            else:
                review_changes = False
            self.migrate_single_file(app_name, file_path, spec, is_template, review_changes)

    def migrate_single_file(self, app_name, file_path, spec, is_template, review_changes):
        with open(file_path, 'r') as current_file:
            old_lines = current_file.readlines()
            new_lines = []
            has_changes = False
            file_changelog = []

            for line_number, old_line in enumerate(old_lines):
                if is_template:
                    new_line, renames = self.make_template_line_changes(old_line, spec)
                    flags = self.get_flags_in_template_line(old_line, spec)
                else:
                    new_line, renames = self.make_javascript_line_changes(old_line, spec)
                    flags = self.get_flags_in_javascript_line(old_line, spec)

                saved_line, line_changelog = self.confirm_and_get_line_changes(
                    line_number, old_line, new_line, renames, flags, review_changes
                )

                new_lines.append(saved_line)
                if saved_line != old_line or flags:
                    has_changes = True
                if line_changelog:
                    file_changelog.extend(line_changelog)

            short_path = get_short_path(app_name, file_path, is_template)
            if has_changes:
                self.clear_screen()
                self.stdout.write(self.style.WARNING(
                    self.format_header(f"Finalizing changes for {short_path}...")
                ))
                self.record_file_changes(file_path, app_name, file_changelog, is_template)
                if '/bootstrap5/' in str(file_path):
                    self.save_re_checked_file_changes(app_name, file_path, new_lines, is_template)
                else:
                    self.split_files_and_refactor(
                        app_name, file_path, old_lines, new_lines, is_template
                    )
            else:
                self.write_response(f"\nNo changes were needed for {short_path}. Skipping...\n\n")

    def confirm_and_get_line_changes(self, line_number, old_line, new_line, renames, flags, review_changes):
        changelog = []
        if renames or flags:
            changelog.append(self.format_header(f"Line {line_number}"))
            self.clear_screen()
            self.stdout.write(changelog[-1])
            for flag in flags:
                changelog.append("\nFlagged Code:")
                changelog.append(self.format_code(old_line, break_length=len(old_line) + 5))
                changelog.append(self.format_guidance(flag))
                if review_changes:
                    self.display_flag_summary(changelog)
                    self.enter_to_continue()
                    self.clear_screen()
                    self.stdout.write(self.format_header(
                        f"Additional changes to line {line_number} will be made..."
                    ))
                changelog.append("\n\n")
            if renames:
                changelog.append("\nDiff of changes:")
                changelog.extend(self.format_code(
                    f"-{old_line}+{new_line}",
                    split_lines=True,
                    break_length=max(len(old_line), len(new_line)) + 5
                ))
                changelog.append("Summary:\n  - " + "\n  - ".join(renames))
                self.display_rename_summary(changelog)
                changelog.append("\n\n")
                if review_changes:
                    confirm = get_confirmation("Keep changes?")
                    if not confirm:
                        changelog.append("CHANGES DISCARDED\n\n")
                        self.write_response("ok, discarding changes...")
                        return old_line, changelog
        return new_line, changelog

    def display_flag_summary(self, changelog):
        self.stdout.write(changelog[-3])
        self.stdout.write(self.style.WARNING(changelog[-2]))
        self.stdout.write(changelog[-1])
        self.stdout.write("\nThis change requires manual intervention and is not made automatically. "
                          "\nThis guidance will be saved to migration logs for reference later. \n\n")

    def display_rename_summary(self, changelog):
        self.stdout.write("".join(changelog[-5:-3]))
        changes = changelog[-3].split('\n')
        self.stdout.write(self.style.ERROR(changes[0]))
        self.stdout.write(self.style.SUCCESS(changes[1]))
        self.stdout.write("".join(changelog[-2:]))
        changelog.append("\n\n")
        self.stdout.write("\n\n\nAnswering 'y' below will automatically make this change "
                          "in the Bootstrap 5 version of this file.\n\n")

    def record_file_changes(self, template_path, app_name, changelog, is_template):
        short_path = get_short_path(app_name, template_path.parent, is_template)
        readme_directory = Path(settings.BOOTSTRAP_MIGRATION_LOGS_DIR) / short_path
        readme_directory.mkdir(parents=True, exist_ok=True)
        extension = '.html' if is_template else '.js'
        readme_filename = template_path.name.replace(extension, '.md')
        readme_path = readme_directory / readme_filename
        with open(readme_path, 'w') as readme_file:
            readme_file.writelines(changelog)
        self.show_information_about_readme(readme_path)

    def show_information_about_readme(self, readme_path):
        self.stdout.write("\nThe changelog for all changes to the Bootstrap 5 "
                          "version of this file can be found here:\n")
        self.stdout.write(f"\n{readme_path}\n\n")
        self.stdout.write("** Please make a note of this for reviewing later.\n\n\n")

    def save_re_checked_file_changes(self, app_name, file_path, changed_lines, is_template):
        short_path = get_short_path(app_name, file_path, is_template)

        confirm = get_confirmation(f"\nSave changes to {short_path}?")

        if not confirm:
            self.write_response("ok, skipping save...")
            return

        with open(file_path, 'w') as readme_file:
            readme_file.writelines(changed_lines)
        self.stdout.write("\nChanges saved.")
        self.suggest_commit_message(f"re-ran migration for {short_path}")

    def split_files_and_refactor(self, app_name, file_path, bootstrap3_lines, bootstrap5_lines, is_template):
        short_path = get_short_path(app_name, file_path, is_template)

        if not self.skip_all:
            confirm = get_confirmation(f'\nSplit {short_path} into Bootstrap 3 and Bootstrap 5 versions '
                                       f'and update references?', default='y')
            if not confirm:
                self.write_response("ok, canceling split and rolling back changes...")
                return

        has_no_existing_changes = has_no_pending_git_changes()
        if not has_no_existing_changes:
            self.prompt_user_to_commit_changes()
            has_no_existing_changes = has_no_pending_git_changes()

        bootstrap3_path, bootstrap5_path = self.get_split_file_paths(file_path)
        bootstrap3_short_path = get_short_path(app_name, bootstrap3_path, is_template)
        bootstrap5_short_path = get_short_path(app_name, bootstrap5_path, is_template)
        self.stdout.write(f"\n\nSplitting files:\n"
                          f"\n\t{bootstrap3_short_path}"
                          f"\n\t{bootstrap5_short_path}\n\n")
        if '/bootstrap5/' not in str(file_path):
            self.save_split_templates(
                file_path, bootstrap3_path, bootstrap3_lines, bootstrap5_path, bootstrap5_lines
            )
            self.stdout.write("\nUpdating references...")
            references = update_and_get_references(short_path, bootstrap3_short_path, is_template)
            if not is_template:
                # also check extension-less references for javascript files
                references.extend(update_and_get_references(
                    get_requirejs_reference(short_path),
                    get_requirejs_reference(bootstrap3_short_path),
                    is_template=False
                ))
            if references:
                self.stdout.write(f"\n\nUpdated references to {short_path} in these files:\n")
                self.stdout.write("\n".join(references))
            else:
                self.stdout.write(f"\n\nNo references were found for {short_path}...\n")
        self.suggest_commit_message(
            f"initial auto-migration for {short_path}, splitting templates",
            show_apply_commit=has_no_existing_changes
        )

    @staticmethod
    def save_split_templates(original_path, bootstrap3_path, bootstrap3_lines, bootstrap5_path, bootstrap5_lines):
        original_path.unlink(missing_ok=True)
        with open(bootstrap3_path, 'w') as file:
            file.writelines(bootstrap3_lines)
        with open(bootstrap5_path, 'w') as file:
            file.writelines(bootstrap5_lines)

    def _get_split_files(self, app_name):
        app_template_folder = get_app_template_folder(app_name)
        split_files = [f for f in app_template_folder.glob('**/*')
                       if f.is_file() and '/bootstrap3/' in str(f) and '/crispy/' not in str(f)]
        app_static_folder = get_app_static_folder(app_name)
        split_files.extend(
            f for f in app_static_folder.glob('**/*.js')
            if f.is_file() and '/bootstrap3/' in str(f)
        )
        return split_files

    def verify_split_references(self, app_name):
        self.clear_screen()
        self.stdout.write(self.format_header(f"Verifying references for {app_name}"))
        self.stdout.write(f"\n\nVerifying that references to split files "
                          f"in {app_name} have been updated...")
        split_files = self._get_split_files(app_name)
        template_path = get_app_template_folder(app_name)
        for file_path in split_files:
            is_template = file_path.is_relative_to(template_path)
            new_reference = get_short_path(app_name, file_path, is_template)
            old_reference = new_reference.replace("/bootstrap3/", "/")
            references = update_and_get_references(
                old_reference,
                new_reference,
                is_template
            )
            if not is_template:
                references.extend(update_and_get_references(
                    get_requirejs_reference(old_reference),
                    get_requirejs_reference(new_reference),
                    is_template=False
                ))
            if references:
                self.stdout.write(self.style.MIGRATE_HEADING(
                    f"\n\nUpdated references to {old_reference} in these files:"
                ))
                self.stdout.write("\n".join(references))
                self.suggest_commit_message(f"updated path references to '{references}'")
        self.stdout.write("\n\nDone.\n\n")

    @staticmethod
    def make_template_line_changes(old_line, spec):
        new_line, renames = make_direct_css_renames(old_line, spec)
        new_line, numbered_renames = make_numbered_css_renames(new_line, spec)
        renames.extend(numbered_renames)
        new_line, attribute_renames = make_data_attribute_renames(new_line, spec)
        renames.extend(attribute_renames)
        new_line, template_tag_renames = make_template_tag_renames(new_line, spec)
        renames.extend(template_tag_renames)
        return new_line, renames

    @staticmethod
    def get_flags_in_template_line(template_line, spec):
        flags = flag_changed_css_classes(template_line, spec)
        flags.extend(flag_stateful_button_changes_bootstrap5(template_line))
        flags.extend(flag_bootstrap3_references_in_template(template_line))
        flags.extend(flag_crispy_forms_in_template(template_line))
        return flags

    @staticmethod
    def make_javascript_line_changes(old_line, spec):
        new_line, renames = make_javascript_dependency_renames(old_line, spec)
        return new_line, renames

    @staticmethod
    def get_flags_in_javascript_line(javascript_line, spec):
        flags = flag_changed_javascript_plugins(javascript_line, spec)
        return flags

    @staticmethod
    def get_split_file_paths(file_path):
        bootstrap3_folder = file_path.parent / BOOTSTRAP_3
        bootstrap5_folder = file_path.parent / BOOTSTRAP_5
        bootstrap3_folder.mkdir(parents=True, exist_ok=True)
        bootstrap5_folder.mkdir(parents=True, exist_ok=True)
        return bootstrap3_folder / file_path.name, bootstrap5_folder / file_path.name

    def clear_screen(self):
        self.stdout.write("\033c")  # clear terminal screen

    @staticmethod
    def format_code(code_text, split_lines=False, break_length=80):
        lines = [
            '\n```\n',
            code_text,
            '\n```\n\n',
        ]
        if split_lines:
            return lines
        return "".join(lines)

    @staticmethod
    def format_header(header_text, break_length=80):
        break_line = get_break_line("*", break_length)
        return f'\n{break_line}\n\n{header_text}\n\n{break_line}\n\n'

    @staticmethod
    def format_guidance(guidance_text, break_length=80):
        break_line = get_break_line("- ", break_length)
        return f'Guidance:\n{break_line}\n{guidance_text}\n{break_line}\n\n'

    def write_response(self, response_text):
        self.stdout.write(f'\n{response_text}')
        time.sleep(2)

    @staticmethod
    def enter_to_continue():
        input("\nENTER to continue...")

    def prompt_user_to_commit_changes(self):
        self.stdout.write(self.style.ERROR(
            "\nYou have un-committed changes! Please commit these changes before proceeding. Thank you!"
        ))
        ensure_no_pending_changes_before_continuing()

    def suggest_commit_message(self, message, show_apply_commit=False):
        if self.skip_all and show_apply_commit:
            apply_commit(message)
            return

        self.stdout.write("\nNow would be a good time to review changes with git and "
                          "commit before moving on to the next template.")
        if show_apply_commit:
            confirm = get_confirmation("\nAutomatically commit these changes?", default='y')
            if confirm:
                apply_commit(message)
                return
        commit_string = get_commit_string(message)
        self.stdout.write("\n\nSuggested command:\n")
        self.stdout.write(self.style.MIGRATE_HEADING(commit_string))
        self.stdout.write("\n")
        self.enter_to_continue()<|MERGE_RESOLUTION|>--- conflicted
+++ resolved
@@ -185,20 +185,13 @@
             self.clear_screen()
             file_type = "templates" if is_template else "javascript"
             self.stdout.write(self.format_header(f"Migrating {app_name} {file_type}..."))
-<<<<<<< HEAD
 
             if not self.skip_all:
-                confirm = get_confirmation(f'Ready to migrate "{short_path}"?', default='y')
+                confirm = get_confirmation(f'Ready to migrate "{short_path}" ({index + 1} of {len(files)})?',
+                                           default='y')
                 if not confirm:
                     self.write_response(f"ok, skipping {short_path}")
                     continue
-=======
-            confirm = get_confirmation(f'Ready to migrate "{short_path}" ({index + 1} of {len(files)})?',
-                                       default='y')
-            if not confirm:
-                self.write_response(f"ok, skipping {short_path}")
-                continue
->>>>>>> d57aa086
 
             self.stdout.write("\n")
             if not self.skip_all:
