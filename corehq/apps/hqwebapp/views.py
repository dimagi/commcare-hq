import json
import logging
import os
import pytz
import re
import sys
import traceback
import uuid
from datetime import datetime
from urllib.parse import urlparse
from oauth2_provider.models import get_application_model

import httpagentparser
from django.conf import settings
from django.contrib import messages
from django.contrib.auth.decorators import login_required
from django.contrib.auth.forms import AdminPasswordChangeForm
from django.contrib.auth.models import User
from django.contrib.auth.views import LogoutView
from django.core import cache
from django.core.mail.message import EmailMessage
from django.forms import modelform_factory
from django.http import (
    Http404,
    HttpResponse,
    HttpResponseBadRequest,
    HttpResponseForbidden,
    HttpResponseNotFound,
    HttpResponsePermanentRedirect,
    HttpResponseRedirect,
    HttpResponseServerError,
    JsonResponse,
)
from django.shortcuts import redirect, render
from django.template import loader
from django.template.loader import render_to_string
from django.template.response import TemplateResponse
from django.urls import resolve
from django.utils import html
from django.utils.decorators import method_decorator
from django.utils.http import url_has_allowed_host_and_scheme
from django.utils.translation import gettext as _
from django.utils.translation import gettext_noop
from django.views.decorators.clickjacking import xframe_options_sameorigin
from django.views.decorators.csrf import csrf_exempt
from django.views.decorators.debug import sensitive_post_parameters
from django.views.decorators.http import require_GET, require_POST
from django.views.generic import TemplateView
from django.views.generic.base import View

from memoized import memoized
from sentry_sdk import last_event_id
from two_factor.utils import default_device
from two_factor.views import LoginView

from corehq.apps.accounting.decorators import (
    always_allow_project_access,
)
from corehq.apps.accounting.models import Subscription
from corehq.apps.analytics import ab_tests
from corehq.apps.app_manager.dbaccessors import get_app_cached, get_latest_released_build_id
from corehq.apps.domain.decorators import (
    login_and_domain_required,
    require_superuser,
    track_domain_request,
    two_factor_exempt,
)
from corehq.apps.domain.models import Domain
from corehq.apps.domain.utils import get_domain_from_url, normalize_domain_name
from corehq.apps.dropbox.decorators import require_dropbox_session
from corehq.apps.dropbox.exceptions import (
    DropboxInvalidToken,
    DropboxUploadAlreadyInProgress,
)
from corehq.apps.dropbox.models import DropboxUploadHelper
from corehq.apps.dropbox.views import DROPBOX_ACCESS_TOKEN, DropboxAuthInitiate
from corehq.apps.email.models import EmailSettings
from corehq.apps.hqadmin.management.commands.deploy_in_progress import (
    DEPLOY_IN_PROGRESS_FLAG,
)
from corehq.apps.hqadmin.service_checks import CHECKS, run_checks
from corehq.apps.hqwebapp.decorators import waf_allow, use_bootstrap5
from corehq.apps.hqwebapp.doc_info import get_doc_info
from corehq.apps.hqwebapp.doc_lookup import lookup_doc_id
from corehq.apps.hqwebapp.encoders import LazyEncoder
from corehq.apps.hqwebapp.forms import (
    CloudCareAuthenticationForm,
    EmailAuthenticationForm,
    HQAuthenticationTokenForm,
    HQBackupTokenForm
)
from corehq.apps.hqwebapp.models import HQOauthApplication, ServerLocation
<<<<<<< HEAD
from corehq.apps.hqwebapp.login_utils import get_custom_login_page, is_logged_in
=======
from corehq.apps.hqwebapp.login_utils import get_custom_login_page
>>>>>>> f007cbf4
from corehq.apps.hqwebapp.utils import get_environment_friendly_name
from corehq.apps.hqwebapp.utils.bootstrap import get_bootstrap_version
from corehq.apps.locations.permissions import location_safe
from corehq.apps.sms.event_handlers import handle_email_messaging_subevent
from corehq.apps.users.event_handlers import handle_email_invite_message
from corehq.apps.users.landing_pages import get_redirect_url
from corehq.apps.users.models import CouchUser, Invitation
from corehq.apps.users.util import format_username, is_dimagi_email
from corehq.toggles import CLOUDCARE_LATEST_BUILD
from corehq.util.context_processors import commcare_hq_names
from corehq.util.email_event_utils import handle_email_sns_event
from corehq.util.metrics import (
    create_metrics_event,
    limit_domains,
    metrics_counter,
    metrics_gauge,
)
from corehq.util.metrics.const import TAG_UNKNOWN, MPM_MAX
from corehq.util.metrics.utils import sanitize_url
from corehq.util.public_only_requests.public_only_requests import get_public_only_session
from corehq.util.timezones.conversions import ServerTime, UserTime
from corehq.util.view_utils import reverse, set_language_cookie
from corehq.apps.sso.models import IdentityProvider
from corehq.apps.sso.utils.request_helpers import is_request_using_sso
from corehq.apps.sso.utils.domain_helpers import is_domain_using_sso
from dimagi.utils.couch.cache.cache_core import get_redis_default_cache
from dimagi.utils.django.email import COMMCARE_MESSAGE_ID_HEADER
from dimagi.utils.django.request import mutable_querydict
from dimagi.utils.logging import notify_exception, notify_error
from dimagi.utils.web import get_url_base
from soil import DownloadBase
from soil import views as soil_views


def is_deploy_in_progress():
    cache = get_redis_default_cache()
    return cache.get(DEPLOY_IN_PROGRESS_FLAG) is not None


def format_traceback_the_way_python_does(type, exc, tb):
    """
    Returns a traceback that looks like the one python gives you in the shell, e.g.

    Traceback (most recent call last):
      File "<stdin>", line 2, in <module>
    NameError: name 'name' is not defined
    """
    tb = ''.join(traceback.format_tb(tb))
    return f'Traceback (most recent call last):\n{tb}{type.__name__}: {exc}'


@use_bootstrap5
def server_error(request, template_name='500.html', exception=None):
    """
    500 error handler.
    """
    urlname = resolve(request.path).url_name
    submission_urls = [
        'receiver_secure_post',
        'receiver_secure_post_with_app_id',
        'receiver_post_with_app_id'
    ]
    if urlname in submission_urls + ['app_aware_restore']:
        return HttpResponse(status=500)

    domain = get_domain_from_url(request.path) or ''

    # hat tip: http://www.arthurkoziel.com/2009/01/15/passing-mediaurl-djangos-500-error-view/
    t = loader.get_template(template_name)
    type, exc, tb = sys.exc_info()

    traceback_text = format_traceback_the_way_python_does(type, exc, tb)
    traceback_key = uuid.uuid4().hex
    cache.cache.set(traceback_key, traceback_text, 60 * 60)

    if settings.UNIT_TESTING:
        # Explicitly don't render the 500 page during unit tests to prevent
        # obfuscating errors in templatetags / context processor. More context here:
        # https://github.com/dimagi/commcare-hq/pull/25835#discussion_r343997006
        return HttpResponse(status=500)

    return HttpResponseServerError(t.render(
        context={
            'MEDIA_URL': settings.MEDIA_URL,
            'STATIC_URL': settings.STATIC_URL,
            'domain': domain,
            '500traceback': traceback_key,
            'sentry_event_id': last_event_id(),
        },
        request=request,
    ))


@use_bootstrap5
def not_found(request, template_name='404.html', exception=None):
    """
    404 error handler.
    """
    t = loader.get_template(template_name)
    return HttpResponseNotFound(t.render(
        context={
            'MEDIA_URL': settings.MEDIA_URL,
            'STATIC_URL': settings.STATIC_URL,
        },
        request=request,
    ))


@require_GET
@location_safe
@always_allow_project_access
def redirect_to_default(req, domain=None):
    if not req.user.is_authenticated:
        if domain is not None:
            url = reverse('domain_login', args=[domain])
        else:
            url = reverse('login')
        return HttpResponseRedirect(url)

    if domain and _two_factor_needed(domain, req):
        return TemplateResponse(
            request=req,
            template='two_factor/core/bootstrap3/otp_required.html',
            status=403,
        )

    if domain:
        domain = normalize_domain_name(domain)
        domains = [Domain.get_by_name(domain)]
    else:
        domains = Domain.active_for_user(req.user)

    if not domains:
        return redirect('registration_domain')

    if len(domains) > 1:
        return HttpResponseRedirect(settings.DOMAIN_SELECT_URL)

    from corehq.apps.users.models import DomainMembershipError

    domain = domains[0]
    if not domain:
        raise Http404()

    domain_name = domain.name
    couch_user = req.couch_user
    try:
        role = couch_user.get_role(domain_name)
    except DomainMembershipError:
        # commcare users without roles should always be denied access
        if couch_user.is_commcare_user():
            raise Http404()
        else:
            # web users without roles are redirected to the dashboard default
            # view since some domains allow web users to request access if they
            # don't have it
            url = reverse("dashboard_domain", args=[domain_name])
    else:
        url = None
        if role and role.default_landing_page:
            try:
                url = get_redirect_url(role.default_landing_page, domain_name)
            except ValueError:
                pass  # landing page no longer accessible to domain

        if url is None:
            if couch_user.is_commcare_user():
                url = reverse('formplayer_main', args=[domain_name])
            else:
                url = reverse("dashboard_domain", args=[domain_name])

    return HttpResponseRedirect(url)


def _two_factor_needed(domain_name, request):
    domain_name = normalize_domain_name(domain_name)
    domain_obj = Domain.get_by_name(domain_name)
    if domain_obj:
        return (
            domain_obj.two_factor_auth
            and not request.couch_user.two_factor_disabled
            and not request.user.is_verified()
        )


@login_required()
def password_change(req):
    user_to_edit = User.objects.get(id=req.user.id)
    if req.method == 'POST':
        password_form = AdminPasswordChangeForm(user_to_edit, req.POST)
        if password_form.is_valid():
            password_form.save()
            return HttpResponseRedirect('/')
    else:
        password_form = AdminPasswordChangeForm(user_to_edit)
    template_name = "password_change.html"
    return render(req, template_name, {"form": password_form})


def server_up(req):
    """
    Health check view which can be hooked into server monitoring tools like 'pingdom'

    Returns:
        HttpResponse("success", status_code=200)
        HttpResponse(error_message, status_code=500)

    Hit serverup.txt to check all the default enabled services (always_check=True)
    Hit serverup.txt?only={check_name} to only check a specific service
    Hit serverup.txt?{check_name} to include a non-default check (currently only ``heartbeat``)
    """
    only = req.GET.get('only', None)
    if only and only in CHECKS:
        checks_to_do = [only]
    else:
        checks_to_do = [
            check
            for check, check_info in CHECKS.items()
            if check_info['always_check'] or req.GET.get(check, None) is not None
        ]

    statuses = run_checks(checks_to_do)
    failed_checks = [(check, status) for check, status in statuses if not status.success]

    for check_name, status in statuses:
        tags = {
            'status': 'failed' if not status.success else 'ok',
            'check': check_name
        }
        metrics_gauge('commcare.serverup.check', status.duration, tags=tags, multiprocess_mode=MPM_MAX)

    if failed_checks and not is_deploy_in_progress():
        status_messages = [
            html.linebreaks('<strong>{}</strong>: {}'.format(check, html.escape(status.msg)).strip())
            for check, status in failed_checks
        ]
        create_metrics_event(
            'Serverup check failed', '\n'.join(status_messages),
            alert_type='error', aggregation_key='serverup',
        )
        status_messages.insert(0, 'Failed Checks (%s):' % os.uname()[1])
        return HttpResponse(''.join(status_messages), status=500)
    else:
        return HttpResponse("success")


@use_bootstrap5
def _no_permissions_message(request, message=None):
    t = loader.get_template("403.html")
    return t.render(
        context={
            'MEDIA_URL': settings.MEDIA_URL,
            'STATIC_URL': settings.STATIC_URL,
            'message': message,
        },
        request=request,
    )


@use_bootstrap5
def no_permissions(request, redirect_to=None, message=None, exception=None):
    """403 error handler. Called automatically by Django on PermissionDenied

    :param exception: Instance of PermissionDenied or subclass. Class name will
    be reported to datadog.
    """
    metrics_counter('commcare.no_permissions.count', tags={
        'domain': limit_domains(getattr(request, 'domain', '__other__')),
        'exception_type': exception.__class__.__name__ if exception else 'Other',
    })
    message = message or getattr(exception, 'user_facing_message', None)
    return HttpResponseForbidden(_no_permissions_message(request, message))


@use_bootstrap5
def csrf_failure(request, reason=None, template_name="csrf_failure.html"):
    t = loader.get_template(template_name)
    return HttpResponseForbidden(t.render(
        context={
            'MEDIA_URL': settings.MEDIA_URL,
            'STATIC_URL': settings.STATIC_URL,
            'support_email': settings.SUPPORT_EMAIL,
        },
        request=request,
    ))


@sensitive_post_parameters('auth-password')
def _login(req, domain_name, custom_login_page, extra_context=None):
    extra_context = extra_context or {}
    if is_logged_in(req.user) and req.method == "GET":
        redirect_to = req.GET.get('next', '')
        if redirect_to:
            return HttpResponseRedirect(redirect_to)
        if not domain_name:
            return HttpResponseRedirect(reverse('homepage'))
        else:
            return HttpResponseRedirect(reverse('domain_homepage', args=[domain_name]))

    if req.method == 'POST' and domain_name and '@' not in req.POST.get('auth-username', '@'):
        with mutable_querydict(req.POST):
            req.POST['auth-username'] = format_username(req.POST['auth-username'], domain_name)

    req.base_template = settings.BASE_TEMPLATE

    context = {}
    template_name = custom_login_page if custom_login_page else 'login_and_password/bootstrap3/login.html'
    if not custom_login_page and domain_name:
        domain_obj = Domain.get_by_name(domain_name)
        req_params = req.GET if req.method == 'GET' else req.POST
        context.update({
            'domain': domain_name,
            'hr_name': domain_obj.display_name(),
            'next': req_params.get('next', '/a/%s/' % domain_name),
            'allow_domain_requests': domain_obj.allow_domain_requests,
            'current_page': {'page_name': _('Welcome back to %s!') % domain_obj.display_name()},
            'default_password_reset_link': reverse('domain_password_reset_email', kwargs={'domain': domain_name}),
        })
    else:
        commcare_hq_name = commcare_hq_names(req)['commcare_hq_names']["COMMCARE_HQ_NAME"]
        context.update({
            'current_page': {'page_name': _('Welcome back to %s!') % commcare_hq_name},
            'default_password_reset_link': reverse('password_reset_email'),
        })
    if settings.SERVER_ENVIRONMENT in settings.ICDS_ENVS:
        auth_view = CloudCareLoginView
    else:
        auth_view = HQLoginView if not domain_name else CloudCareLoginView

    demo_workflow_ab_v2 = ab_tests.SessionAbTest(ab_tests.DEMO_WORKFLOW_V2, req)

    if settings.IS_SAAS_ENVIRONMENT:
        context['demo_workflow_ab_v2'] = demo_workflow_ab_v2.context

    context.update(extra_context)
    response = auth_view.as_view(template_name=template_name, extra_context=context)(req)

    if settings.IS_SAAS_ENVIRONMENT:
        demo_workflow_ab_v2.update_response(response)

    if 'auth-username' in req.POST:
        couch_user = CouchUser.get_by_username(req.POST['auth-username'].lower())
        if couch_user:
            # reset cookie to an empty list on login to show domain alerts again
            response.set_cookie('viewed_domain_alerts', [])

    return response


@two_factor_exempt
@sensitive_post_parameters('auth-password')
def login(req):
    # This is a wrapper around the _login view

    if settings.SERVER_ENVIRONMENT in settings.ICDS_ENVS:
        login_url = reverse('domain_login', kwargs={'domain': 'icds-cas'})
        return HttpResponseRedirect(login_url)

    req_params = req.GET if req.method == 'GET' else req.POST
    domain = req_params.get('domain', None)
    return _login(req, domain, get_custom_login_page(req.get_host()))


@location_safe
def domain_login(req, domain, custom_template_name=None, extra_context=None):
    # This is a wrapper around the _login view which sets a different template
    project = Domain.get_by_name(domain)
    if not project:
        raise Http404

    # FYI, the domain context_processor will pick this up and apply the
    # necessary domain contexts:
    req.project = project
    if custom_template_name is None:
        custom_template_name = get_custom_login_page(req.get_host())
    return _login(req, domain, custom_template_name, extra_context)


@xframe_options_sameorigin
@location_safe
def iframe_domain_login(req, domain):
    return domain_login(
        req,
        domain,
        custom_template_name="hqwebapp/bootstrap3/iframe_domain_login.html",
        extra_context={
            'current_page': {'page_name': _('Your session has expired')},
            'restrict_domain_creation': True,
            'is_session_expiration': True,
            'ANALYTICS_IDS': {},
        })


@xframe_options_sameorigin
@location_safe
def iframe_sso_login_pending(request):
    return TemplateView.as_view(template_name='hqwebapp/bootstrap3/iframe_sso_login_pending.html')(request)


class HQLoginView(LoginView):
    form_list = [
        (LoginView.AUTH_STEP, EmailAuthenticationForm),
        (LoginView.TOKEN_STEP, HQAuthenticationTokenForm),
        (LoginView.BACKUP_STEP, HQBackupTokenForm),
    ]
    extra_context = {}

    def has_token_step(self):
        """
        Overrides the two_factor LoginView has_token_step to ensure this step is excluded if a valid backup
        token exists. Created https://github.com/jazzband/django-two-factor-auth/issues/709 to track work to
        potentially include this in django-two-factor-auth directly.
        """
        return (
            default_device(self.get_user())
            and self.BACKUP_STEP not in self.storage.validated_step_data
            and not self.remember_agent
        )

    # override two_factor LoginView condition_dict to include the method defined above
    condition_dict = {
        LoginView.TOKEN_STEP: has_token_step,
        LoginView.BACKUP_STEP: LoginView.has_backup_step,
    }

    def post(self, *args, **kwargs):
        if settings.ENFORCE_SSO_LOGIN and self.steps.current == self.AUTH_STEP:
            # catch anyone who by-passes the javascript and tries to log in directly
            username = self.request.POST.get('auth-username')
            idp = IdentityProvider.get_required_identity_provider(username) if username else None
            if idp:
                return HttpResponseRedirect(idp.get_login_url(username=username))
        return super().post(*args, **kwargs)

    def can_select_server(self):
        env = settings.SERVER_ENVIRONMENT
<<<<<<< HEAD
        domain = self.extra_context.get('domain')
        return env in ServerLocation.ENVS and not domain
=======
        is_domain_login = self.extra_context.get('domain')
        has_next_url = self.request.GET.get('next')
        return (env in ServerLocation.ENVS
                and not is_domain_login
                and not has_next_url)
>>>>>>> f007cbf4

    def get_form_kwargs(self, step=None):
        kwargs = super().get_form_kwargs(step)
        # The forms need the request to properly log authentication failures
        kwargs.setdefault('request', self.request)
        if step == self.AUTH_STEP:
            kwargs['can_select_server'] = self.can_select_server()
        return kwargs

    def get_context_data(self, **kwargs):
        context = super(HQLoginView, self).get_context_data(**kwargs)
        context.update(self.extra_context)
        context['enforce_sso_login'] = (
            settings.ENFORCE_SSO_LOGIN
            and self.steps.current == self.AUTH_STEP
        )
        domain = context.get('domain')
        context['can_select_server'] = self.can_select_server()
        if domain and not is_domain_using_sso(domain):
            # ensure that domain login pages not associated with SSO do not
            # enforce SSO on the login screen
            context['enforce_sso_login'] = False
        return context


class CloudCareLoginView(HQLoginView):
    form_list = [
        (HQLoginView.AUTH_STEP, CloudCareAuthenticationForm),
        (HQLoginView.TOKEN_STEP, HQAuthenticationTokenForm),
        (HQLoginView.BACKUP_STEP, HQBackupTokenForm),
    ]


@two_factor_exempt
def logout(req, default_domain_redirect='domain_login'):
    referer = req.META.get('HTTP_REFERER')
    domain = get_domain_from_url(urlparse(referer).path) if referer else None

    # we don't actually do anything with the response here:
    LogoutView.as_view(template_name=settings.BASE_TEMPLATE)(req)

    if referer and domain:
        if not (req.couch_user.is_web_user() and not req.couch_user.is_active_in_domain(domain)):
            domain_login_url = reverse(default_domain_redirect, kwargs={'domain': domain})
            return HttpResponseRedirect('%s' % domain_login_url)
    else:
        return HttpResponseRedirect(reverse('login'))


# ping_response powers the ping_login and ping_session views, both tiny views used in user inactivity and
# session expiration handling.ping_session extends the user's current session, while ping_login does not.
# This difference is controlled in SelectiveSessionMiddleware, which makes ping_login bypass sessions.
@location_safe
@two_factor_exempt
def ping_response(request):
    current_build_id = request.GET.get('selected_app_id', '')
    domain = request.GET.get('domain', '')
    new_app_version_available = False
    # Do not show popup to users who have use_latest_build_cloudcare ff enabled
    latest_build_ff_enabled = (CLOUDCARE_LATEST_BUILD.enabled(domain)
                or CLOUDCARE_LATEST_BUILD.enabled(request.user.username))
    if current_build_id and domain and not latest_build_ff_enabled:
        app = get_app_cached(domain, current_build_id)
        app_id = app['copy_of'] if app['copy_of'] else app['_id']
        latest_build_id = get_latest_released_build_id(domain, app_id)

        if latest_build_id:
            new_app_version_available = current_build_id != latest_build_id

    return JsonResponse({
        'success': request.user.is_authenticated,
        'session_expiry': request.session.get('session_expiry'),
        'secure_session': request.session.get('secure_session'),
        'secure_session_timeout': request.session.get('secure_session_timeout'),
        'username': request.user.username,
        'new_app_version_available': new_app_version_available,
    })


@location_safe
@login_required
@use_bootstrap5
def login_new_window(request):
    return render_static(request, "hqwebapp/close_window.html", _("Thank you for logging in!"))


@xframe_options_sameorigin
@location_safe
@login_required
def domain_login_new_window(request):
    template = ('hqwebapp/bootstrap3/iframe_sso_login_success.html'
                if is_request_using_sso(request)
                else 'hqwebapp/bootstrap3/iframe_close_window.html')
    return TemplateView.as_view(template_name=template)(request)


@login_and_domain_required
@track_domain_request(calculated_prop='cp_n_downloads_custom_exports')
def retrieve_download(req, domain, download_id, template="hqwebapp/includes/bootstrap3/file_download.html"):
    next_url = req.GET.get('next', reverse('my_project_settings', args=[domain]))
    return soil_views.retrieve_download(req, download_id, template,
                                        extra_context={'domain': domain, 'next_url': next_url})


def dropbox_next_url(request, download_id):
    return request.META.get('HTTP_REFERER', '/')


@login_required
@require_dropbox_session(next_url=dropbox_next_url)
def dropbox_upload(request, download_id):
    download = DownloadBase.get(download_id)
    if download is None:
        logging.error("Download file request for expired/nonexistent file requested")
        raise Http404

    if download.owner_ids and request.couch_user.get_id not in download.owner_ids:
        return no_permissions(request, message=_(
            "You do not have access to this file. It can only be uploaded to dropbox by the user who created it"
        ))

    filename = download.get_filename()
    # Hack to get target filename from content disposition
    match = re.search('filename="([^"]*)"', download.content_disposition)
    dest = match.group(1) if match else 'download.txt'

    try:
        uploader = DropboxUploadHelper.create(
            request.session.get(DROPBOX_ACCESS_TOKEN),
            src=filename,
            dest=dest,
            download_id=download_id,
            user=request.user,
        )
    except DropboxInvalidToken:
        return HttpResponseRedirect(reverse(DropboxAuthInitiate.slug))
    except DropboxUploadAlreadyInProgress:
        uploader = DropboxUploadHelper.objects.get(download_id=download_id)
        messages.warning(
            request,
            'The file is in the process of being synced to dropbox! It is {0:.2f}% '
            'complete.'.format(uploader.progress * 100)
        )
        return HttpResponseRedirect(request.META.get('HTTP_REFERER', '/'))

    uploader.upload()

    messages.success(
        request,
        _("Apps/{app}/{dest} is queued to sync to dropbox! You will receive an email when it"
            " completes.".format(app=settings.DROPBOX_APP_NAME, dest=dest))
    )

    return HttpResponseRedirect(request.META.get('HTTP_REFERER', '/'))


@require_superuser
def debug_notify(request):
    try:
        0 // 0
    except ZeroDivisionError:
        notify_exception(
            request,
            "If you want to achieve a 500-style email-out but don't want the user to see a 500, "
            "use notify_exception(request[, message])")
    return HttpResponse("Email should have been sent")


@waf_allow('XSS_BODY')
@require_POST
def jserror(request):
    agent = request.META.get('HTTP_USER_AGENT', None)
    os = browser_name = browser_version = bot = TAG_UNKNOWN
    if agent:
        parsed_agent = httpagentparser.detect(agent)
        bot = parsed_agent.get('bot', False)
        if 'os' in parsed_agent:
            os = parsed_agent['os'].get('name', TAG_UNKNOWN)

        if 'browser' in parsed_agent:
            browser_version = parsed_agent['browser'].get('version', TAG_UNKNOWN)
            browser_name = parsed_agent['browser'].get('name', TAG_UNKNOWN)

    url = request.POST.get('page', None)
    domain = None
    if url:
        path = urlparse(url).path
        if path:
            domain = get_domain_from_url(path)
    domain = domain or '_unknown'

    metrics_counter('commcare.jserror.count', tags={
        'os': os,
        'browser_version': browser_version,
        'browser_name': browser_name,
        'url': sanitize_url(url),
        'bot': bot,
        'domain': domain,
    })

    notify_error(message=f'[JS] {request.POST.get("message")}', details={
        'message': request.POST.get('message'),
        'domain': domain,
        'page': url,
        'file': request.POST.get('file'),
        'line': request.POST.get('line'),
        'stack': request.POST.get('stack'),
        'meta': {
            'os': os,
            'browser_version': browser_version,
            'browser_name': browser_name,
            'bot': bot,
        }
    })

    return HttpResponse('')


def _get_email_message_base(post_params, couch_user, uploaded_file, to_email):
    report = dict([(key, post_params.get(key, '')) for key in (
        'subject',
        'username',
        'domain',
        'url',
        'message',
        'app_id',
        'cc',
        'email',
        '500traceback',
        'sentry_id',
    )])

    try:
        full_name = couch_user.full_name
        if couch_user.is_commcare_user():
            email = report['email']
        else:
            email = couch_user.get_email()
    except Exception:
        full_name = None
        email = report['email']
    report['full_name'] = full_name
    report['email'] = email or report['username']

    if report['domain']:
        domain = report['domain']
    elif len(couch_user.domains) == 1:
        # This isn't a domain page, but the user has only one domain, so let's use that
        domain = couch_user.domains[0]
    else:
        domain = "<no domain>"

    other_recipients = [el.strip() for el in report['cc'].split(",") if el]

    message_parts = [(
        f"username: {report['username']}\n"
        f"full name: {report['full_name']}\n"
        f"domain: {report['domain']}\n"
        f"url: {report['url']}\n"
        f"recipients: {', '.join(other_recipients)}\n"
    )]

    domain_object = Domain.get_by_name(domain) if report['domain'] else None
    debug_context = {
        'datetime': datetime.utcnow(),
        'self_started': '<unknown>',
        'has_handoff_info': '<unknown>',
        'project_description': '<unknown>',
        'sentry_error': '{}{}'.format(getattr(settings, 'SENTRY_QUERY_URL', ''), report['sentry_id'])
    }
    if domain_object:
        current_project_description = domain_object.project_description if domain_object else None
        new_project_description = post_params.get('project_description')
        if (domain_object and couch_user.is_domain_admin(domain=domain) and new_project_description
                and current_project_description != new_project_description):
            domain_object.project_description = new_project_description
            domain_object.save()

        message_parts.append((
            "software plan: {software_plan}\n"
        ).format(
            software_plan=Subscription.get_subscribed_plan_by_domain(domain),
        ))

        debug_context.update({
            'self_started': domain_object.internal.self_started,
            'has_handoff_info': bool(domain_object.internal.partner_contact),
        })

    subject = '{subject} ({domain})'.format(subject=report['subject'], domain=domain)

    if full_name and not any([c in full_name for c in '<>"']):
        reply_to = '"{full_name}" <{email}>'.format(**report)
    else:
        reply_to = report['email']

    # if the person looks like a commcare user, fogbugz can't reply
    # to their email, so just use the default
    if settings.HQ_ACCOUNT_ROOT in reply_to:
        reply_to = settings.SERVER_EMAIL

    message_parts.append("Message:\n\n{message}\n".format(message=report['message']))
    if domain_object and domain_object.project_description:
        message_parts.append(f"Project description: {domain_object.project_description}\n")

    if post_params.get('five-hundred-report'):
        extra_message = ("This message was reported from a 500 error page! "
                         "Please fix this ASAP (as if you wouldn't anyway)...")
        extra_debug_info = (
            "datetime: {datetime}\n"
            "Is self start: {self_started}\n"
            "Has Support Hand-off Info: {has_handoff_info}\n"
            "Sentry Error: {sentry_error}\n"
        ).format(**debug_context)
        traceback_info = cache.cache.get(report['500traceback']) or 'No traceback info available'
        cache.cache.delete(report['500traceback'])
        message_parts.append("\n\n".join([extra_debug_info, extra_message, traceback_info]))

    message = "".join(message_parts)
    email = EmailMessage(
        subject=subject,
        body=message,
        to=[to_email],
        headers={'Reply-To': reply_to},
        cc=other_recipients
    )

    if uploaded_file:
        filename = uploaded_file.name
        content = uploaded_file.read()
        email.attach(filename=filename, content=content)

    # only fake the from email if it's an @dimagi.com account
    is_icds_env = settings.SERVER_ENVIRONMENT in settings.ICDS_ENVS
    if is_dimagi_email(report['username']) and not is_icds_env:
        email.from_email = report['username']
    else:
        email.from_email = to_email

    return email


@method_decorator([login_required], name='dispatch')
class BugReportView(View):
    def post(self, req, *args, **kwargs):
        email = self._get_email_message(
            post_params=req.POST,
            couch_user=req.couch_user,
            uploaded_file=req.FILES.get('report_issue')
        )

        email.send(fail_silently=False)

        if req.POST.get('five-hundred-report'):
            messages.success(
                req,
                _("Your CommCare HQ Issue Report has been sent. We are working quickly to resolve this problem.")
            )
            return HttpResponseRedirect(reverse('homepage'))

        return HttpResponse()

    @staticmethod
    def _get_email_message(post_params, couch_user, uploaded_file):
        return _get_email_message_base(
            post_params,
            couch_user,
            uploaded_file,
            to_email=settings.SUPPORT_EMAIL,
        )


@method_decorator([login_required], name='dispatch')
class SolutionsFeatureRequestView(View):
    urlname = 'solutions_feature_request'

    @property
    def to_email_address(self):
        return 'solutions-feedback@dimagi.com'

    def post(self, request, *args, **kwargs):
        if not settings.IS_DIMAGI_ENVIRONMENT or not request.couch_user.is_dimagi:
            return HttpResponse(status=400)
        email = _get_email_message_base(
            post_params=request.POST,
            couch_user=request.couch_user,
            uploaded_file=request.FILES.get('feature_request'),
            to_email=self.to_email_address,
        )
        email.send(fail_silently=False)
        return HttpResponse()


def render_static(request, template, page_name):
    """
    Takes an html file and renders it Commcare HQ's styling
    """
    return render(request, f"hqwebapp/{get_bootstrap_version()}/blank.html",
                  {'tmpl': template, 'page_name': page_name})


@use_bootstrap5
def apache_license(request):
    return render_static(request, "apache_license.html", _("Apache License"))


@use_bootstrap5
def bsd_license(request):
    return render_static(request, "bsd_license.html", _("BSD License"))


class BasePageView(TemplateView):
    urlname = None  # name of the view used in urls
    page_title = None  # what shows up in the <title>
    template_name = 'hqwebapp/bootstrap3/base_page.html'

    @property
    def page_name(self):
        """
        This is what is visible to the user.
        page_title is what shows up in <title> tags.
        """
        return self.page_title

    @property
    def page_url(self):
        raise NotImplementedError()

    @property
    def parent_pages(self):
        """
        Specify parent pages as a list of
        [{
            'title': <name>,
            'url: <url>,
        }]
        """
        return []

    @property
    def main_context(self):
        """
        The shared context for rendering this page.
        """
        return {
            'current_page': {
                'page_name': self.page_name,
                'title': self.page_title,
                'url': self.page_url,
                'parents': self.parent_pages,
            },
        }

    @property
    def page_context(self):
        """
        The Context for the settings page
        """
        return {}

    def get_context_data(self, **kwargs):
        context = super(BasePageView, self).get_context_data(**kwargs)
        context.update(self.main_context)
        context.update(self.page_context)
        return context

    def render_to_response(self, context, **response_kwargs):
        """
        Returns a response with a template rendered with the given context.
        """
        return render(self.request, self.template_name, context)


class BaseSectionPageView(BasePageView):
    section_name = ""
    template_name = "hqwebapp/bootstrap3/base_section.html"

    @property
    def section_url(self):
        raise NotImplementedError

    @property
    def main_context(self):
        context = super(BaseSectionPageView, self).main_context
        context.update({
            'section': {
                'page_name': self.section_name,
                'url': self.section_url,
            }
        })
        return context


class PaginatedItemException(Exception):
    pass


class CRUDPaginatedViewMixin(object):
    """
    Mix this in with a TemplateView view object.
    For usage tips, see the docs for UI Helpers > Paginated CRUD View.
    """
    DEFAULT_LIMIT = 10

    limit_text = gettext_noop("items per page")
    empty_notification = gettext_noop("You have no items.")
    loading_message = gettext_noop("Loading...")
    deleted_items_header = gettext_noop("Deleted Items:")
    new_items_header = gettext_noop("New Items:")

    def _safe_escape(self, expression, default):
        try:
            return expression()
        except ValueError:
            return default

    @property
    def parameters(self):
        """
        Specify GET or POST from a request object.
        """
        return self.request.POST if self.request.method == 'POST' else self.request.GET

    @property
    @memoized
    def page(self):
        return self._safe_escape(
            lambda: int(self.parameters.get('page', 1)),
            1
        )

    @property
    @memoized
    def limit(self):
        return self._safe_escape(
            lambda: int(self.parameters.get('limit', self.DEFAULT_LIMIT)),
            self.DEFAULT_LIMIT
        )

    @property
    def total(self):
        raise NotImplementedError("You must implement total.")

    @property
    def sort_by(self):
        return self.parameters.GET.get('sortBy', 'abc')

    @property
    def skip(self):
        return (self.page - 1) * self.limit

    @property
    def action(self):
        action = self.parameters.get('action')
        if action not in self.allowed_actions:
            raise Http404()
        return action

    @property
    def column_names(self):
        raise NotImplementedError("you must return a list of column names")

    @property
    def pagination_context(self):
        create_form = self.get_create_form()
        return {
            'pagination': {
                'page': self.page,
                'limit': self.limit,
                'total': self.total,
                'limit_options': list(range(self.DEFAULT_LIMIT, 51, self.DEFAULT_LIMIT)),
                'column_names': self.column_names,
                'num_columns': len(self.column_names),
                'text': {
                    'limit': self.limit_text,
                    'empty': self.empty_notification,
                    'loading': self.loading_message,
                    'deleted_items': self.deleted_items_header,
                    'new_items': self.new_items_header,
                },
                'create_item_form': (
                    html.escape(self.get_create_form_response(create_form)) if create_form else None),
                'create_item_form_class': self.create_item_form_class,
            }
        }

    @property
    def allowed_actions(self):
        return [
            'create',
            'update',
            'delete',
            'paginate',
            'refresh',
        ]

    @property
    def paginate_crud_response(self):
        """
        Return this in the post method of your view class.
        """
        response = getattr(self, '%s_response' % self.action)
        return HttpResponse(json.dumps(response, cls=LazyEncoder), content_type='application/json')

    @property
    def create_response(self):
        create_form = self.get_create_form()
        new_item = None
        if create_form.is_valid():
            new_item = self.get_create_item_data(create_form)
            create_form = self.get_create_form(is_blank=True)
        return {
            'newItem': new_item,
            'form': self.get_create_form_response(create_form)
        }

    @property
    def update_response(self):
        update_form = self.get_update_form()
        updated_item = None
        if update_form.is_valid():
            updated_item = self.get_updated_item_data(update_form)
        return {
            'updatedItem': updated_item,
            'form': self.get_update_form_response(update_form),
        }

    @property
    def refresh_response(self):
        try:
            self.refresh_item(self.item_id)
        except PaginatedItemException as e:
            return {
                'error': _("<strong>Problem Refreshing List:</strong> %s") % e,
            }
        return {
            'success': True,
            'currentPage': self.page,
            'total': self.total,
            'paginatedList': list(self.paginated_list),
        }

    @property
    def delete_response(self):
        try:
            response = self.delete_item(self.item_id)
            return {
                'deletedItem': response
            }
        except PaginatedItemException as e:
            return {
                'error': _("<strong>Problem Deleting:</strong> %s") % e,
            }

    @property
    def item_id(self):
        try:
            return self.parameters['itemId']
        except KeyError:
            raise PaginatedItemException(_("The item's ID was not passed to the server."))

    @property
    def paginate_response(self):
        return {
            'success': True,
            'currentPage': self.page,
            'total': self.total,
            'paginatedList': list(self.paginated_list),
        }

    @property
    def paginated_list(self):
        """
        This should return a list (or generator object) of data formatted as follows:
        [
            {
                'itemData': {
                    'id': <id of item>,
                    <json dict of item data for the knockout model to use>
                },
                'template': <knockout template id>
            }
        ]
        """
        raise NotImplementedError("Return a list of data for the request response.")

    def get_create_form(self, is_blank=False):
        """
        This should be a crispy form that creates an item.
        It's not required if you just want a paginated view.
        """
        pass

    create_item_form_class = 'form form-inline'

    def get_create_form_response(self, create_form):
        return render_to_string(
            'hqwebapp/includes/create_item_form.html', {
                'form': create_form
            }
        )

    def get_update_form(self, initial_data=None):
        raise NotImplementedError("You must return a form object that will update an Item")

    def get_update_form_response(self, update_form):
        return render_to_string(
            'hqwebapp/partials/bootstrap3/update_item_form.html', {
                'form': update_form
            }
        )

    def refresh_item(self, item_id):
        """
        Process the item that triggered a list refresh here.
        """
        raise NotImplementedError("You must implement refresh_item")

    def get_create_item_data(self, create_form):
        """
        This should return a dict of data for the created item.
        {
            'itemData': {
                'id': <id of item>,
                <json dict of item data for the knockout model to use>
            },
            'template': <knockout template id>
        }
        """
        raise NotImplementedError("You must implement get_new_item_data")

    def get_updated_item_data(self, update_form):
        """
        This should return a dict of data for the updated item.
        {
            'itemData': {
                'id': <id of item>,
                <json dict of item data for the knockout model to use>
            },
            'template': <knockout template id>
        }
        """
        raise NotImplementedError("You must implement get_updated_item_data")

    def delete_item(self, item_id):
        """
        This should return a dict of data for the deleted item.
        {
            'itemData': {
                'id': <id of item>,
                <json dict of item data for the knockout model to use>
            },
            'template': <knockout template id>
        }
        """
        raise NotImplementedError("You must implement delete_item")


@login_required
def quick_find(request):
    query = request.GET.get('q')
    redirect = request.GET.get('redirect') != 'false'
    if not query:
        return HttpResponseBadRequest('GET param "q" must be provided')

    result = lookup_doc_id(query)
    if not result:
        raise Http404()

    is_member = result.domain and request.couch_user.is_member_of(result.domain, allow_enterprise=True)
    if is_member or request.couch_user.is_superuser:
        doc_info = get_doc_info(result.doc)
        if (doc_info.type == 'CommCareCase' or doc_info.type == 'XFormInstance') and doc_info.is_deleted:
            raise Http404()
    else:
        raise Http404()
    if redirect and doc_info.link:
        messages.info(request, _("We've redirected you to the %s matching your query") % doc_info.type_display)
        return HttpResponseRedirect(doc_info.link)
    elif redirect and request.couch_user.is_superuser:
        return HttpResponseRedirect('{}?id={}'.format(reverse('raw_doc'), result.doc_id))
    else:
        return JsonResponse(doc_info.to_json())


def osdd(request, template='osdd.xml'):
    response = render(request, template, {
        'url_base': get_url_base(),
        'env': get_environment_friendly_name()
    })
    response['Content-Type'] = 'application/xml'
    return response


class MaintenanceAlertsView(BasePageView):
    urlname = 'alerts'
    page_title = gettext_noop("Maintenance Alerts")
    template_name = 'hqwebapp/maintenance_alerts.html'

    @method_decorator(use_bootstrap5)
    @method_decorator(require_superuser)
    def dispatch(self, request, *args, **kwargs):
        return super(MaintenanceAlertsView, self).dispatch(request, *args, **kwargs)

    @method_decorator(require_superuser)
    def post(self, request):
        from corehq.apps.hqwebapp.models import Alert
        ma = Alert.objects.get(id=request.POST.get('alert_id'), created_by_domain=None)
        command = request.POST.get('command')
        if command == 'activate':
            ma.active = True
        elif command == 'deactivate':
            ma.active = False
        ma.save()
        return HttpResponseRedirect(reverse('alerts'))

    @property
    def page_context(self):
        from corehq.apps.hqwebapp.models import Alert
        now = datetime.utcnow()
        alerts = Alert.objects.filter(
            created_by_domain__isnull=True
        ).order_by('-active', '-created')[:20]
        return {
            'timezones': pytz.common_timezones,
            'alerts': [{
                'created': str(alert.created),
                'active': alert.active,
                'html': alert.html,
                'start_time': ServerTime(alert.start_time).user_time(pytz.timezone(alert.timezone))
                                                          .ui_string() if alert.start_time else None,
                'end_time': ServerTime(alert.end_time).user_time(pytz.timezone(alert.timezone))
                                                      .ui_string() if alert.end_time else None,
                'expired': alert.end_time and alert.end_time < now,
                'id': alert.id,
                'domains': ", ".join(alert.domains) if alert.domains else "All domains",
                'created_by_user': alert.created_by_user,
            } for alert in alerts]
        }

    @property
    def page_url(self):
        return reverse(self.urlname)


@require_POST
@require_superuser
def create_alert(request):
    from corehq.apps.hqwebapp.models import Alert
    alert_text = request.POST.get('alert_text')
    domains = request.POST.get('domains')
    domains = domains.split() if domains else None

    start_time = request.POST.get('start_time')
    end_time = request.POST.get('end_time')
    timezone = request.POST.get('timezone') or 'UTC'

    start_time = UserTime(
        datetime.fromisoformat(start_time),
        tzinfo=pytz.timezone(timezone)
    ).server_time().done() if start_time else None
    end_time = UserTime(
        datetime.fromisoformat(end_time),
        tzinfo=pytz.timezone(timezone)
    ).server_time().done() if end_time else None

    Alert(active=False, text=alert_text, domains=domains,
          start_time=start_time, end_time=end_time, timezone=timezone,
          created_by_user=request.couch_user.username).save()
    return HttpResponseRedirect(reverse('alerts'))


def redirect_to_dimagi(endpoint):
    def _redirect(request, lang_code=None):
        if settings.SERVER_ENVIRONMENT in [
            'production',
            'india',
            'staging',
            'changeme',
            settings.LOCAL_SERVER_ENVIRONMENT,
        ]:
            return HttpResponsePermanentRedirect(
                "https://www.dimagi.com/{}{}".format(
                    endpoint,
                    "?lang={}".format(lang_code) if lang_code else "",
                )
            )
        return redirect_to_default(request)
    return _redirect


def temporary_google_verify(request):
    # will remove once google search console verify process completes
    # BMB 4/20/18
    return render(request, "google9633af922b8b0064.html")


@waf_allow('XSS_BODY')
@require_POST
@csrf_exempt
def log_email_event(request, secret, domain=None):
    # From Amazon SNS:
    # https://docs.aws.amazon.com/ses/latest/DeveloperGuide/event-publishing-retrieving-sns-examples.html
    email_setting = EmailSettings.objects.filter(domain=domain).first() if domain else None
    if (email_setting and email_setting.use_this_gateway and email_setting.use_tracking_headers):
        SNS_email_event_secret = email_setting.sns_secret
    else:
        SNS_email_event_secret = settings.SNS_EMAIL_EVENT_SECRET
    if secret != SNS_email_event_secret:
        return HttpResponse("Incorrect secret", status=403, content_type='text/plain')

    request_json = json.loads(request.body)

    if request_json['Type'] == "SubscriptionConfirmation":
        # When creating an SNS topic, the first message is a subscription
        # confirmation, where we need to access the subscribe URL to confirm we
        # are able to receive messages at this endpoint
        subscribe_url = request_json['SubscribeURL']
        session = get_public_only_session(domain_name='n/a', src="log_email_event")
        session.get(subscribe_url)
        return HttpResponse()

    message = json.loads(request_json['Message'])
    headers = message.get('mail', {}).get('headers', [])

    for header in headers:
        if header["name"] == COMMCARE_MESSAGE_ID_HEADER:
            if Invitation.EMAIL_ID_PREFIX in header["value"]:
                handle_email_invite_message(message, header["value"].split(Invitation.EMAIL_ID_PREFIX)[1])
            else:
                subevent_id = header["value"]
                handle_email_messaging_subevent(message, subevent_id)
            break

    handle_email_sns_event(message)

    return HttpResponse()


@method_decorator(require_superuser, name="dispatch")
class OauthApplicationRegistration(BasePageView):
    urlname = 'oauth_application_registration'
    page_title = "Oauth Application Registration"
    template_name = "hqwebapp/bootstrap3/oauth_application_registration_form.html"

    @property
    def page_url(self):
        return reverse(self.urlname)

    @property
    def base_application_form(self):
        return modelform_factory(
            get_application_model(),
            fields=(
                "name",
                "client_id",
                "client_secret",
                "client_type",
                "authorization_grant_type",
                "redirect_uris",
            ),
        )

    @property
    def hq_application_form(self):
        return modelform_factory(
            HQOauthApplication,
            fields=(
                "pkce_required",
            ),
        )

    def get_context_data(self, **kwargs):
        context = super().get_context_data(**kwargs)
        if 'forms' not in kwargs:
            context['forms'] = [self.base_application_form(), self.hq_application_form()]
        return context

    def post(self, request, *args, **kwargs):

        base_application_form = self.base_application_form(data=self.request.POST)
        hq_application_form = self.hq_application_form(data=self.request.POST)

        if base_application_form.is_valid() and hq_application_form.is_valid():
            base_application_form.instance.user = self.request.user
            base_application = base_application_form.save()
            HQOauthApplication.objects.create(
                application=base_application,
                **hq_application_form.cleaned_data,
            )
        else:
            return self.render_to_response(self.get_context_data(
                forms=[base_application_form, hq_application_form]
            ))

        return HttpResponseRedirect(reverse('oauth2_provider:detail', args=[str(base_application.id)]))


@csrf_exempt
@require_POST
def check_sso_login_status(request):
    """
    Checks to see if a given username must sign in or sign up with SSO and
    returns the url for the SSO's login endpoint.
    :param request: HttpRequest
    :return: HttpResponse (as JSON)
    """
    username = request.POST['username']
    is_sso_required = False
    sso_url = None
    continue_text = None

    idp = IdentityProvider.get_required_identity_provider(username)
    if idp:
        is_sso_required = True
        sso_url = idp.get_login_url(username=username)
        continue_text = _("Continue to {}").format(idp.name)

    return JsonResponse({
        'is_sso_required': is_sso_required,
        'sso_url': sso_url,
        'continue_text': continue_text,
    })


@require_POST
def set_language(request):
    """
    Redirect to the current page while setting the chosen language, if valid.
    If no http referer is available or it is not safe, just set the language.
    Based on django.views.i18n.set_language.
    """
    next_url = request.META.get("HTTP_REFERER")
    if next_url and url_has_allowed_host_and_scheme(
        url=next_url,
        allowed_hosts={request.get_host()},
        require_https=request.is_secure(),
    ):
        response = HttpResponseRedirect(next_url)
    else:
        response = HttpResponse(status=204)

    lang_code = request.POST.get("language")
    valid_lang_codes = [lang_code for lang_code, __ in settings.LANGUAGES]
    if lang_code and lang_code in valid_lang_codes:
        response = set_language_cookie(response, lang_code)
    return response<|MERGE_RESOLUTION|>--- conflicted
+++ resolved
@@ -90,11 +90,7 @@
     HQBackupTokenForm
 )
 from corehq.apps.hqwebapp.models import HQOauthApplication, ServerLocation
-<<<<<<< HEAD
 from corehq.apps.hqwebapp.login_utils import get_custom_login_page, is_logged_in
-=======
-from corehq.apps.hqwebapp.login_utils import get_custom_login_page
->>>>>>> f007cbf4
 from corehq.apps.hqwebapp.utils import get_environment_friendly_name
 from corehq.apps.hqwebapp.utils.bootstrap import get_bootstrap_version
 from corehq.apps.locations.permissions import location_safe
@@ -531,16 +527,11 @@
 
     def can_select_server(self):
         env = settings.SERVER_ENVIRONMENT
-<<<<<<< HEAD
-        domain = self.extra_context.get('domain')
-        return env in ServerLocation.ENVS and not domain
-=======
         is_domain_login = self.extra_context.get('domain')
         has_next_url = self.request.GET.get('next')
         return (env in ServerLocation.ENVS
                 and not is_domain_login
                 and not has_next_url)
->>>>>>> f007cbf4
 
     def get_form_kwargs(self, step=None):
         kwargs = super().get_form_kwargs(step)
