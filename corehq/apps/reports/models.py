from __future__ import absolute_import
from __future__ import unicode_literals
import calendar
import hashlib
import uuid
from collections import defaultdict, namedtuple
from datetime import datetime
import functools
import json
import logging
from six.moves.urllib.parse import urlencode

from django.core.exceptions import ValidationError
from django.db import models
from django.http import Http404
from django.utils import html
from django.utils.safestring import mark_safe
from django.conf import settings
from django.core.validators import validate_email
from django.utils.translation import ugettext as _
from django.utils.translation import ugettext_noop
from jsonfield import JSONField

from sqlalchemy.util import immutabledict
from corehq.apps.app_manager.app_schemas.case_properties import get_case_properties

from corehq.apps.app_manager.dbaccessors import get_app
from corehq.apps.app_manager.models import Form, RemoteApp
from corehq.apps.cachehq.mixins import (
    CachedCouchDocumentMixin,
    QuickCachedDocumentMixin,
)
from corehq.apps.domain.middleware import CCHQPRBACMiddleware
from corehq.apps.domain.models import Domain
from corehq.apps.hqwebapp.tasks import send_html_email_async
from corehq.apps.reports.daterange import get_daterange_start_end_dates, get_all_daterange_slugs
from corehq.apps.reports.dbaccessors import (
    hq_group_export_configs_by_domain,
)
from corehq.apps.reports.dispatcher import ProjectReportDispatcher, CustomProjectReportDispatcher
from corehq.apps.reports.display import xmlns_to_name
from corehq.apps.reports.exceptions import (
    InvalidDaterangeException,
    UnsupportedSavedReportError,
    UnsupportedScheduledReportError,
)
from corehq.apps.reports.exportfilters import (
    default_case_filter,
    default_form_filter,
    form_matches_users,
    is_commconnect_form,
)
from corehq.apps.userreports.util import default_language as ucr_default_language, localize as ucr_localize
from corehq.apps.users.dbaccessors import get_user_docs_by_username
from corehq.apps.users.models import CommCareUser, CouchUser
from corehq.util.quickcache import quickcache
from corehq.util.translation import localize
from corehq.util.view_utils import absolute_reverse

from couchexport.models import SavedExportSchema, GroupExportConfiguration, DefaultExportSchema, SplitColumn
from couchexport.transforms import couch_to_excel_datetime, identity
from couchexport.util import SerializableFunction
from couchforms.filters import instances
from dimagi.ext.couchdbkit import *
from dimagi.utils.couch.cache import cache_core
from dimagi.utils.couch.database import iter_docs
from memoized import memoized
from dimagi.utils.logging import notify_exception
from django_prbac.exceptions import PermissionDenied
import six
from six.moves import range
from six.moves import map


class HQUserType(object):
    ACTIVE = 0
    DEMO_USER = 1
    ADMIN = 2
    UNKNOWN = 3
    COMMTRACK = 4
    DEACTIVATED = 5
<<<<<<< HEAD
    GROUPS_AND_LOCATIONS = 6
=======
    WEB = 6
>>>>>>> 492e2df5
    human_readable = [settings.COMMCARE_USER_TERM,
                      ugettext_noop("demo_user"),
                      ugettext_noop("admin"),
                      ugettext_noop("Unknown Users"),
                      ugettext_noop("CommCare Supply"),
                      ugettext_noop("Deactivated Mobile Workers"),
<<<<<<< HEAD
                      ugettext_noop("GROUPS AND LOCATIONS"),]
=======
                      ugettext_noop("Web Users"), ]
>>>>>>> 492e2df5
    toggle_defaults = (True, False, False, False, False, True, True)
    count = len(human_readable)
    included_defaults = (True, True, True, True, False, True, True)

    @classmethod
    def use_defaults(cls):
        return cls._get_manual_filterset(cls.included_defaults, cls.toggle_defaults)

    @classmethod
    def all_but_users(cls):
        no_users = [True] * cls.count
        no_users[cls.ACTIVE] = False
        return cls._get_manual_filterset(cls.included_defaults, no_users)

    @classmethod
    def commtrack_defaults(cls):
        # this is just a convenience method for clarity on commtrack projects
        return cls.all()

    @classmethod
    def all(cls):
        defaults = (True,) * cls.count
        return cls._get_manual_filterset(defaults, cls.toggle_defaults)

    @classmethod
    def _get_manual_filterset(cls, included, defaults):
        """
        manually construct a filter set. included and defaults should both be
        arrays of booleans mapping to values in human_readable and whether they should be
        included and defaulted, respectively.
        """
        return [HQUserToggle(i, defaults[i]) for i in range(cls.count) if included[i]]

    @classmethod
    def use_filter(cls, ufilter):
        return [HQUserToggle(i, six.text_type(i) in ufilter) for i in range(cls.count)]


class HQToggle(object):
    type = None
    show = False
    name = None

    def __init__(self, type, show, name):
        self.type = type
        self.name = name
        self.show = show

    def __repr__(self):
        return "%(klass)s[%(type)s:%(show)s:%(name)s]" % dict(
            klass = self.__class__.__name__,
            type=self.type,
            name=self.name,
            show=self.show
        )


class HQUserToggle(HQToggle):

    def __init__(self, type, show):
        name = _(HQUserType.human_readable[type])
        super(HQUserToggle, self).__init__(type, show, name)


class TempCommCareUser(CommCareUser):
    filter_flag = IntegerProperty()

    def __init__(self, domain, username, uuid):
        if username == HQUserType.human_readable[HQUserType.DEMO_USER]:
            filter_flag = HQUserType.DEMO_USER
        elif username == HQUserType.human_readable[HQUserType.ADMIN]:
            filter_flag = HQUserType.ADMIN
        else:
            filter_flag = HQUserType.UNKNOWN
        super(TempCommCareUser, self).__init__(
            domain=domain,
            username=username,
            _id=uuid,
            date_joined=datetime.utcnow(),
            is_active=False,
            user_data={},
            first_name='',
            last_name='',
            filter_flag=filter_flag
        )

    def save(self, **params):
        raise NotImplementedError

    @property
    def userID(self):
        return self._id

    @property
    def username_in_report(self):
        if self.filter_flag == HQUserType.UNKNOWN:
            final = mark_safe('%s <strong>[unregistered]</strong>' % html.escape(self.username))
        elif self.filter_flag == HQUserType.DEMO_USER:
            final = mark_safe('<strong>%s</strong>' % html.escape(self.username))
        else:
            final = mark_safe('<strong>%s</strong> (%s)' % tuple(map(html.escape, [self.username, self.user_id])))
        return final

    @property
    def raw_username(self):
        return self.username

    class Meta(object):
        app_label = 'reports'


ReportContent = namedtuple('ReportContent', ['text', 'attachment'])


class ReportConfig(CachedCouchDocumentMixin, Document):
    """
    This model represents a "Saved Report." That is, a saved set of filters for a given report.
    """

    domain = StringProperty()

    # the prefix of the report dispatcher class for this report, used to
    # get route name for url reversing, and report names
    report_type = StringProperty()
    report_slug = StringProperty()
    subreport_slug = StringProperty(default=None)

    name = StringProperty()
    description = StringProperty()
    owner_id = StringProperty()

    filters = DictProperty()

    date_range = StringProperty(choices=get_all_daterange_slugs())
    days = IntegerProperty(default=None)
    start_date = DateProperty(default=None)
    end_date = DateProperty(default=None)
    datespan_slug = StringProperty(default=None)

    def delete(self, *args, **kwargs):
        notifications = self.view('reportconfig/notifications_by_config',
            reduce=False, include_docs=True, key=self._id).all()

        for n in notifications:
            n.config_ids.remove(self._id)
            if n.config_ids:
                n.save()
            else:
                n.delete()

        return super(ReportConfig, self).delete(*args, **kwargs)

    @classmethod
    def by_domain_and_owner(cls, domain, owner_id, report_slug=None,
                            stale=True, skip=None, limit=None):
        kwargs = {}
        if stale:
            kwargs['stale'] = settings.COUCH_STALE_QUERY

        if report_slug is not None:
            key = ["name slug", domain, owner_id, report_slug]
        else:
            key = ["name", domain, owner_id]

        db = cls.get_db()
        if skip is not None:
            kwargs['skip'] = skip
        if limit is not None:
            kwargs['limit'] = limit

        result = cache_core.cached_view(
            db,
            "reportconfig/configs_by_domain",
            reduce=False,
            include_docs=True,
            startkey=key,
            endkey=key + [{}],
            wrapper=cls.wrap,
            **kwargs
        )
        return result

    @classmethod
    def default(self):
        return {
            'name': '',
            'description': '',
            #'date_range': 'last7',
            'days': None,
            'start_date': None,
            'end_date': None,
            'filters': {}
        }

    def to_complete_json(self, lang=None):
        result = super(ReportConfig, self).to_json()
        result.update({
            'url': self.url,
            'report_name': self.report_name,
            'date_description': self.date_description,
            'datespan_filters': self.datespan_filter_choices(
                self.datespan_filters,
                lang or ucr_default_language()
            ),
            'has_ucr_datespan': self.has_ucr_datespan,
        })
        return result

    @property
    @memoized
    def _dispatcher(self):
        from corehq.apps.userreports.models import CUSTOM_REPORT_PREFIX
        from corehq.apps.userreports.reports.view import (
            ConfigurableReportView,
            CustomConfigurableReportDispatcher,
        )

        dispatchers = [
            ProjectReportDispatcher,
            CustomProjectReportDispatcher,
        ]

        for dispatcher in dispatchers:
            if dispatcher.prefix == self.report_type:
                return dispatcher()

        if self.report_type == 'configurable':
            if self.subreport_slug.startswith(CUSTOM_REPORT_PREFIX):
                return CustomConfigurableReportDispatcher()
            else:
                return ConfigurableReportView()

        if self.doc_type != 'ReportConfig-Deleted':
            self.doc_type += '-Deleted'
            self.save()
            notify_exception(
                None,
                "This saved-report (id: %s) is unknown (report_type: %s) and so we have archived it" % (
                    self._id,
                    self.report_type
                )
            )
        raise UnsupportedSavedReportError("Unknown dispatcher: %s" % self.report_type)

    def get_date_range(self):
        date_range = self.date_range
        # allow old report email notifications to represent themselves as a
        # report config by leaving the default date range up to the report
        # dispatcher
        if not date_range:
            return {}

        try:
            start_date, end_date = get_daterange_start_end_dates(
                date_range,
                start_date=self.start_date,
                end_date=self.end_date,
                days=self.days,
            )
        except InvalidDaterangeException:
            # this is due to bad validation. see: http://manage.dimagi.com/default.asp?110906
            logging.error('saved report %s is in a bad state - date range is misconfigured' % self._id)
            return {}

        dates = {
            'startdate': start_date.isoformat(),
            'enddate': end_date.isoformat(),
        }

        if self.is_configurable_report:
            filter_slug = self.datespan_slug
            if filter_slug:
                return {
                    '%s-start' % filter_slug: start_date.isoformat(),
                    '%s-end' % filter_slug: end_date.isoformat(),
                    filter_slug: '%(startdate)s to %(enddate)s' % dates,
                }
        return dates

    @property
    @memoized
    def query_string(self):
        params = {}
        if self._id != 'dummy':
            params['config_id'] = self._id
        if not self.is_configurable_report:
            params.update(self.filters)
            params.update(self.get_date_range())

        return urlencode(params, True)

    @property
    @memoized
    def url_kwargs(self):
        kwargs = {
            'domain': self.domain,
            'report_slug': self.report_slug,
        }

        if self.subreport_slug:
            kwargs['subreport_slug'] = self.subreport_slug

        return immutabledict(kwargs)

    @property
    @memoized
    def view_kwargs(self):
        if not self.is_configurable_report:
            return self.url_kwargs.union({
                'permissions_check': self._dispatcher.permissions_check,
            })
        return self.url_kwargs

    @property
    @memoized
    def url(self):
        try:
            if self.is_configurable_report:
                url_base = absolute_reverse(self.report_slug, args=[self.domain, self.subreport_slug])
            else:
                url_base = absolute_reverse(self._dispatcher.name(), kwargs=self.url_kwargs)
            return url_base + '?' + self.query_string
        except UnsupportedSavedReportError:
            return "#"
        except Exception as e:
            logging.exception(e.message)
            return "#"

    @property
    @memoized
    def report(self):
        """
        Returns None if no report is found for that report slug, which happens
        when a report is no longer available.  All callers should handle this
        case.

        """
        try:
            return self._dispatcher.get_report(
                self.domain, self.report_slug, self.subreport_slug
            )
        except UnsupportedSavedReportError:
            return None

    @property
    def report_name(self):
        try:
            if self.report is None:
                return _("Deleted Report")
            else:
                return _(self.report.name)
        except Exception:
            return _("Unsupported Report")

    @property
    def full_name(self):
        if self.name:
            return "%s (%s)" % (self.name, self.report_name)
        else:
            return self.report_name

    @property
    def date_description(self):
        if self.date_range == 'lastmonth':
            return "Last Month"
        elif self.days and not self.start_date:
            day = 'day' if self.days == 1 else 'days'
            return "Last %d %s" % (self.days, day)
        elif self.end_date:
            return "From %s to %s" % (self.start_date, self.end_date)
        elif self.start_date:
            return "Since %s" % self.start_date
        else:
            return ''

    @property
    @memoized
    def owner(self):
        return CouchUser.get_by_user_id(self.owner_id)

    def get_report_content(self, lang, attach_excel=False):
        """
        Get the report's HTML content as rendered by the static view format.

        """
        from corehq.apps.locations.middleware import LocationAccessMiddleware

        try:
            if self.report is None:
                return ReportContent(
                    _("The report used to create this scheduled report is no"
                      " longer available on CommCare HQ.  Please delete this"
                      " scheduled report and create a new one using an available"
                      " report."),
                    None,
                )
        except Exception:
            pass

        if getattr(self.report, 'is_deprecated', False):
            return ReportContent(
                self.report.deprecation_email_message or
                _("[DEPRECATED] %s report has been deprecated and will stop working soon. "
                  "Please update your saved reports email settings if needed." % self.report.name
                  ),
                None,
            )

        from django.http import HttpRequest, QueryDict
        mock_request = HttpRequest()
        mock_request.couch_user = self.owner
        mock_request.user = self.owner.get_django_user()
        mock_request.domain = self.domain
        mock_request.couch_user.current_domain = self.domain
        mock_request.couch_user.language = lang
        mock_request.method = 'GET'
        mock_request.bypass_two_factor = True

        mock_query_string_parts = [self.query_string, 'filterSet=true']
        if self.is_configurable_report:
            mock_query_string_parts.append(urlencode(self.filters, True))
            mock_query_string_parts.append(urlencode(self.get_date_range(), True))
        mock_request.GET = QueryDict('&'.join(mock_query_string_parts))

        # Make sure the request gets processed by PRBAC Middleware
        CCHQPRBACMiddleware.apply_prbac(mock_request)
        LocationAccessMiddleware.apply_location_access(mock_request)

        try:
            dispatch_func = functools.partial(self._dispatcher.__class__.as_view(), mock_request, **self.view_kwargs)
            email_response = dispatch_func(render_as='email')
            if email_response.status_code == 302:
                return ReportContent(
                    _(
                        "We are sorry, but your saved report '%(config_name)s' "
                        "is no longer accessible because the owner %(username)s "
                        "is no longer active."
                    ) % {
                        'config_name': self.name,
                        'username': self.owner.username
                    },
                    None,
                )
            return ReportContent(
                json.loads(email_response.content)['report'],
                dispatch_func(render_as='excel') if attach_excel else None,
            )
        except PermissionDenied:
            return ReportContent(
                _(
                    "We are sorry, but your saved report '%(config_name)s' "
                    "is no longer accessible because your subscription does "
                    "not allow Custom Reporting. Please talk to your Project "
                    "Administrator about enabling Custom Reports. If you "
                    "want CommCare HQ to stop sending this message, please "
                    "visit %(saved_reports_url)s to remove this "
                    "Emailed Report."
                ) % {
                    'config_name': self.name,
                    'saved_reports_url': absolute_reverse(
                        'saved_reports', args=[mock_request.domain]
                    ),
                },
                None,
            )
        except Http404:
            return ReportContent(
                _(
                    "We are sorry, but your saved report '%(config_name)s' "
                    "can not be generated since you do not have the correct permissions. "
                    "Please talk to your Project Administrator about getting permissions for this"
                    "report."
                ) % {
                    'config_name': self.name,
                },
                None,
            )
        except UnsupportedSavedReportError:
            return ReportContent(
                _(
                    "We are sorry, but your saved report '%(config_name)s' "
                    "is no longer available. If you think this is a mistake, please report an issue."
                ) % {
                    'config_name': self.name,
                },
                None,
            )
        except Exception:
            notify_exception(None, "Error generating report: {}".format(self.report_slug), details={
                'domain': self.domain,
                'user': self.owner.username,
                'report': self.report_slug,
                'report config': self.get_id
            })
            return ReportContent(_("An error occurred while generating this report."), None)

    @property
    def is_configurable_report(self):
        from corehq.apps.userreports.reports.view import ConfigurableReportView
        return self.report_type == ConfigurableReportView.prefix

    @property
    @memoized
    def languages(self):
        if self.is_configurable_report:
            return frozenset(self.report.spec.get_languages())
        return frozenset()

    @property
    @memoized
    def configurable_report(self):
        from corehq.apps.userreports.reports.view import ConfigurableReportView
        return ConfigurableReportView.get_report(
            self.domain, self.report_slug, self.subreport_slug
        )

    @property
    def datespan_filters(self):
        return (self.configurable_report.datespan_filters
                if self.is_configurable_report else [])

    @property
    def has_ucr_datespan(self):
        return self.is_configurable_report and self.datespan_filters

    @staticmethod
    def datespan_filter_choices(datespan_filters, lang):
        localized_datespan_filters = []
        for f in datespan_filters:
            copy = dict(f)
            copy['display'] = ucr_localize(copy['display'], lang)
            localized_datespan_filters.append(copy)

        with localize(lang):
            return [{
                'display': _('Choose a date filter...'),
                'slug': None,
            }] + localized_datespan_filters

DEFAULT_REPORT_NOTIF_SUBJECT = "Scheduled report from CommCare HQ"


class ReportNotification(CachedCouchDocumentMixin, Document):
    domain = StringProperty()
    owner_id = StringProperty()

    recipient_emails = StringListProperty()
    config_ids = StringListProperty()
    send_to_owner = BooleanProperty()
    attach_excel = BooleanProperty()
    # language is only used if some of the config_ids refer to UCRs.
    language = StringProperty()
    email_subject = StringProperty(default=DEFAULT_REPORT_NOTIF_SUBJECT)

    hour = IntegerProperty(default=8)
    minute = IntegerProperty(default=0)
    day = IntegerProperty(default=1)
    interval = StringProperty(choices=["daily", "weekly", "monthly"])
    uuid = StringProperty()

    @property
    def is_editable(self):
        try:
            self.report_slug
            return False
        except AttributeError:
            return True

    @classmethod
    def by_domain_and_owner(cls, domain, owner_id, stale=True, **kwargs):
        if stale:
            kwargs['stale'] = settings.COUCH_STALE_QUERY

        key = [domain, owner_id]
        db = cls.get_db()
        result = cache_core.cached_view(db, "reportconfig/user_notifications", reduce=False,
                                        include_docs=True, startkey=key, endkey=key + [{}],
                                        wrapper=cls.wrap, **kwargs)
        return result

    @property
    @memoized
    def all_recipient_emails(self):
        # handle old documents
        if not self.owner_id:
            return frozenset([self.owner.get_email()])

        emails = frozenset(self.recipient_emails)
        if self.send_to_owner and self.owner_email:
            emails |= {self.owner_email}
        return emails

    @property
    @memoized
    def owner_email(self):
        if self.owner.is_web_user():
            return self.owner.username

        email = self.owner.get_email()
        try:
            validate_email(email)
            return email
        except Exception:
            pass

    @property
    @memoized
    def owner(self):
        id = self.owner_id
        return CouchUser.get_by_user_id(id)

    @property
    @memoized
    def configs(self):
        """
        Access the notification's associated configs as a list, transparently
        returning an appropriate dummy for old notifications which have
        `report_slug` instead of `config_ids`.
        """
        if self.config_ids:
            configs = []
            for config_doc in iter_docs(ReportConfig.get_db(), self.config_ids):
                config = ReportConfig.wrap(config_doc)
                if not hasattr(config, 'deleted'):
                    configs.append(config)

            def _sort_key(config_id):
                if config_id in self.config_ids:
                    return self.config_ids.index(config_id)
                else:
                    return len(self.config_ids)
            configs = sorted(configs, key=_sort_key)
        elif self.report_slug == 'admin_domains':
            raise UnsupportedScheduledReportError("admin_domains is no longer "
                "supported as a schedulable report for the time being")
        else:
            # create a new ReportConfig object, useful for its methods and
            # calculated properties, but don't save it
            class ReadonlyReportConfig(ReportConfig):

                def save(self, *args, **kwargs):
                    pass

            config = ReadonlyReportConfig()
            object.__setattr__(config, '_id', 'dummy')
            config.report_type = ProjectReportDispatcher.prefix
            config.report_slug = self.report_slug
            config.domain = self.domain
            config.owner_id = self.owner_id
            configs = [config]

        return tuple(configs)

    @property
    def day_name(self):
        if self.interval == 'weekly':
            return calendar.day_name[self.day]
        return {
            "daily": _("Every day"),
            "monthly": _("Day %s of every month" % self.day),
        }[self.interval]

    @classmethod
    def day_choices(cls):
        """Tuples for day of week number and human-readable day of week"""
        return tuple([(val, calendar.day_name[val]) for val in range(7)])

    @classmethod
    def hour_choices(cls):
        """Tuples for hour number and human-readable hour"""
        return tuple([(val, "%s:00" % val) for val in range(24)])

    @property
    @memoized
    def recipients_by_language(self):
        user_languages = {
            user['username']: user['language']
            for user in get_user_docs_by_username(self.all_recipient_emails)
            if 'username' in user and 'language' in user
        }
        fallback_language = user_languages.get(self.owner_email, 'en')

        recipients = defaultdict(list)
        for email in self.all_recipient_emails:
            language = user_languages.get(email, fallback_language)
            recipients[language].append(email)
        return immutabledict(recipients)

    def get_secret(self, email):
        uuid = self._get_or_create_uuid()
        return hashlib.sha1(uuid + email).hexdigest()[:20]

    def send(self):
        # Scenario: user has been removed from the domain that they
        # have scheduled reports for.  Delete this scheduled report
        if not self.owner.is_member_of(self.domain):
            self.delete()
            return

        if self.owner.is_deleted():
            self.delete()
            return

        if self.recipients_by_language:
            for language, emails in self.recipients_by_language.items():
                self._get_and_send_report(language, emails)

    def _get_or_create_uuid(self):
        if not self.uuid:
            self.uuid = uuid.uuid4().hex
            self.save()
        return self.uuid

    def _get_and_send_report(self, language, emails):
        from corehq.apps.reports.views import get_scheduled_report_response, render_full_report_notification

        with localize(language):
            title = (
                _(DEFAULT_REPORT_NOTIF_SUBJECT)
                if self.email_subject == DEFAULT_REPORT_NOTIF_SUBJECT
                else self.email_subject
            )

            attach_excel = getattr(self, 'attach_excel', False)
            content, excel_files = get_scheduled_report_response(
                self.owner, self.domain, self._id, attach_excel=attach_excel)
            slugs = [r.report_slug for r in self.configs]

            for email in emails:
                body = render_full_report_notification(None, content, email, self).content
                send_html_email_async.delay(
                    title, email, body,
                    email_from=settings.DEFAULT_FROM_EMAIL,
                    file_attachments=excel_files)

    def remove_recipient(self, email):
        try:
            if email == self.owner.get_email():
                self.send_to_owner = False
            self.recipient_emails.remove(email)
        except ValueError:
            pass


class AppNotFound(Exception):
    pass


class HQExportSchema(SavedExportSchema):
    doc_type = 'SavedExportSchema'
    domain = StringProperty()
    transform_dates = BooleanProperty(default=True)

    @property
    def global_transform_function(self):
        if self.transform_dates:
            return couch_to_excel_datetime
        else:
            return identity

    @classmethod
    def wrap(cls, data):
        if 'transform_dates' not in data:
            data['transform_dates'] = False
        self = super(HQExportSchema, cls).wrap(data)
        if not self.domain:
            self.domain = self.index[0]
        return self


class FormExportSchema(HQExportSchema):
    doc_type = 'SavedExportSchema'
    app_id = StringProperty()
    include_errors = BooleanProperty(default=False)
    split_multiselects = BooleanProperty(default=False)
    _default_type = 'form'

    def update_schema(self):
        super(FormExportSchema, self).update_schema()
        if self.split_multiselects:
            self.update_question_schema()
            for column in [column for table in self.tables for column in table.columns]:
                if isinstance(column, SplitColumn):
                    question = self.question_schema.question_schema.get(column.index)
                    # this is to workaround a bug where a "special" column was incorrectly
                    # being flagged as a SplitColumn.
                    # https://github.com/dimagi/commcare-hq/pull/9915
                    if question:
                        column.options = question.options
                        column.ignore_extras = True

    def update_question_schema(self):
        schema = self.question_schema
        schema.update_schema()

    @property
    def question_schema(self):
        from corehq.apps.export.models import FormQuestionSchema
        return FormQuestionSchema.get_or_create(self.domain, self.app_id, self.xmlns)

    @property
    @memoized
    def app(self):
        if self.app_id:
            try:
                return get_app(self.domain, self.app_id, latest=True)
            except Http404:
                logging.error('App %s in domain %s not found for export %s' % (
                    self.app_id,
                    self.domain,
                    self.get_id
                ))
                raise AppNotFound()
        else:
            return None

    @classmethod
    def wrap(cls, data):
        self = super(FormExportSchema, cls).wrap(data)
        if self.filter_function == 'couchforms.filters.instances':
            # grandfather in old custom exports
            self.include_errors = False
            self.filter_function = None
        return self

    @property
    def filter(self):
        user_ids = set(CouchUser.ids_by_domain(self.domain))
        user_ids.update(CouchUser.ids_by_domain(self.domain, is_active=False))
        user_ids.add('demo_user')

        def _top_level_filter(form):
            # careful, closures used
            return form_matches_users(form, user_ids) or is_commconnect_form(form)

        f = SerializableFunction(_top_level_filter)
        if self.app_id is not None:
            from corehq.apps.reports import util as reports_util
            f.add(reports_util.app_export_filter, app_id=self.app_id)
        if not self.include_errors:
            f.add(instances)
        actual = SerializableFunction(default_form_filter, filter=f)
        return actual

    @property
    def domain(self):
        return self.index[0]

    @property
    def xmlns(self):
        return self.index[1]

    @property
    def formname(self):
        return xmlns_to_name(self.domain, self.xmlns, app_id=self.app_id)

    @property
    @memoized
    def question_order(self):
        try:
            if not self.app:
                return []
        except AppNotFound:
            if settings.DEBUG:
                return []
            raise
        else:
            questions = self.app.get_questions(self.xmlns)

        order = []
        for question in questions:
            if not question['value']:  # question probably belongs to a broken form
                continue
            index_parts = question['value'].split('/')
            assert index_parts[0] == ''
            index_parts[1] = 'form'
            index = '.'.join(index_parts[1:])
            order.append(index)

        return order

    def get_default_order(self):
        return {'#': self.question_order}

    def uses_cases(self):
        if not self.app or isinstance(self.app, RemoteApp):
            return False
        forms = self.app.get_forms_by_xmlns(self.xmlns)
        for form in forms:
            if isinstance(form, Form):
                if bool(form.active_actions()):
                    return True
        return False


class CaseExportSchema(HQExportSchema):
    doc_type = 'SavedExportSchema'
    _default_type = 'case'

    @property
    def filter(self):
        return SerializableFunction(default_case_filter)

    @property
    def domain(self):
        return self.index[0]

    @property
    def domain_obj(self):
        return Domain.get_by_name(self.domain)

    @property
    def case_type(self):
        return self.index[1]

    @property
    def applications(self):
        return self.domain_obj.full_applications(include_builds=False)

    @property
    def case_properties(self):
        props = set([])

        for app in self.applications:
            prop_map = get_case_properties(app, [self.case_type], defaults=("name",))
            props |= set(prop_map[self.case_type])

        return props

    @property
    def has_case_history_table(self):
        return False  # This check is only for new exports


class DefaultFormExportSchema(DefaultExportSchema):

    def remap_tables(self, tables):
        # kill the weird confusing stuff, and rename the main table to something sane
        tables = _apply_removal(tables, ('#|#export_tag|#', '#|location_|#', '#|history|#'))
        return _apply_mapping(tables, {
            '#': 'Forms',
        })


def _apply_mapping(export_tables, mapping_dict):
    def _clean(tabledata):
        def _clean_tablename(tablename):
            return mapping_dict.get(tablename, tablename)
        return (_clean_tablename(tabledata[0]), tabledata[1])
    return list(map(_clean, export_tables))


def _apply_removal(export_tables, removal_list):
    return [tabledata for tabledata in export_tables if not tabledata[0] in removal_list]


class HQGroupExportConfiguration(QuickCachedDocumentMixin, GroupExportConfiguration):
    """
    HQ's version of a group export, tagged with a domain
    """
    domain = StringProperty()

    def get_custom_exports(self):

        def _rewrap(export):
            # custom wrap if relevant
            try:
                return {
                    'form': FormExportSchema,
                    'case': CaseExportSchema,
                }[export.type].wrap(export._doc)
            except KeyError:
                return export

        for custom in list(self.custom_export_ids):
            custom_export = self._get_custom(custom)
            if custom_export:
                yield _rewrap(custom_export)

    def exports_of_type(self, type):
        return self._saved_exports_from_configs([
            config for config, schema in self.all_exports if schema.type == type
        ])

    @property
    @memoized
    def form_exports(self):
        return self.exports_of_type('form')

    @property
    @memoized
    def case_exports(self):
        return self.exports_of_type('case')

    @classmethod
    @quickcache(['cls.__name__', 'domain'])
    def by_domain(cls, domain):
        return hq_group_export_configs_by_domain(domain)

    @classmethod
    def get_for_domain(cls, domain):
        """
        For when we only expect there to be one of these per domain,
        which right now is always.
        """
        groups = cls.by_domain(domain)
        if groups:
            if len(groups) > 1:
                logging.error("Domain %s has more than one group export config! This is weird." % domain)
            return groups[0]
        return HQGroupExportConfiguration(domain=domain)

    @classmethod
    def add_custom_export(cls, domain, export_id):
        group = cls.get_for_domain(domain)
        if export_id not in group.custom_export_ids:
            group.custom_export_ids.append(export_id)
            group.save()
        return group

    @classmethod
    def remove_custom_export(cls, domain, export_id):
        group = cls.get_for_domain(domain)
        updated = False
        while export_id in group.custom_export_ids:
            group.custom_export_ids.remove(export_id)
            updated = True
        if updated:
            group.save()
        return group

    def clear_caches(self):
        super(HQGroupExportConfiguration, self).clear_caches()
        self.by_domain.clear(self.__class__, self.domain)


def ordering_config_validator(value):

    error = ValidationError(
        _('The config format is invalid'),
        params={'value': value}
    )

    if not isinstance(value, list):
        raise error
    for group in value:
        if not isinstance(group, list) or len(group) != 2:
            raise error
        if not isinstance(group[0], six.string_types):
            raise error
        if not isinstance(group[1], list):
            raise error
        for report in group[1]:
            if not isinstance(report, six.string_types):
                raise error


class ReportsSidebarOrdering(models.Model):
    domain = models.CharField(
        max_length=256,
        null=False,
        blank=False,
        unique=True
    )
    # Example config value:
    # [
    #     ["Adherence", [
    #         "DynamicReport7613ac1402e2c41db782526e9c43e040",
    #         "DynamicReport1233ac1402e2c41db782526e9c43e040"
    #     ]],
    #     ["Test Results", [
    #         "DynamicReport4563ac1402e2c41db782526e9c43e040",
    #         "DynamicReportmy-static-ucr-id"
    #     ]]
    # ]
    config = JSONField(
        validators=[ordering_config_validator],
        default=list,
        help_text=(
            "An array of arrays. Each array represents a heading in the sidebar navigation. "
            "The first item in each array is a string, which will be the title of the heading. The second item in "
            "the array is another array, each item of which is the name of a report class. Each of these reports "
            "will be listed under the given heading in the sidebar nav."
        )
    )<|MERGE_RESOLUTION|>--- conflicted
+++ resolved
@@ -79,25 +79,19 @@
     UNKNOWN = 3
     COMMTRACK = 4
     DEACTIVATED = 5
-<<<<<<< HEAD
-    GROUPS_AND_LOCATIONS = 6
-=======
     WEB = 6
->>>>>>> 492e2df5
+    GROUPS_AND_LOCATIONS = 7
     human_readable = [settings.COMMCARE_USER_TERM,
                       ugettext_noop("demo_user"),
                       ugettext_noop("admin"),
                       ugettext_noop("Unknown Users"),
                       ugettext_noop("CommCare Supply"),
                       ugettext_noop("Deactivated Mobile Workers"),
-<<<<<<< HEAD
-                      ugettext_noop("GROUPS AND LOCATIONS"),]
-=======
-                      ugettext_noop("Web Users"), ]
->>>>>>> 492e2df5
-    toggle_defaults = (True, False, False, False, False, True, True)
+                      ugettext_noop("Web Users"),
+                      ugettext_noop("GROUPS AND LOCATIONS"), ]
+    toggle_defaults = (True, False, False, False, False, True, True, True)
     count = len(human_readable)
-    included_defaults = (True, True, True, True, False, True, True)
+    included_defaults = (True, True, True, True, False, True, True, True)
 
     @classmethod
     def use_defaults(cls):
