from collections import defaultdict, namedtuple
from datetime import timedelta

from django.conf import settings

from dimagi.utils.chunked import chunked
from dimagi.utils.parsing import string_to_datetime

from corehq.apps.app_manager.const import USERCASE_TYPE
from corehq.apps.data_dictionary.util import get_data_dict_case_types, get_data_dict_deprecated_case_types
from corehq.apps.es import (
    CaseES,
    CaseSearchES,
    FormES,
    GroupES,
    UserES,
    aggregations,
    filters,
)
from corehq.apps.es.aggregations import (
    MISSING_KEY,
    DateHistogram,
    ExtendedStatsAggregation,
    MissingAggregation,
    TermsAggregation,
    TopHitsAggregation,
)
from corehq.apps.es.cases import case_type as case_type_filter
from corehq.apps.es.cases import closed_range as closed_range_filter
from corehq.apps.es.forms import completed as completed_filter
from corehq.apps.es.forms import submitted as submitted_filter
from corehq.apps.es.forms import xmlns as xmlns_filter
from corehq.apps.export.const import (
    CASE_SCROLL_SIZE,
    MAX_MULTIMEDIA_EXPORT_SIZE,
)
from corehq.apps.hqcase.utils import SYSTEM_FORM_XMLNS_MAP
from corehq.util.quickcache import quickcache

PagedResult = namedtuple('PagedResult', 'total hits')


def get_last_submission_time_for_users(domain, user_ids, datespan, for_export=False):
    def convert_to_date(date):
        return string_to_datetime(date).date() if date else None
    query = (
        FormES(for_export=for_export)
        .domain(domain)
        .user_id(user_ids)
        .submitted(gte=datespan.startdate.date(), lte=datespan.enddate.date())
        .aggregation(
            TermsAggregation('user_id', 'form.meta.userID').aggregation(
                TopHitsAggregation(
                    'top_hits_last_form_submissions',
                    'received_on',
                    is_ascending=False,
                    include='received_on',
                )
            )
        )
        .size(0)
    )

    aggregations = query.run().aggregations
    buckets_dict = aggregations.user_id.buckets_dict
    result = {}
    for user_id, bucket in buckets_dict.items():
        result[user_id] = convert_to_date(bucket.top_hits_last_form_submissions.hits[0]['received_on'])
    return result


def get_active_case_counts_by_owner(domain, datespan, case_types=None, owner_ids=None, export=False):
    return _get_case_case_counts_by_owner(domain, datespan, case_types, False, owner_ids, export)


def get_total_case_counts_by_owner(domain, datespan, case_types=None, owner_ids=None, export=False):
    return _get_case_case_counts_by_owner(domain, datespan, case_types, True, owner_ids, export)


def _get_case_case_counts_by_owner(domain, datespan, case_types, is_total=False, owner_ids=None, export=False):
    case_query = (CaseES(for_export=export)
         .domain(domain)
         .opened_range(lte=datespan.enddate.date())
         .NOT(closed_range_filter(lt=datespan.startdate.date()))
         .terms_aggregation('owner_id', 'owner_id')
         .size(0))

    if case_types:
        case_query = case_query.filter({"terms": {"type.exact": case_types}})
    else:
        case_query = case_query.filter(filters.NOT(case_type_filter(USERCASE_TYPE)))

    if not is_total:
        case_query = case_query.active_in_range(
            gte=datespan.startdate.date(),
            lte=datespan.enddate.date(),
        )

    if owner_ids:
        case_query = case_query.owner(owner_ids)

    return case_query.run().aggregations.owner_id.counts_by_bucket()


def get_case_counts_closed_by_user(domain, datespan, case_types=None, user_ids=None, export=False):
    return _get_case_counts_by_user(domain, datespan, case_types, False, user_ids, export)


def get_case_counts_opened_by_user(domain, datespan, case_types=None, user_ids=None, export=False):
    return _get_case_counts_by_user(domain, datespan, case_types, True, user_ids, export)


def _get_case_counts_by_user(domain, datespan, case_types=None, is_opened=True, user_ids=None, export=False):
    date_field = 'opened_on' if is_opened else 'closed_on'
    user_field = 'opened_by' if is_opened else 'closed_by'

    case_query = (
        CaseES(for_export=export)
        .domain(domain)
        .filter(
            filters.date_range(
                date_field,
                gte=datespan.startdate.date(),
                lte=datespan.enddate.date(),
            )
        )
        .terms_aggregation(user_field, 'by_user')
        .size(0)
    )

    if case_types:
        case_query = case_query.case_type(case_types)
    else:
        case_query = case_query.filter(filters.NOT(case_type_filter(USERCASE_TYPE)))

    if user_ids:
        case_query = case_query.filter(filters.term(user_field, user_ids))

    return case_query.run().aggregations.by_user.counts_by_bucket()


def get_paged_forms_by_type(
        domain,
        doc_types,
        sort_col=None,
        desc=True,
        start=0,
        size=10,
        user_ids=None,
        app_ids=None,
        xmlns=None):
    sort_col = sort_col or "received_on"
    query = (
        FormES()
        .domain(domain)
        .remove_default_filter('is_xform_instance')
        .remove_default_filter('has_user')
        .doc_type([doc_type.lower() for doc_type in doc_types])
        .sort(sort_col, desc=desc)
        .start(start)
        .size(size)
    )
    if user_ids:
        query = query.user_id(user_ids)
    # Even if we have form xmlns we still filter by app_id since xmlns may not be unique (e.g. copied apps)
    if app_ids:
        query = query.app(app_ids)
    if xmlns:
        query = query.xmlns(xmlns)
    result = query.run()
    return PagedResult(total=result.total, hits=result.hits)


@quickcache(['domain', 'xmlns'], timeout=14 * 24 * 60)
def guess_form_name_from_submissions_using_xmlns(domain, xmlns):
    return get_form_name_from_last_submission_for_xmlns(domain, xmlns)


def get_form_name_from_last_submission_for_xmlns(domain, xmlns):
    query = (
        FormES()
        .domain(domain)
        .xmlns(xmlns)
        .sort('received_on', desc=True)
        .source(['form.@name'])
        .size(1)
        .non_null('form.@name')
    )

    results = query.run().hits
    if results:
        return results[0]['form']['@name']
    return None


def get_username_in_last_form_user_id_submitted(domain, user_id):
    query = (
        FormES()
        .domain(domain)
        .user_id(user_id)
        .sort('received_on', desc=True)
        .source(['form.meta.username'])
        .size(1)
    )

    results = query.run().hits
    if results:
        return results[0]['form']['meta'].get('username', None)


def get_last_forms_by_app(user_id):
    """
    gets the last form submission for each app for a given user id
    :param user_id: id of a couch user
    :return: last form submission for every app that user has submitted
    """
    query = (
        FormES()
        .user_id(user_id)
        .aggregation(
            TermsAggregation('app_id', 'app_id').aggregation(
                TopHitsAggregation(
                    'top_hits_last_form_submissions',
                    'received_on',
                    is_ascending=False,
                )
            )
        )
        .size(0)
    )

    aggregations = query.run().aggregations

    buckets_dict = aggregations.app_id.buckets_dict
    result = []
    for app_id, bucket in buckets_dict.items():
        result.append(bucket.top_hits_last_form_submissions.hits[0])

    return result


def get_submission_counts_by_user(domain, datespan, user_ids=None, export=False):
    return _get_form_counts_by_user(domain, datespan, True, user_ids, export)


def get_completed_counts_by_user(domain, datespan, user_ids=None, export=False):
    return _get_form_counts_by_user(domain, datespan, False, user_ids, export)


def _get_form_counts_by_user(domain, datespan, is_submission_time, user_ids=None, export=False):
    form_query = FormES(for_export=export).domain(domain)
    for xmlns in SYSTEM_FORM_XMLNS_MAP.keys():
        form_query = form_query.filter(filters.NOT(xmlns_filter(xmlns)))

    if is_submission_time:
        form_query = (form_query
            .submitted(gte=datespan.startdate.date(),
                       lte=datespan.enddate.date()))
    else:
        form_query = (form_query
            .completed(gte=datespan.startdate.date(),
                       lte=datespan.enddate.date()))

    if user_ids:
        form_query = form_query.user_id(user_ids)

    form_query = (form_query
        .user_aggregation()
        .size(0))
    return form_query.run().aggregations.user.counts_by_bucket()


def get_submission_counts_by_date(domain, user_ids, datespan, timezone):
    return _get_form_counts_by_date(domain, user_ids, datespan, timezone, True)


def get_completed_counts_by_date(domain, user_ids, datespan, timezone):
    return _get_form_counts_by_date(domain, user_ids, datespan, timezone, False)


def _get_form_counts_by_date(domain, user_ids, datespan, timezone, is_submission_time):
    date_field = 'received_on' if is_submission_time else 'form.meta.timeEnd'
    return (FormES()
            .domain(domain)
            .user_id(user_ids)
            .NOT(xmlns_filter(list(SYSTEM_FORM_XMLNS_MAP)))
            .date_range(date_field, gte=datespan.startdate.date(), lte=datespan.enddate.date())
            .aggregation(DateHistogram(
                'date_histogram',
                date_field,
                DateHistogram.Interval.DAY,
                timezone=timezone.zone,
            ))
            .run().aggregations.date_histogram.counts_by_bucket())


def get_group_stubs(group_ids):
    return (GroupES()
        .group_ids(group_ids)
        .values('_id', 'name', 'case_sharing', 'reporting'))


def get_groups_by_querystring(domain, query, case_sharing_only):
    group_result = (
        GroupES()
        .domain(domain)
        .not_deleted()
        .search_string_query(query, default_fields=['name'])
        .size(10)
        .sort('name.exact')
        .source(('_id', 'name'))
    )
    if case_sharing_only:
        group_result = group_result.is_case_sharing()
    return [
        {'id': group['_id'], 'text': group['name']}
        for group in group_result.run().hits
    ]


def get_user_stubs(user_ids, extra_fields=None):
    from corehq.apps.reports.util import SimplifiedUserInfo
    return (UserES()
        .user_ids(user_ids)
        .show_inactive()
        .values(*SimplifiedUserInfo.ES_FIELDS, *(extra_fields or [])))


def get_forms(domain, startdate, enddate, user_ids=None, app_ids=None, xmlnss=None, by_submission_time=True):

    date_filter_fn = submitted_filter if by_submission_time else completed_filter
    query = (
        FormES()
        .domain(domain)
        .filter(date_filter_fn(gte=startdate, lte=enddate))
        .xmlns(xmlnss)
        .size(5000)
    )

    if user_ids:
        query = (query
            .user_ids_handle_unknown(user_ids)
            .remove_default_filter('has_user'))

    if app_ids:
        query = query.app(app_ids)

    result = query.run()
    return PagedResult(total=result.total, hits=result.hits)


def get_form_counts_by_user_xmlns(domain, startdate, enddate, user_ids=None,
                                  xmlnss=None, by_submission_time=True, export=False):
    USER_FILTER_CHUNK_SIZE = getattr(settings, 'USER_FILTER_CHUNK_SIZE', 10000)
    to_ret = defaultdict(lambda: 0)
    if not user_ids:
        to_ret.update(_chunked_get_form_counts_by_user_xmlns(
            domain, startdate, enddate, None, xmlnss, by_submission_time, export))
    else:
        for chunk in chunked(user_ids, USER_FILTER_CHUNK_SIZE):
            to_ret.update(_chunked_get_form_counts_by_user_xmlns(
                domain, startdate, enddate, chunk, xmlnss, by_submission_time, export))
    return to_ret


def _chunked_get_form_counts_by_user_xmlns(domain, startdate, enddate, user_ids=None,
                                  xmlnss=None, by_submission_time=True, export=False):
    missing_users = False

    date_filter_fn = submitted_filter if by_submission_time else completed_filter
    query = (
        FormES(for_export=export)
        .domain(domain)
        .filter(date_filter_fn(gte=startdate, lt=enddate))
        .aggregation(
            TermsAggregation('user_id', 'form.meta.userID').aggregation(
                TermsAggregation('app_id', 'app_id').aggregation(
                    TermsAggregation('xmlns', 'xmlns.exact')
                )
            )
        )
        .size(0)
    )

    if user_ids:
        query = (query
            .user_ids_handle_unknown(user_ids)
            .remove_default_filter('has_user'))
        missing_users = None in user_ids
        if missing_users:
            query = query.aggregation(
                MissingAggregation('missing_user_id', 'form.meta.userID').aggregation(
                    TermsAggregation('app_id', 'app_id').aggregation(
                        TermsAggregation('xmlns', 'xmlns.exact')
                    )
                )
            )

    if xmlnss:
        query = query.xmlns(xmlnss)

    counts = defaultdict(lambda: 0)
    aggregations = query.run().aggregations
    user_buckets = aggregations.user_id.buckets_list
    if missing_users:
        user_buckets.append(aggregations.missing_user_id.bucket)

    for user_bucket in user_buckets:
        app_buckets = user_bucket.app_id.buckets_list
        for app_bucket in app_buckets:
            xmlns_buckets = app_bucket.xmlns.buckets_list
            for xmlns_bucket in xmlns_buckets:
                key = (user_bucket.key, app_bucket.key, xmlns_bucket.key)
                counts[key] = xmlns_bucket.doc_count

    return counts


def _duration_script():
<<<<<<< HEAD
    # TODO : ES 5 returns long where as ES 6 returns a JodaCompatibleZonedDateTime
    # This class can't use - operator directly
    # Add back condition for ES 5
    return "doc['form.meta.timeEnd'].value.getMillis() - doc['form.meta.timeStart'].value.getMillis()"
=======
    # ES 5 returns long where as ES 6 returns a JodaCompatibleZonedDateTime
    # This class can't use - operator directly
    from corehq.apps.es.client import manager
    script = "doc['form.meta.timeEnd'].value - doc['form.meta.timeStart'].value"
    if manager.elastic_major_version >= 6:
        script = "doc['form.meta.timeEnd'].value.getMillis() - doc['form.meta.timeStart'].value.getMillis()"
    return script
>>>>>>> d1ee233f


def get_form_duration_stats_by_user(
        domain,
        app_id,
        xmlns,
        user_ids,
        startdate,
        enddate,
        by_submission_time=True):
    """Gets stats on the duration of a selected form grouped by users"""
    date_filter_fn = submitted_filter if by_submission_time else completed_filter

    missing_users = None in user_ids

    query = (
        FormES()
        .domain(domain)
        .user_ids_handle_unknown(user_ids)
        .remove_default_filter('has_user')
        .xmlns(xmlns)
        .filter(date_filter_fn(gte=startdate, lt=enddate))
        .aggregation(
            TermsAggregation('user_id', 'form.meta.userID').aggregation(
                ExtendedStatsAggregation(
                    'duration_stats',
                    'form.meta.timeStart',
                    script=_duration_script(),
                )
            )
        )
        .size(0)
    )

    if app_id:
        query = query.app(app_id)

    if missing_users:
        query = query.aggregation(
            MissingAggregation('missing_user_id', 'form.meta.userID').aggregation(
                ExtendedStatsAggregation(
                    'duration_stats',
                    'form.meta.timeStart',
                    script=_duration_script(),
                )
            )
        )

    result = {}
    aggregations = query.run().aggregations

    if missing_users:
        result[MISSING_KEY] = aggregations.missing_user_id.bucket.duration_stats.result

    buckets_dict = aggregations.user_id.buckets_dict
    for user_id, bucket in buckets_dict.items():
        result[user_id] = bucket.duration_stats.result
    return result


def get_form_duration_stats_for_users(
        domain,
        app_id,
        xmlns,
        user_ids,
        startdate,
        enddate,
        by_submission_time=True):
    """Gets the form duration stats for a group of users"""
    date_filter_fn = submitted_filter if by_submission_time else completed_filter

    query = (
        FormES()
        .domain(domain)
        .user_ids_handle_unknown(user_ids)
        .remove_default_filter('has_user')
        .xmlns(xmlns)
        .filter(date_filter_fn(gte=startdate, lt=enddate))
        .aggregation(
            ExtendedStatsAggregation(
                'duration_stats',
                'form.meta.timeStart',
                script=_duration_script(),
            )
        )
        .size(0)
    )

    if app_id:
        query = query.app(app_id)

    return query.run().aggregations.duration_stats.result


def get_form_counts_for_domains(domains):
    return FormES() \
        .filter(filters.term('domain', domains)) \
        .domain_aggregation() \
        .size(0) \
        .run() \
        .aggregations.domain.counts_by_bucket()


def get_case_and_action_counts_for_domains(domains):
    actions_agg = aggregations.NestedAggregation('actions', 'actions')
    aggregation = aggregations.TermsAggregation('domain', 'domain.exact').aggregation(actions_agg)
    results = CaseES() \
        .filter(filters.term('domain', domains)) \
        .aggregation(aggregation) \
        .size(0) \
        .run()

    domains_to_cases = results.aggregations.domain.buckets_dict

    def _domain_stats(domain_name):
        cases = domains_to_cases.get(domain_name, None)
        return {
            'cases': cases.doc_count if cases else 0,
            'case_actions': cases.actions.doc_count if cases else 0
        }

    return {
        domain: _domain_stats(domain)
        for domain in domains
    }


def get_all_user_ids_submitted(domain, app_ids=None):
    query = (
        FormES()
        .domain(domain)
        .aggregation(
            TermsAggregation('user_id', 'form.meta.userID')
        )
        .size(0)
    )

    if app_ids:
        query = query.app(app_ids)

    return list(query.run().aggregations.user_id.buckets_dict)


def get_form_ids_with_multimedia(es_query):
    return {
        form['_id'] for form in _forms_with_attachments(es_query)
    }


def _forms_with_attachments(es_query):
    query = es_query.source(['_id', 'external_blobs'])

    for form in query.scroll():
        try:
            for attachment in form.get('external_blobs', {}).values():
                if attachment['content_type'] != "text/xml":
                    yield form
                    continue
        except AttributeError:
            pass


# ToDo: Remove post build_form_multimedia_zipfile rollout. Deprecated by get_form_ids_with_multimedia
def get_form_ids_having_multimedia(domain, app_id, xmlns, datespan, user_types):
    enddate = datespan.enddate + timedelta(days=1)
    query = (FormES()
             .domain(domain)
             .app(app_id)
             .xmlns(xmlns)
             .submitted(gte=datespan.startdate, lte=enddate)
             .remove_default_filter("has_user")
             )

    if user_types:
        query = query.user_type(user_types)
    return {
        form['_id'] for form in _forms_with_attachments(query)
    }


def media_export_is_too_big(es_query):
    size = get_attachments_size(es_query)
    if size > MAX_MULTIMEDIA_EXPORT_SIZE:
        return True
    return False


def get_attachments_size(es_query):
    size = 0
    unique_attachments = set()

    for form in _forms_with_attachments(es_query):
        for attachment in form.get('external_blobs', {}).values():
            attachment_id = attachment.get('id', None)
            if attachment_id is not None and attachment_id not in unique_attachments:
                size += attachment.get('content_length', 0)
                unique_attachments.add(attachment_id)

    return size


def scroll_case_names(domain, case_ids):
    query = (CaseES()
            .domain(domain)
            .case_ids(case_ids)
            .source(['name', '_id'])
            .size(CASE_SCROLL_SIZE))
    return query.scroll()


@quickcache(['domain', 'use_case_search'], timeout=24 * 3600)
def get_case_types_for_domain_es(domain, use_case_search=False):
    """
    Returns case types for which there is at least one existing case.

    get_case_types_for_domain is preferred for most uses
    """
    index_class = CaseSearchES if use_case_search else CaseES
    query = (
        index_class().domain(domain).size(0)
        .terms_aggregation("type.exact", "case_types")
    )
    return set(query.run().aggregations.case_types.keys)


def get_case_search_types_for_domain_es(domain):
    return get_case_types_for_domain_es(domain, True)


def get_case_types_for_domain(domain, include_deprecated=False):
    """
    Returns case types for which there is at least one existing case and any
    defined in the data dictionary, which includes those referenced in an app
    and those added manually.
    """
    es_types = get_case_types_for_domain_es(domain)
    data_dict_types = get_data_dict_case_types(domain)
    all_case_types = es_types | data_dict_types
    if not include_deprecated:
        deprecated_case_types = get_data_dict_deprecated_case_types(domain)
        all_case_types -= deprecated_case_types
    return all_case_types<|MERGE_RESOLUTION|>--- conflicted
+++ resolved
@@ -417,12 +417,6 @@
 
 
 def _duration_script():
-<<<<<<< HEAD
-    # TODO : ES 5 returns long where as ES 6 returns a JodaCompatibleZonedDateTime
-    # This class can't use - operator directly
-    # Add back condition for ES 5
-    return "doc['form.meta.timeEnd'].value.getMillis() - doc['form.meta.timeStart'].value.getMillis()"
-=======
     # ES 5 returns long where as ES 6 returns a JodaCompatibleZonedDateTime
     # This class can't use - operator directly
     from corehq.apps.es.client import manager
@@ -430,7 +424,6 @@
     if manager.elastic_major_version >= 6:
         script = "doc['form.meta.timeEnd'].value.getMillis() - doc['form.meta.timeStart'].value.getMillis()"
     return script
->>>>>>> d1ee233f
 
 
 def get_form_duration_stats_by_user(
