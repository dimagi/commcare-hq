from collections import defaultdict, namedtuple
from datetime import timedelta

from django.conf import settings

from dimagi.utils.chunked import chunked
from dimagi.utils.parsing import string_to_datetime

from corehq.apps.data_dictionary.util import get_data_dict_case_types, get_data_dict_deprecated_case_types
from corehq.apps.es import (
    CaseES,
    CaseSearchES,
    FormES,
    GroupES,
    UserES,
    aggregations,
    filters,
)
from corehq.apps.es.aggregations import (
    MISSING_KEY,
    DateHistogram,
    ExtendedStatsAggregation,
    MissingAggregation,
    TermsAggregation,
    TopHitsAggregation,
)
from corehq.apps.es.cases import case_type as case_type_filter
from corehq.apps.es.cases import closed_range as closed_range_filter
from corehq.apps.es.forms import completed as completed_filter
from corehq.apps.es.forms import submitted as submitted_filter
from corehq.apps.es.forms import xmlns as xmlns_filter
from corehq.apps.export.const import (
    CASE_SCROLL_SIZE,
    MAX_MULTIMEDIA_EXPORT_SIZE,
)
from corehq.apps.hqcase.utils import SYSTEM_FORM_XMLNS_MAP
from corehq.util.quickcache import quickcache

PagedResult = namedtuple('PagedResult', 'total hits')


def get_last_submission_time_for_users(domain, user_ids, datespan, for_export=False):
    def convert_to_date(date):
        return string_to_datetime(date).date() if date else None
    query = (
        FormES(for_export=for_export)
        .domain(domain)
        .user_id(user_ids)
        .submitted(gte=datespan.startdate.date(), lte=datespan.enddate.date())
        .aggregation(
            TermsAggregation('user_id', 'form.meta.userID').aggregation(
                TopHitsAggregation(
                    'top_hits_last_form_submissions',
                    'received_on',
                    is_ascending=False,
                    include='received_on',
                )
            )
        )
        .size(0)
    )

    aggregations = query.run().aggregations
    buckets_dict = aggregations.user_id.buckets_dict
    result = {}
    for user_id, bucket in buckets_dict.items():
        result[user_id] = convert_to_date(bucket.top_hits_last_form_submissions.hits[0]['received_on'])
    return result


def get_active_case_counts_by_owner(domain, datespan, case_types=None, owner_ids=None, export=False):
    return _get_case_case_counts_by_owner(domain, datespan, case_types, False, owner_ids, export)


def get_total_case_counts_by_owner(domain, datespan, case_types=None, owner_ids=None, export=False):
    return _get_case_case_counts_by_owner(domain, datespan, case_types, True, owner_ids, export)


def _get_case_case_counts_by_owner(domain, datespan, case_types, is_total=False, owner_ids=None, export=False):
    case_query = (CaseES(for_export=export)
         .domain(domain)
         .opened_range(lte=datespan.enddate.date())
         .NOT(closed_range_filter(lt=datespan.startdate.date()))
         .terms_aggregation('owner_id', 'owner_id')
         .size(0))

    if case_types:
        case_query = case_query.filter({"terms": {"type.exact": case_types}})
    else:
        case_query = case_query.filter(filters.NOT(case_type_filter('commcare-user')))

    if not is_total:
        case_query = case_query.active_in_range(
            gte=datespan.startdate.date(),
            lte=datespan.enddate.date(),
        )

    if owner_ids:
        case_query = case_query.owner(owner_ids)

    return case_query.run().aggregations.owner_id.counts_by_bucket()


def get_case_counts_closed_by_user(domain, datespan, case_types=None, user_ids=None, export=False):
    return _get_case_counts_by_user(domain, datespan, case_types, False, user_ids, export)


def get_case_counts_opened_by_user(domain, datespan, case_types=None, user_ids=None, export=False):
    return _get_case_counts_by_user(domain, datespan, case_types, True, user_ids, export)


def _get_case_counts_by_user(domain, datespan, case_types=None, is_opened=True, user_ids=None, export=False):
    date_field = 'opened_on' if is_opened else 'closed_on'
    user_field = 'opened_by' if is_opened else 'closed_by'

    case_query = (
        CaseES(for_export=export)
        .domain(domain)
        .filter(
            filters.date_range(
                date_field,
                gte=datespan.startdate.date(),
                lte=datespan.enddate.date(),
            )
        )
        .terms_aggregation(user_field, 'by_user')
        .size(0)
    )

    if case_types:
        case_query = case_query.case_type(case_types)
    else:
        case_query = case_query.filter(filters.NOT(case_type_filter('commcare-user')))

    if user_ids:
        case_query = case_query.filter(filters.term(user_field, user_ids))

    return case_query.run().aggregations.by_user.counts_by_bucket()


def get_paged_forms_by_type(
        domain,
        doc_types,
        sort_col=None,
        desc=True,
        start=0,
        size=10,
<<<<<<< HEAD
        user_ids=None):
=======
        app_ids=None,
        xmlns=None):
>>>>>>> 7e233d43
    sort_col = sort_col or "received_on"
    query = (
        FormES()
        .domain(domain)
        .remove_default_filter('is_xform_instance')
        .remove_default_filter('has_user')
        .doc_type([doc_type.lower() for doc_type in doc_types])
        .sort(sort_col, desc=desc)
        .start(start)
        .size(size)
    )
<<<<<<< HEAD
    if user_ids:
        query = query.user_id(user_ids)
=======
    # Even if we have form xmlns we still filter by app_id since xmlns may not be unique (e.g. copied apps)
    if app_ids:
        query = query.app(app_ids)
    if xmlns:
        query = query.xmlns(xmlns)
>>>>>>> 7e233d43
    result = query.run()
    return PagedResult(total=result.total, hits=result.hits)


@quickcache(['domain', 'xmlns'], timeout=14 * 24 * 60)
def guess_form_name_from_submissions_using_xmlns(domain, xmlns):
    return get_form_name_from_last_submission_for_xmlns(domain, xmlns)


def get_form_name_from_last_submission_for_xmlns(domain, xmlns):
    query = (
        FormES()
        .domain(domain)
        .xmlns(xmlns)
        .sort('received_on', desc=True)
        .source(['form.@name'])
        .size(1)
        .non_null('form.@name')
    )

    results = query.run().hits
    if results:
        return results[0]['form']['@name']
    return None


def get_username_in_last_form_user_id_submitted(domain, user_id):
    query = (
        FormES()
        .domain(domain)
        .user_id(user_id)
        .sort('received_on', desc=True)
        .source(['form.meta.username'])
        .size(1)
    )

    results = query.run().hits
    if results:
        return results[0]['form']['meta'].get('username', None)


def get_last_forms_by_app(user_id):
    """
    gets the last form submission for each app for a given user id
    :param user_id: id of a couch user
    :return: last form submission for every app that user has submitted
    """
    query = (
        FormES()
        .user_id(user_id)
        .aggregation(
            TermsAggregation('app_id', 'app_id').aggregation(
                TopHitsAggregation(
                    'top_hits_last_form_submissions',
                    'received_on',
                    is_ascending=False,
                )
            )
        )
        .size(0)
    )

    aggregations = query.run().aggregations

    buckets_dict = aggregations.app_id.buckets_dict
    result = []
    for app_id, bucket in buckets_dict.items():
        result.append(bucket.top_hits_last_form_submissions.hits[0])

    return result


def get_submission_counts_by_user(domain, datespan, user_ids=None, export=False):
    return _get_form_counts_by_user(domain, datespan, True, user_ids, export)


def get_completed_counts_by_user(domain, datespan, user_ids=None, export=False):
    return _get_form_counts_by_user(domain, datespan, False, user_ids, export)


def _get_form_counts_by_user(domain, datespan, is_submission_time, user_ids=None, export=False):
    form_query = FormES(for_export=export).domain(domain)
    for xmlns in SYSTEM_FORM_XMLNS_MAP.keys():
        form_query = form_query.filter(filters.NOT(xmlns_filter(xmlns)))

    if is_submission_time:
        form_query = (form_query
            .submitted(gte=datespan.startdate.date(),
                       lte=datespan.enddate.date()))
    else:
        form_query = (form_query
            .completed(gte=datespan.startdate.date(),
                       lte=datespan.enddate.date()))

    if user_ids:
        form_query = form_query.user_id(user_ids)

    form_query = (form_query
        .user_aggregation()
        .size(0))
    return form_query.run().aggregations.user.counts_by_bucket()


def get_submission_counts_by_date(domain, user_ids, datespan, timezone):
    return _get_form_counts_by_date(domain, user_ids, datespan, timezone, True)


def get_completed_counts_by_date(domain, user_ids, datespan, timezone):
    return _get_form_counts_by_date(domain, user_ids, datespan, timezone, False)


def _get_form_counts_by_date(domain, user_ids, datespan, timezone, is_submission_time):
    date_field = 'received_on' if is_submission_time else 'form.meta.timeEnd'
    return (FormES()
            .domain(domain)
            .user_id(user_ids)
            .NOT(xmlns_filter(list(SYSTEM_FORM_XMLNS_MAP)))
            .date_range(date_field, gte=datespan.startdate.date(), lte=datespan.enddate.date())
            .aggregation(DateHistogram(
                'date_histogram',
                date_field,
                DateHistogram.Interval.DAY,
                timezone=timezone.zone,
            ))
            .run().aggregations.date_histogram.counts_by_bucket())


def get_group_stubs(group_ids):
    return (GroupES()
        .group_ids(group_ids)
        .values('_id', 'name', 'case_sharing', 'reporting'))


def get_groups_by_querystring(domain, query, case_sharing_only):
    group_result = (
        GroupES()
        .domain(domain)
        .not_deleted()
        .search_string_query(query, default_fields=['name'])
        .size(10)
        .sort('name.exact')
        .source(('_id', 'name'))
    )
    if case_sharing_only:
        group_result = group_result.is_case_sharing()
    return [
        {'id': group['_id'], 'text': group['name']}
        for group in group_result.run().hits
    ]


def get_user_stubs(user_ids, extra_fields=None):
    from corehq.apps.reports.util import SimplifiedUserInfo
    return (UserES()
        .user_ids(user_ids)
        .show_inactive()
        .values(*SimplifiedUserInfo.ES_FIELDS, *(extra_fields or [])))


def get_forms(domain, startdate, enddate, user_ids=None, app_ids=None, xmlnss=None, by_submission_time=True):

    date_filter_fn = submitted_filter if by_submission_time else completed_filter
    query = (
        FormES()
        .domain(domain)
        .filter(date_filter_fn(gte=startdate, lte=enddate))
        .xmlns(xmlnss)
        .size(5000)
    )

    if user_ids:
        query = (query
            .user_ids_handle_unknown(user_ids)
            .remove_default_filter('has_user'))

    if app_ids:
        query = query.app(app_ids)

    result = query.run()
    return PagedResult(total=result.total, hits=result.hits)


def get_form_counts_by_user_xmlns(domain, startdate, enddate, user_ids=None,
                                  xmlnss=None, by_submission_time=True, export=False):
    USER_FILTER_CHUNK_SIZE = getattr(settings, 'USER_FILTER_CHUNK_SIZE', 10000)
    to_ret = defaultdict(lambda: 0)
    if not user_ids:
        to_ret.update(_chunked_get_form_counts_by_user_xmlns(
            domain, startdate, enddate, None, xmlnss, by_submission_time, export))
    else:
        for chunk in chunked(user_ids, USER_FILTER_CHUNK_SIZE):
            to_ret.update(_chunked_get_form_counts_by_user_xmlns(
                domain, startdate, enddate, chunk, xmlnss, by_submission_time, export))
    return to_ret


def _chunked_get_form_counts_by_user_xmlns(domain, startdate, enddate, user_ids=None,
                                  xmlnss=None, by_submission_time=True, export=False):
    missing_users = False

    date_filter_fn = submitted_filter if by_submission_time else completed_filter
    query = (
        FormES(for_export=export)
        .domain(domain)
        .filter(date_filter_fn(gte=startdate, lt=enddate))
        .aggregation(
            TermsAggregation('user_id', 'form.meta.userID').aggregation(
                TermsAggregation('app_id', 'app_id').aggregation(
                    TermsAggregation('xmlns', 'xmlns.exact')
                )
            )
        )
        .size(0)
    )

    if user_ids:
        query = (query
            .user_ids_handle_unknown(user_ids)
            .remove_default_filter('has_user'))
        missing_users = None in user_ids
        if missing_users:
            query = query.aggregation(
                MissingAggregation('missing_user_id', 'form.meta.userID').aggregation(
                    TermsAggregation('app_id', 'app_id').aggregation(
                        TermsAggregation('xmlns', 'xmlns.exact')
                    )
                )
            )

    if xmlnss:
        query = query.xmlns(xmlnss)

    counts = defaultdict(lambda: 0)
    aggregations = query.run().aggregations
    user_buckets = aggregations.user_id.buckets_list
    if missing_users:
        user_buckets.append(aggregations.missing_user_id.bucket)

    for user_bucket in user_buckets:
        app_buckets = user_bucket.app_id.buckets_list
        for app_bucket in app_buckets:
            xmlns_buckets = app_bucket.xmlns.buckets_list
            for xmlns_bucket in xmlns_buckets:
                key = (user_bucket.key, app_bucket.key, xmlns_bucket.key)
                counts[key] = xmlns_bucket.doc_count

    return counts


def _duration_script():
    return "doc['form.meta.timeEnd'].value - doc['form.meta.timeStart'].value"


def get_form_duration_stats_by_user(
        domain,
        app_id,
        xmlns,
        user_ids,
        startdate,
        enddate,
        by_submission_time=True):
    """Gets stats on the duration of a selected form grouped by users"""
    date_filter_fn = submitted_filter if by_submission_time else completed_filter

    missing_users = None in user_ids

    query = (
        FormES()
        .domain(domain)
        .user_ids_handle_unknown(user_ids)
        .remove_default_filter('has_user')
        .xmlns(xmlns)
        .filter(date_filter_fn(gte=startdate, lt=enddate))
        .aggregation(
            TermsAggregation('user_id', 'form.meta.userID').aggregation(
                ExtendedStatsAggregation(
                    'duration_stats',
                    'form.meta.timeStart',
                    script=_duration_script(),
                )
            )
        )
        .size(0)
    )

    if app_id:
        query = query.app(app_id)

    if missing_users:
        query = query.aggregation(
            MissingAggregation('missing_user_id', 'form.meta.userID').aggregation(
                ExtendedStatsAggregation(
                    'duration_stats',
                    'form.meta.timeStart',
                    script=_duration_script(),
                )
            )
        )

    result = {}
    aggregations = query.run().aggregations

    if missing_users:
        result[MISSING_KEY] = aggregations.missing_user_id.bucket.duration_stats.result

    buckets_dict = aggregations.user_id.buckets_dict
    for user_id, bucket in buckets_dict.items():
        result[user_id] = bucket.duration_stats.result
    return result


def get_form_duration_stats_for_users(
        domain,
        app_id,
        xmlns,
        user_ids,
        startdate,
        enddate,
        by_submission_time=True):
    """Gets the form duration stats for a group of users"""
    date_filter_fn = submitted_filter if by_submission_time else completed_filter

    query = (
        FormES()
        .domain(domain)
        .user_ids_handle_unknown(user_ids)
        .remove_default_filter('has_user')
        .xmlns(xmlns)
        .filter(date_filter_fn(gte=startdate, lt=enddate))
        .aggregation(
            ExtendedStatsAggregation(
                'duration_stats',
                'form.meta.timeStart',
                script=_duration_script(),
            )
        )
        .size(0)
    )

    if app_id:
        query = query.app(app_id)

    return query.run().aggregations.duration_stats.result


def get_form_counts_for_domains(domains):
    return FormES() \
        .filter(filters.term('domain', domains)) \
        .domain_aggregation() \
        .size(0) \
        .run() \
        .aggregations.domain.counts_by_bucket()


def get_case_and_action_counts_for_domains(domains):
    actions_agg = aggregations.NestedAggregation('actions', 'actions')
    aggregation = aggregations.TermsAggregation('domain', 'domain.exact').aggregation(actions_agg)
    results = CaseES() \
        .filter(filters.term('domain', domains)) \
        .aggregation(aggregation) \
        .size(0) \
        .run()

    domains_to_cases = results.aggregations.domain.buckets_dict

    def _domain_stats(domain_name):
        cases = domains_to_cases.get(domain_name, None)
        return {
            'cases': cases.doc_count if cases else 0,
            'case_actions': cases.actions.doc_count if cases else 0
        }

    return {
        domain: _domain_stats(domain)
        for domain in domains
    }


def get_all_user_ids_submitted(domain, app_ids=None):
    query = (
        FormES()
        .domain(domain)
        .aggregation(
            TermsAggregation('user_id', 'form.meta.userID')
        )
        .size(0)
    )

    if app_ids:
        query = query.app(app_ids)

    return list(query.run().aggregations.user_id.buckets_dict)


def get_form_ids_with_multimedia(es_query):
    return {
        form['_id'] for form in _forms_with_attachments(es_query)
    }


def _forms_with_attachments(es_query):
    query = es_query.source(['_id', 'external_blobs'])

    for form in query.scroll():
        try:
            for attachment in form.get('external_blobs', {}).values():
                if attachment['content_type'] != "text/xml":
                    yield form
                    continue
        except AttributeError:
            pass


# ToDo: Remove post build_form_multimedia_zipfile rollout. Deprecated by get_form_ids_with_multimedia
def get_form_ids_having_multimedia(domain, app_id, xmlns, datespan, user_types):
    enddate = datespan.enddate + timedelta(days=1)
    query = (FormES()
             .domain(domain)
             .app(app_id)
             .xmlns(xmlns)
             .submitted(gte=datespan.startdate, lte=enddate)
             .remove_default_filter("has_user")
             )

    if user_types:
        query = query.user_type(user_types)
    return {
        form['_id'] for form in _forms_with_attachments(query)
    }


def media_export_is_too_big(es_query):
    size = get_attachments_size(es_query)
    if size > MAX_MULTIMEDIA_EXPORT_SIZE:
        return True
    return False


def get_attachments_size(es_query):
    size = 0
    unique_attachments = set()

    for form in _forms_with_attachments(es_query):
        for attachment in form.get('external_blobs', {}).values():
            attachment_id = attachment.get('id', None)
            if attachment_id is not None and attachment_id not in unique_attachments:
                size += attachment.get('content_length', 0)
                unique_attachments.add(attachment_id)

    return size


def scroll_case_names(domain, case_ids):
    query = (CaseES()
            .domain(domain)
            .case_ids(case_ids)
            .source(['name', '_id'])
            .size(CASE_SCROLL_SIZE))
    return query.scroll()


@quickcache(['domain', 'use_case_search'], timeout=24 * 3600)
def get_case_types_for_domain_es(domain, use_case_search=False):
    """
    Returns case types for which there is at least one existing case.

    get_case_types_for_domain is preferred for most uses
    """
    index_class = CaseSearchES if use_case_search else CaseES
    query = (
        index_class().domain(domain).size(0)
        .terms_aggregation("type.exact", "case_types")
    )
    return set(query.run().aggregations.case_types.keys)


def get_case_search_types_for_domain_es(domain):
    return get_case_types_for_domain_es(domain, True)


def get_case_types_for_domain(domain, include_deprecated=False):
    """
    Returns case types for which there is at least one existing case and any
    defined in the data dictionary, which includes those referenced in an app
    and those added manually.
    """
    es_types = get_case_types_for_domain_es(domain)
    data_dict_types = get_data_dict_case_types(domain)
    all_case_types = es_types | data_dict_types
    if not include_deprecated:
        deprecated_case_types = get_data_dict_deprecated_case_types(domain)
        all_case_types -= deprecated_case_types
    return all_case_types<|MERGE_RESOLUTION|>--- conflicted
+++ resolved
@@ -145,12 +145,9 @@
         desc=True,
         start=0,
         size=10,
-<<<<<<< HEAD
-        user_ids=None):
-=======
+        user_ids=None,
         app_ids=None,
         xmlns=None):
->>>>>>> 7e233d43
     sort_col = sort_col or "received_on"
     query = (
         FormES()
@@ -162,16 +159,13 @@
         .start(start)
         .size(size)
     )
-<<<<<<< HEAD
     if user_ids:
         query = query.user_id(user_ids)
-=======
     # Even if we have form xmlns we still filter by app_id since xmlns may not be unique (e.g. copied apps)
     if app_ids:
         query = query.app(app_ids)
     if xmlns:
         query = query.xmlns(xmlns)
->>>>>>> 7e233d43
     result = query.run()
     return PagedResult(total=result.total, hits=result.hits)
 
