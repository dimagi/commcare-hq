--- conflicted
+++ resolved
@@ -145,12 +145,9 @@
         desc=True,
         start=0,
         size=10,
-<<<<<<< HEAD
-        user_ids=None):
-=======
+        user_ids=None,
         app_ids=None,
         xmlns=None):
->>>>>>> d4ec4aad
     sort_col = sort_col or "received_on"
     query = (
         FormES()
@@ -162,15 +159,12 @@
         .start(start)
         .size(size)
     )
-<<<<<<< HEAD
     if user_ids:
         query = query.user_id(user_ids)
-=======
     if app_ids:
         query = query.app(app_ids)
     if xmlns:
         query = query.xmlns(xmlns)
->>>>>>> d4ec4aad
     result = query.run()
     return PagedResult(total=result.total, hits=result.hits)
 
