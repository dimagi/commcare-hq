from __future__ import absolute_import
from __future__ import unicode_literals

from datetime import datetime, timedelta
from dateutil.parser import parse
import hashlib
import os
import tempfile
from unidecode import unidecode
import uuid
import zipfile

from django.conf import settings

from celery.schedules import crontab
from celery.task import periodic_task
from celery.task import task
from celery.utils.log import get_task_logger

from casexml.apps.case.xform import extract_case_blocks
<<<<<<< HEAD
from corehq.apps.export.const import SAVED_EXPORTS_QUEUE
=======
from corehq.apps.users.models import CouchUser
from corehq.util.log import send_HTML_email
>>>>>>> 84dacb19
from corehq.apps.reports.util import send_report_download_email
from corehq.form_processor.interfaces.dbaccessors import FormAccessors
from corehq.util.dates import iso_string_to_datetime
from couchforms.analytics import app_has_been_submitted_to_in_last_30_days
from dimagi.utils.couch.cache.cache_core import get_redis_client
from dimagi.utils.logging import notify_exception

from soil import DownloadBase
from soil.util import expose_download

from corehq.apps.domain.calculations import (
    all_domain_stats,
    calced_props,
    CALC_FNS,
)
from corehq.apps.domain.models import Domain
from corehq.apps.es.domains import DomainES
from corehq.elastic import (
    stream_es_query,
    send_to_elasticsearch,
    get_es_new, ES_META)
from corehq.pillows.mappings.app_mapping import APP_INDEX
from corehq.util.view_utils import absolute_reverse

from .analytics.esaccessors import (
    get_form_ids_having_multimedia,
    scroll_case_names,
)
from .models import (
<<<<<<< HEAD
    FormExportSchema,
=======
    ReportConfig,
    ReportNotification,
    UnsupportedScheduledReportError,
>>>>>>> 84dacb19
)

import six
from six.moves import map
from six.moves import filter
from io import open


logging = get_task_logger(__name__)
EXPIRE_TIME = 60 * 60 * 24


@periodic_task(run_every=crontab(hour="22", minute="0", day_of_week="*"), queue='background_queue')
def update_calculated_properties():
    results = DomainES().fields(["name", "_id", "cp_last_updated"]).scroll()
    all_stats = all_domain_stats()
    for r in results:
        dom = r["name"]
        domain_obj = Domain.get_by_name(dom)
        if not domain_obj:
            send_to_elasticsearch("domains", r, delete=True)
            continue
        try:
            last_form_submission = CALC_FNS["last_form_submission"](dom, False)
            if _skip_updating_domain_stats(r.get("cp_last_updated"), last_form_submission):
                continue
            props = calced_props(domain_obj, r["_id"], all_stats)
            if props['cp_first_form'] is None:
                del props['cp_first_form']
            if props['cp_last_form'] is None:
                del props['cp_last_form']
            if props['cp_300th_form'] is None:
                del props['cp_300th_form']
            send_to_elasticsearch("domains", props, es_merge_update=True)
        except Exception as e:
            notify_exception(None, message='Domain {} failed on stats calculations with {}'.format(dom, e))


def _skip_updating_domain_stats(last_updated=None, last_form_submission=None):
    """
    Skip domain if no forms submitted in the last day
    AND stats were updated less than a week ago.

    :return: True to skip domain
     """
    if not last_updated:
        return False

    last_updated_ago = datetime.utcnow() - iso_string_to_datetime(last_updated)
    if last_form_submission:
        last_form_ago = datetime.utcnow() - iso_string_to_datetime(last_form_submission)
        new_data = last_form_ago < timedelta(days=1)
    else:
        new_data = False
    return last_updated_ago < timedelta(days=7) and not new_data


def is_app_active(app_id, domain):
    return app_has_been_submitted_to_in_last_30_days(domain, app_id)


@periodic_task(run_every=crontab(hour="2", minute="0", day_of_week="*"), queue='background_queue')
def apps_update_calculated_properties():
    es = get_es_new()
    q = {"filter": {"and": [{"missing": {"field": "copy_of"}}]}}
    results = stream_es_query(q=q, es_index='apps', size=999999, chunksize=500)
    for r in results:
        props = {"cp_is_active": is_app_active(r["_id"], r["_source"]["domain"])}
        es.update(APP_INDEX, ES_META['apps'].type, r["_id"], body={"doc": props})


@task(serializer='pickle', ignore_result=True)
def export_all_rows_task(ReportClass, report_state, recipient_list=None):
    report = object.__new__(ReportClass)
    report.__setstate__(report_state)

    # need to set request
    setattr(report.request, 'REQUEST', {})

    file = report.excel_response
    report_class = report.__class__.__module__ + '.' + report.__class__.__name__
    hash_id = _store_excel_in_redis(report_class, file)

    if not recipient_list:
        recipient_list = [report.request.couch_user.get_email()]

    for recipient in recipient_list:
        _send_email(report.request.couch_user, report, hash_id, recipient=recipient)


def _send_email(user, report, hash_id, recipient):
    domain = report.domain or user.get_domains()[0]
    link = absolute_reverse("export_report", args=[domain, str(hash_id),
                                                   report.export_format])

    send_report_download_email(report.name, recipient, link)


def _store_excel_in_redis(report_class, file):
    hash_id = uuid.uuid4().hex

    r = get_redis_client()
    r.set(hash_id, [report_class, file.getvalue()])
    r.expire(hash_id, EXPIRE_TIME)

    return hash_id


@task(serializer='pickle')
def build_form_multimedia_zip(
        domain,
        xmlns,
        startdate,
        enddate,
        app_id,
        export_id,
        zip_name,
        download_id,
        export_is_legacy=False,  # always False
        user_types=None,
        group=None):

    form_ids = get_form_ids_having_multimedia(
        domain,
        app_id,
        xmlns,
        parse(startdate),
        parse(enddate),
        group=group,
        user_types=user_types,
    )
    properties = _get_export_properties(export_id)

    if not app_id:
        zip_name = 'Unrelated Form'
    forms_info = list()
    for form in FormAccessors(domain).iter_forms(form_ids):
        if not zip_name:
            zip_name = unidecode(form.name or 'unknown form')
        forms_info.append(_extract_form_attachment_info(form, properties))

    num_forms = len(forms_info)
    DownloadBase.set_progress(build_form_multimedia_zip, 0, num_forms)

    case_id_to_name = _get_case_names(
        domain,
        set.union(*[form_info['case_ids'] for form_info in forms_info]) if forms_info else set(),
    )

    use_transfer = settings.SHARED_DRIVE_CONF.transfer_enabled
    if use_transfer:
        fpath = _get_download_file_path(xmlns, startdate, enddate, export_id, app_id, num_forms)
    else:
        _, fpath = tempfile.mkstemp()

    _write_attachments_to_file(fpath, use_transfer, num_forms, forms_info, case_id_to_name)
    filename = "{}.zip".format(zip_name)
    expose_download(use_transfer, fpath, filename, download_id, 'zip')
    DownloadBase.set_progress(build_form_multimedia_zip, num_forms, num_forms)


def _get_case_names(domain, case_ids):
    case_id_to_name = {c: c for c in case_ids}
    for case in scroll_case_names(domain, case_ids):
        if case.get('name'):
            case_id_to_name[case.get('_id')] = case.get('name')
    return case_id_to_name


def _get_download_file_path(xmlns, startdate, enddate, export_id, app_id, num_forms):
    params = '_'.join(map(str, [xmlns, startdate, enddate, export_id, num_forms]))
    fname = '{}-{}'.format(app_id, hashlib.md5(params).hexdigest())
    fpath = os.path.join(settings.SHARED_DRIVE_CONF.transfer_dir, fname)
    return fpath


def _format_filename(form_info, question_id, extension, case_id_to_name):
    filename = "{}-{}-form_{}{}".format(
        unidecode(question_id),
        form_info['username'] or form_info['form'].user_id or 'user_unknown',
        form_info['form'].form_id or 'unknown',
        extension
    )
    if form_info['case_ids']:
        case_names = '-'.join(map(
            lambda case_id: case_id_to_name[case_id],
            form_info['case_ids'],
        ))
        filename = '{}-{}'.format(case_names, filename)
    return filename


def _write_attachments_to_file(fpath, use_transfer, num_forms, forms_info, case_id_to_name):

    if not (os.path.isfile(fpath) and use_transfer):  # Don't rebuild the file if it is already there
        with open(fpath, 'wb') as zfile:
            with zipfile.ZipFile(zfile, 'w') as multimedia_zipfile:
                for form_number, form_info in enumerate(forms_info):
                    form = form_info['form']
                    for attachment in form_info['attachments']:
                        filename = _format_filename(
                            form_info,
                            attachment['question_id'],
                            attachment['extension'],
                            case_id_to_name
                        )
                        zip_info = zipfile.ZipInfo(filename, attachment['timestamp'])
                        multimedia_zipfile.writestr(zip_info, form.get_attachment(
                            attachment['name']),
                            zipfile.ZIP_STORED
                        )
                    DownloadBase.set_progress(build_form_multimedia_zip, form_number + 1, num_forms)


def _convert_legacy_indices_to_export_properties(indices):
    # Strip the prefixed 'form' and change '.'s to '-'s
    return set(map(
        lambda index: '-'.join(index.split('.')[1:]),
        # Filter out any columns that are not form questions
        list(filter(
            lambda index: index and index.startswith('form'),
            indices,
        )),
    ))


def _get_export_properties(export_id):
    """
    Return a list of strings corresponding to form questions that are
    included in the export.
    """
    properties = set()
    if export_id:
        from corehq.apps.export.models import FormExportInstance
        export = FormExportInstance.get(export_id)
        for table in export.tables:
            for column in table.columns:
                if column.selected and column.item:
                    path_parts = [n.name for n in column.item.path]
                    path_parts = path_parts[1:] if path_parts[0] == "form" else path_parts
                    properties.add("-".join(path_parts))
    return properties


def _extract_form_attachment_info(form, properties):
    """
    This is a helper function for build_form_multimedia_zip.
    Return a dict containing information about the given form and its relevant
    attachments
    """
    def find_question_id(form, value):
        for k, v in six.iteritems(form):
            if isinstance(v, dict):
                ret = find_question_id(v, value)
                if ret:
                    return [k] + ret
            elif isinstance(v, list):
                for repeat in v:
                    ret = find_question_id(repeat, value)
                    if ret:
                        return [k] + ret
            else:
                if v == value:
                    return [k]

        return None

    unknown_number = 0

    case_blocks = extract_case_blocks(form.form_data)
    form_info = {
        'form': form,
        'attachments': [],
        'case_ids': {c['@case_id'] for c in case_blocks},
        'username': form.get_data('form/meta/username')
    }

    # TODO make form.attachments always return objects that conform to a
    # uniform interface. XFormInstance attachment values are dicts, and
    # XFormInstanceSQL attachment values are BlobMeta objects.
    for attachment_name, attachment in six.iteritems(form.attachments):
        if hasattr(attachment, 'content_type'):
            content_type = attachment.content_type
        else:
            content_type = attachment['content_type']
        if content_type == 'text/xml':
            continue
        try:
            question_id = six.text_type(
                '-'.join(find_question_id(form.form_data, attachment_name)))
        except TypeError:
            question_id = 'unknown' + six.text_type(unknown_number)
            unknown_number += 1

        if not properties or question_id in properties:
            extension = six.text_type(os.path.splitext(attachment_name)[1])
            if hasattr(attachment, 'content_length'):
                # BlobMeta
                size = attachment.content_length
            elif 'content_length' in attachment:
                # dict from BlobMeta.to_json()
                size = attachment['content_length']
            else:
                # couch attachment dict
                size = attachment['length']
            form_info['attachments'].append({
                'size': size,
                'name': attachment_name,
                'question_id': question_id,
                'extension': extension,
                'timestamp': form.received_on.timetuple(),
            })

    return form_info<|MERGE_RESOLUTION|>--- conflicted
+++ resolved
@@ -18,12 +18,6 @@
 from celery.utils.log import get_task_logger
 
 from casexml.apps.case.xform import extract_case_blocks
-<<<<<<< HEAD
-from corehq.apps.export.const import SAVED_EXPORTS_QUEUE
-=======
-from corehq.apps.users.models import CouchUser
-from corehq.util.log import send_HTML_email
->>>>>>> 84dacb19
 from corehq.apps.reports.util import send_report_download_email
 from corehq.form_processor.interfaces.dbaccessors import FormAccessors
 from corehq.util.dates import iso_string_to_datetime
@@ -51,15 +45,6 @@
 from .analytics.esaccessors import (
     get_form_ids_having_multimedia,
     scroll_case_names,
-)
-from .models import (
-<<<<<<< HEAD
-    FormExportSchema,
-=======
-    ReportConfig,
-    ReportNotification,
-    UnsupportedScheduledReportError,
->>>>>>> 84dacb19
 )
 
 import six
