--- conflicted
+++ resolved
@@ -64,14 +64,8 @@
 {% endif %}
 
 {% if hide_fuzzy.show %}
-<<<<<<< HEAD
-<div class="alert alert-warning">
-    {% trans "This project looks like it has some submissions we don't recognize.  Don't worry this can usually be fixed." %}  
-    Please contact <a href="mailto:{{ support_email }}">CommCare Support</a>.
-=======
 <div class="alert alert-warning {{ css_id }}-unknown_controls" data-bind="visible: show">
     {% include 'reports/filters/partials/fuzzy_checkbox.html' %}
->>>>>>> d4f886d4
 </div>
 {% endif %}
 {% endblock %}
