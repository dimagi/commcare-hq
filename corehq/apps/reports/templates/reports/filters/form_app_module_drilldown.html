{% extends 'reports/filters/drilldown_options.html' %}
{% load hq_shared_tags %}
{% load i18n %}
{% block filter_content %}
{% if unknown_available %}
<div class="{{ css_id }}-unknown_controls" data-bind="visible: show">
    <label class="radio">
        <input type="radio"
               data-bind="checked: is_unknown_shown, hideKnownForms: is_unknown_shown"
               data-known="#{{ css_id }}-known_control"
               name="{{ slug }}_{{ unknown.slug }}"
               id="{{ css_id }}_{{ unknown.slug }}_hide"
               value="">
        {% trans 'Known Forms' %}
        <a href="#" class="hq-help no-click">
            <i class="icon-question-sign"
               data-title="{% trans "What are Known Forms?" %}"
               data-content="{% trans "Known Forms are forms that have IDs which can be matched to existing or deleted CommCare Applications in your Project." %}"
               data-trigger="hover"></i>
        </a>
    </label>
    <label class="radio">
        <input type="radio"
               data-bind="checked: is_unknown_shown, hideKnownForms: is_unknown_shown"
               data-known="#{{ css_id }}-known_control"
               name="{{ slug }}_{{ unknown.slug }}"
               id="{{ css_id }}_{{ unknown.slug }}_show"
               value="yes">
        {% trans 'Unknown Forms (Possibly Deleted)' %}
        <a href="#" class="hq-help no-click">
            <i class="icon-question-sign"
               data-title="{% trans "What are Unknown Forms?" %}"
               data-content="{% trans "We tried and tried, but these form IDs did not belong to any CommCare Applications (existing or deleted) in your Project. It might mean that these forms once belonged to an application, were deleted from it, and then replaced by a different form." %}"
               data-trigger="hover"></i>
        </a>
    </label>
</div>
<div class="well {{ css_id }}-unknown_controls" style="padding-bottom: 0px;" data-bind="visible: is_unknown_shown">
    <div class="control-group">
        <label class="control-label" for="{{ css_id }}-{{ unknown.slug }}_xmlns">
            {% trans 'Choose Unknown Form' %}
        </label>
        <div class="controls">
            <select class="{{ css_class }}"
                    id="{{ css_id }}-{{ unknown.slug }}_xmlns"
                    name="{{ slug }}_{{ unknown.slug }}_xmlns"
                    data-bind="options: all_unknown_forms,
                    optionsText: 'text', optionsValue: 'val',
                    optionsCaption: caption_text, value: selected_unknown_form"></select>
        </div>
    </div>
</div>
{% endif %}
<div id="{{ css_id }}-known_control">
    {{ block.super }}
</div>

{% if unknown_available or display_app_type %}
<div id="{{ css_id }}-advanced-options">
    <label class="checkbox">
        <input type="checkbox" data-bind="checked: show" /> {% trans "Show Advanced Options" %}
    </label>
</div>
{% endif %}

{% if hide_fuzzy.show %}
<<<<<<< HEAD
<div class="alert alert-warning {{ css_id }}-unknown_controls" data-bind="visible: show">
=======
<div class="alert alert-warning">
>>>>>>> fb348046
    {% include 'reports/filters/partials/fuzzy_checkbox.html' %}
</div>
{% endif %}
{% endblock %}

{% block filter_js %} {{ block.super }}
{% if unknown_available or display_app_type %}
<script type="text/javascript" src="{% static 'reports/ko/report_filter.advanced_forms_options.js' %}"></script>
<script type="text/javascript">
    $(function () {
       $('#{{ css_id }}-advanced-options').advanceFormsOptions({
           is_unknown_shown: {{ unknown.show|yesno:'true,false' }},
           selected_unknown_form: '{{ unknown.selected }}',
           all_unknown_forms: {{ unknown.options|JSON }},
           caption_text: '{{ unknown.default_text }}',
           css_id: '{{ css_id }}',
           css_class: '{{ css_id }}-unknown_controls'
       });
        $('.hq-help').hqHelp();
    });
</script>
{% endif %}
{% endblock %}<|MERGE_RESOLUTION|>--- conflicted
+++ resolved
@@ -64,11 +64,7 @@
 {% endif %}
 
 {% if hide_fuzzy.show %}
-<<<<<<< HEAD
-<div class="alert alert-warning {{ css_id }}-unknown_controls" data-bind="visible: show">
-=======
 <div class="alert alert-warning">
->>>>>>> fb348046
     {% include 'reports/filters/partials/fuzzy_checkbox.html' %}
 </div>
 {% endif %}
