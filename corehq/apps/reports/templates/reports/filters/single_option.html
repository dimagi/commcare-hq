{% extends 'reports/filters/base.html' %}
{% load hq_shared_tags %}
{% block filter_content %}
    <div class="reports-filters-single-option">
        <div class="initial-data hide">
            {
                {% if pagination.enabled %}
                    "pagination": true,
                    "url": "{{ pagination.url }}",
                    "handler": "{{ pagination.handler }}",
                    "action": "{{ pagination.action }}"
                {% else %}
                    "pagination": false,
                    "selectOptions": {{ select.options|JSON }},
                    "selectCurrent": "{{ select.selected|safe|default:'' }}"
                {% endif %}
            }
        </div>
    {% if pagination.enabled %}
        <input id="{{ css_id }}"
               class="input form-control"
               style="width: 100%"
               placeholder="{{ select.default_text }}"
               value="{{ select.selected|default:'' }}"
               name="{{ slug }}" />
    {% else %}
        <select id="{{ css_id }}"
                style="width: 100%"
                data-bind="options: select_params, optionsText: 'text', optionsValue: 'val', {% if select.default_text %}optionsCaption: '{{ select.default_text }}', {% endif %}value: current_selection"
                name="{{ slug }}"></select>
    {% endif %}
    </div>
{% endblock %}

{% block filter_js %}
<<<<<<< HEAD
<script type="text/javascript">
    if (!USE_REQUIREJS) {
        $.when(
            $.getScript("{% static 'reports/javascripts/filters.js' %}")
        ).done(function() {
            hqImport('reports/javascripts/filters.js').init();
        });
    }
</script>
{% endblock %}
=======
<script>
    $(function () {
        {% if pagination.enabled %}
            $('#{{ css_id }}').select2({
                ajax: {
                    url: '{{ pagination.url }}',
                    type: 'POST',
                    dataType: 'json',
                    quietMills: 250,
                    data: function (term, page) {
                        return {
                            q: term,
                            page: page,
                            handler: '{{ pagination.handler }}',
                            action: '{{ pagination.action }}'
                        }
                    },
                    results: function (data, page) {
                        if (data.success) {
                            var limit = data.limit;
                            var hasMore = (page * limit) < data.total;
                            return {
                                results: data.items,
                                more: hasMore
                            };
                        } else {
                            console.log(data.error);
                        }
                    }
                },
                allowClear: true,
                initSelection: function (elem, callback) {
                    var val = $(elem).val();
                    callback({
                        id: val,
                        text: val
                    });
                }
            });
        {% else %}
            $('#{{ css_id }}').parent().koApplyBindings({
                select_params: {{ select.options|JSON }},
                current_selection: ko.observable('{{ select.selected|safe|default:'' }}'),
            });
            $('#{{ css_id }}').select2();
        {% endif %}
    });
</script>{% endblock %}
>>>>>>> b2e7eca1
<|MERGE_RESOLUTION|>--- conflicted
+++ resolved
@@ -33,8 +33,7 @@
 {% endblock %}
 
 {% block filter_js %}
-<<<<<<< HEAD
-<script type="text/javascript">
+<script>
     if (!USE_REQUIREJS) {
         $.when(
             $.getScript("{% static 'reports/javascripts/filters.js' %}")
@@ -43,54 +42,4 @@
         });
     }
 </script>
-{% endblock %}
-=======
-<script>
-    $(function () {
-        {% if pagination.enabled %}
-            $('#{{ css_id }}').select2({
-                ajax: {
-                    url: '{{ pagination.url }}',
-                    type: 'POST',
-                    dataType: 'json',
-                    quietMills: 250,
-                    data: function (term, page) {
-                        return {
-                            q: term,
-                            page: page,
-                            handler: '{{ pagination.handler }}',
-                            action: '{{ pagination.action }}'
-                        }
-                    },
-                    results: function (data, page) {
-                        if (data.success) {
-                            var limit = data.limit;
-                            var hasMore = (page * limit) < data.total;
-                            return {
-                                results: data.items,
-                                more: hasMore
-                            };
-                        } else {
-                            console.log(data.error);
-                        }
-                    }
-                },
-                allowClear: true,
-                initSelection: function (elem, callback) {
-                    var val = $(elem).val();
-                    callback({
-                        id: val,
-                        text: val
-                    });
-                }
-            });
-        {% else %}
-            $('#{{ css_id }}').parent().koApplyBindings({
-                select_params: {{ select.options|JSON }},
-                current_selection: ko.observable('{{ select.selected|safe|default:'' }}'),
-            });
-            $('#{{ css_id }}').select2();
-        {% endif %}
-    });
-</script>{% endblock %}
->>>>>>> b2e7eca1
+{% endblock %}