import logging

from django.conf.urls import include, patterns, url
from django.core.exceptions import ImproperlyConfigured
<<<<<<< HEAD
from corehq.apps.reports.util import get_installed_custom_modules
from corehq.apps.reports.dispatcher import (
    ProjectReportDispatcher,
    CustomProjectReportDispatcher,
    BasicReportDispatcher,
)
=======

>>>>>>> 28eca3f0
from corehq.apps.userreports.reports.view import (
    ConfigurableReport,
    CustomConfigurableReportDispatcher,
)
from corehq.apps.userreports.views import (
    ConfigureReport,
    ConfigureMapReport,
    EditReportInBuilder,
    ReportBuilderDataSourceSelect,
    ReportBuilderPaywallPricing,
    ReportBuilderPaywallActivatingSubscription,
    ReportPreview,
)

from .dispatcher import (
    BasicReportDispatcher,
    CustomProjectReportDispatcher,
    ProjectReportDispatcher,
)
from .filters import urls as filter_urls
from .util import get_installed_custom_modules
from .views import (
    EditFormInstance,
    AddSavedReportConfigView,
    FormDataView,
    CaseDetailsView,
    CaseAttachmentsView,
    MySavedReportsView,
    ScheduledReportsView,
<<<<<<< HEAD
)
=======
    default,
    old_saved_reports, case_forms, case_xml, rebuild_case_view, resave_case, close_case_view, undo_close_case_view,
    export_case_transactions, case_form_data, download_form, restore_edit, form_multimedia_export,
    download_attachment, archive_form, resave_form, unarchive_form, project_health_user_details, export_data,
    export_default_or_custom_data, hq_download_saved_export, hq_deid_download_saved_export, hq_update_saved_export,
    export_report, email_report, delete_config, delete_scheduled_report, send_test_scheduled_report,
    view_scheduled_report, export_all_form_metadata, export_all_form_metadata_async, download_cases,
    download_cases_internal)
>>>>>>> 28eca3f0


custom_report_urls = patterns('',
    CustomProjectReportDispatcher.url_pattern(),
)

urlpatterns = patterns('corehq.apps.reports.views',
    ConfigurableReport.url_pattern(),
    CustomConfigurableReportDispatcher.url_pattern(),

    url(r'builder/subscribe/pricing/$', ReportBuilderPaywallPricing.as_view(),
        name=ReportBuilderPaywallPricing.urlname),
    url(r'builder/subscribe/activating_subscription/$', ReportBuilderPaywallActivatingSubscription.as_view(),
        name=ReportBuilderPaywallActivatingSubscription.urlname),

    url(r'^builder/select_source/$', ReportBuilderDataSourceSelect.as_view(), name=ReportBuilderDataSourceSelect.urlname),
    url(r'^builder/configure/$', ConfigureReport.as_view(), name=ConfigureReport.urlname),
    url(r'^builder/preview/(?P<data_source>[\w\-]+)/$', ReportPreview.as_view(), name=ReportPreview.urlname),
    url(r'^builder/configure/map/$', ConfigureMapReport.as_view(), name="configure_map_report"),
    url(r'^builder/edit/(?P<report_id>[\w\-]+)/$', EditReportInBuilder.as_view(), name='edit_report_in_builder'),

    url(r'^$', default, name="reports_home"),
    url(r'^saved/', MySavedReportsView.as_view(), name=MySavedReportsView.urlname),
    url(r'^saved_reports', old_saved_reports, name='old_saved_reports'),

    url(r'^case_data/(?P<case_id>[\w\-]+)/$', CaseDetailsView.as_view(), name=CaseDetailsView.urlname),
    url(r'^case_data/(?P<case_id>[\w\-]+)/forms/$', case_forms, name="single_case_forms"),
    url(r'^case_data/(?P<case_id>[\w\-]+)/attachments/$',
        CaseAttachmentsView.as_view(), name=CaseAttachmentsView.urlname),
    url(r'^case_data/(?P<case_id>[\w\-]+)/view/xml/$', case_xml, name="single_case_xml"),
    url(r'^case_data/(?P<case_id>[\w\-]+)/rebuild/$', rebuild_case_view, name="rebuild_case"),
    url(r'^case_data/(?P<case_id>[\w\-]+)/resave/$', resave_case, name="resave_case"),
    url(r'^case_data/(?P<case_id>[\w\-]+)/close/$', close_case_view, name="close_case"),
    url(r'^case_data/(?P<case_id>[\w\-]+)/undo-close/$', undo_close_case_view, name="undo_close_case"),
    url(r'^case_data/(?P<case_id>[\w\-]+)/export_transactions/$',
        export_case_transactions, name="export_case_transactions"),
    url(r'^case_data/(?P<case_id>[\w\-]+)/(?P<xform_id>[\w\-:]+)/$', case_form_data, name="case_form_data"),

    # Download and view form data
    url(r'^form_data/(?P<instance_id>[\w\-:]+)/$', FormDataView.as_view(), name=FormDataView.urlname),
    url(r'^form_data/(?P<instance_id>[\w\-:]+)/download/$', download_form, name='download_form'),
    url(r'^form_data/(?P<instance_id>[\w\-:]+)/edit/$', EditFormInstance.as_view(), name='edit_form_instance'),
    url(r'^form_data/(?P<instance_id>[\w\-:]+)/restore_version/$', restore_edit, name='restore_edit'),
    url(r'^form_data/download/media/$',
        form_multimedia_export, name='form_multimedia_export'),
    url(r'^form_data/(?P<instance_id>[\w\-:]+)/download-attachment/$',
        download_attachment, name='download_attachment'),
    url(r'^form_data/(?P<instance_id>[\w\-:]+)/archive/$', archive_form, name='archive_form'),
    url(r'^form_data/(?P<instance_id>[\w\-:]+)/unarchive/$', unarchive_form, name='unarchive_form'),
    url(r'^form_data/(?P<instance_id>[\w\-:]+)/rebuild/$', resave_form, name='resave_form'),

    # project health ajax
    url(r'^project_health/ajax/(?P<user_id>[\w\-]+)/$', project_health_user_details,
        name='project_health_user_details'),

    # export API
    url(r"^export/$", export_data, name='export_data'),

    # Download Exports
    # todo should eventually be moved to corehq.apps.export
    # Custom
    url(r"^export/custom/(?P<export_id>[\w\-]+)/download/$", export_default_or_custom_data, name="export_custom_data"),
    # Default
    url(r"^export/default/download/$", export_default_or_custom_data, name="export_default_data"),
    # Bulk
    url(r"^export/bulk/download/$", export_default_or_custom_data, name="export_bulk_download", kwargs=dict(bulk_export=True)),
    # saved
    url(r"^export/saved/download/(?P<export_id>[\w\-]+)/$", hq_download_saved_export, name="hq_download_saved_export"),
    url(r"^export/saved/download/deid/(?P<export_id>[\w\-]+)/$", hq_deid_download_saved_export, name="hq_deid_download_saved_export"),
    url(r"^export/saved/update/$", hq_update_saved_export, name="hq_update_saved_export"),

    # Full Excel export
    url(r'^full_excel_export/(?P<export_hash>[\w\-]+)/(?P<format>[\w\-]+)$', export_report, name="export_report"),

    # once off email
    url(r"^email_onceoff/(?P<report_slug>[\w_]+)/$", email_report, kwargs=dict(once=True), name='email_report'),
    url(r"^custom/email_onceoff/(?P<report_slug>[\w_]+)/$", email_report,
        kwargs=dict(report_type=CustomProjectReportDispatcher.prefix, once=True), name='email_onceoff'),

    # Saved reports
    url(r"^configs$", AddSavedReportConfigView.as_view(), name=AddSavedReportConfigView.name),
    url(r"^configs/(?P<config_id>[\w-]+)$", delete_config,
        name='delete_report_config'),

    # Scheduled reports
    url(r'^scheduled_reports/(?P<scheduled_report_id>[\w-]+)?$',
        ScheduledReportsView.as_view(), name=ScheduledReportsView.urlname),
    url(r'^scheduled_report/(?P<scheduled_report_id>[\w-]+)/delete$',
        delete_scheduled_report, name='delete_scheduled_report'),
    url(r'^send_test_scheduled_report/(?P<scheduled_report_id>[\w-]+)/$',
        send_test_scheduled_report, name='send_test_scheduled_report'),
    url(r'^view_scheduled_report/(?P<scheduled_report_id>[\w_]+)/$',
        view_scheduled_report, name='view_scheduled_report'),

    # Internal Use
    url(r"^export/forms/all/$", export_all_form_metadata, name="export_all_form_metadata"),
    url(r"^export/forms/all/async/$", export_all_form_metadata_async, name="export_all_form_metadata_async"),
    url(r'^download/cases/$', download_cases, name='download_cases'),
    url(r'^download/internal/cases/$', download_cases_internal, name='download_cases_internal'),

    url(r'^custom/', include(custom_report_urls)),
    url(r'^filters/', include(filter_urls)),
    ProjectReportDispatcher.url_pattern(),
)

report_urls = patterns('',
    BasicReportDispatcher.url_pattern(),
)

for module in get_installed_custom_modules():
    module_name = module.__name__.split('.')[-1]
    try:
        custom_report_urls += patterns('',
             (r"^%s/" % module_name, include('{0}.urls'.format(module.__name__))),
        )
    except ImproperlyConfigured:
        logging.info("Module %s does not provide urls" % module_name)<|MERGE_RESOLUTION|>--- conflicted
+++ resolved
@@ -2,16 +2,6 @@
 
 from django.conf.urls import include, patterns, url
 from django.core.exceptions import ImproperlyConfigured
-<<<<<<< HEAD
-from corehq.apps.reports.util import get_installed_custom_modules
-from corehq.apps.reports.dispatcher import (
-    ProjectReportDispatcher,
-    CustomProjectReportDispatcher,
-    BasicReportDispatcher,
-)
-=======
-
->>>>>>> 28eca3f0
 from corehq.apps.userreports.reports.view import (
     ConfigurableReport,
     CustomConfigurableReportDispatcher,
@@ -41,9 +31,6 @@
     CaseAttachmentsView,
     MySavedReportsView,
     ScheduledReportsView,
-<<<<<<< HEAD
-)
-=======
     default,
     old_saved_reports, case_forms, case_xml, rebuild_case_view, resave_case, close_case_view, undo_close_case_view,
     export_case_transactions, case_form_data, download_form, restore_edit, form_multimedia_export,
@@ -52,7 +39,6 @@
     export_report, email_report, delete_config, delete_scheduled_report, send_test_scheduled_report,
     view_scheduled_report, export_all_form_metadata, export_all_form_metadata_async, download_cases,
     download_cases_internal)
->>>>>>> 28eca3f0
 
 
 custom_report_urls = patterns('',
