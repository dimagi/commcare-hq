--- conflicted
+++ resolved
@@ -22,13 +22,9 @@
         super().__init__(message)
 
 
-<<<<<<< HEAD
-class TooManyCases(ValueError):
-=======
 class TooManyCasesError(ValueError):
     pass
 
 
 class FormArchiveError(Exception):
->>>>>>> 23f27dff
     pass