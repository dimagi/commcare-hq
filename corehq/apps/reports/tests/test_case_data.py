--- conflicted
+++ resolved
@@ -441,15 +441,6 @@
         setattr(request, 'session', 'session')
         setattr(request, '_messages', FallbackStorage(request))
 
-<<<<<<< HEAD
-        cases = [uuid.uuid4().hex for i in range(DeleteCaseView.MAX_SUBCASE_DEPTH + 1)]
-        for i in range(DeleteCaseView.MAX_SUBCASE_DEPTH):
-            submit_case_blocks([
-                CaseBlock(cases[i], create=True).as_text(),
-                CaseBlock(cases[i + 1], create=True).as_text(),
-            ], self.domain)
-        self.addCleanup(_delete_all_cases_and_forms, self.domain)
-=======
         parent_type = 'parent_case_type'
         cases = [uuid.uuid4().hex for i in range(DeleteCaseView.MAX_SUBCASE_DEPTH + 1)]
         submit_case_blocks(
@@ -462,14 +453,11 @@
                 CaseBlock(case_id=cases[i + 1], create=True,
                           index={'parent': (parent_type + '{}'.format(i), cases[i])}).as_text()
             ], self.domain)
->>>>>>> e5a2f9b9
 
         view = self._create_view(cases[0])
         return_dict = view.get_cases_and_forms_for_deletion(request, self.domain, cases[0])
         self.assertTrue(return_dict['redirect'])
 
-<<<<<<< HEAD
-=======
     def test_bulk_import_does_not_trigger_too_many_cases_error(self):
         main_id = uuid.uuid4().hex
         # submit_case_blocks acts similarly to a bulk case import, creating a System Form
@@ -483,7 +471,6 @@
         view = self._create_view(case.case_id)
         view.walk_through_case_forms(case, subcase_count=0)  # should not raise error
 
->>>>>>> e5a2f9b9
     def test_case_deletion_redirect_if_case_is_already_deleted(self):
         """
         In the event that a user tries to delete a case after the case has already been deleted, they should
