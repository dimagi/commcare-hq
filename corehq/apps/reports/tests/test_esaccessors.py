import uuid
from datetime import datetime, timedelta

from django.test import SimpleTestCase, TestCase
from django.test.utils import override_settings

import pytz
from corehq.util.es.elasticsearch import ConnectionError
from mock import MagicMock, patch

from casexml.apps.case.const import CASE_ACTION_CREATE
from casexml.apps.case.models import CommCareCase, CommCareCaseAction
from corehq.apps.commtrack.tests.util import bootstrap_domain
from dimagi.utils.dates import DateSpan
from nose.plugins.attrib import attr
from pillowtop.es_utils import initialize_index_and_mapping

from corehq.apps.es import CaseES, UserES
from corehq.apps.es.aggregations import MISSING_KEY
from corehq.apps.groups.models import Group
from corehq.apps.hqcase.utils import SYSTEM_FORM_XMLNS, get_case_by_identifier
from corehq.apps.locations.tests.util import setup_locations_and_types, restrict_user_by_location
from corehq.apps.reports.analytics.esaccessors import (
    get_active_case_counts_by_owner,
    get_all_user_ids_submitted,
    get_case_counts_closed_by_user,
    get_case_counts_opened_by_user,
    get_case_types_for_domain_es,
    get_completed_counts_by_user,
    get_form_counts_by_user_xmlns,
    get_form_duration_stats_by_user,
    get_form_duration_stats_for_users,
    get_form_ids_having_multimedia,
    get_forms,
    get_group_stubs,
    get_form_name_from_last_submission_for_xmlns,
    get_paged_forms_by_type,
    get_submission_counts_by_date,
    get_submission_counts_by_user,
    get_total_case_counts_by_owner,
    get_user_stubs,
    get_username_in_last_form_user_id_submitted,
    guess_form_name_from_submissions_using_xmlns,
    scroll_case_names,
)
from corehq.apps.reports.standard.cases.utils import query_location_restricted_cases
from corehq.apps.users.models import CommCareUser, DomainPermissionsMirror
from corehq.blobs.mixin import BlobMetaRef
from corehq.elastic import get_es_new, send_to_elasticsearch
from corehq.form_processor.interfaces.dbaccessors import CaseAccessors
from corehq.form_processor.models import CaseTransaction, CommCareCaseSQL
from corehq.form_processor.tests.utils import run_with_all_backends
from corehq.form_processor.utils import TestFormMetadata
from corehq.pillows.case import transform_case_for_elasticsearch
from corehq.pillows.mappings.case_mapping import CASE_INDEX, CASE_INDEX_INFO
from corehq.pillows.mappings.group_mapping import GROUP_INDEX_INFO
from corehq.pillows.mappings.user_mapping import USER_INDEX, USER_INDEX_INFO
from corehq.pillows.mappings.xform_mapping import XFORM_INDEX_INFO
from corehq.pillows.utils import MOBILE_USER_TYPE, WEB_USER_TYPE
from corehq.pillows.xform import transform_xform_for_elasticsearch
from corehq.util.elastic import ensure_index_deleted, reset_es_index
from corehq.util.test_utils import make_es_ready_form, trap_extra_setup


@attr(es_test=True)
class BaseESAccessorsTest(TestCase):
    es_index_info = None

    def setUp(self):
        super(BaseESAccessorsTest, self).setUp()
        with trap_extra_setup(ConnectionError):
            self.es = get_es_new()
            self._delete_es_index()
            self.domain = uuid.uuid4().hex
            if isinstance(self.es_index_info, (list, tuple)):
                for index_info in self.es_index_info:
                    initialize_index_and_mapping(self.es, index_info)
            else:
                initialize_index_and_mapping(self.es, self.es_index_info)

    def tearDown(self):
        self._delete_es_index()
        super(BaseESAccessorsTest, self).tearDown()

    def _delete_es_index(self):
        if isinstance(self.es_index_info, (list, tuple)):
            for index_info in self.es_index_info:
                ensure_index_deleted(index_info.index)
        else:
            ensure_index_deleted(self.es_index_info.index)


class TestFormESAccessors(BaseESAccessorsTest):

    es_index_info = [XFORM_INDEX_INFO, GROUP_INDEX_INFO]

    def _send_form_to_es(
            self,
            domain=None,
            completion_time=None,
            received_on=None,
            attachment_dict=None,
            **metadata_kwargs):
        attachment_dict = attachment_dict or {}
        metadata = TestFormMetadata(
            domain=domain or self.domain,
            time_end=completion_time or datetime.utcnow(),
            received_on=received_on or datetime.utcnow(),
        )
        for attr, value in metadata_kwargs.items():
            setattr(metadata, attr, value)

        form_pair = make_es_ready_form(metadata)
        if attachment_dict:
            form_pair.wrapped_form.external_blobs = {name: BlobMetaRef(**meta)
                for name, meta in attachment_dict.items()}
            form_pair.json_form['external_blobs'] = attachment_dict

        es_form = transform_xform_for_elasticsearch(form_pair.json_form)
        send_to_elasticsearch('forms', es_form)
        self.es.indices.refresh(XFORM_INDEX_INFO.index)
        return form_pair

    def _send_group_to_es(self, _id=None, users=None):
        group = Group(
            domain=self.domain,
            name='narcos',
            users=users or [],
            case_sharing=False,
            reporting=False,
            _id=_id or uuid.uuid4().hex,
        )
        send_to_elasticsearch('groups', group.to_json())
        self.es.indices.refresh(GROUP_INDEX_INFO.index)
        return group

    @run_with_all_backends
    def test_get_forms(self):
        start = datetime(2013, 7, 1)
        end = datetime(2013, 7, 30)
        xmlns = 'http://a.b.org'
        app_id = '1234'
        user_id = 'abc'

        self._send_form_to_es(
            app_id=app_id,
            xmlns=xmlns,
            received_on=datetime(2013, 7, 2),
            user_id=user_id,
        )

        paged_result = get_forms(
            self.domain,
            start,
            end,
            user_ids=[user_id],
            app_ids=app_id,
            xmlnss=xmlns,
        )
        self.assertEqual(paged_result.total, 1)
        self.assertEqual(paged_result.hits[0]['xmlns'], xmlns)
        self.assertEqual(paged_result.hits[0]['form']['meta']['userID'], user_id)
        self.assertEqual(paged_result.hits[0]['received_on'], '2013-07-02T00:00:00.000000Z')

    @run_with_all_backends
    def test_get_form_ids_having_multimedia(self):
        start = datetime(2013, 7, 1)
        end = datetime(2013, 7, 30)
        xmlns = 'http://a.b.org'
        app_id = '1234'
        user_id = 'abc'

        self._send_form_to_es(
            app_id=app_id,
            xmlns=xmlns,
            received_on=datetime(2013, 7, 2),
            user_id=user_id,
            attachment_dict={
                'my_image': {'content_type': 'image/jpg'}
            }
        )

        # Decoy form
        self._send_form_to_es(
            app_id=app_id,
            xmlns=xmlns,
            received_on=datetime(2013, 7, 2),
            user_id=user_id,
        )

        form_ids = get_form_ids_having_multimedia(
            self.domain,
            app_id,
            xmlns,
            DateSpan(start, end),
            [],
        )
        self.assertEqual(len(form_ids), 1)

    @run_with_all_backends
    def test_get_form_ids_having_multimedia_with_user_types(self):
        start = datetime(2013, 7, 1)
        end = datetime(2013, 7, 30)
        xmlns = 'http://a.b.org'
        app_id = '1234'
        user_id = 'abc'

        with patch('corehq.pillows.xform.get_user_type', lambda _: MOBILE_USER_TYPE):
            self._send_form_to_es(
                app_id=app_id,
                xmlns=xmlns,
                received_on=datetime(2013, 7, 2),
                user_id=user_id,
                attachment_dict={
                    'my_image': {'content_type': 'image/jpg'}
                }
            )

        with patch('corehq.pillows.xform.get_user_type', lambda _: WEB_USER_TYPE):
            self._send_form_to_es(
                app_id=app_id,
                xmlns=xmlns,
                received_on=datetime(2013, 7, 2),
                user_id=user_id,
                attachment_dict={
                    'my_image': {'content_type': 'image/jpg'}
                }
            )

        form_ids = get_form_ids_having_multimedia(
            self.domain,
            app_id,
            xmlns,
            DateSpan(start, end),
            [MOBILE_USER_TYPE]
        )
        self.assertEqual(len(form_ids), 1)

        form_ids = get_form_ids_having_multimedia(
            self.domain,
            app_id,
            xmlns,
            DateSpan(start, end),
            [MOBILE_USER_TYPE, WEB_USER_TYPE]
        )
        self.assertEqual(len(form_ids), 2)

        form_ids = get_form_ids_having_multimedia(
            self.domain,
            app_id,
            xmlns,
            DateSpan(start, end),
            []
        )
        self.assertEqual(len(form_ids), 2)

    @run_with_all_backends
    def test_get_forms_multiple_apps_xmlnss(self):
        start = datetime(2013, 7, 1)
        end = datetime(2013, 7, 30)
        xmlns1, xmlns2 = 'http://a.b.org', 'http://b.c.org'
        app_id1, app_id2 = '1234', '4567'
        user_id = 'abc'

        self._send_form_to_es(
            app_id=app_id1,
            xmlns=xmlns1,
            received_on=datetime(2013, 7, 2),
            user_id=user_id,
        )
        self._send_form_to_es(
            app_id=app_id2,
            xmlns=xmlns2,
            received_on=datetime(2013, 7, 2),
            user_id=user_id,
        )
        self._send_form_to_es(
            app_id=app_id1,
            xmlns=xmlns1,
            received_on=datetime(2013, 7, 2),
            user_id=None,
        )

        paged_result = get_forms(
            self.domain,
            start,
            end,
            user_ids=[user_id],
            app_ids=[app_id1, app_id2],
            xmlnss=[xmlns1, xmlns2],
        )
        self.assertEqual(paged_result.total, 2)

        paged_result = get_forms(
            self.domain,
            start,
            end,
            user_ids=[user_id],
            app_ids=[app_id1, app_id2],
            xmlnss=[xmlns1],
        )
        self.assertEqual(paged_result.total, 1)

        paged_result = get_forms(
            self.domain,
            start,
            end,
            user_ids=[user_id],
            app_ids=[app_id1],
            xmlnss=[xmlns2],
        )
        self.assertEqual(paged_result.total, 0)

        paged_result = get_forms(
            self.domain,
            start,
            end,
            user_ids=[None],
            app_ids=[app_id1],
            xmlnss=[xmlns1],
        )
        self.assertEqual(paged_result.total, 1)

    @run_with_all_backends
    def test_basic_completed_by_user(self):
        start = datetime(2013, 7, 1)
        end = datetime(2013, 7, 30)

        self._send_form_to_es(completion_time=datetime(2013, 7, 2))

        results = get_completed_counts_by_user(self.domain, DateSpan(start, end))
        self.assertEqual(results['cruella_deville'], 1)

    @run_with_all_backends
    def test_completed_out_of_range_by_user(self):
        start = datetime(2013, 7, 1)
        end = datetime(2013, 7, 30)

        self._send_form_to_es(completion_time=datetime(2013, 8, 2))
        self._send_form_to_es(completion_time=datetime(2013, 7, 2))

        results = get_completed_counts_by_user(self.domain, DateSpan(start, end))
        self.assertEqual(results['cruella_deville'], 1)

    def test_completed_different_domain_by_user(self):
        start = datetime(2013, 7, 1)
        end = datetime(2013, 7, 30)

        self._send_form_to_es(completion_time=datetime(2013, 7, 3), domain='not-in-my-backyard')
        self._send_form_to_es(completion_time=datetime(2013, 7, 2))

        results = get_completed_counts_by_user(self.domain, DateSpan(start, end))
        self.assertEqual(results['cruella_deville'], 1)

    @run_with_all_backends
    def test_basic_submission_by_user(self):
        start = datetime(2013, 7, 1)
        end = datetime(2013, 7, 30)
        received_on = datetime(2013, 7, 15)

        self._send_form_to_es(received_on=received_on)

        results = get_submission_counts_by_user(self.domain, DateSpan(start, end))
        self.assertEqual(results['cruella_deville'], 1)

    @run_with_all_backends
    def test_get_form_name_from_last_submission_for_xmlns(self):
        xmlns = 'http://a.b.org'
        kwargs = {
            'user_id': 'u1',
            'app_id': '1234',
            'domain': self.domain,
            'xmlns': xmlns
        }

        first = datetime(2013, 7, 15, 0, 0, 0)
        second = datetime(2013, 7, 16, 0, 0, 0)
        third = datetime(2013, 7, 17, 0, 0, 0)

        self._send_form_to_es(received_on=second, form_name='2', **kwargs)
        self._send_form_to_es(received_on=third, form_name='3', **kwargs)
        self._send_form_to_es(received_on=first, form_name='1', **kwargs)

        name = get_form_name_from_last_submission_for_xmlns(self.domain, xmlns)
        self.assertEqual(name, '3')

        name = get_form_name_from_last_submission_for_xmlns(self.domain, 'missing')
        self.assertIsNone(name)

    @run_with_all_backends
    def test_guess_form_name_from_xmlns_not_found(self):
        self.assertEqual(None, guess_form_name_from_submissions_using_xmlns('missing', 'missing'))

    @run_with_all_backends
    def test_guess_form_name_from_xmlns(self):
        form_name = 'my cool form'
        xmlns = 'http://a.b.org'
        self._send_form_to_es(
            xmlns=xmlns,
            form_name=form_name,
        )
        self.assertEqual(form_name, guess_form_name_from_submissions_using_xmlns(self.domain, xmlns))

    @run_with_all_backends
    def test_submission_out_of_range_by_user(self):
        start = datetime(2013, 7, 1)
        end = datetime(2013, 7, 30)

        self._send_form_to_es(received_on=datetime(2013, 8, 15))

        self._send_form_to_es(received_on=datetime(2013, 7, 15))

        results = get_submission_counts_by_user(self.domain, DateSpan(start, end))
        self.assertEqual(results['cruella_deville'], 1)

    @run_with_all_backends
    def test_submission_different_domain_by_user(self):
        start = datetime(2013, 7, 1)
        end = datetime(2013, 7, 30)
        received_on = datetime(2013, 7, 15)

        self._send_form_to_es(received_on=received_on)
        self._send_form_to_es(received_on=received_on, domain='not-in-my-backyard')

        results = get_submission_counts_by_user(self.domain, DateSpan(start, end))
        self.assertEqual(results['cruella_deville'], 1)

    @run_with_all_backends
    def test_basic_submission_by_date(self):
        start = datetime(2013, 7, 1)
        end = datetime(2013, 7, 30)
        received_on = datetime(2013, 7, 15)

        self._send_form_to_es(received_on=received_on)
        self._send_form_to_es(received_on=received_on, xmlns=SYSTEM_FORM_XMLNS)

        results = get_submission_counts_by_date(
            self.domain,
            ['cruella_deville'],
            DateSpan(start, end),
            pytz.utc
        )
        self.assertEqual(results['2013-07-15'], 1)

    @run_with_all_backends
    def test_get_paged_forms_by_type(self):
        self._send_form_to_es()
        self._send_form_to_es()

        paged_result = get_paged_forms_by_type(self.domain, ['xforminstance'], size=1)
        self.assertEqual(len(paged_result.hits), 1)
        self.assertEqual(paged_result.total, 2)

    @run_with_all_backends
    def test_timezone_differences(self):
        """
        Our received_on dates are always in UTC, so if we submit a form right at midnight UTC, then the report
        should show that form being submitted the day before if viewing from an earlier timezone like New York
        """
        start = datetime(2013, 7, 1)
        end = datetime(2013, 7, 30)
        received_on = datetime(2013, 7, 15, 0, 0, 0)
        timezone = pytz.timezone('America/New_York')

        self._send_form_to_es(received_on=received_on)

        results = get_submission_counts_by_date(
            self.domain,
            ['cruella_deville'],
            DateSpan(start, end),
            timezone
        )
        self.assertEqual(results['2013-07-14'], 1)


    @run_with_all_backends
    def test_get_form_counts_by_user_xmlns(self):
        user1, user2 = 'u1', 'u2'
        app1, app2 = '123', '567'
        xmlns1, xmlns2 = 'abc', 'efg'

        start = datetime(2013, 7, 1)
        end = datetime(2013, 7, 30)

        received_on = datetime(2013, 7, 15, 0, 0, 0)
        received_on_out = datetime(2013, 6, 15, 0, 0, 0)
        self._send_form_to_es(received_on=received_on_out, completion_time=received_on, user_id=user1, app_id=app1, xmlns=xmlns1)
        self._send_form_to_es(received_on=received_on, user_id=user1, app_id=app1, xmlns=xmlns1)
        self._send_form_to_es(received_on=received_on, user_id=user1, app_id=app1, xmlns=xmlns1)
        self._send_form_to_es(received_on=received_on, user_id=user1, app_id=app2, xmlns=xmlns2)
        self._send_form_to_es(received_on=received_on, user_id=user2, app_id=app2, xmlns=xmlns2)
        self._send_form_to_es(received_on=received_on, user_id=None, app_id=app2, xmlns=xmlns2)

        counts = get_form_counts_by_user_xmlns(self.domain, start, end)
        self.assertEqual(counts, {
            (user1, app1, xmlns1): 2,
            (user1, app2, xmlns2): 1,
            (user2, app2, xmlns2): 1,
        })

        counts_user1 = get_form_counts_by_user_xmlns(self.domain, start, end, user_ids=[user1])
        self.assertEqual(counts_user1, {
            (user1, app1, xmlns1): 2,
            (user1, app2, xmlns2): 1,
        })

        counts_xmlns2 = get_form_counts_by_user_xmlns(self.domain, start, end, xmlnss=[xmlns2])
        self.assertEqual(counts_xmlns2, {
            (user1, app2, xmlns2): 1,
            (user2, app2, xmlns2): 1,
        })

        by_completion = get_form_counts_by_user_xmlns(self.domain, start, end, by_submission_time=False)
        self.assertEqual(by_completion, {
            (user1, app1, xmlns1): 1
        })

        counts_missing_user = get_form_counts_by_user_xmlns(self.domain, start, end, user_ids=[None])
        self.assertEqual(counts_missing_user, {
            (None, app2, xmlns2): 1,
        })

    @run_with_all_backends
    def test_get_form_duration_stats_by_user(self):
        """
        Tests the get_form_duration_stats_by_user basic ability to get duration stats
        grouped by user
        """
        user1, user2 = 'u1', 'u2'
        app1 = '123'
        xmlns1 = 'abc'

        start = datetime(2013, 7, 1)
        end = datetime(2013, 7, 30)

        time_start = datetime(2013, 6, 15, 0, 0, 0)
        completion_time = datetime(2013, 7, 15, 0, 0, 0)

        self._send_form_to_es(
            completion_time=completion_time,
            user_id=user1,
            app_id=app1,
            xmlns=xmlns1,
            time_start=time_start,
        )
        self._send_form_to_es(
            completion_time=completion_time,
            user_id=user2,
            app_id=app1,
            xmlns=xmlns1,
            time_start=time_start,
        )
        self._send_form_to_es(
            completion_time=completion_time,
            user_id=None,
            app_id=app1,
            xmlns=xmlns1,
            time_start=time_start,
        )

        results = get_form_duration_stats_by_user(
            self.domain,
            app1,
            xmlns1,
            [user1, user2, None],
            start,
            end,
            by_submission_time=False
        )

        self.assertEqual(results[user1]['count'], 1)
        self.assertEqual(timedelta(milliseconds=results[user1]['max']), completion_time - time_start)
        self.assertEqual(results[user2]['count'], 1)
        self.assertEqual(timedelta(milliseconds=results[user2]['max']), completion_time - time_start)
        self.assertEqual(results[MISSING_KEY]['count'], 1)
        self.assertEqual(timedelta(milliseconds=results[MISSING_KEY]['max']), completion_time - time_start)

    @run_with_all_backends
    def test_get_form_duration_stats_by_user_decoys(self):
        """
        Tests the get_form_duration_stats_by_user ability to filter out forms that
        do not fit within the filters specified
        """
        user1, user2 = 'u1', 'u2'
        app1, app2 = '123', '456'
        xmlns1, xmlns2 = 'abc', 'def'

        start = datetime(2013, 7, 1)
        end = datetime(2013, 7, 30)

        time_start = datetime(2013, 7, 2, 0, 0, 0)
        completion_time = datetime(2013, 7, 15, 0, 0, 0)
        received_on = datetime(2013, 7, 20, 0, 0, 0)
        received_on_late = datetime(2013, 7, 20, 0, 0, 0)

        self._send_form_to_es(
            completion_time=completion_time,
            user_id=user1,
            app_id=app1,
            xmlns=xmlns1,
            time_start=time_start,
            received_on=received_on,
        )

        # different app
        self._send_form_to_es(
            completion_time=completion_time,
            user_id=user1,
            app_id=app2,
            xmlns=xmlns1,
            time_start=time_start,
            received_on=received_on,
        )

        # different xmlns
        self._send_form_to_es(
            completion_time=completion_time,
            user_id=user1,
            app_id=app1,
            xmlns=xmlns2,
            time_start=time_start,
            received_on=received_on,
        )

        # out of time range
        self._send_form_to_es(
            completion_time=completion_time,
            user_id=user2,
            app_id=app1,
            xmlns=xmlns1,
            time_start=time_start,
            received_on=received_on_late,
        )

        results = get_form_duration_stats_by_user(
            self.domain,
            app1,
            xmlns1,
            [user1, user2],
            start,
            end,
            by_submission_time=True
        )

        self.assertEqual(results[user1]['count'], 1)
        self.assertEqual(timedelta(milliseconds=results[user1]['max']), completion_time - time_start)
        self.assertIsNone(results.get('user2'))

    @run_with_all_backends
    def test_get_form_duration_stats_for_users(self):
        """
        Tests the get_form_duration_stats_for_users basic ability to get duration stats
        """
        user1, user2 = 'u1', 'u2'
        app1 = '123'
        xmlns1 = 'abc'

        start = datetime(2013, 7, 1)
        end = datetime(2013, 7, 30)

        time_start = datetime(2013, 6, 15, 0, 0, 0)
        completion_time = datetime(2013, 7, 15, 0, 0, 0)

        self._send_form_to_es(
            completion_time=completion_time,
            user_id=user1,
            app_id=app1,
            xmlns=xmlns1,
            time_start=time_start,
        )
        self._send_form_to_es(
            completion_time=completion_time,
            user_id=user2,
            app_id=app1,
            xmlns=xmlns1,
            time_start=time_start,
        )
        self._send_form_to_es(
            completion_time=completion_time,
            user_id=None,
            app_id=app1,
            xmlns=xmlns1,
            time_start=time_start,
        )

        results = get_form_duration_stats_for_users(
            self.domain,
            app1,
            xmlns1,
            [user1, user2, None],
            start,
            end,
            by_submission_time=False
        )

        self.assertEqual(results['count'], 3)
        self.assertEqual(timedelta(milliseconds=results['max']), completion_time - time_start)

    @run_with_all_backends
    def test_get_form_duration_stats_for_users_decoys(self):
        """
        Tests the get_form_duration_stats_for_users ability to filter out forms that
        do not fit within the filters specified
        """
        user1, user2 = 'u1', 'u2'
        app1, app2 = '123', '456'
        xmlns1, xmlns2 = 'abc', 'def'

        start = datetime(2013, 7, 1)
        end = datetime(2013, 7, 30)

        time_start = datetime(2013, 7, 2, 0, 0, 0)
        completion_time = datetime(2013, 7, 15, 0, 0, 0)
        received_on = datetime(2013, 7, 20, 0, 0, 0)
        received_on_late = datetime(2013, 8, 20, 0, 0, 0)

        self._send_form_to_es(
            completion_time=completion_time,
            user_id=user1,
            app_id=app1,
            xmlns=xmlns1,
            time_start=time_start,
            received_on=received_on,
        )

        # different app
        self._send_form_to_es(
            completion_time=completion_time,
            user_id=user1,
            app_id=app2,
            xmlns=xmlns1,
            time_start=time_start,
            received_on=received_on,
        )

        # different xmlns
        self._send_form_to_es(
            completion_time=completion_time,
            user_id=user1,
            app_id=app1,
            xmlns=xmlns2,
            time_start=time_start,
            received_on=received_on,
        )

        # out of time range
        self._send_form_to_es(
            completion_time=completion_time,
            user_id=user2,
            app_id=app1,
            xmlns=xmlns1,
            time_start=time_start,
            received_on=received_on_late,
        )

        results = get_form_duration_stats_for_users(
            self.domain,
            app1,
            xmlns1,
            [user1, user2],
            start,
            end,
            by_submission_time=True
        )

        self.assertEqual(results['count'], 1)
        self.assertEqual(timedelta(milliseconds=results['max']), completion_time - time_start)

    @run_with_all_backends
    def test_get_all_user_ids_submitted_without_app_id(self):
        user1, user2 = 'u1', 'u2'
        app1, app2 = '123', '567'
        xmlns1, xmlns2 = 'abc', 'efg'

        received_on = datetime(2013, 7, 15, 0, 0, 0)

        self._send_form_to_es(received_on=received_on, user_id=user1, app_id=app1, xmlns=xmlns1)
        self._send_form_to_es(received_on=received_on, user_id=user2, app_id=app2, xmlns=xmlns2)

        user_ids = get_all_user_ids_submitted(self.domain)
        self.assertEqual(user_ids, ['u1', 'u2'])

    @run_with_all_backends
    def test_get_all_user_ids_submitted_with_app_id(self):
        user1, user2 = 'u1', 'u2'
        app1, app2 = '123', '567'
        xmlns1, xmlns2 = 'abc', 'efg'

        received_on = datetime(2013, 7, 15, 0, 0, 0)

        self._send_form_to_es(received_on=received_on, user_id=user1, app_id=app1, xmlns=xmlns1)
        self._send_form_to_es(received_on=received_on, user_id=user2, app_id=app2, xmlns=xmlns2)

        user_ids = get_all_user_ids_submitted(self.domain, app1)
        self.assertEqual(user_ids, ['u1'])
        user_ids = get_all_user_ids_submitted(self.domain, app2)
        self.assertEqual(user_ids, ['u2'])

    @run_with_all_backends
    def test_get_username_in_last_form_submitted(self):
        user1, user2 = 'u1', 'u2'
        app1 = '123'
        xmlns1 = 'abc'

        received_on = datetime(2013, 7, 15, 0, 0, 0)

        self._send_form_to_es(received_on=received_on, user_id=user1, app_id=app1, xmlns=xmlns1, username=user1)
        self._send_form_to_es(received_on=received_on, user_id=user2, app_id=app1, xmlns=xmlns1, username=user2)

        user_ids = get_username_in_last_form_user_id_submitted(self.domain, user1)
        self.assertEqual(user_ids, 'u1')
        user_ids = get_username_in_last_form_user_id_submitted(self.domain, user2)
        self.assertEqual(user_ids, 'u2')


<<<<<<< HEAD
@attr(es_test=True)
class TestUserESAccessors(SimpleTestCase):
=======
class TestUserESAccessors(TestCase):
>>>>>>> 3a23a4ff

    def setUp(self):
        super(TestUserESAccessors, self).setUp()
        self.username = 'superman'
        self.first_name = 'clark'
        self.last_name = 'kent'
        self.doc_type = 'CommCareUser'
        self.domain = 'user-esaccessors-test'
        self.es = get_es_new()
        ensure_index_deleted(USER_INDEX)
        initialize_index_and_mapping(self.es, USER_INDEX_INFO)

    @classmethod
    def tearDownClass(cls):
        ensure_index_deleted(USER_INDEX)
        super(TestUserESAccessors, cls).tearDownClass()

    def _send_user_to_es(self, _id=None, is_active=True):
        user = CommCareUser(
            domain=self.domain,
            username=self.username,
            _id=_id or uuid.uuid4().hex,
            is_active=is_active,
            first_name=self.first_name,
            last_name=self.last_name,
        )
        send_to_elasticsearch('users', user.to_json())
        self.es.indices.refresh(USER_INDEX)
        return user

    def test_active_user_query(self):
        self._send_user_to_es('123')
        results = get_user_stubs(['123'])

        self.assertEqual(len(results), 1)
        self.assertEqual(results[0], {
            '_id': '123',
            'username': self.username,
            'is_active': True,
            'first_name': self.first_name,
            'last_name': self.last_name,
            'doc_type': self.doc_type,
            'location_id': None
        })

    def test_inactive_user_query(self):
        self._send_user_to_es('123', is_active=False)
        results = get_user_stubs(['123'])

        self.assertEqual(len(results), 1)
        self.assertEqual(results[0], {
            '_id': '123',
            'username': self.username,
            'is_active': False,
            'first_name': self.first_name,
            'last_name': self.last_name,
            'doc_type': self.doc_type,
            'location_id': None
        })

    def test_domain_allow_mirroring(self):
        source_domain = self.domain + "-source"
        mirror = DomainPermissionsMirror(source=source_domain, mirror=self.domain)
        mirror.save()
        self._send_user_to_es('123')

        self.assertEqual(['superman'], UserES().domain(self.domain).values_list('username', flat=True))
        self.assertEqual([], UserES().domain(source_domain).values_list('username', flat=True))
        self.assertEqual(
            ['superman'],
            UserES().domain(self.domain, allow_mirroring=True).values_list('username', flat=True)
        )
        mirror.delete()


@attr(es_test=True)
class TestGroupESAccessors(SimpleTestCase):

    def setUp(self):
        self.group_name = 'justice league'
        self.domain = 'group-esaccessors-test'
        self.reporting = True
        self.case_sharing = False
        self.es = get_es_new()
        reset_es_index(GROUP_INDEX_INFO)

    def _send_group_to_es(self, _id=None):
        group = Group(
            domain=self.domain,
            name=self.group_name,
            case_sharing=self.case_sharing,
            reporting=self.reporting,
            _id=_id or uuid.uuid4().hex,
        )
        send_to_elasticsearch('groups', group.to_json())
        self.es.indices.refresh(GROUP_INDEX_INFO.index)
        return group

    def test_group_query(self):
        self._send_group_to_es('123')
        results = get_group_stubs(['123'])

        self.assertEqual(len(results), 1)
        self.assertEqual(results[0], {
            '_id': '123',
            'name': self.group_name,
            'case_sharing': self.case_sharing,
            'reporting': self.reporting,
        })


class TestCaseESAccessors(BaseESAccessorsTest):

    es_index_info = CASE_INDEX_INFO

    def setUp(self):
        super(TestCaseESAccessors, self).setUp()
        self.owner_id = 'batman'
        self.user_id = 'robin'
        self.case_type = 'heroes'

    def _send_case_to_es(self,
            domain=None,
            owner_id=None,
            user_id=None,
            case_type=None,
            opened_on=None,
            closed_on=None):

        actions = [CommCareCaseAction(
            action_type=CASE_ACTION_CREATE,
            date=opened_on,
        )]

        case = CommCareCase(
            _id=uuid.uuid4().hex,
            domain=domain or self.domain,
            owner_id=owner_id or self.owner_id,
            user_id=user_id or self.user_id,
            type=case_type or self.case_type,
            opened_on=opened_on or datetime.now(),
            opened_by=user_id or self.user_id,
            modified_on=datetime.now(),
            closed_on=closed_on,
            closed_by=user_id or self.user_id,
            actions=actions,
        )
        send_to_elasticsearch('cases', case.to_json())
        self.es.indices.refresh(CASE_INDEX_INFO.index)
        return case

    def test_scroll_case_names(self):
        case_one = self._send_case_to_es()
        case_two = self._send_case_to_es()

        self.assertEqual(
            len(list(scroll_case_names(self.domain, [case_one.case_id, case_two.case_id]))),
            2
        )
        self.assertEqual(
            len(list(scroll_case_names('wrong-domain', [case_one.case_id, case_two.case_id]))),
            0
        )
        self.assertEqual(
            len(list(scroll_case_names(self.domain, [case_one.case_id]))),
            1
        )

    def test_get_active_case_counts(self):
        datespan = DateSpan(datetime(2013, 7, 1), datetime(2013, 7, 30))
        opened_on = datetime(2013, 7, 15)
        opened_on_not_active_range = datetime(2013, 6, 15)

        self._send_case_to_es(opened_on=opened_on)
        self._send_case_to_es(opened_on=opened_on_not_active_range)

        results = get_active_case_counts_by_owner(self.domain, datespan)
        self.assertEqual(results[self.owner_id], 1)

    def test_get_total_case_counts(self):
        datespan = DateSpan(datetime(2013, 7, 1), datetime(2013, 7, 30))
        opened_on = datetime(2013, 7, 15)
        opened_on_not_active_range = datetime(2013, 6, 15)

        self._send_case_to_es(opened_on=opened_on)
        self._send_case_to_es(opened_on=opened_on_not_active_range)
        self._send_case_to_es(opened_on=opened_on, case_type='commcare-user')

        results = get_total_case_counts_by_owner(self.domain, datespan)
        self.assertEqual(results[self.owner_id], 2)

    def test_get_active_case_counts_case_type(self):
        """Ensures that you can get cases by type"""
        datespan = DateSpan(datetime(2013, 7, 1), datetime(2013, 7, 30))
        opened_on = datetime(2013, 7, 15)

        self._send_case_to_es(opened_on=opened_on, case_type='villians')
        self._send_case_to_es(opened_on=opened_on, case_type=self.case_type)

        results = get_active_case_counts_by_owner(self.domain, datespan, [self.case_type])
        self.assertEqual(results[self.owner_id], 1)

    def test_get_active_case_counts_domain(self):
        """Ensure that cases only get grabbed if in the domain"""
        datespan = DateSpan(datetime(2013, 7, 1), datetime(2013, 7, 30))
        opened_on = datetime(2013, 7, 15)

        self._send_case_to_es(opened_on=opened_on, domain='villians')
        self._send_case_to_es(opened_on=opened_on, domain=self.domain)

        results = get_active_case_counts_by_owner(self.domain, datespan)
        self.assertEqual(results[self.owner_id], 1)

    def test_get_total_case_counts_closed(self):
        """Test a case closure before the startdate"""

        datespan = DateSpan(datetime(2013, 7, 1), datetime(2013, 7, 30))
        opened_on = datetime(2013, 7, 15)
        opened_on_early = datetime(2013, 6, 14)
        closed_on = datetime(2013, 6, 15)

        self._send_case_to_es(opened_on=opened_on)
        self._send_case_to_es(opened_on=opened_on_early, closed_on=closed_on)

        results = get_total_case_counts_by_owner(self.domain, datespan)
        self.assertEqual(results[self.owner_id], 1)

    def test_get_total_case_counts_opened_after(self):
        """Test a case opened after the startdate datespan"""

        datespan = DateSpan(datetime(2013, 7, 1), datetime(2013, 7, 30))
        opened_on = datetime(2013, 8, 15)

        self._send_case_to_es(opened_on=opened_on)

        results = get_total_case_counts_by_owner(self.domain, datespan)
        self.assertEqual(results, {})

    def test_get_case_counts_opened_by_user(self):
        datespan = DateSpan(datetime(2013, 7, 1), datetime(2013, 7, 30))
        opened_on = datetime(2013, 7, 15)

        self._send_case_to_es(opened_on=opened_on)
        self._send_case_to_es(opened_on=opened_on, case_type='commcare-user')

        results = get_case_counts_opened_by_user(self.domain, datespan)
        self.assertEqual(results[self.user_id], 1)

    def test_get_case_counts_closed_by_user(self):
        datespan = DateSpan(datetime(2013, 7, 1), datetime(2013, 7, 30))
        opened_on = datetime(2013, 7, 15)

        self._send_case_to_es(opened_on=opened_on)

        results = get_case_counts_closed_by_user(self.domain, datespan)
        self.assertEqual(results, {})

        self._send_case_to_es(opened_on=opened_on, closed_on=opened_on)

        results = get_case_counts_closed_by_user(self.domain, datespan)
        self.assertEqual(results[self.user_id], 1)

    def test_get_case_counts_opened_domain(self):
        datespan = DateSpan(datetime(2013, 7, 1), datetime(2013, 7, 30))
        opened_on = datetime(2013, 7, 15)

        self._send_case_to_es(opened_on=opened_on, domain='not here')

        results = get_case_counts_opened_by_user(self.domain, datespan)
        self.assertEqual(results, {})

    def test_get_case_counts_opened_case_type(self):
        datespan = DateSpan(datetime(2013, 7, 1), datetime(2013, 7, 30))
        opened_on = datetime(2013, 7, 15)

        self._send_case_to_es(opened_on=opened_on)

        results = get_case_counts_opened_by_user(self.domain, datespan, case_types=['not-here'])
        self.assertEqual(results, {})

    def test_get_case_types(self):
        self._send_case_to_es(case_type='t1')
        self._send_case_to_es(case_type='t2')
        self._send_case_to_es(case_type='t3', closed_on=datetime.utcnow())
        self._send_case_to_es(domain='other', case_type='t4')

        case_types = get_case_types_for_domain_es(self.domain)
        self.assertEqual(case_types, {'t1', 't2', 't3'})
        self.assertEqual({'t4'}, get_case_types_for_domain_es('other'))
        self.assertEqual(set(), get_case_types_for_domain_es('none'))

    def test_get_case_types_case_sensitive(self):
        self._send_case_to_es(case_type='child')
        self._send_case_to_es(case_type='Child')
        case_types = get_case_types_for_domain_es(self.domain)
        self.assertEqual(case_types, {'child', 'Child'})

    def test_get_case_types_caching(self):
        self._send_case_to_es(case_type='t1')

        self.assertEqual({'t1'}, get_case_types_for_domain_es(self.domain))

        self._send_case_to_es(case_type='t2')
        # cached response
        self.assertEqual({'t1'}, get_case_types_for_domain_es(self.domain))

        # simulate a save
        from casexml.apps.case.signals import case_post_save
        case_post_save.send(self, case=CommCareCase(domain=self.domain, type='t2'))

        self.assertEqual({'t1', 't2'}, get_case_types_for_domain_es(self.domain))

    def test_case_by_identifier(self):
        self._send_case_to_es(case_type='ccuser')
        case = self._send_case_to_es()
        case.external_id = '123'
        case.save()
        case = CaseAccessors(self.domain).get_case(case.case_id)
        case_json = case.to_json()
        case_json['contact_phone_number'] = '234'
        es_case = transform_case_for_elasticsearch(case_json)
        send_to_elasticsearch('cases', es_case)
        self.es.indices.refresh(CASE_INDEX)
        self.assertEqual(
            get_case_by_identifier(self.domain, case.case_id).case_id,
            case.case_id
        )
        self.assertEqual(
            get_case_by_identifier(self.domain, '234').case_id,
            case.case_id
        )
        self.assertEqual(
            get_case_by_identifier(self.domain, '123').case_id,
            case.case_id
        )

    def test_location_restricted_cases(self):
        domain_obj = bootstrap_domain(self.domain)
        self.addCleanup(domain_obj.delete)

        location_type_names = ['state', 'county', 'city']
        location_structure = [
            ('Massachusetts', [
                ('Middlesex', [
                    ('Cambridge', []),
                    ('Somerville', []),
                ]),
                ('Suffolk', [
                    ('Boston', []),
                ])
            ])
        ]
        locations = setup_locations_and_types(self.domain, location_type_names, [], location_structure)[1]
        middlesex_user = CommCareUser.create(self.domain, 'guy-from-middlesex', '***', None, None)

        middlesex_user.add_to_assigned_locations(locations['Middlesex'])
        restrict_user_by_location(self.domain, middlesex_user)

        fake_request = MagicMock()
        fake_request.domain = self.domain
        fake_request.couch_user = middlesex_user

        self._send_case_to_es(owner_id=locations['Boston'].get_id)
        middlesex_case = self._send_case_to_es(owner_id=locations['Middlesex'].get_id)
        cambridge_case = self._send_case_to_es(owner_id=locations['Cambridge'].get_id)

        returned_case_ids = query_location_restricted_cases(
            CaseES().domain(self.domain),
            fake_request).get_ids()
        self.assertItemsEqual(returned_case_ids, [middlesex_case.case_id, cambridge_case.case_id])


@override_settings(TESTS_SHOULD_USE_SQL_BACKEND=True)
class TestCaseESAccessorsSQL(TestCaseESAccessors):

    def _send_case_to_es(self,
            domain=None,
            owner_id=None,
            user_id=None,
            case_type=None,
            opened_on=None,
            closed_on=None):

        case = CommCareCaseSQL(
            case_id=uuid.uuid4().hex,
            domain=domain or self.domain,
            owner_id=owner_id or self.owner_id,
            modified_by=user_id or self.user_id,
            type=case_type or self.case_type,
            opened_on=opened_on or datetime.now(),
            opened_by=user_id or self.user_id,
            closed_on=closed_on,
            modified_on=datetime.now(),
            closed_by=user_id or self.user_id,
            server_modified_on=datetime.utcnow(),
            closed=bool(closed_on)
        )

        case.track_create(CaseTransaction(
            type=CaseTransaction.TYPE_FORM,
            form_id=uuid.uuid4().hex,
            case=case,
            server_date=opened_on,
        ))

        es_case = transform_case_for_elasticsearch(case.to_json())
        send_to_elasticsearch('cases', es_case)
        self.es.indices.refresh(CASE_INDEX)
        return case<|MERGE_RESOLUTION|>--- conflicted
+++ resolved
@@ -813,12 +813,8 @@
         self.assertEqual(user_ids, 'u2')
 
 
-<<<<<<< HEAD
 @attr(es_test=True)
-class TestUserESAccessors(SimpleTestCase):
-=======
 class TestUserESAccessors(TestCase):
->>>>>>> 3a23a4ff
 
     def setUp(self):
         super(TestUserESAccessors, self).setUp()
