import uuid
from datetime import datetime, timedelta

from django.test import SimpleTestCase, TestCase
from django.test.utils import override_settings

import pytz
from corehq.util.es.elasticsearch import ConnectionError
from mock import MagicMock, patch

from casexml.apps.case.const import CASE_ACTION_CREATE
from casexml.apps.case.models import CommCareCase, CommCareCaseAction
from corehq.apps.commtrack.tests.util import bootstrap_domain
from dimagi.utils.dates import DateSpan
from pillowtop.es_utils import initialize_index_and_mapping

from corehq.apps.custom_data_fields.models import (
    CustomDataFieldsDefinition,
    CustomDataFieldsProfile,
    Field,
    PROFILE_SLUG,
)
from corehq.apps.domain.calculations import cases_in_last, inactive_cases_in_last
from corehq.apps.enterprise.tests.utils import create_enterprise_permissions
from corehq.apps.es import CaseES, UserES
from corehq.apps.es.aggregations import MISSING_KEY
from corehq.apps.es.tests.utils import es_test
from corehq.apps.groups.models import Group
from corehq.apps.hqcase.utils import SYSTEM_FORM_XMLNS, get_case_by_identifier
from corehq.apps.locations.tests.util import setup_locations_and_types, restrict_user_by_location
from corehq.apps.reports.analytics.esaccessors import (
    get_active_case_counts_by_owner,
    get_all_user_ids_submitted,
    get_case_counts_closed_by_user,
    get_case_counts_opened_by_user,
    get_case_types_for_domain_es,
    get_case_and_action_counts_for_domains,
    get_completed_counts_by_user,
    get_form_counts_by_user_xmlns,
    get_form_counts_for_domains,
    get_form_duration_stats_by_user,
    get_form_duration_stats_for_users,
    get_form_ids_having_multimedia,
    get_forms,
    get_last_submission_time_for_users,
    get_group_stubs,
    get_form_name_from_last_submission_for_xmlns,
    get_paged_forms_by_type,
    get_submission_counts_by_date,
    get_submission_counts_by_user,
    get_total_case_counts_by_owner,
    get_user_stubs,
    get_groups_by_querystring,
    get_username_in_last_form_user_id_submitted,
    guess_form_name_from_submissions_using_xmlns,
    scroll_case_names,
)
from corehq.apps.reports.standard.cases.utils import query_location_restricted_cases
from corehq.apps.users.models import CommCareUser
from corehq.apps.users.views.mobile.custom_data_fields import UserFieldsView
from corehq.blobs.mixin import BlobMetaRef
from corehq.apps.domain.shortcuts import create_domain
from corehq.elastic import get_es_new, send_to_elasticsearch
from corehq.form_processor.interfaces.dbaccessors import CaseAccessors
from corehq.form_processor.models import CaseTransaction, CommCareCaseSQL
from corehq.form_processor.tests.utils import run_with_all_backends
from corehq.form_processor.utils import TestFormMetadata
from corehq.pillows.case import transform_case_for_elasticsearch
from corehq.pillows.mappings.case_mapping import CASE_INDEX, CASE_INDEX_INFO
from corehq.pillows.mappings.group_mapping import GROUP_INDEX_INFO
from corehq.pillows.mappings.user_mapping import USER_INDEX, USER_INDEX_INFO
from corehq.pillows.mappings.xform_mapping import XFORM_INDEX_INFO
from corehq.pillows.user import transform_user_for_elasticsearch
from corehq.pillows.utils import MOBILE_USER_TYPE, WEB_USER_TYPE
from corehq.pillows.xform import transform_xform_for_elasticsearch
from corehq.util.elastic import ensure_index_deleted, reset_es_index
from corehq.util.test_utils import make_es_ready_form, trap_extra_setup


@es_test
class BaseESAccessorsTest(TestCase):
    es_index_info = None

    def setUp(self):
        super(BaseESAccessorsTest, self).setUp()
        with trap_extra_setup(ConnectionError):
            self.es = get_es_new()
            self._delete_es_index()
            self.domain = uuid.uuid4().hex
            if isinstance(self.es_index_info, (list, tuple)):
                for index_info in self.es_index_info:
                    initialize_index_and_mapping(self.es, index_info)
            else:
                initialize_index_and_mapping(self.es, self.es_index_info)

    def tearDown(self):
        self._delete_es_index()
        super(BaseESAccessorsTest, self).tearDown()

    def _delete_es_index(self):
        if isinstance(self.es_index_info, (list, tuple)):
            for index_info in self.es_index_info:
                ensure_index_deleted(index_info.index)
        else:
            ensure_index_deleted(self.es_index_info.index)


class TestFormESAccessors(BaseESAccessorsTest):

    es_index_info = [XFORM_INDEX_INFO, GROUP_INDEX_INFO]

    def _send_form_to_es(
            self,
            domain=None,
            completion_time=None,
            received_on=None,
            attachment_dict=None,
            **metadata_kwargs):
        attachment_dict = attachment_dict or {}
        metadata = TestFormMetadata(
            domain=domain or self.domain,
            time_end=completion_time or datetime.utcnow(),
            received_on=received_on or datetime.utcnow(),
        )
        for attr, value in metadata_kwargs.items():
            setattr(metadata, attr, value)

        form_pair = make_es_ready_form(metadata)
        if attachment_dict:
            form_pair.wrapped_form.external_blobs = {name: BlobMetaRef(**meta)
                for name, meta in attachment_dict.items()}
            form_pair.json_form['external_blobs'] = attachment_dict

        es_form = transform_xform_for_elasticsearch(form_pair.json_form)
        send_to_elasticsearch('forms', es_form)
        self.es.indices.refresh(XFORM_INDEX_INFO.alias)
        return form_pair

    def _send_group_to_es(self, _id=None, users=None):
        group = Group(
            domain=self.domain,
            name='narcos',
            users=users or [],
            case_sharing=False,
            reporting=False,
            _id=_id or uuid.uuid4().hex,
        )
        send_to_elasticsearch('groups', group.to_json())
        self.es.indices.refresh(GROUP_INDEX_INFO.index)
        return group

    @run_with_all_backends
    def test_get_forms(self):
        start = datetime(2013, 7, 1)
        end = datetime(2013, 7, 30)
        xmlns = 'http://a.b.org'
        app_id = '1234'
        user_id = 'abc'

        self._send_form_to_es(
            app_id=app_id,
            xmlns=xmlns,
            received_on=datetime(2013, 7, 2),
            user_id=user_id,
        )

        paged_result = get_forms(
            self.domain,
            start,
            end,
            user_ids=[user_id],
            app_ids=app_id,
            xmlnss=xmlns,
        )
        self.assertEqual(paged_result.total, 1)
        self.assertEqual(paged_result.hits[0]['xmlns'], xmlns)
        self.assertEqual(paged_result.hits[0]['form']['meta']['userID'], user_id)
        self.assertEqual(paged_result.hits[0]['received_on'], '2013-07-02T00:00:00.000000Z')

    @run_with_all_backends
    def test_get_form_ids_having_multimedia(self):
        start = datetime(2013, 7, 1)
        end = datetime(2013, 7, 30)
        xmlns = 'http://a.b.org'
        app_id = '1234'
        user_id = 'abc'

        self._send_form_to_es(
            app_id=app_id,
            xmlns=xmlns,
            received_on=datetime(2013, 7, 2),
            user_id=user_id,
            attachment_dict={
                'my_image': {'content_type': 'image/jpg'}
            }
        )

        # Decoy form
        self._send_form_to_es(
            app_id=app_id,
            xmlns=xmlns,
            received_on=datetime(2013, 7, 2),
            user_id=user_id,
        )

        form_ids = get_form_ids_having_multimedia(
            self.domain,
            app_id,
            xmlns,
            DateSpan(start, end),
            [],
        )
        self.assertEqual(len(form_ids), 1)

    @run_with_all_backends
    def test_get_form_ids_having_multimedia_with_user_types(self):
        start = datetime(2013, 7, 1)
        end = datetime(2013, 7, 30)
        xmlns = 'http://a.b.org'
        app_id = '1234'
        user_id = 'abc'

        with patch('corehq.pillows.xform.get_user_type', lambda _: MOBILE_USER_TYPE):
            self._send_form_to_es(
                app_id=app_id,
                xmlns=xmlns,
                received_on=datetime(2013, 7, 2),
                user_id=user_id,
                attachment_dict={
                    'my_image': {'content_type': 'image/jpg'}
                }
            )

        with patch('corehq.pillows.xform.get_user_type', lambda _: WEB_USER_TYPE):
            self._send_form_to_es(
                app_id=app_id,
                xmlns=xmlns,
                received_on=datetime(2013, 7, 2),
                user_id=user_id,
                attachment_dict={
                    'my_image': {'content_type': 'image/jpg'}
                }
            )

        form_ids = get_form_ids_having_multimedia(
            self.domain,
            app_id,
            xmlns,
            DateSpan(start, end),
            [MOBILE_USER_TYPE]
        )
        self.assertEqual(len(form_ids), 1)

        form_ids = get_form_ids_having_multimedia(
            self.domain,
            app_id,
            xmlns,
            DateSpan(start, end),
            [MOBILE_USER_TYPE, WEB_USER_TYPE]
        )
        self.assertEqual(len(form_ids), 2)

        form_ids = get_form_ids_having_multimedia(
            self.domain,
            app_id,
            xmlns,
            DateSpan(start, end),
            []
        )
        self.assertEqual(len(form_ids), 2)

    @run_with_all_backends
    def test_get_forms_multiple_apps_xmlnss(self):
        start = datetime(2013, 7, 1)
        end = datetime(2013, 7, 30)
        xmlns1, xmlns2 = 'http://a.b.org', 'http://b.c.org'
        app_id1, app_id2 = '1234', '4567'
        user_id = 'abc'

        self._send_form_to_es(
            app_id=app_id1,
            xmlns=xmlns1,
            received_on=datetime(2013, 7, 2),
            user_id=user_id,
        )
        self._send_form_to_es(
            app_id=app_id2,
            xmlns=xmlns2,
            received_on=datetime(2013, 7, 2),
            user_id=user_id,
        )
        self._send_form_to_es(
            app_id=app_id1,
            xmlns=xmlns1,
            received_on=datetime(2013, 7, 2),
            user_id=None,
        )

        paged_result = get_forms(
            self.domain,
            start,
            end,
            user_ids=[user_id],
            app_ids=[app_id1, app_id2],
            xmlnss=[xmlns1, xmlns2],
        )
        self.assertEqual(paged_result.total, 2)

        paged_result = get_forms(
            self.domain,
            start,
            end,
            user_ids=[user_id],
            app_ids=[app_id1, app_id2],
            xmlnss=[xmlns1],
        )
        self.assertEqual(paged_result.total, 1)

        paged_result = get_forms(
            self.domain,
            start,
            end,
            user_ids=[user_id],
            app_ids=[app_id1],
            xmlnss=[xmlns2],
        )
        self.assertEqual(paged_result.total, 0)

        paged_result = get_forms(
            self.domain,
            start,
            end,
            user_ids=[None],
            app_ids=[app_id1],
            xmlnss=[xmlns1],
        )
        self.assertEqual(paged_result.total, 1)

    @run_with_all_backends
    def test_basic_completed_by_user(self):
        start = datetime(2013, 7, 1)
        end = datetime(2013, 7, 30)

        self._send_form_to_es(completion_time=datetime(2013, 7, 2))

        results = get_completed_counts_by_user(self.domain, DateSpan(start, end))
        self.assertEqual(results['cruella_deville'], 1)

    def test_get_last_submission_time_for_users(self):
        start = datetime(2013, 7, 1)
        end = datetime(2013, 7, 30)

        self._send_form_to_es(received_on=datetime(2013, 7, 2))

        results = get_last_submission_time_for_users(self.domain, ['cruella_deville'], DateSpan(start, end))
        self.assertEqual(results['cruella_deville'], datetime(2013, 7, 2).date())

    def test_get_form_counts_for_domains(self):
        self._send_form_to_es()
        self._send_form_to_es()
        self._send_form_to_es(domain='other')

        self.assertEqual(
            get_form_counts_for_domains([self.domain, 'other']),
            {self.domain: 2, 'other': 1}
        )

    @run_with_all_backends
    def test_completed_out_of_range_by_user(self):
        start = datetime(2013, 7, 1)
        end = datetime(2013, 7, 30)

        self._send_form_to_es(completion_time=datetime(2013, 8, 2))
        self._send_form_to_es(completion_time=datetime(2013, 7, 2))

        results = get_completed_counts_by_user(self.domain, DateSpan(start, end))
        self.assertEqual(results['cruella_deville'], 1)

    def test_completed_different_domain_by_user(self):
        start = datetime(2013, 7, 1)
        end = datetime(2013, 7, 30)

        self._send_form_to_es(completion_time=datetime(2013, 7, 3), domain='not-in-my-backyard')
        self._send_form_to_es(completion_time=datetime(2013, 7, 2))

        results = get_completed_counts_by_user(self.domain, DateSpan(start, end))
        self.assertEqual(results['cruella_deville'], 1)

    @run_with_all_backends
    def test_basic_submission_by_user(self):
        start = datetime(2013, 7, 1)
        end = datetime(2013, 7, 30)
        received_on = datetime(2013, 7, 15)

        self._send_form_to_es(received_on=received_on)

        results = get_submission_counts_by_user(self.domain, DateSpan(start, end))
        self.assertEqual(results['cruella_deville'], 1)

    @run_with_all_backends
    def test_get_form_name_from_last_submission_for_xmlns(self):
        xmlns = 'http://a.b.org'
        kwargs = {
            'user_id': 'u1',
            'app_id': '1234',
            'domain': self.domain,
            'xmlns': xmlns
        }

        first = datetime(2013, 7, 15, 0, 0, 0)
        second = datetime(2013, 7, 16, 0, 0, 0)
        third = datetime(2013, 7, 17, 0, 0, 0)

        self._send_form_to_es(received_on=second, form_name='2', **kwargs)
        self._send_form_to_es(received_on=third, form_name='3', **kwargs)
        self._send_form_to_es(received_on=first, form_name='1', **kwargs)

        name = get_form_name_from_last_submission_for_xmlns(self.domain, xmlns)
        self.assertEqual(name, '3')

        name = get_form_name_from_last_submission_for_xmlns(self.domain, 'missing')
        self.assertIsNone(name)

    @run_with_all_backends
    def test_guess_form_name_from_xmlns_not_found(self):
        self.assertEqual(None, guess_form_name_from_submissions_using_xmlns('missing', 'missing'))

    @run_with_all_backends
    def test_guess_form_name_from_xmlns(self):
        form_name = 'my cool form'
        xmlns = 'http://a.b.org'
        self._send_form_to_es(
            xmlns=xmlns,
            form_name=form_name,
        )
        self.assertEqual(form_name, guess_form_name_from_submissions_using_xmlns(self.domain, xmlns))

    @run_with_all_backends
    def test_submission_out_of_range_by_user(self):
        start = datetime(2013, 7, 1)
        end = datetime(2013, 7, 30)

        self._send_form_to_es(received_on=datetime(2013, 8, 15))

        self._send_form_to_es(received_on=datetime(2013, 7, 15))

        results = get_submission_counts_by_user(self.domain, DateSpan(start, end))
        self.assertEqual(results['cruella_deville'], 1)

    @run_with_all_backends
    def test_submission_different_domain_by_user(self):
        start = datetime(2013, 7, 1)
        end = datetime(2013, 7, 30)
        received_on = datetime(2013, 7, 15)

        self._send_form_to_es(received_on=received_on)
        self._send_form_to_es(received_on=received_on, domain='not-in-my-backyard')

        results = get_submission_counts_by_user(self.domain, DateSpan(start, end))
        self.assertEqual(results['cruella_deville'], 1)

    @run_with_all_backends
    def test_basic_submission_by_date(self):
        start = datetime(2013, 7, 1)
        end = datetime(2013, 7, 30)
        received_on = datetime(2013, 7, 15)

        self._send_form_to_es(received_on=received_on)
        self._send_form_to_es(received_on=received_on, xmlns=SYSTEM_FORM_XMLNS)

        results = get_submission_counts_by_date(
            self.domain,
            ['cruella_deville'],
            DateSpan(start, end),
            pytz.utc
        )
        self.assertEqual(results['2013-07-15'], 1)

    @run_with_all_backends
    def test_get_paged_forms_by_type(self):
        self._send_form_to_es()
        self._send_form_to_es()

        paged_result = get_paged_forms_by_type(self.domain, ['xforminstance'], size=1)
        self.assertEqual(len(paged_result.hits), 1)
        self.assertEqual(paged_result.total, 2)

    @run_with_all_backends
    def test_timezone_differences(self):
        """
        Our received_on dates are always in UTC, so if we submit a form right at midnight UTC, then the report
        should show that form being submitted the day before if viewing from an earlier timezone like New York
        """
        start = datetime(2013, 7, 1)
        end = datetime(2013, 7, 30)
        received_on = datetime(2013, 7, 15, 0, 0, 0)
        timezone = pytz.timezone('America/New_York')

        self._send_form_to_es(received_on=received_on)

        results = get_submission_counts_by_date(
            self.domain,
            ['cruella_deville'],
            DateSpan(start, end),
            timezone
        )
        self.assertEqual(results['2013-07-14'], 1)

    @run_with_all_backends
    def test_timezones_ahead_utc_in_get_submission_counts_by_date(self):
        """
        When bucketing form submissions, the returned bucket key needs to be converted to a datetime with
        the timezone specified. Specifically an issue for timezones ahead of UTC (positive offsets)
        """
        start = datetime(2013, 7, 1)
        end = datetime(2013, 7, 30)
        received_on = datetime(2013, 7, 15)

        self._send_form_to_es(received_on=received_on)
        self._send_form_to_es(received_on=received_on, xmlns=SYSTEM_FORM_XMLNS)

        results = get_submission_counts_by_date(
            self.domain,
            ['cruella_deville'],
            DateSpan(start, end),
            pytz.timezone('Africa/Johannesburg')
        )
        self.assertEqual(results['2013-07-15'], 1)

    @run_with_all_backends
    def test_get_form_counts_by_user_xmlns(self):
        user1, user2 = 'u1', 'u2'
        app1, app2 = '123', '567'
        xmlns1, xmlns2 = 'abc', 'efg'

        start = datetime(2013, 7, 1)
        end = datetime(2013, 7, 30)

        received_on = datetime(2013, 7, 15, 0, 0, 0)
        received_on_out = datetime(2013, 6, 15, 0, 0, 0)
        self._send_form_to_es(received_on=received_on_out, completion_time=received_on,
                              user_id=user1, app_id=app1, xmlns=xmlns1)
        self._send_form_to_es(received_on=received_on, user_id=user1, app_id=app1, xmlns=xmlns1)
        self._send_form_to_es(received_on=received_on, user_id=user1, app_id=app1, xmlns=xmlns1)
        self._send_form_to_es(received_on=received_on, user_id=user1, app_id=app2, xmlns=xmlns2)
        self._send_form_to_es(received_on=received_on, user_id=user2, app_id=app2, xmlns=xmlns2)
        self._send_form_to_es(received_on=received_on, user_id=None, app_id=app2, xmlns=xmlns2)

        counts = get_form_counts_by_user_xmlns(self.domain, start, end)
        self.assertEqual(counts, {
            (user1, app1, xmlns1): 2,
            (user1, app2, xmlns2): 1,
            (user2, app2, xmlns2): 1,
        })

        counts_user1 = get_form_counts_by_user_xmlns(self.domain, start, end, user_ids=[user1])
        self.assertEqual(counts_user1, {
            (user1, app1, xmlns1): 2,
            (user1, app2, xmlns2): 1,
        })

        counts_xmlns2 = get_form_counts_by_user_xmlns(self.domain, start, end, xmlnss=[xmlns2])
        self.assertEqual(counts_xmlns2, {
            (user1, app2, xmlns2): 1,
            (user2, app2, xmlns2): 1,
        })

        by_completion = get_form_counts_by_user_xmlns(self.domain, start, end, by_submission_time=False)
        self.assertEqual(by_completion, {
            (user1, app1, xmlns1): 1
        })

        counts_missing_user = get_form_counts_by_user_xmlns(self.domain, start, end, user_ids=[None])
        self.assertEqual(counts_missing_user, {
            (None, app2, xmlns2): 1,
        })

    @run_with_all_backends
    def test_xmlns_case_sensitivity_for_get_form_counts_by_user_xmlns(self):
        user = 'u1'
        app = '123'
        # the important part of this test is an xmlns identifier with both lower and uppercase characters
        xmlns = 'LmN'

        start = datetime(2013, 7, 1)
        end = datetime(2013, 7, 30)

        received_on = datetime(2013, 7, 15, 0, 0, 0)
        self._send_form_to_es(received_on=received_on, user_id=user, app_id=app, xmlns=xmlns)

        check_case_sensitivity = get_form_counts_by_user_xmlns(self.domain, start, end,
                                                               user_ids=[user], xmlnss=[xmlns])
        self.assertEqual(check_case_sensitivity, {
            (user, app, xmlns): 1,
        })

    @run_with_all_backends
    def test_get_form_duration_stats_by_user(self):
        """
        Tests the get_form_duration_stats_by_user basic ability to get duration stats
        grouped by user
        """
        user1, user2 = 'u1', 'u2'
        app1 = '123'
        xmlns1 = 'abc'

        start = datetime(2013, 7, 1)
        end = datetime(2013, 7, 30)

        time_start = datetime(2013, 6, 15, 0, 0, 0)
        completion_time = datetime(2013, 7, 15, 0, 0, 0)

        self._send_form_to_es(
            completion_time=completion_time,
            user_id=user1,
            app_id=app1,
            xmlns=xmlns1,
            time_start=time_start,
        )
        self._send_form_to_es(
            completion_time=completion_time,
            user_id=user2,
            app_id=app1,
            xmlns=xmlns1,
            time_start=time_start,
        )
        self._send_form_to_es(
            completion_time=completion_time,
            user_id=None,
            app_id=app1,
            xmlns=xmlns1,
            time_start=time_start,
        )

        results = get_form_duration_stats_by_user(
            self.domain,
            app1,
            xmlns1,
            [user1, user2, None],
            start,
            end,
            by_submission_time=False
        )

        self.assertEqual(results[user1]['count'], 1)
        self.assertEqual(timedelta(milliseconds=results[user1]['max']), completion_time - time_start)
        self.assertEqual(results[user2]['count'], 1)
        self.assertEqual(timedelta(milliseconds=results[user2]['max']), completion_time - time_start)
        self.assertEqual(results[MISSING_KEY]['count'], 1)
        self.assertEqual(timedelta(milliseconds=results[MISSING_KEY]['max']), completion_time - time_start)

    @run_with_all_backends
    def test_get_form_duration_stats_by_user_decoys(self):
        """
        Tests the get_form_duration_stats_by_user ability to filter out forms that
        do not fit within the filters specified
        """
        user1, user2 = 'u1', 'u2'
        app1, app2 = '123', '456'
        xmlns1, xmlns2 = 'abc', 'def'

        start = datetime(2013, 7, 1)
        end = datetime(2013, 7, 30)

        time_start = datetime(2013, 7, 2, 0, 0, 0)
        completion_time = datetime(2013, 7, 15, 0, 0, 0)
        received_on = datetime(2013, 7, 20, 0, 0, 0)
        received_on_late = datetime(2013, 7, 20, 0, 0, 0)

        self._send_form_to_es(
            completion_time=completion_time,
            user_id=user1,
            app_id=app1,
            xmlns=xmlns1,
            time_start=time_start,
            received_on=received_on,
        )

        # different app
        self._send_form_to_es(
            completion_time=completion_time,
            user_id=user1,
            app_id=app2,
            xmlns=xmlns1,
            time_start=time_start,
            received_on=received_on,
        )

        # different xmlns
        self._send_form_to_es(
            completion_time=completion_time,
            user_id=user1,
            app_id=app1,
            xmlns=xmlns2,
            time_start=time_start,
            received_on=received_on,
        )

        # out of time range
        self._send_form_to_es(
            completion_time=completion_time,
            user_id=user2,
            app_id=app1,
            xmlns=xmlns1,
            time_start=time_start,
            received_on=received_on_late,
        )

        results = get_form_duration_stats_by_user(
            self.domain,
            app1,
            xmlns1,
            [user1, user2],
            start,
            end,
            by_submission_time=True
        )

        self.assertEqual(results[user1]['count'], 1)
        self.assertEqual(timedelta(milliseconds=results[user1]['max']), completion_time - time_start)
        self.assertIsNone(results.get('user2'))

    @run_with_all_backends
    def test_get_form_duration_stats_for_users(self):
        """
        Tests the get_form_duration_stats_for_users basic ability to get duration stats
        """
        user1, user2 = 'u1', 'u2'
        app1 = '123'
        xmlns1 = 'abc'

        start = datetime(2013, 7, 1)
        end = datetime(2013, 7, 30)

        time_start = datetime(2013, 6, 15, 0, 0, 0)
        completion_time = datetime(2013, 7, 15, 0, 0, 0)

        self._send_form_to_es(
            completion_time=completion_time,
            user_id=user1,
            app_id=app1,
            xmlns=xmlns1,
            time_start=time_start,
        )
        self._send_form_to_es(
            completion_time=completion_time,
            user_id=user2,
            app_id=app1,
            xmlns=xmlns1,
            time_start=time_start,
        )
        self._send_form_to_es(
            completion_time=completion_time,
            user_id=None,
            app_id=app1,
            xmlns=xmlns1,
            time_start=time_start,
        )

        results = get_form_duration_stats_for_users(
            self.domain,
            app1,
            xmlns1,
            [user1, user2, None],
            start,
            end,
            by_submission_time=False
        )

        self.assertEqual(results['count'], 3)
        self.assertEqual(timedelta(milliseconds=results['max']), completion_time - time_start)

    @run_with_all_backends
    def test_get_form_duration_stats_for_users_decoys(self):
        """
        Tests the get_form_duration_stats_for_users ability to filter out forms that
        do not fit within the filters specified
        """
        user1, user2 = 'u1', 'u2'
        app1, app2 = '123', '456'
        xmlns1, xmlns2 = 'abc', 'def'

        start = datetime(2013, 7, 1)
        end = datetime(2013, 7, 30)

        time_start = datetime(2013, 7, 2, 0, 0, 0)
        completion_time = datetime(2013, 7, 15, 0, 0, 0)
        received_on = datetime(2013, 7, 20, 0, 0, 0)
        received_on_late = datetime(2013, 8, 20, 0, 0, 0)

        self._send_form_to_es(
            completion_time=completion_time,
            user_id=user1,
            app_id=app1,
            xmlns=xmlns1,
            time_start=time_start,
            received_on=received_on,
        )

        # different app
        self._send_form_to_es(
            completion_time=completion_time,
            user_id=user1,
            app_id=app2,
            xmlns=xmlns1,
            time_start=time_start,
            received_on=received_on,
        )

        # different xmlns
        self._send_form_to_es(
            completion_time=completion_time,
            user_id=user1,
            app_id=app1,
            xmlns=xmlns2,
            time_start=time_start,
            received_on=received_on,
        )

        # out of time range
        self._send_form_to_es(
            completion_time=completion_time,
            user_id=user2,
            app_id=app1,
            xmlns=xmlns1,
            time_start=time_start,
            received_on=received_on_late,
        )

        results = get_form_duration_stats_for_users(
            self.domain,
            app1,
            xmlns1,
            [user1, user2],
            start,
            end,
            by_submission_time=True
        )

        self.assertEqual(results['count'], 1)
        self.assertEqual(timedelta(milliseconds=results['max']), completion_time - time_start)

    @run_with_all_backends
    def test_get_all_user_ids_submitted_without_app_id(self):
        user1, user2 = 'u1', 'u2'
        app1, app2 = '123', '567'
        xmlns1, xmlns2 = 'abc', 'efg'

        received_on = datetime(2013, 7, 15, 0, 0, 0)

        self._send_form_to_es(received_on=received_on, user_id=user1, app_id=app1, xmlns=xmlns1)
        self._send_form_to_es(received_on=received_on, user_id=user2, app_id=app2, xmlns=xmlns2)

        user_ids = get_all_user_ids_submitted(self.domain)
        self.assertEqual(user_ids, ['u1', 'u2'])

    @run_with_all_backends
    def test_get_all_user_ids_submitted_with_app_id(self):
        user1, user2 = 'u1', 'u2'
        app1, app2 = '123', '567'
        xmlns1, xmlns2 = 'abc', 'efg'

        received_on = datetime(2013, 7, 15, 0, 0, 0)

        self._send_form_to_es(received_on=received_on, user_id=user1, app_id=app1, xmlns=xmlns1)
        self._send_form_to_es(received_on=received_on, user_id=user2, app_id=app2, xmlns=xmlns2)

        user_ids = get_all_user_ids_submitted(self.domain, app1)
        self.assertEqual(user_ids, ['u1'])
        user_ids = get_all_user_ids_submitted(self.domain, app2)
        self.assertEqual(user_ids, ['u2'])

    @run_with_all_backends
    def test_get_username_in_last_form_submitted(self):
        user1, user2 = 'u1', 'u2'
        app1 = '123'
        xmlns1 = 'abc'

        received_on = datetime(2013, 7, 15, 0, 0, 0)

        self._send_form_to_es(received_on=received_on, user_id=user1, app_id=app1, xmlns=xmlns1, username=user1)
        self._send_form_to_es(received_on=received_on, user_id=user2, app_id=app1, xmlns=xmlns1, username=user2)

        user_ids = get_username_in_last_form_user_id_submitted(self.domain, user1)
        self.assertEqual(user_ids, 'u1')
        user_ids = get_username_in_last_form_user_id_submitted(self.domain, user2)
        self.assertEqual(user_ids, 'u2')


@es_test
class TestUserESAccessors(TestCase):
    @classmethod
    def setUpClass(cls):
        super().setUpClass()
        cls.domain = 'user-esaccessors-test'
        cls.domain_obj = create_domain(cls.domain)
        cls.definition = CustomDataFieldsDefinition(domain=cls.domain,
                                                    field_type=UserFieldsView.field_type)
        cls.definition.save()
        cls.definition.set_fields([
            Field(slug='job', label='Job'),
        ])
        cls.definition.save()
        cls.profile = CustomDataFieldsProfile(
            name='daily_planet_staff',
            fields={'job': 'reporter'},
            definition=cls.definition,
        )
        cls.profile.save()

        cls.user = CommCareUser.create(
            cls.domain,
            'superman',
            'secret agent man',
            None,
            None,
            first_name='clark',
            last_name='kent',
            is_active=True,
            metadata={PROFILE_SLUG: cls.profile.id, 'office': 'phone_booth'},
        )
        cls.user.save()

    def setUp(self):
        super(TestUserESAccessors, self).setUp()
        self.es = get_es_new()
        ensure_index_deleted(USER_INDEX)
        initialize_index_and_mapping(self.es, USER_INDEX_INFO)

    @classmethod
    def tearDownClass(cls):
        cls.domain_obj.delete()
        cls.definition.delete()
        ensure_index_deleted(USER_INDEX)
        super(TestUserESAccessors, cls).tearDownClass()

    def _send_user_to_es(self, is_active=True):
        self.user.is_active = is_active
        send_to_elasticsearch('users', transform_user_for_elasticsearch(self.user.to_json()))
        self.es.indices.refresh(USER_INDEX)

    def test_active_user_query(self):
        self._send_user_to_es()
        results = get_user_stubs([self.user._id], ['user_data_es'])

        self.assertEqual(len(results), 1)
        metadata = results[0].pop('user_data_es')
        self.assertEqual({
            'commcare_project': 'user-esaccessors-test',
            PROFILE_SLUG: self.profile.id,
            'job': 'reporter',
            'office': 'phone_booth',
        }, {item['key']: item['value'] for item in metadata})

        self.assertEqual(results[0], {
            '_id': self.user._id,
            '__group_ids': [],
            'username': self.user.username,
            'is_active': True,
            'first_name': self.user.first_name,
            'last_name': self.user.last_name,
            'doc_type': 'CommCareUser',
            'location_id': None,
        })

    def test_inactive_user_query(self):
        self._send_user_to_es(is_active=False)
        results = get_user_stubs([self.user._id])

        self.assertEqual(len(results), 1)
        self.assertEqual(results[0], {
            '_id': self.user._id,
            '__group_ids': [],
            'username': self.user.username,
            'is_active': False,
            'first_name': self.user.first_name,
            'last_name': self.user.last_name,
            'doc_type': 'CommCareUser',
            'location_id': None
        })

    def test_domain_allow_enterprise(self):
        source_domain = self.domain + "-source"
<<<<<<< HEAD
        create_enterprise_permissions(self.user.username, source_domain, self.domain)
=======
        domain = create_domain(source_domain)
        self.addCleanup(domain.delete)
        create_enterprise_permissions(self.user.username, source_domain, [self.domain])
>>>>>>> 523480a3
        self._send_user_to_es()

        self.assertEqual(['superman'], UserES().domain(self.domain).values_list('username', flat=True))
        self.assertEqual([], UserES().domain(source_domain).values_list('username', flat=True))
        self.assertEqual(
            ['superman'],
            UserES().domain(self.domain, allow_enterprise=True).values_list('username', flat=True)
        )


@es_test
class TestGroupESAccessors(SimpleTestCase):

    def setUp(self):
        self.domain = 'group-esaccessors-test'
        self.reporting = True
        self.es = get_es_new()
        reset_es_index(GROUP_INDEX_INFO)

    def _send_group_to_es(self, name, _id=None, case_sharing=False):
        group = Group(
            domain=self.domain,
            name=name,
            case_sharing=case_sharing,
            reporting=self.reporting,
            _id=_id or uuid.uuid4().hex,
        )
        send_to_elasticsearch('groups', group.to_json())
        self.es.indices.refresh(GROUP_INDEX_INFO.index)
        return group

    def test_group_query(self):
        name = 'justice-league'
        self._send_group_to_es(name, '123')
        results = get_group_stubs(['123'])

        self.assertEqual(len(results), 1)
        self.assertEqual(results[0], {
            '_id': '123',
            'name': name,
            'case_sharing': False,
            'reporting': self.reporting,
        })

    def test_group_search_query(self):
        self._send_group_to_es('Milkyway', '1')
        self._send_group_to_es('Freeroad', '2')
        self._send_group_to_es('Freeway', '3', True)
        self.assertEqual(
            get_groups_by_querystring(self.domain, 'Free', False),
            [
                {'id': '2', 'text': 'Freeroad'},
                {'id': '3', 'text': 'Freeway'},
            ]
        )
        self.assertEqual(
            get_groups_by_querystring(self.domain, 'way', True),
            [
                {'id': '3', 'text': 'Freeway'},
            ]
        )


class TestCaseESAccessors(BaseESAccessorsTest):

    es_index_info = CASE_INDEX_INFO

    def setUp(self):
        super(TestCaseESAccessors, self).setUp()
        self.owner_id = 'batman'
        self.user_id = 'robin'
        self.case_type = 'heroes'

    def _send_case_to_es(self,
            domain=None,
            owner_id=None,
            user_id=None,
            case_type=None,
            opened_on=None,
            closed_on=None,
            modified_on=None):

        actions = [CommCareCaseAction(
            action_type=CASE_ACTION_CREATE,
            date=opened_on,
        )]

        case = CommCareCase(
            _id=uuid.uuid4().hex,
            domain=domain or self.domain,
            owner_id=owner_id or self.owner_id,
            user_id=user_id or self.user_id,
            type=case_type or self.case_type,
            opened_on=opened_on or datetime.now(),
            opened_by=user_id or self.user_id,
            modified_on=modified_on or datetime.now(),
            closed_on=closed_on,
            closed_by=user_id or self.user_id,
            actions=actions,
        )
        send_to_elasticsearch('cases', case.to_json())
        self.es.indices.refresh(CASE_INDEX_INFO.index)
        return case

    def test_scroll_case_names(self):
        case_one = self._send_case_to_es()
        case_two = self._send_case_to_es()

        self.assertEqual(
            len(list(scroll_case_names(self.domain, [case_one.case_id, case_two.case_id]))),
            2
        )
        self.assertEqual(
            len(list(scroll_case_names('wrong-domain', [case_one.case_id, case_two.case_id]))),
            0
        )
        self.assertEqual(
            len(list(scroll_case_names(self.domain, [case_one.case_id]))),
            1
        )

    def test_get_active_case_counts(self):
        datespan = DateSpan(datetime(2013, 7, 1), datetime(2013, 7, 30))
        opened_on = datetime(2013, 7, 15)
        opened_on_not_active_range = datetime(2013, 6, 15)

        self._send_case_to_es(opened_on=opened_on)
        self._send_case_to_es(opened_on=opened_on_not_active_range)

        results = get_active_case_counts_by_owner(self.domain, datespan)
        self.assertEqual(results[self.owner_id], 1)

    def test_get_total_case_counts(self):
        datespan = DateSpan(datetime(2013, 7, 1), datetime(2013, 7, 30))
        opened_on = datetime(2013, 7, 15)
        opened_on_not_active_range = datetime(2013, 6, 15)

        self._send_case_to_es(opened_on=opened_on)
        self._send_case_to_es(opened_on=opened_on_not_active_range)
        self._send_case_to_es(opened_on=opened_on, case_type='commcare-user')

        results = get_total_case_counts_by_owner(self.domain, datespan)
        self.assertEqual(results[self.owner_id], 2)

    def test_get_active_case_counts_case_type(self):
        """Ensures that you can get cases by type"""
        datespan = DateSpan(datetime(2013, 7, 1), datetime(2013, 7, 30))
        opened_on = datetime(2013, 7, 15)

        self._send_case_to_es(opened_on=opened_on, case_type='villians')
        self._send_case_to_es(opened_on=opened_on, case_type=self.case_type)

        results = get_active_case_counts_by_owner(self.domain, datespan, [self.case_type])
        self.assertEqual(results[self.owner_id], 1)

    def test_get_active_case_counts_domain(self):
        """Ensure that cases only get grabbed if in the domain"""
        datespan = DateSpan(datetime(2013, 7, 1), datetime(2013, 7, 30))
        opened_on = datetime(2013, 7, 15)

        self._send_case_to_es(opened_on=opened_on, domain='villians')
        self._send_case_to_es(opened_on=opened_on, domain=self.domain)

        results = get_active_case_counts_by_owner(self.domain, datespan)
        self.assertEqual(results[self.owner_id], 1)

    def test_get_total_case_counts_closed(self):
        """Test a case closure before the startdate"""

        datespan = DateSpan(datetime(2013, 7, 1), datetime(2013, 7, 30))
        opened_on = datetime(2013, 7, 15)
        opened_on_early = datetime(2013, 6, 14)
        closed_on = datetime(2013, 6, 15)

        self._send_case_to_es(opened_on=opened_on)
        self._send_case_to_es(opened_on=opened_on_early, closed_on=closed_on)

        results = get_total_case_counts_by_owner(self.domain, datespan)
        self.assertEqual(results[self.owner_id], 1)

    def test_get_case_and_action_counts_for_domains(self):
        self._send_case_to_es()
        self._send_case_to_es()
        self._send_case_to_es('other')
        results = get_case_and_action_counts_for_domains([self.domain, 'other'])
        self.assertEqual(
            results,
            {
                self.domain: {'cases': 2, 'case_actions': 2},
                'other': {'cases': 1, 'case_actions': 1}
            }
        )

    def test_get_total_case_counts_opened_after(self):
        """Test a case opened after the startdate datespan"""

        datespan = DateSpan(datetime(2013, 7, 1), datetime(2013, 7, 30))
        opened_on = datetime(2013, 8, 15)

        self._send_case_to_es(opened_on=opened_on)

        results = get_total_case_counts_by_owner(self.domain, datespan)
        self.assertEqual(results, {})

    def test_get_case_counts_opened_by_user(self):
        datespan = DateSpan(datetime(2013, 7, 1), datetime(2013, 7, 30))
        opened_on = datetime(2013, 7, 15)

        self._send_case_to_es(opened_on=opened_on)
        self._send_case_to_es(opened_on=opened_on, case_type='commcare-user')

        results = get_case_counts_opened_by_user(self.domain, datespan)
        self.assertEqual(results[self.user_id], 1)

    def test_get_case_counts_closed_by_user(self):
        datespan = DateSpan(datetime(2013, 7, 1), datetime(2013, 7, 30))
        opened_on = datetime(2013, 7, 15)

        self._send_case_to_es(opened_on=opened_on)

        results = get_case_counts_closed_by_user(self.domain, datespan)
        self.assertEqual(results, {})

        self._send_case_to_es(opened_on=opened_on, closed_on=opened_on)

        results = get_case_counts_closed_by_user(self.domain, datespan)
        self.assertEqual(results[self.user_id], 1)

    def test_get_case_counts_opened_domain(self):
        datespan = DateSpan(datetime(2013, 7, 1), datetime(2013, 7, 30))
        opened_on = datetime(2013, 7, 15)

        self._send_case_to_es(opened_on=opened_on, domain='not here')

        results = get_case_counts_opened_by_user(self.domain, datespan)
        self.assertEqual(results, {})

    def test_get_case_counts_opened_case_type(self):
        datespan = DateSpan(datetime(2013, 7, 1), datetime(2013, 7, 30))
        opened_on = datetime(2013, 7, 15)

        self._send_case_to_es(opened_on=opened_on)

        results = get_case_counts_opened_by_user(self.domain, datespan, case_types=['not-here'])
        self.assertEqual(results, {})

    def test_get_case_counts_in_last(self):
        self._send_case_to_es(modified_on=datetime.now() - timedelta(days=2))
        self._send_case_to_es(modified_on=datetime.now() - timedelta(days=2), case_type='new')
        self._send_case_to_es(modified_on=datetime.now() - timedelta(days=5), case_type='new')
        self.assertEqual(
            cases_in_last(self.domain, 3),
            2
        )
        self.assertEqual(
            cases_in_last(self.domain, 3, self.case_type),
            1
        )
        self.assertEqual(
            inactive_cases_in_last(self.domain, 6),
            0
        )
        self.assertEqual(
            inactive_cases_in_last(self.domain, 1),
            3
        )

    def test_get_case_types(self):
        self._send_case_to_es(case_type='t1')
        self._send_case_to_es(case_type='t2')
        self._send_case_to_es(case_type='t3', closed_on=datetime.utcnow())
        self._send_case_to_es(domain='other', case_type='t4')

        case_types = get_case_types_for_domain_es(self.domain)
        self.assertEqual(case_types, {'t1', 't2', 't3'})
        self.assertEqual({'t4'}, get_case_types_for_domain_es('other'))
        self.assertEqual(set(), get_case_types_for_domain_es('none'))

    def test_get_case_types_case_sensitive(self):
        self._send_case_to_es(case_type='child')
        self._send_case_to_es(case_type='Child')
        case_types = get_case_types_for_domain_es(self.domain)
        self.assertEqual(case_types, {'child', 'Child'})

    def test_get_case_types_caching(self):
        self._send_case_to_es(case_type='t1')

        self.assertEqual({'t1'}, get_case_types_for_domain_es(self.domain))

        self._send_case_to_es(case_type='t2')
        # cached response
        self.assertEqual({'t1'}, get_case_types_for_domain_es(self.domain))

        # simulate a save
        from casexml.apps.case.signals import case_post_save
        case_post_save.send(self, case=CommCareCase(domain=self.domain, type='t2'))

        self.assertEqual({'t1', 't2'}, get_case_types_for_domain_es(self.domain))

    def test_case_by_identifier(self):
        self._send_case_to_es(case_type='ccuser')
        case = self._send_case_to_es()
        case.external_id = '123'
        case.save()
        case = CaseAccessors(self.domain).get_case(case.case_id)
        case_json = case.to_json()
        case_json['contact_phone_number'] = '234'
        es_case = transform_case_for_elasticsearch(case_json)
        send_to_elasticsearch('cases', es_case)
        self.es.indices.refresh(CASE_INDEX)
        self.assertEqual(
            get_case_by_identifier(self.domain, case.case_id).case_id,
            case.case_id
        )
        self.assertEqual(
            get_case_by_identifier(self.domain, '234').case_id,
            case.case_id
        )
        self.assertEqual(
            get_case_by_identifier(self.domain, '123').case_id,
            case.case_id
        )

    def test_location_restricted_cases(self):
        domain_obj = bootstrap_domain(self.domain)
        self.addCleanup(domain_obj.delete)

        location_type_names = ['state', 'county', 'city']
        location_structure = [
            ('Massachusetts', [
                ('Middlesex', [
                    ('Cambridge', []),
                    ('Somerville', []),
                ]),
                ('Suffolk', [
                    ('Boston', []),
                ])
            ])
        ]
        locations = setup_locations_and_types(self.domain, location_type_names, [], location_structure)[1]
        middlesex_user = CommCareUser.create(self.domain, 'guy-from-middlesex', '***', None, None)

        middlesex_user.add_to_assigned_locations(locations['Middlesex'])
        restrict_user_by_location(self.domain, middlesex_user)

        fake_request = MagicMock()
        fake_request.domain = self.domain
        fake_request.couch_user = middlesex_user

        self._send_case_to_es(owner_id=locations['Boston'].get_id)
        middlesex_case = self._send_case_to_es(owner_id=locations['Middlesex'].get_id)
        cambridge_case = self._send_case_to_es(owner_id=locations['Cambridge'].get_id)

        returned_case_ids = query_location_restricted_cases(
            CaseES().domain(self.domain),
            fake_request).get_ids()
        self.assertItemsEqual(returned_case_ids, [middlesex_case.case_id, cambridge_case.case_id])


@override_settings(TESTS_SHOULD_USE_SQL_BACKEND=True)
class TestCaseESAccessorsSQL(TestCaseESAccessors):

    def _send_case_to_es(self,
            domain=None,
            owner_id=None,
            user_id=None,
            case_type=None,
            opened_on=None,
            closed_on=None,
            modified_on=None):

        case = CommCareCaseSQL(
            case_id=uuid.uuid4().hex,
            domain=domain or self.domain,
            owner_id=owner_id or self.owner_id,
            modified_by=user_id or self.user_id,
            type=case_type or self.case_type,
            opened_on=opened_on or datetime.now(),
            opened_by=user_id or self.user_id,
            closed_on=closed_on,
            modified_on=modified_on or datetime.now(),
            closed_by=user_id or self.user_id,
            server_modified_on=datetime.utcnow(),
            closed=bool(closed_on)
        )

        case.track_create(CaseTransaction(
            type=CaseTransaction.TYPE_FORM,
            form_id=uuid.uuid4().hex,
            case=case,
            server_date=opened_on,
        ))

        es_case = transform_case_for_elasticsearch(case.to_json())
        send_to_elasticsearch('cases', es_case)
        self.es.indices.refresh(CASE_INDEX)
        return case<|MERGE_RESOLUTION|>--- conflicted
+++ resolved
@@ -981,13 +981,9 @@
 
     def test_domain_allow_enterprise(self):
         source_domain = self.domain + "-source"
-<<<<<<< HEAD
-        create_enterprise_permissions(self.user.username, source_domain, self.domain)
-=======
         domain = create_domain(source_domain)
         self.addCleanup(domain.delete)
         create_enterprise_permissions(self.user.username, source_domain, [self.domain])
->>>>>>> 523480a3
         self._send_user_to_es()
 
         self.assertEqual(['superman'], UserES().domain(self.domain).values_list('username', flat=True))
