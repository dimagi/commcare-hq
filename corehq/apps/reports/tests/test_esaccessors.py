--- conflicted
+++ resolved
@@ -554,17 +554,14 @@
         self.assertEqual(results['2013-07-15'], 1)
 
     def test_get_paged_forms_by_type(self):
-<<<<<<< HEAD
         user = 'u1'
         self._send_form_to_es()
         self._send_form_to_es(user_id=user)
-=======
         app1, app2 = '123', '456'
         xmlns = 'abc'
         self._send_form_to_es(form_name='test_a', app_id=app1, xmlns=xmlns)
         self._send_form_to_es(form_name='test_b', app_id=app2, xmlns=xmlns)
         self._send_form_to_es()
->>>>>>> 7e233d43
 
         paged_result = get_paged_forms_by_type(self.domain, ['xforminstance'], size=1)
         self.assertEqual(len(paged_result.hits), 1)
