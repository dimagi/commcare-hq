import uuid
from datetime import datetime, timedelta

from django.test import SimpleTestCase, TestCase
from django.test.utils import override_settings

import pytz
from corehq.util.es.elasticsearch import ConnectionError
from mock import MagicMock, patch

from casexml.apps.case.const import CASE_ACTION_CREATE
from casexml.apps.case.models import CommCareCase, CommCareCaseAction
from corehq.apps.commtrack.tests.util import bootstrap_domain
from dimagi.utils.dates import DateSpan
from pillowtop.es_utils import initialize_index_and_mapping

from corehq.apps.custom_data_fields.models import (
    CustomDataFieldsDefinition,
    CustomDataFieldsProfile,
    Field,
    PROFILE_SLUG,
)
from corehq.apps.domain.calculations import cases_in_last, inactive_cases_in_last
from corehq.apps.enterprise.tests.utils import create_enterprise_permissions
from corehq.apps.es import CaseES, UserES
from corehq.apps.es.aggregations import MISSING_KEY
from corehq.apps.es.tests.utils import es_test
from corehq.apps.groups.models import Group
from corehq.apps.hqcase.utils import SYSTEM_FORM_XMLNS, get_case_by_identifier
from corehq.apps.locations.tests.util import setup_locations_and_types, restrict_user_by_location
from corehq.apps.reports.analytics.esaccessors import (
    get_active_case_counts_by_owner,
    get_all_user_ids_submitted,
    get_case_counts_closed_by_user,
    get_case_counts_opened_by_user,
    get_case_types_for_domain_es,
    get_case_and_action_counts_for_domains,
    get_completed_counts_by_user,
    get_form_counts_by_user_xmlns,
    get_form_counts_for_domains,
    get_form_duration_stats_by_user,
    get_form_duration_stats_for_users,
    get_form_ids_having_multimedia,
    get_forms,
    get_last_submission_time_for_users,
    get_group_stubs,
    get_form_name_from_last_submission_for_xmlns,
    get_paged_forms_by_type,
    get_submission_counts_by_date,
    get_submission_counts_by_user,
    get_total_case_counts_by_owner,
    get_user_stubs,
    get_groups_by_querystring,
    get_username_in_last_form_user_id_submitted,
    guess_form_name_from_submissions_using_xmlns,
    scroll_case_names,
)
from corehq.apps.reports.standard.cases.utils import query_location_restricted_cases
from corehq.apps.users.models import CommCareUser
from corehq.apps.users.views.mobile.custom_data_fields import UserFieldsView
from corehq.blobs.mixin import BlobMetaRef
from corehq.apps.domain.shortcuts import create_domain
from corehq.elastic import get_es_new, send_to_elasticsearch
from corehq.form_processor.interfaces.dbaccessors import CaseAccessors
from corehq.form_processor.models import CaseTransaction, CommCareCaseSQL
from corehq.form_processor.tests.utils import run_with_all_backends
from corehq.form_processor.utils import TestFormMetadata
from corehq.pillows.case import transform_case_for_elasticsearch
from corehq.pillows.mappings.case_mapping import CASE_INDEX, CASE_INDEX_INFO
from corehq.pillows.mappings.group_mapping import GROUP_INDEX_INFO
from corehq.pillows.mappings.user_mapping import USER_INDEX, USER_INDEX_INFO
from corehq.pillows.mappings.xform_mapping import XFORM_INDEX_INFO
from corehq.pillows.user import transform_user_for_elasticsearch
from corehq.pillows.utils import MOBILE_USER_TYPE, WEB_USER_TYPE
from corehq.pillows.xform import transform_xform_for_elasticsearch
from corehq.util.elastic import ensure_index_deleted, reset_es_index
from corehq.util.test_utils import make_es_ready_form, trap_extra_setup


@es_test
class BaseESAccessorsTest(TestCase):
    es_index_info = None

    def setUp(self):
        super(BaseESAccessorsTest, self).setUp()
        with trap_extra_setup(ConnectionError):
            self.es = get_es_new()
            self._delete_es_index()
            self.domain = uuid.uuid4().hex
            if isinstance(self.es_index_info, (list, tuple)):
                for index_info in self.es_index_info:
                    initialize_index_and_mapping(self.es, index_info)
            else:
                initialize_index_and_mapping(self.es, self.es_index_info)

    def tearDown(self):
        self._delete_es_index()
        super(BaseESAccessorsTest, self).tearDown()

    def _delete_es_index(self):
        if isinstance(self.es_index_info, (list, tuple)):
            for index_info in self.es_index_info:
                ensure_index_deleted(index_info.index)
        else:
            ensure_index_deleted(self.es_index_info.index)


class TestFormESAccessors(BaseESAccessorsTest):

    es_index_info = [XFORM_INDEX_INFO, GROUP_INDEX_INFO]

    def _send_form_to_es(
            self,
            domain=None,
            completion_time=None,
            received_on=None,
            attachment_dict=None,
            **metadata_kwargs):
        attachment_dict = attachment_dict or {}
        metadata = TestFormMetadata(
            domain=domain or self.domain,
            time_end=completion_time or datetime.utcnow(),
            received_on=received_on or datetime.utcnow(),
        )
        for attr, value in metadata_kwargs.items():
            setattr(metadata, attr, value)

        form_pair = make_es_ready_form(metadata)
        if attachment_dict:
            form_pair.wrapped_form.external_blobs = {name: BlobMetaRef(**meta)
                for name, meta in attachment_dict.items()}
            form_pair.json_form['external_blobs'] = attachment_dict

        es_form = transform_xform_for_elasticsearch(form_pair.json_form)
        send_to_elasticsearch('forms', es_form)
        self.es.indices.refresh(XFORM_INDEX_INFO.alias)
        return form_pair

    def _send_group_to_es(self, _id=None, users=None):
        group = Group(
            domain=self.domain,
            name='narcos',
            users=users or [],
            case_sharing=False,
            reporting=False,
            _id=_id or uuid.uuid4().hex,
        )
        send_to_elasticsearch('groups', group.to_json())
        self.es.indices.refresh(GROUP_INDEX_INFO.index)
        return group

    @run_with_all_backends
    def test_get_forms(self):
        start = datetime(2013, 7, 1)
        end = datetime(2013, 7, 30)
        xmlns = 'http://a.b.org'
        app_id = '1234'
        user_id = 'abc'

        self._send_form_to_es(
            app_id=app_id,
            xmlns=xmlns,
            received_on=datetime(2013, 7, 2),
            user_id=user_id,
        )

        paged_result = get_forms(
            self.domain,
            start,
            end,
            user_ids=[user_id],
            app_ids=app_id,
            xmlnss=xmlns,
        )
        self.assertEqual(paged_result.total, 1)
        self.assertEqual(paged_result.hits[0]['xmlns'], xmlns)
        self.assertEqual(paged_result.hits[0]['form']['meta']['userID'], user_id)
        self.assertEqual(paged_result.hits[0]['received_on'], '2013-07-02T00:00:00.000000Z')

    @run_with_all_backends
    def test_get_form_ids_having_multimedia(self):
        start = datetime(2013, 7, 1)
        end = datetime(2013, 7, 30)
        xmlns = 'http://a.b.org'
        app_id = '1234'
        user_id = 'abc'

        self._send_form_to_es(
            app_id=app_id,
            xmlns=xmlns,
            received_on=datetime(2013, 7, 2),
            user_id=user_id,
            attachment_dict={
                'my_image': {'content_type': 'image/jpg'}
            }
        )

        # Decoy form
        self._send_form_to_es(
            app_id=app_id,
            xmlns=xmlns,
            received_on=datetime(2013, 7, 2),
            user_id=user_id,
        )

        form_ids = get_form_ids_having_multimedia(
            self.domain,
            app_id,
            xmlns,
            DateSpan(start, end),
            [],
        )
        self.assertEqual(len(form_ids), 1)

    @run_with_all_backends
    def test_get_form_ids_having_multimedia_with_user_types(self):
        start = datetime(2013, 7, 1)
        end = datetime(2013, 7, 30)
        xmlns = 'http://a.b.org'
        app_id = '1234'
        user_id = 'abc'

        with patch('corehq.pillows.xform.get_user_type', lambda _: MOBILE_USER_TYPE):
            self._send_form_to_es(
                app_id=app_id,
                xmlns=xmlns,
                received_on=datetime(2013, 7, 2),
                user_id=user_id,
                attachment_dict={
                    'my_image': {'content_type': 'image/jpg'}
                }
            )

        with patch('corehq.pillows.xform.get_user_type', lambda _: WEB_USER_TYPE):
            self._send_form_to_es(
                app_id=app_id,
                xmlns=xmlns,
                received_on=datetime(2013, 7, 2),
                user_id=user_id,
                attachment_dict={
                    'my_image': {'content_type': 'image/jpg'}
                }
            )

        form_ids = get_form_ids_having_multimedia(
            self.domain,
            app_id,
            xmlns,
            DateSpan(start, end),
            [MOBILE_USER_TYPE]
        )
        self.assertEqual(len(form_ids), 1)

        form_ids = get_form_ids_having_multimedia(
            self.domain,
            app_id,
            xmlns,
            DateSpan(start, end),
            [MOBILE_USER_TYPE, WEB_USER_TYPE]
        )
        self.assertEqual(len(form_ids), 2)

        form_ids = get_form_ids_having_multimedia(
            self.domain,
            app_id,
            xmlns,
            DateSpan(start, end),
            []
        )
        self.assertEqual(len(form_ids), 2)

    @run_with_all_backends
    def test_get_forms_multiple_apps_xmlnss(self):
        start = datetime(2013, 7, 1)
        end = datetime(2013, 7, 30)
        xmlns1, xmlns2 = 'http://a.b.org', 'http://b.c.org'
        app_id1, app_id2 = '1234', '4567'
        user_id = 'abc'

        self._send_form_to_es(
            app_id=app_id1,
            xmlns=xmlns1,
            received_on=datetime(2013, 7, 2),
            user_id=user_id,
        )
        self._send_form_to_es(
            app_id=app_id2,
            xmlns=xmlns2,
            received_on=datetime(2013, 7, 2),
            user_id=user_id,
        )
        self._send_form_to_es(
            app_id=app_id1,
            xmlns=xmlns1,
            received_on=datetime(2013, 7, 2),
            user_id=None,
        )

        paged_result = get_forms(
            self.domain,
            start,
            end,
            user_ids=[user_id],
            app_ids=[app_id1, app_id2],
            xmlnss=[xmlns1, xmlns2],
        )
        self.assertEqual(paged_result.total, 2)

        paged_result = get_forms(
            self.domain,
            start,
            end,
            user_ids=[user_id],
            app_ids=[app_id1, app_id2],
            xmlnss=[xmlns1],
        )
        self.assertEqual(paged_result.total, 1)

        paged_result = get_forms(
            self.domain,
            start,
            end,
            user_ids=[user_id],
            app_ids=[app_id1],
            xmlnss=[xmlns2],
        )
        self.assertEqual(paged_result.total, 0)

        paged_result = get_forms(
            self.domain,
            start,
            end,
            user_ids=[None],
            app_ids=[app_id1],
            xmlnss=[xmlns1],
        )
        self.assertEqual(paged_result.total, 1)

    @run_with_all_backends
    def test_basic_completed_by_user(self):
        start = datetime(2013, 7, 1)
        end = datetime(2013, 7, 30)

        self._send_form_to_es(completion_time=datetime(2013, 7, 2))

        results = get_completed_counts_by_user(self.domain, DateSpan(start, end))
        self.assertEqual(results['cruella_deville'], 1)

    def test_get_last_submission_time_for_users(self):
        start = datetime(2013, 7, 1)
        end = datetime(2013, 7, 30)

        self._send_form_to_es(received_on=datetime(2013, 7, 2))

        results = get_last_submission_time_for_users(self.domain, ['cruella_deville'], DateSpan(start, end))
        self.assertEqual(results['cruella_deville'], datetime(2013, 7, 2).date())

    def test_get_form_counts_for_domains(self):
        self._send_form_to_es()
        self._send_form_to_es()
        self._send_form_to_es(domain='other')

        self.assertEqual(
            get_form_counts_for_domains([self.domain, 'other']),
            {self.domain: 2, 'other': 1}
        )

    @run_with_all_backends
    def test_completed_out_of_range_by_user(self):
        start = datetime(2013, 7, 1)
        end = datetime(2013, 7, 30)

        self._send_form_to_es(completion_time=datetime(2013, 8, 2))
        self._send_form_to_es(completion_time=datetime(2013, 7, 2))

        results = get_completed_counts_by_user(self.domain, DateSpan(start, end))
        self.assertEqual(results['cruella_deville'], 1)

    def test_completed_different_domain_by_user(self):
        start = datetime(2013, 7, 1)
        end = datetime(2013, 7, 30)

        self._send_form_to_es(completion_time=datetime(2013, 7, 3), domain='not-in-my-backyard')
        self._send_form_to_es(completion_time=datetime(2013, 7, 2))

        results = get_completed_counts_by_user(self.domain, DateSpan(start, end))
        self.assertEqual(results['cruella_deville'], 1)

    @run_with_all_backends
    def test_basic_submission_by_user(self):
        start = datetime(2013, 7, 1)
        end = datetime(2013, 7, 30)
        received_on = datetime(2013, 7, 15)

        self._send_form_to_es(received_on=received_on)

        results = get_submission_counts_by_user(self.domain, DateSpan(start, end))
        self.assertEqual(results['cruella_deville'], 1)

    @run_with_all_backends
    def test_get_form_name_from_last_submission_for_xmlns(self):
        xmlns = 'http://a.b.org'
        kwargs = {
            'user_id': 'u1',
            'app_id': '1234',
            'domain': self.domain,
            'xmlns': xmlns
        }

        first = datetime(2013, 7, 15, 0, 0, 0)
        second = datetime(2013, 7, 16, 0, 0, 0)
        third = datetime(2013, 7, 17, 0, 0, 0)

        self._send_form_to_es(received_on=second, form_name='2', **kwargs)
        self._send_form_to_es(received_on=third, form_name='3', **kwargs)
        self._send_form_to_es(received_on=first, form_name='1', **kwargs)

        name = get_form_name_from_last_submission_for_xmlns(self.domain, xmlns)
        self.assertEqual(name, '3')

        name = get_form_name_from_last_submission_for_xmlns(self.domain, 'missing')
        self.assertIsNone(name)

    @run_with_all_backends
    def test_guess_form_name_from_xmlns_not_found(self):
        self.assertEqual(None, guess_form_name_from_submissions_using_xmlns('missing', 'missing'))

    @run_with_all_backends
    def test_guess_form_name_from_xmlns(self):
        form_name = 'my cool form'
        xmlns = 'http://a.b.org'
        self._send_form_to_es(
            xmlns=xmlns,
            form_name=form_name,
        )
        self.assertEqual(form_name, guess_form_name_from_submissions_using_xmlns(self.domain, xmlns))

    @run_with_all_backends
    def test_submission_out_of_range_by_user(self):
        start = datetime(2013, 7, 1)
        end = datetime(2013, 7, 30)

        self._send_form_to_es(received_on=datetime(2013, 8, 15))

        self._send_form_to_es(received_on=datetime(2013, 7, 15))

        results = get_submission_counts_by_user(self.domain, DateSpan(start, end))
        self.assertEqual(results['cruella_deville'], 1)

    @run_with_all_backends
    def test_submission_different_domain_by_user(self):
        start = datetime(2013, 7, 1)
        end = datetime(2013, 7, 30)
        received_on = datetime(2013, 7, 15)

        self._send_form_to_es(received_on=received_on)
        self._send_form_to_es(received_on=received_on, domain='not-in-my-backyard')

        results = get_submission_counts_by_user(self.domain, DateSpan(start, end))
        self.assertEqual(results['cruella_deville'], 1)

    @run_with_all_backends
    def test_basic_submission_by_date(self):
        start = datetime(2013, 7, 1)
        end = datetime(2013, 7, 30)
        received_on = datetime(2013, 7, 15)

        self._send_form_to_es(received_on=received_on)
        self._send_form_to_es(received_on=received_on, xmlns=SYSTEM_FORM_XMLNS)

        results = get_submission_counts_by_date(
            self.domain,
            ['cruella_deville'],
            DateSpan(start, end),
            pytz.utc
        )
        self.assertEqual(results['2013-07-15'], 1)

    @run_with_all_backends
    def test_get_paged_forms_by_type(self):
        self._send_form_to_es()
        self._send_form_to_es()

        paged_result = get_paged_forms_by_type(self.domain, ['xforminstance'], size=1)
        self.assertEqual(len(paged_result.hits), 1)
        self.assertEqual(paged_result.total, 2)

    @run_with_all_backends
    def test_timezone_differences(self):
        """
        Our received_on dates are always in UTC, so if we submit a form right at midnight UTC, then the report
        should show that form being submitted the day before if viewing from an earlier timezone like New York
        """
        start = datetime(2013, 7, 1)
        end = datetime(2013, 7, 30)
        received_on = datetime(2013, 7, 15, 0, 0, 0)
        timezone = pytz.timezone('America/New_York')

        self._send_form_to_es(received_on=received_on)

        results = get_submission_counts_by_date(
            self.domain,
            ['cruella_deville'],
            DateSpan(start, end),
            timezone
        )
        self.assertEqual(results['2013-07-14'], 1)

    @run_with_all_backends
    def test_timezones_ahead_utc_in_get_submission_counts_by_date(self):
        """
        When bucketing form submissions, the returned bucket key needs to be converted to a datetime with
        the timezone specified. Specifically an issue for timezones ahead of UTC (positive offsets)
        """
        start = datetime(2013, 7, 1)
        end = datetime(2013, 7, 30)
        received_on = datetime(2013, 7, 15)

        self._send_form_to_es(received_on=received_on)
        self._send_form_to_es(received_on=received_on, xmlns=SYSTEM_FORM_XMLNS)

        results = get_submission_counts_by_date(
            self.domain,
            ['cruella_deville'],
            DateSpan(start, end),
            pytz.timezone('Africa/Johannesburg')
        )
        self.assertEqual(results['2013-07-15'], 1)

    @run_with_all_backends
    def test_get_form_counts_by_user_xmlns(self):
        user1, user2 = 'u1', 'u2'
        app1, app2 = '123', '567'
        xmlns1, xmlns2 = 'abc', 'efg'

        start = datetime(2013, 7, 1)
        end = datetime(2013, 7, 30)

        received_on = datetime(2013, 7, 15, 0, 0, 0)
        received_on_out = datetime(2013, 6, 15, 0, 0, 0)
        self._send_form_to_es(received_on=received_on_out, completion_time=received_on,
                              user_id=user1, app_id=app1, xmlns=xmlns1)
        self._send_form_to_es(received_on=received_on, user_id=user1, app_id=app1, xmlns=xmlns1)
        self._send_form_to_es(received_on=received_on, user_id=user1, app_id=app1, xmlns=xmlns1)
        self._send_form_to_es(received_on=received_on, user_id=user1, app_id=app2, xmlns=xmlns2)
        self._send_form_to_es(received_on=received_on, user_id=user2, app_id=app2, xmlns=xmlns2)
        self._send_form_to_es(received_on=received_on, user_id=None, app_id=app2, xmlns=xmlns2)

        counts = get_form_counts_by_user_xmlns(self.domain, start, end)
        self.assertEqual(counts, {
            (user1, app1, xmlns1): 2,
            (user1, app2, xmlns2): 1,
            (user2, app2, xmlns2): 1,
        })

        counts_user1 = get_form_counts_by_user_xmlns(self.domain, start, end, user_ids=[user1])
        self.assertEqual(counts_user1, {
            (user1, app1, xmlns1): 2,
            (user1, app2, xmlns2): 1,
        })

        counts_xmlns2 = get_form_counts_by_user_xmlns(self.domain, start, end, xmlnss=[xmlns2])
        self.assertEqual(counts_xmlns2, {
            (user1, app2, xmlns2): 1,
            (user2, app2, xmlns2): 1,
        })

        by_completion = get_form_counts_by_user_xmlns(self.domain, start, end, by_submission_time=False)
        self.assertEqual(by_completion, {
            (user1, app1, xmlns1): 1
        })

        counts_missing_user = get_form_counts_by_user_xmlns(self.domain, start, end, user_ids=[None])
        self.assertEqual(counts_missing_user, {
            (None, app2, xmlns2): 1,
        })

    @run_with_all_backends
    def test_xmlns_case_sensitivity_for_get_form_counts_by_user_xmlns(self):
        user = 'u1'
        app = '123'
        # the important part of this test is an xmlns identifier with both lower and uppercase characters
        xmlns = 'LmN'

        start = datetime(2013, 7, 1)
        end = datetime(2013, 7, 30)

        received_on = datetime(2013, 7, 15, 0, 0, 0)
        self._send_form_to_es(received_on=received_on, user_id=user, app_id=app, xmlns=xmlns)

        check_case_sensitivity = get_form_counts_by_user_xmlns(self.domain, start, end,
                                                               user_ids=[user], xmlnss=[xmlns])
        self.assertEqual(check_case_sensitivity, {
            (user, app, xmlns): 1,
        })

    @run_with_all_backends
    def test_get_form_duration_stats_by_user(self):
        """
        Tests the get_form_duration_stats_by_user basic ability to get duration stats
        grouped by user
        """
        user1, user2 = 'u1', 'u2'
        app1 = '123'
        xmlns1 = 'abc'

        start = datetime(2013, 7, 1)
        end = datetime(2013, 7, 30)

        time_start = datetime(2013, 6, 15, 0, 0, 0)
        completion_time = datetime(2013, 7, 15, 0, 0, 0)

        self._send_form_to_es(
            completion_time=completion_time,
            user_id=user1,
            app_id=app1,
            xmlns=xmlns1,
            time_start=time_start,
        )
        self._send_form_to_es(
            completion_time=completion_time,
            user_id=user2,
            app_id=app1,
            xmlns=xmlns1,
            time_start=time_start,
        )
        self._send_form_to_es(
            completion_time=completion_time,
            user_id=None,
            app_id=app1,
            xmlns=xmlns1,
            time_start=time_start,
        )

        results = get_form_duration_stats_by_user(
            self.domain,
            app1,
            xmlns1,
            [user1, user2, None],
            start,
            end,
            by_submission_time=False
        )

        self.assertEqual(results[user1]['count'], 1)
        self.assertEqual(timedelta(milliseconds=results[user1]['max']), completion_time - time_start)
        self.assertEqual(results[user2]['count'], 1)
        self.assertEqual(timedelta(milliseconds=results[user2]['max']), completion_time - time_start)
        self.assertEqual(results[MISSING_KEY]['count'], 1)
        self.assertEqual(timedelta(milliseconds=results[MISSING_KEY]['max']), completion_time - time_start)

    @run_with_all_backends
    def test_get_form_duration_stats_by_user_decoys(self):
        """
        Tests the get_form_duration_stats_by_user ability to filter out forms that
        do not fit within the filters specified
        """
        user1, user2 = 'u1', 'u2'
        app1, app2 = '123', '456'
        xmlns1, xmlns2 = 'abc', 'def'

        start = datetime(2013, 7, 1)
        end = datetime(2013, 7, 30)

        time_start = datetime(2013, 7, 2, 0, 0, 0)
        completion_time = datetime(2013, 7, 15, 0, 0, 0)
        received_on = datetime(2013, 7, 20, 0, 0, 0)
        received_on_late = datetime(2013, 7, 20, 0, 0, 0)

        self._send_form_to_es(
            completion_time=completion_time,
            user_id=user1,
            app_id=app1,
            xmlns=xmlns1,
            time_start=time_start,
            received_on=received_on,
        )

        # different app
        self._send_form_to_es(
            completion_time=completion_time,
            user_id=user1,
            app_id=app2,
            xmlns=xmlns1,
            time_start=time_start,
            received_on=received_on,
        )

        # different xmlns
        self._send_form_to_es(
            completion_time=completion_time,
            user_id=user1,
            app_id=app1,
            xmlns=xmlns2,
            time_start=time_start,
            received_on=received_on,
        )

        # out of time range
        self._send_form_to_es(
            completion_time=completion_time,
            user_id=user2,
            app_id=app1,
            xmlns=xmlns1,
            time_start=time_start,
            received_on=received_on_late,
        )

        results = get_form_duration_stats_by_user(
            self.domain,
            app1,
            xmlns1,
            [user1, user2],
            start,
            end,
            by_submission_time=True
        )

        self.assertEqual(results[user1]['count'], 1)
        self.assertEqual(timedelta(milliseconds=results[user1]['max']), completion_time - time_start)
        self.assertIsNone(results.get('user2'))

    @run_with_all_backends
    def test_get_form_duration_stats_for_users(self):
        """
        Tests the get_form_duration_stats_for_users basic ability to get duration stats
        """
        user1, user2 = 'u1', 'u2'
        app1 = '123'
        xmlns1 = 'abc'

        start = datetime(2013, 7, 1)
        end = datetime(2013, 7, 30)

        time_start = datetime(2013, 6, 15, 0, 0, 0)
        completion_time = datetime(2013, 7, 15, 0, 0, 0)

        self._send_form_to_es(
            completion_time=completion_time,
            user_id=user1,
            app_id=app1,
            xmlns=xmlns1,
            time_start=time_start,
        )
        self._send_form_to_es(
            completion_time=completion_time,
            user_id=user2,
            app_id=app1,
            xmlns=xmlns1,
            time_start=time_start,
        )
        self._send_form_to_es(
            completion_time=completion_time,
            user_id=None,
            app_id=app1,
            xmlns=xmlns1,
            time_start=time_start,
        )

        results = get_form_duration_stats_for_users(
            self.domain,
            app1,
            xmlns1,
            [user1, user2, None],
            start,
            end,
            by_submission_time=False
        )

        self.assertEqual(results['count'], 3)
        self.assertEqual(timedelta(milliseconds=results['max']), completion_time - time_start)

    @run_with_all_backends
    def test_get_form_duration_stats_for_users_decoys(self):
        """
        Tests the get_form_duration_stats_for_users ability to filter out forms that
        do not fit within the filters specified
        """
        user1, user2 = 'u1', 'u2'
        app1, app2 = '123', '456'
        xmlns1, xmlns2 = 'abc', 'def'

        start = datetime(2013, 7, 1)
        end = datetime(2013, 7, 30)

        time_start = datetime(2013, 7, 2, 0, 0, 0)
        completion_time = datetime(2013, 7, 15, 0, 0, 0)
        received_on = datetime(2013, 7, 20, 0, 0, 0)
        received_on_late = datetime(2013, 8, 20, 0, 0, 0)

        self._send_form_to_es(
            completion_time=completion_time,
            user_id=user1,
            app_id=app1,
            xmlns=xmlns1,
            time_start=time_start,
            received_on=received_on,
        )

        # different app
        self._send_form_to_es(
            completion_time=completion_time,
            user_id=user1,
            app_id=app2,
            xmlns=xmlns1,
            time_start=time_start,
            received_on=received_on,
        )

        # different xmlns
        self._send_form_to_es(
            completion_time=completion_time,
            user_id=user1,
            app_id=app1,
            xmlns=xmlns2,
            time_start=time_start,
            received_on=received_on,
        )

        # out of time range
        self._send_form_to_es(
            completion_time=completion_time,
            user_id=user2,
            app_id=app1,
            xmlns=xmlns1,
            time_start=time_start,
            received_on=received_on_late,
        )

        results = get_form_duration_stats_for_users(
            self.domain,
            app1,
            xmlns1,
            [user1, user2],
            start,
            end,
            by_submission_time=True
        )

        self.assertEqual(results['count'], 1)
        self.assertEqual(timedelta(milliseconds=results['max']), completion_time - time_start)

    @run_with_all_backends
    def test_get_all_user_ids_submitted_without_app_id(self):
        user1, user2 = 'u1', 'u2'
        app1, app2 = '123', '567'
        xmlns1, xmlns2 = 'abc', 'efg'

        received_on = datetime(2013, 7, 15, 0, 0, 0)

        self._send_form_to_es(received_on=received_on, user_id=user1, app_id=app1, xmlns=xmlns1)
        self._send_form_to_es(received_on=received_on, user_id=user2, app_id=app2, xmlns=xmlns2)

        user_ids = get_all_user_ids_submitted(self.domain)
        self.assertEqual(user_ids, ['u1', 'u2'])

    @run_with_all_backends
    def test_get_all_user_ids_submitted_with_app_id(self):
        user1, user2 = 'u1', 'u2'
        app1, app2 = '123', '567'
        xmlns1, xmlns2 = 'abc', 'efg'

        received_on = datetime(2013, 7, 15, 0, 0, 0)

        self._send_form_to_es(received_on=received_on, user_id=user1, app_id=app1, xmlns=xmlns1)
        self._send_form_to_es(received_on=received_on, user_id=user2, app_id=app2, xmlns=xmlns2)

        user_ids = get_all_user_ids_submitted(self.domain, app1)
        self.assertEqual(user_ids, ['u1'])
        user_ids = get_all_user_ids_submitted(self.domain, app2)
        self.assertEqual(user_ids, ['u2'])

    @run_with_all_backends
    def test_get_username_in_last_form_submitted(self):
        user1, user2 = 'u1', 'u2'
        app1 = '123'
        xmlns1 = 'abc'

        received_on = datetime(2013, 7, 15, 0, 0, 0)

        self._send_form_to_es(received_on=received_on, user_id=user1, app_id=app1, xmlns=xmlns1, username=user1)
        self._send_form_to_es(received_on=received_on, user_id=user2, app_id=app1, xmlns=xmlns1, username=user2)

        user_ids = get_username_in_last_form_user_id_submitted(self.domain, user1)
        self.assertEqual(user_ids, 'u1')
        user_ids = get_username_in_last_form_user_id_submitted(self.domain, user2)
        self.assertEqual(user_ids, 'u2')


@es_test
class TestUserESAccessors(TestCase):
    @classmethod
    def setUpClass(cls):
        super().setUpClass()
        cls.domain = 'user-esaccessors-test'
        cls.domain_obj = create_domain(cls.domain)

        cls.source_domain = cls.domain + "-source"
        cls.source_domain_obj = create_domain(cls.source_domain)
        create_enterprise_permissions("a@a.com", cls.source_domain, [cls.domain])

        cls.definition = CustomDataFieldsDefinition(domain=cls.domain,
                                                    field_type=UserFieldsView.field_type)
        cls.definition.save()
        cls.definition.set_fields([
            Field(slug='job', label='Job'),
        ])
        cls.definition.save()
        cls.profile = CustomDataFieldsProfile(
            name='daily_planet_staff',
            fields={'job': 'reporter'},
            definition=cls.definition,
        )
        cls.profile.save()

        cls.user = CommCareUser.create(
            cls.domain,
            'superman',
            'secret agent man',
            None,
            None,
            first_name='clark',
            last_name='kent',
            is_active=True,
            metadata={PROFILE_SLUG: cls.profile.id, 'office': 'phone_booth'},
        )
        cls.user.save()

    def setUp(self):
        super(TestUserESAccessors, self).setUp()
        self.es = get_es_new()
        ensure_index_deleted(USER_INDEX)
        initialize_index_and_mapping(self.es, USER_INDEX_INFO)

    @classmethod
    def tearDownClass(cls):
        cls.domain_obj.delete()
        cls.source_domain_obj.delete()
        cls.definition.delete()
        ensure_index_deleted(USER_INDEX)
        super(TestUserESAccessors, cls).tearDownClass()

    def _send_user_to_es(self, is_active=True):
        self.user.is_active = is_active
        send_to_elasticsearch('users', transform_user_for_elasticsearch(self.user.to_json()))
        self.es.indices.refresh(USER_INDEX)

    def test_active_user_query(self):
        self._send_user_to_es()
        results = get_user_stubs([self.user._id], ['user_data_es'])

        self.assertEqual(len(results), 1)
        metadata = results[0].pop('user_data_es')
        self.assertEqual({
            'commcare_project': 'user-esaccessors-test',
            PROFILE_SLUG: self.profile.id,
            'job': 'reporter',
            'office': 'phone_booth',
        }, {item['key']: item['value'] for item in metadata})

        self.assertEqual(results[0], {
            '_id': self.user._id,
            '__group_ids': [],
            'username': self.user.username,
            'is_active': True,
            'first_name': self.user.first_name,
            'last_name': self.user.last_name,
            'doc_type': 'CommCareUser',
            'location_id': None,
        })

    def test_inactive_user_query(self):
        self._send_user_to_es(is_active=False)
        results = get_user_stubs([self.user._id])

        self.assertEqual(len(results), 1)
        self.assertEqual(results[0], {
            '_id': self.user._id,
            '__group_ids': [],
            'username': self.user.username,
            'is_active': False,
            'first_name': self.user.first_name,
            'last_name': self.user.last_name,
            'doc_type': 'CommCareUser',
            'location_id': None
        })

    def test_domain_allow_enterprise(self):
<<<<<<< HEAD
        source_domain = self.domain + "-source"
        create_enterprise_permissions(self.user.username, source_domain, self.domain)
=======
>>>>>>> 748dbd60
        self._send_user_to_es()
        self.assertEqual(['superman'], UserES().domain(self.domain).values_list('username', flat=True))
        self.assertEqual([], UserES().domain(self.source_domain).values_list('username', flat=True))
        self.assertEqual(
            ['superman'],
            UserES().domain(self.domain, allow_enterprise=True).values_list('username', flat=True)
        )


@es_test
class TestGroupESAccessors(SimpleTestCase):

    def setUp(self):
        self.domain = 'group-esaccessors-test'
        self.reporting = True
        self.es = get_es_new()
        reset_es_index(GROUP_INDEX_INFO)

    def _send_group_to_es(self, name, _id=None, case_sharing=False):
        group = Group(
            domain=self.domain,
            name=name,
            case_sharing=case_sharing,
            reporting=self.reporting,
            _id=_id or uuid.uuid4().hex,
        )
        send_to_elasticsearch('groups', group.to_json())
        self.es.indices.refresh(GROUP_INDEX_INFO.index)
        return group

    def test_group_query(self):
        name = 'justice-league'
        self._send_group_to_es(name, '123')
        results = get_group_stubs(['123'])

        self.assertEqual(len(results), 1)
        self.assertEqual(results[0], {
            '_id': '123',
            'name': name,
            'case_sharing': False,
            'reporting': self.reporting,
        })

    def test_group_search_query(self):
        self._send_group_to_es('Milkyway', '1')
        self._send_group_to_es('Freeroad', '2')
        self._send_group_to_es('Freeway', '3', True)
        self.assertEqual(
            get_groups_by_querystring(self.domain, 'Free', False),
            [
                {'id': '2', 'text': 'Freeroad'},
                {'id': '3', 'text': 'Freeway'},
            ]
        )
        self.assertEqual(
            get_groups_by_querystring(self.domain, 'way', True),
            [
                {'id': '3', 'text': 'Freeway'},
            ]
        )


class TestCaseESAccessors(BaseESAccessorsTest):

    es_index_info = CASE_INDEX_INFO

    def setUp(self):
        super(TestCaseESAccessors, self).setUp()
        self.owner_id = 'batman'
        self.user_id = 'robin'
        self.case_type = 'heroes'

    def _send_case_to_es(self,
            domain=None,
            owner_id=None,
            user_id=None,
            case_type=None,
            opened_on=None,
            closed_on=None,
            modified_on=None):

        actions = [CommCareCaseAction(
            action_type=CASE_ACTION_CREATE,
            date=opened_on,
        )]

        case = CommCareCase(
            _id=uuid.uuid4().hex,
            domain=domain or self.domain,
            owner_id=owner_id or self.owner_id,
            user_id=user_id or self.user_id,
            type=case_type or self.case_type,
            opened_on=opened_on or datetime.now(),
            opened_by=user_id or self.user_id,
            modified_on=modified_on or datetime.now(),
            closed_on=closed_on,
            closed_by=user_id or self.user_id,
            actions=actions,
        )
        send_to_elasticsearch('cases', case.to_json())
        self.es.indices.refresh(CASE_INDEX_INFO.index)
        return case

    def test_scroll_case_names(self):
        case_one = self._send_case_to_es()
        case_two = self._send_case_to_es()

        self.assertEqual(
            len(list(scroll_case_names(self.domain, [case_one.case_id, case_two.case_id]))),
            2
        )
        self.assertEqual(
            len(list(scroll_case_names('wrong-domain', [case_one.case_id, case_two.case_id]))),
            0
        )
        self.assertEqual(
            len(list(scroll_case_names(self.domain, [case_one.case_id]))),
            1
        )

    def test_get_active_case_counts(self):
        datespan = DateSpan(datetime(2013, 7, 1), datetime(2013, 7, 30))
        opened_on = datetime(2013, 7, 15)
        opened_on_not_active_range = datetime(2013, 6, 15)

        self._send_case_to_es(opened_on=opened_on)
        self._send_case_to_es(opened_on=opened_on_not_active_range)

        results = get_active_case_counts_by_owner(self.domain, datespan)
        self.assertEqual(results[self.owner_id], 1)

    def test_get_total_case_counts(self):
        datespan = DateSpan(datetime(2013, 7, 1), datetime(2013, 7, 30))
        opened_on = datetime(2013, 7, 15)
        opened_on_not_active_range = datetime(2013, 6, 15)

        self._send_case_to_es(opened_on=opened_on)
        self._send_case_to_es(opened_on=opened_on_not_active_range)
        self._send_case_to_es(opened_on=opened_on, case_type='commcare-user')

        results = get_total_case_counts_by_owner(self.domain, datespan)
        self.assertEqual(results[self.owner_id], 2)

    def test_get_active_case_counts_case_type(self):
        """Ensures that you can get cases by type"""
        datespan = DateSpan(datetime(2013, 7, 1), datetime(2013, 7, 30))
        opened_on = datetime(2013, 7, 15)

        self._send_case_to_es(opened_on=opened_on, case_type='villians')
        self._send_case_to_es(opened_on=opened_on, case_type=self.case_type)

        results = get_active_case_counts_by_owner(self.domain, datespan, [self.case_type])
        self.assertEqual(results[self.owner_id], 1)

    def test_get_active_case_counts_domain(self):
        """Ensure that cases only get grabbed if in the domain"""
        datespan = DateSpan(datetime(2013, 7, 1), datetime(2013, 7, 30))
        opened_on = datetime(2013, 7, 15)

        self._send_case_to_es(opened_on=opened_on, domain='villians')
        self._send_case_to_es(opened_on=opened_on, domain=self.domain)

        results = get_active_case_counts_by_owner(self.domain, datespan)
        self.assertEqual(results[self.owner_id], 1)

    def test_get_total_case_counts_closed(self):
        """Test a case closure before the startdate"""

        datespan = DateSpan(datetime(2013, 7, 1), datetime(2013, 7, 30))
        opened_on = datetime(2013, 7, 15)
        opened_on_early = datetime(2013, 6, 14)
        closed_on = datetime(2013, 6, 15)

        self._send_case_to_es(opened_on=opened_on)
        self._send_case_to_es(opened_on=opened_on_early, closed_on=closed_on)

        results = get_total_case_counts_by_owner(self.domain, datespan)
        self.assertEqual(results[self.owner_id], 1)

    def test_get_case_and_action_counts_for_domains(self):
        self._send_case_to_es()
        self._send_case_to_es()
        self._send_case_to_es('other')
        results = get_case_and_action_counts_for_domains([self.domain, 'other'])
        self.assertEqual(
            results,
            {
                self.domain: {'cases': 2, 'case_actions': 2},
                'other': {'cases': 1, 'case_actions': 1}
            }
        )

    def test_get_total_case_counts_opened_after(self):
        """Test a case opened after the startdate datespan"""

        datespan = DateSpan(datetime(2013, 7, 1), datetime(2013, 7, 30))
        opened_on = datetime(2013, 8, 15)

        self._send_case_to_es(opened_on=opened_on)

        results = get_total_case_counts_by_owner(self.domain, datespan)
        self.assertEqual(results, {})

    def test_get_case_counts_opened_by_user(self):
        datespan = DateSpan(datetime(2013, 7, 1), datetime(2013, 7, 30))
        opened_on = datetime(2013, 7, 15)

        self._send_case_to_es(opened_on=opened_on)
        self._send_case_to_es(opened_on=opened_on, case_type='commcare-user')

        results = get_case_counts_opened_by_user(self.domain, datespan)
        self.assertEqual(results[self.user_id], 1)

    def test_get_case_counts_closed_by_user(self):
        datespan = DateSpan(datetime(2013, 7, 1), datetime(2013, 7, 30))
        opened_on = datetime(2013, 7, 15)

        self._send_case_to_es(opened_on=opened_on)

        results = get_case_counts_closed_by_user(self.domain, datespan)
        self.assertEqual(results, {})

        self._send_case_to_es(opened_on=opened_on, closed_on=opened_on)

        results = get_case_counts_closed_by_user(self.domain, datespan)
        self.assertEqual(results[self.user_id], 1)

    def test_get_case_counts_opened_domain(self):
        datespan = DateSpan(datetime(2013, 7, 1), datetime(2013, 7, 30))
        opened_on = datetime(2013, 7, 15)

        self._send_case_to_es(opened_on=opened_on, domain='not here')

        results = get_case_counts_opened_by_user(self.domain, datespan)
        self.assertEqual(results, {})

    def test_get_case_counts_opened_case_type(self):
        datespan = DateSpan(datetime(2013, 7, 1), datetime(2013, 7, 30))
        opened_on = datetime(2013, 7, 15)

        self._send_case_to_es(opened_on=opened_on)

        results = get_case_counts_opened_by_user(self.domain, datespan, case_types=['not-here'])
        self.assertEqual(results, {})

    def test_get_case_counts_in_last(self):
        self._send_case_to_es(modified_on=datetime.now() - timedelta(days=2))
        self._send_case_to_es(modified_on=datetime.now() - timedelta(days=2), case_type='new')
        self._send_case_to_es(modified_on=datetime.now() - timedelta(days=5), case_type='new')
        self.assertEqual(
            cases_in_last(self.domain, 3),
            2
        )
        self.assertEqual(
            cases_in_last(self.domain, 3, self.case_type),
            1
        )
        self.assertEqual(
            inactive_cases_in_last(self.domain, 6),
            0
        )
        self.assertEqual(
            inactive_cases_in_last(self.domain, 1),
            3
        )

    def test_get_case_types(self):
        self._send_case_to_es(case_type='t1')
        self._send_case_to_es(case_type='t2')
        self._send_case_to_es(case_type='t3', closed_on=datetime.utcnow())
        self._send_case_to_es(domain='other', case_type='t4')

        case_types = get_case_types_for_domain_es(self.domain)
        self.assertEqual(case_types, {'t1', 't2', 't3'})
        self.assertEqual({'t4'}, get_case_types_for_domain_es('other'))
        self.assertEqual(set(), get_case_types_for_domain_es('none'))

    def test_get_case_types_case_sensitive(self):
        self._send_case_to_es(case_type='child')
        self._send_case_to_es(case_type='Child')
        case_types = get_case_types_for_domain_es(self.domain)
        self.assertEqual(case_types, {'child', 'Child'})

    def test_get_case_types_caching(self):
        self._send_case_to_es(case_type='t1')

        self.assertEqual({'t1'}, get_case_types_for_domain_es(self.domain))

        self._send_case_to_es(case_type='t2')
        # cached response
        self.assertEqual({'t1'}, get_case_types_for_domain_es(self.domain))

        # simulate a save
        from casexml.apps.case.signals import case_post_save
        case_post_save.send(self, case=CommCareCase(domain=self.domain, type='t2'))

        self.assertEqual({'t1', 't2'}, get_case_types_for_domain_es(self.domain))

    def test_case_by_identifier(self):
        self._send_case_to_es(case_type='ccuser')
        case = self._send_case_to_es()
        case.external_id = '123'
        case.save()
        case = CaseAccessors(self.domain).get_case(case.case_id)
        case_json = case.to_json()
        case_json['contact_phone_number'] = '234'
        es_case = transform_case_for_elasticsearch(case_json)
        send_to_elasticsearch('cases', es_case)
        self.es.indices.refresh(CASE_INDEX)
        self.assertEqual(
            get_case_by_identifier(self.domain, case.case_id).case_id,
            case.case_id
        )
        self.assertEqual(
            get_case_by_identifier(self.domain, '234').case_id,
            case.case_id
        )
        self.assertEqual(
            get_case_by_identifier(self.domain, '123').case_id,
            case.case_id
        )

    def test_location_restricted_cases(self):
        domain_obj = bootstrap_domain(self.domain)
        self.addCleanup(domain_obj.delete)

        location_type_names = ['state', 'county', 'city']
        location_structure = [
            ('Massachusetts', [
                ('Middlesex', [
                    ('Cambridge', []),
                    ('Somerville', []),
                ]),
                ('Suffolk', [
                    ('Boston', []),
                ])
            ])
        ]
        locations = setup_locations_and_types(self.domain, location_type_names, [], location_structure)[1]
        middlesex_user = CommCareUser.create(self.domain, 'guy-from-middlesex', '***', None, None)

        middlesex_user.add_to_assigned_locations(locations['Middlesex'])
        restrict_user_by_location(self.domain, middlesex_user)

        fake_request = MagicMock()
        fake_request.domain = self.domain
        fake_request.couch_user = middlesex_user

        self._send_case_to_es(owner_id=locations['Boston'].get_id)
        middlesex_case = self._send_case_to_es(owner_id=locations['Middlesex'].get_id)
        cambridge_case = self._send_case_to_es(owner_id=locations['Cambridge'].get_id)

        returned_case_ids = query_location_restricted_cases(
            CaseES().domain(self.domain),
            fake_request).get_ids()
        self.assertItemsEqual(returned_case_ids, [middlesex_case.case_id, cambridge_case.case_id])


@override_settings(TESTS_SHOULD_USE_SQL_BACKEND=True)
class TestCaseESAccessorsSQL(TestCaseESAccessors):

    def _send_case_to_es(self,
            domain=None,
            owner_id=None,
            user_id=None,
            case_type=None,
            opened_on=None,
            closed_on=None,
            modified_on=None):

        case = CommCareCaseSQL(
            case_id=uuid.uuid4().hex,
            domain=domain or self.domain,
            owner_id=owner_id or self.owner_id,
            modified_by=user_id or self.user_id,
            type=case_type or self.case_type,
            opened_on=opened_on or datetime.now(),
            opened_by=user_id or self.user_id,
            closed_on=closed_on,
            modified_on=modified_on or datetime.now(),
            closed_by=user_id or self.user_id,
            server_modified_on=datetime.utcnow(),
            closed=bool(closed_on)
        )

        case.track_create(CaseTransaction(
            type=CaseTransaction.TYPE_FORM,
            form_id=uuid.uuid4().hex,
            case=case,
            server_date=opened_on,
        ))

        es_case = transform_case_for_elasticsearch(case.to_json())
        send_to_elasticsearch('cases', es_case)
        self.es.indices.refresh(CASE_INDEX)
        return case<|MERGE_RESOLUTION|>--- conflicted
+++ resolved
@@ -986,11 +986,6 @@
         })
 
     def test_domain_allow_enterprise(self):
-<<<<<<< HEAD
-        source_domain = self.domain + "-source"
-        create_enterprise_permissions(self.user.username, source_domain, self.domain)
-=======
->>>>>>> 748dbd60
         self._send_user_to_es()
         self.assertEqual(['superman'], UserES().domain(self.domain).values_list('username', flat=True))
         self.assertEqual([], UserES().domain(self.source_domain).values_list('username', flat=True))
