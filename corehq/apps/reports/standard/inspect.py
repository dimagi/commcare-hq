--- conflicted
+++ resolved
@@ -83,14 +83,6 @@
                             "to": self.datespan.enddate_param_utc}}},
                 "filter":
                     { "and": [
-<<<<<<< HEAD
-                        {"terms": {"form.meta.userID": filter(None, self.combined_user_ids)}},
-                        {"terms": {"xmlns.exact": filter(None, [f["xmlns"] for f in self.all_relevant_forms.values()])}},
-                    ]}}
-
-            if self.get_sorting_block():
-                q["sort"] = self.get_sorting_block()
-=======
                         # {"terms": {"form.meta.userID": filter(None, self.combined_user_ids)}},
                         {"terms": {"xmlns.exact": filter(None, [f["xmlns"] for f in self.all_relevant_forms.values()])}},
                     ]}}
@@ -104,7 +96,6 @@
                 q["filter"]["and"].append({"not": {"terms": {"form.meta.userID": ids}}})
 
             q["sort"] = self.get_sorting_block() if self.get_sorting_block() else [{"form.meta.timeEnd" : {"order": "desc"}}]
->>>>>>> fb348046
             self.es_response = es_query(params={"domain.exact": self.domain}, q=q, es_url=XFORM_INDEX + '/xform/_search',
                 start_at=self.pagination.start, size=self.pagination.count)
         return self.es_response
