from datetime import datetime
import json

from couchdbkit.exceptions import ResourceNotFound
from couchdbkit.resource import RequestFailed
import dateutil
from django.core.urlresolvers import reverse, NoReverseMatch
from django.template.defaultfilters import yesno
from django.utils import html
from django.utils.safestring import mark_safe
import pytz
from django.conf import settings
from django.core import cache
from django.utils.translation import ugettext as _
from django.utils.translation import ugettext_noop
import simplejson

from casexml.apps.case.models import CommCareCaseAction
from corehq.apps.api.es import CaseES
from corehq.apps.hqsofabed.models import HQFormData
from corehq.apps.reports.filters.search import SearchFilter
<<<<<<< HEAD
from corehq.apps.reports.filters.select import SelectOpenCloseFilter
from corehq.apps.reports.filters.users import SelectMobileWorkerFilter
from corehq.apps.reports.standard import ProjectReport, ProjectReportParametersMixin
from corehq.apps.reports.datatables import DataTablesHeader, DataTablesColumn
from corehq.apps.reports.display import xmlns_to_name
=======
from corehq.apps.reports.standard import ProjectReport, ProjectReportParametersMixin, DatespanMixin
from corehq.apps.reports.datatables import DataTablesHeader, DataTablesColumn
from corehq.apps.reports.display import xmlns_to_name
from corehq.apps.reports.fields import SelectOpenCloseField, SelectMobileWorkerField, StrongFilterUsersField
>>>>>>> c8f73d4f
from corehq.apps.reports.generic import GenericTabularReport, ProjectInspectionReportParamsMixin, ElasticProjectInspectionReport
from corehq.apps.reports.standard.monitoring import MultiFormDrilldownMixin
from corehq.apps.users.models import CommCareUser, CouchUser
from corehq.pillows.mappings.xform_mapping import XFORM_INDEX
from dimagi.utils.couch import get_cached_property
from dimagi.utils.couch.database import get_db
from dimagi.utils.couch.pagination import CouchFilter
from dimagi.utils.decorators.memoized import memoized
from dimagi.utils.timezones import utils as tz_utils
from corehq.apps.groups.models import Group



class ProjectInspectionReport(ProjectInspectionReportParamsMixin, GenericTabularReport, ProjectReport, ProjectReportParametersMixin):
    """
        Base class for this reporting section
    """
    exportable = False
    asynchronous = False
    ajax_pagination = True
    fields = ['corehq.apps.reports.filters.users.UserTypeFilter',
              'corehq.apps.reports.filters.users.SelectMobileWorkerFilter']


class SubmitHistory(ElasticProjectInspectionReport, ProjectReport, ProjectReportParametersMixin, MultiFormDrilldownMixin, DatespanMixin):
    name = ugettext_noop('Submit History')
    slug = 'submit_history'
    fields = [
              'corehq.apps.reports.fields.CombinedSelectUsersField',
              'corehq.apps.reports.filters.forms.FormsByApplicationFilter',
              'corehq.apps.reports.fields.DatespanField']
    ajax_pagination = True
    filter_users_field_class = StrongFilterUsersField
    include_inactive = True


    @property
    def headers(self):
        headers = DataTablesHeader(DataTablesColumn(_("View Form")),
            DataTablesColumn(_("Username"), prop_name="form.meta.username"),
            DataTablesColumn(_("Submit Time"), prop_name="form.meta.timeEnd"),
            DataTablesColumn(_("Form"), prop_name="form.@name"))
        return headers

    @property
    def es_results(self):
        if not getattr(self, 'es_response', None):
            self.es_query()
        return self.es_response

    def es_query(self):
        from corehq.apps.appstore.views import es_query
        if not getattr(self, 'es_response', None):
            q = {
                "query": {
                    "range": {
                        "form.meta.timeEnd": {
                            "from": self.datespan.startdate_param,
                            "to": self.datespan.enddate_param}}},
                "filter": {"and": []}}

            xmlnss = filter(None, [f["xmlns"] for f in self.all_relevant_forms.values()])
            if xmlnss:
                q["filter"]["and"].append({"terms": {"xmlns.exact": xmlnss}})

            def any_in(a, b):
                return any(i in b for i in a)
            if self.request.GET.get('all_mws', 'off') != 'on' or any_in(['1', '2', '3'], self.request.GET.getlist('ufilter')):
                q["filter"]["and"].append({"terms": {"form.meta.userID": filter(None, self.combined_user_ids)}})
            else:
                ids = filter(None, [user['user_id'] for user in self.get_admins_and_demo_users()])
                q["filter"]["and"].append({"not": {"terms": {"form.meta.userID": ids}}})

            q["sort"] = self.get_sorting_block() if self.get_sorting_block() else [{"form.meta.timeEnd" : {"order": "desc"}}]
            self.es_response = es_query(params={"domain.exact": self.domain}, q=q, es_url=XFORM_INDEX + '/xform/_search',
                start_at=self.pagination.start, size=self.pagination.count)
        return self.es_response

    @property
    def total_records(self):
        return int(self.es_results['hits']['total'])

    @property
    def rows(self):
        def form_data_link(instance_id):
            return "<a class='ajax_dialog' href='%(url)s'>%(text)s</a>" % {
                "url": reverse('render_form_data', args=[self.domain, instance_id]),
                "text": _("View Form")
            }

        submissions = [res['_source'] for res in self.es_results.get('hits', {}).get('hits', [])]

        for form in submissions:
            uid = form["form"]["meta"]["userID"]
            username = form["form"]["meta"].get("username")
            try:
                name = ('"%s"' % get_cached_property(CouchUser, uid, 'full_name', expiry=7*24*60*60)) \
                    if username not in ['demo_user', 'admin'] else ""
            except ResourceNotFound:
                name = "<b>[unregistered]</b>"

            yield [
                form_data_link(form["_id"]),
                (username or _('No data for username')) + (" %s" % name if name else ""),
                datetime.strptime(form["form"]["meta"]["timeEnd"], '%Y-%m-%dT%H:%M:%SZ').strftime("%Y-%m-%d %H:%M:%S"),
                form["form"].get('@name') or _('No data for form name'),
            ]

class CaseListFilter(CouchFilter):
    view = "case/all_cases"

    def __init__(self, domain, case_owner=None, case_type=None, open_case=None):

        self.domain = domain

        key = [self.domain]
        prefix = [open_case] if open_case else ["all"]

        if case_type:
            prefix.append("type")
            key = key+[case_type]
        if case_owner:
            prefix.append("owner")
            key = key+[case_owner]

        key = [" ".join(prefix)]+key

        self._kwargs = dict(
            startkey=key,
            endkey=key+[{}],
            reduce=False
        )

    def get_total(self):
        if 'reduce' in self._kwargs:
            self._kwargs['reduce'] = True
        all_records = get_db().view(self.view,
            **self._kwargs).first()
        return all_records.get('value', 0) if all_records else 0

    def get(self, count):
        if 'reduce' in self._kwargs:
            self._kwargs['reduce'] = False
        return get_db().view(self.view,
            include_docs=True,
            limit=count,
            **self._kwargs).all()

class CaseDisplay(object):
    def __init__(self, report, case):
        """
        case is a dict object of the case doc
        """
        self.case = case
        self.report = report

    def parse_date(self, date_string):
        try:
            date_obj = dateutil.parser.parse(date_string)
            return date_obj
        except:
            return date_string

    def user_not_found_display(self, user_id):
        return _("Unknown [%s]") % user_id

    @memoized
    def _get_username(self, user_id):
        username = self.report.usernames.get(user_id)
        if not username:
            mc = cache.get_cache('default')
            cache_key = "%s.%s" % (CouchUser.__class__.__name__, user_id)

            try:
                if mc.has_key(cache_key):
                    user_dict = simplejson.loads(mc.get(cache_key))
                else:
                    user_obj = CouchUser.get_by_user_id(user_id) if user_id else None
                    if user_obj:
                        user_dict = user_obj.to_json()
                    else:
                        user_dict = {}
                    cache_payload = simplejson.dumps(user_dict)
                    mc.set(cache_key, cache_payload)
                if user_dict == {}:
                    return self.user_not_found_display(user_id)
                else:
                    user_obj = CouchUser.wrap(user_dict)
                    username = user_obj.username
            except Exception:
                return self.user_not_found_display(user_id)
        return username

    @property
    def owner_display(self):
        if self.owning_group and self.owning_group.name:
            return '<span class="label label-inverse">%s</span>' % self.owning_group.name
        else:
            return self._get_username(self.user_id)

    @property
    def closed_display(self):
        return yesno(self.case['closed'], "closed,open")

    @property
    def case_link(self):
        case_id, case_name = self.case['_id'], self.case['name']
        try:
            return html.mark_safe("<a class='ajax_dialog' href='%s'>%s</a>" % (
                html.escape(reverse('case_details', args=[self.report.domain, case_id])),
                html.escape(case_name),
            ))
        except NoReverseMatch:
            return "%s (bad ID format)" % case_name

    @property
    def case_type(self):
        return self.case['type']

    @property
    def opened_on(self):
        return self.report.date_to_json(self.parse_date(self.case['opened_on']))

    @property
    def modified_on(self):
        return self.report.date_to_json(self.modified_on_dt)

    @property
    def modified_on_dt(self):
        return self.parse_date(self.case['modified_on'])

    @property
    def owner_id(self):
        if 'owner_id' in self.case:
            return self.case['owner_id']
        elif 'user_id' in self.case:
            return self.case['user_id']
        else:
            return ''

    @property
    @memoized
    def owner_doc(self):
        try:
            doc = get_db().get(self.owner_id)
        except ResourceNotFound:
            return None, None
        else:
            return {
                'CommCareUser': CommCareUser,
                'Group': Group,
            }.get(doc['doc_type']), doc

    @property
    def owner_type(self):
        owner_class, _ = self.owner_doc
        if owner_class == CommCareUser:
            return 'user'
        elif owner_class == Group:
            return 'group'
        else:
            return None

    @property
    def owner(self):
        klass, doc = self.owner_doc
        if klass:
            return klass.wrap(doc)

    @property
    def owning_group(self):
        mc = cache.get_cache('default')
        cache_key = "%s.%s" % (Group.__class__.__name__, self.owner_id)
        try:
            if mc.has_key(cache_key):
                cached_obj = simplejson.loads(mc.get(cache_key))
                wrapped = Group.wrap(cached_obj)
                return wrapped
            else:
                group_obj = Group.get(self.owner_id)
                mc.set(cache_key, simplejson.dumps(group_obj.to_json()))
                return group_obj
        except Exception:
            return None

    @property
    def user_id(self):
        return self.report.individual or self.owner_id

    @property
    def creating_user(self):
        creator_id = None
        for action in self.case['actions']:
            if action['action_type'] == 'create':
                action_doc = CommCareCaseAction.wrap(action)
                creator_id = action_doc.get_user_id()
                break
        if not creator_id:
            return _("No data")
        return self._get_username(creator_id)


class CaseSearchFilter(SearchFilter):
    search_help_inline = mark_safe(ugettext_noop("""Search any text, or use a targeted query. For more info see the <a href='https://wiki.commcarehq.org/display/commcarepublic/Advanced+Case+Search' target='_blank'>Case Search</a> help page"""))


class CaseListMixin(ElasticProjectInspectionReport, ProjectReportParametersMixin):
    fields = [
        'corehq.apps.reports.filters.users.UserTypeFilter',
        'corehq.apps.reports.filters.users.SelectCaseOwnerFilter',
        'corehq.apps.reports.filters.select.CaseTypeFilter',
        'corehq.apps.reports.filters.select.SelectOpenCloseFilter',
        'corehq.apps.reports.standard.inspect.CaseSearchFilter',
    ]

    case_filter = {}
    ajax_pagination = True
    asynchronous = True

    @property
    @memoized
    def case_es(self):
        return CaseES(self.domain)


    def build_query(self, case_type=None, filter=None, status=None, owner_ids=None, search_string=None):
        # there's no point doing filters that are like owner_id:(x1 OR x2 OR ... OR x612)
        # so past a certain number just exclude
        owner_ids = owner_ids or []
        MAX_IDS = 50

        def _filter_gen(key, flist):
            if flist and len(flist) < MAX_IDS:
                yield {"terms": {
                    key: [item.lower() if item else "" for item in flist]
                }}

            # demo user hack
            elif flist and "demo_user" not in flist:
                yield {"not": {"term": {key: "demo_user"}}}

        def _domain_term():
            return {"term": {"domain.exact": self.domain}}

        subterms = [_domain_term(), filter] if filter else [_domain_term()]
        if case_type:
            subterms.append({"term": {"type.exact": case_type}})

        if status:
            subterms.append({"term": {"closed": (status == 'closed')}})

        user_filters = list(_filter_gen('owner_id', owner_ids))
        if user_filters:
            subterms.append({'or': user_filters})

        if search_string:
            query_block = {
                "query_string": {"query": search_string}}  # todo, make sure this doesn't suck
        else:
            query_block = {"match_all": {}}

        and_block = {'and': subterms} if subterms else {}

        es_query = {
            'query': {
                'filtered': {
                    'query': query_block,
                    'filter': and_block
                }
            },
            'sort': self.get_sorting_block(),
            'from': self.pagination.start,
            'size': self.pagination.count,
        }

        return es_query

    @property
    @memoized
    def es_results(self):
        case_es = self.case_es
        query = self.build_query(case_type=self.case_type, filter=self.case_filter,
                                 status=self.case_status, owner_ids=self.case_owners,
                                 search_string=SearchFilter.get_value(self.request, self.domain))
        return case_es.run_query(query)

    @property
    @memoized
    def case_owners(self):
        if self.individual:
            group_owners = self.case_sharing_groups
        else:
            group_owners = Group.get_case_sharing_groups(self.domain)
        group_owners = [group._id for group in group_owners]
        return [user.get('user_id') for user in self.users] + group_owners

    @property
    @memoized
    def case_sharing_groups(self):
        try:
            user = CommCareUser.get_by_user_id(self.individual)
            user = user if user.username_in_report else None
            return user.get_case_sharing_groups()
        except Exception:
            try:
                group = Group.get(self.individual)
                assert(group.doc_type == 'Group')
                return [group]
            except Exception:
                return []

    def get_case(self, row):
        if '_source' in row:
            case_dict = row['_source']
        else:
            raise ValueError("Case object is not in search result %s" % row)

        if case_dict['domain'] != self.domain:
            raise Exception("case.domain != self.domain; %r and %r, respectively" % (case_dict['domain'], self.domain))

        return case_dict

    @property
    def shared_pagination_GET_params(self):
        shared_params = super(CaseListMixin, self).shared_pagination_GET_params
        shared_params.append(dict(
            name=SelectOpenCloseFilter.slug,
            value=self.request.GET.get(SelectOpenCloseFilter.slug, '')
        ))
        return shared_params


class CaseListReport(CaseListMixin, ProjectInspectionReport):
    name = ugettext_noop('Case List')
    slug = 'case_list'

    @property
    def user_filter(self):
        return super(CaseListReport, self).user_filter

    @property
    @memoized
    def rendered_report_title(self):
        if not self.individual:
            self.name = _("%(report_name)s for %(worker_type)s") % {
                "report_name": _(self.name),
                "worker_type": _(SelectMobileWorkerFilter.get_default_text(self.user_filter))
            }
        return self.name

    @property
    def headers(self):
        headers = DataTablesHeader(
            DataTablesColumn(_("Case Type"), prop_name="type.exact"),
            DataTablesColumn(_("Name"), prop_name="name.exact"),
            DataTablesColumn(_("Owner"), prop_name="owner_display", sortable=False),
            DataTablesColumn(_("Created Date"), prop_name="opened_on"),
            DataTablesColumn(_("Created By"), prop_name="opened_by_display", sortable=False),
            DataTablesColumn(_("Modified Date"), prop_name="modified_on"),
            DataTablesColumn(_("Status"), prop_name="get_status_display", sortable=False)
        )
        return headers

    @property
    def rows(self):
        def _format_row(row):
            case = self.get_case(row)
            display = CaseDisplay(self, case)

            return [
                display.case_type,
                display.case_link,
                display.owner_display,
                display.opened_on,
                display.creating_user,
                display.modified_on,
                display.closed_display
            ]

        try:
            return [_format_row(item) for item in self.es_results['hits'].get('hits', [])]
        except RequestFailed:
            pass

    def date_to_json(self, date):
        return tz_utils.adjust_datetime_to_timezone\
            (date, pytz.utc.zone, self.timezone.zone).strftime\
            ('%Y-%m-%d %H:%M:%S') if date else ""

class MapReport(ProjectReport, ProjectReportParametersMixin):
    """
HOW TO CONFIGURE THIS REPORT

create a couch doc as such:

{
  "doc_type": "MapsReportConfig",
  "domain": <domain>,
  "config": {
    "case_types": [
      // for each case type

      {
        "case_type": <commcare case type>,
        "display_name": <display name of case type>,

        // either of the following two fields
        "geo_field": <case property for a geopoint question>,
        "geo_linked_to": <geo-enabled case type that this case links to>,

        "fields": [
          // for each reportable field

          "field": <case property>, // or one of the following magic values:
                 // "_count" -- report on the number of cases of this type
          "display_name": <display name for field>,
          "type": <datatype for field>, // can be "numeric", "enum", or "num_discrete" (enum with numeric values)

          // if type is "numeric" or "num_discrete"
          // these control the rendering of numeric data points (all are optional)
          "scale": <N>, // if absent, scale is calculated dynamically based on the max value in the field
          "color": <css color>,

          // if type is "enum" or "num_discrete" (optional, but recommended)
          "values": [
            // for each multiple-choice value

            {
              "value": <data value>,
              "label": <display name>, //optional
              "color": <css color>, //optional
            },
          ]
        ]
      },
    ]
  }
}
"""

    name = ugettext_noop("Maps Sandbox")
    slug = "maps"
    # todo: support some of these filters -- right now this report
    hide_filters = True
    # is more of a playground, so all the filtering is done in its
    # own ajax sidebar
    report_partial_path = "reports/partials/maps.html"
    asynchronous = False
    flush_layout = True

    @classmethod
    @memoized
    def get_config(cls, domain):
        try:
            config = get_db().view('reports/maps_config', key=[domain], include_docs=True).one()
            if config:
                config = config['doc']['config']
        except Exception:
            config = None
        return config

    @property
    def config(self):
        return self.get_config(self.domain)

    @property
    def report_context(self):
        return dict(
            maps_api_key=settings.GMAPS_API_KEY,
            case_api_url=reverse('cloudcare_get_cases', kwargs={'domain': self.domain}),
            config=json.dumps(self.config)
        )

    @classmethod
    def show_in_navigation(cls, domain=None, project=None, user=None):
        return cls.get_config(domain)<|MERGE_RESOLUTION|>--- conflicted
+++ resolved
@@ -19,18 +19,10 @@
 from corehq.apps.api.es import CaseES
 from corehq.apps.hqsofabed.models import HQFormData
 from corehq.apps.reports.filters.search import SearchFilter
-<<<<<<< HEAD
 from corehq.apps.reports.filters.select import SelectOpenCloseFilter
-from corehq.apps.reports.filters.users import SelectMobileWorkerFilter
-from corehq.apps.reports.standard import ProjectReport, ProjectReportParametersMixin
-from corehq.apps.reports.datatables import DataTablesHeader, DataTablesColumn
-from corehq.apps.reports.display import xmlns_to_name
-=======
+from corehq.apps.reports.filters.users import SelectMobileWorkerFilter, StrongUserTypeFilter
 from corehq.apps.reports.standard import ProjectReport, ProjectReportParametersMixin, DatespanMixin
 from corehq.apps.reports.datatables import DataTablesHeader, DataTablesColumn
-from corehq.apps.reports.display import xmlns_to_name
-from corehq.apps.reports.fields import SelectOpenCloseField, SelectMobileWorkerField, StrongFilterUsersField
->>>>>>> c8f73d4f
 from corehq.apps.reports.generic import GenericTabularReport, ProjectInspectionReportParamsMixin, ElasticProjectInspectionReport
 from corehq.apps.reports.standard.monitoring import MultiFormDrilldownMixin
 from corehq.apps.users.models import CommCareUser, CouchUser
@@ -59,11 +51,12 @@
     name = ugettext_noop('Submit History')
     slug = 'submit_history'
     fields = [
-              'corehq.apps.reports.fields.CombinedSelectUsersField',
-              'corehq.apps.reports.filters.forms.FormsByApplicationFilter',
-              'corehq.apps.reports.fields.DatespanField']
+      'corehq.apps.reports.filters.users.CombinedSelectUsersFilter',
+      'corehq.apps.reports.filters.forms.FormsByApplicationFilter',
+      'corehq.apps.reports.filters.dates.DatespanFilter'
+    ]
     ajax_pagination = True
-    filter_users_field_class = StrongFilterUsersField
+    filter_users_field_class = StrongUserTypeFilter
     include_inactive = True
 
 
