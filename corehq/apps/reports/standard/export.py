from collections import defaultdict
import json
import logging
from datetime import timedelta, datetime
from django.conf import settings

from django.utils.safestring import mark_safe
from django.utils.translation import ugettext_noop, ugettext_lazy
from django.http import Http404
from casexml.apps.case.models import CommCareCase
from corehq.apps.hqcase.dbaccessors import get_case_types_for_domain
from corehq.apps.reports.dbaccessors import get_exports
from dimagi.utils.decorators.memoized import memoized
from django_prbac.utils import has_privilege
from corehq import privileges

from corehq.apps.data_interfaces.dispatcher import DataInterfaceDispatcher

from corehq.apps.data_interfaces.interfaces import DataInterface
from corehq.apps.reports.dispatcher import (
    DataDownloadInterfaceDispatcher,
    DataExportInterfaceDispatcher,
)
from corehq.apps.reports.generic import GenericReportView
from corehq.apps.reports.standard import ProjectReportParametersMixin, DatespanMixin
from corehq.apps.reports.models import HQGroupExportConfiguration, \
    FormExportSchema, CaseExportSchema
from corehq.apps.reports.util import datespan_from_beginning
from couchexport.models import SavedExportSchema, Format
from corehq.apps.app_manager.models import get_app, Application


class ExportReport(DataInterface, ProjectReportParametersMixin):
    """
        Base class for export reports.
    """
    flush_layout = True
    dispatcher = DataInterfaceDispatcher

    @property
    def custom_bulk_export_format(self):
        return Format.XLS_2007

    @property
    def report_context(self):
        return dict(
            custom_bulk_export_format=self.custom_bulk_export_format,
            saved_exports=self.get_saved_exports(),
            timezone=self.timezone,
            get_filter_params=self.get_filter_params(),
        )


class FormExportReportBase(ExportReport, DatespanMixin):
    fields = ['corehq.apps.reports.filters.users.UserTypeFilter',
              'corehq.apps.reports.filters.select.GroupFilter',
              'corehq.apps.reports.filters.dates.DatespanFilter']

    @property
    def can_view_deid(self):
        return has_privilege(self.request, privileges.DEIDENTIFIED_DATA)

    @memoized
    def get_saved_exports(self):
        exports = get_exports(self.domain)
        exports = filter(lambda x: x.type == "form", exports)
        if not self.can_view_deid:
            exports = filter(lambda x: not x.is_safe, exports)
        return sorted(exports, key=lambda x: x.name)

    @property
    def default_datespan(self):
        return datespan_from_beginning(self.domain, self.datespan_default_days, self.timezone)

    def get_filter_params(self):
        params = self.request.GET.copy()
        if self.datespan.startdate_display:  # when no forms have been submitted to a domain, this defaults to None
            params['startdate'] = self.datespan.startdate_display
        params['enddate'] = self.datespan.enddate_display
        return params

    @classmethod
    def get_subpages(self):
        from corehq.apps.export.views import CreateCustomFormExportView, EditCustomFormExportView
        return [
            {
                'title': CreateCustomFormExportView.page_title,
                'urlname': CreateCustomFormExportView.urlname,
            },
            {
                'title': EditCustomFormExportView.page_title,
                'urlname': EditCustomFormExportView.urlname,
            },
        ]


def sizeof_fmt(num):
    for x in ['bytes', 'KB', 'MB', 'GB', 'TB']:
        if num < 1024.0:
            return "%3.1f %s" % (num, x)
        num /= 1024.0


class ExcelExportReport(FormExportReportBase):
    name = ugettext_noop("Export Forms")
    slug = "excel_export_data"
    report_template_path = "reports/reportdata/excel_export_data.html"
    icon = "icon-list-alt"

    @classmethod
    def display_in_dropdown(cls, domain=None, project=None, user=None):
        return True

    def _get_domain_attachments_size(self):
        # hash of app_id, xmlns to size of attachments
        startkey = [self.domain]

        db = Application.get_db()
        view = db.view('attachments/attachments', startkey=startkey,
                       endkey=startkey + [{}], group_level=3, reduce=True,
                       group=True)
        return {(a['key'][1], a['key'][2]): sizeof_fmt(a['value']) for a in view}

    def properties(self, size_hash):
        properties = dict()
        exports = self.get_saved_exports()

        for export in exports:
            for table in export.tables:
                properties[export.name] = {
                    'xmlns': export.index[1],
                    'export_id': export._id,
                    'size': size_hash.get((export.app_id, export.index[1]), None),
                }

        return properties

    @property
    def report_context(self):
        # This map for this view emits twice, once with app_id and once with {}, letting you join across all app_ids.
        # However, we want to separate out by (app_id, xmlns) pair not just xmlns so we use [domain] to [domain, {}]
        forms = []
        unknown_forms = []
        startkey = [self.domain]
        db = Application.get_db()  # the view emits from both forms and applications

        size_hash = self._get_domain_attachments_size()

        for f in db.view('exports_forms/by_xmlns',
                         startkey=startkey, endkey=startkey + [{}], group=True,
                         stale=settings.COUCH_STALE_QUERY):
            form = f['value']
            if form.get('app_deleted') and not form.get('submissions'):
                continue
            if 'app' in form:
                form['has_app'] = True
            else:
                app_id = f['key'][1] or ''
                form['app'] = {
                    'id': app_id
                }
                form['has_app'] = False
                form['show_xmlns'] = True
                unknown_forms.append(form)

            form['current_app'] = form.get('app')
            if 'id' in form['app']:
                key = (form['app']['id'], form['xmlns'])
            else:
                key = None
            if key in size_hash:
                form['size'] = size_hash[key]
            else:
                form['size'] = None
            forms.append(form)

        if unknown_forms:
            apps = db.view('exports_forms/by_xmlns',
                startkey=['^Application', self.domain],
                endkey=['^Application', self.domain, {}],
                reduce=False,
                stale=settings.COUCH_STALE_QUERY,
            )
            possibilities = defaultdict(list)
            for app in apps:
                # index by xmlns
                x = app['value']
                x['has_app'] = True
                possibilities[app['key'][2]].append(x)

            class AppCache(dict):
                def __init__(self, domain):
                    super(AppCache, self).__init__()
                    self.domain = domain

                def __getitem__(self, item):
                    if not self.has_key(item):
                        try:
                            self[item] = get_app(app_id=item, domain=self.domain)
                        except Http404:
                            pass
                    return super(AppCache, self).__getitem__(item)

            app_cache = AppCache(self.domain)

            for form in unknown_forms:
                app = None
                if form['app']['id']:
                    try:
                        app = app_cache[form['app']['id']]
                        form['has_app'] = True
                    except KeyError:
                        form['app_does_not_exist'] = True
                        form['possibilities'] = possibilities[form['xmlns']]
                        if form['possibilities']:
                            form['duplicate'] = True
                    else:
                        if app.domain != self.domain:
                            logging.error("submission tagged with app from wrong domain: %s" % app.get_id)
                        else:
                            if app.copy_of:
                                try:
                                    app = app_cache[app.copy_of]
                                    form['app_copy'] = {'id': app.get_id, 'name': app.name}
                                except KeyError:
                                    form['app_copy'] = {'id': app.copy_of, 'name': '?'}
                            if app.is_deleted():
                                form['app_deleted'] = {'id': app.get_id}
                            try:
                                app_forms = app.get_xmlns_map()[form['xmlns']]
                            except AttributeError:
                                # it's a remote app
                                app_forms = None
                            if app_forms:
                                app_form = app_forms[0]
                                if app_form.doc_type == 'UserRegistrationForm':
                                    form['is_user_registration'] = True
                                else:
                                    app_module = app_form.get_module()
                                    form['module'] = app_module
                                    form['form'] = app_form
                                form['show_xmlns'] = False

                            if not form.get('app_copy') and not form.get('app_deleted'):
                                form['no_suggestions'] = True
                    if app:
                        form['app'] = {'id': app.get_id, 'name': app.name, 'langs': app.langs}

                else:
                    form['possibilities'] = possibilities[form['xmlns']]
                    if form['possibilities']:
                        form['duplicate'] = True
                    else:
                        form['no_suggestions'] = True
                    key = (None, form['xmlns'])
                    form['size'] = size_hash.get(key, None)

        def _sortkey(form):
            app_id = form['app']['id']
            if form['has_app']:
                order = 0 if not form.get('app_deleted') else 1
                app_name = form['app']['name']
                module = form.get('module')
                if module:
                    # module is sometimes wrapped json, sometimes a dict!
                    module_id = module['id'] if 'id' in module else module.id
                else:
                    module_id = -1 if form.get('is_user_registration') else 1000
                app_form = form.get('form')
                if app_form:
                    # app_form is sometimes wrapped json, sometimes a dict!
                    form_id = app_form['id'] if 'id' in app_form else app_form.id
                else:
                    form_id = -1
                return (order, app_name, app_id, module_id, form_id)
            else:
                form_xmlns = form['xmlns']
                return (2, form_xmlns, app_id)

        forms = sorted(forms, key=_sortkey)
        # if there is a custom group export defined grab it here
        groups = HQGroupExportConfiguration.by_domain(self.domain)
        context = super(ExcelExportReport, self).report_context

        # Check if any custom exports are in the size hash
        saved_exports_has_media = any((e.app_id, e.index[1]) in size_hash for e in context['saved_exports'])

        context.update(
            forms=forms,
            edit=self.request.GET.get('edit') == 'true',
            group_exports=[group.form_exports for group in groups
                if group.form_exports],
            group_export_cutoff=datetime.utcnow() - timedelta(days=settings.SAVED_EXPORT_ACCESS_CUTOFF),
            report_slug=self.slug,
            property_hash=self.properties(size_hash),
            exports_has_media=size_hash,
            saved_exports_has_media=saved_exports_has_media
        )
        return context


class CaseExportReport(ExportReport):
    name = ugettext_lazy("Export Cases")
    slug = "case_export"
    fields = ['corehq.apps.reports.filters.users.UserTypeFilter',
              'corehq.apps.reports.filters.select.GroupFilter']
    report_template_path = "reports/reportdata/case_export_data.html"
    icon = "icon-share"

    @classmethod
    def display_in_dropdown(cls, domain=None, project=None, user=None):
        return True

    def get_filter_params(self):
        return self.request.GET.copy()

    def get_saved_exports(self):
        startkey = json.dumps([self.domain, ""])[:-3]
        endkey = "%s{" % startkey
        exports = SavedExportSchema.view("couchexport/saved_export_schemas",
            startkey=startkey, endkey=endkey,
            include_docs=True).all()
        exports = filter(lambda x: x.type == "case", exports)
        return sorted(exports, key=lambda x: x.name)

    @property
    def report_context(self):
        context = super(CaseExportReport, self).report_context
        case_types = get_case_types_for_domain(self.domain)
        groups = HQGroupExportConfiguration.by_domain(self.domain)
        context.update(
            case_types=case_types,
            group_exports=[group.case_exports for group in groups
                           if group.case_exports],
            report_slug=self.slug,
        )
        context['case_format'] = self.request.GET.get('case_format') or 'csv'
        return context

    @classmethod
    def get_subpages(self):
        from corehq.apps.export.views import CreateCustomCaseExportView, EditCustomCaseExportView
        return [
            {
                'title': CreateCustomCaseExportView.page_title,
                'urlname': CreateCustomCaseExportView.urlname,
            },
            {
                'title': EditCustomCaseExportView.page_title,
                'urlname': EditCustomCaseExportView.urlname,
            },
        ]


class DeidExportReport(FormExportReportBase):
    slug = 'deid_export'
    name = ugettext_lazy("De-Identified Export")
    report_template_path = 'reports/reportdata/form_deid_export.html'

    @classmethod
    def show_in_navigation(cls, domain=None, project=None, user=None):
        startkey = json.dumps([domain, ""])[:-3]
        return SavedExportSchema.view("couchexport/saved_export_schemas",
            startkey=startkey,
            limit=1,
            include_docs=False,
            #stale=settings.COUCH_STALE_QUERY,
        ).count() > 0


    def get_saved_exports(self):
        return filter(lambda export: export.is_safe, super(DeidExportReport, self).get_saved_exports())

    @property
    def report_context(self):
        context = super(DeidExportReport, self).report_context
        context.update(
            ExcelExportReport_name=ExcelExportReport.name,
            is_deid_form_report=True
        )
        return context

    def get_filter_params(self):
        params = super(DeidExportReport, self).get_filter_params()
        params['deid'] = 'true'
        return params

    @classmethod
    def get_subpages(self):
        return []


class DataExportInterface(GenericReportView):
    base_template = 'reports/reportdata/data_export.html'
    dispatcher = DataExportInterfaceDispatcher
    section_name = "Export Data"

    @property
    def template_context(self):
        context = super(DataExportInterface, self).template_context
        context.update({
<<<<<<< HEAD
            'bulk_download_notice_text': ugettext_noop('Form Export'),
            'bulk_export_format': self.bulk_export_format,
=======
            'bulk_download_notice_text': self.bulk_download_notice_text,
            'bulk_export_format': self.bulk_export_format,
            'create_export_view_name': self.create_export_view_name,
            'download_page_url_root': self.download_page_url_root,
            'edit_export_view_name': self.edit_export_view_name,
>>>>>>> b98f561a
            'saved_exports': self.saved_exports,
            'download_page_url_root': FormExportReport.get_url(domain=self.domain),
        })
        return context

    @property
    def bulk_export_format(self):
        return Format.XLS_2007

    @property
    @memoized
    def saved_exports(self):
        exports = [
            self.export_schema.wrap(doc.to_json())
            for doc in filter(lambda x: x.type == self.export_type, get_exports(self.domain))
        ]
        for export in exports:
            export.download_url = (
                self.download_page_url_root + '?export_id=' + export._id
            )
        return sorted(exports, key=lambda x: x.name)

    @property
    def bulk_export_format(self):
        return Format.XLS_2007

    @property
    def bulk_download_notice_text(self):
        raise NotImplementedError

    @property
    def create_export_view_name(self):
        raise NotImplementedError

    @property
    def download_page_url_root(self):
        raise NotImplementedError

    @property
    def edit_export_view_name(self):
        raise NotImplementedError

    @property
    def export_schema(self):
        raise NotImplementedError

    @property
    def export_type(self):
        raise NotImplementedError


class FormExportInterface(DataExportInterface):
    name = ugettext_noop('Export Forms')
    slug = 'forms'

    bulk_download_notice_text = ugettext_noop('Form Export')
    create_export_view_name = 'create_form_export'
    edit_export_view_name = 'edit_custom_export_form'
    export_schema = FormExportSchema
    export_type = 'form'

    @property
    def download_page_url_root(self):
        return FormExportReport.get_url(domain=self.domain)


class CaseExportInterface(DataExportInterface):
    name = ugettext_noop('Export Cases')
    slug = 'cases'

    bulk_download_notice_text = ugettext_noop('Case Export')
    create_export_view_name = 'create_case_export'
    edit_export_view_name = 'edit_custom_export_case'
    export_schema = CaseExportSchema
    export_type = 'case'

    @property
    def download_page_url_root(self):
        return NewCaseExportReport.get_url(domain=self.domain)


class FormExportReport(FormExportReportBase):
    base_template = 'reports/standard/export_download.html'
    report_template_path = 'reports/partials/download_form_export.html'
    name = ugettext_noop('Download Forms')
    section_name = ugettext_noop("Export Data")
    slug = 'form_export'

    dispatcher = DataDownloadInterfaceDispatcher

    @property
    def template_context(self):
        context = super(FormExportReport, self).template_context
        # TODO - seems redundant, cleanup at some point
        context.update({
            'export': self.exports[0],
            'exports': self.exports,
            "use_bulk": len(self.export_ids) > 1,
            'additional_params': mark_safe(
                '&'.join('export_id=%(export_id)s' % {
                    'export_id': export_id,
                } for export_id in self.export_ids)
            ),
            'selected_exports_data': self.selected_exports_data,
            'bulk_download_notice_text': ugettext_noop('Form Exports'),
<<<<<<< HEAD
=======
        })
        return context

    @property
    def export_ids(self):
        return self.request.GET.getlist('export_id')

    @property
    def exports(self):
        return [
            SavedExportSchema.get(export_id) for export_id in self.export_ids
        ]

    @property
    def selected_exports_data(self):
        return {
            export._id: {
                'formname': export.name,
                'modulename': export.name,
                'xmlns': export.xmlns if hasattr(export, 'xmlns') else '',
                'exporttype': 'form',
            } for export in self.exports
        }


class NewCaseExportReport(CaseExportReport):
    base_template = 'reports/standard/export_download.html'
    report_template_path = 'reports/partials/download_case_export.html'
    name = ugettext_noop('Download Cases')
    section_name = ugettext_noop('Export Data')
    slug = 'case_export'

    dispatcher = DataDownloadInterfaceDispatcher

    @property
    def template_context(self):
        context = super(NewCaseExportReport, self).template_context
        # TODO - seems redundant, cleanup at some point
        context.update({
            'export': self.exports[0],
            # 'exports': self.exports,
            # "use_bulk": len(self.export_ids) > 1,
            'additional_params': mark_safe(
                '&'.join('export_id=%(export_id)s' % {
                    'export_id': export_id,
                } for export_id in self.export_ids)
            ),
            # 'selected_exports_data': self.selected_exports_data,
            # 'bulk_download_notice_text': ugettext_noop('Case Exports'),
>>>>>>> b98f561a
        })
        return context

    @property
    def export_ids(self):
        return self.request.GET.getlist('export_id')

    @property
    def exports(self):
        return [
            SavedExportSchema.get(export_id) for export_id in self.export_ids
        ]

    @property
    def selected_exports_data(self):
<<<<<<< HEAD
        return {
            export._id: {
                'formname': export.name,
                'modulename': export.name,
                'xmlns': export.xmlns if hasattr(export, 'xmlns') else '',
                'exporttype': 'form',
            } for export in self.exports
        }
=======
        return {}
>>>>>>> b98f561a
<|MERGE_RESOLUTION|>--- conflicted
+++ resolved
@@ -399,24 +399,14 @@
     def template_context(self):
         context = super(DataExportInterface, self).template_context
         context.update({
-<<<<<<< HEAD
-            'bulk_download_notice_text': ugettext_noop('Form Export'),
-            'bulk_export_format': self.bulk_export_format,
-=======
             'bulk_download_notice_text': self.bulk_download_notice_text,
             'bulk_export_format': self.bulk_export_format,
             'create_export_view_name': self.create_export_view_name,
             'download_page_url_root': self.download_page_url_root,
             'edit_export_view_name': self.edit_export_view_name,
->>>>>>> b98f561a
             'saved_exports': self.saved_exports,
-            'download_page_url_root': FormExportReport.get_url(domain=self.domain),
         })
         return context
-
-    @property
-    def bulk_export_format(self):
-        return Format.XLS_2007
 
     @property
     @memoized
@@ -514,8 +504,6 @@
             ),
             'selected_exports_data': self.selected_exports_data,
             'bulk_download_notice_text': ugettext_noop('Form Exports'),
-<<<<<<< HEAD
-=======
         })
         return context
 
@@ -565,7 +553,6 @@
             ),
             # 'selected_exports_data': self.selected_exports_data,
             # 'bulk_download_notice_text': ugettext_noop('Case Exports'),
->>>>>>> b98f561a
         })
         return context
 
@@ -581,15 +568,4 @@
 
     @property
     def selected_exports_data(self):
-<<<<<<< HEAD
-        return {
-            export._id: {
-                'formname': export.name,
-                'modulename': export.name,
-                'xmlns': export.xmlns if hasattr(export, 'xmlns') else '',
-                'exporttype': 'form',
-            } for export in self.exports
-        }
-=======
-        return {}
->>>>>>> b98f561a
+        return {}