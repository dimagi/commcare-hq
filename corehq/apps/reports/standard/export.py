from collections import defaultdict
import logging
from datetime import timedelta, datetime
from django.conf import settings

from django.utils.safestring import mark_safe
from django.utils.translation import ugettext_noop, ugettext_lazy
from django.http import Http404
from corehq.apps.hqcase.dbaccessors import get_case_types_for_domain
from corehq.apps.reports.dbaccessors import stale_get_export_count
from corehq.couchapps.dbaccessors import get_attachment_size_by_domain
from dimagi.utils.decorators.memoized import memoized
from django_prbac.utils import has_privilege
from corehq import privileges

from corehq.apps.data_interfaces.dispatcher import DataInterfaceDispatcher

from corehq.apps.data_interfaces.interfaces import DataInterface
from corehq.apps.reports.generic import GenericReportView
from corehq.apps.reports.standard import ProjectReportParametersMixin, DatespanMixin
from corehq.apps.reports.models import HQGroupExportConfiguration, \
    FormExportSchema, CaseExportSchema
from corehq.apps.reports.util import datespan_from_beginning
from couchexport.models import SavedExportSchema, Format
from corehq.apps.app_manager.dbaccessors import get_app
from corehq.apps.app_manager.models import Application


class ExportReport(DataInterface, ProjectReportParametersMixin):
    """
        Base class for export reports.
    """
    flush_layout = True
    dispatcher = DataInterfaceDispatcher

    @property
    def custom_bulk_export_format(self):
        return Format.XLS_2007

    @property
    def report_context(self):
        return dict(
            custom_bulk_export_format=self.custom_bulk_export_format,
            saved_exports=self.get_saved_exports(),
            timezone=self.timezone,
            get_filter_params=self.get_filter_params(),
        )


class FormExportReportBase(ExportReport, DatespanMixin):
    fields = ['corehq.apps.reports.filters.users.UserTypeFilter',
              'corehq.apps.reports.filters.select.GroupFilter',
              'corehq.apps.reports.filters.dates.DatespanFilter']

    @property
    def can_view_deid(self):
        return has_privilege(self.request, privileges.DEIDENTIFIED_DATA)

    @memoized
    def get_saved_exports(self):
        exports = FormExportSchema.get_stale_exports(self.domain)
        if not self.can_view_deid:
            exports = filter(lambda x: not x.is_safe, exports)
        return sorted(exports, key=lambda x: x.name)

    @property
    def default_datespan(self):
        return datespan_from_beginning(self.domain, self.timezone)

    def get_filter_params(self):
        params = self.request.GET.copy()
        if self.datespan.startdate_display:  # when no forms have been submitted to a domain, this defaults to None
            params['startdate'] = self.datespan.startdate_display
        params['enddate'] = self.datespan.enddate_display
        return params

    @classmethod
    def get_subpages(self):
        from corehq.apps.export.views import CreateCustomFormExportView, EditCustomFormExportView
        return [
            {
                'title': CreateCustomFormExportView.page_title,
                'urlname': CreateCustomFormExportView.urlname,
            },
            {
                'title': EditCustomFormExportView.page_title,
                'urlname': EditCustomFormExportView.urlname,
            },
        ]


class ExcelExportReport(FormExportReportBase):
    name = ugettext_noop("Export Forms")
    slug = "excel_export_data"
    report_template_path = "reports/reportdata/excel_export_data.html"
    icon = "icon-list-alt"

    @classmethod
    def display_in_dropdown(cls, domain=None, project=None, user=None):
        return True

<<<<<<< HEAD
    def _get_domain_attachments_size(self):
        # hash of app_id, xmlns to size of attachments
        startkey = [self.domain]

        db = Application.get_db()
        view = db.view('attachments/attachments', startkey=startkey,
                       endkey=startkey + [{}], group_level=3, reduce=True,
                       group=True)
        return {(a['key'][1], a['key'][2]): sizeof_fmt(a['value']) for a in view}


=======
>>>>>>> 1f1ce117
    def properties(self, size_hash):
        properties = dict()
        exports = self.get_saved_exports()

        for export in exports:
            for table in export.tables:
                properties[export.name] = {
                    'xmlns': export.index[1],
                    'export_id': export._id,
                    'size': size_hash.get((export.app_id, export.index[1]), None),
                }

        return properties

    @property
    def report_context(self):
        # This map for this view emits twice, once with app_id and once with {}, letting you join across all app_ids.
        # However, we want to separate out by (app_id, xmlns) pair not just xmlns so we use [domain] to [domain, {}]
        forms = []
        unknown_forms = []
        startkey = [self.domain]
        db = Application.get_db()  # the view emits from both forms and applications

        size_hash = get_attachment_size_by_domain(self.domain)

        for f in db.view('exports_forms/by_xmlns',
                         startkey=startkey, endkey=startkey + [{}], group=True,
                         stale=settings.COUCH_STALE_QUERY):
            form = f['value']
            if form.get('app_deleted') and not form.get('submissions'):
                continue
            if 'app' in form:
                form['has_app'] = True
            else:
                app_id = f['key'][1] or ''
                form['app'] = {
                    'id': app_id
                }
                form['has_app'] = False
                form['show_xmlns'] = True
                unknown_forms.append(form)

            form['current_app'] = form.get('app')
            if 'id' in form['app']:
                key = (form['app']['id'], form['xmlns'])
            else:
                key = None
            if key in size_hash:
                form['size'] = size_hash[key]
            else:
                form['size'] = None
            forms.append(form)

        if unknown_forms:
            apps = db.view('exports_forms/by_xmlns',
                startkey=['^Application', self.domain],
                endkey=['^Application', self.domain, {}],
                reduce=False,
                stale=settings.COUCH_STALE_QUERY,
            )
            possibilities = defaultdict(list)
            for app in apps:
                # index by xmlns
                x = app['value']
                x['has_app'] = True
                possibilities[app['key'][2]].append(x)

            class AppCache(dict):
                def __init__(self, domain):
                    super(AppCache, self).__init__()
                    self.domain = domain

                def __getitem__(self, item):
                    if not self.has_key(item):
                        try:
                            self[item] = get_app(app_id=item, domain=self.domain)
                        except Http404:
                            pass
                    return super(AppCache, self).__getitem__(item)

            app_cache = AppCache(self.domain)

            for form in unknown_forms:
                app = None
                if form['app']['id']:
                    try:
                        app = app_cache[form['app']['id']]
                        form['has_app'] = True
                    except KeyError:
                        form['app_does_not_exist'] = True
                        form['possibilities'] = possibilities[form['xmlns']]
                        if form['possibilities']:
                            form['duplicate'] = True
                    else:
                        if app.domain != self.domain:
                            logging.error("submission tagged with app from wrong domain: %s" % app.get_id)
                        else:
                            if app.copy_of:
                                try:
                                    app = app_cache[app.copy_of]
                                    form['app_copy'] = {'id': app.get_id, 'name': app.name}
                                except KeyError:
                                    form['app_copy'] = {'id': app.copy_of, 'name': '?'}
                            if app.is_deleted():
                                form['app_deleted'] = {'id': app.get_id}
                            try:
                                app_forms = app.get_xmlns_map()[form['xmlns']]
                            except AttributeError:
                                # it's a remote app
                                app_forms = None
                            if app_forms:
                                app_form = app_forms[0]
                                if app_form.doc_type == 'UserRegistrationForm':
                                    form['is_user_registration'] = True
                                else:
                                    app_module = app_form.get_module()
                                    form['module'] = app_module
                                    form['form'] = app_form
                                form['show_xmlns'] = False

                            if not form.get('app_copy') and not form.get('app_deleted'):
                                form['no_suggestions'] = True
                    if app:
                        form['app'] = {'id': app.get_id, 'name': app.name, 'langs': app.langs}

                else:
                    form['possibilities'] = possibilities[form['xmlns']]
                    if form['possibilities']:
                        form['duplicate'] = True
                    else:
                        form['no_suggestions'] = True
                    key = (None, form['xmlns'])
                    form['size'] = size_hash.get(key, None)

        def _sortkey(form):
            app_id = form['app']['id']
            if form['has_app']:
                order = 0 if not form.get('app_deleted') else 1
                app_name = form['app']['name']
                module = form.get('module')
                if module:
                    # module is sometimes wrapped json, sometimes a dict!
                    module_id = module['id'] if 'id' in module else module.id
                else:
                    module_id = -1 if form.get('is_user_registration') else 1000
                app_form = form.get('form')
                if app_form:
                    # app_form is sometimes wrapped json, sometimes a dict!
                    form_id = app_form['id'] if 'id' in app_form else app_form.id
                else:
                    form_id = -1
                return (order, app_name, app_id, module_id, form_id)
            else:
                form_xmlns = form['xmlns']
                return (2, form_xmlns, app_id)

        forms = sorted(forms, key=_sortkey)
        # if there is a custom group export defined grab it here
        groups = HQGroupExportConfiguration.by_domain(self.domain)
        context = super(ExcelExportReport, self).report_context

        # Check if any custom exports are in the size hash
        saved_exports_has_media = any((e.app_id, e.index[1]) in size_hash for e in context['saved_exports'])

        context.update(
            forms=forms,
            edit=self.request.GET.get('edit') == 'true',
            group_exports=[group.form_exports for group in groups
                if group.form_exports],
            group_export_cutoff=datetime.utcnow() - timedelta(days=settings.SAVED_EXPORT_ACCESS_CUTOFF),
            report_slug=self.slug,
            property_hash=self.properties(size_hash),
            exports_has_media=size_hash,
            saved_exports_has_media=saved_exports_has_media
        )
        return context


class CaseExportReport(ExportReport):
    name = ugettext_lazy("Export Cases")
    slug = "case_export"
    fields = ['corehq.apps.reports.filters.users.UserTypeFilter',
              'corehq.apps.reports.filters.select.GroupFilter']
    report_template_path = "reports/reportdata/case_export_data.html"
    icon = "icon-share"

    @classmethod
    def display_in_dropdown(cls, domain=None, project=None, user=None):
        return True

    def get_filter_params(self):
        return self.request.GET.copy()

    def get_saved_exports(self):
        exports = CaseExportSchema.get_stale_exports(self.domain)
        return sorted(exports, key=lambda x: x.name)

    @property
    def report_context(self):
        context = super(CaseExportReport, self).report_context
        case_types = get_case_types_for_domain(self.domain)
        groups = HQGroupExportConfiguration.by_domain(self.domain)
        context.update(
            case_types=case_types,
            group_exports=[group.case_exports for group in groups
                           if group.case_exports],
            report_slug=self.slug,
        )
        context['case_format'] = self.request.GET.get('case_format') or 'csv'
        return context

    @classmethod
    def get_subpages(self):
        from corehq.apps.export.views import CreateCustomCaseExportView, EditCustomCaseExportView
        return [
            {
                'title': CreateCustomCaseExportView.page_title,
                'urlname': CreateCustomCaseExportView.urlname,
            },
            {
                'title': EditCustomCaseExportView.page_title,
                'urlname': EditCustomCaseExportView.urlname,
            },
        ]


class DeidExportReport(FormExportReportBase):
    slug = 'deid_export'
    name = ugettext_lazy("De-Identified Export")
    report_template_path = 'reports/reportdata/form_deid_export.html'

    @classmethod
    def show_in_navigation(cls, domain=None, project=None, user=None):
        return stale_get_export_count(domain) > 0

    def get_saved_exports(self):
        return filter(lambda export: export.is_safe, super(DeidExportReport, self).get_saved_exports())

    @property
    def report_context(self):
        context = super(DeidExportReport, self).report_context
        context.update(
            ExcelExportReport_name=ExcelExportReport.name,
            is_deid_form_report=True
        )
        return context

    def get_filter_params(self):
        params = super(DeidExportReport, self).get_filter_params()
        params['deid'] = 'true'
        return params

    @classmethod
    def get_subpages(self):
        return []<|MERGE_RESOLUTION|>--- conflicted
+++ resolved
@@ -99,7 +99,6 @@
     def display_in_dropdown(cls, domain=None, project=None, user=None):
         return True
 
-<<<<<<< HEAD
     def _get_domain_attachments_size(self):
         # hash of app_id, xmlns to size of attachments
         startkey = [self.domain]
@@ -111,8 +110,6 @@
         return {(a['key'][1], a['key'][2]): sizeof_fmt(a['value']) for a in view}
 
 
-=======
->>>>>>> 1f1ce117
     def properties(self, size_hash):
         properties = dict()
         exports = self.get_saved_exports()
