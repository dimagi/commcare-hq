import dateutil
from django.core.cache import cache
from django.core.urlresolvers import reverse
import operator
from corehq.apps.groups.models import Group
from corehq.apps.reports import util
from corehq.apps.reports.dispatcher import ProjectReportDispatcher, CustomProjectReportDispatcher
from corehq.apps.reports.fields import FilterUsersField
from corehq.apps.reports.generic import GenericReportView
from corehq.apps.reports.models import HQUserType
from corehq.apps.users.models import CommCareUser
from dimagi.utils.dates import DateSpan
from django.utils.translation import ugettext_noop
from dimagi.utils.decorators.memoized import memoized

DATE_FORMAT = "%Y-%m-%d"

class ProjectReport(GenericReportView):
    # overriding properties from GenericReportView
    section_name = ugettext_noop("Project Reports")
    base_template = 'reports/base_template.html'
    dispatcher = ProjectReportDispatcher
    asynchronous = True

    @property
    def default_report_url(self):
        return reverse('reports_home', args=[self.request.project])

    def set_announcements(self):
        if self.request.couch_user:
            util.set_report_announcements_for_user(self.request, self.request.couch_user)


class CustomProjectReport(ProjectReport):
    dispatcher = CustomProjectReportDispatcher
    emailable = True

class CommCareUserMemoizer(object):

    @memoized
    def by_domain(self, domain):
        users = CommCareUser.by_domain(domain)
        for user in users:
            # put users in the cache for get_by_user_id
            # so that function never has to touch the database
            self.get_by_user_id.get_cache(self)[(self, user.user_id)] = user
        return users

    @memoized
    def get_by_user_id(self, user_id):
        return CommCareUser.get_by_user_id(user_id)

class ProjectReportParametersMixin(object):
    """
        All the parameters necessary for the project reports.
        Intended to be mixed in with a GenericReportView object.
    """

    default_case_type = None
    filter_group_name = None
    filter_users_field_class = FilterUsersField

    @property
    @memoized
    def CommCareUser(self):
        return CommCareUserMemoizer()

    @memoized
    def get_all_users_by_domain(self, group=None, individual=None, user_filter=None, simplified=False):
        return list(util.get_all_users_by_domain(
            domain=self.domain,
            group=group,
            individual=individual,
            user_filter=user_filter,
            simplified=simplified,
            CommCareUser=self.CommCareUser
        ))

    @property
    @memoized
    def user_filter(self):
        return self.filter_users_field_class.get_user_filter(self.request)[0]

    @property
    @memoized
    def default_user_filter(self):
        return self.filter_users_field_class.get_user_filter(None)[0]

    @property
    def group_id(self):
        return self.group_ids[0] if len(self.group_ids) else ''

    @property
    @memoized
    def group(self):
        if self.group_id and self.group_id != '_all':
            return Group.get(self.group_id)
        else:
            return self.groups[0] if len(self.groups) else None

    @property
    def group_ids(self):
        return self.request.GET.getlist('group')

    @property
    @memoized
    def groups(self):
        from corehq.apps.groups.models import Group
        if '_all' in self.group_ids or self.request.GET.get('all_groups', 'off') == 'on':
            return Group.get_reporting_groups(self.domain)
        return [Group.get(g) for g in self.group_ids]

    @property
    def individual(self):
        """
            todo: remember this: if self.individual and self.users:
            self.name = "%s for %s" % (self.name, self.users[0].get('raw_username'))
        """
        return self.request_params.get('individual', '')

    @property
    def mobile_worker_ids(self):
        ids = self.request.GET.getlist('select_mw')
        if '_all' in ids or self.request.GET.get('all_mws', 'off') == 'on':
            cache_str = "mw_ids:%s" % self.domain
            ids = cache.get(cache_str)
            if not ids:
                ids = [ccu._id for ccu in CommCareUser.by_domain(self.domain)]
                cache.set(cache_str, ids, 24*60*60)
        return ids

    @property
    @memoized
    def users(self):
        if self.filter_group_name and not (self.group_id or self.individual):
            group = Group.by_name(self.domain, self.filter_group_name)
        else:
            group = self.group
        return self.get_all_users_by_domain(
            group=group,
            individual=self.individual,
            user_filter=tuple(self.user_filter),
            simplified=True
        )

    @property
    @memoized
    def user_ids(self):
        return [user.get('user_id') for user in self.users]

    _usernames = None
    @property
    @memoized
    def usernames(self):
        return dict([(user.get('user_id'), user.get('username_in_report')) for user in self.users])

    @property
    @memoized
    def users_by_group(self):
        from corehq.apps.groups.models import Group
        user_dict = {}
        for group in self.groups:
            user_dict["%s|%s" % (group.name, group._id)] = self.get_all_users_by_domain(
                group=group,
                individual=None,
                user_filter=tuple(self.default_user_filter),
                simplified=True
            )
<<<<<<< HEAD
        for users in user_dict.values():
            for u in users:
                u["group_ids"] = Group.by_user(u, False)
=======
        if getattr(self, 'need_group_ids', False):
            for users in user_dict.values():
                for u in users:
                    u["group_ids"] = Group.by_user(u, False)
>>>>>>> fb348046

        return user_dict

    @property
    @memoized
    def users_by_mobile_workers(self):
<<<<<<< HEAD
        user_dict = {}
        for mw in self.mobile_worker_ids:
            user_dict[mw] = self.get_all_users_by_domain(
                group=None,
                individual=mw,
                user_filter=tuple(self.default_user_filter),
                simplified=True
            )
        for users in user_dict.values():
            for u in users:
                u["group_ids"] = Group.by_user(u, False)

        return user_dict

    @property
    @memoized
    def admins_and_demo_users(self):
        ufilters = [uf for uf in ['1', '2', '3'] if uf in self.request.GET.getlist('ufilter')]
=======
        from corehq.apps.reports.util import _report_user_dict
        user_dict = {}
        for mw in self.mobile_worker_ids:
            user_dict[mw] = _report_user_dict(CommCareUser.get_by_user_id(mw))

        if getattr(self, 'need_group_ids', False):
            for user in user_dict.values():
                user["group_ids"] = Group.by_user(user, False)

        return user_dict

    def get_admins_and_demo_users(self, ufilters=None):
        ufilters = ufilters if ufilters is not None else ['1', '2', '3']
>>>>>>> fb348046
        users = self.get_all_users_by_domain(
            group=None,
            individual=None,
            user_filter=tuple(HQUserType.use_filter(ufilters)),
            simplified=True
        ) if ufilters else []
<<<<<<< HEAD
        for u in users:
            u["group_ids"] = Group.by_user(u, False)
        return users

=======

        if getattr(self, 'need_group_ids', False):
            for u in users:
                u["group_ids"] = Group.by_user(u, False)
        return users

    @property
    @memoized
    def admins_and_demo_users(self):
        ufilters = [uf for uf in ['1', '2', '3'] if uf in self.request.GET.getlist('ufilter')]
        users = self.get_admins_and_demo_users(ufilters)
        return users

    @property
    @memoized
    def admins_and_demo_user_ids(self):
        return [user.get('user_id') for user in self.admins_and_demo_users]

>>>>>>> fb348046

    @property
    @memoized
    def combined_users(self):
        #todo: replace users with this and make sure it doesn't break existing reports
        all_users = [user for sublist in self.users_by_group.values() for user in sublist]
<<<<<<< HEAD
        all_users.extend([user for sublist in self.users_by_mobile_workers.values() for user in sublist])
=======
        all_users.extend([user for user in self.users_by_mobile_workers.values()])
>>>>>>> fb348046
        all_users.extend([user for user in self.admins_and_demo_users])
        return dict([(user['user_id'], user) for user in all_users]).values()

    @property
    @memoized
    def combined_user_ids(self):
        return [user.get('user_id') for user in self.combined_users]

    @property
    @memoized
    def case_sharing_groups(self):
        return set(reduce(operator.add, [[u['group_ids'] for u in self.combined_users]]))

    @property
    def history(self):
        history = self.request_params.get('history', '')
        if history:
            try:
                return dateutil.parser.parse(history)
            except ValueError:
                pass

    @property
    def case_type(self):
        return self.default_case_type or self.request_params.get('case_type', '')

    @property
    def case_status(self):
        from corehq.apps.reports.fields import SelectOpenCloseField
        return self.request_params.get(SelectOpenCloseField.slug, '')

class CouchCachedReportMixin(object):
    """
        Use this mixin for caching reports as objects in couch.
    """
    _cached_report = None
    @property
    def cached_report(self):
        if not self._cached_report:
            self._cached_report = self.fetch_cached_report()
        return self._cached_report

    def fetch_cached_report(self):
        """
            Here's where you generate your cached report.
        """
        raise NotImplementedError


class DatespanMixin(object):
    """
        Use this where you'd like to include the datespan field.
    """
    datespan_field = 'corehq.apps.reports.fields.DatespanField'
    datespan_default_days = 7

    _datespan = None
    @property
    def datespan(self):
        if self._datespan is None:
            datespan = self.default_datespan
            if self.request.datespan.is_valid() and not self.request.datespan.is_default:
                datespan.enddate = self.request.datespan.enddate
                datespan.startdate = self.request.datespan.startdate
                datespan.is_default = False
            self.request.datespan = datespan
            # todo: don't update self.context here. find a better place! AGH! Sorry, sorry.
            self.context.update(dict(datespan=datespan))
            self._datespan = datespan
        return self._datespan

    @property
    def default_datespan(self):
        datespan = DateSpan.since(self.datespan_default_days, format="%Y-%m-%d", timezone=self.timezone)
        datespan.is_default = True
        return datespan<|MERGE_RESOLUTION|>--- conflicted
+++ resolved
@@ -166,42 +166,16 @@
                 user_filter=tuple(self.default_user_filter),
                 simplified=True
             )
-<<<<<<< HEAD
-        for users in user_dict.values():
-            for u in users:
-                u["group_ids"] = Group.by_user(u, False)
-=======
         if getattr(self, 'need_group_ids', False):
             for users in user_dict.values():
                 for u in users:
                     u["group_ids"] = Group.by_user(u, False)
->>>>>>> fb348046
 
         return user_dict
 
     @property
     @memoized
     def users_by_mobile_workers(self):
-<<<<<<< HEAD
-        user_dict = {}
-        for mw in self.mobile_worker_ids:
-            user_dict[mw] = self.get_all_users_by_domain(
-                group=None,
-                individual=mw,
-                user_filter=tuple(self.default_user_filter),
-                simplified=True
-            )
-        for users in user_dict.values():
-            for u in users:
-                u["group_ids"] = Group.by_user(u, False)
-
-        return user_dict
-
-    @property
-    @memoized
-    def admins_and_demo_users(self):
-        ufilters = [uf for uf in ['1', '2', '3'] if uf in self.request.GET.getlist('ufilter')]
-=======
         from corehq.apps.reports.util import _report_user_dict
         user_dict = {}
         for mw in self.mobile_worker_ids:
@@ -215,19 +189,12 @@
 
     def get_admins_and_demo_users(self, ufilters=None):
         ufilters = ufilters if ufilters is not None else ['1', '2', '3']
->>>>>>> fb348046
         users = self.get_all_users_by_domain(
             group=None,
             individual=None,
             user_filter=tuple(HQUserType.use_filter(ufilters)),
             simplified=True
         ) if ufilters else []
-<<<<<<< HEAD
-        for u in users:
-            u["group_ids"] = Group.by_user(u, False)
-        return users
-
-=======
 
         if getattr(self, 'need_group_ids', False):
             for u in users:
@@ -246,18 +213,13 @@
     def admins_and_demo_user_ids(self):
         return [user.get('user_id') for user in self.admins_and_demo_users]
 
->>>>>>> fb348046
 
     @property
     @memoized
     def combined_users(self):
         #todo: replace users with this and make sure it doesn't break existing reports
         all_users = [user for sublist in self.users_by_group.values() for user in sublist]
-<<<<<<< HEAD
-        all_users.extend([user for sublist in self.users_by_mobile_workers.values() for user in sublist])
-=======
         all_users.extend([user for user in self.users_by_mobile_workers.values()])
->>>>>>> fb348046
         all_users.extend([user for user in self.admins_and_demo_users])
         return dict([(user['user_id'], user) for user in all_users]).values()
 
