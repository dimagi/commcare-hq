--- conflicted
+++ resolved
@@ -310,10 +310,6 @@
     @property
     def default_datespan(self):
         timezone = getattr(self, "timezone") or pytz.utc
-<<<<<<< HEAD
-        datespan = DateSpan.since(self.datespan_default_days, timezone, self.inclusive)
-=======
         datespan = DateSpan.since(self.datespan_default_days, timezone=timezone, inclusive=self.inclusive)
->>>>>>> 2f712e6a
         datespan.is_default = True
         return datespan