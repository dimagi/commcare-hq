--- conflicted
+++ resolved
@@ -803,12 +803,8 @@
                         {"range": {
                             "form.meta.timeEnd": {
                                 "from": datespan.startdate_param,
-<<<<<<< HEAD
-                                "to": datespan.enddate_param}}}]}}}
-=======
                                 "to": datespan.enddate_param,
                                 "include_upper": True}}}]}}}
->>>>>>> 023c53f7
         facets = ['form.meta.userID']
         return es_query(q=q, facets=facets, es_url=XFORM_INDEX + '/xform/_search', size=1, dict_only=dict_only)
 
@@ -826,12 +822,8 @@
                             {"range": {
                                 "form.meta.timeEnd": {
                                     "from": datespan.startdate_param,
-<<<<<<< HEAD
-                                    "to": datespan.enddate_param}}}
-=======
                                     "to": datespan.enddate_param,
                                     "include_upper": True}}}
->>>>>>> 023c53f7
                         ]}},
                 "sort": {"form.meta.timeEnd" : {"order": "desc"}}}
             results = es_query(q=q, es_url=XFORM_INDEX + '/xform/_search', size=1, dict_only=dict_only)['hits']['hits']
@@ -852,12 +844,8 @@
                         {"range": {
                             date_field: {
                                 "from": datespan.startdate_param,
-<<<<<<< HEAD
-                                "to": datespan.enddate_param}}}
-=======
                                 "to": datespan.enddate_param,
                                 "include_upper": True}}}
->>>>>>> 023c53f7
                     ]}}}
         facets = [user_field]
 
@@ -875,12 +863,8 @@
                                 "range": {
                                     "actions.date": {
                                         "from": datespan.startdate_param,
-<<<<<<< HEAD
-                                        "to": datespan.enddate_param}}}}},
-=======
                                         "to": datespan.enddate_param,
                                         "include_upper": True}}}}},
->>>>>>> 023c53f7
                     ]}}}
         facets = ['user_id']
         return es_query(q=q, facets=facets, es_url=CASE_INDEX + '/case/_search', size=1, dict_only=dict_only)
@@ -903,12 +887,8 @@
                                 "range": {
                                     "actions.date": {
                                         "from": datespan.startdate_param,
-<<<<<<< HEAD
-                                        "to": datespan.enddate_param}}}}},
-=======
                                         "to": datespan.enddate_param,
                                         "include_upper": True}}}}},
->>>>>>> 023c53f7
                     ]}}}
         facets = ['owner_id']
         return es_query(q=q, facets=facets, es_url=CASE_INDEX + '/case/_search', size=1, dict_only=dict_only)
@@ -919,11 +899,7 @@
                 "bool": {
                     "must": [
                         {"match": {"domain.exact": self.domain}},
-<<<<<<< HEAD
-                        {"range": {"opened_on": {"lt": datespan.enddate_param}}}],
-=======
                         {"range": {"opened_on": {"lte": datespan.enddate_param}}}],
->>>>>>> 023c53f7
                     "must_not": {"range": {"closed_on": {"lt": datespan.startdate_param}}}}}}
         facets = ['owner_id']
         return es_query(q=q, facets=facets, es_url=CASE_INDEX + '/case/_search', size=1, dict_only=dict_only)
@@ -931,14 +907,9 @@
 
     @property
     def rows(self):
-<<<<<<< HEAD
-        duration = self.datespan.enddate - self.datespan.startdate
-        avg_datespan = DateSpan(self.datespan.startdate - (duration * self.num_avg_intervals), self.datespan.startdate)
-=======
         duration = (self.datespan.enddate - self.datespan.startdate) + datetime.timedelta(days=1) # adjust bc inclusive
         avg_datespan = DateSpan(self.datespan.startdate - (duration * self.num_avg_intervals),
                                 self.datespan.startdate - datetime.timedelta(days=1))
->>>>>>> 023c53f7
 
         form_data = self.es_form_submissions()
         submissions_by_user = dict([(t["term"], t["count"]) for t in form_data["facets"]["form.meta.userID"]["terms"]])
@@ -968,16 +939,10 @@
         total_case_data = self.es_total_cases()
         totals_by_owner = dict([(t["term"], t["count"]) for t in total_case_data["facets"]["owner_id"]["terms"]])
 
-<<<<<<< HEAD
-        def dates_for_linked_reports():
-            start_date = self.datespan.startdate_param
-            end_date = self.datespan.enddate.strftime(self.datespan.format)
-=======
         def dates_for_linked_reports(case_list=False):
             start_date = self.datespan.startdate_param
             end_date = self.datespan.enddate if not case_list else self.datespan.enddate + datetime.timedelta(days=1)
             end_date = end_date.strftime(self.datespan.format)
->>>>>>> 023c53f7
             return start_date, end_date
 
         def numcell(text, value=None, convert='int'):
@@ -1015,11 +980,7 @@
                 "ufilter": range(4), # include all types of users in case list report
             }
 
-<<<<<<< HEAD
-            start_date, end_date = dates_for_linked_reports()
-=======
             start_date, end_date = dates_for_linked_reports(case_list=True)
->>>>>>> 023c53f7
             search_strings = {
                 4: "opened_by: %s AND opened_on: [%s TO %s]" % (owner_id, start_date, end_date), # cases created
                 5: "closed_by: %s AND closed_on: [%s TO %s]" % (owner_id, start_date, end_date), # cases closed
