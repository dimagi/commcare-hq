from _collections import defaultdict
import datetime
from urllib import urlencode
import dateutil
from django.core.urlresolvers import reverse
import math
from django.db.models.aggregates import Max, Min, Avg, StdDev, Count
import numpy
import operator
import pytz
<<<<<<< HEAD
from corehq import toggles
=======
from corehq.apps.groups.models import Group
>>>>>>> 3868d104
from corehq.apps.reports import util
from corehq.apps.reports.filters.users import ExpandedMobileWorkerFilter
from corehq.apps.reports.standard import ProjectReportParametersMixin, \
    DatespanMixin, ProjectReport, DATE_FORMAT
from corehq.apps.reports.filters.forms import CompletionOrSubmissionTimeFilter, FormsByApplicationFilter, SingleFormByApplicationFilter
from corehq.apps.reports.filters.users import ExpandedMobileWorkerFilter
from corehq.apps.reports.datatables import DataTablesHeader, DataTablesColumn, DTSortType, DataTablesColumnGroup
from corehq.apps.reports.generic import GenericTabularReport, ElasticProjectInspectionReport
from corehq.apps.reports.util import make_form_couch_key, friendly_timedelta, format_datatables_data
from corehq.apps.sofabed.models import FormData
from corehq.apps.users.models import CommCareUser
from corehq.elastic import es_query, ES_URLS, ADD_TO_ES_FILTER, es_wrapper
from corehq.pillows.mappings.case_mapping import CASE_INDEX
from corehq.pillows.mappings.xform_mapping import XFORM_INDEX
from dimagi.utils.couch.database import get_db
from dimagi.utils.dates import DateSpan, today_or_tomorrow
from dimagi.utils.decorators.memoized import memoized
from dimagi.utils.parsing import json_format_datetime
from dimagi.utils.timezones import utils as tz_utils
from dimagi.utils.web import get_url_base
from django.utils.translation import ugettext as _
from django.utils.translation import ugettext_noop


class WorkerMonitoringReportTableBase(GenericTabularReport, ProjectReport, ProjectReportParametersMixin):
    exportable = True

    def get_raw_user_link(self, user):
        from corehq.apps.reports.standard.cases.basic import CaseListReport
        user_link_template = '<a href="%(link)s?individual=%(user_id)s">%(username)s</a>'
        user_link = user_link_template % {"link": "%s%s" % (get_url_base(),
                                                            CaseListReport.get_url(domain=self.domain)),
                                          "user_id": user.get('user_id'),
                                          "username": user.get('username_in_report')}
        return user_link

    def get_user_link(self, user):
        user_link = self.get_raw_user_link(user)
        return self.table_cell(user.get('raw_username'), user_link)

    @property
    def report_context(self):
        return super(WorkerMonitoringReportTableBase, self).report_context

    @property
    def export_table(self):
        return super(WorkerMonitoringReportTableBase, self).export_table


class MultiFormDrilldownMixin(object):
    """
        This is a useful mixin when you use FormsByApplicationFilter.
    """

    @property
    @memoized
    def all_relevant_forms(self):
        return FormsByApplicationFilter.get_value(self.request, self.domain)


class CompletionOrSubmissionTimeMixin(object):
    """
        Use this when you use CompletionOrSubmissionTimeFilter.
    """
    @property
    def by_submission_time(self):
        value = CompletionOrSubmissionTimeFilter.get_value(self.request, self.domain)
        return value == 'submission'


class CaseActivityReport(WorkerMonitoringReportTableBase):
    """
    todo move this to the cached version when ready
    User    Last 30 Days    Last 60 Days    Last 90 Days   Active Clients              Inactive Clients
    danny   5 (25%)         10 (50%)        20 (100%)       17                          6
    (name)  (modified_since(x)/[active + closed_since(x)])  (open & modified_since(120)) (open & !modified_since(120))
    """
    name = ugettext_noop('Case Activity')
    slug = 'case_activity'
    fields = ['corehq.apps.reports.filters.users.ExpandedMobileWorkerFilter',
              'corehq.apps.reports.filters.select.CaseTypeFilter']
    all_users = None
    display_data = ['percent']
    emailable = True
    description = ugettext_noop("Followup rates on active cases.")
    is_cacheable = True

    @property
    def special_notice(self):
        if self.domain_object.case_sharing_included():
            return _("This report currently does not support case sharing. "
                       "There might be inconsistencies in case totals if the user is part of a case sharing group. "
                       "We are working to correct this shortly.")

    class Row(object):
        def __init__(self, report, user):
            self.report = report
            self.user = user

        @memoized
        def active_count(self):
            """Open clients seen in the last 120 days"""
            return self.report.get_number_cases(
                user_id=self.user.get('user_id'),
                modified_after=self.report.utc_now - self.report.milestone,
                modified_before=self.report.utc_now,
                closed=False,
            )

        @memoized
        def inactive_count(self):
            """Open clients not seen in the last 120 days"""
            return self.report.get_number_cases(
                user_id=self.user.get('user_id'),
                modified_before=self.report.utc_now - self.report.milestone,
                closed=False,
            )

        def modified_count(self, startdate=None, enddate=None):
            enddate = enddate or self.report.utc_now
            return self.report.get_number_cases(
                user_id=self.user.get('user_id'),
                modified_after=startdate,
                modified_before=enddate,
            )

        def closed_count(self, startdate=None, enddate=None):
            enddate = enddate or self.report.utc_now
            return self.report.get_number_cases(
                user_id=self.user.get('user_id'),
                modified_after=startdate,
                modified_before=enddate,
                closed=True
            )

        def header(self):
            return self.report.get_user_link(self.user)

    class TotalRow(object):
        def __init__(self, rows, header):
            self.rows = rows
            self._header = header

        def active_count(self):
            return sum([row.active_count() for row in self.rows])

        def inactive_count(self):
            return sum([row.inactive_count() for row in self.rows])

        def modified_count(self, startdate=None, enddate=None):
            return sum([row.modified_count(startdate, enddate) for row in self.rows])

        def closed_count(self, startdate=None, enddate=None):
            return sum([row.closed_count(startdate, enddate) for row in self.rows])

        def header(self):
            return self._header

    _default_landmarks = [30, 60, 90]
    @property
    @memoized
    def landmarks(self):
        landmarks_param = self.request_params.get('landmarks')
        landmarks_param = landmarks_param if isinstance(landmarks_param, list) else []
        landmarks_param = [param for param in landmarks_param if isinstance(param, int)]
        landmarks = landmarks_param if landmarks_param else self._default_landmarks
        return [datetime.timedelta(days=l) for l in landmarks]

    _default_milestone = 120
    @property
    @memoized
    def milestone(self):
        milestone_param = self.request_params.get('milestone')
        milestone_param = milestone_param if isinstance(milestone_param, int) else None
        milestone = milestone_param if milestone_param else self._default_milestone
        return datetime.timedelta(days=milestone)

    @property
    @memoized
    def utc_now(self):
        return tz_utils.adjust_datetime_to_timezone(datetime.datetime.utcnow(), self.timezone.zone, pytz.utc.zone)

    @property
    def headers(self):
        columns = [DataTablesColumn(_("Users"))]
        for landmark in self.landmarks:
            num_cases = DataTablesColumn(_("# Modified or Closed"), sort_type=DTSortType.NUMERIC,
                help_text=_("The number of cases that have been modified between %d days ago and today.") % landmark.days
            )
            num_active = DataTablesColumn(_("# Active"), sort_type=DTSortType.NUMERIC,
                help_text=_("The number of active cases.")
            )
            num_closed = DataTablesColumn(_("# Closed"), sort_type=DTSortType.NUMERIC,
                help_text=_("The number of cases that have been closed between %d days ago and today.") % landmark.days
            )
            proportion = DataTablesColumn(_("Proportion"), sort_type=DTSortType.NUMERIC,
                help_text=_("The number of modified cases / (#active + #closed cases in the last %d days).") % landmark.days
            )
            columns.append(DataTablesColumnGroup(_("Cases in Last %s Days") % landmark.days if landmark else _("Ever"),
                num_cases,
                num_active,
                num_closed,
                proportion
            ))
        columns.append(DataTablesColumn(_("# Active Cases"),
            sort_type=DTSortType.NUMERIC,
            help_text=_('Number of cases modified in the last %s days that are still open') % self.milestone.days))
        columns.append(DataTablesColumn(_("# Inactive Cases"),
            sort_type=DTSortType.NUMERIC,
            help_text=_("Number of cases that are open but haven't been touched in the last %s days") % self.milestone.days))
        return DataTablesHeader(*columns)

    @property
    def rows(self):
        users_data = ExpandedMobileWorkerFilter.pull_users_and_groups(self.domain, self.request, True, True)
        rows = [self.Row(self, user) for user in users_data["combined_users"]]

        total_row = self.TotalRow(rows, _("All Users"))

        def format_row(row):
            cells = [row.header()]

            def add_numeric_cell(text, value=None):
                if value is None:
                    try:
                        value = int(text)
                    except ValueError:
                        value = text
                cells.append(util.format_datatables_data(text=text, sort_key=value))

            for landmark in self.landmarks:
                value = row.modified_count(self.utc_now - landmark)
                active = row.active_count()
                closed = row.closed_count(self.utc_now - landmark)
                total = active + closed

                try:
                    p_val = float(value) * 100. / float(total)
                    proportion = '%.f%%' % p_val
                except ZeroDivisionError:
                    p_val = None
                    proportion = '--'
                add_numeric_cell(value, value)
                add_numeric_cell(active, active)
                add_numeric_cell(closed, closed)
                add_numeric_cell(proportion, p_val)

            add_numeric_cell(row.active_count())
            add_numeric_cell(row.inactive_count())
            return cells

        self.total_row = format_row(total_row)
        return map(format_row, rows)

    def get_number_cases(self, user_id, modified_after=None, modified_before=None, closed=None):
        key = [self.domain, {} if closed is None else closed, self.case_type or {}, user_id]

        if modified_after is None:
            start = ""
        else:
            start = json_format_datetime(modified_after)

        if modified_before is None:
            end = {}
        else:
            end = json_format_datetime(modified_before)

        return get_db().view('case/by_date_modified',
            startkey=key + [start],
            endkey=key + [end],
            group=True,
            group_level=0,
            wrapper=lambda row: row['value']
        ).one() or 0


class SubmissionsByFormReport(WorkerMonitoringReportTableBase, MultiFormDrilldownMixin, DatespanMixin):
    name = ugettext_noop("Submissions By Form")
    slug = "submissions_by_form"
    fields = [
        'corehq.apps.reports.filters.users.ExpandedMobileWorkerFilter',
        'corehq.apps.reports.filters.forms.FormsByApplicationFilter',
        'corehq.apps.reports.filters.dates.DatespanFilter'
    ]
    fix_left_col = True
    emailable = True
    is_cacheable = True


    description = _("Number of submissions by form.")

    @property
    def headers(self):
        headers = DataTablesHeader(DataTablesColumn(_("User"), span=3))
        if not self.all_relevant_forms:
            headers.add_column(DataTablesColumn(_("No submissions were found for selected forms within this date range."),
                sortable=False))
        else:
            for _form, info in self.all_relevant_forms.items():
                help_text = None
                if info['is_fuzzy']:
                    help_text = "This column shows Fuzzy Submissions."
                elif info['is_remote']:
                    help_text = "These forms came from a Remote CommCare HQ Application."
                headers.add_column(DataTablesColumn(info['name'], sort_type=DTSortType.NUMERIC, help_text=help_text))
            headers.add_column(DataTablesColumn(_("All Forms"), sort_type=DTSortType.NUMERIC))
        return headers

    @property
    def rows(self):
        rows = []
        totals = [0]*(len(self.all_relevant_forms)+1)
        users_data = ExpandedMobileWorkerFilter.pull_users_and_groups(self.domain, self.request, True, True)
        for user in users_data["combined_users"]:
            row = []
            if self.all_relevant_forms:
                for form in self.all_relevant_forms.values():
                    row.append(self._get_num_submissions(user.get('user_id'), form['xmlns'], form['app_id']))
                row_sum = sum(row)
                row = [self.get_user_link(user)] + \
                    [self.table_cell(row_data) for row_data in row] + \
                    [self.table_cell(row_sum, "<strong>%s</strong>" % row_sum)]
                totals = [totals[i]+col.get('sort_key') for i, col in enumerate(row[1:])]
                rows.append(row)
            else:
                rows.append([self.get_user_link(user), '--'])
        if self.all_relevant_forms:
            self.total_row = [_("All Users")] + totals
        return rows

    def _get_num_submissions(self, user_id, xmlns, app_id):
        key = make_form_couch_key(self.domain, user_id=user_id, xmlns=xmlns, app_id=app_id)
        data = get_db().view('reports_forms/all_forms',
            reduce=True,
            startkey=key+[self.datespan.startdate_param_utc],
            endkey=key+[self.datespan.enddate_param_utc],
        ).first()
        return data['value'] if data else 0


class DailyFormStatsReport(ElasticProjectInspectionReport, WorkerMonitoringReportTableBase,
        CompletionOrSubmissionTimeMixin, DatespanMixin):
    slug = "daily_form_stats"
    name = ugettext_noop("Daily Form Activity")

    fields = [
        'corehq.apps.reports.filters.users.ExpandedMobileWorkerFilter',
        'corehq.apps.reports.filters.forms.CompletionOrSubmissionTimeFilter',
        'corehq.apps.reports.filters.dates.DatespanFilter',
    ]

    description = ugettext_noop("Number of submissions per day.")

    ajax_pagination = True
    emailable = True
    is_cacheable = False
    # default_sort =

    @property
    @memoized
    def dates(self):
        date_list = [self.datespan.startdate]
        while date_list[-1] < self.datespan.enddate:
            date_list.append(date_list[-1] + datetime.timedelta(days=1))
        return date_list

    @property
    def headers(self):
        headers = DataTablesHeader(DataTablesColumn(_("Username"), span=3))
        for d in self.dates:
            headers.add_column(DataTablesColumn(d.strftime(DATE_FORMAT), sort_type=DTSortType.NUMERIC))
        headers.add_column(DataTablesColumn(_("Total"), sort_type=DTSortType.NUMERIC))
        return headers

    @property
    def date_field(self):
        return ("received_on" if self.by_submission_time
                else "form.meta.timeStart")

    def es_user_filter(self):
        matching = ExpandedMobileWorkerFilter.matching_ids(self.request)
        user_ids = matching['user_ids']
        user_types = matching['user_types']
        group_ids = matching['group_ids']
        if 't__0' in user_types:
            return {"match_all": {}}

        other_user_ids = [u['user_id'] for u in ExpandedMobileWorkerFilter.other_users(
            self.domain, user_types, simplified=True)]
        group_user_ids = []
        for group in [Group.get(g) for g in group_ids]:
            group_user_ids.extend([user['user_id'] for user in
                util.get_all_users_by_domain(group=group, simplified=True)])
        all_ids = filter(None, list(set(user_ids + other_user_ids + group_user_ids)))
        return {"terms": {"xform.form.meta.userID": all_ids}}

    def get_row(self, user=None):
        """
        Assemble a row for a given user.
        If no user is passed, assemble a totals row
        then the number of forms filled out per day for the datespan,
        and finally the total forms filled out in the datespan.
        """
        tz_offset = self.timezone.localize(self.datespan.enddate).strftime("%z")
        offset_string = '%s:%s' % (tz_offset[:3], tz_offset[3:])
        facets = {"date": {"date_histogram": {
            "field": self.date_field,
            "interval": "day",
            "time_zone": offset_string,
        }}}

        if self.by_submission_time:
            gte = self.datespan.startdate_param_utc
            lte = self.datespan.enddate_param_utc
        else:
            gte = self.datespan.startdate_param
            lte = self.datespan.enddate_param
        filters = [
            {"range": {
                self.date_field: {
                    "gte": gte,
                    "lte": lte}
            }},
            {"term": {"domain.exact": self.domain}},
        ]
        if user:
            filters.append({"term": {"xform.form.meta.userID": user.get('user_id')}})
        else:
            filters.append(self.es_user_filter())
        res = es_query(
            q={"filter": {"and": filters}},
            facets=facets,
            es_url=ES_URLS["forms"],
            size=0,
            fields=None,
        )
        assert('error' not in res), "Bad ES query: %s" % (res['error'])
        def parse(entry):
            date = datetime.datetime.fromtimestamp(entry['time']/1000)
            return (date.strftime(DATE_FORMAT), entry['count'])
        counts_by_date = dict(map(parse, res['facets']['date']['entries']))
        date_cols = [
            counts_by_date.get(date.strftime(DATE_FORMAT), 0)
            for date in self.dates
        ]
        first_col = self.get_raw_user_link(user) if user else _("Total")
        return [first_col] + date_cols + [sum(date_cols)]

    @property
    def total_records(self):
        return len(self.all_users)

    @property
    @memoized
    def all_users(self):
        fields = ['_id', 'username', 'first_name', 'last_name',
            'doc_type', 'is_active', 'email']
        result = ExpandedMobileWorkerFilter.pull_users_from_es(
            self.domain, self.request, fields=fields)
        return sorted(map(
            util._report_user_dict,
            [u['fields'] for u in result['hits']['hits']]
        ), key=lambda u: u['username_in_report'])

    def users_by_username(self, order):
        start = self.pagination.start
        end = start + self.pagination.count
        users = self.all_users
        if order == "desc":
            users.reverse()
        return users[start:end]

    def users_by_range(self, start, end, order):
        query = {"filter": {"range": {
                    self.date_field: {
                        "gte": start.strftime('%Y-%m-%d'),
                        "lte": end.strftime('%Y-%m-%d')}
                }}}
        uid_param = 'xform.form.meta.userID'
        res = es_query(
            q=query,
            params={'domain.exact': self.domain},
            facets=[uid_param],
            es_url=ES_URLS["forms"],
            size=0,
        )
        assert('error' not in res), "Bad ES query for user %s" % user.get('user_id')
        total = res['facets'][uid_param]['total']
        count_dict = dict((user['term'], user['count'])
                for user in res['facets'][uid_param]['terms'])
        return self.users_sorted_by_count(count_dict, order)

    def users_sorted_by_count(self, count_dict, order):
        # Split all_users into those in count_dict and those not.
        # Sort the former by count and return
        users_with_forms = []
        users_without_forms = []
        for user in self.all_users:
            u_id = user['user_id']
            if u_id in count_dict:
                users_with_forms.append((count_dict[u_id], user))
            else:
                users_without_forms.append(user)
        if order == "asc":
            users_with_forms.sort()
            sorted_users = users_without_forms
            sorted_users += map(lambda u: u[1], users_with_forms)
        else:
            users_with_forms.sort(reverse=True)
            sorted_users = map(lambda u: u[1], users_with_forms)
            sorted_users += users_without_forms
        start = self.pagination.start
        end = start + self.pagination.count
        # end = min(len(sorted_users), start+self.pagination.count)
        return sorted_users[start:end]

    @property
    def column_count(self):
        return len(self.dates) + 2

    @property
    def rows(self):
        self.sort_col = self.request_params.get('iSortCol_0', 0)
        totals_col = self.column_count - 1
        order = self.request_params.get('sSortDir_0')
        if self.sort_col == totals_col:
            start = self.dates[0]
            end = self.dates[-1] + datetime.timedelta(days=1)
            users = self.users_by_range(start, end, order)
        elif 0 < self.sort_col < totals_col:
            start = self.dates[self.sort_col-1]
            end = start + datetime.timedelta(days=1)
            users = self.users_by_range(start, end, order)
        else:
            users = self.users_by_username(order)
        rows = [self.get_row(user) for user in users]
        self.total_row = self.get_row()
        return rows


class DailyFormStatsReportES(ElasticProjectInspectionReport, WorkerMonitoringReportTableBase,
        CompletionOrSubmissionTimeMixin, DatespanMixin):
    slug = "daily_form_stats_es"
    name = ugettext_noop("Daily Form Activity (ES)")

    fields = [
        'corehq.apps.reports.filters.users.ExpandedMobileWorkerFilter',
        'corehq.apps.reports.filters.forms.CompletionOrSubmissionTimeFilter',
        'corehq.apps.reports.filters.dates.DatespanFilter',
    ]

    description = ugettext_noop("Number of submissions per day.")

    ajax_pagination = True
    emailable = True
    is_cacheable = False

    @classmethod
    def show_in_navigation(cls, domain=None, project=None, user=None):
        return user and user.is_previewer()

    @property
    @memoized
    def dates(self):
        date_list = [self.datespan.startdate]
        while date_list[-1] < self.datespan.enddate:
            date_list.append(date_list[-1] + datetime.timedelta(days=1))
        return date_list

    @property
    def headers(self):
        headers = DataTablesHeader(DataTablesColumn(_("Username"), span=3))
        for d in self.dates:
            headers.add_column(DataTablesColumn(d.strftime(DATE_FORMAT), sort_type=DTSortType.NUMERIC))
        headers.add_column(DataTablesColumn(_("Total"), sort_type=DTSortType.NUMERIC))
        return headers

    @property
    def date_field(self):
        return ("received_on" if self.by_submission_time
                else "form.meta.timeStart")

    def get_row(self, user=None):
        """
        Assemble a row for a given user.
        If no user is passed, assemble a totals row
        then the number of forms filled out per day for the datespan,
        and finally the total forms filled out in the datespan.
        """
        facets = {"date": {"date_histogram": {
            "field": self.date_field,
            "interval": "day"
        }}}
        gte = self.datespan.startdate_param
        lte = self.datespan.enddate_param
        query = {"filter": {"range": {
                    self.date_field: {
                        "gte": gte,
                        "lte": lte}
                }}}
        params = {'xform.form.meta.userID': user.get('user_id')} if user else None
        res = es_query(
            q=query,
            params=params,
            facets=facets,
            es_url=ES_URLS["forms"],
            size=0,
            fields=None,
        )
        assert('error' not in res), "Bad ES query: %s" % (res['error'])
        def parse(entry):
            date = datetime.datetime.fromtimestamp(entry['time']/1000)
            return (date.strftime(DATE_FORMAT), entry['count'])
        counts_by_date = dict(map(parse, res['facets']['date']['entries']))
        date_cols = [
            counts_by_date.get(date.strftime(DATE_FORMAT), 0)
            for date in self.dates
        ]
        first_col = self.get_raw_user_link(user) if user else _("Total")
        return [first_col] + date_cols + [sum(date_cols)]

    @property
    def total_records(self):
        return len(self.all_users)

    @property
    @memoized
    def all_users(self):
        fields = ['_id', 'username', 'first_name', 'last_name',
            'doc_type', 'is_active', 'email']
        result = ExpandedMobileWorkerFilter.pull_users_from_es(
            self.domain, self.request, fields=fields)
        return sorted(map(
            util._report_user_dict,
            [u['fields'] for u in result['hits']['hits']]
        ), key=lambda u: u['username_in_report'])

    def users_by_username(self, order):
        start = self.pagination.start
        end = start + self.pagination.count
        users = self.all_users
        if order == "desc":
            users.reverse()
        return users[start:end]

    def users_by_range(self, start, end, order):
        query = {"filter": {"range": {
                    self.date_field: {
                        "gte": start.strftime('%Y-%m-%d'),
                        "lte": end.strftime('%Y-%m-%d')}
                }}}
        uid_param = 'xform.form.meta.userID'
        res = es_query(
            q=query,
            params={'domain.exact': self.domain},
            facets=[uid_param],
            es_url=ES_URLS["forms"],
            size=0,
        )
        assert('error' not in res), "Bad ES query"
        count_dict = dict((user['term'], user['count'])
                for user in res['facets'][uid_param]['terms'])
        return self.users_sorted_by_count(count_dict, order)

    def users_sorted_by_count(self, count_dict, order):
        # Split all_users into those in count_dict and those not.
        # Sort the former by count and return
        users_with_forms = []
        users_without_forms = []
        for user in self.all_users:
            u_id = user['user_id']
            if u_id in count_dict:
                users_with_forms.append((count_dict[u_id], user))
            else:
                users_without_forms.append(user)
        if order == "asc":
            users_with_forms.sort()
            sorted_users = users_without_forms
            sorted_users += map(lambda u: u[1], users_with_forms)
        else:
            users_with_forms.sort(reverse=True)
            sorted_users = map(lambda u: u[1], users_with_forms)
            sorted_users += users_without_forms
        start = self.pagination.start
        end = start + self.pagination.count
        # end = min(len(sorted_users), start+self.pagination.count)
        return sorted_users[start:end]

    @property
    def column_count(self):
        return len(self.dates) + 2

    @property
    def rows(self):
        self.sort_col = self.request_params.get('iSortCol_0', 0)
        totals_col = self.column_count - 1
        order = self.request_params.get('sSortDir_0')
        if self.sort_col == totals_col:
            start = self.dates[0]
            end = self.dates[-1] + datetime.timedelta(days=1)
            users = self.users_by_range(start, end, order)
        elif 0 < self.sort_col < totals_col:
            start = self.dates[self.sort_col-1]
            end = start + datetime.timedelta(days=1)
            users = self.users_by_range(start, end, order)
        else:
            users = self.users_by_username(order)
        rows = [self.get_row(user) for user in users]
        self.total_row = self.get_row()
        return rows


class DailyFormStatsReportSQL(WorkerMonitoringReportTableBase, CompletionOrSubmissionTimeMixin, DatespanMixin):
    slug = "daily_form_stats_sql"
    name = ugettext_noop("Daily Form Activity (SQL)")

    fields = [
        'corehq.apps.reports.filters.users.ExpandedMobileWorkerFilter',
        'corehq.apps.reports.filters.forms.CompletionOrSubmissionTimeFilter',
        'corehq.apps.reports.filters.dates.DatespanFilter',
    ]

    description = ugettext_noop("Number of submissions per day.")

    fix_left_col = False
    emailable = True
    is_cacheable = False
    ajax_pagination = True

    @property
    @memoized
    def dates(self):
        date_list = [self.datespan.startdate]
        while date_list[-1] < self.datespan.enddate:
            date_list.append(date_list[-1] + datetime.timedelta(days=1))
        return date_list

    @property
    def headers(self):
        headers = DataTablesHeader(DataTablesColumn(_("Username"), span=3))
        for d in self.dates:
            headers.add_column(DataTablesColumn(d.strftime(DATE_FORMAT), sort_type=DTSortType.NUMERIC))
        headers.add_column(DataTablesColumn(_("Total"), sort_type=DTSortType.NUMERIC))
        return headers

    @classmethod
    def show_in_navigation(cls, domain=None, project=None, user=None):
        return user and user.is_previewer()

    @property
    def date_field(self):
        return 'received_on' if self.by_submission_time else 'time_end'

    @property
    def startdate(self):
        return self.datespan.startdate_utc if self.by_submission_time else self.datespan.startdate

    @property
    def enddate(self):
        return self.datespan.enddate_utc if self.by_submission_time else self.datespan.enddate_adjusted

    def date_filter(self, start, end):
        return {'%s__range' % self.date_field: (start, end)}

    @property
    def shared_pagination_GET_params(self):
        params = [
            dict(name=ExpandedMobileWorkerFilter.slug, value=ExpandedMobileWorkerFilter.get_value(self.request, self.domain)),
            dict(name=CompletionOrSubmissionTimeFilter.slug, value=CompletionOrSubmissionTimeFilter.get_value(self.request, self.domain)),
            dict(name='startdate', value=self.datespan.startdate_display),
            dict(name='enddate', value=self.datespan.enddate_display),
        ]
        return params

    @property
    def total_records(self):
        return len(self.all_users)

    @property
    @memoized
    def all_users(self):
        fields = ['_id', 'username', 'first_name', 'last_name',
            'doc_type', 'is_active', 'email']
        result = ExpandedMobileWorkerFilter.pull_users_from_es(
            self.domain, self.request, fields=fields)
        return sorted(map(
            util._report_user_dict,
            [u['fields'] for u in result['hits']['hits']]
        ), key=lambda u: u['username_in_report'])

    def users_by_username(self, order):
        start = self.pagination.start
        end = start + self.pagination.count
        users = self.all_users
        if order == "desc":
            users.reverse()
        return users[start:end]

    def users_by_range(self, start, end, order):
        results = FormData.objects \
            .filter(doc_type='XFormInstance') \
            .filter(**self.date_filter(start, end)) \
            .values('user_id') \
            .annotate(Count('user_id'))

        count_dict = dict((result['user_id'], result['user_id__count']) for result in results)
        return self.users_sorted_by_count(count_dict, order)

    def users_sorted_by_count(self, count_dict, order):
        # Split all_users into those in count_dict and those not.
        # Sort the former by count and return
        users_with_forms = []
        users_without_forms = []
        for user in self.all_users:
            u_id = user['user_id']
            if u_id in count_dict:
                users_with_forms.append((count_dict[u_id], user))
            else:
                users_without_forms.append(user)
        if order == "asc":
            users_with_forms.sort()
            sorted_users = users_without_forms
            sorted_users += map(lambda u: u[1], users_with_forms)
        else:
            users_with_forms.sort(reverse=True)
            sorted_users = map(lambda u: u[1], users_with_forms)
            sorted_users += users_without_forms
        start = self.pagination.start
        end = start + self.pagination.count
        return sorted_users[start:end]

    @property
    def column_count(self):
        return len(self.dates) + 2

    @property
    def rows(self):
        self.sort_col = self.request_params.get('iSortCol_0', 0)
        totals_col = self.column_count - 1
        order = self.request_params.get('sSortDir_0')
        if self.sort_col == totals_col:
            users = self.users_by_range(self.startdate, self.enddate, order)
        elif 0 < self.sort_col < totals_col:
            start = self.dates[self.sort_col-1]
            end = start + datetime.timedelta(days=1)
            users = self.users_by_range(start, end, order)
        else:
            users = self.users_by_username(order)

        rows = [self.get_row(user) for user in users]
        self.total_row = self.get_row()
        return rows

    def get_row(self, user=None):
        """
        Assemble a row for a given user.
        If no user is passed, assemble a totals row
        then the number of forms filled out per day for the datespan,
        and finally the total forms filled out in the datespan.
        """
        values = ['date']
        results = FormData.objects \
            .filter(doc_type='XFormInstance') \
            .filter(**self.date_filter(self.startdate, self.enddate))

        if user:
            results = results.filter(user_id=user.get('user_id'))
            values.append('user_id')

        results = results.extra({'date': "date(%s)" % self.date_field}) \
            .values(*values) \
            .annotate(Count(self.date_field))

        count_field = '%s__count' % self.date_field
        counts_by_date = dict((result['date'].isoformat(), result[count_field]) for result in results)
        date_cols = [
            counts_by_date.get(date.strftime(DATE_FORMAT), 0)
            for date in self.dates
        ]
        first_col = self.get_raw_user_link(user) if user else _("Total")
        return [first_col] + date_cols + [sum(date_cols)]


class FormCompletionTimeReport(WorkerMonitoringReportTableBase, DatespanMixin):
    name = ugettext_noop("Form Completion Time")
    slug = "completion_times"
    fields = ['corehq.apps.reports.filters.users.ExpandedMobileWorkerFilter',
              'corehq.apps.reports.filters.forms.SingleFormByApplicationFilter',
              'corehq.apps.reports.filters.dates.DatespanFilter']

    description = ugettext_noop("Statistics on time spent on a particular form.")
    is_cacheable = True

    def get_user_link(self, user):

        params = {
            'select_mw': user.get('user_id'),
            "form_unknown": self.request.GET.get("form_unknown", ''),
            "form_unknown_xmlns": self.request.GET.get("form_unknown_xmlns", ''),
            "form_status": self.request.GET.get("form_status", ''),
            "form_app_id": self.request.GET.get("form_app_id", ''),
            "form_module": self.request.GET.get("form_module", ''),
            "form_xmlns": self.request.GET.get("form_xmlns", ''),
            "startdate": self.request.GET.get("startdate", ''),
            "enddate": self.request.GET.get("enddate", '')
        }

        from corehq.apps.reports.standard.inspect import SubmitHistory

        user_link_template = '<a href="%(link)s">%(username)s</a>'
        base_link = "%s%s" % (get_url_base(), SubmitHistory.get_url(domain=self.domain))
        link = "{baselink}?{params}".format(baselink=base_link, params=urlencode(params))
        user_link = user_link_template % {"link": link,
                                          "username": user.get('username_in_report')}
        return self.table_cell(user.get('raw_username'), user_link)

    @property
    @memoized
    def selected_xmlns(self):
        return SingleFormByApplicationFilter.get_value(self.request, self.domain)

    @property
    def headers(self):
        if self.selected_xmlns['xmlns'] is None:
            return DataTablesHeader(DataTablesColumn(_("No Form Selected"), sortable=False))
        return DataTablesHeader(DataTablesColumn(_("User")),
            DataTablesColumn(_("Average"), sort_type=DTSortType.NUMERIC),
            DataTablesColumn(_("Std. Dev."), sort_type=DTSortType.NUMERIC),
            DataTablesColumn(_("Shortest"), sort_type=DTSortType.NUMERIC),
            DataTablesColumn(_("Longest"), sort_type=DTSortType.NUMERIC),
            DataTablesColumn(_("No. of Forms"), sort_type=DTSortType.NUMERIC))

    @property
    def rows(self):
        rows = []
        if self.selected_xmlns['xmlns'] is None:
            rows.append([_("You must select a specific form to view data.")])
            return rows

        def to_duration(val_in_s):
            assert val_in_s is not None
            return datetime.timedelta(seconds=val_in_s)

        def to_minutes(val_in_s):
            if val_in_s is None:
                return "--"
            return friendly_timedelta(to_duration(val_in_s))

        def to_minutes_raw(val_in_s):
            """
            return a timestamp like 66:12:24 (the first number is hours
            """
            if val_in_s is None:
                return '--'
            td = to_duration(val_in_s)
            hours, remainder = divmod(td.seconds, 3600)
            minutes, seconds = divmod(remainder, 60)
            return '{h}:{m}:{s}'.format(
                h=(td.days * 24) + hours,
                m=minutes,
                s=seconds,
            )

        def _fmt(pretty_fn, val):
            return format_datatables_data(pretty_fn(val), val)

        def _fmt_ts(timestamp):
            return format_datatables_data(to_minutes(timestamp), timestamp, to_minutes_raw(timestamp))

        def get_data(users, group_by_user=True):
            query = FormData.objects \
                .filter(doc_type='XFormInstance') \
                .filter(xmlns=self.selected_xmlns['xmlns']) \
                .filter(time_end__range=(self.datespan.startdate_utc, self.datespan.enddate_utc))

            if users:
                query = query.filter(user_id__in=users)

            if self.selected_xmlns['app_id'] is not None:
                query = query.filter(app_id=self.selected_xmlns['app_id'])

            if group_by_user:
                query = query.values('user_id')
                return query.annotate(Max('duration')) \
                    .annotate(Min('duration')) \
                    .annotate(Avg('duration')) \
                    .annotate(StdDev('duration')) \
                    .annotate(Count('duration'))
            else:
                return query.aggregate(
                    Max('duration'),
                    Min('duration'),
                    Avg('duration'),
                    StdDev('duration'),
                    Count('duration')
                )

        users_data = ExpandedMobileWorkerFilter.pull_users_and_groups(self.domain, self.request, True, True)
        user_ids = [user.get('user_id') for user in users_data["combined_users"]]

        data_map = dict([(row['user_id'], row) for row in get_data(user_ids)])

        for user in users_data["combined_users"]:
            stats = data_map.get(user.get('user_id'), {})
            rows.append([self.get_user_link(user),
                         _fmt_ts(stats.get('duration__avg')),
                         _fmt_ts(stats.get('duration__stddev')),
                         _fmt_ts(stats.get("duration__min")),
                         _fmt_ts(stats.get("duration__max")),
                         _fmt(lambda x: x, stats.get("duration__count", 0)),
            ])

        total_data = get_data(user_ids, group_by_user=False)
        self.total_row = ["All Users",
                          _fmt_ts(total_data.get('duration__avg')),
                          _fmt_ts(total_data.get('duration__stddev')),
                          _fmt_ts(total_data.get('duration__min')),
                          _fmt_ts(total_data.get('duration__max')),
                          total_data.get('duration__count', 0)]
        return rows


class FormCompletionVsSubmissionTrendsReport(WorkerMonitoringReportTableBase, MultiFormDrilldownMixin, DatespanMixin):
    name = ugettext_noop("Form Completion vs. Submission Trends")
    slug = "completion_vs_submission"
    is_cacheable = True

    description = ugettext_noop("Time lag between when forms were completed and when forms were successfully "
                                "sent to CommCare HQ.")

    fields = ['corehq.apps.reports.filters.users.ExpandedMobileWorkerFilter',
              'corehq.apps.reports.filters.forms.FormsByApplicationFilter',
              'corehq.apps.reports.filters.dates.DatespanFilter']

    @property
    def headers(self):
        return DataTablesHeader(DataTablesColumn(_("User")),
            DataTablesColumn(_("Completion Time")),
            DataTablesColumn(_("Submission Time")),
            DataTablesColumn(_("Form Name")),
            DataTablesColumn(_("View"), sortable=False),
            DataTablesColumn(_("Difference"), sort_type=DTSortType.NUMERIC)
        )

    @property
    def rows(self):
        rows = []
        total = 0
        total_seconds = 0
        if self.all_relevant_forms:
            users_data = ExpandedMobileWorkerFilter.pull_users_and_groups(self.domain, self.request, True, True)

            placeholders = []
            params = []
            user_map = dict([(user.get('user_id'), user) for user in users_data["combined_users"] if user.get('user_id')])
            form_map = {}
            for form in self.all_relevant_forms.values():
                placeholders.append('(%s,%s)')
                params.extend([form['app_id'], form['xmlns']])
                form_map[form['xmlns']] = form

            where = '(app_id, xmlns) in (%s)' % (','.join(placeholders))
            results = FormData.objects \
                .filter(doc_type='XFormInstance') \
                .filter(received_on__range=(self.datespan.startdate_utc, self.datespan.enddate_utc)) \
                .filter(user_id__in=user_map.keys()) \
                .values('instance_id', 'user_id', 'time_end', 'received_on', 'xmlns')\
                .extra(
                    where=[where], params=params
                )

            for row in results:
                completion_time = row['time_end'].replace(tzinfo=None)
                completion_dst = False if self.timezone == pytz.utc else\
                    tz_utils.is_timezone_in_dst(self.timezone, completion_time)
                completion_time = self.timezone.localize(completion_time, is_dst=completion_dst)

                submission_time = row['received_on'].replace(tzinfo=pytz.utc)
                submission_time = tz_utils.adjust_datetime_to_timezone(submission_time, pytz.utc.zone, self.timezone.zone)

                td = submission_time-completion_time
                td_total = (td.seconds + td.days * 24 * 3600)
                rows.append([
                            self.get_user_link(user_map.get(row['user_id'])),
                            self._format_date(completion_time),
                            self._format_date(submission_time),
                            form_map[row['xmlns']]['name'],
                            self._view_form_link(row['instance_id']),
                            self.table_cell(td_total, self._format_td_status(td))
                        ])

                if td_total >= 0:
                    total_seconds += td_total
                    total += 1
        else:
            rows.append(['No Submissions Available for this Date Range'] + ['--']*5)

        self.total_row = [_("Average"), "-", "-", "-", "-", self._format_td_status(int(total_seconds/total), False) if total > 0 else "--"]
        return rows

    def _format_date(self, date, d_format="%d %b %Y, %H:%M:%S"):
        return self.table_cell(
            date,
            "%s (%s)" % (date.strftime(d_format), date.tzinfo._tzname)
        )

    def _format_td_status(self, td, use_label=True):
        status = list()
        template = '<span class="label %(klass)s">%(status)s</span>'
        klass = ""
        if isinstance(td, int):
            td = datetime.timedelta(seconds=td)
        if isinstance(td, datetime.timedelta):
            hours = td.seconds//3600
            minutes = (td.seconds//60)%60
            vals = [td.days, hours, minutes, (td.seconds - hours*3600 - minutes*60)]
            names = [_("day"), _("hour"), _("minute"), _("second")]
            status = ["%s %s%s" % (val, names[i], "s" if val != 1 else "") for (i, val) in enumerate(vals) if val > 0]

            if td.days > 1:
                klass = "label-important"
            elif td.days == 1:
                klass = "label-warning"
            elif hours > 5:
                klass = "label-info"
            if not status:
                status.append("same")
            elif td.days < 0:
                if abs(td).seconds > 15*60:
                    status = [_("submitted before completed [strange]")]
                    klass = "label-inverse"
                else:
                    status = [_("same")]

        if use_label:
            return template % dict(status=", ".join(status), klass=klass)
        else:
            return ", ".join(status)

    def _view_form_link(self, instance_id):
        return '<a class="btn" href="%s">View Form</a>' % reverse('render_form_data', args=[self.domain, instance_id])


class WorkerMonitoringChartBase(ProjectReport, ProjectReportParametersMixin):
    fields = ['corehq.apps.reports.filters.users.UserTypeFilter',
              'corehq.apps.reports.filters.users.SelectMobileWorkerFilter']
    flush_layout = True
    report_template_path = "reports/async/basic.html"


class WorkerActivityTimes(WorkerMonitoringChartBase,
    MultiFormDrilldownMixin, CompletionOrSubmissionTimeMixin, DatespanMixin):
    name = ugettext_noop("Worker Activity Times")
    slug = "worker_activity_times"
    is_cacheable = True

    description = ugettext_noop("Graphical representation of when forms are submitted.")

    fields = [
        'corehq.apps.reports.filters.users.ExpandedMobileWorkerFilter',
        'corehq.apps.reports.filters.forms.FormsByApplicationFilter',
        'corehq.apps.reports.filters.forms.CompletionOrSubmissionTimeFilter',
        'corehq.apps.reports.filters.dates.DatespanFilter']

    report_partial_path = "reports/partials/punchcard.html"

    @property
    @memoized
    def activity_times(self):
        all_times = []
        users_data = ExpandedMobileWorkerFilter.pull_users_and_groups(self.domain, self.request, True, True)
        for user in users_data["combined_users"]:
            for form, info in self.all_relevant_forms.items():
                key = make_form_couch_key(self.domain, user_id=user.get('user_id'),
                   xmlns=info['xmlns'], app_id=info['app_id'], by_submission_time=self.by_submission_time)
                data = get_db().view("reports_forms/all_forms",
                    reduce=False,
                    startkey=key+[self.datespan.startdate_param_utc],
                    endkey=key+[self.datespan.enddate_param_utc],
                ).all()
                all_times.extend([dateutil.parser.parse(d['key'][-1]) for d in data])
        if self.by_submission_time:
            # completion time is assumed to be in the phone's timezone until we can send proper timezone info
            all_times = [tz_utils.adjust_datetime_to_timezone(t, pytz.utc.zone, self.timezone.zone) for t in all_times]
        return [(t.weekday(), t.hour) for t in all_times]

    @property
    def report_context(self):
        chart_data = defaultdict(int)
        for time in self.activity_times:
            chart_data[time] += 1
        return dict(
            chart_url=self.generate_chart(chart_data),
            no_data=not self.activity_times,
            timezone=self.timezone,
        )

    @classmethod
    def generate_chart(cls, data, width=950, height=300):
        """
            Gets a github style punchcard chart.
            Hat tip: http://github.com/dustin/bindir/blob/master/gitaggregates.py
        """
        no_data = not data
        try:
            from pygooglechart import ScatterChart
        except ImportError:
            raise Exception("WorkerActivityTimes requires pygooglechart.")

        chart = ScatterChart(width, height, x_range=(-1, 24), y_range=(-1, 7))

        chart.add_data([(h % 24) for h in range(24 * 8)])

        d=[]
        for i in range(8):
            d.extend([i] * 24)
        chart.add_data(d)

        # mapping between numbers 0..6 and its day of the week label
        day_names = "Mon Tue Wed Thu Fri Sat Sun".split(" ")
        # the order, bottom-to-top, in which the days should appear
        # i.e. Sun, Sat, Fri, Thu, etc
        days = (6, 5, 4, 3, 2, 1, 0)

        sizes=[]
        for d in days:
            sizes.extend([data[(d, h)] for h in range(24)])
        sizes.extend([0] * 24)
        if no_data:
            # fill in a line out of view so that chart.get_url() doesn't crash
            sizes.extend([1] * 24)
        chart.add_data(sizes)

        chart.set_axis_labels('x', [''] + [str(h) for h  in range(24)] + [''])
        chart.set_axis_labels('y', [''] + [day_names[n] for n in days] + [''])

        chart.add_marker(1, 1.0, 'o', '333333', 25)
        return chart.get_url() + '&chds=-1,24,-1,7,0,20'


class WorkerActivityReport(WorkerMonitoringReportTableBase, DatespanMixin):
    slug = 'worker_activity'
    name = ugettext_noop("Worker Activity")
    description = ugettext_noop("Summary of form and case activity by user or group.")
    section_name = ugettext_noop("Project Reports")
    num_avg_intervals = 3 # how many duration intervals we go back to calculate averages
    need_group_ids = True
    is_cacheable = True

    fields = [
        'corehq.apps.reports.dont_use.fields.MultiSelectGroupField',
        'corehq.apps.reports.dont_use.fields.UserOrGroupField',
        'corehq.apps.reports.filters.select.MultiCaseTypeFilter',
        'corehq.apps.reports.filters.dates.DatespanFilter',
    ]
    fix_left_col = True
    emailable = True

    @property
    @memoized
    def case_types_filter(self):
        case_types = self.request.GET.getlist('case_type')
        if case_types:
            return {"terms": {"type.exact": case_types}}
        return {}

    @property
    def view_by(self):
        return self.request.GET.get('view_by', None)

    @property
    def headers(self):
        CASE_TYPE_MSG = "The case type filter doesn't affect this column."
        by_group = self.view_by == 'groups'
        columns = [DataTablesColumn(_("Group"))] if by_group else [DataTablesColumn(_("User"))]
        columns.append(DataTablesColumnGroup(_("Form Data"),
            DataTablesColumn(_("# Forms Submitted"), sort_type=DTSortType.NUMERIC,
                help_text=_("Number of forms submitted in chosen date range. %s" % CASE_TYPE_MSG)),
            DataTablesColumn(_("Avg # Forms Submitted"), sort_type=DTSortType.NUMERIC,
                help_text=_("Average number of forms submitted in the last three date ranges of the same length. %s" % CASE_TYPE_MSG)),
            DataTablesColumn(_("Last Form Submission"),
                help_text=_("Date of last form submission in time period.  Total row displays proportion of users submitting forms in date range")) \
            if not by_group else DataTablesColumn(_("# Active Users"), sort_type=DTSortType.NUMERIC,
                help_text=_("Proportion of users in group who submitted forms in date range."))
        ))
        columns.append(DataTablesColumnGroup(_("Case Data"),
            DataTablesColumn(_("# Cases Created"), sort_type=DTSortType.NUMERIC,
                help_text=_("Number of cases created in the date range.")),
            DataTablesColumn(_("# Cases Closed"), sort_type=DTSortType.NUMERIC,
                help_text=_("Number of cases closed in the date range.")),
            ))
        columns.append(DataTablesColumnGroup(_("Case Activity"),
            DataTablesColumn(_("# Active Cases"), sort_type=DTSortType.NUMERIC,
                help_text=_("Number of cases owned by the user that were opened, modified or closed in date range.  This includes case sharing cases.")),
            DataTablesColumn(_("# Total Cases"), sort_type=DTSortType.NUMERIC,
                help_text=_("Total number of cases owned by the user.  This includes case sharing cases.")),
            DataTablesColumn(_("% Active Cases"), sort_type=DTSortType.NUMERIC,
                help_text=_("Percentage of cases owned by user that were active.  This includes case sharing cases.")),
        ))
        return DataTablesHeader(*columns)

    @property
    def users_to_iterate(self):
        if '_all' in self.group_ids:
            from corehq.apps.groups.models import Group
            ret = [util._report_user_dict(u) for u in list(CommCareUser.by_domain(self.domain))]
            for r in ret:
                r["group_ids"] = Group.by_user(r["user_id"], False)
            return ret
        else:
            return self.combined_users

    def es_form_submissions(self, datespan=None, dict_only=False):
        datespan = datespan or self.datespan
        q = {"query": {
                "bool": {
                    "must": [
                        {"match": {"domain.exact": self.domain}},
                        {"range": {
                            "form.meta.timeEnd": {
                                "from": datespan.startdate_param,
                                "to": datespan.enddate_param,
                                "include_upper": True}}}]}}}
        q["filter"] = {"and": ADD_TO_ES_FILTER["forms"][:]}
        facets = ['form.meta.userID']
        return es_query(q=q, facets=facets, es_url=XFORM_INDEX + '/xform/_search', size=1, dict_only=dict_only)

    def es_last_submissions(self, datespan=None, dict_only=False):
        """
            Creates a dict of userid => date of last submission
        """
        datespan = datespan or self.datespan
        def es_q(user_id):
            q = {"query": {
                    "bool": {
                        "must": [
                            {"match": {"domain.exact": self.domain}},
                            {"match": {"form.meta.userID": user_id}},
                            {"range": {
                                "form.meta.timeEnd": {
                                    "from": datespan.startdate_param,
                                    "to": datespan.enddate_param,
                                    "include_upper": True}}}
                        ]}},
                "sort": {"form.meta.timeEnd" : {"order": "desc"}}}
            results = es_query(q=q, es_url=XFORM_INDEX + '/xform/_search', size=1, dict_only=dict_only)['hits']['hits']
            return results[0]['_source']['form']['meta']['timeEnd'] if results else None

        DATE_FORMAT = '%Y-%m-%dT%H:%M:%SZ'
        def convert_date(date):
            return datetime.datetime.strptime(date, DATE_FORMAT).date() if date else None

        return dict([(u["user_id"], convert_date(es_q(u["user_id"]))) for u in self.users_to_iterate])

    def es_case_queries(self, date_field, user_field='user_id', datespan=None, dict_only=False):
        datespan = datespan or self.datespan
        q = {"query": {
                "bool": {
                    "must": [
                        {"match": {"domain.exact": self.domain}},
                        {"range": {
                            date_field: {
                                "from": datespan.startdate_param,
                                "to": datespan.enddate_param,
                                "include_upper": True}}}
                    ]}}}

        if self.case_types_filter:
            q["query"]["bool"]["must"].append(self.case_types_filter)

        facets = [user_field]
        return es_query(q=q, facets=facets, es_url=CASE_INDEX + '/case/_search', size=1, dict_only=dict_only)

    def es_active_cases(self, datespan=None, dict_only=False):
        """
            Open cases that haven't been modified within time range
        """
        datespan = datespan or self.datespan
        q = {"query": {
                "bool": {
                    "must": [
                        {"match": {"domain.exact": self.domain}},
                        {"nested": {
                            "path": "actions",
                            "query": {
                                "range": {
                                    "actions.date": {
                                        "from": datespan.startdate_param,
                                        "to": datespan.enddate_param,
                                        "include_upper": True}}}}}]}}}

        if self.case_types_filter:
            q["query"]["bool"]["must"].append(self.case_types_filter)

        facets = ['owner_id']
        return es_query(q=q, facets=facets, es_url=CASE_INDEX + '/case/_search', size=1, dict_only=dict_only)

    def es_total_cases(self, datespan=None, dict_only=False):
        datespan = datespan or self.datespan
        q = {"query": {
                "bool": {
                    "must": [
                        {"match": {"domain.exact": self.domain}},
                        {"range": {"opened_on": {"lte": datespan.enddate_param}}}],
                    "must_not": {"range": {"closed_on": {"lt": datespan.startdate_param}}}}}}

        if self.case_types_filter:
            q["query"]["bool"]["must"].append(self.case_types_filter)

        facets = ['owner_id']
        return es_query(q=q, facets=facets, es_url=CASE_INDEX + '/case/_search', size=1, dict_only=dict_only)


    @property
    def rows(self):
        duration = (self.datespan.enddate - self.datespan.startdate) + datetime.timedelta(days=1) # adjust bc inclusive
        avg_datespan = DateSpan(self.datespan.startdate - (duration * self.num_avg_intervals),
                                self.datespan.startdate - datetime.timedelta(days=1))

        if avg_datespan.startdate.year < 1900:  # srftime() doesn't work for dates below 1900
            avg_datespan.startdate = datetime.datetime(1900, 1, 1)

        form_data = self.es_form_submissions()
        submissions_by_user = dict([(t["term"], t["count"]) for t in form_data["facets"]["form.meta.userID"]["terms"]])
        avg_form_data = self.es_form_submissions(datespan=avg_datespan)
        avg_submissions_by_user = dict([(t["term"], t["count"]) for t in avg_form_data["facets"]["form.meta.userID"]["terms"]])

        if self.view_by == 'groups':
            active_users_by_group = dict([(g, len(filter(lambda u: submissions_by_user.get(u['user_id']), users)))
                                          for g, users in self.users_by_group.iteritems()])
        else:
            last_form_by_user = self.es_last_submissions()

        case_creation_data = self.es_case_queries('opened_on', 'opened_by')
        creations_by_user = dict([(t["term"].lower(), t["count"])
                                  for t in case_creation_data["facets"]["opened_by"]["terms"]])

        case_closure_data = self.es_case_queries('closed_on', 'closed_by')
        closures_by_user = dict([(t["term"].lower(), t["count"])
                                 for t in case_closure_data["facets"]["closed_by"]["terms"]])

        active_case_data = self.es_active_cases()
        actives_by_owner = dict([(t["term"].lower(), t["count"])
                                 for t in active_case_data["facets"]["owner_id"]["terms"]])

        total_case_data = self.es_total_cases()
        totals_by_owner = dict([(t["term"].lower(), t["count"])
                                for t in total_case_data["facets"]["owner_id"]["terms"]])

        def dates_for_linked_reports(case_list=False):
            start_date = self.datespan.startdate_param
            end_date = self.datespan.enddate if not case_list else self.datespan.enddate + datetime.timedelta(days=1)
            end_date = end_date.strftime(self.datespan.format)
            return start_date, end_date

        def submit_history_link(owner_id, val, param='select_mw'):
            """
                takes a row, and converts certain cells in the row to links that link to the submit history report
            """
            fs_url = reverse('project_report_dispatcher', args=(self.domain, 'submit_history'))
            start_date, end_date = dates_for_linked_reports()
            url_args = {
                param: owner_id,
                "startdate": start_date,
                "enddate": end_date,
            }

            return util.numcell('<a href="%s?%s" target="_blank">%s</a>' % (fs_url, urlencode(url_args, True), val), val)

        def add_case_list_links(owner_id, row):
            """
                takes a row, and converts certain cells in the row to links that link to the case list page
            """
            cl_url = reverse('project_report_dispatcher', args=(self.domain, 'case_list'))
            url_args = {
                "ufilter": range(4), # include all types of users in case list report
            }

            start_date, end_date = dates_for_linked_reports(case_list=True)
            start_date_sub1 = self.datespan.startdate - datetime.timedelta(days=1)
            start_date_sub1 = start_date_sub1.strftime(self.datespan.format)
            search_strings = {
                4: "opened_by: %s AND opened_on: [%s TO %s]" % (owner_id, start_date, end_date), # cases created
                5: "closed_by: %s AND closed_on: [%s TO %s]" % (owner_id, start_date, end_date), # cases closed
                7: "opened_on: [* TO %s] AND NOT closed_on: [* TO %s]" % (end_date, start_date_sub1), # total cases
            }
            if today_or_tomorrow(self.datespan.enddate):
                search_strings[6] = "modified_on: [%s TO %s]" % (start_date, end_date) # active cases

            if self.case_type:
                for index, search_string in search_strings.items():
                    search_strings[index] = search_string + " AND type.exact: %s" % self.case_type

            def create_case_url(index):
                """
                    Given an index for a cell in a the row, creates the link to the case list page for that cell
                """
                url_params = {"individual": owner_id} if index not in (4, 5) else {}
                url_params.update(url_args)
                url_params.update({"search_query": search_strings[index]})
                return util.numcell('<a href="%s?%s" target="_blank">%s</a>' % (cl_url, urlencode(url_params, True), row[index]), row[index])

            for i in search_strings:
                row[i] = create_case_url(i)
            return row

        def group_cell(group_id, group_name):
            """
                takes group info, and creates a cell that links to the user status report focused on the group
            """
            us_url = reverse('project_report_dispatcher', args=(self.domain, 'worker_activity'))
            start_date, end_date = dates_for_linked_reports()
            url_args = {
                "group": group_id,
                "startdate": start_date,
                "enddate": end_date,
            }
            return util.format_datatables_data(
                '<a href="%s?%s" target="_blank">%s</a>' % (us_url, urlencode(url_args, True), group_name),
                group_name
            )

        rows = []
        NO_FORMS_TEXT = _('None')
        if self.view_by == 'groups':
            for group, users in self.users_by_group.iteritems():
                group_name, group_id = tuple(group.split('|'))
                if group_name == 'no_group':
                    continue

                case_sharing_groups = set(reduce(operator.add, [u['group_ids'] for u in users], []))
                active_cases = sum([int(actives_by_owner.get(u["user_id"].lower(), 0)) for u in users]) + \
                    sum([int(actives_by_owner.get(g_id, 0)) for g_id in case_sharing_groups])
                total_cases = sum([int(totals_by_owner.get(u["user_id"].lower(), 0)) for u in users]) + \
                    sum([int(totals_by_owner.get(g_id, 0)) for g_id in case_sharing_groups])
                active_users = int(active_users_by_group.get(group, 0))
                total_users = len(self.users_by_group.get(group, []))

                rows.append([
                    group_cell(group_id, group_name),
                    submit_history_link(group_id,
                            sum([int(submissions_by_user.get(user["user_id"], 0)) for user in users]), param="group"),
                    util.numcell(sum([int(avg_submissions_by_user.get(user["user_id"], 0)) for user in users]) / self.num_avg_intervals),
                    util.numcell("%s / %s" % (active_users, total_users),
                                 int((float(active_users)/total_users) * 10000) if total_users else -1),
                    util.numcell(sum([int(creations_by_user.get(user["user_id"].lower(), 0)) for user in users])),
                    util.numcell(sum([int(closures_by_user.get(user["user_id"].lower(), 0)) for user in users])),
                    util.numcell(active_cases),
                    util.numcell(total_cases),
                    util.numcell((float(active_cases)/total_cases) * 100 if total_cases else 'nan', convert='float'),
                ])

        else:
            for user in self.users_to_iterate:
                active_cases = int(actives_by_owner.get(user["user_id"].lower(), 0)) + \
                    sum([int(actives_by_owner.get(group_id, 0)) for group_id in user["group_ids"]])
                total_cases = int(totals_by_owner.get(user["user_id"].lower(), 0)) + \
                    sum([int(totals_by_owner.get(group_id, 0)) for group_id in user["group_ids"]])

                rows.append(add_case_list_links(user['user_id'], [
                    user["username_in_report"],
                    submit_history_link(user['user_id'], submissions_by_user.get(user["user_id"], 0)),
                    util.numcell(int(avg_submissions_by_user.get(user["user_id"], 0)) / self.num_avg_intervals),
                    last_form_by_user.get(user["user_id"]) or NO_FORMS_TEXT,
                    int(creations_by_user.get(user["user_id"].lower(),0)),
                    int(closures_by_user.get(user["user_id"].lower(), 0)),
                    util.numcell(active_cases) if not today_or_tomorrow(self.datespan.enddate) else active_cases,
                    total_cases,
                    util.numcell((float(active_cases)/total_cases) * 100 if total_cases else 'nan', convert='float'),
                ]))

        self.total_row = [_("Total")]
        summing_cols = [1, 2, 4, 5, 6, 7]
        for col in range(1, len(self.headers)):
            if col in summing_cols:
                self.total_row.append(sum(filter(lambda x: not math.isnan(x), [row[col].get('sort_key', 0) for row in rows])))
            else:
                self.total_row.append('---')

        if self.view_by == 'groups':
            def parse(str):
                num, denom = tuple(str.split('/'))
                num = int(num.strip())
                denom = int(denom.strip())
                return num, denom

            def add(result_tuple, str):
                num, denom = parse(str)
                return num + result_tuple[0], denom + result_tuple[1]

            self.total_row[3] = '%s / %s' % reduce(add, [row[3]["html"] for row in rows], (0, 0))
        else:
            num = len(filter(lambda row: row[3] != NO_FORMS_TEXT, rows))
            self.total_row[3] = '%s / %s' % (num, len(rows))

        return rows<|MERGE_RESOLUTION|>--- conflicted
+++ resolved
@@ -8,11 +8,7 @@
 import numpy
 import operator
 import pytz
-<<<<<<< HEAD
-from corehq import toggles
-=======
 from corehq.apps.groups.models import Group
->>>>>>> 3868d104
 from corehq.apps.reports import util
 from corehq.apps.reports.filters.users import ExpandedMobileWorkerFilter
 from corehq.apps.reports.standard import ProjectReportParametersMixin, \
@@ -353,8 +349,7 @@
         return data['value'] if data else 0
 
 
-class DailyFormStatsReport(ElasticProjectInspectionReport, WorkerMonitoringReportTableBase,
-        CompletionOrSubmissionTimeMixin, DatespanMixin):
+class DailyFormStatsReport(WorkerMonitoringReportTableBase, CompletionOrSubmissionTimeMixin, DatespanMixin):
     slug = "daily_form_stats"
     name = ugettext_noop("Daily Form Activity")
 
@@ -366,10 +361,92 @@
 
     description = ugettext_noop("Number of submissions per day.")
 
+    fix_left_col = True
+    emailable = True
+    is_cacheable = True
+
+    # todo: get mike to handle deleted reports gracefully
+
+    @property
+    @memoized
+    def dates(self):
+        date_list = [self.datespan.startdate]
+        while date_list[-1] < self.datespan.enddate:
+            date_list.append(date_list[-1] + datetime.timedelta(days=1))
+        return date_list
+
+    @property
+    def headers(self):
+        headers = DataTablesHeader(DataTablesColumn(_("Username"), span=3))
+        for d in self.dates:
+            headers.add_column(DataTablesColumn(d.strftime(DATE_FORMAT), sort_type=DTSortType.NUMERIC))
+        headers.add_column(DataTablesColumn(_("Total"), sort_type=DTSortType.NUMERIC))
+        return headers
+
+    @property
+    def rows(self):
+        key = make_form_couch_key(self.domain, by_submission_time=self.by_submission_time)
+        results = get_db().view("reports_forms/all_forms",
+            reduce=False,
+            startkey=key+[self.datespan.startdate_param_utc if self.by_submission_time else self.datespan.startdate_param],
+            endkey=key+[self.datespan.enddate_param_utc if self.by_submission_time else self.datespan.enddate_param]
+        ).all()
+
+        users_data = ExpandedMobileWorkerFilter.pull_users_and_groups(self.domain, self.request, True, True)
+        user_map = dict([(user.get('user_id'), i) for (i, user) in enumerate(users_data["combined_users"])])
+        date_map = dict([(date.strftime(DATE_FORMAT), i+1) for (i,date) in enumerate(self.dates)])
+        rows = [[0]*(2+len(date_map)) for _tmp in range(len(users_data["combined_users"]))]
+        total_row = [0]*(2+len(date_map))
+
+        user_ids = [user.get('user_id') for user in users_data["combined_users"]]
+        for result in results:
+            _tmp, _domain, date = result['key']
+            date = dateutil.parser.parse(date)
+            tz_offset = self.timezone.localize(self.datespan.enddate).strftime("%z")
+            date = date + datetime.timedelta(hours=int(tz_offset[0:3]), minutes=int(tz_offset[0]+tz_offset[3:5]))
+            date = date.isoformat()
+            val = result['value']
+            user_id = val.get("user_id")
+            if user_id in user_ids:
+                date_key = date_map.get(date[0:10], None)
+                if date_key:
+                    rows[user_map[user_id]][date_key] += 1
+
+        for i, user in enumerate(users_data["combined_users"]):
+            rows[i][0] = self.get_user_link(user)
+            total = sum(rows[i][1:-1])
+            rows[i][-1] = total
+            total_row[1:-1] = [total_row[ind+1]+val for ind, val in enumerate(rows[i][1:-1])]
+            total_row[-1] += total
+
+        total_row[0] = _("All Users")
+        self.total_row = total_row
+
+        for row in rows:
+            row[1:] = [self.table_cell(val) for val in row[1:]]
+        return rows
+
+
+class DailyFormStatsReportES(ElasticProjectInspectionReport, WorkerMonitoringReportTableBase,
+        CompletionOrSubmissionTimeMixin, DatespanMixin):
+    slug = "daily_form_stats_es"
+    name = ugettext_noop("Daily Form Activity (ES)")
+
+    fields = [
+        'corehq.apps.reports.filters.users.ExpandedMobileWorkerFilter',
+        'corehq.apps.reports.filters.forms.CompletionOrSubmissionTimeFilter',
+        'corehq.apps.reports.filters.dates.DatespanFilter',
+    ]
+
+    description = ugettext_noop("Number of submissions per day.")
+
     ajax_pagination = True
     emailable = True
     is_cacheable = False
-    # default_sort =
+
+    @classmethod
+    def show_in_navigation(cls, domain=None, project=None, user=None):
+        return user and user.is_previewer()
 
     @property
     @memoized
@@ -499,179 +576,6 @@
             es_url=ES_URLS["forms"],
             size=0,
         )
-        assert('error' not in res), "Bad ES query for user %s" % user.get('user_id')
-        total = res['facets'][uid_param]['total']
-        count_dict = dict((user['term'], user['count'])
-                for user in res['facets'][uid_param]['terms'])
-        return self.users_sorted_by_count(count_dict, order)
-
-    def users_sorted_by_count(self, count_dict, order):
-        # Split all_users into those in count_dict and those not.
-        # Sort the former by count and return
-        users_with_forms = []
-        users_without_forms = []
-        for user in self.all_users:
-            u_id = user['user_id']
-            if u_id in count_dict:
-                users_with_forms.append((count_dict[u_id], user))
-            else:
-                users_without_forms.append(user)
-        if order == "asc":
-            users_with_forms.sort()
-            sorted_users = users_without_forms
-            sorted_users += map(lambda u: u[1], users_with_forms)
-        else:
-            users_with_forms.sort(reverse=True)
-            sorted_users = map(lambda u: u[1], users_with_forms)
-            sorted_users += users_without_forms
-        start = self.pagination.start
-        end = start + self.pagination.count
-        # end = min(len(sorted_users), start+self.pagination.count)
-        return sorted_users[start:end]
-
-    @property
-    def column_count(self):
-        return len(self.dates) + 2
-
-    @property
-    def rows(self):
-        self.sort_col = self.request_params.get('iSortCol_0', 0)
-        totals_col = self.column_count - 1
-        order = self.request_params.get('sSortDir_0')
-        if self.sort_col == totals_col:
-            start = self.dates[0]
-            end = self.dates[-1] + datetime.timedelta(days=1)
-            users = self.users_by_range(start, end, order)
-        elif 0 < self.sort_col < totals_col:
-            start = self.dates[self.sort_col-1]
-            end = start + datetime.timedelta(days=1)
-            users = self.users_by_range(start, end, order)
-        else:
-            users = self.users_by_username(order)
-        rows = [self.get_row(user) for user in users]
-        self.total_row = self.get_row()
-        return rows
-
-
-class DailyFormStatsReportES(ElasticProjectInspectionReport, WorkerMonitoringReportTableBase,
-        CompletionOrSubmissionTimeMixin, DatespanMixin):
-    slug = "daily_form_stats_es"
-    name = ugettext_noop("Daily Form Activity (ES)")
-
-    fields = [
-        'corehq.apps.reports.filters.users.ExpandedMobileWorkerFilter',
-        'corehq.apps.reports.filters.forms.CompletionOrSubmissionTimeFilter',
-        'corehq.apps.reports.filters.dates.DatespanFilter',
-    ]
-
-    description = ugettext_noop("Number of submissions per day.")
-
-    ajax_pagination = True
-    emailable = True
-    is_cacheable = False
-
-    @classmethod
-    def show_in_navigation(cls, domain=None, project=None, user=None):
-        return user and user.is_previewer()
-
-    @property
-    @memoized
-    def dates(self):
-        date_list = [self.datespan.startdate]
-        while date_list[-1] < self.datespan.enddate:
-            date_list.append(date_list[-1] + datetime.timedelta(days=1))
-        return date_list
-
-    @property
-    def headers(self):
-        headers = DataTablesHeader(DataTablesColumn(_("Username"), span=3))
-        for d in self.dates:
-            headers.add_column(DataTablesColumn(d.strftime(DATE_FORMAT), sort_type=DTSortType.NUMERIC))
-        headers.add_column(DataTablesColumn(_("Total"), sort_type=DTSortType.NUMERIC))
-        return headers
-
-    @property
-    def date_field(self):
-        return ("received_on" if self.by_submission_time
-                else "form.meta.timeStart")
-
-    def get_row(self, user=None):
-        """
-        Assemble a row for a given user.
-        If no user is passed, assemble a totals row
-        then the number of forms filled out per day for the datespan,
-        and finally the total forms filled out in the datespan.
-        """
-        facets = {"date": {"date_histogram": {
-            "field": self.date_field,
-            "interval": "day"
-        }}}
-        gte = self.datespan.startdate_param
-        lte = self.datespan.enddate_param
-        query = {"filter": {"range": {
-                    self.date_field: {
-                        "gte": gte,
-                        "lte": lte}
-                }}}
-        params = {'xform.form.meta.userID': user.get('user_id')} if user else None
-        res = es_query(
-            q=query,
-            params=params,
-            facets=facets,
-            es_url=ES_URLS["forms"],
-            size=0,
-            fields=None,
-        )
-        assert('error' not in res), "Bad ES query: %s" % (res['error'])
-        def parse(entry):
-            date = datetime.datetime.fromtimestamp(entry['time']/1000)
-            return (date.strftime(DATE_FORMAT), entry['count'])
-        counts_by_date = dict(map(parse, res['facets']['date']['entries']))
-        date_cols = [
-            counts_by_date.get(date.strftime(DATE_FORMAT), 0)
-            for date in self.dates
-        ]
-        first_col = self.get_raw_user_link(user) if user else _("Total")
-        return [first_col] + date_cols + [sum(date_cols)]
-
-    @property
-    def total_records(self):
-        return len(self.all_users)
-
-    @property
-    @memoized
-    def all_users(self):
-        fields = ['_id', 'username', 'first_name', 'last_name',
-            'doc_type', 'is_active', 'email']
-        result = ExpandedMobileWorkerFilter.pull_users_from_es(
-            self.domain, self.request, fields=fields)
-        return sorted(map(
-            util._report_user_dict,
-            [u['fields'] for u in result['hits']['hits']]
-        ), key=lambda u: u['username_in_report'])
-
-    def users_by_username(self, order):
-        start = self.pagination.start
-        end = start + self.pagination.count
-        users = self.all_users
-        if order == "desc":
-            users.reverse()
-        return users[start:end]
-
-    def users_by_range(self, start, end, order):
-        query = {"filter": {"range": {
-                    self.date_field: {
-                        "gte": start.strftime('%Y-%m-%d'),
-                        "lte": end.strftime('%Y-%m-%d')}
-                }}}
-        uid_param = 'xform.form.meta.userID'
-        res = es_query(
-            q=query,
-            params={'domain.exact': self.domain},
-            facets=[uid_param],
-            es_url=ES_URLS["forms"],
-            size=0,
-        )
         assert('error' not in res), "Bad ES query"
         count_dict = dict((user['term'], user['count'])
                 for user in res['facets'][uid_param]['terms'])
