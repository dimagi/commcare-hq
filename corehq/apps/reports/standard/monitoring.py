from _collections import defaultdict
import datetime
from urllib import urlencode
import dateutil
from django.core.urlresolvers import reverse
import math
from django.db.models.aggregates import Max, Min, Avg, StdDev, Count
import numpy
import operator
import pytz
from corehq import toggles
from corehq.apps.reports import util
from corehq.apps.reports.filters.users import ExpandedMobileWorkerFilter
from corehq.apps.reports.standard import ProjectReportParametersMixin, \
    DatespanMixin, ProjectReport, DATE_FORMAT
from corehq.apps.reports.filters.forms import CompletionOrSubmissionTimeFilter, FormsByApplicationFilter, SingleFormByApplicationFilter
from corehq.apps.reports.filters.users import ExpandedMobileWorkerFilter
from corehq.apps.reports.datatables import DataTablesHeader, DataTablesColumn, DTSortType, DataTablesColumnGroup
from corehq.apps.reports.generic import GenericTabularReport, ElasticProjectInspectionReport
from corehq.apps.reports.util import make_form_couch_key, friendly_timedelta, format_datatables_data
from corehq.apps.sofabed.models import FormData
from corehq.apps.users.models import CommCareUser
from corehq.elastic import es_query, ES_URLS, ADD_TO_ES_FILTER, es_wrapper
from corehq.pillows.mappings.case_mapping import CASE_INDEX
from corehq.pillows.mappings.xform_mapping import XFORM_INDEX
from dimagi.utils.couch.database import get_db
from dimagi.utils.dates import DateSpan, today_or_tomorrow
from dimagi.utils.decorators.memoized import memoized
from dimagi.utils.parsing import json_format_datetime
from dimagi.utils.timezones import utils as tz_utils
from dimagi.utils.web import get_url_base
from django.utils.translation import ugettext as _
from django.utils.translation import ugettext_noop


class WorkerMonitoringReportTableBase(GenericTabularReport, ProjectReport, ProjectReportParametersMixin):
    exportable = True

    def get_raw_user_link(self, user):
        from corehq.apps.reports.standard.cases.basic import CaseListReport
        user_link_template = '<a href="%(link)s?individual=%(user_id)s">%(username)s</a>'
        user_link = user_link_template % {"link": "%s%s" % (get_url_base(),
                                                            CaseListReport.get_url(domain=self.domain)),
                                          "user_id": user.get('user_id'),
                                          "username": user.get('username_in_report')}
        return user_link

    def get_user_link(self, user):
        user_link = self.get_raw_user_link(user)
        return self.table_cell(user.get('raw_username'), user_link)

    @property
    def report_context(self):
        return super(WorkerMonitoringReportTableBase, self).report_context

    @property
    def export_table(self):
        return super(WorkerMonitoringReportTableBase, self).export_table


class MultiFormDrilldownMixin(object):
    """
        This is a useful mixin when you use FormsByApplicationFilter.
    """

    @property
    @memoized
    def all_relevant_forms(self):
        return FormsByApplicationFilter.get_value(self.request, self.domain)


class CompletionOrSubmissionTimeMixin(object):
    """
        Use this when you use CompletionOrSubmissionTimeFilter.
    """
    @property
    def by_submission_time(self):
        value = CompletionOrSubmissionTimeFilter.get_value(self.request, self.domain)
        return value == 'submission'


class CaseActivityReport(WorkerMonitoringReportTableBase):
    """
    todo move this to the cached version when ready
    User    Last 30 Days    Last 60 Days    Last 90 Days   Active Clients              Inactive Clients
    danny   5 (25%)         10 (50%)        20 (100%)       17                          6
    (name)  (modified_since(x)/[active + closed_since(x)])  (open & modified_since(120)) (open & !modified_since(120))
    """
    name = ugettext_noop('Case Activity')
    slug = 'case_activity'
    fields = ['corehq.apps.reports.filters.users.ExpandedMobileWorkerFilter',
              'corehq.apps.reports.filters.select.CaseTypeFilter']
    all_users = None
    display_data = ['percent']
    emailable = True
    description = ugettext_noop("Followup rates on active cases.")
    is_cacheable = True

    @property
    def special_notice(self):
        if self.domain_object.case_sharing_included():
            return _("This report currently does not support case sharing. "
                       "There might be inconsistencies in case totals if the user is part of a case sharing group. "
                       "We are working to correct this shortly.")

    class Row(object):
        def __init__(self, report, user):
            self.report = report
            self.user = user

        @memoized
        def active_count(self):
            """Open clients seen in the last 120 days"""
            return self.report.get_number_cases(
                user_id=self.user.get('user_id'),
                modified_after=self.report.utc_now - self.report.milestone,
                modified_before=self.report.utc_now,
                closed=False,
            )

        @memoized
        def inactive_count(self):
            """Open clients not seen in the last 120 days"""
            return self.report.get_number_cases(
                user_id=self.user.get('user_id'),
                modified_before=self.report.utc_now - self.report.milestone,
                closed=False,
            )

        def modified_count(self, startdate=None, enddate=None):
            enddate = enddate or self.report.utc_now
            return self.report.get_number_cases(
                user_id=self.user.get('user_id'),
                modified_after=startdate,
                modified_before=enddate,
            )

        def closed_count(self, startdate=None, enddate=None):
            enddate = enddate or self.report.utc_now
            return self.report.get_number_cases(
                user_id=self.user.get('user_id'),
                modified_after=startdate,
                modified_before=enddate,
                closed=True
            )

        def header(self):
            return self.report.get_user_link(self.user)

    class TotalRow(object):
        def __init__(self, rows, header):
            self.rows = rows
            self._header = header

        def active_count(self):
            return sum([row.active_count() for row in self.rows])

        def inactive_count(self):
            return sum([row.inactive_count() for row in self.rows])

        def modified_count(self, startdate=None, enddate=None):
            return sum([row.modified_count(startdate, enddate) for row in self.rows])

        def closed_count(self, startdate=None, enddate=None):
            return sum([row.closed_count(startdate, enddate) for row in self.rows])

        def header(self):
            return self._header

    _default_landmarks = [30, 60, 90]
    @property
    @memoized
    def landmarks(self):
        landmarks_param = self.request_params.get('landmarks')
        landmarks_param = landmarks_param if isinstance(landmarks_param, list) else []
        landmarks_param = [param for param in landmarks_param if isinstance(param, int)]
        landmarks = landmarks_param if landmarks_param else self._default_landmarks
        return [datetime.timedelta(days=l) for l in landmarks]

    _default_milestone = 120
    @property
    @memoized
    def milestone(self):
        milestone_param = self.request_params.get('milestone')
        milestone_param = milestone_param if isinstance(milestone_param, int) else None
        milestone = milestone_param if milestone_param else self._default_milestone
        return datetime.timedelta(days=milestone)

    @property
    @memoized
    def utc_now(self):
        return tz_utils.adjust_datetime_to_timezone(datetime.datetime.utcnow(), self.timezone.zone, pytz.utc.zone)

    @property
    def headers(self):
        columns = [DataTablesColumn(_("Users"))]
        for landmark in self.landmarks:
            num_cases = DataTablesColumn(_("# Modified or Closed"), sort_type=DTSortType.NUMERIC,
                help_text=_("The number of cases that have been modified between %d days ago and today.") % landmark.days
            )
            num_active = DataTablesColumn(_("# Active"), sort_type=DTSortType.NUMERIC,
                help_text=_("The number of active cases.")
            )
            num_closed = DataTablesColumn(_("# Closed"), sort_type=DTSortType.NUMERIC,
                help_text=_("The number of cases that have been closed between %d days ago and today.") % landmark.days
            )
            proportion = DataTablesColumn(_("Proportion"), sort_type=DTSortType.NUMERIC,
                help_text=_("The number of modified cases / (#active + #closed cases in the last %d days).") % landmark.days
            )
            columns.append(DataTablesColumnGroup(_("Cases in Last %s Days") % landmark.days if landmark else _("Ever"),
                num_cases,
                num_active,
                num_closed,
                proportion
            ))
        columns.append(DataTablesColumn(_("# Active Cases"),
            sort_type=DTSortType.NUMERIC,
            help_text=_('Number of cases modified in the last %s days that are still open') % self.milestone.days))
        columns.append(DataTablesColumn(_("# Inactive Cases"),
            sort_type=DTSortType.NUMERIC,
            help_text=_("Number of cases that are open but haven't been touched in the last %s days") % self.milestone.days))
        return DataTablesHeader(*columns)

    @property
    def rows(self):
        users_data = ExpandedMobileWorkerFilter.pull_users_and_groups(self.domain, self.request, True, True)
        rows = [self.Row(self, user) for user in users_data["combined_users"]]

        total_row = self.TotalRow(rows, _("All Users"))

        def format_row(row):
            cells = [row.header()]

            def add_numeric_cell(text, value=None):
                if value is None:
                    try:
                        value = int(text)
                    except ValueError:
                        value = text
                cells.append(util.format_datatables_data(text=text, sort_key=value))

            for landmark in self.landmarks:
                value = row.modified_count(self.utc_now - landmark)
                active = row.active_count()
                closed = row.closed_count(self.utc_now - landmark)
                total = active + closed

                try:
                    p_val = float(value) * 100. / float(total)
                    proportion = '%.f%%' % p_val
                except ZeroDivisionError:
                    p_val = None
                    proportion = '--'
                add_numeric_cell(value, value)
                add_numeric_cell(active, active)
                add_numeric_cell(closed, closed)
                add_numeric_cell(proportion, p_val)

            add_numeric_cell(row.active_count())
            add_numeric_cell(row.inactive_count())
            return cells

        self.total_row = format_row(total_row)
        return map(format_row, rows)

    def get_number_cases(self, user_id, modified_after=None, modified_before=None, closed=None):
        key = [self.domain, {} if closed is None else closed, self.case_type or {}, user_id]

        if modified_after is None:
            start = ""
        else:
            start = json_format_datetime(modified_after)

        if modified_before is None:
            end = {}
        else:
            end = json_format_datetime(modified_before)

        return get_db().view('case/by_date_modified',
            startkey=key + [start],
            endkey=key + [end],
            group=True,
            group_level=0,
            wrapper=lambda row: row['value']
        ).one() or 0


class SubmissionsByFormReport(WorkerMonitoringReportTableBase, MultiFormDrilldownMixin, DatespanMixin):
    name = ugettext_noop("Submissions By Form")
    slug = "submissions_by_form"
    fields = [
        'corehq.apps.reports.filters.users.ExpandedMobileWorkerFilter',
        'corehq.apps.reports.filters.forms.FormsByApplicationFilter',
        'corehq.apps.reports.filters.dates.DatespanFilter'
    ]
    fix_left_col = True
    emailable = True
    is_cacheable = True


    description = _("Number of submissions by form.")

    @property
    def headers(self):
        headers = DataTablesHeader(DataTablesColumn(_("User"), span=3))
        if not self.all_relevant_forms:
            headers.add_column(DataTablesColumn(_("No submissions were found for selected forms within this date range."),
                sortable=False))
        else:
            for _form, info in self.all_relevant_forms.items():
                help_text = None
                if info['is_fuzzy']:
                    help_text = "This column shows Fuzzy Submissions."
                elif info['is_remote']:
                    help_text = "These forms came from a Remote CommCare HQ Application."
                headers.add_column(DataTablesColumn(info['name'], sort_type=DTSortType.NUMERIC, help_text=help_text))
            headers.add_column(DataTablesColumn(_("All Forms"), sort_type=DTSortType.NUMERIC))
        return headers

    @property
    def rows(self):
        rows = []
        totals = [0]*(len(self.all_relevant_forms)+1)
        users_data = ExpandedMobileWorkerFilter.pull_users_and_groups(self.domain, self.request, True, True)
        for user in users_data["combined_users"]:
            row = []
            if self.all_relevant_forms:
                for form in self.all_relevant_forms.values():
                    row.append(self._get_num_submissions(user.get('user_id'), form['xmlns'], form['app_id']))
                row_sum = sum(row)
                row = [self.get_user_link(user)] + \
                    [self.table_cell(row_data) for row_data in row] + \
                    [self.table_cell(row_sum, "<strong>%s</strong>" % row_sum)]
                totals = [totals[i]+col.get('sort_key') for i, col in enumerate(row[1:])]
                rows.append(row)
            else:
                rows.append([self.get_user_link(user), '--'])
        if self.all_relevant_forms:
            self.total_row = [_("All Users")] + totals
        return rows

    def _get_num_submissions(self, user_id, xmlns, app_id):
        key = make_form_couch_key(self.domain, user_id=user_id, xmlns=xmlns, app_id=app_id)
        data = get_db().view('reports_forms/all_forms',
            reduce=True,
            startkey=key+[self.datespan.startdate_param_utc],
            endkey=key+[self.datespan.enddate_param_utc],
        ).first()
        return data['value'] if data else 0


class DailyFormStatsReport(ElasticProjectInspectionReport, WorkerMonitoringReportTableBase,
        CompletionOrSubmissionTimeMixin, DatespanMixin):
    slug = "daily_form_stats"
    name = ugettext_noop("Daily Form Activity")

    fields = [
        'corehq.apps.reports.filters.users.ExpandedMobileWorkerFilter',
        'corehq.apps.reports.filters.forms.CompletionOrSubmissionTimeFilter',
        'corehq.apps.reports.filters.dates.DatespanFilter',
    ]

    description = ugettext_noop("Number of submissions per day.")

    ajax_pagination = True
    emailable = True
    is_cacheable = False
<<<<<<< HEAD

    # todo: get mike to handle deleted reports gracefully
=======
    # default_sort =
>>>>>>> 30113cdc

    @property
    @memoized
    def dates(self):
        date_list = [self.datespan.startdate]
        while date_list[-1] < self.datespan.enddate:
            date_list.append(date_list[-1] + datetime.timedelta(days=1))
        return date_list

    @property
    def headers(self):
        headers = DataTablesHeader(DataTablesColumn(_("Username"), span=3))
        for d in self.dates:
            headers.add_column(DataTablesColumn(d.strftime(DATE_FORMAT), sort_type=DTSortType.NUMERIC))
        headers.add_column(DataTablesColumn(_("Total"), sort_type=DTSortType.NUMERIC))
        return headers

    @property
    def date_field(self):
        return ("received_on" if self.by_submission_time
                else "form.meta.timeStart")

    def get_row(self, user=None):
        """
        Assemble a row for a given user.
        If no user is passed, assemble a totals row
        then the number of forms filled out per day for the datespan,
        and finally the total forms filled out in the datespan.
        """
        facets = {"date": {"date_histogram": {
            "field": self.date_field,
            "interval": "day"
        }}}
        gte = self.datespan.startdate_param
        lte = self.datespan.enddate_param
        query = {"filter": {"range": {
                    self.date_field: {
                        "gte": gte,
                        "lte": lte}
                }}}
        params = {'xform.form.meta.userID': user.get('user_id')} if user else None
        res = es_query(
            q=query,
            params=params,
            facets=facets,
            es_url=ES_URLS["forms"],
            size=0,
            fields=None,
        )
        assert('error' not in res), "Bad ES query: %s" % (res['error'])
        def parse(entry):
            date = datetime.datetime.fromtimestamp(entry['time']/1000)
            return (date.strftime(DATE_FORMAT), entry['count'])
        counts_by_date = dict(map(parse, res['facets']['date']['entries']))
        date_cols = [
            counts_by_date.get(date.strftime(DATE_FORMAT), 0)
            for date in self.dates
        ]
        first_col = self.get_raw_user_link(user) if user else _("Total")
        return [first_col] + date_cols + [sum(date_cols)]

    @property
    def total_records(self):
        return len(self.all_users)

    @property
    @memoized
    def all_users(self):
        fields = ['_id', 'username', 'first_name', 'last_name',
            'doc_type', 'is_active', 'email']
        result = ExpandedMobileWorkerFilter.pull_users_from_es(
            self.domain, self.request, fields=fields)
        return sorted(map(
            util._report_user_dict,
            [u['fields'] for u in result['hits']['hits']]
        ), key=lambda u: u['username_in_report'])

    def users_by_username(self, order):
        start = self.pagination.start
        end = start + self.pagination.count
        users = self.all_users
        if order == "desc":
            users.reverse()
        return users[start:end]

    def users_by_range(self, start, end, order):
        query = {"filter": {"range": {
                    self.date_field: {
                        "gte": start.strftime('%Y-%m-%d'),
                        "lte": end.strftime('%Y-%m-%d')}
                }}}
        uid_param = 'xform.form.meta.userID'
        res = es_query(
            q=query,
            params={'domain.exact': self.domain},
            facets=[uid_param],
            es_url=ES_URLS["forms"],
            size=0,
        )
        assert('error' not in res), "Bad ES query for user %s" % user.get('user_id')
        total = res['facets'][uid_param]['total']
        count_dict = dict((user['term'], user['count'])
                for user in res['facets'][uid_param]['terms'])
        return self.users_sorted_by_count(count_dict, order)

    def users_sorted_by_count(self, count_dict, order):
        # Split all_users into those in count_dict and those not.
        # Sort the former by count and return
        users_with_forms = []
        users_without_forms = []
        for user in self.all_users:
            u_id = user['user_id']
            if u_id in count_dict:
                users_with_forms.append((count_dict[u_id], user))
            else:
                users_without_forms.append(user)
        if order == "asc":
            users_with_forms.sort()
            sorted_users = users_without_forms
            sorted_users += map(lambda u: u[1], users_with_forms)
        else:
            users_with_forms.sort(reverse=True)
            sorted_users = map(lambda u: u[1], users_with_forms)
            sorted_users += users_without_forms
        start = self.pagination.start
        end = start + self.pagination.count
        # end = min(len(sorted_users), start+self.pagination.count)
        return sorted_users[start:end]

    @property
    def column_count(self):
        return len(self.dates) + 2

    @property
    def rows(self):
        self.sort_col = self.request_params.get('iSortCol_0', 0)
        totals_col = self.column_count - 1
        order = self.request_params.get('sSortDir_0')
        if self.sort_col == totals_col:
            start = self.dates[0]
            end = self.dates[-1] + datetime.timedelta(days=1)
            users = self.users_by_range(start, end, order)
        elif 0 < self.sort_col < totals_col:
            start = self.dates[self.sort_col-1]
            end = start + datetime.timedelta(days=1)
            users = self.users_by_range(start, end, order)
        else:
            users = self.users_by_username(order)
        rows = [self.get_row(user) for user in users]
        self.total_row = self.get_row()
        return rows


class DailyFormStatsReportSQL(DailyFormStatsReport):
    slug = "daily_form_stats_sql"
    name = ugettext_noop("Daily Form Activity (SQL)")

    fix_left_col = False
    ajax_pagination = True

    @classmethod
    def show_in_navigation(cls, domain=None, project=None, user=None):
        return user and user.is_previewer()

    @property
    def date_field(self):
        return 'received_on' if self.by_submission_time else 'time_end'

    @property
    def startdate(self):
        return self.datespan.startdate_utc if self.by_submission_time else self.datespan.startdate

    @property
    def enddate(self):
        return self.datespan.enddate_utc if self.by_submission_time else self.datespan.enddate_adjusted

    def date_filter(self, start, end):
        return {'%s__range' % self.date_field: (start, end)}

    @property
    def shared_pagination_GET_params(self):
        params = [
            dict(name=ExpandedMobileWorkerFilter.slug, value=ExpandedMobileWorkerFilter.get_value(self.request, self.domain)),
            dict(name=CompletionOrSubmissionTimeFilter.slug, value=CompletionOrSubmissionTimeFilter.get_value(self.request, self.domain)),
            dict(name='startdate', value=self.datespan.startdate_display),
            dict(name='enddate', value=self.datespan.enddate_display),
        ]
        return params

    @property
    def total_records(self):
        return len(self.all_users)

    @property
    @memoized
    def all_users(self):
        fields = ['_id', 'username', 'first_name', 'last_name',
            'doc_type', 'is_active', 'email']
        result = ExpandedMobileWorkerFilter.pull_users_from_es(
            self.domain, self.request, fields=fields)
        return sorted(map(
            util._report_user_dict,
            [u['fields'] for u in result['hits']['hits']]
        ), key=lambda u: u['username_in_report'])

    def users_by_username(self, order):
        start = self.pagination.start
        end = start + self.pagination.count
        users = self.all_users
        if order == "desc":
            users.reverse()
        return users[start:end]

    def users_by_range(self, start, end, order):
        results = FormData.objects \
            .filter(doc_type='XFormInstance') \
            .filter(**self.date_filter(start, end)) \
            .values('user_id') \
            .annotate(Count('user_id'))

        count_dict = dict((result['user_id'], result['user_id__count']) for result in results)
        return self.users_sorted_by_count(count_dict, order)

    def users_sorted_by_count(self, count_dict, order):
        # Split all_users into those in count_dict and those not.
        # Sort the former by count and return
        users_with_forms = []
        users_without_forms = []
        for user in self.all_users:
            u_id = user['user_id']
            if u_id in count_dict:
                users_with_forms.append((count_dict[u_id], user))
            else:
                users_without_forms.append(user)
        if order == "asc":
            users_with_forms.sort()
            sorted_users = users_without_forms
            sorted_users += map(lambda u: u[1], users_with_forms)
        else:
            users_with_forms.sort(reverse=True)
            sorted_users = map(lambda u: u[1], users_with_forms)
            sorted_users += users_without_forms
        start = self.pagination.start
        end = start + self.pagination.count
        return sorted_users[start:end]

    @property
    def column_count(self):
        return len(self.dates) + 2

    @property
    def rows(self):
        self.sort_col = self.request_params.get('iSortCol_0', 0)
        totals_col = self.column_count - 1
        order = self.request_params.get('sSortDir_0')
        if self.sort_col == totals_col:
            users = self.users_by_range(self.startdate, self.enddate, order)
        elif 0 < self.sort_col < totals_col:
            start = self.dates[self.sort_col-1]
            end = start + datetime.timedelta(days=1)
            users = self.users_by_range(start, end, order)
        else:
            users = self.users_by_username(order)

        rows = [self.get_row(user) for user in users]
        self.total_row = self.get_row()
        return rows

    def get_row(self, user=None):
        """
        Assemble a row for a given user.
        If no user is passed, assemble a totals row
        then the number of forms filled out per day for the datespan,
        and finally the total forms filled out in the datespan.
        """
        values = ['date']
        results = FormData.objects \
            .filter(doc_type='XFormInstance') \
            .filter(**self.date_filter(self.startdate, self.enddate))

        if user:
            results = results.filter(user_id=user.get('user_id'))
            values.append('user_id')

        results = results.extra({'date': "date(%s)" % self.date_field}) \
            .values(*values) \
            .annotate(Count(self.date_field))

        count_field = '%s__count' % self.date_field
        counts_by_date = dict((result['date'].isoformat(), result[count_field]) for result in results)
        date_cols = [
            counts_by_date.get(date.strftime(DATE_FORMAT), 0)
            for date in self.dates
        ]
        first_col = self.get_raw_user_link(user) if user else _("Total")
        return [first_col] + date_cols + [sum(date_cols)]


class FormCompletionTimeReport(WorkerMonitoringReportTableBase, DatespanMixin):
    name = ugettext_noop("Form Completion Time")
    slug = "completion_times"
    fields = ['corehq.apps.reports.filters.users.ExpandedMobileWorkerFilter',
              'corehq.apps.reports.filters.forms.SingleFormByApplicationFilter',
              'corehq.apps.reports.filters.dates.DatespanFilter']

    description = ugettext_noop("Statistics on time spent on a particular form.")
    is_cacheable = True

    def get_user_link(self, user):

        params = {
            'select_mw': user.get('user_id'),
            "form_unknown": self.request.GET.get("form_unknown", ''),
            "form_unknown_xmlns": self.request.GET.get("form_unknown_xmlns", ''),
            "form_status": self.request.GET.get("form_status", ''),
            "form_app_id": self.request.GET.get("form_app_id", ''),
            "form_module": self.request.GET.get("form_module", ''),
            "form_xmlns": self.request.GET.get("form_xmlns", ''),
            "startdate": self.request.GET.get("startdate", ''),
            "enddate": self.request.GET.get("enddate", '')
        }

        from corehq.apps.reports.standard.inspect import SubmitHistory

        user_link_template = '<a href="%(link)s">%(username)s</a>'
        base_link = "%s%s" % (get_url_base(), SubmitHistory.get_url(domain=self.domain))
        link = "{baselink}?{params}".format(baselink=base_link, params=urlencode(params))
        user_link = user_link_template % {"link": link,
                                          "username": user.get('username_in_report')}
        return self.table_cell(user.get('raw_username'), user_link)

    @property
    @memoized
    def selected_xmlns(self):
        return SingleFormByApplicationFilter.get_value(self.request, self.domain)

    @property
    def headers(self):
        if self.selected_xmlns['xmlns'] is None:
            return DataTablesHeader(DataTablesColumn(_("No Form Selected"), sortable=False))
        return DataTablesHeader(DataTablesColumn(_("User")),
            DataTablesColumn(_("Average"), sort_type=DTSortType.NUMERIC),
            DataTablesColumn(_("Std. Dev."), sort_type=DTSortType.NUMERIC),
            DataTablesColumn(_("Shortest"), sort_type=DTSortType.NUMERIC),
            DataTablesColumn(_("Longest"), sort_type=DTSortType.NUMERIC),
            DataTablesColumn(_("No. of Forms"), sort_type=DTSortType.NUMERIC))

    @property
    def rows(self):
        rows = []
        if self.selected_xmlns['xmlns'] is None:
            rows.append([_("You must select a specific form to view data.")])
            return rows

        def to_duration(val_in_s):
            assert val_in_s is not None
            return datetime.timedelta(seconds=val_in_s)

        def to_minutes(val_in_s):
            if val_in_s is None:
                return "--"
            return friendly_timedelta(to_duration(val_in_s))

        def to_minutes_raw(val_in_s):
            """
            return a timestamp like 66:12:24 (the first number is hours
            """
            if val_in_s is None:
                return '--'
            td = to_duration(val_in_s)
            hours, remainder = divmod(td.seconds, 3600)
            minutes, seconds = divmod(remainder, 60)
            return '{h}:{m}:{s}'.format(
                h=(td.days * 24) + hours,
                m=minutes,
                s=seconds,
            )

        def _fmt(pretty_fn, val):
            return format_datatables_data(pretty_fn(val), val)

        def _fmt_ts(timestamp):
            return format_datatables_data(to_minutes(timestamp), timestamp, to_minutes_raw(timestamp))

        def get_data(users, group_by_user=True):
            query = FormData.objects \
                .filter(doc_type='XFormInstance') \
                .filter(xmlns=self.selected_xmlns['xmlns']) \
                .filter(time_end__range=(self.datespan.startdate_utc, self.datespan.enddate_utc))

            if users:
                query = query.filter(user_id__in=users)

            if self.selected_xmlns['app_id'] is not None:
                query = query.filter(app_id=self.selected_xmlns['app_id'])

            if group_by_user:
                query = query.values('user_id')
                return query.annotate(Max('duration')) \
                    .annotate(Min('duration')) \
                    .annotate(Avg('duration')) \
                    .annotate(StdDev('duration')) \
                    .annotate(Count('duration'))
            else:
                return query.aggregate(
                    Max('duration'),
                    Min('duration'),
                    Avg('duration'),
                    StdDev('duration'),
                    Count('duration')
                )

        users_data = ExpandedMobileWorkerFilter.pull_users_and_groups(self.domain, self.request, True, True)
        user_ids = [user.get('user_id') for user in users_data["combined_users"]]

        data_map = dict([(row['user_id'], row) for row in get_data(user_ids)])

        for user in users_data["combined_users"]:
            stats = data_map.get(user.get('user_id'), {})
            rows.append([self.get_user_link(user),
                         _fmt_ts(stats.get('duration__avg')),
                         _fmt_ts(stats.get('duration__stddev')),
                         _fmt_ts(stats.get("duration__min")),
                         _fmt_ts(stats.get("duration__max")),
                         _fmt(lambda x: x, stats.get("duration__count", 0)),
            ])

        total_data = get_data(user_ids, group_by_user=False)
        self.total_row = ["All Users",
                          _fmt_ts(total_data.get('duration__avg')),
                          _fmt_ts(total_data.get('duration__stddev')),
                          _fmt_ts(total_data.get('duration__min')),
                          _fmt_ts(total_data.get('duration__max')),
                          total_data.get('duration__count', 0)]
        return rows


class FormCompletionVsSubmissionTrendsReport(WorkerMonitoringReportTableBase, MultiFormDrilldownMixin, DatespanMixin):
    name = ugettext_noop("Form Completion vs. Submission Trends")
    slug = "completion_vs_submission"
    is_cacheable = True

    description = ugettext_noop("Time lag between when forms were completed and when forms were successfully "
                                "sent to CommCare HQ.")

    fields = ['corehq.apps.reports.filters.users.ExpandedMobileWorkerFilter',
              'corehq.apps.reports.filters.forms.FormsByApplicationFilter',
              'corehq.apps.reports.filters.dates.DatespanFilter']

    @property
    def headers(self):
        return DataTablesHeader(DataTablesColumn(_("User")),
            DataTablesColumn(_("Completion Time")),
            DataTablesColumn(_("Submission Time")),
            DataTablesColumn(_("Form Name")),
            DataTablesColumn(_("View"), sortable=False),
            DataTablesColumn(_("Difference"), sort_type=DTSortType.NUMERIC)
        )

    @property
    def rows(self):
        rows = []
        total = 0
        total_seconds = 0
        if self.all_relevant_forms:
            users_data = ExpandedMobileWorkerFilter.pull_users_and_groups(self.domain, self.request, True, True)

            placeholders = []
            params = []
            user_map = dict([(user.get('user_id'), user) for user in users_data["combined_users"] if user.get('user_id')])
            form_map = {}
            for form in self.all_relevant_forms.values():
                placeholders.append('(%s,%s)')
                params.extend([form['app_id'], form['xmlns']])
                form_map[form['xmlns']] = form

            where = '(app_id, xmlns) in (%s)' % (','.join(placeholders))
            results = FormData.objects \
                .filter(doc_type='XFormInstance') \
                .filter(received_on__range=(self.datespan.startdate_utc, self.datespan.enddate_utc)) \
                .filter(user_id__in=user_map.keys()) \
                .values('instance_id', 'user_id', 'time_end', 'received_on', 'xmlns')\
                .extra(
                    where=[where], params=params
                )

            for row in results:
                completion_time = row['time_end'].replace(tzinfo=None)
                completion_dst = False if self.timezone == pytz.utc else\
                    tz_utils.is_timezone_in_dst(self.timezone, completion_time)
                completion_time = self.timezone.localize(completion_time, is_dst=completion_dst)

                submission_time = row['received_on'].replace(tzinfo=pytz.utc)
                submission_time = tz_utils.adjust_datetime_to_timezone(submission_time, pytz.utc.zone, self.timezone.zone)

                td = submission_time-completion_time
                td_total = (td.seconds + td.days * 24 * 3600)
                rows.append([
                            self.get_user_link(user_map.get(row['user_id'])),
                            self._format_date(completion_time),
                            self._format_date(submission_time),
                            form_map[row['xmlns']]['name'],
                            self._view_form_link(row['instance_id']),
                            self.table_cell(td_total, self._format_td_status(td))
                        ])

                if td_total >= 0:
                    total_seconds += td_total
                    total += 1
        else:
            rows.append(['No Submissions Available for this Date Range'] + ['--']*5)

        self.total_row = [_("Average"), "-", "-", "-", "-", self._format_td_status(int(total_seconds/total), False) if total > 0 else "--"]
        return rows

    def _format_date(self, date, d_format="%d %b %Y, %H:%M:%S"):
        return self.table_cell(
            date,
            "%s (%s)" % (date.strftime(d_format), date.tzinfo._tzname)
        )

    def _format_td_status(self, td, use_label=True):
        status = list()
        template = '<span class="label %(klass)s">%(status)s</span>'
        klass = ""
        if isinstance(td, int):
            td = datetime.timedelta(seconds=td)
        if isinstance(td, datetime.timedelta):
            hours = td.seconds//3600
            minutes = (td.seconds//60)%60
            vals = [td.days, hours, minutes, (td.seconds - hours*3600 - minutes*60)]
            names = [_("day"), _("hour"), _("minute"), _("second")]
            status = ["%s %s%s" % (val, names[i], "s" if val != 1 else "") for (i, val) in enumerate(vals) if val > 0]

            if td.days > 1:
                klass = "label-important"
            elif td.days == 1:
                klass = "label-warning"
            elif hours > 5:
                klass = "label-info"
            if not status:
                status.append("same")
            elif td.days < 0:
                if abs(td).seconds > 15*60:
                    status = [_("submitted before completed [strange]")]
                    klass = "label-inverse"
                else:
                    status = [_("same")]

        if use_label:
            return template % dict(status=", ".join(status), klass=klass)
        else:
            return ", ".join(status)

    def _view_form_link(self, instance_id):
        return '<a class="btn" href="%s">View Form</a>' % reverse('render_form_data', args=[self.domain, instance_id])


class WorkerMonitoringChartBase(ProjectReport, ProjectReportParametersMixin):
    fields = ['corehq.apps.reports.filters.users.UserTypeFilter',
              'corehq.apps.reports.filters.users.SelectMobileWorkerFilter']
    flush_layout = True
    report_template_path = "reports/async/basic.html"


class WorkerActivityTimes(WorkerMonitoringChartBase,
    MultiFormDrilldownMixin, CompletionOrSubmissionTimeMixin, DatespanMixin):
    name = ugettext_noop("Worker Activity Times")
    slug = "worker_activity_times"
    is_cacheable = True

    description = ugettext_noop("Graphical representation of when forms are submitted.")

    fields = [
        'corehq.apps.reports.filters.users.ExpandedMobileWorkerFilter',
        'corehq.apps.reports.filters.forms.FormsByApplicationFilter',
        'corehq.apps.reports.filters.forms.CompletionOrSubmissionTimeFilter',
        'corehq.apps.reports.filters.dates.DatespanFilter']

    report_partial_path = "reports/partials/punchcard.html"

    @property
    @memoized
    def activity_times(self):
        all_times = []
        users_data = ExpandedMobileWorkerFilter.pull_users_and_groups(self.domain, self.request, True, True)
        for user in users_data["combined_users"]:
            for form, info in self.all_relevant_forms.items():
                key = make_form_couch_key(self.domain, user_id=user.get('user_id'),
                   xmlns=info['xmlns'], app_id=info['app_id'], by_submission_time=self.by_submission_time)
                data = get_db().view("reports_forms/all_forms",
                    reduce=False,
                    startkey=key+[self.datespan.startdate_param_utc],
                    endkey=key+[self.datespan.enddate_param_utc],
                ).all()
                all_times.extend([dateutil.parser.parse(d['key'][-1]) for d in data])
        if self.by_submission_time:
            # completion time is assumed to be in the phone's timezone until we can send proper timezone info
            all_times = [tz_utils.adjust_datetime_to_timezone(t, pytz.utc.zone, self.timezone.zone) for t in all_times]
        return [(t.weekday(), t.hour) for t in all_times]

    @property
    def report_context(self):
        chart_data = defaultdict(int)
        for time in self.activity_times:
            chart_data[time] += 1
        return dict(
            chart_url=self.generate_chart(chart_data),
            no_data=not self.activity_times,
            timezone=self.timezone,
        )

    @classmethod
    def generate_chart(cls, data, width=950, height=300):
        """
            Gets a github style punchcard chart.
            Hat tip: http://github.com/dustin/bindir/blob/master/gitaggregates.py
        """
        no_data = not data
        try:
            from pygooglechart import ScatterChart
        except ImportError:
            raise Exception("WorkerActivityTimes requires pygooglechart.")

        chart = ScatterChart(width, height, x_range=(-1, 24), y_range=(-1, 7))

        chart.add_data([(h % 24) for h in range(24 * 8)])

        d=[]
        for i in range(8):
            d.extend([i] * 24)
        chart.add_data(d)

        # mapping between numbers 0..6 and its day of the week label
        day_names = "Mon Tue Wed Thu Fri Sat Sun".split(" ")
        # the order, bottom-to-top, in which the days should appear
        # i.e. Sun, Sat, Fri, Thu, etc
        days = (6, 5, 4, 3, 2, 1, 0)

        sizes=[]
        for d in days:
            sizes.extend([data[(d, h)] for h in range(24)])
        sizes.extend([0] * 24)
        if no_data:
            # fill in a line out of view so that chart.get_url() doesn't crash
            sizes.extend([1] * 24)
        chart.add_data(sizes)

        chart.set_axis_labels('x', [''] + [str(h) for h  in range(24)] + [''])
        chart.set_axis_labels('y', [''] + [day_names[n] for n in days] + [''])

        chart.add_marker(1, 1.0, 'o', '333333', 25)
        return chart.get_url() + '&chds=-1,24,-1,7,0,20'


class WorkerActivityReport(WorkerMonitoringReportTableBase, DatespanMixin):
    slug = 'worker_activity'
    name = ugettext_noop("Worker Activity")
    description = ugettext_noop("Summary of form and case activity by user or group.")
    section_name = ugettext_noop("Project Reports")
    num_avg_intervals = 3 # how many duration intervals we go back to calculate averages
    need_group_ids = True
    is_cacheable = True

    fields = [
        'corehq.apps.reports.dont_use.fields.MultiSelectGroupField',
        'corehq.apps.reports.dont_use.fields.UserOrGroupField',
        'corehq.apps.reports.filters.select.MultiCaseTypeFilter',
        'corehq.apps.reports.filters.dates.DatespanFilter',
    ]
    fix_left_col = True
    emailable = True

    @property
    @memoized
    def case_types_filter(self):
        case_types = self.request.GET.getlist('case_type')
        if case_types:
            return {"terms": {"type.exact": case_types}}
        return {}

    @property
    def view_by(self):
        return self.request.GET.get('view_by', None)

    @property
    def headers(self):
        CASE_TYPE_MSG = "The case type filter doesn't affect this column."
        by_group = self.view_by == 'groups'
        columns = [DataTablesColumn(_("Group"))] if by_group else [DataTablesColumn(_("User"))]
        columns.append(DataTablesColumnGroup(_("Form Data"),
            DataTablesColumn(_("# Forms Submitted"), sort_type=DTSortType.NUMERIC,
                help_text=_("Number of forms submitted in chosen date range. %s" % CASE_TYPE_MSG)),
            DataTablesColumn(_("Avg # Forms Submitted"), sort_type=DTSortType.NUMERIC,
                help_text=_("Average number of forms submitted in the last three date ranges of the same length. %s" % CASE_TYPE_MSG)),
            DataTablesColumn(_("Last Form Submission"),
                help_text=_("Date of last form submission in time period.  Total row displays proportion of users submitting forms in date range")) \
            if not by_group else DataTablesColumn(_("# Active Users"), sort_type=DTSortType.NUMERIC,
                help_text=_("Proportion of users in group who submitted forms in date range."))
        ))
        columns.append(DataTablesColumnGroup(_("Case Data"),
            DataTablesColumn(_("# Cases Created"), sort_type=DTSortType.NUMERIC,
                help_text=_("Number of cases created in the date range.")),
            DataTablesColumn(_("# Cases Closed"), sort_type=DTSortType.NUMERIC,
                help_text=_("Number of cases closed in the date range.")),
            ))
        columns.append(DataTablesColumnGroup(_("Case Activity"),
            DataTablesColumn(_("# Active Cases"), sort_type=DTSortType.NUMERIC,
                help_text=_("Number of cases owned by the user that were opened, modified or closed in date range.  This includes case sharing cases.")),
            DataTablesColumn(_("# Total Cases"), sort_type=DTSortType.NUMERIC,
                help_text=_("Total number of cases owned by the user.  This includes case sharing cases.")),
            DataTablesColumn(_("% Active Cases"), sort_type=DTSortType.NUMERIC,
                help_text=_("Percentage of cases owned by user that were active.  This includes case sharing cases.")),
        ))
        return DataTablesHeader(*columns)

    @property
    def users_to_iterate(self):
        if '_all' in self.group_ids:
            from corehq.apps.groups.models import Group
            ret = [util._report_user_dict(u) for u in list(CommCareUser.by_domain(self.domain))]
            for r in ret:
                r["group_ids"] = Group.by_user(r["user_id"], False)
            return ret
        else:
            return self.combined_users

    def es_form_submissions(self, datespan=None, dict_only=False):
        datespan = datespan or self.datespan
        q = {"query": {
                "bool": {
                    "must": [
                        {"match": {"domain.exact": self.domain}},
                        {"range": {
                            "form.meta.timeEnd": {
                                "from": datespan.startdate_param,
                                "to": datespan.enddate_param,
                                "include_upper": True}}}]}}}
        q["filter"] = {"and": ADD_TO_ES_FILTER["forms"][:]}
        facets = ['form.meta.userID']
        return es_query(q=q, facets=facets, es_url=XFORM_INDEX + '/xform/_search', size=1, dict_only=dict_only)

    def es_last_submissions(self, datespan=None, dict_only=False):
        """
            Creates a dict of userid => date of last submission
        """
        datespan = datespan or self.datespan
        def es_q(user_id):
            q = {"query": {
                    "bool": {
                        "must": [
                            {"match": {"domain.exact": self.domain}},
                            {"match": {"form.meta.userID": user_id}},
                            {"range": {
                                "form.meta.timeEnd": {
                                    "from": datespan.startdate_param,
                                    "to": datespan.enddate_param,
                                    "include_upper": True}}}
                        ]}},
                "sort": {"form.meta.timeEnd" : {"order": "desc"}}}
            results = es_query(q=q, es_url=XFORM_INDEX + '/xform/_search', size=1, dict_only=dict_only)['hits']['hits']
            return results[0]['_source']['form']['meta']['timeEnd'] if results else None

        DATE_FORMAT = '%Y-%m-%dT%H:%M:%SZ'
        def convert_date(date):
            return datetime.datetime.strptime(date, DATE_FORMAT).date() if date else None

        return dict([(u["user_id"], convert_date(es_q(u["user_id"]))) for u in self.users_to_iterate])

    def es_case_queries(self, date_field, user_field='user_id', datespan=None, dict_only=False):
        datespan = datespan or self.datespan
        q = {"query": {
                "bool": {
                    "must": [
                        {"match": {"domain.exact": self.domain}},
                        {"range": {
                            date_field: {
                                "from": datespan.startdate_param,
                                "to": datespan.enddate_param,
                                "include_upper": True}}}
                    ]}}}

        if self.case_types_filter:
            q["query"]["bool"]["must"].append(self.case_types_filter)

        facets = [user_field]
        return es_query(q=q, facets=facets, es_url=CASE_INDEX + '/case/_search', size=1, dict_only=dict_only)

    def es_active_cases(self, datespan=None, dict_only=False):
        """
            Open cases that haven't been modified within time range
        """
        datespan = datespan or self.datespan
        q = {"query": {
                "bool": {
                    "must": [
                        {"match": {"domain.exact": self.domain}},
                        {"nested": {
                            "path": "actions",
                            "query": {
                                "range": {
                                    "actions.date": {
                                        "from": datespan.startdate_param,
                                        "to": datespan.enddate_param,
                                        "include_upper": True}}}}}]}}}

        if self.case_types_filter:
            q["query"]["bool"]["must"].append(self.case_types_filter)

        facets = ['owner_id']
        return es_query(q=q, facets=facets, es_url=CASE_INDEX + '/case/_search', size=1, dict_only=dict_only)

    def es_total_cases(self, datespan=None, dict_only=False):
        datespan = datespan or self.datespan
        q = {"query": {
                "bool": {
                    "must": [
                        {"match": {"domain.exact": self.domain}},
                        {"range": {"opened_on": {"lte": datespan.enddate_param}}}],
                    "must_not": {"range": {"closed_on": {"lt": datespan.startdate_param}}}}}}

        if self.case_types_filter:
            q["query"]["bool"]["must"].append(self.case_types_filter)

        facets = ['owner_id']
        return es_query(q=q, facets=facets, es_url=CASE_INDEX + '/case/_search', size=1, dict_only=dict_only)


    @property
    def rows(self):
        duration = (self.datespan.enddate - self.datespan.startdate) + datetime.timedelta(days=1) # adjust bc inclusive
        avg_datespan = DateSpan(self.datespan.startdate - (duration * self.num_avg_intervals),
                                self.datespan.startdate - datetime.timedelta(days=1))

        if avg_datespan.startdate.year < 1900:  # srftime() doesn't work for dates below 1900
            avg_datespan.startdate = datetime.datetime(1900, 1, 1)

        form_data = self.es_form_submissions()
        submissions_by_user = dict([(t["term"], t["count"]) for t in form_data["facets"]["form.meta.userID"]["terms"]])
        avg_form_data = self.es_form_submissions(datespan=avg_datespan)
        avg_submissions_by_user = dict([(t["term"], t["count"]) for t in avg_form_data["facets"]["form.meta.userID"]["terms"]])

        if self.view_by == 'groups':
            active_users_by_group = dict([(g, len(filter(lambda u: submissions_by_user.get(u['user_id']), users)))
                                          for g, users in self.users_by_group.iteritems()])
        else:
            last_form_by_user = self.es_last_submissions()

        case_creation_data = self.es_case_queries('opened_on', 'opened_by')
        creations_by_user = dict([(t["term"].lower(), t["count"])
                                  for t in case_creation_data["facets"]["opened_by"]["terms"]])

        case_closure_data = self.es_case_queries('closed_on', 'closed_by')
        closures_by_user = dict([(t["term"].lower(), t["count"])
                                 for t in case_closure_data["facets"]["closed_by"]["terms"]])

        active_case_data = self.es_active_cases()
        actives_by_owner = dict([(t["term"].lower(), t["count"])
                                 for t in active_case_data["facets"]["owner_id"]["terms"]])

        total_case_data = self.es_total_cases()
        totals_by_owner = dict([(t["term"].lower(), t["count"])
                                for t in total_case_data["facets"]["owner_id"]["terms"]])

        def dates_for_linked_reports(case_list=False):
            start_date = self.datespan.startdate_param
            end_date = self.datespan.enddate if not case_list else self.datespan.enddate + datetime.timedelta(days=1)
            end_date = end_date.strftime(self.datespan.format)
            return start_date, end_date

        def submit_history_link(owner_id, val, param='select_mw'):
            """
                takes a row, and converts certain cells in the row to links that link to the submit history report
            """
            fs_url = reverse('project_report_dispatcher', args=(self.domain, 'submit_history'))
            start_date, end_date = dates_for_linked_reports()
            url_args = {
                param: owner_id,
                "startdate": start_date,
                "enddate": end_date,
            }

            return util.numcell('<a href="%s?%s" target="_blank">%s</a>' % (fs_url, urlencode(url_args, True), val), val)

        def add_case_list_links(owner_id, row):
            """
                takes a row, and converts certain cells in the row to links that link to the case list page
            """
            cl_url = reverse('project_report_dispatcher', args=(self.domain, 'case_list'))
            url_args = {
                "ufilter": range(4), # include all types of users in case list report
            }

            start_date, end_date = dates_for_linked_reports(case_list=True)
            start_date_sub1 = self.datespan.startdate - datetime.timedelta(days=1)
            start_date_sub1 = start_date_sub1.strftime(self.datespan.format)
            search_strings = {
                4: "opened_by: %s AND opened_on: [%s TO %s]" % (owner_id, start_date, end_date), # cases created
                5: "closed_by: %s AND closed_on: [%s TO %s]" % (owner_id, start_date, end_date), # cases closed
                7: "opened_on: [* TO %s] AND NOT closed_on: [* TO %s]" % (end_date, start_date_sub1), # total cases
            }
            if today_or_tomorrow(self.datespan.enddate):
                search_strings[6] = "modified_on: [%s TO %s]" % (start_date, end_date) # active cases

            if self.case_type:
                for index, search_string in search_strings.items():
                    search_strings[index] = search_string + " AND type.exact: %s" % self.case_type

            def create_case_url(index):
                """
                    Given an index for a cell in a the row, creates the link to the case list page for that cell
                """
                url_params = {"individual": owner_id} if index not in (4, 5) else {}
                url_params.update(url_args)
                url_params.update({"search_query": search_strings[index]})
                return util.numcell('<a href="%s?%s" target="_blank">%s</a>' % (cl_url, urlencode(url_params, True), row[index]), row[index])

            for i in search_strings:
                row[i] = create_case_url(i)
            return row

        def group_cell(group_id, group_name):
            """
                takes group info, and creates a cell that links to the user status report focused on the group
            """
            us_url = reverse('project_report_dispatcher', args=(self.domain, 'worker_activity'))
            start_date, end_date = dates_for_linked_reports()
            url_args = {
                "group": group_id,
                "startdate": start_date,
                "enddate": end_date,
            }
            return util.format_datatables_data(
                '<a href="%s?%s" target="_blank">%s</a>' % (us_url, urlencode(url_args, True), group_name),
                group_name
            )

        rows = []
        NO_FORMS_TEXT = _('None')
        if self.view_by == 'groups':
            for group, users in self.users_by_group.iteritems():
                group_name, group_id = tuple(group.split('|'))
                if group_name == 'no_group':
                    continue

                case_sharing_groups = set(reduce(operator.add, [u['group_ids'] for u in users], []))
                active_cases = sum([int(actives_by_owner.get(u["user_id"].lower(), 0)) for u in users]) + \
                    sum([int(actives_by_owner.get(g_id, 0)) for g_id in case_sharing_groups])
                total_cases = sum([int(totals_by_owner.get(u["user_id"].lower(), 0)) for u in users]) + \
                    sum([int(totals_by_owner.get(g_id, 0)) for g_id in case_sharing_groups])
                active_users = int(active_users_by_group.get(group, 0))
                total_users = len(self.users_by_group.get(group, []))

                rows.append([
                    group_cell(group_id, group_name),
                    submit_history_link(group_id,
                            sum([int(submissions_by_user.get(user["user_id"], 0)) for user in users]), param="group"),
                    util.numcell(sum([int(avg_submissions_by_user.get(user["user_id"], 0)) for user in users]) / self.num_avg_intervals),
                    util.numcell("%s / %s" % (active_users, total_users),
                                 int((float(active_users)/total_users) * 10000) if total_users else -1),
                    util.numcell(sum([int(creations_by_user.get(user["user_id"].lower(), 0)) for user in users])),
                    util.numcell(sum([int(closures_by_user.get(user["user_id"].lower(), 0)) for user in users])),
                    util.numcell(active_cases),
                    util.numcell(total_cases),
                    util.numcell((float(active_cases)/total_cases) * 100 if total_cases else 'nan', convert='float'),
                ])

        else:
            for user in self.users_to_iterate:
                active_cases = int(actives_by_owner.get(user["user_id"].lower(), 0)) + \
                    sum([int(actives_by_owner.get(group_id, 0)) for group_id in user["group_ids"]])
                total_cases = int(totals_by_owner.get(user["user_id"].lower(), 0)) + \
                    sum([int(totals_by_owner.get(group_id, 0)) for group_id in user["group_ids"]])

                rows.append(add_case_list_links(user['user_id'], [
                    user["username_in_report"],
                    submit_history_link(user['user_id'], submissions_by_user.get(user["user_id"], 0)),
                    util.numcell(int(avg_submissions_by_user.get(user["user_id"], 0)) / self.num_avg_intervals),
                    last_form_by_user.get(user["user_id"]) or NO_FORMS_TEXT,
                    int(creations_by_user.get(user["user_id"].lower(),0)),
                    int(closures_by_user.get(user["user_id"].lower(), 0)),
                    util.numcell(active_cases) if not today_or_tomorrow(self.datespan.enddate) else active_cases,
                    total_cases,
                    util.numcell((float(active_cases)/total_cases) * 100 if total_cases else 'nan', convert='float'),
                ]))

        self.total_row = [_("Total")]
        summing_cols = [1, 2, 4, 5, 6, 7]
        for col in range(1, len(self.headers)):
            if col in summing_cols:
                self.total_row.append(sum(filter(lambda x: not math.isnan(x), [row[col].get('sort_key', 0) for row in rows])))
            else:
                self.total_row.append('---')

        if self.view_by == 'groups':
            def parse(str):
                num, denom = tuple(str.split('/'))
                num = int(num.strip())
                denom = int(denom.strip())
                return num, denom

            def add(result_tuple, str):
                num, denom = parse(str)
                return num + result_tuple[0], denom + result_tuple[1]

            self.total_row[3] = '%s / %s' % reduce(add, [row[3]["html"] for row in rows], (0, 0))
        else:
            num = len(filter(lambda row: row[3] != NO_FORMS_TEXT, rows))
            self.total_row[3] = '%s / %s' % (num, len(rows))

        return rows<|MERGE_RESOLUTION|>--- conflicted
+++ resolved
@@ -365,12 +365,6 @@
     ajax_pagination = True
     emailable = True
     is_cacheable = False
-<<<<<<< HEAD
-
-    # todo: get mike to handle deleted reports gracefully
-=======
-    # default_sort =
->>>>>>> 30113cdc
 
     @property
     @memoized
