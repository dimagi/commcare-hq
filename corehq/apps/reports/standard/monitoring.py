from _collections import defaultdict
import datetime
from urllib import urlencode
import dateutil
from django.core.urlresolvers import reverse
import math
import numpy
import operator
import pytz
from corehq.apps.reports import util
from corehq.apps.reports.standard import ProjectReportParametersMixin, \
    DatespanMixin, ProjectReport, DATE_FORMAT
from corehq.apps.reports.filters.forms import CompletionOrSubmissionTimeFilter, FormsByApplicationFilter, SingleFormByApplicationFilter
from corehq.apps.reports.datatables import DataTablesHeader, DataTablesColumn, DTSortType, DataTablesColumnGroup
from corehq.apps.reports.generic import GenericTabularReport
from corehq.apps.reports.util import make_form_couch_key, friendly_timedelta, format_datatables_data
from corehq.pillows.mappings.case_mapping import CASE_INDEX
from corehq.pillows.mappings.xform_mapping import XFORM_INDEX
from dimagi.utils.couch.database import get_db
from dimagi.utils.dates import DateSpan
from dimagi.utils.decorators.memoized import memoized
from dimagi.utils.parsing import json_format_datetime
from dimagi.utils.timezones import utils as tz_utils
from dimagi.utils.web import get_url_base
from django.utils.translation import ugettext as _
from django.utils.translation import ugettext_noop
from corehq.apps.appstore.views import es_query


def cache_report():
    """do nothing until the real cache_report is fixed"""
    def _fn(fn):
        return fn
    return _fn

monitoring_report_cacher = cache_report()

class WorkerMonitoringReportTableBase(GenericTabularReport, ProjectReport, ProjectReportParametersMixin):
    exportable = True

    def get_user_link(self, user):
        user_link_template = '<a href="%(link)s?individual=%(user_id)s">%(username)s</a>'
        from corehq.apps.reports.standard.inspect import CaseListReport
        user_link = user_link_template % {"link": "%s%s" % (get_url_base(),
                                                            CaseListReport.get_url(domain=self.domain)),
                                          "user_id": user.get('user_id'),
                                          "username": user.get('username_in_report')}
        return self.table_cell(user.get('raw_username'), user_link)

    @property
    @monitoring_report_cacher
    def report_context(self):
        return super(WorkerMonitoringReportTableBase, self).report_context

    @property
    @monitoring_report_cacher
    def export_table(self):
        return super(WorkerMonitoringReportTableBase, self).export_table


class MultiFormDrilldownMixin(object):
    """
        This is a useful mixin when you use FormsByApplicationFilter.
    """

    @property
    @memoized
    def all_relevant_forms(self):
        selected_forms = FormsByApplicationFilter.get_value(self.request, self.domain)
        if self.request.GET.get('%s_unknown' % FormsByApplicationFilter.slug) == 'yes':
            return selected_forms

        # filter this result by submissions within this time frame
        key = make_form_couch_key(self.domain, by_submission_time=getattr(self, 'by_submission_time', True))
        data = get_db().view('reports_forms/all_forms',
            reduce=False,
            startkey=key+[self.datespan.startdate_param_utc],
            endkey=key+[self.datespan.enddate_param_utc],
        ).all()

        all_submitted_forms = set([FormsByApplicationFilter.make_xmlns_app_key(d['value']['xmlns'], d['value']['app_id'])
                                   for d in data])
        relevant_forms = all_submitted_forms.intersection(set(selected_forms.keys()))

        all_submitted_xmlns = [d['value']['xmlns'] for d in data]
        fuzzy_xmlns = set([k for k in selected_forms.keys()
                           if (FormsByApplicationFilter.fuzzy_slug in k and
                               FormsByApplicationFilter.split_xmlns_app_key(k, only_xmlns=True) in all_submitted_xmlns)])


        relevant_forms = relevant_forms.union(fuzzy_xmlns)
        return dict([(k, selected_forms[k]) for k in relevant_forms])


class CompletionOrSubmissionTimeMixin(object):
    """
        Use this when you use CompletionOrSubmissionTimeFilter.
    """
    @property
    def by_submission_time(self):
        value = CompletionOrSubmissionTimeFilter.get_value(self.request, self.domain)
        return value == 'submission'


class CaseActivityReport(WorkerMonitoringReportTableBase):
    """
    todo move this to the cached version when ready
    User    Last 30 Days    Last 60 Days    Last 90 Days   Active Clients              Inactive Clients
    danny   5 (25%)         10 (50%)        20 (100%)       17                          6
    (name)  (modified_since(x)/[active + closed_since(x)])  (open & modified_since(120)) (open & !modified_since(120))
    """
    name = ugettext_noop('Case Activity')
    slug = 'case_activity'
    fields = ['corehq.apps.reports.filters.users.UserTypeFilter',
              'corehq.apps.reports.filters.select.CaseTypeFilter',
              'corehq.apps.reports.filters.select.GroupFilter']
    all_users = None
    display_data = ['percent']
    emailable = True
    description = ugettext_noop("Followup rates on active cases.")

    @property
    def special_notice(self):
        if self.domain_object.case_sharing_included():
            return _("This report currently does not support case sharing. "
                       "There might be inconsistencies in case totals if the user is part of a case sharing group. "
                       "We are working to correct this shortly.")

    class Row(object):
        def __init__(self, report, user):
            self.report = report
            self.user = user

        @memoized
        def active_count(self):
            """Open clients seen in the last 120 days"""
            return self.report.get_number_cases(
                user_id=self.user.get('user_id'),
                modified_after=self.report.utc_now - self.report.milestone,
                modified_before=self.report.utc_now,
                closed=False,
            )

        @memoized
        def inactive_count(self):
            """Open clients not seen in the last 120 days"""
            return self.report.get_number_cases(
                user_id=self.user.get('user_id'),
                modified_before=self.report.utc_now - self.report.milestone,
                closed=False,
            )

        def modified_count(self, startdate=None, enddate=None):
            enddate = enddate or self.report.utc_now
            return self.report.get_number_cases(
                user_id=self.user.get('user_id'),
                modified_after=startdate,
                modified_before=enddate,
            )

        def closed_count(self, startdate=None, enddate=None):
            enddate = enddate or self.report.utc_now
            return self.report.get_number_cases(
                user_id=self.user.get('user_id'),
                modified_after=startdate,
                modified_before=enddate,
                closed=True
            )

        def header(self):
            return self.report.get_user_link(self.user)

    class TotalRow(object):
        def __init__(self, rows, header):
            self.rows = rows
            self._header = header

        def active_count(self):
            return sum([row.active_count() for row in self.rows])

        def inactive_count(self):
            return sum([row.inactive_count() for row in self.rows])

        def modified_count(self, startdate=None, enddate=None):
            return sum([row.modified_count(startdate, enddate) for row in self.rows])

        def closed_count(self, startdate=None, enddate=None):
            return sum([row.closed_count(startdate, enddate) for row in self.rows])

        def header(self):
            return self._header

    _default_landmarks = [30, 60, 90]
    @property
    @memoized
    def landmarks(self):
        landmarks_param = self.request_params.get('landmarks')
        landmarks_param = landmarks_param if isinstance(landmarks_param, list) else []
        landmarks_param = [param for param in landmarks_param if isinstance(param, int)]
        landmarks = landmarks_param if landmarks_param else self._default_landmarks
        return [datetime.timedelta(days=l) for l in landmarks]

    _default_milestone = 120
    @property
    @memoized
    def milestone(self):
        milestone_param = self.request_params.get('milestone')
        milestone_param = milestone_param if isinstance(milestone_param, int) else None
        milestone = milestone_param if milestone_param else self._default_milestone
        return datetime.timedelta(days=milestone)

    @property
    @memoized
    def utc_now(self):
        return tz_utils.adjust_datetime_to_timezone(datetime.datetime.utcnow(), self.timezone.zone, pytz.utc.zone)

    @property
    def headers(self):
        columns = [DataTablesColumn(_("Users"))]
        for landmark in self.landmarks:
            num_cases = DataTablesColumn(_("# Modified or Closed"), sort_type=DTSortType.NUMERIC,
                help_text=_("The number of cases that have been modified between %d days ago and today." % landmark.days)
            )
            proportion = DataTablesColumn(_("Proportion"), sort_type=DTSortType.NUMERIC,
                help_text=_("The number of modified cases / (#active + #closed cases in the last %d days)." % landmark.days)
            )
            columns.append(DataTablesColumnGroup(_("Cases in Last %s Days") % landmark.days if landmark else _("Ever"),
                num_cases,
                proportion
            ))
        columns.append(DataTablesColumn(_("# Active Cases"),
            sort_type=DTSortType.NUMERIC,
            help_text=_('Number of cases modified in the last %s days that are still open') % self.milestone.days))
        columns.append(DataTablesColumn(_("# Inactive Cases"),
            sort_type=DTSortType.NUMERIC,
            help_text=_("Number of cases that are open but haven't been touched in the last %s days") % self.milestone.days))
        return DataTablesHeader(*columns)

    @property
    def rows(self):
        rows = [self.Row(self, user) for user in self.users]

        total_row = self.TotalRow(rows, _("All Users"))

        def format_row(row):
            cells = [row.header()]

            def add_numeric_cell(text, value=None):
                if value is None:
                    try:
                        value = int(text)
                    except ValueError:
                        value = text
                cells.append(util.format_datatables_data(text=text, sort_key=value))

            for landmark in self.landmarks:
                value = row.modified_count(self.utc_now - landmark)
                total = row.active_count() + row.closed_count(self.utc_now - landmark)

                try:
                    p_val = float(value) * 100. / float(total)
                    proportion = '%.f%%' % p_val
                except ZeroDivisionError:
                    p_val = None
                    proportion = '--'
                add_numeric_cell(value, value)
                add_numeric_cell(proportion, p_val)

            add_numeric_cell(row.active_count())
            add_numeric_cell(row.inactive_count())
            return cells

        self.total_row = format_row(total_row)
        return map(format_row, rows)

    def get_number_cases(self, user_id, modified_after=None, modified_before=None, closed=None):
        key = [self.domain, {} if closed is None else closed, self.case_type or {}, user_id]

        if modified_after is None:
            start = ""
        else:
            start = json_format_datetime(modified_after)

        if modified_before is None:
            end = {}
        else:
            end = json_format_datetime(modified_before)

        return get_db().view('case/by_date_modified',
            startkey=key + [start],
            endkey=key + [end],
            group=True,
            group_level=0,
            wrapper=lambda row: row['value']
        ).one() or 0


class SubmissionsByFormReport(WorkerMonitoringReportTableBase, MultiFormDrilldownMixin, DatespanMixin):
    name = ugettext_noop("Submissions By Form")
    slug = "submissions_by_form"
    fields = [
        'corehq.apps.reports.filters.users.UserTypeFilter',
        'corehq.apps.reports.filters.select.GroupFilter',
        'corehq.apps.reports.filters.forms.FormsByApplicationFilter',
        'corehq.apps.reports.filters.dates.DatespanFilter'
    ]
    fix_left_col = True
    emailable = True

    description = _("Number of submissions by form.")

    @property
    def headers(self):
        headers = DataTablesHeader(DataTablesColumn(_("User"), span=3))
        if not self.all_relevant_forms:
            headers.add_column(DataTablesColumn(_("No submissions were found for selected forms within this date range."),
                sortable=False))
        else:
            for _form, info in self.all_relevant_forms.items():
                help_text = None
                if info['is_fuzzy']:
                    help_text = "This column shows Fuzzy Submissions."
                elif info['is_remote']:
                    help_text = "These forms came from a Remote CommCare HQ Application."
                headers.add_column(DataTablesColumn(info['name'], sort_type=DTSortType.NUMERIC, help_text=help_text))
            headers.add_column(DataTablesColumn(_("All Forms"), sort_type=DTSortType.NUMERIC))
        return headers

    @property
    def rows(self):
        rows = []
        totals = [0]*(len(self.all_relevant_forms)+1)
        for user in self.users:
            row = []
            if self.all_relevant_forms:
                for form in self.all_relevant_forms.values():
                    row.append(self._get_num_submissions(user.get('user_id'), form['xmlns'], form['app_id']))
                row_sum = sum(row)
                row = [self.get_user_link(user)] + \
                    [self.table_cell(row_data) for row_data in row] + \
                    [self.table_cell(row_sum, "<strong>%s</strong>" % row_sum)]
                totals = [totals[i]+col.get('sort_key') for i, col in enumerate(row[1:])]
                rows.append(row)
            else:
                rows.append([self.get_user_link(user), '--'])
        if self.all_relevant_forms:
            self.total_row = [_("All Users")] + totals
        return rows

    def _get_num_submissions(self, user_id, xmlns, app_id):
        key = make_form_couch_key(self.domain, user_id=user_id, xmlns=xmlns, app_id=app_id)
        data = get_db().view('reports_forms/all_forms',
            reduce=True,
            startkey=key+[self.datespan.startdate_param_utc],
            endkey=key+[self.datespan.enddate_param_utc],
        ).first()
        return data['value'] if data else 0


class DailyFormStatsReport(WorkerMonitoringReportTableBase, CompletionOrSubmissionTimeMixin, DatespanMixin):
    slug = "daily_form_stats"
    name = ugettext_noop("Daily Form Activity")

    fields = ['corehq.apps.reports.filters.users.UserTypeFilter',
                'corehq.apps.reports.filters.select.GroupFilter',
                'corehq.apps.reports.filters.forms.CompletionOrSubmissionTimeFilter',
                'corehq.apps.reports.filters.dates.DatespanFilter']

    description = ugettext_noop("Number of submissions per day.")

    fix_left_col = True
    emailable = True

    # todo: get mike to handle deleted reports gracefully

    @property
    @memoized
    def dates(self):
        date_list = [self.datespan.startdate]
        while date_list[-1] < self.datespan.enddate:
            date_list.append(date_list[-1] + datetime.timedelta(days=1))
        return date_list

    @property
    def headers(self):
        headers = DataTablesHeader(DataTablesColumn(_("Username"), span=3))
        for d in self.dates:
            headers.add_column(DataTablesColumn(d.strftime(DATE_FORMAT), sort_type=DTSortType.NUMERIC))
        headers.add_column(DataTablesColumn(_("Total"), sort_type=DTSortType.NUMERIC))
        return headers

    @property
    def rows(self):
        key = make_form_couch_key(self.domain, by_submission_time=self.by_submission_time)
        results = get_db().view("reports_forms/all_forms",
            reduce=False,
            startkey=key+[self.datespan.startdate_param_utc if self.by_submission_time else self.datespan.startdate_param],
            endkey=key+[self.datespan.enddate_param_utc if self.by_submission_time else self.datespan.enddate_param]
        ).all()

        user_map = dict([(user.get('user_id'), i) for (i, user) in enumerate(self.users)])
        date_map = dict([(date.strftime(DATE_FORMAT), i+1) for (i,date) in enumerate(self.dates)])
        rows = [[0]*(2+len(date_map)) for _tmp in range(len(self.users))]
        total_row = [0]*(2+len(date_map))

        for result in results:
            _tmp, _domain, date = result['key']
            date = dateutil.parser.parse(date)
            tz_offset = self.timezone.localize(self.datespan.enddate).strftime("%z")
            date = date + datetime.timedelta(hours=int(tz_offset[0:3]), minutes=int(tz_offset[0]+tz_offset[3:5]))
            date = date.isoformat()
            val = result['value']
            user_id = val.get("user_id")
            if user_id in self.user_ids:
                date_key = date_map.get(date[0:10], None)
                if date_key:
                    rows[user_map[user_id]][date_key] += 1

        for i, user in enumerate(self.users):
            rows[i][0] = self.get_user_link(user)
            total = sum(rows[i][1:-1])
            rows[i][-1] = total
            total_row[1:-1] = [total_row[ind+1]+val for ind, val in enumerate(rows[i][1:-1])]
            total_row[-1] += total

        total_row[0] = _("All Users")
        self.total_row = total_row

        for row in rows:
            row[1:] = [self.table_cell(val) for val in row[1:]]
        return rows


class FormCompletionTimeReport(WorkerMonitoringReportTableBase, DatespanMixin):
    name = ugettext_noop("Form Completion Time")
    slug = "completion_times"
    fields = ['corehq.apps.reports.filters.users.UserTypeFilter',
              'corehq.apps.reports.filters.select.GroupFilter',
              'corehq.apps.reports.filters.forms.SingleFormByApplicationFilter',
              'corehq.apps.reports.filters.dates.DatespanFilter']

    description = ugettext_noop("Statistics on time spent on a particular form.")

    @property
    @memoized
    def selected_xmlns(self):
        return SingleFormByApplicationFilter.get_value(self.request, self.domain)

    @property
    def headers(self):
        if self.selected_xmlns['xmlns'] is None:
            return DataTablesHeader(DataTablesColumn(_("No Form Selected"), sortable=False))
        return DataTablesHeader(DataTablesColumn(_("User")),
            DataTablesColumn(_("Average"), sort_type=DTSortType.NUMERIC),
            DataTablesColumn(_("Median"), sort_type=DTSortType.NUMERIC),
            DataTablesColumn(_("Std. Dev."), sort_type=DTSortType.NUMERIC),
            DataTablesColumn(_("Shortest"), sort_type=DTSortType.NUMERIC),
            DataTablesColumn(_("Longest"), sort_type=DTSortType.NUMERIC),
            DataTablesColumn(_("No. of Forms"), sort_type=DTSortType.NUMERIC))

    @property
    def rows(self):
        rows = []
        if self.selected_xmlns['xmlns'] is None:
            rows.append([_("You must select a specific form to view data.")])
            return rows

        def to_minutes(val_in_ms, d=None):
            if val_in_ms is None or d == 0:
                return "--"
            elif d:
                val_in_ms /= d
            duration = datetime.timedelta(seconds=int((val_in_ms + 500)/1000))
            return friendly_timedelta(duration)

        def _fmt(pretty_fn, val):
            return format_datatables_data(pretty_fn(val), val)

        durations = []
        totalcount = 0
        for user in self.users:
            stats = self.get_user_data(user.get('user_id'))
            rows.append([self.get_user_link(user),
                         stats['error_msg'] if stats['error_msg'] else _fmt(to_minutes, stats['avg']),
                         _fmt(to_minutes, stats['med']),
                         _fmt(to_minutes, stats['std']),
                         _fmt(to_minutes, stats["min"]),
                         _fmt(to_minutes, stats["max"]),
                         _fmt(lambda x: x, stats["count"])
            ])
            durations.extend(stats['durations'])
            totalcount += stats["count"]

        if totalcount:
            self.total_row = ["All Users",
                              to_minutes(numpy.average(durations) if durations else None),
                              to_minutes(numpy.median(durations) if durations else None),
                              to_minutes(numpy.std(durations) if durations else None),
                              to_minutes(numpy.min(durations) if durations else None),
                              to_minutes(numpy.max(durations) if durations else None),
                              totalcount]
        return rows

    def get_user_data(self, user_id):
        key = make_form_couch_key(self.domain, by_submission_time=False, user_id=user_id,
            xmlns=self.selected_xmlns['xmlns'], app_id=self.selected_xmlns['app_id'])
        data = get_db().view("reports_forms/all_forms",
            startkey=key+[self.datespan.startdate_param_utc],
            endkey=key+[self.datespan.enddate_param_utc],
            reduce=False
        ).all()
        durations = [d['value']['duration'] for d in data if d['value']['duration'] is not None]
        error_msg = _("Problem retrieving form durations.") if (not durations and data) else None
        return {
            "count": len(data),
            "max": numpy.max(durations) if durations else None,
            "min": numpy.min(durations) if durations else None,
            "avg": numpy.average(durations) if durations else None,
            "med": numpy.median(durations) if durations else None,
            "std": numpy.std(durations) if durations else None,
            "durations": durations,
            "error_msg": error_msg,
        }


class FormCompletionVsSubmissionTrendsReport(WorkerMonitoringReportTableBase, MultiFormDrilldownMixin, DatespanMixin):
    name = ugettext_noop("Form Completion vs. Submission Trends")
    slug = "completion_vs_submission"

    description = ugettext_noop("Time lag between when forms were completed and when forms were successfully "
                                "sent to CommCare HQ.")
    
<<<<<<< HEAD
    fields = ['corehq.apps.reports.filters.users.UserTypeFilter',
              'corehq.apps.reports.filters.users.SelectMobileWorkerFilter',
              'corehq.apps.reports.filters.select.GroupFilter',
=======
    fields = ['corehq.apps.reports.fields.FilterUsersField',
              'corehq.apps.reports.fields.SelectMobileWorkerField',
>>>>>>> c8f73d4f
              'corehq.apps.reports.filters.forms.FormsByApplicationFilter',
              'corehq.apps.reports.filters.dates.DatespanFilter']

    @property
    def headers(self):
        return DataTablesHeader(DataTablesColumn(_("User")),
            DataTablesColumn(_("Completion Time")),
            DataTablesColumn(_("Submission Time")),
            DataTablesColumn(_("Form Name")),
            DataTablesColumn(_("View"), sortable=False),
            DataTablesColumn(_("Difference"), sort_type=DTSortType.NUMERIC)
        )

    @property
    def rows(self):
        rows = []
        total = 0
        total_seconds = 0
        if self.all_relevant_forms:
            for user in self.users:
                if not user.get('user_id'):
                    # calling get_form_data with no user_id will return ALL form data which is not what we want
                    continue
                for form in self.all_relevant_forms.values():
                    data = self.get_form_data(user.get('user_id'), form['xmlns'], form['app_id'])
                    for item in data:
                        vals = item.get('value')
                        completion_time = dateutil.parser.parse(vals.get('completion_time')).replace(tzinfo=None)
                        completion_dst = False if self.timezone == pytz.utc else\
                        tz_utils.is_timezone_in_dst(self.timezone, completion_time)
                        completion_time = self.timezone.localize(completion_time, is_dst=completion_dst)
                        submission_time = dateutil.parser.parse(vals.get('submission_time'))
                        submission_time = submission_time.replace(tzinfo=pytz.utc)
                        submission_time = tz_utils.adjust_datetime_to_timezone(submission_time, pytz.utc.zone, self.timezone.zone)
                        td = submission_time-completion_time

                        td_total = (td.seconds + td.days * 24 * 3600)
                        rows.append([
                            self.get_user_link(user),
                            self._format_date(completion_time),
                            self._format_date(submission_time),
                            form['name'],
                            self._view_form_link(item.get('id', '')),
                            self.table_cell(td_total, self._format_td_status(td))
                        ])

                        if td_total >= 0:
                            total_seconds += td_total
                            total += 1
        else:
            rows.append(['No Submissions Available for this Date Range'] + ['--']*5)

        self.total_row = [_("Average"), "-", "-", "-", "-", self._format_td_status(int(total_seconds/total), False) if total > 0 else "--"]
        return rows

    def get_form_data(self, user_id, xmlns, app_id):
        key = make_form_couch_key(self.domain, user_id=user_id, xmlns=xmlns, app_id=app_id)
        return get_db().view("reports_forms/all_forms",
            reduce=False,
            startkey=key+[self.datespan.startdate_param_utc],
            endkey=key+[self.datespan.enddate_param_utc]
        ).all()

    def _format_date(self, date, d_format="%d %b %Y, %H:%M:%S"):
        return self.table_cell(
            date,
            "%s (%s)" % (date.strftime(d_format), date.tzinfo._tzname)
        )

    def _format_td_status(self, td, use_label=True):
        status = list()
        template = '<span class="label %(klass)s">%(status)s</span>'
        klass = ""
        if isinstance(td, int):
            td = datetime.timedelta(seconds=td)
        if isinstance(td, datetime.timedelta):
            hours = td.seconds//3600
            minutes = (td.seconds//60)%60
            vals = [td.days, hours, minutes, (td.seconds - hours*3600 - minutes*60)]
            names = [_("day"), _("hour"), _("minute"), _("second")]
            status = ["%s %s%s" % (val, names[i], "s" if val != 1 else "") for (i, val) in enumerate(vals) if val > 0]

            if td.days > 1:
                klass = "label-important"
            elif td.days == 1:
                klass = "label-warning"
            elif hours > 5:
                klass = "label-info"
            if not status:
                status.append("same")
            elif td.days < 0:
                if abs(td).seconds > 15*60:
                    status = [_("submitted before completed [strange]")]
                    klass = "label-inverse"
                else:
                    status = [_("same")]

        if use_label:
            return template % dict(status=", ".join(status), klass=klass)
        else:
            return ", ".join(status)

    def _view_form_link(self, instance_id):
        return '<a class="btn" href="%s">View Form</a>' % reverse('render_form_data', args=[self.domain, instance_id])


class WorkerMonitoringChartBase(ProjectReport, ProjectReportParametersMixin):
    fields = ['corehq.apps.reports.filters.users.UserTypeFilter',
              'corehq.apps.reports.filters.users.SelectMobileWorkerFilter']
    flush_layout = True
    report_template_path = "reports/async/basic.html"


class WorkerActivityTimes(WorkerMonitoringChartBase,
    MultiFormDrilldownMixin, CompletionOrSubmissionTimeMixin, DatespanMixin):
    name = ugettext_noop("Worker Activity Times")
    slug = "worker_activity_times"

    description = ugettext_noop("Graphical representation of when forms are submitted.")

    fields = [
        'corehq.apps.reports.filters.users.UserTypeFilter',
        'corehq.apps.reports.filters.select.GroupFilter',
        'corehq.apps.reports.filters.forms.FormsByApplicationFilter',
        'corehq.apps.reports.filters.forms.CompletionOrSubmissionTimeFilter',
        'corehq.apps.reports.filters.dates.DatespanFilter']

    report_partial_path = "reports/partials/punchcard.html"

    @property
    @memoized
    def activity_times(self):
        all_times = []
        for user in self.users:
            for form, info in self.all_relevant_forms.items():
                key = make_form_couch_key(self.domain, user_id=user.get('user_id'),
                   xmlns=info['xmlns'], app_id=info['app_id'], by_submission_time=self.by_submission_time)
                data = get_db().view("reports_forms/all_forms",
                    reduce=False,
                    startkey=key+[self.datespan.startdate_param_utc],
                    endkey=key+[self.datespan.enddate_param_utc],
                ).all()
                all_times.extend([dateutil.parser.parse(d['key'][-1]) for d in data])
        if self.by_submission_time:
            # completion time is assumed to be in the phone's timezone until we can send proper timezone info
            all_times = [tz_utils.adjust_datetime_to_timezone(t,  pytz.utc.zone, self.timezone.zone) for t in all_times]
        return [(t.weekday(), t.hour) for t in all_times]

    @property
    @monitoring_report_cacher
    def report_context(self):
        chart_data = defaultdict(int)
        for time in self.activity_times:
            chart_data[time] += 1
        return dict(
            chart_url=self.generate_chart(chart_data),
            no_data=not self.activity_times,
            timezone=self.timezone,
        )

    @classmethod
    def generate_chart(cls, data, width=950, height=300):
        """
            Gets a github style punchcard chart.
            Hat tip: http://github.com/dustin/bindir/blob/master/gitaggregates.py
        """
        no_data = not data
        try:
            from pygooglechart import ScatterChart
        except ImportError:
            raise Exception("WorkerActivityTimes requires pygooglechart.")

        chart = ScatterChart(width, height, x_range=(-1, 24), y_range=(-1, 7))

        chart.add_data([(h % 24) for h in range(24 * 8)])

        d=[]
        for i in range(8):
            d.extend([i] * 24)
        chart.add_data(d)

        # mapping between numbers 0..6 and its day of the week label
        day_names = "Sun Mon Tue Wed Thu Fri Sat".split(" ")
        # the order, bottom-to-top, in which the days should appear
        # i.e. Sun, Sat, Fri, Thu, etc
        days = (0, 6, 5, 4, 3, 2, 1)

        sizes=[]
        for d in days:
            sizes.extend([data[(d, h)] for h in range(24)])
        sizes.extend([0] * 24)
        if no_data:
            # fill in a line out of view so that chart.get_url() doesn't crash
            sizes.extend([1] * 24)
        chart.add_data(sizes)

        chart.set_axis_labels('x', [''] + [str(h) for h  in range(24)] + [''])
        chart.set_axis_labels('y', [''] + [day_names[n] for n in days] + [''])

        chart.add_marker(1, 1.0, 'o', '333333', 25)
        return chart.get_url() + '&chds=-1,24,-1,7,0,20'


class WorkerActivityReport(WorkerMonitoringReportTableBase, DatespanMixin):
    slug = 'worker_activity'
    name = ugettext_noop("Worker Activity")
    description = ugettext_noop("Summary of form and case activity by user or group.")
    section_name = ugettext_noop("Project Reports")
    num_avg_intervals = 3 # how many duration intervals we go back to calculate averages
    need_group_ids = True

    fields = [
        'corehq.apps.reports.fields.MultiSelectGroupField',
        'corehq.apps.reports.fields.UserOrGroupField',
        'corehq.apps.reports.fields.DatespanField',
    ]
    fix_left_col = True
    emailable = True

    @property
    def special_notice(self):
        if self.domain_object.case_sharing_included():
            return _('This report currently does not fully support case sharing. There might be inconsistencies in the cases modified and average cases modified columns.')

    @property
    def view_by(self):
        return self.request.GET.get('view_by', None)

    @property
    def headers(self):
        by_group = self.view_by == 'groups'
        columns = [DataTablesColumn(_("Group"))] if by_group else [DataTablesColumn(_("User"))]
        columns.append(DataTablesColumnGroup(_("Form Data"),
            DataTablesColumn(_("# Forms Submitted"), sort_type=DTSortType.NUMERIC,
                help_text=_("Number of forms submitted in chosen date range.")),
            DataTablesColumn(_("Avg # Forms Submitted"), sort_type=DTSortType.NUMERIC,
                help_text=_("Average number of forms submitted in the last three date ranges of the same length.")),
            DataTablesColumn(_("Last Form Submission"),
                help_text=_("Date of last form submission in time period.  Total row displays proportion of users submitting forms in date range")) \
            if not by_group else DataTablesColumn(_("# Active Users"), sort_type=DTSortType.NUMERIC,
                help_text=_("Proportion of users in group who submitted forms in date range."))
        ))
        columns.append(DataTablesColumnGroup(_("Case Data"),
            DataTablesColumn(_("# Cases Created"), sort_type=DTSortType.NUMERIC,
                help_text=_("Number of cases created in the date range.")),
            DataTablesColumn(_("# Cases Closed"), sort_type=DTSortType.NUMERIC,
                help_text=_("Number of cases closed in the date range.")),
            DataTablesColumn(_("# Cases Modified"), sort_type=DTSortType.NUMERIC,
                help_text=_("Number of cases created, modified or closed in the date range. If you are using case sharing, this column will only show cases last modified by the user.")),
            DataTablesColumn(_("Avg # Cases Modified"), sort_type=DTSortType.NUMERIC,
                help_text=_("Average number of cases, modified or closed in the last three date ranges of the same length. If you are using case sharing, this column will only include cases last modified by that user.")),
        ))
        columns.append(DataTablesColumnGroup(_("Case Activity"),
            DataTablesColumn(_("# Inactive Cases"), sort_type=DTSortType.NUMERIC,
                help_text=_("Number of cases owned by the user that were not opened, modified or closed in date range.  This includes case sharing cases.")),
            DataTablesColumn(_("# Total Cases"), sort_type=DTSortType.NUMERIC,
                help_text=_("Total number of cases owned by the user.  This includes case sharing cases.")),
            DataTablesColumn(_("% Inactive Cases"), sort_type=DTSortType.NUMERIC,
                help_text=_("Percentage of cases owned by user that were inactive.  This includes case sharing cases.")),
        ))
        return DataTablesHeader(*columns)

    def es_form_submissions(self, datespan=None, dict_only=False):
        datespan = datespan or self.datespan
        q = {"query": {
                "bool": {
                    "must": [
                        {"match": {"domain.exact": self.domain}},
                        {"range": {
                            "form.meta.timeEnd": {
                                "from": datespan.startdate_param,
                                "to": datespan.enddate_param,
                                "include_upper": True}}}]}}}
        facets = ['form.meta.userID']
        return es_query(q=q, facets=facets, es_url=XFORM_INDEX + '/xform/_search', size=1, dict_only=dict_only)

    def es_last_submissions(self, datespan=None, dict_only=False):
        """
            Creates a dict of userid => date of last submission
        """
        datespan = datespan or self.datespan
        def es_q(user_id):
            q = {"query": {
                    "bool": {
                        "must": [
                            {"match": {"domain.exact": self.domain}},
                            {"match": {"form.meta.userID": user_id}},
                            {"range": {
                                "form.meta.timeEnd": {
                                    "from": datespan.startdate_param,
                                    "to": datespan.enddate_param,
                                    "include_upper": True}}}
                        ]}},
                "sort": {"form.meta.timeEnd" : {"order": "desc"}}}
            results = es_query(q=q, es_url=XFORM_INDEX + '/xform/_search', size=1, dict_only=dict_only)['hits']['hits']
            return results[0]['_source']['form']['meta']['timeEnd'] if results else None

        DATE_FORMAT = '%Y-%m-%dT%H:%M:%SZ'
        def convert_date(date):
            return datetime.datetime.strptime(date, DATE_FORMAT) if date else None

        return dict([(u["user_id"], convert_date(es_q(u["user_id"]))) for u in self.combined_users])

    def es_case_queries(self, date_field, user_field='user_id', datespan=None, dict_only=False):
        datespan = datespan or self.datespan
        q = {"query": {
                "bool": {
                    "must": [
                        {"match": {"domain.exact": self.domain}},
                        {"range": {
                            date_field: {
                                "from": datespan.startdate_param,
                                "to": datespan.enddate_param,
                                "include_upper": True}}}
                    ]}}}
        facets = [user_field]

        return es_query(q=q, facets=facets, es_url=CASE_INDEX + '/case/_search', size=1, dict_only=dict_only)

    def es_modified_cases(self, datespan=None, dict_only=False):
        datespan = datespan or self.datespan
        q = {"query": {
                "bool": {
                    "must": [
                        {"match": {"domain.exact": self.domain}},
                        {"nested": {
                            "path": "actions",
                            "query": {
                                "range": {
                                    "actions.date": {
                                        "from": datespan.startdate_param,
                                        "to": datespan.enddate_param,
                                        "include_upper": True}}}}},
                    ]}}}
        facets = ['user_id']
        return es_query(q=q, facets=facets, es_url=CASE_INDEX + '/case/_search', size=1, dict_only=dict_only)

    def es_inactive_cases(self, datespan=None, dict_only=False):
        """
            Open cases that haven't been modified within time range
        """
        datespan = datespan or self.datespan
        q = {"query": {
                "bool": {
                    "must": [
                        {"match": {"domain.exact": self.domain}},
                        {"range": {"opened_on": {"lt": datespan.startdate_param}}}],
                    "must_not": [
                        {"range": {"closed_on": {"lt": datespan.startdate_param}}},
                        {"nested": {
                            "path": "actions",
                            "query": {
                                "range": {
                                    "actions.date": {
                                        "from": datespan.startdate_param,
                                        "to": datespan.enddate_param,
                                        "include_upper": True}}}}},
                    ]}}}
        facets = ['owner_id']
        return es_query(q=q, facets=facets, es_url=CASE_INDEX + '/case/_search', size=1, dict_only=dict_only)

    def es_total_cases(self, datespan=None, dict_only=False):
        datespan = datespan or self.datespan
        q = {"query": {
                "bool": {
                    "must": [
                        {"match": {"domain.exact": self.domain}},
                        {"range": {"opened_on": {"lte": datespan.enddate_param}}}],
                    "must_not": {"range": {"closed_on": {"lt": datespan.startdate_param}}}}}}
        facets = ['owner_id']
        return es_query(q=q, facets=facets, es_url=CASE_INDEX + '/case/_search', size=1, dict_only=dict_only)


    @property
    def rows(self):
        duration = (self.datespan.enddate - self.datespan.startdate) + datetime.timedelta(days=1) # adjust bc inclusive
        avg_datespan = DateSpan(self.datespan.startdate - (duration * self.num_avg_intervals),
                                self.datespan.startdate - datetime.timedelta(days=1))

        form_data = self.es_form_submissions()
        submissions_by_user = dict([(t["term"], t["count"]) for t in form_data["facets"]["form.meta.userID"]["terms"]])
        avg_form_data = self.es_form_submissions(datespan=avg_datespan)
        avg_submissions_by_user = dict([(t["term"], t["count"]) for t in avg_form_data["facets"]["form.meta.userID"]["terms"]])

        if self.view_by == 'groups':
            active_users_by_group = dict([(g, len(filter(lambda u: submissions_by_user.get(u['user_id']), users)))
                                          for g, users in self.users_by_group.iteritems()])
        else:
            last_form_by_user = self.es_last_submissions()

        case_creation_data = self.es_case_queries('opened_on', 'opened_by')
        creations_by_user = dict([(t["term"], t["count"]) for t in case_creation_data["facets"]["opened_by"]["terms"]])

        case_modification_data = self.es_modified_cases()
        modifications_by_user = dict([(t["term"], t["count"]) for t in case_modification_data["facets"]["user_id"]["terms"]])
        avg_case_modification_data = self.es_modified_cases(datespan=avg_datespan)
        avg_modifications_by_user = dict([(t["term"], t["count"]) for t in avg_case_modification_data["facets"]["user_id"]["terms"]])

        case_closure_data = self.es_case_queries('closed_on', 'closed_by')
        closures_by_user = dict([(t["term"], t["count"]) for t in case_closure_data["facets"]["closed_by"]["terms"]])

        inactive_case_data = self.es_inactive_cases()
        inactives_by_owner = dict([(t["term"], t["count"]) for t in inactive_case_data["facets"]["owner_id"]["terms"]])

        total_case_data = self.es_total_cases()
        totals_by_owner = dict([(t["term"], t["count"]) for t in total_case_data["facets"]["owner_id"]["terms"]])

        def dates_for_linked_reports(case_list=False):
            start_date = self.datespan.startdate_param
            end_date = self.datespan.enddate if not case_list else self.datespan.enddate + datetime.timedelta(days=1)
            end_date = end_date.strftime(self.datespan.format)
            return start_date, end_date

        def numcell(text, value=None, convert='int'):
            if value is None:
                try:
                    value = int(text) if convert == 'int' else float(text)
                    if math.isnan(value):
                        text = '---'
                    elif not convert == 'int': # assume this is a percentage column
                        text = '%.f%%' % value
                except ValueError:
                    value = text
            return util.format_datatables_data(text=text, sort_key=value)

        def submit_history_link(owner_id, val, param='select_mw'):
            """
                takes a row, and converts certain cells in the row to links that link to the submit history report
            """
            fs_url = reverse('project_report_dispatcher', args=(self.domain, 'submit_history'))
            start_date, end_date = dates_for_linked_reports()
            url_args = {
                param: owner_id,
                "startdate": start_date,
                "enddate": end_date,
            }

            return numcell('<a href="%s?%s" target="_blank">%s</a>' % (fs_url, urlencode(url_args, True), val), val)

        def add_case_list_links(owner_id, row):
            """
                takes a row, and converts certain cells in the row to links that link to the case list page
            """
            cl_url = reverse('project_report_dispatcher', args=(self.domain, 'case_list'))
            url_args = {
                "ufilter": range(4), # include all types of users in case list report
            }

            start_date, end_date = dates_for_linked_reports(case_list=True)
            start_date_sub1 = self.datespan.startdate - datetime.timedelta(days=1)
            start_date_sub1 = start_date_sub1.strftime(self.datespan.format)
            search_strings = {
                4: "opened_by: %s AND opened_on: [%s TO %s]" % (owner_id, start_date, end_date), # cases created
                5: "closed_by: %s AND closed_on: [%s TO %s]" % (owner_id, start_date, end_date), # cases closed
                9: "opened_on: [* TO %s] AND NOT closed_on: [* TO %s]" % (end_date, start_date_sub1), # total cases
            }

            def create_case_url(index):
                """
                    Given an index for a cell in a the row, creates the link to the case list page for that cell
                """
                url_params = {"individual": owner_id} if index not in (4, 5) else {}
                url_params.update(url_args)
                url_params.update({"search_query": search_strings[index]})
                return numcell('<a href="%s?%s" target="_blank">%s</a>' % (cl_url, urlencode(url_params, True), row[index]), row[index])

            for i in search_strings:
                row[i] = create_case_url(i)
            return row

        def group_cell(group_id, group_name):
            """
                takes group info, and creates a cell that links to the user status report focused on the group
            """
            us_url = reverse('project_report_dispatcher', args=(self.domain, 'worker_activity'))
            start_date, end_date = dates_for_linked_reports()
            url_args = {
                "group": group_id,
                "startdate": start_date,
                "enddate": end_date,
            }
            return util.format_datatables_data(
                '<a href="%s?%s" target="_blank">%s</a>' % (us_url, urlencode(url_args, True), group_name),
                group_name
            )

        rows = []
        NO_FORMS_TEXT = _('No forms submitted in time period')
        if self.view_by == 'groups':
            for group, users in self.users_by_group.iteritems():
                group_name, group_id = tuple(group.split('|'))
                if group_name == 'no_group':
                    continue

                case_sharing_groups = set(reduce(operator.add, [u['group_ids'] for u in users], []))
                inactive_cases = sum([int(inactives_by_owner.get(u["user_id"], 0)) for u in users]) + \
                    sum([int(inactives_by_owner.get(g_id, 0)) for g_id in case_sharing_groups])
                total_cases = sum([int(totals_by_owner.get(u["user_id"], 0)) for u in users]) + \
                    sum([int(totals_by_owner.get(g_id, 0)) for g_id in case_sharing_groups])

                rows.append([
                    group_cell(group_id, group_name),
                    submit_history_link(group_id,
                            sum([int(submissions_by_user.get(user["user_id"], 0)) for user in users]), param="group"),
                    numcell(sum([int(avg_submissions_by_user.get(user["user_id"], 0)) for user in users]) / self.num_avg_intervals),
                    "%s / %s" % (int(active_users_by_group.get(group, 0)), len(self.users_by_group.get(group, []))),
                    numcell(sum([int(creations_by_user.get(user["user_id"], 0)) for user in users])),
                    numcell(sum([int(closures_by_user.get(user["user_id"], 0)) for user in users])),
                    numcell(sum([int(modifications_by_user.get(user["user_id"], 0)) for user in users])),
                    numcell(sum([int(avg_modifications_by_user.get(user["user_id"], 0)) for user in users]) / self.num_avg_intervals),
                    numcell(inactive_cases),
                    numcell(total_cases),
                    numcell((float(inactive_cases)/total_cases) * 100 if inactive_cases else 'nan', convert='float'),
                ])

        else:

            def all_users():
                from corehq.apps.groups.models import Group
                ret = [util._report_user_dict(u) for u in util.user_list(self.domain)]
                for r in ret:
                    r["group_ids"] = Group.by_user(r["user_id"], False)
                return ret

            users_to_iterate = self.combined_users if '_all' not in self.group_ids else all_users()
            for user in users_to_iterate:
                inactive_cases = int(inactives_by_owner.get(user["user_id"], 0)) + \
                    sum([int(inactives_by_owner.get(group_id, 0)) for group_id in user["group_ids"]])
                total_cases = int(totals_by_owner.get(user["user_id"], 0)) + \
                    sum([int(totals_by_owner.get(group_id, 0)) for group_id in user["group_ids"]])

                rows.append(add_case_list_links(user['user_id'], [
                    user["username_in_report"],
                    submit_history_link(user['user_id'], submissions_by_user.get(user["user_id"], 0)),
                    numcell(int(avg_submissions_by_user.get(user["user_id"], 0)) / self.num_avg_intervals),
                    last_form_by_user.get(user["user_id"]) or NO_FORMS_TEXT,
                    int(creations_by_user.get(user["user_id"],0)),
                    int(closures_by_user.get(user["user_id"], 0)),
                    numcell(int(modifications_by_user.get(user["user_id"], 0))),
                    numcell(int(avg_modifications_by_user.get(user["user_id"], 0)) / self.num_avg_intervals),
                    numcell(inactive_cases),
                    total_cases,
                    numcell((float(inactive_cases)/total_cases) * 100 if inactive_cases else 'nan', convert='float'),
                ]))

        self.total_row = [_("Total")]
        summing_cols = [1, 2, 4, 5, 6, 7, 8, 9]
        for col in range(1, len(self.headers)):
            if col in summing_cols:
                self.total_row.append(sum(filter(lambda x: not math.isnan(x), [row[col].get('sort_key', 0) for row in rows])))
            else:
                self.total_row.append('---')

        if self.view_by == 'groups':
            def parse(str):
                num, denom = tuple(str.split('/'))
                num = int(num.strip())
                denom = int(denom.strip())
                return num, denom

            def add(result_tuple, str):
                num, denom = parse(str)
                return num + result_tuple[0], denom + result_tuple[1]

            self.total_row[3] = '%s / %s' % reduce(add, [row[3] for row in rows], (0, 0))
        else:
            num = len(filter(lambda row: row[3] != NO_FORMS_TEXT, rows))
            self.total_row[3] = '%s / %s' % (num, len(rows))

        return rows<|MERGE_RESOLUTION|>--- conflicted
+++ resolved
@@ -529,15 +529,10 @@
 
     description = ugettext_noop("Time lag between when forms were completed and when forms were successfully "
                                 "sent to CommCare HQ.")
-    
-<<<<<<< HEAD
+
     fields = ['corehq.apps.reports.filters.users.UserTypeFilter',
               'corehq.apps.reports.filters.users.SelectMobileWorkerFilter',
               'corehq.apps.reports.filters.select.GroupFilter',
-=======
-    fields = ['corehq.apps.reports.fields.FilterUsersField',
-              'corehq.apps.reports.fields.SelectMobileWorkerField',
->>>>>>> c8f73d4f
               'corehq.apps.reports.filters.forms.FormsByApplicationFilter',
               'corehq.apps.reports.filters.dates.DatespanFilter']
 
@@ -750,9 +745,9 @@
     need_group_ids = True
 
     fields = [
-        'corehq.apps.reports.fields.MultiSelectGroupField',
-        'corehq.apps.reports.fields.UserOrGroupField',
-        'corehq.apps.reports.fields.DatespanField',
+        'corehq.apps.reports.filters.select.MultiSelectGroupTypeaheadFilter',
+        'corehq.apps.reports.filters.select.UserOrGroupFilter',
+        'corehq.apps.reports.filters.dates.DatespanFilter',
     ]
     fix_left_col = True
     emailable = True
