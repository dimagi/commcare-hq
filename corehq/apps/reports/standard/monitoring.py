from _collections import defaultdict
import datetime
from urllib import urlencode
import dateutil
from django.core.urlresolvers import reverse
import math
import numpy
import operator
import pytz
from corehq.apps.reports import util
from corehq.apps.reports.standard import ProjectReportParametersMixin, \
    DatespanMixin, ProjectReport, DATE_FORMAT
from corehq.apps.reports.filters.forms import CompletionOrSubmissionTimeFilter, FormsByApplicationFilter, SingleFormByApplicationFilter
from corehq.apps.reports.datatables import DataTablesHeader, DataTablesColumn, DTSortType, DataTablesColumnGroup
from corehq.apps.reports.generic import GenericTabularReport
from corehq.apps.reports.util import make_form_couch_key, friendly_timedelta, format_datatables_data
from corehq.pillows.mappings.case_mapping import CASE_INDEX
from corehq.pillows.mappings.xform_mapping import XFORM_INDEX
from dimagi.utils.couch.database import get_db
from dimagi.utils.dates import DateSpan
from dimagi.utils.decorators.memoized import memoized
from dimagi.utils.parsing import json_format_datetime
from dimagi.utils.timezones import utils as tz_utils
from dimagi.utils.web import get_url_base
from django.utils.translation import ugettext as _
from django.utils.translation import ugettext_noop
from corehq.apps.appstore.views import es_query


def cache_report():
    """do nothing until the real cache_report is fixed"""
    def _fn(fn):
        return fn
    return _fn

monitoring_report_cacher = cache_report()

class WorkerMonitoringReportTableBase(GenericTabularReport, ProjectReport, ProjectReportParametersMixin):
    exportable = True

    def get_user_link(self, user):
        user_link_template = '<a href="%(link)s?individual=%(user_id)s">%(username)s</a>'
        from corehq.apps.reports.standard.inspect import CaseListReport
        user_link = user_link_template % {"link": "%s%s" % (get_url_base(),
                                                            CaseListReport.get_url(domain=self.domain)),
                                          "user_id": user.get('user_id'),
                                          "username": user.get('username_in_report')}
        return self.table_cell(user.get('raw_username'), user_link)

    @property
    @monitoring_report_cacher
    def report_context(self):
        return super(WorkerMonitoringReportTableBase, self).report_context

    @property
    @monitoring_report_cacher
    def export_table(self):
        return super(WorkerMonitoringReportTableBase, self).export_table


class MultiFormDrilldownMixin(object):
    """
        This is a useful mixin when you use FormsByApplicationFilter.
    """

    @property
    @memoized
    def all_relevant_forms(self):
        selected_forms = FormsByApplicationFilter.get_value(self.request, self.domain)
        if self.request.GET.get('%s_unknown' % FormsByApplicationFilter.slug) == 'yes':
            return selected_forms

        # filter this result by submissions within this time frame
        key = make_form_couch_key(self.domain, by_submission_time=getattr(self, 'by_submission_time', True))
        data = get_db().view('reports_forms/all_forms',
            reduce=False,
            startkey=key+[self.datespan.startdate_param_utc],
            endkey=key+[self.datespan.enddate_param_utc],
        ).all()

        all_submitted_forms = set([FormsByApplicationFilter.make_xmlns_app_key(d['value']['xmlns'], d['value']['app_id'])
                                   for d in data])
        relevant_forms = all_submitted_forms.intersection(set(selected_forms.keys()))

        all_submitted_xmlns = [d['value']['xmlns'] for d in data]
        fuzzy_xmlns = set([k for k in selected_forms.keys()
                           if (FormsByApplicationFilter.fuzzy_slug in k and
                               FormsByApplicationFilter.split_xmlns_app_key(k, only_xmlns=True) in all_submitted_xmlns)])


        relevant_forms = relevant_forms.union(fuzzy_xmlns)
        return dict([(k, selected_forms[k]) for k in relevant_forms])


class CompletionOrSubmissionTimeMixin(object):
    """
        Use this when you use CompletionOrSubmissionTimeFilter.
    """
    @property
    def by_submission_time(self):
        value = CompletionOrSubmissionTimeFilter.get_value(self.request, self.domain)
        return value == 'submission'


class CaseActivityReport(WorkerMonitoringReportTableBase):
    """
    todo move this to the cached version when ready
    User    Last 30 Days    Last 60 Days    Last 90 Days   Active Clients              Inactive Clients
    danny   5 (25%)         10 (50%)        20 (100%)       17                          6
    (name)  (modified_since(x)/[active + closed_since(x)])  (open & modified_since(120)) (open & !modified_since(120))
    """
    name = ugettext_noop('Case Activity')
    slug = 'case_activity'
    fields = ['corehq.apps.reports.fields.FilterUsersField',
              'corehq.apps.reports.fields.CaseTypeField',
              'corehq.apps.reports.fields.GroupField']
    all_users = None
    display_data = ['percent']
    emailable = True
    description = ugettext_noop("Followup rates on active cases.")

    @property
    def special_notice(self):
        if self.domain_object.case_sharing_included():
            return _("This report currently does not support case sharing. "
                       "There might be inconsistencies in case totals if the user is part of a case sharing group. "
                       "We are working to correct this shortly.")

    class Row(object):
        def __init__(self, report, user):
            self.report = report
            self.user = user

        @memoized
        def active_count(self):
            """Open clients seen in the last 120 days"""
            return self.report.get_number_cases(
                user_id=self.user.get('user_id'),
                modified_after=self.report.utc_now - self.report.milestone,
                modified_before=self.report.utc_now,
                closed=False,
            )

        @memoized
        def inactive_count(self):
            """Open clients not seen in the last 120 days"""
            return self.report.get_number_cases(
                user_id=self.user.get('user_id'),
                modified_before=self.report.utc_now - self.report.milestone,
                closed=False,
            )

        def modified_count(self, startdate=None, enddate=None):
            enddate = enddate or self.report.utc_now
            return self.report.get_number_cases(
                user_id=self.user.get('user_id'),
                modified_after=startdate,
                modified_before=enddate,
            )

        def closed_count(self, startdate=None, enddate=None):
            enddate = enddate or self.report.utc_now
            return self.report.get_number_cases(
                user_id=self.user.get('user_id'),
                modified_after=startdate,
                modified_before=enddate,
                closed=True
            )

        def header(self):
            return self.report.get_user_link(self.user)

    class TotalRow(object):
        def __init__(self, rows, header):
            self.rows = rows
            self._header = header

        def active_count(self):
            return sum([row.active_count() for row in self.rows])

        def inactive_count(self):
            return sum([row.inactive_count() for row in self.rows])

        def modified_count(self, startdate=None, enddate=None):
            return sum([row.modified_count(startdate, enddate) for row in self.rows])

        def closed_count(self, startdate=None, enddate=None):
            return sum([row.closed_count(startdate, enddate) for row in self.rows])

        def header(self):
            return self._header

    _default_landmarks = [30, 60, 90]
    @property
    @memoized
    def landmarks(self):
        landmarks_param = self.request_params.get('landmarks')
        landmarks_param = landmarks_param if isinstance(landmarks_param, list) else []
        landmarks_param = [param for param in landmarks_param if isinstance(param, int)]
        landmarks = landmarks_param if landmarks_param else self._default_landmarks
        return [datetime.timedelta(days=l) for l in landmarks]

    _default_milestone = 120
    @property
    @memoized
    def milestone(self):
        milestone_param = self.request_params.get('milestone')
        milestone_param = milestone_param if isinstance(milestone_param, int) else None
        milestone = milestone_param if milestone_param else self._default_milestone
        return datetime.timedelta(days=milestone)

    @property
    @memoized
    def utc_now(self):
        return tz_utils.adjust_datetime_to_timezone(datetime.datetime.utcnow(), self.timezone.zone, pytz.utc.zone)

    @property
    def headers(self):
        columns = [DataTablesColumn(_("Users"))]
        for landmark in self.landmarks:
            num_cases = DataTablesColumn(_("# Modified or Closed"), sort_type=DTSortType.NUMERIC,
                help_text=_("The number of cases that have been modified between %d days ago and today." % landmark.days)
            )
            proportion = DataTablesColumn(_("Proportion"), sort_type=DTSortType.NUMERIC,
                help_text=_("The number of modified cases / (#active + #closed cases in the last %d days)." % landmark.days)
            )
            columns.append(DataTablesColumnGroup(_("Cases in Last %s Days") % landmark.days if landmark else _("Ever"),
                num_cases,
                proportion
            ))
        columns.append(DataTablesColumn(_("# Active Cases"),
            sort_type=DTSortType.NUMERIC,
            help_text=_('Number of cases modified in the last %s days that are still open') % self.milestone.days))
        columns.append(DataTablesColumn(_("# Inactive Cases"),
            sort_type=DTSortType.NUMERIC,
            help_text=_("Number of cases that are open but haven't been touched in the last %s days") % self.milestone.days))
        return DataTablesHeader(*columns)

    @property
    def rows(self):
        rows = [self.Row(self, user) for user in self.users]

        total_row = self.TotalRow(rows, _("All Users"))

        def format_row(row):
            cells = [row.header()]

            def add_numeric_cell(text, value=None):
                if value is None:
                    try:
                        value = int(text)
                    except ValueError:
                        value = text
                cells.append(util.format_datatables_data(text=text, sort_key=value))

            for landmark in self.landmarks:
                value = row.modified_count(self.utc_now - landmark)
                total = row.active_count() + row.closed_count(self.utc_now - landmark)

                try:
                    p_val = float(value) * 100. / float(total)
                    proportion = '%.f%%' % p_val
                except ZeroDivisionError:
                    p_val = None
                    proportion = '--'
                add_numeric_cell(value, value)
                add_numeric_cell(proportion, p_val)

            add_numeric_cell(row.active_count())
            add_numeric_cell(row.inactive_count())
            return cells

        self.total_row = format_row(total_row)
        return map(format_row, rows)

    def get_number_cases(self, user_id, modified_after=None, modified_before=None, closed=None):
        key = [self.domain, {} if closed is None else closed, self.case_type or {}, user_id]

        if modified_after is None:
            start = ""
        else:
            start = json_format_datetime(modified_after)

        if modified_before is None:
            end = {}
        else:
            end = json_format_datetime(modified_before)

        return get_db().view('case/by_date_modified',
            startkey=key + [start],
            endkey=key + [end],
            group=True,
            group_level=0,
            wrapper=lambda row: row['value']
        ).one() or 0


class SubmissionsByFormReport(WorkerMonitoringReportTableBase, MultiFormDrilldownMixin, DatespanMixin):
    name = ugettext_noop("Submissions By Form")
    slug = "submissions_by_form"
    fields = [
        'corehq.apps.reports.fields.FilterUsersField',
        'corehq.apps.reports.fields.GroupField',
        'corehq.apps.reports.filters.forms.FormsByApplicationFilter',
        'corehq.apps.reports.fields.DatespanField'
    ]
    fix_left_col = True
    emailable = True

    description = _("Number of submissions by form.")

    @property
    def headers(self):
        headers = DataTablesHeader(DataTablesColumn(_("User"), span=3))
        if not self.all_relevant_forms:
            headers.add_column(DataTablesColumn(_("No submissions were found for selected forms within this date range."),
                sortable=False))
        else:
            for _form, info in self.all_relevant_forms.items():
                help_text = None
                if info['is_fuzzy']:
                    help_text = "This column shows Fuzzy Submissions."
                elif info['is_remote']:
                    help_text = "These forms came from a Remote CommCare HQ Application."
                headers.add_column(DataTablesColumn(info['name'], sort_type=DTSortType.NUMERIC, help_text=help_text))
            headers.add_column(DataTablesColumn(_("All Forms"), sort_type=DTSortType.NUMERIC))
        return headers

    @property
    def rows(self):
        rows = []
        totals = [0]*(len(self.all_relevant_forms)+1)
        for user in self.users:
            row = []
            if self.all_relevant_forms:
                for form in self.all_relevant_forms.values():
                    row.append(self._get_num_submissions(user.get('user_id'), form['xmlns'], form['app_id']))
                row_sum = sum(row)
                row = [self.get_user_link(user)] + \
                    [self.table_cell(row_data) for row_data in row] + \
                    [self.table_cell(row_sum, "<strong>%s</strong>" % row_sum)]
                totals = [totals[i]+col.get('sort_key') for i, col in enumerate(row[1:])]
                rows.append(row)
            else:
                rows.append([self.get_user_link(user), '--'])
        if self.all_relevant_forms:
            self.total_row = [_("All Users")] + totals
        return rows

    def _get_num_submissions(self, user_id, xmlns, app_id):
        key = make_form_couch_key(self.domain, user_id=user_id, xmlns=xmlns, app_id=app_id)
        data = get_db().view('reports_forms/all_forms',
            reduce=True,
            startkey=key+[self.datespan.startdate_param_utc],
            endkey=key+[self.datespan.enddate_param_utc],
        ).first()
        return data['value'] if data else 0


class DailyFormStatsReport(WorkerMonitoringReportTableBase, CompletionOrSubmissionTimeMixin, DatespanMixin):
    slug = "daily_form_stats"
    name = ugettext_noop("Daily Form Activity")

    fields = ['corehq.apps.reports.fields.FilterUsersField',
                'corehq.apps.reports.fields.GroupField',
                'corehq.apps.reports.filters.forms.CompletionOrSubmissionTimeFilter',
                'corehq.apps.reports.fields.DatespanField']

    description = ugettext_noop("Number of submissions per day.")

    fix_left_col = True
    emailable = True

    # todo: get mike to handle deleted reports gracefully

    @property
    @memoized
    def dates(self):
        date_list = [self.datespan.startdate]
        while date_list[-1] < self.datespan.enddate:
            date_list.append(date_list[-1] + datetime.timedelta(days=1))
        return date_list

    @property
    def headers(self):
        headers = DataTablesHeader(DataTablesColumn(_("Username"), span=3))
        for d in self.dates:
            headers.add_column(DataTablesColumn(d.strftime(DATE_FORMAT), sort_type=DTSortType.NUMERIC))
        headers.add_column(DataTablesColumn(_("Total"), sort_type=DTSortType.NUMERIC))
        return headers

    @property
    def rows(self):
        key = make_form_couch_key(self.domain, by_submission_time=self.by_submission_time)
        results = get_db().view("reports_forms/all_forms",
            reduce=False,
            startkey=key+[self.datespan.startdate_param_utc if self.by_submission_time else self.datespan.startdate_param],
            endkey=key+[self.datespan.enddate_param_utc if self.by_submission_time else self.datespan.enddate_param]
        ).all()

        user_map = dict([(user.get('user_id'), i) for (i, user) in enumerate(self.users)])
        date_map = dict([(date.strftime(DATE_FORMAT), i+1) for (i,date) in enumerate(self.dates)])
        rows = [[0]*(2+len(date_map)) for _tmp in range(len(self.users))]
        total_row = [0]*(2+len(date_map))

        for result in results:
            _tmp, _domain, date = result['key']
            date = dateutil.parser.parse(date)
            tz_offset = self.timezone.localize(self.datespan.enddate).strftime("%z")
            date = date + datetime.timedelta(hours=int(tz_offset[0:3]), minutes=int(tz_offset[0]+tz_offset[3:5]))
            date = date.isoformat()
            val = result['value']
            user_id = val.get("user_id")
            if user_id in self.user_ids:
                date_key = date_map.get(date[0:10], None)
                if date_key:
                    rows[user_map[user_id]][date_key] += 1

        for i, user in enumerate(self.users):
            rows[i][0] = self.get_user_link(user)
            total = sum(rows[i][1:-1])
            rows[i][-1] = total
            total_row[1:-1] = [total_row[ind+1]+val for ind, val in enumerate(rows[i][1:-1])]
            total_row[-1] += total

        total_row[0] = _("All Users")
        self.total_row = total_row

        for row in rows:
            row[1:] = [self.table_cell(val) for val in row[1:]]
        return rows


class FormCompletionTimeReport(WorkerMonitoringReportTableBase, DatespanMixin):
    name = ugettext_noop("Form Completion Time")
    slug = "completion_times"
    fields = ['corehq.apps.reports.fields.FilterUsersField',
              'corehq.apps.reports.fields.GroupField',
              'corehq.apps.reports.filters.forms.SingleFormByApplicationFilter',
              'corehq.apps.reports.fields.DatespanField']

    description = ugettext_noop("Statistics on time spent on a particular form.")

    @property
    @memoized
    def selected_xmlns(self):
        return SingleFormByApplicationFilter.get_value(self.request, self.domain)

    @property
    def headers(self):
        if self.selected_xmlns['xmlns'] is None:
            return DataTablesHeader(DataTablesColumn(_("No Form Selected"), sortable=False))
        return DataTablesHeader(DataTablesColumn(_("User")),
            DataTablesColumn(_("Average"), sort_type=DTSortType.NUMERIC),
            DataTablesColumn(_("Median"), sort_type=DTSortType.NUMERIC),
            DataTablesColumn(_("Std. Dev."), sort_type=DTSortType.NUMERIC),
            DataTablesColumn(_("Shortest"), sort_type=DTSortType.NUMERIC),
            DataTablesColumn(_("Longest"), sort_type=DTSortType.NUMERIC),
            DataTablesColumn(_("No. of Forms"), sort_type=DTSortType.NUMERIC))

    @property
    def rows(self):
        rows = []
        if self.selected_xmlns['xmlns'] is None:
            rows.append([_("You must select a specific form to view data.")])
            return rows

        def to_minutes(val_in_ms, d=None):
            if val_in_ms is None or d == 0:
                return "--"
            elif d:
                val_in_ms /= d
            duration = datetime.timedelta(seconds=int((val_in_ms + 500)/1000))
            return friendly_timedelta(duration)

        def _fmt(pretty_fn, val):
            return format_datatables_data(pretty_fn(val), val)

        durations = []
        totalcount = 0
        for user in self.users:
            stats = self.get_user_data(user.get('user_id'))
            rows.append([self.get_user_link(user),
                         stats['error_msg'] if stats['error_msg'] else _fmt(to_minutes, stats['avg']),
                         _fmt(to_minutes, stats['med']),
                         _fmt(to_minutes, stats['std']),
                         _fmt(to_minutes, stats["min"]),
                         _fmt(to_minutes, stats["max"]),
                         _fmt(lambda x: x, stats["count"])
            ])
            durations.extend(stats['durations'])
            totalcount += stats["count"]

        if totalcount:
            self.total_row = ["All Users",
                              to_minutes(numpy.average(durations) if durations else None),
                              to_minutes(numpy.median(durations) if durations else None),
                              to_minutes(numpy.std(durations) if durations else None),
                              to_minutes(numpy.min(durations) if durations else None),
                              to_minutes(numpy.max(durations) if durations else None),
                              totalcount]
        return rows

    def get_user_data(self, user_id):
        key = make_form_couch_key(self.domain, by_submission_time=False, user_id=user_id,
            xmlns=self.selected_xmlns['xmlns'], app_id=self.selected_xmlns['app_id'])
        data = get_db().view("reports_forms/all_forms",
            startkey=key+[self.datespan.startdate_param_utc],
            endkey=key+[self.datespan.enddate_param_utc],
            reduce=False
        ).all()
        durations = [d['value']['duration'] for d in data if d['value']['duration'] is not None]
        error_msg = _("Problem retrieving form durations.") if (not durations and data) else None
        return {
            "count": len(data),
            "max": numpy.max(durations) if durations else None,
            "min": numpy.min(durations) if durations else None,
            "avg": numpy.average(durations) if durations else None,
            "med": numpy.median(durations) if durations else None,
            "std": numpy.std(durations) if durations else None,
            "durations": durations,
            "error_msg": error_msg,
        }


class FormCompletionVsSubmissionTrendsReport(WorkerMonitoringReportTableBase, MultiFormDrilldownMixin, DatespanMixin):
    name = ugettext_noop("Form Completion vs. Submission Trends")
    slug = "completion_vs_submission"

    description = ugettext_noop("Time lag between when forms were completed and when forms were successfully "
                                "sent to CommCare HQ.")
    
    fields = ['corehq.apps.reports.fields.FilterUsersField',
              'corehq.apps.reports.fields.SelectMobileWorkerField',
              'corehq.apps.reports.filters.forms.FormsByApplicationFilter',
              'corehq.apps.reports.fields.DatespanField']

    @property
    def headers(self):
        return DataTablesHeader(DataTablesColumn(_("User")),
            DataTablesColumn(_("Completion Time")),
            DataTablesColumn(_("Submission Time")),
            DataTablesColumn(_("Form Name")),
            DataTablesColumn(_("View"), sortable=False),
            DataTablesColumn(_("Difference"), sort_type=DTSortType.NUMERIC)
        )

    @property
    def rows(self):
        rows = []
        total = 0
        total_seconds = 0
        if self.all_relevant_forms:
            for user in self.users:
                if not user.get('user_id'):
                    # calling get_form_data with no user_id will return ALL form data which is not what we want
                    continue
                for form in self.all_relevant_forms.values():
                    data = self.get_form_data(user.get('user_id'), form['xmlns'], form['app_id'])
                    for item in data:
                        vals = item.get('value')
                        completion_time = dateutil.parser.parse(vals.get('completion_time')).replace(tzinfo=None)
                        completion_dst = False if self.timezone == pytz.utc else\
                        tz_utils.is_timezone_in_dst(self.timezone, completion_time)
                        completion_time = self.timezone.localize(completion_time, is_dst=completion_dst)
                        submission_time = dateutil.parser.parse(vals.get('submission_time'))
                        submission_time = submission_time.replace(tzinfo=pytz.utc)
                        submission_time = tz_utils.adjust_datetime_to_timezone(submission_time, pytz.utc.zone, self.timezone.zone)
                        td = submission_time-completion_time

                        td_total = (td.seconds + td.days * 24 * 3600)
                        rows.append([
                            self.get_user_link(user),
                            self._format_date(completion_time),
                            self._format_date(submission_time),
                            form['name'],
                            self._view_form_link(item.get('id', '')),
                            self.table_cell(td_total, self._format_td_status(td))
                        ])

                        if td_total >= 0:
                            total_seconds += td_total
                            total += 1
        else:
            rows.append(['No Submissions Available for this Date Range'] + ['--']*5)

        self.total_row = [_("Average"), "-", "-", "-", "-", self._format_td_status(int(total_seconds/total), False) if total > 0 else "--"]
        return rows

    def get_form_data(self, user_id, xmlns, app_id):
        key = make_form_couch_key(self.domain, user_id=user_id, xmlns=xmlns, app_id=app_id)
        return get_db().view("reports_forms/all_forms",
            reduce=False,
            startkey=key+[self.datespan.startdate_param_utc],
            endkey=key+[self.datespan.enddate_param_utc]
        ).all()

    def _format_date(self, date, d_format="%d %b %Y, %H:%M:%S"):
        return self.table_cell(
            date,
            "%s (%s)" % (date.strftime(d_format), date.tzinfo._tzname)
        )

    def _format_td_status(self, td, use_label=True):
        status = list()
        template = '<span class="label %(klass)s">%(status)s</span>'
        klass = ""
        if isinstance(td, int):
            td = datetime.timedelta(seconds=td)
        if isinstance(td, datetime.timedelta):
            hours = td.seconds//3600
            minutes = (td.seconds//60)%60
            vals = [td.days, hours, minutes, (td.seconds - hours*3600 - minutes*60)]
            names = [_("day"), _("hour"), _("minute"), _("second")]
            status = ["%s %s%s" % (val, names[i], "s" if val != 1 else "") for (i, val) in enumerate(vals) if val > 0]

            if td.days > 1:
                klass = "label-important"
            elif td.days == 1:
                klass = "label-warning"
            elif hours > 5:
                klass = "label-info"
            if not status:
                status.append("same")
            elif td.days < 0:
                if abs(td).seconds > 15*60:
                    status = [_("submitted before completed [strange]")]
                    klass = "label-inverse"
                else:
                    status = [_("same")]

        if use_label:
            return template % dict(status=", ".join(status), klass=klass)
        else:
            return ", ".join(status)

    def _view_form_link(self, instance_id):
        return '<a class="btn" href="%s">View Form</a>' % reverse('render_form_data', args=[self.domain, instance_id])


class WorkerMonitoringChartBase(ProjectReport, ProjectReportParametersMixin):
    fields = ['corehq.apps.reports.fields.FilterUsersField',
              'corehq.apps.reports.fields.SelectMobileWorkerField']
    flush_layout = True
    report_template_path = "reports/async/basic.html"


class WorkerActivityTimes(WorkerMonitoringChartBase,
    MultiFormDrilldownMixin, CompletionOrSubmissionTimeMixin, DatespanMixin):
    name = ugettext_noop("Worker Activity Times")
    slug = "worker_activity_times"

    description = ugettext_noop("Graphical representation of when forms are submitted.")

    fields = [
        'corehq.apps.reports.fields.FilterUsersField',
        'corehq.apps.reports.fields.GroupField',
        'corehq.apps.reports.filters.forms.FormsByApplicationFilter',
        'corehq.apps.reports.filters.forms.CompletionOrSubmissionTimeFilter',
        'corehq.apps.reports.fields.DatespanField']

    report_partial_path = "reports/partials/punchcard.html"

    @property
    @memoized
    def activity_times(self):
        all_times = []
        for user in self.users:
            for form, info in self.all_relevant_forms.items():
                key = make_form_couch_key(self.domain, user_id=user.get('user_id'),
                   xmlns=info['xmlns'], app_id=info['app_id'], by_submission_time=self.by_submission_time)
                data = get_db().view("reports_forms/all_forms",
                    reduce=False,
                    startkey=key+[self.datespan.startdate_param_utc],
                    endkey=key+[self.datespan.enddate_param_utc],
                ).all()
                all_times.extend([dateutil.parser.parse(d['key'][-1]) for d in data])
        if self.by_submission_time:
            # completion time is assumed to be in the phone's timezone until we can send proper timezone info
            all_times = [tz_utils.adjust_datetime_to_timezone(t,  pytz.utc.zone, self.timezone.zone) for t in all_times]
        return [(t.weekday(), t.hour) for t in all_times]

    @property
    @monitoring_report_cacher
    def report_context(self):
        chart_data = defaultdict(int)
        for time in self.activity_times:
            chart_data[time] += 1
        return dict(
            chart_url=self.generate_chart(chart_data),
            no_data=not self.activity_times,
            timezone=self.timezone,
        )

    @classmethod
    def generate_chart(cls, data, width=950, height=300):
        """
            Gets a github style punchcard chart.
            Hat tip: http://github.com/dustin/bindir/blob/master/gitaggregates.py
        """
        no_data = not data
        try:
            from pygooglechart import ScatterChart
        except ImportError:
            raise Exception("WorkerActivityTimes requires pygooglechart.")

        chart = ScatterChart(width, height, x_range=(-1, 24), y_range=(-1, 7))

        chart.add_data([(h % 24) for h in range(24 * 8)])

        d=[]
        for i in range(8):
            d.extend([i] * 24)
        chart.add_data(d)

        # mapping between numbers 0..6 and its day of the week label
        day_names = "Sun Mon Tue Wed Thu Fri Sat".split(" ")
        # the order, bottom-to-top, in which the days should appear
        # i.e. Sun, Sat, Fri, Thu, etc
        days = (0, 6, 5, 4, 3, 2, 1)

        sizes=[]
        for d in days:
            sizes.extend([data[(d, h)] for h in range(24)])
        sizes.extend([0] * 24)
        if no_data:
            # fill in a line out of view so that chart.get_url() doesn't crash
            sizes.extend([1] * 24)
        chart.add_data(sizes)

        chart.set_axis_labels('x', [''] + [str(h) for h  in range(24)] + [''])
        chart.set_axis_labels('y', [''] + [day_names[n] for n in days] + [''])

        chart.add_marker(1, 1.0, 'o', '333333', 25)
        return chart.get_url() + '&chds=-1,24,-1,7,0,20'


class WorkerActivityReport(WorkerMonitoringReportTableBase, DatespanMixin):
    slug = 'worker_activity'
    name = ugettext_noop("Worker Activity")
    description = ugettext_noop("Summary of form and case activity by user or group.")
    section_name = ugettext_noop("Project Reports")
    num_avg_intervals = 3 # how many duration intervals we go back to calculate averages
    need_group_ids = True

    fields = [
        'corehq.apps.reports.fields.MultiSelectGroupField',
        'corehq.apps.reports.fields.UserOrGroupField',
        'corehq.apps.reports.fields.DatespanField',
    ]
    fix_left_col = True
    emailable = True

    @property
    def special_notice(self):
        if self.domain_object.case_sharing_included():
            return _('This report currently does not fully support case sharing. There might be inconsistencies in the cases modified columns if a user did not create the case.')

    @property
    def view_by(self):
        return self.request.GET.get('view_by', None)

    @property
    def headers(self):
        by_group = self.view_by == 'groups'
        columns = [DataTablesColumn(_("Group"))] if by_group else [DataTablesColumn(_("User"))]
        columns.append(DataTablesColumnGroup(_("Form Data"),
            DataTablesColumn(_("# Forms Submitted"), sort_type=DTSortType.NUMERIC,
                help_text=_("Number of forms submitted in chosen date range.")),
            DataTablesColumn(_("Avg # Forms Submitted"), sort_type=DTSortType.NUMERIC,
                help_text=_("Average number of forms submitted in the last three date ranges of the same length.")),
            DataTablesColumn(_("Last Form Submission"),
                help_text=_("Date of last form submission in time period.  Total row displays proportion of users submitting forms in date range")) \
            if not by_group else DataTablesColumn(_("# Active Users"), sort_type=DTSortType.NUMERIC,
                help_text=_("Proportion of users in group who submitted forms in date range."))
        ))
        columns.append(DataTablesColumnGroup(_("Case Data"),
            DataTablesColumn(_("# Cases Created"), sort_type=DTSortType.NUMERIC,
                help_text=_("Number of cases created in the date range.")),
            DataTablesColumn(_("# Cases Closed"), sort_type=DTSortType.NUMERIC,
                help_text=_("Number of cases closed in the date range.")),
            DataTablesColumn(_("# Cases Modified"), sort_type=DTSortType.NUMERIC,
                help_text=_("Number of cases created, modified or closed in the date range.  If you are using case sharing, this column will only include cases initially created by the user.")),
            DataTablesColumn(_("Avg # Cases Modified"), sort_type=DTSortType.NUMERIC,
                help_text=_("Average number of cases created, modified or closed in the last three date ranges of the same length.  If you are using case sharing, this column will only cases initially created by the user.")),
        ))
        columns.append(DataTablesColumnGroup(_("Case Activity"),
            DataTablesColumn(_("# Inactive Cases"), sort_type=DTSortType.NUMERIC,
                help_text=_("Number of cases owned by the user that were not opened, modified or closed in date range.  This includes case sharing cases.")),
            DataTablesColumn(_("# Total Cases"), sort_type=DTSortType.NUMERIC,
                help_text=_("Total number of cases owned by the user.  This includes case sharing cases.")),
            DataTablesColumn(_("% Inactive Cases"), sort_type=DTSortType.NUMERIC,
                help_text=_("Percentage of cases owned by user that were inactive.  This includes case sharing cases.")),
        ))
        return DataTablesHeader(*columns)

    def es_form_submissions(self, datespan=None, dict_only=False):
        datespan = datespan or self.datespan
        q = {"query": {
                "bool": {
                    "must": [
                        {"match": {"domain.exact": self.domain}},
                        {"range": {
                            "form.meta.timeEnd": {
                                "from": datespan.startdate_param,
                                "to": datespan.enddate_param,
                                "include_upper": True}}}]}}}
        facets = ['form.meta.userID']
        return es_query(q=q, facets=facets, es_url=XFORM_INDEX + '/xform/_search', size=1, dict_only=dict_only)

    def es_last_submissions(self, datespan=None, dict_only=False):
        """
            Creates a dict of userid => date of last submission
        """
        datespan = datespan or self.datespan
        def es_q(user_id):
            q = {"query": {
                    "bool": {
                        "must": [
                            {"match": {"domain.exact": self.domain}},
                            {"match": {"form.meta.userID": user_id}},
                            {"range": {
                                "form.meta.timeEnd": {
                                    "from": datespan.startdate_param,
                                    "to": datespan.enddate_param,
                                    "include_upper": True}}}
                        ]}},
                "sort": {"form.meta.timeEnd" : {"order": "desc"}}}
            results = es_query(q=q, es_url=XFORM_INDEX + '/xform/_search', size=1, dict_only=dict_only)['hits']['hits']
            return results[0]['_source']['form']['meta']['timeEnd'] if results else None

        DATE_FORMAT = '%Y-%m-%dT%H:%M:%SZ'
        def convert_date(date):
            return datetime.datetime.strptime(date, DATE_FORMAT) if date else None

        return dict([(u["user_id"], convert_date(es_q(u["user_id"]))) for u in self.combined_users])

    def es_case_queries(self, date_field, user_field='user_id', datespan=None, dict_only=False):
        datespan = datespan or self.datespan
        q = {"query": {
                "bool": {
                    "must": [
                        {"match": {"domain.exact": self.domain}},
                        {"range": {
                            date_field: {
                                "from": datespan.startdate_param,
                                "to": datespan.enddate_param,
                                "include_upper": True}}}
                    ]}}}
        facets = [user_field]

        return es_query(q=q, facets=facets, es_url=CASE_INDEX + '/case/_search', size=1, dict_only=dict_only)

    def es_modified_cases(self, datespan=None, dict_only=False):
        datespan = datespan or self.datespan
        q = {"query": {
                "bool": {
                    "must": [
                        {"match": {"domain.exact": self.domain}},
                        {"nested": {
                            "path": "actions",
                            "query": {
                                "range": {
                                    "actions.date": {
                                        "from": datespan.startdate_param,
                                        "to": datespan.enddate_param,
                                        "include_upper": True}}}}},
                    ]}}}
        facets = ['user_id']
        return es_query(q=q, facets=facets, es_url=CASE_INDEX + '/case/_search', size=1, dict_only=dict_only)

    def es_inactive_cases(self, datespan=None, dict_only=False):
        """
            Open cases that haven't been modified within time range
        """
        datespan = datespan or self.datespan
        q = {"query": {
                "bool": {
                    "must": [
                        {"match": {"domain.exact": self.domain}},
                        {"range": {"opened_on": {"lt": datespan.startdate_param}}}],
                    "must_not": [
                        {"range": {"closed_on": {"lt": datespan.startdate_param}}},
                        {"nested": {
                            "path": "actions",
                            "query": {
                                "range": {
                                    "actions.date": {
                                        "from": datespan.startdate_param,
                                        "to": datespan.enddate_param,
                                        "include_upper": True}}}}},
                    ]}}}
        facets = ['owner_id']
        return es_query(q=q, facets=facets, es_url=CASE_INDEX + '/case/_search', size=1, dict_only=dict_only)

    def es_total_cases(self, datespan=None, dict_only=False):
        datespan = datespan or self.datespan
        q = {"query": {
                "bool": {
                    "must": [
                        {"match": {"domain.exact": self.domain}},
                        {"range": {"opened_on": {"lte": datespan.enddate_param}}}],
                    "must_not": {"range": {"closed_on": {"lt": datespan.startdate_param}}}}}}
        facets = ['owner_id']
        return es_query(q=q, facets=facets, es_url=CASE_INDEX + '/case/_search', size=1, dict_only=dict_only)


    @property
    def rows(self):
        duration = (self.datespan.enddate - self.datespan.startdate) + datetime.timedelta(days=1) # adjust bc inclusive
        avg_datespan = DateSpan(self.datespan.startdate - (duration * self.num_avg_intervals),
                                self.datespan.startdate - datetime.timedelta(days=1))

        form_data = self.es_form_submissions()
        submissions_by_user = dict([(t["term"], t["count"]) for t in form_data["facets"]["form.meta.userID"]["terms"]])
        avg_form_data = self.es_form_submissions(datespan=avg_datespan)
        avg_submissions_by_user = dict([(t["term"], t["count"]) for t in avg_form_data["facets"]["form.meta.userID"]["terms"]])

        if self.view_by == 'groups':
            active_users_by_group = dict([(g, len(filter(lambda u: submissions_by_user.get(u['user_id']), users)))
                                          for g, users in self.users_by_group.iteritems()])
        else:
            last_form_by_user = self.es_last_submissions()

        case_creation_data = self.es_case_queries('opened_on', 'opened_by')
        creations_by_user = dict([(t["term"], t["count"]) for t in case_creation_data["facets"]["opened_by"]["terms"]])

        case_modification_data = self.es_modified_cases()
        modifications_by_user = dict([(t["term"], t["count"]) for t in case_modification_data["facets"]["user_id"]["terms"]])
        avg_case_modification_data = self.es_modified_cases(datespan=avg_datespan)
        avg_modifications_by_user = dict([(t["term"], t["count"]) for t in avg_case_modification_data["facets"]["user_id"]["terms"]])

        case_closure_data = self.es_case_queries('closed_on', 'closed_by')
        closures_by_user = dict([(t["term"], t["count"]) for t in case_closure_data["facets"]["closed_by"]["terms"]])

        inactive_case_data = self.es_inactive_cases()
        inactives_by_owner = dict([(t["term"], t["count"]) for t in inactive_case_data["facets"]["owner_id"]["terms"]])

        total_case_data = self.es_total_cases()
        totals_by_owner = dict([(t["term"], t["count"]) for t in total_case_data["facets"]["owner_id"]["terms"]])

        def dates_for_linked_reports(case_list=False):
            start_date = self.datespan.startdate_param
            end_date = self.datespan.enddate if not case_list else self.datespan.enddate + datetime.timedelta(days=1)
            end_date = end_date.strftime(self.datespan.format)
            return start_date, end_date

        def numcell(text, value=None, convert='int'):
            if value is None:
                try:
                    value = int(text) if convert == 'int' else float(text)
                    if math.isnan(value):
                        text = '---'
                    elif not convert == 'int': # assume this is a percentage column
                        text = '%.f%%' % value
                except ValueError:
                    value = text
            return util.format_datatables_data(text=text, sort_key=value)

<<<<<<< HEAD
        def submit_history_link(owner_id, val, type='select_mw'):
=======
        def submit_history_link(owner_id, val, param='select_mw'):
>>>>>>> 50c562ce
            """
                takes a row, and converts certain cells in the row to links that link to the submit history report
            """
            fs_url = reverse('project_report_dispatcher', args=(self.domain, 'submit_history'))
            start_date, end_date = dates_for_linked_reports()
            url_args = {
<<<<<<< HEAD
                type: owner_id,
=======
                param: owner_id,
>>>>>>> 50c562ce
                "startdate": start_date,
                "enddate": end_date,
            }

            return numcell('<a href="%s?%s" target="_blank">%s</a>' % (fs_url, urlencode(url_args, True), val), val)

        def add_case_list_links(owner_id, row):
            """
                takes a row, and converts certain cells in the row to links that link to the case list page
            """
            cl_url = reverse('project_report_dispatcher', args=(self.domain, 'case_list'))
            url_args = {
                "ufilter": range(4), # include all types of users in case list report
            }

            start_date, end_date = dates_for_linked_reports(case_list=True)
            search_strings = {
                4: "opened_by: %s AND opened_on: [%s TO %s]" % (owner_id, start_date, end_date), # cases created
                5: "closed_by: %s AND closed_on: [%s TO %s]" % (owner_id, start_date, end_date), # cases closed
                # 6: "modified_on: [%s TO %s]" % (start_date, end_date), # cases modified
                # 8: "opened_on: [* TO %s] AND NOT closed_on [* TO %s] AND NOT modified_on: [%s TO %s]" %
                #    (start_date, start_date, start_date, end_date), # inactive cases
                9: "opened_on: [* TO %s] AND NOT closed_on: [* TO %s]" % (end_date, start_date), # total cases
            }

            def create_case_url(index):
                """
                    Given an index for a cell in a the row, creates the link to the case list page for that cell
                """
                url_params = {"individual": owner_id} if index not in (4, 5) else {}
                url_params.update(url_args)
                url_params.update({"search_query": search_strings[index]})
                return numcell('<a href="%s?%s" target="_blank">%s</a>' % (cl_url, urlencode(url_params, True), row[index]), row[index])

            for i in search_strings:
                row[i] = create_case_url(i)
            return row

        def group_cell(group_id, group_name):
            """
                takes group info, and creates a cell that links to the user status report focused on the group
            """
            us_url = reverse('project_report_dispatcher', args=(self.domain, 'worker_activity'))
            start_date, end_date = dates_for_linked_reports()
            url_args = {
                "group": group_id,
                "startdate": start_date,
                "enddate": end_date,
            }
            return util.format_datatables_data(
                '<a href="%s?%s" target="_blank">%s</a>' % (us_url, urlencode(url_args, True), group_name),
                group_name
            )

        rows = []
        NO_FORMS_TEXT = _('No forms submitted in time period')
        if self.view_by == 'groups':
            for group, users in self.users_by_group.iteritems():
                group_name, group_id = tuple(group.split('|'))
                if group_name == 'no_group':
                    continue

                case_sharing_groups = set(reduce(operator.add, [u['group_ids'] for u in users], []))
                inactive_cases = sum([int(inactives_by_owner.get(u["user_id"], 0)) for u in users]) + \
<<<<<<< HEAD
                    sum([int(inactives_by_owner.get(group_id, 0)) for group_id in case_sharing_groups])
                total_cases = sum([int(totals_by_owner.get(u["user_id"], 0)) for u in users]) + \
                    sum([int(totals_by_owner.get(group_id, 0)) for group_id in case_sharing_groups])
=======
                    sum([int(inactives_by_owner.get(g_id, 0)) for g_id in case_sharing_groups])
                total_cases = sum([int(totals_by_owner.get(u["user_id"], 0)) for u in users]) + \
                    sum([int(totals_by_owner.get(g_id, 0)) for g_id in case_sharing_groups])
>>>>>>> 50c562ce

                rows.append([
                    group_cell(group_id, group_name),
                    submit_history_link(group_id,
<<<<<<< HEAD
                            sum([int(submissions_by_user.get(user["user_id"], 0)) for user in users]), type="group"),
=======
                            sum([int(submissions_by_user.get(user["user_id"], 0)) for user in users]), param="group"),
>>>>>>> 50c562ce
                    numcell(sum([int(avg_submissions_by_user.get(user["user_id"], 0)) for user in users]) / self.num_avg_intervals),
                    "%s / %s" % (int(active_users_by_group.get(group, 0)), len(self.users_by_group.get(group, []))),
                    numcell(sum([int(creations_by_user.get(user["user_id"], 0)) for user in users])),
                    numcell(sum([int(closures_by_user.get(user["user_id"], 0)) for user in users])),
                    numcell(sum([int(modifications_by_user.get(user["user_id"], 0)) for user in users])),
                    numcell(sum([int(avg_modifications_by_user.get(user["user_id"], 0)) for user in users]) / self.num_avg_intervals),
                    numcell(inactive_cases),
                    numcell(total_cases),
                    numcell((float(inactive_cases)/total_cases) * 100 if inactive_cases else 'nan', convert='float'),
                ])

        else: # ^ if self.view_by == 'groups'

            def all_users():
                from corehq.apps.groups.models import Group
                ret = [util._report_user_dict(u) for u in util.user_list(self.domain)]
                for r in ret:
                    r["group_ids"] = Group.by_user(r["user_id"], False)
                return ret

            users_to_iterate = self.combined_users if '_all' not in self.group_ids else all_users()
            for user in users_to_iterate:
                inactive_cases = int(inactives_by_owner.get(user["user_id"], 0)) + \
                    sum([int(inactives_by_owner.get(group_id, 0)) for group_id in user["group_ids"]])
                total_cases = int(totals_by_owner.get(user["user_id"], 0)) + \
                    sum([int(totals_by_owner.get(group_id, 0)) for group_id in user["group_ids"]])

                rows.append(add_case_list_links(user['user_id'], [
                    user["username_in_report"],
                    submit_history_link(user['user_id'], submissions_by_user.get(user["user_id"], 0)),
                    numcell(int(avg_submissions_by_user.get(user["user_id"], 0)) / self.num_avg_intervals),
                    last_form_by_user.get(user["user_id"]) or NO_FORMS_TEXT,
                    int(creations_by_user.get(user["user_id"],0)),
                    int(closures_by_user.get(user["user_id"], 0)),
                    numcell(int(modifications_by_user.get(user["user_id"], 0))),
                    numcell(int(avg_modifications_by_user.get(user["user_id"], 0)) / self.num_avg_intervals),
                    numcell(inactive_cases),
                    total_cases,
                    numcell((float(inactive_cases)/total_cases) * 100 if inactive_cases else 'nan', convert='float'),
                ]))

        self.total_row = [_("Total")]
        summing_cols = [1, 2, 4, 5, 6, 7, 8, 9]
        for col in range(1, len(self.headers)):
            if col in summing_cols:
                self.total_row.append(sum(filter(lambda x: not math.isnan(x), [row[col].get('sort_key', 0) for row in rows])))
            else:
                self.total_row.append('---')

        if self.view_by == 'groups':
            def parse(str):
                num, denom = tuple(str.split('/'))
                num = int(num.strip())
                denom = int(denom.strip())
                return num, denom

            def add(result_tuple, str):
                num, denom = parse(str)
                return num + result_tuple[0], denom + result_tuple[1]

            self.total_row[3] = '%s / %s' % reduce(add, [row[3] for row in rows], (0, 0))
        else:
            num = len(filter(lambda row: row[3] != NO_FORMS_TEXT, rows))
            self.total_row[3] = '%s / %s' % (num, len(rows))

        return rows<|MERGE_RESOLUTION|>--- conflicted
+++ resolved
@@ -957,22 +957,14 @@
                     value = text
             return util.format_datatables_data(text=text, sort_key=value)
 
-<<<<<<< HEAD
-        def submit_history_link(owner_id, val, type='select_mw'):
-=======
         def submit_history_link(owner_id, val, param='select_mw'):
->>>>>>> 50c562ce
             """
                 takes a row, and converts certain cells in the row to links that link to the submit history report
             """
             fs_url = reverse('project_report_dispatcher', args=(self.domain, 'submit_history'))
             start_date, end_date = dates_for_linked_reports()
             url_args = {
-<<<<<<< HEAD
-                type: owner_id,
-=======
                 param: owner_id,
->>>>>>> 50c562ce
                 "startdate": start_date,
                 "enddate": end_date,
             }
@@ -1037,24 +1029,14 @@
 
                 case_sharing_groups = set(reduce(operator.add, [u['group_ids'] for u in users], []))
                 inactive_cases = sum([int(inactives_by_owner.get(u["user_id"], 0)) for u in users]) + \
-<<<<<<< HEAD
-                    sum([int(inactives_by_owner.get(group_id, 0)) for group_id in case_sharing_groups])
-                total_cases = sum([int(totals_by_owner.get(u["user_id"], 0)) for u in users]) + \
-                    sum([int(totals_by_owner.get(group_id, 0)) for group_id in case_sharing_groups])
-=======
                     sum([int(inactives_by_owner.get(g_id, 0)) for g_id in case_sharing_groups])
                 total_cases = sum([int(totals_by_owner.get(u["user_id"], 0)) for u in users]) + \
                     sum([int(totals_by_owner.get(g_id, 0)) for g_id in case_sharing_groups])
->>>>>>> 50c562ce
 
                 rows.append([
                     group_cell(group_id, group_name),
                     submit_history_link(group_id,
-<<<<<<< HEAD
-                            sum([int(submissions_by_user.get(user["user_id"], 0)) for user in users]), type="group"),
-=======
                             sum([int(submissions_by_user.get(user["user_id"], 0)) for user in users]), param="group"),
->>>>>>> 50c562ce
                     numcell(sum([int(avg_submissions_by_user.get(user["user_id"], 0)) for user in users]) / self.num_avg_intervals),
                     "%s / %s" % (int(active_users_by_group.get(group, 0)), len(self.users_by_group.get(group, []))),
                     numcell(sum([int(creations_by_user.get(user["user_id"], 0)) for user in users])),
