import copy
import csv
import io
import re
from collections import defaultdict
from datetime import datetime

from django.contrib import messages
from django.http import (
    Http404,
    HttpResponse,
    HttpResponseBadRequest,
    HttpResponseForbidden,
    HttpResponseRedirect,
    JsonResponse,
)
from django.utils.decorators import method_decorator
from django.utils.html import format_html
from django.utils.translation import get_language
from django.utils.translation import gettext as _
from django.utils.translation import gettext_lazy
from django.views.decorators.http import require_GET, require_POST

from django_prbac.utils import has_privilege
from memoized import memoized

from casexml.apps.case import const
from casexml.apps.case.cleanup import close_case, rebuild_case_from_forms
from casexml.apps.case.mock import CaseBlock
from casexml.apps.case.templatetags.case_tags import case_inline_display
from casexml.apps.case.util import (
    get_case_history,
    get_paged_changes_to_case_property,
)
from casexml.apps.case.views import get_wrapped_case
from casexml.apps.case.xform import TempCaseBlockCache
from casexml.apps.case.xml import V2
from couchexport.export import export_from_tables
from couchexport.shortcuts import export_response
from dimagi.utils.chunked import chunked
from dimagi.utils.web import json_response

from corehq import privileges, toggles
from corehq.apps.accounting.utils import domain_has_privilege
from corehq.apps.analytics.tasks import track_workflow
from corehq.apps.app_manager.const import USERCASE_TYPE
from corehq.apps.app_manager.dbaccessors import get_latest_app_ids_and_versions
from corehq.apps.data_dictionary.models import CaseProperty
from corehq.apps.data_dictionary.util import is_case_type_deprecated
from corehq.apps.domain.decorators import login_and_domain_required
from corehq.apps.export.const import KNOWN_CASE_PROPERTIES
from corehq.apps.export.models import CaseExportDataSchema
from corehq.apps.export.utils import is_occurrence_deleted
from corehq.apps.hqcase.utils import (
    CASEBLOCK_CHUNKSIZE,
    EDIT_FORM_XMLNS,
    resave_case,
    submit_case_blocks,
)
from corehq.apps.hqcase.case_deletion_utils import (
    AffectedForm,
    DeleteCase,
    DeleteForm,
    FormAffectedCases,
    get_all_cases_from_form,
    get_or_create_affected_case,
    get_deduped_ordered_forms_for_case,
    ReopenedCase,
    prepare_case_for_deletion,
)
from corehq.apps.hqwebapp.decorators import use_datatables
from corehq.apps.hqwebapp.doc_info import get_form_url, get_case_url
from corehq.apps.hqwebapp.templatetags.proptable_tags import (
    DisplayConfig,
    get_table_as_rows,
)
from corehq.apps.locations.permissions import (
    location_restricted_exception,
    location_safe,
    user_can_access_case,
)
from corehq.apps.products.models import SQLProduct
from corehq.apps.reports.display import xmlns_to_name, xmlns_to_name_for_case_deletion
from corehq.apps.reports.exceptions import TooManyCases
from corehq.apps.reports.view_helpers import case_hierarchy_context
from corehq.apps.reports.views import (
    archive_form,
    DATE_FORMAT,
    BaseProjectReportSectionView,
    get_data_cleaning_updates,
)
from corehq.apps.users.decorators import require_permission
from corehq.apps.users.models import HqPermissions
from corehq.form_processor.exceptions import CaseNotFound
from corehq.form_processor.interfaces.dbaccessors import LedgerAccessors
from corehq.form_processor.models import (
    CommCareCase,
    UserRequestedRebuild,
    XFormInstance,
)
<<<<<<< HEAD

from corehq.form_processor.models.forms import TempFormCache
from corehq.form_processor.models.cases import TempCaseCache
from corehq.motech.repeaters.models import SQLRepeatRecord
=======
from corehq.form_processor.models.forms import TempFormCache
from corehq.form_processor.models.cases import TempCaseCache
from corehq.motech.repeaters.dbaccessors import (
    get_repeat_records_by_payload_id,
)
>>>>>>> d3197ebf
from corehq.motech.repeaters.views.repeat_record_display import (
    RepeatRecordDisplay,
)
from corehq.util.timezones.conversions import ServerTime
from corehq.util.timezones.utils import get_timezone_for_user
from corehq.util.view_utils import absolute_reverse, get_case_or_404, reverse

from .basic import CaseListReport
from .utils import get_user_type

# Number of columns in case property history popup
DYNAMIC_CASE_PROPERTIES_COLUMNS = 4


require_case_view_permission = require_permission(
    HqPermissions.view_report,
    'corehq.apps.reports.standard.cases.basic.CaseListReport',
    login_decorator=None,
)


def can_view_attachments(request):
    return (
        request.couch_user.has_permission(
            request.domain, 'view_report',
            data='corehq.apps.reports.standard.cases.basic.CaseListReport'
        )
        or toggles.ALLOW_CASE_ATTACHMENTS_VIEW.enabled(request.user.username)
        or toggles.ALLOW_CASE_ATTACHMENTS_VIEW.enabled(request.domain)
    )


def safely_get_case(request, domain, case_id, include_deleted=False):
    """Get case if accessible else raise a 404 or 403"""
    case = get_case_or_404(domain, case_id, include_deleted)
    if not (request.can_access_all_locations
            or user_can_access_case(domain, request.couch_user, case)):
        raise location_restricted_exception(request)
    return case


@location_safe
class CaseDataView(BaseProjectReportSectionView):
    urlname = 'case_data'
    template_name = "reports/reportdata/case_data.html"
    page_title = gettext_lazy("Case Data")
    http_method_names = ['get']

    @method_decorator(require_case_view_permission)
    @use_datatables
    def dispatch(self, request, *args, **kwargs):
        if not self.case_instance:
            messages.info(request,
                          _("Sorry, we couldn't find that case. If you think this "
                            "is a mistake please report an issue."))
            return HttpResponseRedirect(CaseListReport.get_url(domain=self.domain))
        if not (request.can_access_all_locations
                or user_can_access_case(self.domain, self.request.couch_user, self.case_instance)):
            raise location_restricted_exception(request)
        return super(CaseDataView, self).dispatch(request, *args, **kwargs)

    @property
    def case_id(self):
        return self.kwargs['case_id']

    @property
    @memoized
    def case_instance(self):
        try:
            case = CommCareCase.objects.get_case(self.case_id, self.domain)
            if case.domain != self.domain or case.is_deleted:
                return None
            return case
        except CaseNotFound:
            return None

    @property
    def page_name(self):
        return case_inline_display(self.case_instance)

    @property
    def page_url(self):
        return reverse(self.urlname, args=(self.domain, self.case_id,))

    @property
    def parent_pages(self):
        return [{
            'title': CaseListReport.name,
            'url': CaseListReport.get_url(domain=self.domain),
        }]

    @property
    def page_context(self):
        opening_transactions = self.case_instance.get_opening_transactions()
        if not opening_transactions:
            messages.error(self.request, _(
                "The case creation form could not be found. "
                "Usually this happens if the form that created the case is archived "
                "but there are other forms that updated the case. "
                "To fix this you can archive the other forms listed here."
            ))

        wrapped_case = get_wrapped_case(self.case_instance)
        timezone = get_timezone_for_user(self.request.couch_user, self.domain)
        # Get correct timezone for the current date: https://github.com/dimagi/commcare-hq/pull/5324
        timezone = timezone.localize(datetime.utcnow()).tzinfo
        show_transaction_export = toggles.COMMTRACK.enabled(self.request.user.username)

        def _get_case_url(case_id):
            return absolute_reverse(self.urlname, args=[self.domain, case_id])

        data = copy.deepcopy(wrapped_case.to_full_dict())
        display = wrapped_case.get_display_config()
        default_properties = get_table_as_rows(data, display, timezone)
        dynamic_data = wrapped_case.dynamic_properties()

        for row in display['layout']:
            for item in row:
                dynamic_data.pop(item.expr, None)

        product_name_by_id = {
            product['product_id']: product['name']
            for product in SQLProduct.objects.filter(domain=self.domain).values('product_id', 'name').all()
        }

        def _product_name(product_id):
            return product_name_by_id.get(product_id, _('Unknown Product ("{}")').format(product_id))

        ledger_map = LedgerAccessors(self.domain).get_case_ledger_state(self.case_id, ensure_form_id=True)
        for section, entry_map in ledger_map.items():
            product_tuples = [
                (_product_name(product_id), entry_map[product_id])
                for product_id in entry_map
            ]
            product_tuples.sort(key=lambda x: x[0])
            ledger_map[section] = product_tuples

        repeat_records = [
            RepeatRecordDisplay(record, timezone, date_format=DATE_FORMAT)
            for record in SQLRepeatRecord.objects.filter(domain=self.domain, payload_id=self.case_id)
        ]

        can_edit_data = self.request.couch_user.can_edit_data
        show_properties_edit = (
            can_edit_data
            and has_privilege(self.request, privileges.DATA_CLEANUP)
        )

        context = {
            "case_id": self.case_id,
            "case": self.case_instance,
            "show_case_rebuild": toggles.SUPPORT.enabled(self.request.user.username),
            "can_edit_data": can_edit_data,
            "is_usercase": self.case_instance.type == USERCASE_TYPE,
            "is_case_type_deprecated": is_case_type_deprecated(self.domain, self.case_instance.type),

            "default_properties_as_table": default_properties,
            "dynamic_properties": dynamic_data,
            "show_properties_edit": show_properties_edit,
            "timezone": timezone,
            "tz_abbrev": timezone.zone,
            "ledgers": ledger_map,
            "show_transaction_export": show_transaction_export,
            "xform_api_url": reverse('single_case_forms', args=[self.domain, self.case_id]),
            "repeat_records": repeat_records,
        }
        if dynamic_data:
            case_property_tables = _get_case_property_tables(
                self.domain, self.case_instance.type, dynamic_data, timezone)
            context['case_property_tables'] = case_property_tables
            context['show_expand_collapse_buttons'] = len(
                [table.get('name') for table in case_property_tables if table.get('name') is not None]) > 1
        context.update(case_hierarchy_context(self.case_instance, _get_case_url, timezone=timezone))
        return context


def _get_case_property_tables(domain, case_type, dynamic_data, timezone):
    if domain_has_privilege(domain, privileges.DATA_DICTIONARY):
        dd_props_by_group = list(_get_dd_props_by_group(domain, case_type))
    else:
        dd_props_by_group = []
    tables = [
        (group, _table_definition([
            (p.name, p.label, p.description) for p in props
        ]))
        for group, props in dd_props_by_group
    ]
    props_in_dd = set(prop.name for _, prop_group in dd_props_by_group
                      for prop in prop_group)
    unrecognized = set(dynamic_data.keys()) - props_in_dd - {'case_name'}
    if unrecognized:
        header = _('Unrecognized') if tables else None
        tables.append((header, _table_definition([
            (p, None, None) for p in unrecognized
        ])))

    return [{
        'name': name,
        'rows': get_table_as_rows(dynamic_data, definition, timezone),
    } for name, definition in tables]


def _get_dd_props_by_group(domain, case_type):
    ret = defaultdict(list)
    for prop in CaseProperty.objects.filter(
            case_type__domain=domain,
            case_type__name=case_type,
            deprecated=False,
    ).select_related('group').order_by('group__index', 'index'):
        ret[prop.group_name or None].append(prop)

    uncategorized = ret.pop(None, None)
    for group, props in ret.items():
        yield group, props

    if uncategorized:
        yield _('Uncategorized') if ret else None, uncategorized


def _table_definition(props):
    return {
        "layout": list(chunked([
            DisplayConfig(
                expr=prop_name,
                name=_add_line_break_opportunities(label or prop_name),
                description=description,
                has_history=True
            ) for prop_name, label, description in props
        ], DYNAMIC_CASE_PROPERTIES_COLUMNS))
    }


def _add_line_break_opportunities(name):
    # Add zero-width space after dashes and underscores for better looking word breaks
    return re.sub(r"([_-])", "\\1\u200B", name)


def form_to_json(domain, form, timezone):
    form_name = xmlns_to_name(
        domain,
        form.xmlns,
        app_id=form.app_id,
        lang=get_language(),
        form_name=form.form_data.get('@name')
    )
    received_on = ServerTime(form.received_on).user_time(timezone).done().strftime(DATE_FORMAT)

    return {
        'id': form.form_id,
        'received_on': received_on,
        'user': {
            "id": form.user_id or '',
            "username": form.metadata.username if form.metadata else '',
        },
        'readable_name': form_name,
        'user_type': get_user_type(form, domain),
    }


@location_safe
@require_case_view_permission
@login_and_domain_required
@require_GET
def case_forms(request, domain, case_id):
    case = safely_get_case(request, domain, case_id)
    try:
        start_range = int(request.GET['start_range'])
        end_range = int(request.GET['end_range'])
    except (KeyError, ValueError):
        return HttpResponseBadRequest()

    slice = list(reversed(case.xform_ids))[start_range:end_range]
    forms = XFormInstance.objects.get_forms(slice, domain, ordered=True)
    timezone = get_timezone_for_user(request.couch_user, domain)
    return json_response([
        form_to_json(domain, form, timezone) for form in forms
    ])


@location_safe
@require_case_view_permission
@login_and_domain_required
@require_GET
def case_property_changes(request, domain, case_id, case_property_name):
    """Returns all changes to a case property
    """
    case = safely_get_case(request, domain, case_id)
    timezone = get_timezone_for_user(request.couch_user, domain)
    next_transaction = int(request.GET.get('next_transaction', 0))

    paged_changes, last_transaction_checked = get_paged_changes_to_case_property(
        case,
        case_property_name,
        start=next_transaction,
    )

    changes = []
    for change in paged_changes:
        change_json = form_to_json(domain, change.transaction.form, timezone)
        change_json['new_value'] = change.new_value
        change_json['form_url'] = get_form_url(domain, change.transaction.form.form_id)
        changes.append(change_json)

    return json_response({
        'changes': changes,
        'last_transaction_checked': last_transaction_checked,
    })


@location_safe
@require_case_view_permission
@login_and_domain_required
@require_GET
def download_case_history(request, domain, case_id):
    case = safely_get_case(request, domain, case_id)
    track_workflow(request.couch_user.username, "Case Data Page: Case History csv Downloaded")
    history = get_case_history(case)
    properties = set()
    for f in history:
        properties |= set(f.keys())
    properties = sorted(list(properties))
    columns = [properties]
    for f in history:
        columns.append([f.get(prop, '') for prop in properties])

    response = HttpResponse(content_type='text/csv')
    response['Content-Disposition'] = 'attachment; filename="case_history_{}.csv"'.format(case.name)

    writer = csv.writer(response)
    writer.writerows(zip(*columns))   # transpose the columns to rows
    return response


@location_safe
class CaseAttachmentsView(CaseDataView):
    urlname = 'single_case_attachments'
    template_name = "reports/reportdata/case_attachments.html"
    page_title = gettext_lazy("Case Attachments")
    http_method_names = ['get']

    @method_decorator(login_and_domain_required)
    def dispatch(self, request, *args, **kwargs):
        if not can_view_attachments(request):
            return HttpResponseForbidden(_("You don't have permission to access this page."))
        return super(CaseAttachmentsView, self).dispatch(request, *args, **kwargs)

    @property
    def page_name(self):
        return "{} '{}'".format(
            _("Attachments for case"), super(CaseAttachmentsView, self).page_name
        )


@require_case_view_permission
@login_and_domain_required
@require_GET
def case_xml(request, domain, case_id):
    case = get_case_or_404(domain, case_id)
    version = request.GET.get('version', V2)
    return HttpResponse(case.to_xml(version), content_type='text/xml')


@location_safe
@require_case_view_permission
@require_permission(HqPermissions.edit_data)
@require_GET
def case_property_names(request, domain, case_id):
    case = safely_get_case(request, domain, case_id)

    # We need to look at the export schema in order to remove any case properties that
    # have been deleted from the app. When the data dictionary is fully public, we can use that
    # so that users may deprecate those properties manually
    export_schema = CaseExportDataSchema.generate_schema_from_builds(domain, None, case.type)
    property_schema = export_schema.group_schemas[0]
    last_app_ids = get_latest_app_ids_and_versions(domain)
    all_property_names = {
        item.path[-1].name for item in property_schema.items
        if not is_occurrence_deleted(item.last_occurrences, last_app_ids) and '/' not in item.path[-1].name
    }
    all_property_names = all_property_names.difference(KNOWN_CASE_PROPERTIES) | {"case_name"}
    # external_id is effectively a dynamic property: see CaseDisplayWrapper.dynamic_properties
    if case.external_id:
        all_property_names.add('external_id')

    return json_response(sorted(all_property_names, key=lambda item: item.lower()))


@location_safe
@require_case_view_permission
@require_permission(HqPermissions.edit_data)
@require_POST
def edit_case_view(request, domain, case_id):
    if not (has_privilege(request, privileges.DATA_CLEANUP)):
        raise Http404()

    case = safely_get_case(request, domain, case_id)
    user = request.couch_user

    old_properties = case.dynamic_case_properties()
    old_properties['external_id'] = None    # special handling below
    updates = get_data_cleaning_updates(request, old_properties)

    case_block_kwargs = {}

    # User may also update external_id; see CaseDisplayWrapper.dynamic_properties
    if 'external_id' in updates:
        if updates['external_id'] != case.external_id:
            case_block_kwargs['external_id'] = updates['external_id']
        updates.pop('external_id')

    if updates:
        case_block_kwargs['update'] = updates

    if case_block_kwargs:
        submit_case_blocks([CaseBlock(case_id=case_id, **case_block_kwargs).as_text()],
            domain, username=user.username, user_id=user._id, device_id=__name__ + ".edit_case",
            xmlns=EDIT_FORM_XMLNS)
        messages.success(request, _('Case properties saved for %s.' % case.name))
    else:
        messages.success(request, _('No changes made to %s.' % case.name))
    return JsonResponse({'success': 1})


@require_case_view_permission
@require_permission(HqPermissions.edit_data)
@require_POST
def rebuild_case_view(request, domain, case_id):
    case = get_case_or_404(domain, case_id)
    rebuild_case_from_forms(domain, case_id, UserRequestedRebuild(user_id=request.couch_user.user_id))
    messages.success(request, _('Case %s was rebuilt from its forms.' % case.name))
    return HttpResponseRedirect(get_case_url(domain, case_id))


@require_case_view_permission
@require_permission(HqPermissions.edit_data)
@require_POST
def resave_case_view(request, domain, case_id):
    """Re-save the case to have it re-processed by pillows
    """
    case = get_case_or_404(domain, case_id)
    resave_case(domain, case)
    messages.success(
        request,
        _('Case %s was successfully saved. Hopefully it will show up in all reports momentarily.' % case.name),
    )
    return HttpResponseRedirect(get_case_url(domain, case_id))


@location_safe
@require_case_view_permission
@require_permission(HqPermissions.edit_data)
@require_POST
def close_case_view(request, domain, case_id):
    case = safely_get_case(request, domain, case_id)
    if case.closed:
        messages.info(request, 'Case {} is already closed.'.format(case.name))
    else:
        device_id = __name__ + ".close_case_view"
        form_id = close_case(case_id, domain, request.couch_user, device_id)
        msg = format_html(
            _('''Case {name} has been closed.
            <a href="{url}" class="post-link">Undo</a>.
            You can also reopen the case in the future by archiving the last form in the case history.
        '''),
            name=case.name,
            url=reverse('undo_close_case', args=[domain, case_id, form_id]),
        )
        messages.success(request, msg, extra_tags='html')
    return HttpResponseRedirect(get_case_url(domain, case_id))


@location_safe
class DeleteCaseView(BaseProjectReportSectionView):
    urlname = 'soft_delete_case_view'
    page_title = gettext_lazy('Delete Case and Related Forms')
    template_name = 'reports/reportdata/case_delete.html'
    delete_dict = {}

    MAX_CASE_COUNT = CASEBLOCK_CHUNKSIZE
    MAX_SUBCASE_DEPTH = 3

    update_actions = [const.CASE_ACTION_INDEX,
                      const.CASE_ACTION_UPDATE,
                      const.CASE_ACTION_ATTACHMENT,
                      const.CASE_ACTION_COMMTRACK,
                      const.CASE_ACTION_REBUILD]

    def __init__(self):
        self.delete_cases = []  # list of cases to be soft deleted
        self.delete_forms = []  # list of forms to be soft deleted

        # For formatting the list of cases/submission forms
        self.form_names = {}
        self.delete_cases_display = []
        self.form_delete_cases_display = []
        self.affected_cases_display = []
        self.form_affected_cases_display = []
        self.reopened_cases_display = []

    @method_decorator(require_case_view_permission)
    def dispatch(self, request, *args, **kwargs):
        self.form_cache = TempFormCache()
        self.case_cache = TempCaseCache()
        self.case_block_cache = TempCaseBlockCache()
        if self.xform_id:
            self.template_name = 'reports/reportdata/form_case_delete.html'
            self.page_title = gettext_lazy('Delete Form and Related Cases')
        self.delete_dict = self.get_cases_and_forms_for_deletion(request, self.domain, self.case_id, self.xform_id)
        if self.delete_dict['redirect']:
            return HttpResponseRedirect(self.get_redirect_url())
        return super(DeleteCaseView, self).dispatch(request, *args, **kwargs)

    @property
    def case_id(self):
        return self.kwargs['case_id']

    @property
    def xform_id(self):
        return self.kwargs.get('xform_id')

    @property
    def domain(self):
        return self.kwargs['domain']

    @property
    def page_url(self):
        if self.xform_id:
            return reverse(self.urlname, args=(self.domain, self.case_id, self.xform_id))
        return reverse(self.urlname, args=(self.domain, self.case_id))

    @property
    def page_context(self):
        context = {
            "main_case_id": self.case_id,
            "main_xform_id": self.xform_id,
        }
        context.update(self.delete_dict)
        return context

    def get_cases_and_forms_for_deletion(self, request, domain, case_id, form_id=None):
        """
        Given a case object, recursively checks the case's related submission forms and for each form,
        the related cases it has affected, and so on, until it goes through all related cases and their
        related forms. This recursion is capped at the MAX_CASE_COUNT and MAX_SUBCASE_DEPTH values defined above.
        Updates the delete_dict dictionary with the sorted lists.

        :param case_id: The main case targeted for deletion. If the case deletion began from form
        deletion, this is the first case returned while iterating through the form's case (create) updates.
        :param form_id: The form_id of the form being targeted for deletion. This is only applicable if
        a user is deleting a form that had previously created a case.
        :return: The final, updated delete_dict, with additional entries if this is a form driven deletion.
        """
        case_instance = safely_get_case(request, domain, case_id, include_deleted=True)
        try:
            case_data = self.walk_through_case_forms(case_instance, subcase_count=0)
        except TooManyCases:
            if form_id:
                messages.error(request, _("Deleting this form would delete too many related cases. "
                                          "Please navigate to the form's Case Changes and delete some "
                                          "of the cases it created before attempting to delete this form."))
            else:
                messages.error(request, _("Deleting this case would delete too many related cases. "
<<<<<<< HEAD
                                          "Please delete some of this cases' subcases before attempting"
=======
                                          "Please delete some of this cases' subcases before attempting "
>>>>>>> d3197ebf
                                          "to delete this case."))
            return {'redirect': True}

        if not case_data:
            messages.error(request, _("This case is already deleted."))
            return {'redirect': True}

        case_data['affected_cases'] = [case for case in case_data['affected_cases']
                                       if case.id not in case_data['case_delete_list']]

        # Reorganizing display groups for form driven case deletion
        if form_id:
            for case in list(case_data['delete_cases']):
                for form in case.delete_forms:
                    if form.is_primary:
                        self.form_delete_cases_display.append(case)
                        case_data['delete_cases'].remove(case)
                        break

            for case in list(case_data['affected_cases']):
                for form in case.affected_forms:
                    if form.is_primary:
                        self.form_affected_cases_display.append(case)
                        case_data['affected_cases'].remove(case)
                        break

        case_has_multiple_forms = False
        for case in self.form_delete_cases_display:
            if len(case.delete_forms) > 1:
                case_has_multiple_forms = True
                break

        case_data.update({
            'main_case_name': case_instance.name,
            'redirect': False,
            'has_multiple_forms': case_has_multiple_forms,
            'form_delete_cases': self.form_delete_cases_display,
            'form_affected_cases': self.form_affected_cases_display,
        })
        return case_data

    def walk_through_case_forms(self, case, subcase_count):
        """
        This is the first part of the case relations walk through. Prepares the case and iterates over its xforms
        to aggregate their contributions to this and other cases for display.

        :param case: The case object chosen for deletion.
        :param subcase_count: A variable for keeping track of the subcase depth the walk is currently on.
        :return: Returns a dict of the complete deletion lists and partial display lists, to be further modified
        by get_cases_and_forms_for_deletion.
        """
        case = prepare_case_for_deletion(case, self.form_cache, self.case_block_cache)
        if not case:
            return {}
        self.delete_cases.append(case.case_id)
        if len(self.delete_cases) > self.MAX_CASE_COUNT or subcase_count >= self.MAX_SUBCASE_DEPTH:
            raise TooManyCases("Too many cases to delete")
        current_case = DeleteCase(id=case.case_id, name=case.name, url=get_case_url(self.domain, case.case_id))
        if len(self.delete_cases) == 1:
            current_case.is_primary = True
        self.delete_cases_display.append(current_case)
        xform_objs = get_deduped_ordered_forms_for_case(case, self.form_cache)

        # iterating through all forms that updated the case (includes archived forms)
        for form_obj in xform_objs:
            form_id = form_obj.form_id
            if form_id not in self.delete_forms:
                self.delete_forms.insert(0, form_id)
            if form_id not in self.form_names:
                self.form_names[form_id] = xmlns_to_name_for_case_deletion(self.domain, form_obj)
            current_form = DeleteForm(id=form_id, name=self.form_names[form_id],
                                      url=get_form_url(self.domain, form_id), is_primary=form_id == self.xform_id)
            current_form.affected_cases = self.walk_through_form_touched_cases(case.case_id,
                                                                               form_obj, subcase_count)
            current_case.delete_forms.append(current_form)

        if subcase_count == 0:
            return {
                'case_delete_list': self.delete_cases,
                'form_delete_list': self.delete_forms,
                'delete_cases': self.delete_cases_display,
                'affected_cases': self.affected_cases_display,
                'reopened_cases': self.reopened_cases_display,
            }
        else:
            return {}

    def walk_through_form_touched_cases(self, current_case_id, form_obj, subcase_count):
        """
        This is the second part of the case relations walk through. Given a form, walks through its actions
        on various cases its made changes to and takes SOMETHING according to the action.

        :param current_case_id: The case_id the form_obj belongs to.
        :param form_obj: A XFormInstance that made changes to all cases in touched_cases.
        :param subcase_count: This is a continuation of walk_through_case_forms and so needs the variable to
        potentially pass into another recursion.
        :return: A list of FormAffectedCases objects that detail how the form_obj changed them.
        """
        touched_cases = get_all_cases_from_form(form_obj, self.case_cache, self.case_block_cache)
        form_id = form_obj.form_id
        case_actions = []
        for touched_id in touched_cases:
            case_obj = touched_cases[touched_id].case
            actions = list(touched_cases[touched_id].actions)
            if case_obj.case_id == current_case_id:
                case_actions.append(FormAffectedCases(is_current_case=True, actions=', '.join(actions)))
            elif case_obj.case_id not in self.delete_cases:
                if const.CASE_ACTION_CREATE in actions and case_obj.case_id != current_case_id:
                    self.walk_through_case_forms(case_obj, subcase_count + 1)
                if const.CASE_ACTION_CLOSE in actions:
                    self.reopened_cases_display.append(
                        ReopenedCase(name=case_obj.name, url=get_case_url(self.domain, case_obj.case_id),
                                     closing_form_url=get_form_url(self.domain, form_id),
                                     closing_form_name=self.form_names[form_id],
                                     closing_form_is_primary=form_id == self.xform_id))
                if any(action in actions for action in self.update_actions):
                    affected_case = get_or_create_affected_case(self.domain, case_obj, self.affected_cases_display,
                                                                self.form_cache, self.case_block_cache)
                    affected_form = AffectedForm(name=self.form_names[form_id],
                                                 url=get_form_url(self.domain, form_id),
                                                 actions=', '.join(actions),
                                                 is_primary=form_id == self.xform_id)
                    affected_case.affected_forms.append(affected_form)
                case_actions.append(FormAffectedCases(case_name=case_obj.name, actions=', '.join(actions)))
        return case_actions

    def get_redirect_url(self):
        if self.xform_id:
            return get_form_url(self.domain, self.xform_id)
        return get_case_url(self.domain, self.case_id)

    def post(self, request, *args, **kwargs):
        if request.POST.get('input') != self.delete_dict['main_case_name']:
            messages.error(request, _("Incorrect name. Please enter the case name as shown into the textbox."))
            return HttpResponseRedirect(self.page_url)
        msg, error = soft_delete_cases_and_forms(request, self.domain,
                                                 self.delete_dict['case_delete_list'],
                                                 self.delete_dict['form_delete_list'],
                                                 self.delete_dict['main_case_name'])
        if error:
            messages.error(request, msg, extra_tags='html')
            return HttpResponseRedirect(self.get_redirect_url())
        else:
            msg = self.delete_dict['main_case_name'] + msg
            messages.success(request, msg)
            return HttpResponseRedirect(reverse('project_report_dispatcher',
                                                args=(self.domain, 'submit_history')))


@location_safe
@require_permission(HqPermissions.edit_data)
def soft_delete_cases_and_forms(request, domain, case_delete_list, form_delete_list, main_case_name=None):
    error = False
    msg = _("{}, its related subcases and submission forms were deleted successfully.").format(main_case_name)
    for form in form_delete_list:
        if archive_form(request, domain, form, is_case_delete=True):
            # caching here.....
            form_instance = XFormInstance.objects.get_form(form, domain)
            form_instance.soft_delete()
        else:
            # I'm fairly certain this will never enter here but this is just in case something does go wrong
            error = True
            msg = _("The form {} could not be deleted. Please try manually archiving, then deleting the form, "
                    "before trying to delete this case again.").format(form)
            break
    if not error:
        CommCareCase.objects.soft_delete_cases(domain, list(case_delete_list))

    return msg, error


@location_safe
@require_case_view_permission
@require_permission(HqPermissions.edit_data)
@require_POST
def undo_close_case_view(request, domain, case_id, xform_id):
    case = safely_get_case(request, domain, case_id)
    if not case.closed:
        messages.info(request, 'Case {} is not closed.'.format(case.name))
    else:
        closing_form_id = xform_id
        assert closing_form_id in case.xform_ids
        form = XFormInstance.objects.get_form(closing_form_id, domain)
        form.archive(user_id=request.couch_user._id)
        messages.success(request, 'Case {} has been reopened.'.format(case.name))
    return HttpResponseRedirect(get_case_url(domain, case_id))


@location_safe
@require_case_view_permission
@login_and_domain_required
@require_GET
def export_case_transactions(request, domain, case_id):
    case = safely_get_case(request, domain, case_id)
    products_by_id = dict(SQLProduct.objects.filter(domain=domain).values_list('product_id', 'name'))

    headers = [
        _('case id'),
        _('case name'),
        _('section'),
        _('date'),
        _('product_id'),
        _('product_name'),
        _('transaction amount'),
        _('type'),
        _('ending balance'),
    ]

    def _make_row(transaction):
        return [
            transaction.case_id,
            case.name,
            transaction.section_id,
            transaction.report_date or '',
            transaction.entry_id,
            products_by_id.get(transaction.entry_id, _('unknown product')),
            transaction.delta,
            transaction.type,
            transaction.stock_on_hand,
        ]

    transactions = sorted(
        LedgerAccessors.get_ledger_transactions_for_case(case_id),
        key=lambda tx: (tx.section_id, tx.report_date)
    )

    formatted_table = [
        [
            'ledger transactions',
            [headers] + [_make_row(txn) for txn in transactions]
        ]
    ]
    tmp = io.StringIO()
    export_from_tables(formatted_table, tmp, 'xlsx')
    return export_response(tmp, 'xlsx', '{}-stock-transactions'.format(case.name))<|MERGE_RESOLUTION|>--- conflicted
+++ resolved
@@ -98,18 +98,10 @@
     UserRequestedRebuild,
     XFormInstance,
 )
-<<<<<<< HEAD
 
 from corehq.form_processor.models.forms import TempFormCache
 from corehq.form_processor.models.cases import TempCaseCache
 from corehq.motech.repeaters.models import SQLRepeatRecord
-=======
-from corehq.form_processor.models.forms import TempFormCache
-from corehq.form_processor.models.cases import TempCaseCache
-from corehq.motech.repeaters.dbaccessors import (
-    get_repeat_records_by_payload_id,
-)
->>>>>>> d3197ebf
 from corehq.motech.repeaters.views.repeat_record_display import (
     RepeatRecordDisplay,
 )
@@ -672,11 +664,7 @@
                                           "of the cases it created before attempting to delete this form."))
             else:
                 messages.error(request, _("Deleting this case would delete too many related cases. "
-<<<<<<< HEAD
-                                          "Please delete some of this cases' subcases before attempting"
-=======
                                           "Please delete some of this cases' subcases before attempting "
->>>>>>> d3197ebf
                                           "to delete this case."))
             return {'redirect': True}
 
