--- conflicted
+++ resolved
@@ -98,12 +98,9 @@
     UserRequestedRebuild,
     XFormInstance,
 )
-<<<<<<< HEAD
-=======
 
 from corehq.form_processor.models.forms import TempFormCache
 from corehq.form_processor.models.cases import TempCaseCache
->>>>>>> df5d735a
 from corehq.motech.repeaters.models import SQLRepeatRecord
 from corehq.motech.repeaters.views.repeat_record_display import (
     RepeatRecordDisplay,
