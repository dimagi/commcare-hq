import copy
import csv
import io
import re
from collections import defaultdict
from datetime import datetime

from django.contrib import messages
from django.http import (
    Http404,
    HttpResponse,
    HttpResponseBadRequest,
    HttpResponseForbidden,
    HttpResponseRedirect,
    JsonResponse,
)
from django.utils.decorators import method_decorator
from django.utils.html import format_html
from django.utils.translation import get_language
from django.utils.translation import gettext as _
from django.utils.translation import gettext_lazy
from django.views.decorators.http import require_GET, require_POST

from django_prbac.utils import has_privilege
from memoized import memoized

from casexml.apps.case import const
from casexml.apps.case.cleanup import close_case, rebuild_case_from_forms
from casexml.apps.case.mock import CaseBlock
from casexml.apps.case.templatetags.case_tags import case_inline_display
from casexml.apps.case.util import (
    get_case_history,
    get_paged_changes_to_case_property,
)
from casexml.apps.case.views import get_wrapped_case
from casexml.apps.case.xform import TempCaseBlockCache
from casexml.apps.case.xml import V2
from couchexport.export import export_from_tables
from couchexport.shortcuts import export_response
from dimagi.utils.chunked import chunked
from dimagi.utils.web import json_response

import settings
from corehq import privileges, toggles
from corehq.apps.accounting.utils import domain_has_privilege
from corehq.apps.analytics.tasks import track_workflow
from corehq.apps.app_manager.const import USERCASE_TYPE
from corehq.apps.data_dictionary.models import CaseProperty, CaseType
from corehq.apps.data_dictionary.util import is_case_type_deprecated
from corehq.apps.domain.decorators import login_and_domain_required
from corehq.apps.export.const import KNOWN_CASE_PROPERTIES
<<<<<<< HEAD
from corehq.apps.export.models import CaseExportDataSchema
from corehq.apps.export.utils import is_occurrence_deleted
from corehq.apps.hqcase.case_deletion_utils import (
    AffectedForm,
    DeleteCase,
    DeleteForm,
    FormAffectedCases,
    ReopenedCase,
    get_all_cases_from_form,
    get_deduped_ordered_forms_for_case,
    get_or_create_affected_case,
    prepare_case_for_deletion,
)
=======
>>>>>>> 9308d372
from corehq.apps.hqcase.utils import (
    CASEBLOCK_CHUNKSIZE,
    EDIT_FORM_XMLNS,
    resave_case,
    submit_case_blocks,
)
from corehq.apps.hqwebapp.doc_info import get_case_url, get_form_url
from corehq.apps.hqwebapp.templatetags.proptable_tags import (
    DisplayConfig,
    get_table_as_rows,
)
from corehq.apps.locations.permissions import (
    location_restricted_exception,
    location_safe,
    user_can_access_case,
)
from corehq.apps.products.models import SQLProduct
from corehq.apps.reports.display import (
    xmlns_to_name,
    xmlns_to_name_for_case_deletion,
)
from corehq.apps.reports.exceptions import TooManyCasesError
from corehq.apps.reports.tasks import _soft_delete_cases_and_forms
from corehq.apps.reports.view_helpers import case_hierarchy_context
from corehq.apps.reports.views import (
    DATE_FORMAT,
    BaseProjectReportSectionView,
    get_data_cleaning_updates,
)
from corehq.apps.users.decorators import require_permission
from corehq.apps.users.models import HqPermissions
from corehq.form_processor.exceptions import CaseNotFound
from corehq.form_processor.interfaces.dbaccessors import LedgerAccessors
from corehq.form_processor.models import (
    CommCareCase,
    UserRequestedRebuild,
    XFormInstance,
)
from corehq.form_processor.models.cases import TempCaseCache
from corehq.form_processor.models.forms import TempFormCache
from corehq.motech.repeaters.models import RepeatRecord
from corehq.motech.repeaters.views.repeat_record_display import (
    RepeatRecordDisplay,
)
from corehq.util.timezones.conversions import ServerTime
from corehq.util.timezones.utils import get_timezone_for_user
from corehq.util.view_utils import get_case_or_404, reverse

from .basic import CaseListReport
from .utils import get_user_type

# Number of columns in case property history popup
DYNAMIC_CASE_PROPERTIES_COLUMNS = 4


require_case_view_permission = require_permission(
    HqPermissions.view_report,
    'corehq.apps.reports.standard.cases.basic.CaseListReport',
    login_decorator=None,
)


def can_view_attachments(request):
    return (
        request.couch_user.has_permission(
            request.domain, 'view_report',
            data='corehq.apps.reports.standard.cases.basic.CaseListReport'
        )
        or toggles.ALLOW_CASE_ATTACHMENTS_VIEW.enabled(request.user.username)
        or toggles.ALLOW_CASE_ATTACHMENTS_VIEW.enabled(request.domain)
    )


def safely_get_case(request, domain, case_id, include_deleted=False):
    """Get case if accessible else raise a 404 or 403"""
    case = get_case_or_404(domain, case_id, include_deleted)
    if not (request.can_access_all_locations
            or user_can_access_case(domain, request.couch_user, case)):
        raise location_restricted_exception(request)
    return case


@location_safe
class CaseDataView(BaseProjectReportSectionView):
    urlname = 'case_data'
    template_name = "reports/reportdata/bootstrap3/case_data.html"
    page_title = gettext_lazy("Case Data")
    http_method_names = ['get']

    @method_decorator(require_case_view_permission)
    def dispatch(self, request, *args, **kwargs):
        if not self.case_instance:
            messages.info(request,
                          _("Sorry, we couldn't find that case. If you think this "
                            "is a mistake please report an issue."))
            return HttpResponseRedirect(CaseListReport.get_url(domain=self.domain))
        if not (request.can_access_all_locations
                or user_can_access_case(self.domain, self.request.couch_user, self.case_instance)):
            raise location_restricted_exception(request)
        return super(CaseDataView, self).dispatch(request, *args, **kwargs)

    @property
    def case_id(self):
        return self.kwargs['case_id']

    @property
    @memoized
    def case_instance(self):
        try:
            case = CommCareCase.objects.get_case(self.case_id, self.domain)
            if case.domain != self.domain or case.is_deleted:
                return None
            return case
        except CaseNotFound:
            return None

    @property
    def page_name(self):
        return case_inline_display(self.case_instance)

    @property
    def page_url(self):
        return reverse(self.urlname, args=(self.domain, self.case_id,))

    @property
    def parent_pages(self):
        return [{
            'title': CaseListReport.name,
            'url': CaseListReport.get_url(domain=self.domain),
        }]

    @property
    def page_context(self):
        opening_transactions = self.case_instance.get_opening_transactions()
        if not opening_transactions:
            messages.error(self.request, _(
                "The case creation form could not be found. "
                "Usually this happens if the form that created the case is archived "
                "but there are other forms that updated the case. "
                "To fix this you can archive the other forms listed here."
            ))

        wrapped_case = get_wrapped_case(self.case_instance)
        timezone = get_timezone_for_user(self.request.couch_user, self.domain)
        # Get correct timezone for the current date: https://github.com/dimagi/commcare-hq/pull/5324
        timezone = timezone.localize(datetime.utcnow()).tzinfo
        show_transaction_export = toggles.COMMTRACK.enabled(self.request.user.username)
        data = copy.deepcopy(wrapped_case.to_full_dict())
        display = wrapped_case.get_display_config()
        default_properties = get_table_as_rows(data, display, timezone)
        dynamic_data = wrapped_case.dynamic_properties()

        for row in display['layout']:
            for item in row:
                dynamic_data.pop(item.expr, None)

        product_name_by_id = {
            product['product_id']: product['name']
            for product in SQLProduct.objects.filter(domain=self.domain).values('product_id', 'name').all()
        }

        def _product_name(product_id):
            return product_name_by_id.get(product_id, _('Unknown Product ("{}")').format(product_id))

        ledger_map = LedgerAccessors(self.domain).get_case_ledger_state(self.case_id, ensure_form_id=True)
        for section, entry_map in ledger_map.items():
            product_tuples = [
                (_product_name(product_id), entry_map[product_id])
                for product_id in entry_map
            ]
            product_tuples.sort(key=lambda x: x[0])
            ledger_map[section] = product_tuples

        process_repeaters_enabled = toggles.PROCESS_REPEATERS.enabled(
            self.domain,
            toggles.NAMESPACE_DOMAIN,
        )
        repeat_records = [
            RepeatRecordDisplay(
                record,
                timezone,
                date_format=DATE_FORMAT,
                process_repeaters_enabled=process_repeaters_enabled,
            )
            for record in RepeatRecord.objects.filter(domain=self.domain, payload_id=self.case_id)
        ]

        can_edit_data = self.request.couch_user.can_edit_data
        show_properties_edit = (
            can_edit_data
            and has_privilege(self.request, privileges.DATA_CLEANUP)
        )

        context = {
            "case_id": self.case_id,
            "case": self.case_instance,
            "show_case_rebuild": toggles.SUPPORT.enabled(self.request.user.username),
            "can_edit_data": can_edit_data,
            "is_usercase": self.case_instance.type == USERCASE_TYPE,
            "is_case_type_deprecated": is_case_type_deprecated(self.domain, self.case_instance.type),

            "default_properties_as_table": default_properties,
            "dynamic_properties": dynamic_data,
            "show_properties_edit": show_properties_edit,
            "timezone": timezone,
            "tz_abbrev": timezone.zone,
            "ledgers": ledger_map,
            "show_transaction_export": show_transaction_export,
            "xform_api_url": reverse('single_case_forms', args=[self.domain, self.case_id]),
            "repeat_records": repeat_records,
        }
        if dynamic_data:
            case_property_tables = _get_case_property_tables(
                self.domain, self.case_instance.type, dynamic_data, timezone)
            context['case_property_tables'] = case_property_tables
            context['show_expand_collapse_buttons'] = len(
                [table.get('name') for table in case_property_tables if table.get('name') is not None]) > 1
        context.update(case_hierarchy_context(self.case_instance, timezone=timezone))
        return context


def _get_case_property_tables(domain, case_type, dynamic_data, timezone):
    if domain_has_privilege(domain, privileges.DATA_DICTIONARY):
        dd_props_by_group = list(_get_dd_props_by_group(domain, case_type))
    else:
        dd_props_by_group = []
    tables = [
        (group, _table_definition([
            (p.name, p.label, p.description) for p in props
        ]))
        for group, props in dd_props_by_group
    ]
    props_in_dd = set(prop.name for _, prop_group in dd_props_by_group
                      for prop in prop_group)
    unrecognized = set(dynamic_data.keys()) - props_in_dd - {'case_name'}
    if unrecognized:
        header = _('Unrecognized') if tables else None
        tables.append((header, _table_definition([
            (p, None, None) for p in unrecognized
        ])))

    return [{
        'name': name,
        'rows': get_table_as_rows(dynamic_data, definition, timezone),
    } for name, definition in tables]


def _get_dd_props_by_group(domain, case_type):
    ret = defaultdict(list)
    for prop in CaseProperty.objects.filter(
            case_type__domain=domain,
            case_type__name=case_type,
            deprecated=False,
    ).select_related('group').order_by('group__index', 'index'):
        ret[prop.group_name or None].append(prop)

    uncategorized = ret.pop(None, None)
    for group, props in ret.items():
        yield group, props

    if uncategorized:
        yield _('Uncategorized') if ret else None, uncategorized


def _table_definition(props):
    return {
        "layout": list(chunked([
            DisplayConfig(
                expr=prop_name,
                name=_add_line_break_opportunities(label or prop_name),
                description=description,
                has_history=True
            ) for prop_name, label, description in props
        ], DYNAMIC_CASE_PROPERTIES_COLUMNS))
    }


def _add_line_break_opportunities(name):
    # Add zero-width space after dashes and underscores for better looking word breaks
    return re.sub(r"([_-])", "\\1\u200B", name)


def form_to_json(domain, form, timezone):
    form_name = xmlns_to_name(
        domain,
        form.xmlns,
        app_id=form.app_id,
        lang=get_language(),
        form_name=form.form_data.get('@name')
    )
    received_on = ServerTime(form.received_on).user_time(timezone).done().strftime(DATE_FORMAT)

    return {
        'id': form.form_id,
        'received_on': received_on,
        'user': {
            "id": form.user_id or '',
            "username": form.metadata.username if form.metadata else '',
        },
        'readable_name': form_name,
        'user_type': get_user_type(form, domain),
    }


@location_safe
@require_case_view_permission
@login_and_domain_required
@require_GET
def case_forms(request, domain, case_id):
    case = safely_get_case(request, domain, case_id)
    try:
        start_range = int(request.GET['start_range'])
        end_range = int(request.GET['end_range'])
    except (KeyError, ValueError):
        return HttpResponseBadRequest()

    slice = list(reversed(case.xform_ids))[start_range:end_range]
    forms = XFormInstance.objects.get_forms(slice, domain, ordered=True)
    timezone = get_timezone_for_user(request.couch_user, domain)
    return json_response([
        form_to_json(domain, form, timezone) for form in forms
    ])


@location_safe
@require_case_view_permission
@login_and_domain_required
@require_GET
def case_property_changes(request, domain, case_id, case_property_name):
    """Returns all changes to a case property
    """
    case = safely_get_case(request, domain, case_id)
    timezone = get_timezone_for_user(request.couch_user, domain)
    next_transaction = int(request.GET.get('next_transaction', 0))

    paged_changes, last_transaction_checked = get_paged_changes_to_case_property(
        case,
        case_property_name,
        start=next_transaction,
    )

    changes = []
    for change in paged_changes:
        change_json = form_to_json(domain, change.transaction.form, timezone)
        change_json['new_value'] = change.new_value
        change_json['form_url'] = get_form_url(domain, change.transaction.form.form_id)
        changes.append(change_json)

    return json_response({
        'changes': changes,
        'last_transaction_checked': last_transaction_checked,
    })


@location_safe
@require_case_view_permission
@login_and_domain_required
@require_GET
def download_case_history(request, domain, case_id):
    case = safely_get_case(request, domain, case_id)
    track_workflow(request.couch_user.username, "Case Data Page: Case History csv Downloaded")
    history = get_case_history(case)
    properties = set()
    for f in history:
        properties |= set(f.keys())
    properties = sorted(list(properties))
    columns = [properties]
    for f in history:
        columns.append([f.get(prop, '') for prop in properties])

    response = HttpResponse(content_type='text/csv')
    response['Content-Disposition'] = 'attachment; filename="case_history_{}.csv"'.format(case.name)

    writer = csv.writer(response)
    writer.writerows(zip(*columns))   # transpose the columns to rows
    return response


@location_safe
class CaseAttachmentsView(CaseDataView):
    urlname = 'single_case_attachments'
    template_name = "reports/reportdata/bootstrap3/case_attachments.html"
    page_title = gettext_lazy("Case Attachments")
    http_method_names = ['get']

    @method_decorator(login_and_domain_required)
    def dispatch(self, request, *args, **kwargs):
        if not can_view_attachments(request):
            return HttpResponseForbidden(_("You don't have permission to access this page."))
        return super(CaseAttachmentsView, self).dispatch(request, *args, **kwargs)

    @property
    def page_name(self):
        return "{} '{}'".format(
            _("Attachments for case"), super(CaseAttachmentsView, self).page_name
        )


@require_case_view_permission
@login_and_domain_required
@require_GET
def case_xml(request, domain, case_id):
    case = get_case_or_404(domain, case_id)
    version = request.GET.get('version', V2)
    return HttpResponse(case.to_xml(version), content_type='text/xml')


@location_safe
@require_case_view_permission
@require_permission(HqPermissions.edit_data)
@require_GET
def case_property_names(request, domain, case_id):
    case = safely_get_case(request, domain, case_id)
    case_type = CaseType.objects.get(domain=domain, case_type=case.type)
    all_property_names = set(
        CaseProperty.objects.filter(case_type=case_type, deprecated=False).values_list('name')
    )
    all_property_names = all_property_names.difference(KNOWN_CASE_PROPERTIES) | {"case_name"}
    # external_id is effectively a dynamic property: see CaseDisplayWrapper.dynamic_properties
    if case.external_id:
        all_property_names.add('external_id')

    return json_response(sorted(all_property_names, key=lambda item: item.lower()))


@location_safe
@require_case_view_permission
@require_permission(HqPermissions.edit_data)
@require_POST
def edit_case_view(request, domain, case_id):
    if not (has_privilege(request, privileges.DATA_CLEANUP)):
        raise Http404()

    case = safely_get_case(request, domain, case_id)
    user = request.couch_user

    old_properties = case.dynamic_case_properties()
    old_properties['external_id'] = None    # special handling below
    updates = get_data_cleaning_updates(request, old_properties)

    case_block_kwargs = {}

    # User may also update external_id; see CaseDisplayWrapper.dynamic_properties
    if 'external_id' in updates:
        if updates['external_id'] != case.external_id:
            case_block_kwargs['external_id'] = updates['external_id']
        updates.pop('external_id')

    if updates:
        case_block_kwargs['update'] = updates

    if case_block_kwargs:
        submit_case_blocks([CaseBlock(case_id=case_id, **case_block_kwargs).as_text()],
            domain, username=user.username, user_id=user._id, device_id=__name__ + ".edit_case",
            xmlns=EDIT_FORM_XMLNS)
        messages.success(request, _('Case properties saved for %s.' % case.name))
    else:
        messages.success(request, _('No changes made to %s.' % case.name))
    return JsonResponse({'success': 1})


@require_case_view_permission
@require_permission(HqPermissions.edit_data)
@require_POST
def rebuild_case_view(request, domain, case_id):
    case = get_case_or_404(domain, case_id)
    rebuild_case_from_forms(domain, case_id, UserRequestedRebuild(user_id=request.couch_user.user_id))
    messages.success(request, _('Case %s was rebuilt from its forms.' % case.name))
    return HttpResponseRedirect(get_case_url(domain, case_id))


@require_case_view_permission
@require_permission(HqPermissions.edit_data)
@require_POST
def resave_case_view(request, domain, case_id):
    """Re-save the case to have it re-processed by pillows
    """
    case = get_case_or_404(domain, case_id)
    resave_case(domain, case)
    messages.success(
        request,
        _('Case {} was successfully saved. Please allow a few minutes for the change to be reflected in all reports.').format(case.name),  # noqa: E501
    )
    return HttpResponseRedirect(get_case_url(domain, case_id))


@location_safe
@require_case_view_permission
@require_permission(HqPermissions.edit_data)
@require_POST
def close_case_view(request, domain, case_id):
    case = safely_get_case(request, domain, case_id)
    if case.closed:
        messages.info(request, 'Case {} is already closed.'.format(case.name))
    else:
        device_id = __name__ + ".close_case_view"
        form_id = close_case(case_id, domain, request.couch_user, device_id)
        msg = format_html(
            _('''Case {name} has been closed.
            <a href="{url}" class="post-link">Undo</a>.
            You can also reopen the case in the future by archiving the last form in the case history.
        '''),
            name=case.name,
            url=reverse('undo_close_case', args=[domain, case_id, form_id]),
        )
        messages.success(request, msg, extra_tags='html')
    return HttpResponseRedirect(get_case_url(domain, case_id))


@location_safe
class DeleteCaseView(BaseProjectReportSectionView):
    urlname = 'soft_delete_case_view'
    page_title = gettext_lazy('Delete Case and Related Forms')
    template_name = 'reports/reportdata/case_delete.html'
    delete_dict = {}

    MAX_CASE_COUNT = CASEBLOCK_CHUNKSIZE
    MAX_SUBCASE_DEPTH = 3

    update_actions = [const.CASE_ACTION_INDEX,
                      const.CASE_ACTION_UPDATE,
                      const.CASE_ACTION_ATTACHMENT,
                      const.CASE_ACTION_COMMTRACK,
                      const.CASE_ACTION_REBUILD]

    def __init__(self):
        self.delete_cases = []  # list of cases to be soft deleted
        self.delete_forms = []  # list of forms to be soft deleted

        # For formatting the list of cases/submission forms
        self.form_names = {}
        self.delete_cases_display = []
        self.form_delete_cases_display = []
        self.affected_cases_display = []
        self.form_affected_cases_display = []
        self.reopened_cases_display = []

    @method_decorator(require_case_view_permission)
    def dispatch(self, request, *args, **kwargs):
        self.form_cache = TempFormCache()
        self.case_cache = TempCaseCache()
        self.case_block_cache = TempCaseBlockCache()
        if self.xform_id:
            self.template_name = 'reports/reportdata/form_case_delete.html'
            self.page_title = gettext_lazy('Delete Form and Related Cases')
        self.delete_dict = self.get_cases_and_forms_for_deletion(request, self.domain, self.case_id, self.xform_id)
        if self.delete_dict['redirect']:
            return HttpResponseRedirect(self.get_redirect_url())
        return super(DeleteCaseView, self).dispatch(request, *args, **kwargs)

    @property
    def case_id(self):
        return self.kwargs['case_id']

    @property
    def xform_id(self):
        return self.kwargs.get('xform_id')

    @property
    def domain(self):
        return self.kwargs['domain']

    @property
    def page_url(self):
        if self.xform_id:
            return reverse(self.urlname, args=(self.domain, self.case_id, self.xform_id))
        return reverse(self.urlname, args=(self.domain, self.case_id))

    @property
    def page_context(self):
        context = {
            "main_case_id": self.case_id,
            "main_xform_id": self.xform_id,
        }
        context.update(self.delete_dict)
        return context

    def get_cases_and_forms_for_deletion(self, request, domain, case_id, form_id=None):
        """
        Given a case object, recursively checks the case's related submission forms and for each form,
        the related cases it has affected, and so on, until it goes through all related cases and their
        related forms. This recursion is capped at the MAX_CASE_COUNT and MAX_SUBCASE_DEPTH values defined above.
        Updates the delete_dict dictionary with the sorted lists.

        :param case_id: The main case targeted for deletion. If the case deletion began from form
        deletion, this is the first case returned while iterating through the form's case (create) updates.
        :param form_id: The form_id of the form being targeted for deletion. This is only applicable if
        a user is deleting a form that had previously created a case.
        :return: The final, updated delete_dict, with additional entries if this is a form driven deletion.
        """
        case_instance = safely_get_case(request, domain, case_id, include_deleted=True)
        try:
            case_data = self.walk_through_case_forms(case_instance, subcase_count=0)
        except TooManyCasesError:
            if form_id:
                messages.error(request, _("Deleting this form would delete too many related cases. "
                                          "Please navigate to the form's Case Changes and delete some "
                                          "of the cases it created before attempting to delete this form. "
                                          "Please note that there is a limit of {} cases you can delete "
                                          "at once.").format(self.MAX_CASE_COUNT))
            else:
                messages.error(request, _("Deleting this case would delete too many related cases. "
                                          "Please delete some of this cases' subcases before attempting "
                                          "to delete this case. Please note that there is a limit of {} cases "
                                          "you can delete at once.").format(self.MAX_CASE_COUNT))
            return {'redirect': True}

        if not case_data:
            messages.error(request, _("This case is already deleted."))
            return {'redirect': True}

        case_data['affected_cases'] = [case for case in case_data['affected_cases']
                                       if case.id not in case_data['case_delete_list']]

        # Reorganizing display groups for form driven case deletion
        if form_id:
            for case in list(case_data['delete_cases']):
                for form in case.delete_forms:
                    if form.is_primary:
                        self.form_delete_cases_display.append(case)
                        case_data['delete_cases'].remove(case)
                        break

            for case in list(case_data['affected_cases']):
                for form in case.affected_forms:
                    if form.is_primary:
                        self.form_affected_cases_display.append(case)
                        case_data['affected_cases'].remove(case)
                        break

        case_has_multiple_forms = False
        for case in self.form_delete_cases_display:
            if len(case.delete_forms) > 1:
                case_has_multiple_forms = True
                break

        case_data.update({
            'main_case_name': case_instance.name,
            'redirect': False,
            'has_multiple_forms': case_has_multiple_forms,
            'form_delete_cases': self.form_delete_cases_display,
            'form_affected_cases': self.form_affected_cases_display,
        })
        return case_data

    def walk_through_case_forms(self, case, subcase_count):
        """
        This is the first part of the case relations walk through. Prepares the case and iterates over its xforms
        to aggregate their contributions to this and other cases for display.

        :param case: The case object chosen for deletion.
        :param subcase_count: A variable for keeping track of the subcase depth the walk is currently on.
        :return: Returns a dict of the complete deletion lists and partial display lists, to be further modified
        by get_cases_and_forms_for_deletion.
        """
        case = prepare_case_for_deletion(case, self.form_cache, self.case_block_cache)
        if not case:
            return {}
        self.delete_cases.append(case.case_id)
        if len(self.delete_cases) > self.MAX_CASE_COUNT or subcase_count >= self.MAX_SUBCASE_DEPTH:
            raise TooManyCasesError("Too many cases to delete")
        current_case = DeleteCase(id=case.case_id, name=case.name, url=get_case_url(self.domain, case.case_id))
        if len(self.delete_cases) == 1:
            current_case.is_primary = True
        self.delete_cases_display.append(current_case)
        xform_objs = get_deduped_ordered_forms_for_case(case, self.form_cache)

        # iterating through all forms that updated the case (includes archived forms)
        for form_obj in xform_objs:
            form_id = form_obj.form_id
            if form_id not in self.delete_forms:
                self.delete_forms.insert(0, form_id)
            if form_id not in self.form_names:
                self.form_names[form_id] = xmlns_to_name_for_case_deletion(self.domain, form_obj)
            current_form = DeleteForm(id=form_id, name=self.form_names[form_id],
                                      url=get_form_url(self.domain, form_id), is_primary=form_id == self.xform_id)
            current_form.affected_cases = self.walk_through_form_touched_cases(case.case_id,
                                                                               form_obj, subcase_count)
            current_case.delete_forms.append(current_form)

        if subcase_count == 0:
            return {
                'case_delete_list': self.delete_cases,
                'form_delete_list': self.delete_forms,
                'delete_cases': self.delete_cases_display,
                'affected_cases': self.affected_cases_display,
                'reopened_cases': self.reopened_cases_display,
            }
        else:
            return {}

    def walk_through_form_touched_cases(self, current_case_id, form_obj, subcase_count):
        """
        This is the second part of the case relations walk through. Given a form, walks through its actions
        on various cases its made changes to and takes SOMETHING according to the action.

        :param current_case_id: The case_id the form_obj belongs to.
        :param form_obj: A XFormInstance that made changes to all cases in touched_cases.
        :param subcase_count: This is a continuation of walk_through_case_forms and so needs the variable to
        potentially pass into another recursion.
        :return: A list of FormAffectedCases objects that detail how the form_obj changed them.
        """
        touched_cases = get_all_cases_from_form(form_obj, self.case_cache, self.case_block_cache)
        form_id = form_obj.form_id
        case_actions = []
        for touched_id in touched_cases:
            case_obj = touched_cases[touched_id].case
            actions = list(touched_cases[touched_id].actions)
            if case_obj.case_id == current_case_id:
                case_actions.append(FormAffectedCases(is_current_case=True, actions=', '.join(actions)))
            elif case_obj.case_id not in self.delete_cases:
                if const.CASE_ACTION_CREATE in actions and case_obj.case_id != current_case_id:
                    depth = subcase_count
                    if const.CASE_ACTION_INDEX in actions:
                        depth += 1
                    self.walk_through_case_forms(case_obj, depth)
                if const.CASE_ACTION_CLOSE in actions:
                    self.reopened_cases_display.append(
                        ReopenedCase(name=case_obj.name, url=get_case_url(self.domain, case_obj.case_id),
                                     closing_form_url=get_form_url(self.domain, form_id),
                                     closing_form_name=self.form_names[form_id],
                                     closing_form_is_primary=form_id == self.xform_id))
                if any(action in actions for action in self.update_actions):
                    affected_case = get_or_create_affected_case(self.domain, case_obj, self.affected_cases_display,
                                                                self.form_cache, self.case_block_cache)
                    affected_form = AffectedForm(name=self.form_names[form_id],
                                                 url=get_form_url(self.domain, form_id),
                                                 actions=', '.join(actions),
                                                 is_primary=form_id == self.xform_id)
                    if affected_form not in affected_case.affected_forms:
                        affected_case.affected_forms.append(affected_form)
                case_actions.append(FormAffectedCases(case_name=case_obj.name, actions=', '.join(actions)))
        return case_actions

    def get_redirect_url(self):
        if self.xform_id:
            return get_form_url(self.domain, self.xform_id)
        return get_case_url(self.domain, self.case_id)

    def post(self, request, *args, **kwargs):
        if request.POST.get('input') != self.delete_dict['main_case_name']:
            messages.error(request, _("Incorrect name. Please enter the case name as shown into the textbox."))
            return HttpResponseRedirect(self.page_url)
        soft_delete_cases_and_forms(request, self.domain, self.delete_dict['case_delete_list'],
                                    self.delete_dict['form_delete_list'], self.get_redirect_url(),
                                    self.delete_dict['main_case_name'])
        msg = _("""We are processing your deletion. If you are deleting a large amount of cases
                and forms, this process may take awhile. Please check <a href="{}">here</a>
                periodically to ensure your deletion was successful""").format(self.get_redirect_url())
        messages.info(request, msg, extra_tags='html')
        return HttpResponseRedirect(reverse('project_report_dispatcher', args=(self.domain, 'submit_history')))


@location_safe
@require_permission(HqPermissions.edit_data)
def soft_delete_cases_and_forms(request, domain, case_delete_list, form_delete_list,
                                redirect_url=None, main_case_name=None):
    if not settings.UNIT_TESTING:
        request = {
            'couch_user': request.couch_user,
            'user': request.user
        }
    _soft_delete_cases_and_forms.delay(request, domain, case_delete_list, form_delete_list,
                                       redirect_url, main_case_name)


@location_safe
@require_case_view_permission
@require_permission(HqPermissions.edit_data)
@require_POST
def undo_close_case_view(request, domain, case_id, xform_id):
    case = safely_get_case(request, domain, case_id)
    if not case.closed:
        messages.info(request, 'Case {} is not closed.'.format(case.name))
    else:
        closing_form_id = xform_id
        assert closing_form_id in case.xform_ids
        form = XFormInstance.objects.get_form(closing_form_id, domain)
        form.archive(user_id=request.couch_user._id)
        messages.success(request, 'Case {} has been reopened.'.format(case.name))
    return HttpResponseRedirect(get_case_url(domain, case_id))


@location_safe
@require_case_view_permission
@login_and_domain_required
@require_GET
def export_case_transactions(request, domain, case_id):
    case = safely_get_case(request, domain, case_id)
    products_by_id = dict(SQLProduct.objects.filter(domain=domain).values_list('product_id', 'name'))

    headers = [
        _('case id'),
        _('case name'),
        _('section'),
        _('date'),
        _('product_id'),
        _('product_name'),
        _('transaction amount'),
        _('type'),
        _('ending balance'),
    ]

    def _make_row(transaction):
        return [
            transaction.case_id,
            case.name,
            transaction.section_id,
            transaction.report_date or '',
            transaction.entry_id,
            products_by_id.get(transaction.entry_id, _('unknown product')),
            transaction.delta,
            transaction.type,
            transaction.stock_on_hand,
        ]

    transactions = sorted(
        LedgerAccessors.get_ledger_transactions_for_case(case_id),
        key=lambda tx: (tx.section_id, tx.report_date)
    )

    formatted_table = [
        [
            'ledger transactions',
            [headers] + [_make_row(txn) for txn in transactions]
        ]
    ]
    tmp = io.StringIO()
    export_from_tables(formatted_table, tmp, 'xlsx')
    return export_response(tmp, 'xlsx', '{}-stock-transactions'.format(case.name))<|MERGE_RESOLUTION|>--- conflicted
+++ resolved
@@ -49,9 +49,6 @@
 from corehq.apps.data_dictionary.util import is_case_type_deprecated
 from corehq.apps.domain.decorators import login_and_domain_required
 from corehq.apps.export.const import KNOWN_CASE_PROPERTIES
-<<<<<<< HEAD
-from corehq.apps.export.models import CaseExportDataSchema
-from corehq.apps.export.utils import is_occurrence_deleted
 from corehq.apps.hqcase.case_deletion_utils import (
     AffectedForm,
     DeleteCase,
@@ -63,8 +60,6 @@
     get_or_create_affected_case,
     prepare_case_for_deletion,
 )
-=======
->>>>>>> 9308d372
 from corehq.apps.hqcase.utils import (
     CASEBLOCK_CHUNKSIZE,
     EDIT_FORM_XMLNS,
