import copy
import csv
import io
import re
from collections import defaultdict
from datetime import datetime

from django.contrib import messages
from django.http import (
    Http404,
    HttpResponse,
    HttpResponseBadRequest,
    HttpResponseForbidden,
    HttpResponseRedirect,
    JsonResponse,
)
from django.utils.decorators import method_decorator
from django.utils.html import format_html
from django.utils.translation import get_language
from django.utils.translation import gettext as _
from django.utils.translation import gettext_lazy
from django.views.decorators.http import require_GET, require_POST

from django_prbac.utils import has_privilege
from memoized import memoized

from casexml.apps.case import const
from casexml.apps.case.cleanup import close_case, rebuild_case_from_forms
from casexml.apps.case.mock import CaseBlock
from casexml.apps.case.templatetags.case_tags import case_inline_display
from casexml.apps.case.util import (
    get_case_history,
    get_paged_changes_to_case_property,
)
from casexml.apps.case.views import get_wrapped_case
from casexml.apps.case.xform import TempCaseBlockCache
from casexml.apps.case.xml import V2
from couchexport.export import export_from_tables
from couchexport.shortcuts import export_response
from dimagi.utils.chunked import chunked
from dimagi.utils.web import json_response

from corehq import privileges, toggles
from corehq.apps.accounting.utils import domain_has_privilege
from corehq.apps.analytics.tasks import track_workflow
from corehq.apps.app_manager.const import USERCASE_TYPE
from corehq.apps.app_manager.dbaccessors import get_latest_app_ids_and_versions
from corehq.apps.data_dictionary.models import CaseProperty
from corehq.apps.data_dictionary.util import is_case_type_deprecated
from corehq.apps.domain.decorators import login_and_domain_required
from corehq.apps.export.const import KNOWN_CASE_PROPERTIES
from corehq.apps.export.models import CaseExportDataSchema
from corehq.apps.export.utils import is_occurrence_deleted
from corehq.apps.hqcase.utils import (
    CASEBLOCK_CHUNKSIZE,
    EDIT_FORM_XMLNS,
    resave_case,
    submit_case_blocks,
)
from corehq.apps.hqcase.case_deletion_utils import (
    AffectedForm,
    DeleteCase,
    DeleteForm,
    FormAffectedCases,
    get_all_cases_from_form,
    get_or_create_affected_case,
    get_deduped_ordered_forms_for_case,
    ReopenedCase,
    prepare_case_for_deletion,
)
from corehq.apps.hqwebapp.decorators import use_datatables
from corehq.apps.hqwebapp.doc_info import get_form_url, get_case_url
from corehq.apps.hqwebapp.templatetags.proptable_tags import (
    DisplayConfig,
    get_table_as_rows,
)
from corehq.apps.locations.permissions import (
    location_restricted_exception,
    location_safe,
    user_can_access_case,
)
from corehq.apps.products.models import SQLProduct
from corehq.apps.reports.display import xmlns_to_name, xmlns_to_name_for_case_deletion
from corehq.apps.reports.exceptions import TooManyCases
from corehq.apps.reports.view_helpers import case_hierarchy_context
from corehq.apps.reports.views import (
    archive_form,
    DATE_FORMAT,
    BaseProjectReportSectionView,
    get_data_cleaning_updates,
)
from corehq.apps.users.decorators import require_permission
from corehq.apps.users.models import HqPermissions
from corehq.form_processor.exceptions import CaseNotFound
from corehq.form_processor.interfaces.dbaccessors import LedgerAccessors
from corehq.form_processor.models import (
    CommCareCase,
    UserRequestedRebuild,
    XFormInstance,
)
<<<<<<< HEAD

from corehq.form_processor.models.forms import TempFormCache
from corehq.form_processor.models.cases import TempCaseCache
from corehq.motech.repeaters.models import SQLRepeatRecord
=======
from corehq.form_processor.models.forms import TempFormCache
from corehq.form_processor.models.cases import TempCaseCache
from corehq.motech.repeaters.dbaccessors import (
    get_repeat_records_by_payload_id,
)
>>>>>>> 1e49ef8d
from corehq.motech.repeaters.views.repeat_record_display import (
    RepeatRecordDisplay,
)
from corehq.util.timezones.conversions import ServerTime
from corehq.util.timezones.utils import get_timezone_for_user
from corehq.util.view_utils import absolute_reverse, get_case_or_404, reverse

from .basic import CaseListReport
from .utils import get_user_type

# Number of columns in case property history popup
DYNAMIC_CASE_PROPERTIES_COLUMNS = 4


require_case_view_permission = require_permission(
    HqPermissions.view_report,
    'corehq.apps.reports.standard.cases.basic.CaseListReport',
    login_decorator=None,
)


def can_view_attachments(request):
    return (
        request.couch_user.has_permission(
            request.domain, 'view_report',
            data='corehq.apps.reports.standard.cases.basic.CaseListReport'
        )
        or toggles.ALLOW_CASE_ATTACHMENTS_VIEW.enabled(request.user.username)
        or toggles.ALLOW_CASE_ATTACHMENTS_VIEW.enabled(request.domain)
    )


def safely_get_case(request, domain, case_id, include_deleted=False):
    """Get case if accessible else raise a 404 or 403"""
    case = get_case_or_404(domain, case_id, include_deleted)
    if not (request.can_access_all_locations
            or user_can_access_case(domain, request.couch_user, case)):
        raise location_restricted_exception(request)
    return case


@location_safe
class CaseDataView(BaseProjectReportSectionView):
    urlname = 'case_data'
    template_name = "reports/reportdata/case_data.html"
    page_title = gettext_lazy("Case Data")
    http_method_names = ['get']

    @method_decorator(require_case_view_permission)
    @use_datatables
    def dispatch(self, request, *args, **kwargs):
        if not self.case_instance:
            messages.info(request,
                          _("Sorry, we couldn't find that case. If you think this "
                            "is a mistake please report an issue."))
            return HttpResponseRedirect(CaseListReport.get_url(domain=self.domain))
        if not (request.can_access_all_locations
                or user_can_access_case(self.domain, self.request.couch_user, self.case_instance)):
            raise location_restricted_exception(request)
        return super(CaseDataView, self).dispatch(request, *args, **kwargs)

    @property
    def case_id(self):
        return self.kwargs['case_id']

    @property
    @memoized
    def case_instance(self):
        try:
            case = CommCareCase.objects.get_case(self.case_id, self.domain)
            if case.domain != self.domain or case.is_deleted:
                return None
            return case
        except CaseNotFound:
            return None

    @property
    def page_name(self):
        return case_inline_display(self.case_instance)

    @property
    def page_url(self):
        return reverse(self.urlname, args=(self.domain, self.case_id,))

    @property
    def parent_pages(self):
        return [{
            'title': CaseListReport.name,
            'url': CaseListReport.get_url(domain=self.domain),
        }]

    @property
    def page_context(self):
        opening_transactions = self.case_instance.get_opening_transactions()
        if not opening_transactions:
            messages.error(self.request, _(
                "The case creation form could not be found. "
                "Usually this happens if the form that created the case is archived "
                "but there are other forms that updated the case. "
                "To fix this you can archive the other forms listed here."
            ))

        wrapped_case = get_wrapped_case(self.case_instance)
        timezone = get_timezone_for_user(self.request.couch_user, self.domain)
        # Get correct timezone for the current date: https://github.com/dimagi/commcare-hq/pull/5324
        timezone = timezone.localize(datetime.utcnow()).tzinfo
        show_transaction_export = toggles.COMMTRACK.enabled(self.request.user.username)

        def _get_case_url(case_id):
            return absolute_reverse(self.urlname, args=[self.domain, case_id])

        data = copy.deepcopy(wrapped_case.to_full_dict())
        display = wrapped_case.get_display_config()
        default_properties = get_table_as_rows(data, display, timezone)
        dynamic_data = wrapped_case.dynamic_properties()

        for row in display['layout']:
            for item in row:
                dynamic_data.pop(item.expr, None)

        product_name_by_id = {
            product['product_id']: product['name']
            for product in SQLProduct.objects.filter(domain=self.domain).values('product_id', 'name').all()
        }

        def _product_name(product_id):
            return product_name_by_id.get(product_id, _('Unknown Product ("{}")').format(product_id))

        ledger_map = LedgerAccessors(self.domain).get_case_ledger_state(self.case_id, ensure_form_id=True)
        for section, entry_map in ledger_map.items():
            product_tuples = [
                (_product_name(product_id), entry_map[product_id])
                for product_id in entry_map
            ]
            product_tuples.sort(key=lambda x: x[0])
            ledger_map[section] = product_tuples

        repeat_records = [
            RepeatRecordDisplay(record, timezone, date_format=DATE_FORMAT)
            for record in SQLRepeatRecord.objects.filter(domain=self.domain, payload_id=self.case_id)
        ]

        can_edit_data = self.request.couch_user.can_edit_data
        show_properties_edit = (
            can_edit_data
            and has_privilege(self.request, privileges.DATA_CLEANUP)
        )

        context = {
            "case_id": self.case_id,
            "case": self.case_instance,
            "show_case_rebuild": toggles.SUPPORT.enabled(self.request.user.username),
            "can_edit_data": can_edit_data,
            "is_usercase": self.case_instance.type == USERCASE_TYPE,
            "is_case_type_deprecated": is_case_type_deprecated(self.domain, self.case_instance.type),

            "default_properties_as_table": default_properties,
            "dynamic_properties": dynamic_data,
            "show_properties_edit": show_properties_edit,
            "timezone": timezone,
            "tz_abbrev": timezone.zone,
            "ledgers": ledger_map,
            "show_transaction_export": show_transaction_export,
            "xform_api_url": reverse('single_case_forms', args=[self.domain, self.case_id]),
            "repeat_records": repeat_records,
        }
        if dynamic_data:
            case_property_tables = _get_case_property_tables(
                self.domain, self.case_instance.type, dynamic_data, timezone)
            context['case_property_tables'] = case_property_tables
            context['show_expand_collapse_buttons'] = len(
                [table.get('name') for table in case_property_tables if table.get('name') is not None]) > 1
        context.update(case_hierarchy_context(self.case_instance, _get_case_url, timezone=timezone))
        return context


def _get_case_property_tables(domain, case_type, dynamic_data, timezone):
    if domain_has_privilege(domain, privileges.DATA_DICTIONARY):
        dd_props_by_group = list(_get_dd_props_by_group(domain, case_type))
    else:
        dd_props_by_group = []
    tables = [
        (group, _table_definition([
            (p.name, p.label, p.description) for p in props
        ]))
        for group, props in dd_props_by_group
    ]
    props_in_dd = set(prop.name for _, prop_group in dd_props_by_group
                      for prop in prop_group)
    unrecognized = set(dynamic_data.keys()) - props_in_dd - {'case_name'}
    if unrecognized:
        header = _('Unrecognized') if tables else None
        tables.append((header, _table_definition([
            (p, None, None) for p in unrecognized
        ])))

    return [{
        'name': name,
        'rows': get_table_as_rows(dynamic_data, definition, timezone),
    } for name, definition in tables]


def _get_dd_props_by_group(domain, case_type):
    ret = defaultdict(list)
    for prop in CaseProperty.objects.filter(
            case_type__domain=domain,
            case_type__name=case_type,
            deprecated=False,
    ).select_related('group').order_by('group__index', 'index'):
        ret[prop.group_name or None].append(prop)

    uncategorized = ret.pop(None, None)
    for group, props in ret.items():
        yield group, props

    if uncategorized:
        yield _('Uncategorized') if ret else None, uncategorized


def _table_definition(props):
    return {
        "layout": list(chunked([
            DisplayConfig(
                expr=prop_name,
                name=_add_line_break_opportunities(label or prop_name),
                description=description,
                has_history=True
            ) for prop_name, label, description in props
        ], DYNAMIC_CASE_PROPERTIES_COLUMNS))
    }


def _add_line_break_opportunities(name):
    # Add zero-width space after dashes and underscores for better looking word breaks
    return re.sub(r"([_-])", "\\1\u200B", name)


def form_to_json(domain, form, timezone):
    form_name = xmlns_to_name(
        domain,
        form.xmlns,
        app_id=form.app_id,
        lang=get_language(),
        form_name=form.form_data.get('@name')
    )
    received_on = ServerTime(form.received_on).user_time(timezone).done().strftime(DATE_FORMAT)

    return {
        'id': form.form_id,
        'received_on': received_on,
        'user': {
            "id": form.user_id or '',
            "username": form.metadata.username if form.metadata else '',
        },
        'readable_name': form_name,
        'user_type': get_user_type(form, domain),
    }


@location_safe
@require_case_view_permission
@login_and_domain_required
@require_GET
def case_forms(request, domain, case_id):
    case = safely_get_case(request, domain, case_id)
    try:
        start_range = int(request.GET['start_range'])
        end_range = int(request.GET['end_range'])
    except (KeyError, ValueError):
        return HttpResponseBadRequest()

    slice = list(reversed(case.xform_ids))[start_range:end_range]
    forms = XFormInstance.objects.get_forms(slice, domain, ordered=True)
    timezone = get_timezone_for_user(request.couch_user, domain)
    return json_response([
        form_to_json(domain, form, timezone) for form in forms
    ])


@location_safe
@require_case_view_permission
@login_and_domain_required
@require_GET
def case_property_changes(request, domain, case_id, case_property_name):
    """Returns all changes to a case property
    """
    case = safely_get_case(request, domain, case_id)
    timezone = get_timezone_for_user(request.couch_user, domain)
    next_transaction = int(request.GET.get('next_transaction', 0))

    paged_changes, last_transaction_checked = get_paged_changes_to_case_property(
        case,
        case_property_name,
        start=next_transaction,
    )

    changes = []
    for change in paged_changes:
        change_json = form_to_json(domain, change.transaction.form, timezone)
        change_json['new_value'] = change.new_value
        change_json['form_url'] = get_form_url(domain, change.transaction.form.form_id)
        changes.append(change_json)

    return json_response({
        'changes': changes,
        'last_transaction_checked': last_transaction_checked,
    })


@location_safe
@require_case_view_permission
@login_and_domain_required
@require_GET
def download_case_history(request, domain, case_id):
    case = safely_get_case(request, domain, case_id)
    track_workflow(request.couch_user.username, "Case Data Page: Case History csv Downloaded")
    history = get_case_history(case)
    properties = set()
    for f in history:
        properties |= set(f.keys())
    properties = sorted(list(properties))
    columns = [properties]
    for f in history:
        columns.append([f.get(prop, '') for prop in properties])

    response = HttpResponse(content_type='text/csv')
    response['Content-Disposition'] = 'attachment; filename="case_history_{}.csv"'.format(case.name)

    writer = csv.writer(response)
    writer.writerows(zip(*columns))   # transpose the columns to rows
    return response


@location_safe
class CaseAttachmentsView(CaseDataView):
    urlname = 'single_case_attachments'
    template_name = "reports/reportdata/case_attachments.html"
    page_title = gettext_lazy("Case Attachments")
    http_method_names = ['get']

    @method_decorator(login_and_domain_required)
    def dispatch(self, request, *args, **kwargs):
        if not can_view_attachments(request):
            return HttpResponseForbidden(_("You don't have permission to access this page."))
        return super(CaseAttachmentsView, self).dispatch(request, *args, **kwargs)

    @property
    def page_name(self):
        return "{} '{}'".format(
            _("Attachments for case"), super(CaseAttachmentsView, self).page_name
        )


@require_case_view_permission
@login_and_domain_required
@require_GET
def case_xml(request, domain, case_id):
    case = get_case_or_404(domain, case_id)
    version = request.GET.get('version', V2)
    return HttpResponse(case.to_xml(version), content_type='text/xml')


@location_safe
@require_case_view_permission
@require_permission(HqPermissions.edit_data)
@require_GET
def case_property_names(request, domain, case_id):
    case = safely_get_case(request, domain, case_id)

    # We need to look at the export schema in order to remove any case properties that
    # have been deleted from the app. When the data dictionary is fully public, we can use that
    # so that users may deprecate those properties manually
    export_schema = CaseExportDataSchema.generate_schema_from_builds(domain, None, case.type)
    property_schema = export_schema.group_schemas[0]
    last_app_ids = get_latest_app_ids_and_versions(domain)
    all_property_names = {
        item.path[-1].name for item in property_schema.items
        if not is_occurrence_deleted(item.last_occurrences, last_app_ids) and '/' not in item.path[-1].name
    }
    all_property_names = all_property_names.difference(KNOWN_CASE_PROPERTIES) | {"case_name"}
    # external_id is effectively a dynamic property: see CaseDisplayWrapper.dynamic_properties
    if case.external_id:
        all_property_names.add('external_id')

    return json_response(sorted(all_property_names, key=lambda item: item.lower()))


@location_safe
@require_case_view_permission
@require_permission(HqPermissions.edit_data)
@require_POST
def edit_case_view(request, domain, case_id):
    if not (has_privilege(request, privileges.DATA_CLEANUP)):
        raise Http404()

    case = safely_get_case(request, domain, case_id)
    user = request.couch_user

    old_properties = case.dynamic_case_properties()
    old_properties['external_id'] = None    # special handling below
    updates = get_data_cleaning_updates(request, old_properties)

    case_block_kwargs = {}

    # User may also update external_id; see CaseDisplayWrapper.dynamic_properties
    if 'external_id' in updates:
        if updates['external_id'] != case.external_id:
            case_block_kwargs['external_id'] = updates['external_id']
        updates.pop('external_id')

    if updates:
        case_block_kwargs['update'] = updates

    if case_block_kwargs:
        submit_case_blocks([CaseBlock(case_id=case_id, **case_block_kwargs).as_text()],
            domain, username=user.username, user_id=user._id, device_id=__name__ + ".edit_case",
            xmlns=EDIT_FORM_XMLNS)
        messages.success(request, _('Case properties saved for %s.' % case.name))
    else:
        messages.success(request, _('No changes made to %s.' % case.name))
    return JsonResponse({'success': 1})


@require_case_view_permission
@require_permission(HqPermissions.edit_data)
@require_POST
def rebuild_case_view(request, domain, case_id):
    case = get_case_or_404(domain, case_id)
    rebuild_case_from_forms(domain, case_id, UserRequestedRebuild(user_id=request.couch_user.user_id))
    messages.success(request, _('Case %s was rebuilt from its forms.' % case.name))
    return HttpResponseRedirect(get_case_url(domain, case_id))


@require_case_view_permission
@require_permission(HqPermissions.edit_data)
@require_POST
def resave_case_view(request, domain, case_id):
    """Re-save the case to have it re-processed by pillows
    """
    case = get_case_or_404(domain, case_id)
    resave_case(domain, case)
    messages.success(
        request,
        _('Case %s was successfully saved. Hopefully it will show up in all reports momentarily.' % case.name),
    )
    return HttpResponseRedirect(get_case_url(domain, case_id))


@location_safe
@require_case_view_permission
@require_permission(HqPermissions.edit_data)
@require_POST
def close_case_view(request, domain, case_id):
    case = safely_get_case(request, domain, case_id)
    if case.closed:
        messages.info(request, 'Case {} is already closed.'.format(case.name))
    else:
        device_id = __name__ + ".close_case_view"
        form_id = close_case(case_id, domain, request.couch_user, device_id)
        msg = format_html(
            _('''Case {name} has been closed.
            <a href="{url}" class="post-link">Undo</a>.
            You can also reopen the case in the future by archiving the last form in the case history.
        '''),
            name=case.name,
            url=reverse('undo_close_case', args=[domain, case_id, form_id]),
        )
        messages.success(request, msg, extra_tags='html')
    return HttpResponseRedirect(get_case_url(domain, case_id))


@location_safe
class DeleteCaseView(BaseProjectReportSectionView):
    urlname = 'soft_delete_case_view'
    page_title = gettext_lazy('Delete Case and Related Forms')
    template_name = 'reports/reportdata/case_delete.html'
    delete_dict = {}

    MAX_CASE_COUNT = CASEBLOCK_CHUNKSIZE
    MAX_SUBCASE_DEPTH = 3

    update_actions = [const.CASE_ACTION_INDEX,
                      const.CASE_ACTION_UPDATE,
                      const.CASE_ACTION_ATTACHMENT,
                      const.CASE_ACTION_COMMTRACK,
                      const.CASE_ACTION_REBUILD]

    def __init__(self):
        self.delete_cases = []  # list of cases to be soft deleted
        self.delete_forms = []  # list of forms to be soft deleted

        # For formatting the list of cases/submission forms
        self.form_names = {}
        self.delete_cases_display = []
        self.form_delete_cases_display = []
        self.affected_cases_display = []
        self.form_affected_cases_display = []
        self.reopened_cases_display = []

    @method_decorator(require_case_view_permission)
    def dispatch(self, request, *args, **kwargs):
        self.form_cache = TempFormCache()
        self.case_cache = TempCaseCache()
        self.case_block_cache = TempCaseBlockCache()
        if self.xform_id:
            self.template_name = 'reports/reportdata/form_case_delete.html'
            self.page_title = gettext_lazy('Delete Form and Related Cases')
        self.delete_dict = self.get_cases_and_forms_for_deletion(request, self.domain, self.case_id, self.xform_id)
        if self.delete_dict['redirect']:
            return HttpResponseRedirect(self.get_redirect_url())
        return super(DeleteCaseView, self).dispatch(request, *args, **kwargs)

    @property
    def case_id(self):
        return self.kwargs['case_id']

    @property
    def xform_id(self):
        return self.kwargs.get('xform_id')

    @property
    def domain(self):
        return self.kwargs['domain']

    @property
    def page_url(self):
        if self.xform_id:
            return reverse(self.urlname, args=(self.domain, self.case_id, self.xform_id))
        return reverse(self.urlname, args=(self.domain, self.case_id))

    @property
    def page_context(self):
        context = {
            "main_case_id": self.case_id,
            "main_xform_id": self.xform_id,
        }
        context.update(self.delete_dict)
        return context

    def get_cases_and_forms_for_deletion(self, request, domain, case_id, form_id=None):
        """
        Given a case object, recursively checks the case's related submission forms and for each form,
        the related cases it has affected, and so on, until it goes through all related cases and their
        related forms. This recursion is capped at the MAX_CASE_COUNT and MAX_SUBCASE_DEPTH values defined above.
        Updates the delete_dict dictionary with the sorted lists.

        :param case_id: The main case targeted for deletion. If the case deletion began from form
        deletion, this is the first case returned while iterating through the form's case (create) updates.
        :param form_id: The form_id of the form being targeted for deletion. This is only applicable if
        a user is deleting a form that had previously created a case.
        :return: The final, updated delete_dict, with additional entries if this is a form driven deletion.
        """
        case_instance = safely_get_case(request, domain, case_id, include_deleted=True)
        try:
            case_data = self.walk_through_case_forms(case_instance, subcase_count=0)
        except TooManyCases:
            if form_id:
                messages.error(request, _("Deleting this form would delete too many related cases. "
                                          "Please navigate to the form's Case Changes and delete some "
<<<<<<< HEAD
                                          "of the cases it created before attempting to delete this form."))
            else:
                messages.error(request, _("Deleting this case would delete too many related cases. "
                                          "Please delete some of this cases' subcases before attempting"
                                          "to delete this case."))
=======
                                          "of the cases it created before attempting to delete this form. "
                                          "Please note that there is a limit of {} cases you can delete "
                                          "at once.").format(self.MAX_CASE_COUNT))
            else:
                messages.error(request, _("Deleting this case would delete too many related cases. "
                                          "Please delete some of this cases' subcases before attempting "
                                          "to delete this case. Please note that there is a limit of {} cases "
                                          "you can delete at once.").format(self.MAX_CASE_COUNT))
>>>>>>> 1e49ef8d
            return {'redirect': True}

        if not case_data:
            messages.error(request, _("This case is already deleted."))
            return {'redirect': True}

        case_data['affected_cases'] = [case for case in case_data['affected_cases']
                                       if case.id not in case_data['case_delete_list']]

        # Reorganizing display groups for form driven case deletion
        if form_id:
            for case in list(case_data['delete_cases']):
                for form in case.delete_forms:
                    if form.is_primary:
                        self.form_delete_cases_display.append(case)
                        case_data['delete_cases'].remove(case)
                        break

            for case in list(case_data['affected_cases']):
                for form in case.affected_forms:
                    if form.is_primary:
                        self.form_affected_cases_display.append(case)
                        case_data['affected_cases'].remove(case)
                        break

        case_has_multiple_forms = False
        for case in self.form_delete_cases_display:
            if len(case.delete_forms) > 1:
                case_has_multiple_forms = True
                break

        case_data.update({
            'main_case_name': case_instance.name,
            'redirect': False,
            'has_multiple_forms': case_has_multiple_forms,
            'form_delete_cases': self.form_delete_cases_display,
            'form_affected_cases': self.form_affected_cases_display,
        })
        return case_data

    def walk_through_case_forms(self, case, subcase_count):
        """
        This is the first part of the case relations walk through. Prepares the case and iterates over its xforms
        to aggregate their contributions to this and other cases for display.

        :param case: The case object chosen for deletion.
        :param subcase_count: A variable for keeping track of the subcase depth the walk is currently on.
        :return: Returns a dict of the complete deletion lists and partial display lists, to be further modified
        by get_cases_and_forms_for_deletion.
        """
        case = prepare_case_for_deletion(case, self.form_cache, self.case_block_cache)
        if not case:
            return {}
        self.delete_cases.append(case.case_id)
        if len(self.delete_cases) > self.MAX_CASE_COUNT or subcase_count >= self.MAX_SUBCASE_DEPTH:
            raise TooManyCases("Too many cases to delete")
        current_case = DeleteCase(id=case.case_id, name=case.name, url=get_case_url(self.domain, case.case_id))
        if len(self.delete_cases) == 1:
            current_case.is_primary = True
        self.delete_cases_display.append(current_case)
        xform_objs = get_deduped_ordered_forms_for_case(case, self.form_cache)

        # iterating through all forms that updated the case (includes archived forms)
        for form_obj in xform_objs:
            form_id = form_obj.form_id
            if form_id not in self.delete_forms:
                self.delete_forms.insert(0, form_id)
            if form_id not in self.form_names:
                self.form_names[form_id] = xmlns_to_name_for_case_deletion(self.domain, form_obj)
            current_form = DeleteForm(id=form_id, name=self.form_names[form_id],
                                      url=get_form_url(self.domain, form_id), is_primary=form_id == self.xform_id)
            current_form.affected_cases = self.walk_through_form_touched_cases(case.case_id,
                                                                               form_obj, subcase_count)
            current_case.delete_forms.append(current_form)

        if subcase_count == 0:
            return {
                'case_delete_list': self.delete_cases,
                'form_delete_list': self.delete_forms,
                'delete_cases': self.delete_cases_display,
                'affected_cases': self.affected_cases_display,
                'reopened_cases': self.reopened_cases_display,
            }
        else:
            return {}

    def walk_through_form_touched_cases(self, current_case_id, form_obj, subcase_count):
        """
        This is the second part of the case relations walk through. Given a form, walks through its actions
        on various cases its made changes to and takes SOMETHING according to the action.

        :param current_case_id: The case_id the form_obj belongs to.
        :param form_obj: A XFormInstance that made changes to all cases in touched_cases.
        :param subcase_count: This is a continuation of walk_through_case_forms and so needs the variable to
        potentially pass into another recursion.
        :return: A list of FormAffectedCases objects that detail how the form_obj changed them.
        """
        touched_cases = get_all_cases_from_form(form_obj, self.case_cache, self.case_block_cache)
        form_id = form_obj.form_id
        case_actions = []
        for touched_id in touched_cases:
            case_obj = touched_cases[touched_id].case
            actions = list(touched_cases[touched_id].actions)
            if case_obj.case_id == current_case_id:
                case_actions.append(FormAffectedCases(is_current_case=True, actions=', '.join(actions)))
            elif case_obj.case_id not in self.delete_cases:
                if const.CASE_ACTION_CREATE in actions and case_obj.case_id != current_case_id:
                    self.walk_through_case_forms(case_obj, subcase_count + 1)
                if const.CASE_ACTION_CLOSE in actions:
                    self.reopened_cases_display.append(
                        ReopenedCase(name=case_obj.name, url=get_case_url(self.domain, case_obj.case_id),
                                     closing_form_url=get_form_url(self.domain, form_id),
                                     closing_form_name=self.form_names[form_id],
                                     closing_form_is_primary=form_id == self.xform_id))
                if any(action in actions for action in self.update_actions):
                    affected_case = get_or_create_affected_case(self.domain, case_obj, self.affected_cases_display,
                                                                self.form_cache, self.case_block_cache)
                    affected_form = AffectedForm(name=self.form_names[form_id],
                                                 url=get_form_url(self.domain, form_id),
                                                 actions=', '.join(actions),
                                                 is_primary=form_id == self.xform_id)
                    affected_case.affected_forms.append(affected_form)
                case_actions.append(FormAffectedCases(case_name=case_obj.name, actions=', '.join(actions)))
        return case_actions

    def get_redirect_url(self):
        if self.xform_id:
            return get_form_url(self.domain, self.xform_id)
        return get_case_url(self.domain, self.case_id)

    def post(self, request, *args, **kwargs):
        if request.POST.get('input') != self.delete_dict['main_case_name']:
            messages.error(request, _("Incorrect name. Please enter the case name as shown into the textbox."))
            return HttpResponseRedirect(self.page_url)
        msg, error = soft_delete_cases_and_forms(request, self.domain,
                                                 self.delete_dict['case_delete_list'],
                                                 self.delete_dict['form_delete_list'],
                                                 self.delete_dict['main_case_name'])
        if error:
            messages.error(request, msg, extra_tags='html')
            return HttpResponseRedirect(self.get_redirect_url())
        else:
            msg = self.delete_dict['main_case_name'] + msg
            messages.success(request, msg)
            return HttpResponseRedirect(reverse('project_report_dispatcher',
                                                args=(self.domain, 'submit_history')))


@location_safe
@require_permission(HqPermissions.edit_data)
def soft_delete_cases_and_forms(request, domain, case_delete_list, form_delete_list, main_case_name=None):
    error = False
    msg = _("{}, its related subcases and submission forms were deleted successfully.").format(main_case_name)
    for form in form_delete_list:
        if archive_form(request, domain, form, is_case_delete=True):
            # caching here.....
            form_instance = XFormInstance.objects.get_form(form, domain)
            form_instance.soft_delete()
        else:
            # I'm fairly certain this will never enter here but this is just in case something does go wrong
            error = True
            msg = _("The form {} could not be deleted. Please try manually archiving, then deleting the form, "
                    "before trying to delete this case again.").format(form)
            break
    if not error:
        CommCareCase.objects.soft_delete_cases(domain, list(case_delete_list))

    return msg, error


@location_safe
@require_case_view_permission
@require_permission(HqPermissions.edit_data)
@require_POST
def undo_close_case_view(request, domain, case_id, xform_id):
    case = safely_get_case(request, domain, case_id)
    if not case.closed:
        messages.info(request, 'Case {} is not closed.'.format(case.name))
    else:
        closing_form_id = xform_id
        assert closing_form_id in case.xform_ids
        form = XFormInstance.objects.get_form(closing_form_id, domain)
        form.archive(user_id=request.couch_user._id)
        messages.success(request, 'Case {} has been reopened.'.format(case.name))
    return HttpResponseRedirect(get_case_url(domain, case_id))


@location_safe
@require_case_view_permission
@login_and_domain_required
@require_GET
def export_case_transactions(request, domain, case_id):
    case = safely_get_case(request, domain, case_id)
    products_by_id = dict(SQLProduct.objects.filter(domain=domain).values_list('product_id', 'name'))

    headers = [
        _('case id'),
        _('case name'),
        _('section'),
        _('date'),
        _('product_id'),
        _('product_name'),
        _('transaction amount'),
        _('type'),
        _('ending balance'),
    ]

    def _make_row(transaction):
        return [
            transaction.case_id,
            case.name,
            transaction.section_id,
            transaction.report_date or '',
            transaction.entry_id,
            products_by_id.get(transaction.entry_id, _('unknown product')),
            transaction.delta,
            transaction.type,
            transaction.stock_on_hand,
        ]

    transactions = sorted(
        LedgerAccessors.get_ledger_transactions_for_case(case_id),
        key=lambda tx: (tx.section_id, tx.report_date)
    )

    formatted_table = [
        [
            'ledger transactions',
            [headers] + [_make_row(txn) for txn in transactions]
        ]
    ]
    tmp = io.StringIO()
    export_from_tables(formatted_table, tmp, 'xlsx')
    return export_response(tmp, 'xlsx', '{}-stock-transactions'.format(case.name))<|MERGE_RESOLUTION|>--- conflicted
+++ resolved
@@ -98,18 +98,10 @@
     UserRequestedRebuild,
     XFormInstance,
 )
-<<<<<<< HEAD
 
 from corehq.form_processor.models.forms import TempFormCache
 from corehq.form_processor.models.cases import TempCaseCache
 from corehq.motech.repeaters.models import SQLRepeatRecord
-=======
-from corehq.form_processor.models.forms import TempFormCache
-from corehq.form_processor.models.cases import TempCaseCache
-from corehq.motech.repeaters.dbaccessors import (
-    get_repeat_records_by_payload_id,
-)
->>>>>>> 1e49ef8d
 from corehq.motech.repeaters.views.repeat_record_display import (
     RepeatRecordDisplay,
 )
@@ -669,13 +661,6 @@
             if form_id:
                 messages.error(request, _("Deleting this form would delete too many related cases. "
                                           "Please navigate to the form's Case Changes and delete some "
-<<<<<<< HEAD
-                                          "of the cases it created before attempting to delete this form."))
-            else:
-                messages.error(request, _("Deleting this case would delete too many related cases. "
-                                          "Please delete some of this cases' subcases before attempting"
-                                          "to delete this case."))
-=======
                                           "of the cases it created before attempting to delete this form. "
                                           "Please note that there is a limit of {} cases you can delete "
                                           "at once.").format(self.MAX_CASE_COUNT))
@@ -684,7 +669,6 @@
                                           "Please delete some of this cases' subcases before attempting "
                                           "to delete this case. Please note that there is a limit of {} cases "
                                           "you can delete at once.").format(self.MAX_CASE_COUNT))
->>>>>>> 1e49ef8d
             return {'redirect': True}
 
         if not case_data:
