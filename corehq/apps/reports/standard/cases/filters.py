--- conflicted
+++ resolved
@@ -45,23 +45,15 @@
         rules = AutomaticUpdateRule.objects.filter(
             domain=self.domain,
             workflow=AutomaticUpdateRule.WORKFLOW_DEDUPLICATE,
-<<<<<<< HEAD
-            active=True,
-=======
->>>>>>> bf0f04a6
             deleted=False,
         )
         return [(
             str(rule.id),
-<<<<<<< HEAD
-            "{name} ({case_type})".format(name=rule.name, case_type=rule.case_type)
-=======
             "{name} ({case_type}){active}".format(
                 name=rule.name,
                 case_type=rule.case_type,
                 active="" if rule.active else ugettext_lazy(" (Inactive)")
             )
->>>>>>> bf0f04a6
         ) for rule in rules]
 
 
