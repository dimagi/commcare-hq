--- conflicted
+++ resolved
@@ -5,7 +5,6 @@
 from django.utils.translation import gettext_lazy, gettext
 from django.utils.functional import lazy
 
-from corehq.apps.accounting.utils import domain_has_privilege
 from corehq.apps.app_manager.app_schemas.case_properties import (
     all_case_properties_by_domain,
 )
@@ -20,12 +19,8 @@
     BaseSimpleFilter,
     BaseSingleOptionFilter,
 )
-<<<<<<< HEAD
 from corehq.apps.accounting.utils import domain_has_privilege
 from corehq import privileges
-=======
-from corehq import toggles, privileges
->>>>>>> 357630cd
 
 # TODO: Replace with library method
 
