--- conflicted
+++ resolved
@@ -94,20 +94,12 @@
         special_case_properties = [
             {'name': prop, 'case_type': None, 'meta_type': 'info'}
             for prop in SPECIAL_CASE_PROPERTIES
-            if prop not in self.exclude_special_case_properties
         ]
         operators = [
             {'name': prop, 'case_type': None, 'meta_type': 'operator'}
             for prop in ['=', '!=', '>=', '<=', '>', '<', 'and', 'or']
         ]
         return case_properties + special_case_properties + operators
-
-    @property
-    def exclude_special_case_properties(self):
-        from corehq.apps.reports.filters.api import CaseCopier
-        if not toggles.COPY_CASES.enabled(self.domain):
-            return [CaseCopier.COMMCARE_CASE_COPY_PROPERTY_NAME]
-        return []
 
 
 class CaseListExplorerColumns(BaseSimpleFilter):
@@ -139,16 +131,8 @@
         special_properties = [
             {'name': prop, 'case_type': None, 'meta_type': 'info'}
             for prop in SPECIAL_CASE_PROPERTIES + CASE_COMPUTED_METADATA
-            if prop not in self.exclude_special_case_properties
         ]
         return case_properties + special_properties
-
-    @property
-    def exclude_special_case_properties(self):
-        from corehq.apps.reports.filters.api import CaseCopier
-        if not toggles.COPY_CASES.enabled(self.domain):
-            return [CaseCopier.COMMCARE_CASE_COPY_PROPERTY_NAME]
-        return []
 
     @classmethod
     def get_value(cls, request, domain):
@@ -168,13 +152,6 @@
     slug = "sensitive_properties"
     label = gettext_lazy("De-identify options")
     template = "reports/filters/sensitive_columns.html"
-<<<<<<< HEAD
-    EXCLUDE_PROPERTIES = [
-        '@case_id', '@case_type', '@owner_id', '@status', 'closed_on', 'last_modified', 'date_opened',
-        'commcare_case_copy'
-    ]
-=======
->>>>>>> a51f9d47
 
     @property
     def filter_context(self):
@@ -199,11 +176,7 @@
         case_properties = get_flattened_case_properties(self.domain, include_parent_properties=False)
         special_properties = [
             {'name': prop, 'case_type': None, 'meta_type': 'info'}
-<<<<<<< HEAD
-            for prop in SPECIAL_CASE_PROPERTIES if prop not in self.EXCLUDE_PROPERTIES
-=======
             for prop in ('name', 'case_name', 'external_id')
->>>>>>> a51f9d47
         ]
         return case_properties + special_properties
 
