from corehq.apps.es import cases as case_es
from corehq.apps.es import filters
from corehq.apps.es import users as user_es
from corehq.apps.es import forms as form_es
from corehq.apps.es.es_query import HQESQuery
from corehq.apps.locations.dbaccessors import (
    get_users_location_ids,
    mobile_user_ids_at_locations,
    user_ids_at_locations_and_descendants,
)
from corehq.apps.locations.models import SQLLocation
from corehq.apps.reports.filters.case_list import CaseListFilter as EMWF
from corehq.apps.reports.models import HQUserType
from corehq.apps.hqwebapp.doc_info import get_doc_info_by_id


def _get_special_owner_ids(domain, admin, unknown, web, demo, commtrack):
    if not any([admin, unknown, web, demo, commtrack]):
        return []

    user_filters = [filter_ for include, filter_ in [
        (admin, user_es.admin_users()),
        (unknown, filters.OR(user_es.unknown_users())),
        (web, user_es.web_users()),
        (demo, user_es.demo_users()),
    ] if include]

    owner_ids = (user_es.UserES()
                 .domain(domain)
                 .OR(*user_filters)
                 .get_ids())

    if commtrack:
        owner_ids.append("commtrack-system")
    if demo:
        owner_ids.append("demo_user_group_id")
        owner_ids.append("demo_user")
    return owner_ids


def all_project_data_filter(domain, mobile_user_and_group_slugs):
    # Show everything but stuff we know for sure to exclude
    user_types = EMWF.selected_user_types(mobile_user_and_group_slugs)
    ids_to_exclude = _get_special_owner_ids(
        domain=domain,
        admin=HQUserType.ADMIN not in user_types,
        unknown=HQUserType.UNKNOWN not in user_types,
        web=HQUserType.WEB not in user_types,
        demo=HQUserType.DEMO_USER not in user_types,
        commtrack=False,
    )
    return filters.NOT(case_es.owner(ids_to_exclude))


def deactivated_case_owners(domain):
    owner_ids = (user_es.UserES()
                 .show_only_inactive()
                 .domain(domain)
                 .get_ids())
    return case_es.owner(owner_ids)


def get_case_owners(request, domain, mobile_user_and_group_slugs):
    """
    For unrestricted user
    :return:
    user ids for selected user types
    for selected reporting group ids, returns user_ids belonging to these groups
        also finds the sharing groups which has any user from the above reporting group
    selected sharing group ids
    selected user ids
        also finds the sharing groups which has any user from the above selected users
        ids and descendants ids of assigned locations to these users
    ids and descendants ids of selected locations
        assigned users at selected locations and their descendants

    For restricted user
    :return:
    selected user ids
        also finds the sharing groups which has any user from the above selected users
        ids and descendants ids of assigned locations to these users
    ids and descendants ids of selected locations
        assigned users at selected locations and their descendants
    """
    special_owner_ids, selected_sharing_group_ids, selected_reporting_group_users = [], [], []
    sharing_group_ids, location_owner_ids, assigned_user_ids_at_selected_locations = [], [], []

    if request.can_access_all_locations:
        user_types = EMWF.selected_user_types(mobile_user_and_group_slugs)

        special_owner_ids = _get_special_owner_ids(
            domain=domain,
            admin=HQUserType.ADMIN in user_types,
            unknown=HQUserType.UNKNOWN in user_types,
            web=HQUserType.WEB in user_types,
            demo=HQUserType.DEMO_USER in user_types,
            commtrack=HQUserType.COMMTRACK in user_types,
        )

        # Get group ids for each group that was specified
        selected_reporting_group_ids = EMWF.selected_reporting_group_ids(
            mobile_user_and_group_slugs)
        selected_sharing_group_ids = EMWF.selected_sharing_group_ids(
            mobile_user_and_group_slugs)

        # Get user ids for each user in specified reporting groups
        selected_reporting_group_users = []
        if selected_reporting_group_ids:
            report_group_q = (
                HQESQuery(index="groups").domain(domain).doc_type("Group").filter(
                    filters.term(
                        "_id", selected_reporting_group_ids
                    )).fields(["users"])
            )
            user_lists = [group["users"] for group in report_group_q.run().hits]
            selected_reporting_group_users = list(set().union(*user_lists))

    # Get user ids for each user that was specifically selected
    selected_user_ids = EMWF.selected_user_ids(mobile_user_and_group_slugs)

    # Show cases owned by any selected locations, user locations, or their children
    loc_ids = set(EMWF.selected_location_ids(mobile_user_and_group_slugs))

    if loc_ids:
        # Get users at selected locations and descendants
        assigned_user_ids_at_selected_locations = user_ids_at_locations_and_descendants(
            loc_ids)
        # Get user ids for each user in specified reporting groups

    if selected_user_ids:
        loc_ids.update(get_users_location_ids(domain, selected_user_ids))

    location_owner_ids = []
    if loc_ids:
        location_owner_ids = SQLLocation.objects.get_locations_and_children_ids(
            loc_ids)

    sharing_group_ids = []
    if selected_reporting_group_users or selected_user_ids:
        # Get ids for each sharing group that contains a user from
        # selected_reporting_group_users OR a user that was specifically selected
        sharing_group_ids = (HQESQuery(index="groups")
                             .domain(domain)
                             .doc_type("Group")
                             .term("case_sharing", True)
                             .term("users", (selected_reporting_group_users +
                                             selected_user_ids))
                             .get_ids())

    owner_ids = list(set().union(
        special_owner_ids,
        selected_user_ids,
        selected_sharing_group_ids,
        selected_reporting_group_users,
        sharing_group_ids,
        location_owner_ids,
        assigned_user_ids_at_selected_locations,
    ))
    return owner_ids


def _get_location_accessible_ids(domain, couch_user):
    accessible_location_ids = (SQLLocation.active_objects.accessible_location_ids(
        domain,
        couch_user
    ))
    accessible_user_ids = mobile_user_ids_at_locations(accessible_location_ids)
    accessible_ids = accessible_user_ids + list(accessible_location_ids)
    return accessible_ids


def query_location_restricted_cases(query, domain, couch_user):
    accessible_ids = _get_location_accessible_ids(domain, couch_user)
    return query.filter(case_es.owner(accessible_ids))


<<<<<<< HEAD
def query_location_restricted_forms(query, domain, couch_user):
    accessible_ids = _get_location_accessible_ids(domain, couch_user)
    return query.filter(form_es.user_id(accessible_ids))
=======
def query_location_restricted_forms(query, request):
    accessible_ids = _get_location_accessible_ids(request)
    return query.filter(form_es.user_id(accessible_ids))


def get_user_type(form_metadata, domain=None):
    user_type = 'Unknown'
    if getattr(form_metadata, 'userID', None):
        doc_info = get_doc_info_by_id(domain, form_metadata.userID)
        if doc_info:
            user_type = doc_info.type_display
    elif form_metadata.username == 'system':
        user_type = 'System'

    return user_type
>>>>>>> 2438d470
<|MERGE_RESOLUTION|>--- conflicted
+++ resolved
@@ -174,13 +174,8 @@
     return query.filter(case_es.owner(accessible_ids))
 
 
-<<<<<<< HEAD
 def query_location_restricted_forms(query, domain, couch_user):
     accessible_ids = _get_location_accessible_ids(domain, couch_user)
-    return query.filter(form_es.user_id(accessible_ids))
-=======
-def query_location_restricted_forms(query, request):
-    accessible_ids = _get_location_accessible_ids(request)
     return query.filter(form_es.user_id(accessible_ids))
 
 
@@ -193,5 +188,4 @@
     elif form_metadata.username == 'system':
         user_type = 'System'
 
-    return user_type
->>>>>>> 2438d470
+    return user_type