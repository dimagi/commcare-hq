--- conflicted
+++ resolved
@@ -64,14 +64,10 @@
 require_can_view_all_reports = require_permission(Permissions.view_reports)
 
 @login_and_domain_required
-<<<<<<< HEAD
 def reports_home(request, domain, template="reports/reports_home.html"):
-=======
-def default(request, domain, template="reports/favorites.html"):
     user = request.couch_user
     need_eula = False if user.eula.signed else True
 
->>>>>>> 0eeb8eec
     configs = ReportConfig.by_domain_and_owner(domain,
         user.get_id).all()
 
@@ -86,13 +82,9 @@
             slug=None,
             is_async=True,
             section_name=ProjectReport.section_name,
-<<<<<<< HEAD
             show_subsection_navigation=adm_utils.show_adm_nav(domain, request)
-        )
-=======
         ),
-        need_eula = need_eula
->>>>>>> 0eeb8eec
+        need_eula=need_eula
     )
 
     return render_to_response(request, template, context)
