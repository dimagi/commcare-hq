--- conflicted
+++ resolved
@@ -257,13 +257,10 @@
             return HttpResponseBadRequest()
         assert(export_tag[0] == domain)
         export_object = FakeSavedExportSchema(index=export_tag)
-<<<<<<< HEAD
 
     if deid_function:
         export_object.transform = deid_function
 
-=======
->>>>>>> 316cc5c9
     if async:
         return export_object.export_data_async(filter, filename, previous_export_id, format=format, max_column_size=max_column_size)
     else:
