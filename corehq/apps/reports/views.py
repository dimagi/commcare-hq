--- conflicted
+++ resolved
@@ -725,12 +725,8 @@
     @memoized
     def configs(self):
         user = self.request.couch_user
-<<<<<<< HEAD
-        if (self.scheduled_report_id and user.is_domain_admin(self.domain)
-                and user._id != self.owner_id):
-=======
+
         if self.scheduled_report_id and user.is_domain_admin(self.domain):
->>>>>>> 64600917
             return self.report_notification.configs
 
         if user.is_domain_admin(self.domain):
