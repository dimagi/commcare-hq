from copy import copy
from datetime import datetime, timedelta, date
import itertools
import json
from corehq.apps.domain.views import BaseDomainView
from corehq.apps.hqwebapp.view_permissions import user_can_view_reports
from corehq.apps.users.permissions import FORM_EXPORT_PERMISSION, CASE_EXPORT_PERMISSION, \
    DEID_EXPORT_PERMISSION
from corehq.tabs.tabclasses import ProjectReportsTab
import langcodes
import os
import pytz
import re
from StringIO import StringIO
import tempfile
import unicodedata
from urllib2 import URLError

from django.conf import settings
from django.contrib import messages
from django.contrib.auth.decorators import permission_required
from django.core.exceptions import PermissionDenied
from django.core.files.base import ContentFile
from django.core.servers.basehttp import FileWrapper
from django.http import (
    Http404,
    HttpResponseBadRequest,
    HttpResponseForbidden,
    HttpResponseRedirect,
)
from django.http.response import (
    HttpResponse,
    HttpResponseNotFound,
    StreamingHttpResponse,
)
from django.shortcuts import render
from django.utils.decorators import method_decorator
from django.utils.safestring import mark_safe
from django.utils.translation import ugettext as _, ugettext_lazy
from django.views.decorators.csrf import csrf_exempt
from django.views.decorators.http import (
    require_GET,
    require_http_methods,
    require_POST,
)
from django.views.generic import View

from casexml.apps.case import const
from casexml.apps.case.cleanup import rebuild_case_from_forms, close_case
from casexml.apps.case.const import CASE_ACTION_CREATE
from casexml.apps.case.dbaccessors import get_open_case_ids_in_domain
from casexml.apps.case.models import CommCareCase
from casexml.apps.case.templatetags.case_tags import case_inline_display
from casexml.apps.case.xform import extract_case_blocks
from casexml.apps.case.xml import V2
from casexml.apps.stock.models import StockTransaction
from couchdbkit.exceptions import ResourceNotFound
import couchexport
from corehq.form_processor.exceptions import XFormNotFound, CaseNotFound, AttachmentNotFound
from corehq.form_processor.interfaces.dbaccessors import FormAccessors, CaseAccessors
from corehq.form_processor.models import UserRequestedRebuild
from corehq.form_processor.utils import should_use_sql_backend
from couchexport.exceptions import (
    CouchExportException,
    SchemaMismatchException
)
from couchexport.export import Format, export_from_tables
from couchexport.models import DefaultExportSchema, SavedBasicExport
from couchexport.shortcuts import (export_data_shared, export_raw_data,
                                   export_response)
from couchexport.tasks import rebuild_schemas
from couchexport.util import SerializableFunction
from couchforms.filters import instances
from couchforms.models import XFormInstance, doc_types, XFormDeprecated
from dimagi.utils.chunked import chunked
from dimagi.utils.couch.bulk import wrapped_docs
from dimagi.utils.couch.cache.cache_core import get_redis_client
from dimagi.utils.couch.loosechange import parse_date
from dimagi.utils.decorators.datespan import datespan_in_request
from dimagi.utils.decorators.memoized import memoized
from dimagi.utils.logging import notify_exception
from dimagi.utils.parsing import (json_format_datetime, string_to_boolean,
                                  string_to_datetime, json_format_date)
from dimagi.utils.web import json_request, json_response
from django_prbac.utils import has_privilege
from soil import DownloadBase
from soil.tasks import prepare_download

from corehq import privileges, toggles
from corehq.apps.accounting.decorators import requires_privilege_json_response
from corehq.apps.app_manager.const import USERCASE_TYPE, USERCASE_ID
from corehq.apps.app_manager.models import Application
from corehq.apps.app_manager.util import actions_use_usercase
from corehq.apps.cloudcare.touchforms_api import get_user_contributions_to_touchforms_session
from corehq.apps.data_interfaces.dispatcher import DataInterfaceDispatcher
from corehq.apps.domain.decorators import (
    login_and_domain_required,
    login_or_digest,
    login_or_digest_or_basic_or_apikey,
)
from corehq.apps.domain.models import Domain
from corehq.apps.export.custom_export_helpers import make_custom_export_helper
from corehq.apps.export.exceptions import BadExportConfiguration
from corehq.apps.groups.models import Group
from corehq.apps.hqcase.dbaccessors import get_case_ids_in_domain
from corehq.apps.hqcase.export import export_cases
from corehq.apps.hqcase.utils import submit_case_blocks
from corehq.apps.hqwebapp.utils import csrf_inline
from corehq.apps.locations.permissions import can_edit_form_location
from corehq.apps.products.models import SQLProduct
from corehq.apps.receiverwrapper import submit_form_locally
from corehq.apps.userreports.util import default_language as ucr_default_language
from corehq.apps.users.decorators import require_permission
from corehq.apps.users.export import export_users
from corehq.apps.users.models import (
    CommCareUser,
    CouchUser,
    Permissions,
    WebUser,
)
from corehq.util.couch import get_document_or_404
from corehq.util.spreadsheets.export import WorkBook
from corehq.util.timezones.utils import get_timezone_for_user
from corehq.util.view_utils import absolute_reverse, reverse

from .dispatcher import ProjectReportDispatcher
from .export import (
    ApplicationBulkExportHelper,
    CustomBulkExportHelper,
    save_metadata_export_to_tempfile,
)
from .exportfilters import default_form_filter
from .filters.users import UserTypeFilter
from .forms import SavedReportConfigForm
from .models import (
    ReportConfig,
    ReportNotification,
    DefaultFormExportSchema,
    HQGroupExportConfiguration
)

from .standard import inspect, export, ProjectReport
from .standard.cases.basic import CaseListReport
from .tasks import (
    build_form_multimedia_zip,
    create_metadata_export,
    rebuild_export_async,
    rebuild_export_task,
    send_delayed_report,
)
from .templatetags.xform_tags import render_form
from .util import (
    create_export_filter,
    get_all_users_by_domain,
    get_group,
    group_filter,
    users_matching_filter,
)
from corehq.apps.style.decorators import (
    use_bootstrap3,
    use_datatables,
    use_jquery_ui,
    use_jquery_ui_multiselect,
    use_select2,
    use_datatables,
)


datespan_default = datespan_in_request(
    from_param="startdate",
    to_param="enddate",
    default_days=7,
)

require_form_export_permission = require_permission(
    Permissions.view_report, FORM_EXPORT_PERMISSION, login_decorator=None)
require_case_export_permission = require_permission(
    Permissions.view_report, CASE_EXPORT_PERMISSION, login_decorator=None)

require_form_view_permission = require_permission(Permissions.view_report, 'corehq.apps.reports.standard.inspect.SubmitHistory', login_decorator=None)
require_case_view_permission = require_permission(Permissions.view_report, 'corehq.apps.reports.standard.cases.basic.CaseListReport', login_decorator=None)

require_can_view_all_reports = require_permission(Permissions.view_reports)


def can_view_attachments(request):
    return (
        request.couch_user.has_permission(
            request.domain, 'view_report',
            data='corehq.apps.reports.standard.cases.basic.CaseListReport'
        )
        or toggles.ALLOW_CASE_ATTACHMENTS_VIEW.enabled(request.user.username)
        or toggles.ALLOW_CASE_ATTACHMENTS_VIEW.enabled(request.domain)
    )


@login_and_domain_required
def default(request, domain):
    module = Domain.get_module_by_name(domain)
    if hasattr(module, 'DEFAULT_REPORT_CLASS'):
        return HttpResponseRedirect(getattr(module, 'DEFAULT_REPORT_CLASS').get_url(domain))
    return HttpResponseRedirect(reverse(MySavedReportsView.urlname, args=[domain]))


@login_and_domain_required
def old_saved_reports(request, domain):
    return default(request, domain)


class BaseProjectReportSectionView(BaseDomainView):
    section_name = ugettext_lazy("Project Reports")

    @use_bootstrap3
    def dispatch(self, request, *args, **kwargs):
        request.project = Domain.get_by_name(self.domain)
        if not user_can_view_reports(request.project, request.couch_user):
            raise Http404()
        return super(BaseProjectReportSectionView, self).dispatch(request, *args, **kwargs)

    @property
    def section_url(self):
        return reverse('reports_home', args=(self.domain, ))


class MySavedReportsView(BaseProjectReportSectionView):
    urlname = 'saved_reports'
    page_title = _("My Saved Reports")
    template_name = 'reports/reports_home.html'

    @use_jquery_ui
    @use_datatables
    def dispatch(self, request, *args, **kwargs):
        return super(MySavedReportsView, self).dispatch(request, *args, **kwargs)

    @property
    def language(self):
        return self.request.couch_user.language or ucr_default_language()

    @property
    def good_configs(self):
        all_configs = ReportConfig.by_domain_and_owner(self.domain, self.request.couch_user._id)
        good_configs = []
        for config in all_configs:
            if config.is_configurable_report and not config.configurable_report:
                continue

            good_configs.append(config.to_complete_json(lang=self.language))
        return good_configs

    @property
    def scheduled_reports(self):

        def _is_valid(rn):
            # the _id check is for weird bugs we've seen in the wild that look like
            # oddities in couch.
            return (
                hasattr(rn, "_id") and rn._id
                and (not hasattr(rn, 'report_slug')
                     or rn.report_slug != 'admin_domains')
            )

        scheduled_reports = [
            r for r in ReportNotification.by_domain_and_owner(
                self.domain, self.request.couch_user._id)
            if _is_valid(r)
        ]
        scheduled_reports = sorted(scheduled_reports,
                                   key=lambda s: s.configs[0].name)
        for report in scheduled_reports:
            time_difference = get_timezone_difference(self.domain)
            (report.hour, day_change) = recalculate_hour(
                report.hour,
                int(time_difference[:3]),
                int(time_difference[3:])
            )
            report.minute = 0
            if day_change:
                report.day = calculate_day(report.interval, report.day, day_change)
        return scheduled_reports

    @property
    def page_context(self):
        return {
            'couch_user': self.request.couch_user,
            'configs': self.good_configs,
            'scheduled_reports': self.scheduled_reports,
            'report': {
                'title': self.page_title,
                'show': True,
                'slug': None,
                'is_async': True,
                'section_name': self.section_name,
            }
        }


@requires_privilege_json_response(privileges.API_ACCESS)
@login_or_digest
@require_form_export_permission
@datespan_default
@require_GET
def export_data(req, domain):
    """
    Download all data for a couchdbkit model
    """
    try:
        export_tag = json.loads(req.GET.get("export_tag", "null") or "null")
    except ValueError:
        return HttpResponseBadRequest()

    include_errors = string_to_boolean(req.GET.get("include_errors", False))

    kwargs = {"format": req.GET.get("format", Format.XLS_2007),
              "previous_export_id": req.GET.get("previous_export", None),
              "filename": export_tag,
              "use_cache": string_to_boolean(req.GET.get("use_cache", "True")),
              "max_column_size": int(req.GET.get("max_column_size", 2000)),
              "separator": req.GET.get("separator", "|")}

    user_filter, _ = UserTypeFilter.get_user_filter(req)

    if user_filter:
        filtered_users = users_matching_filter(domain, user_filter)

        def _ufilter(user):
            try:
                return user['form']['meta']['userID'] in filtered_users
            except KeyError:
                return False
        filter = _ufilter
    else:
        group = get_group(**json_request(req.GET))
        filter = SerializableFunction(group_filter, group=group)

    errors_filter = instances if not include_errors else None

    kwargs['filter'] = couchexport.util.intersect_functions(filter, errors_filter)
    if kwargs['format'] == 'raw':
        resp = export_raw_data([domain, export_tag], filename=export_tag)
    else:
        try:
            resp = export_data_shared([domain, export_tag], **kwargs)
        except CouchExportException as e:
            return HttpResponseBadRequest(e)
    if resp:
        return resp
    else:
        messages.error(req, "Sorry, there was no data found for the tag '%s'." % export_tag)
        raise Http404()


@require_form_export_permission
@login_and_domain_required
@datespan_default
@require_GET
def export_data_async(request, domain):
    """
    Download all data for a couchdbkit model
    """
    try:
        export_tag = json.loads(request.GET.get("export_tag", "null") or "null")
        export_type = request.GET.get("type", "form")
    except ValueError:
        return HttpResponseBadRequest()
    assert(export_tag[0] == domain)
    format = request.GET.get("format", Format.XLS_2007)
    filename = request.GET.get("filename", None)
    previous_export_id = request.GET.get("previous_export", None)

    filter = create_export_filter(request, domain, export_type=export_type)

    def _export_tag_or_bust(request):
        export_tag = request.GET.get("export_tag", "")
        if not export_tag:
            raise Exception("You must specify a model to download!")
        try:
            # try to parse this like a compound json list
            export_tag = json.loads(request.GET.get("export_tag", ""))
        except ValueError:
            pass  # assume it was a string
        return export_tag

    export_tag = _export_tag_or_bust(request)
    export_object = DefaultExportSchema(index=export_tag)

    return export_object.export_data_async(
        filter=filter,
        filename=filename,
        previous_export_id=previous_export_id,
        format=format
    )


@login_or_digest
@datespan_default
def export_default_or_custom_data(request, domain, export_id=None, bulk_export=False):
    """
    Export data from a saved export schema
    """
    r = request.POST if request.method == 'POST' else request.GET
    deid = r.get('deid') == 'true'
    if deid:
        return _export_deid(request, domain, export_id, bulk_export=bulk_export)
    else:
        return _export_no_deid(request, domain, export_id, bulk_export=bulk_export)


@require_permission('view_report', DEID_EXPORT_PERMISSION, login_decorator=None)
def _export_deid(request, domain, export_id=None, bulk_export=False):
    return _export_default_or_custom_data(request, domain, export_id, bulk_export=bulk_export, safe_only=True)


@require_form_export_permission
def _export_no_deid(request, domain, export_id=None, bulk_export=False):
    return _export_default_or_custom_data(request, domain, export_id, bulk_export=bulk_export)


def _export_default_or_custom_data(request, domain, export_id=None, bulk_export=False, safe_only=False):
    req = request.POST if request.method == 'POST' else request.GET
    async = req.get('async') == 'true'
    format = req.get("format", "")
    export_type = req.get("type", "form")
    previous_export_id = req.get("previous_export", None)
    filename = req.get("filename", None)
    max_column_size = int(req.get("max_column_size", 2000))
    limit = int(req.get("limit", 0))

    filter = create_export_filter(request, domain, export_type=export_type)
    if bulk_export:
        try:
            is_custom = json.loads(req.get("is_custom", "false"))
            export_tags = json.loads(req.get("export_tags", "null") or "null")
        except ValueError:
            return HttpResponseBadRequest()

        export_helper = (CustomBulkExportHelper if is_custom else ApplicationBulkExportHelper)(
            domain=domain,
            safe_only=safe_only
        )

        if export_type == 'form':
            filter &= SerializableFunction(instances)

        return export_helper.prepare_export(export_tags, filter)

    elif export_id:
        # this is a custom export
        try:
            export_object = make_custom_export_helper(request, export_type, domain, export_id).custom_export
            if safe_only and not export_object.is_safe:
                return HttpResponseForbidden()
        except ResourceNotFound:
            raise Http404()
        except BadExportConfiguration, e:
            return HttpResponseBadRequest(str(e))

    elif safe_only:
        return HttpResponseForbidden()
    else:
        if not async:
            # this function doesn't support synchronous export without a custom export object
            # if we ever want that (i.e. for HTML Preview) then we just need to give
            # FakeSavedExportSchema a download_data function (called below)
            return HttpResponseBadRequest()
        try:
            export_tag = json.loads(req.get("export_tag", "null") or "null")
        except ValueError:
            return HttpResponseBadRequest()
        assert(export_tag[0] == domain)
        # hack - also filter instances here rather than mess too much with trying to make this
        # look more like a FormExportSchema
        export_class = DefaultExportSchema
        if export_type == 'form':
            filter &= SerializableFunction(instances)
            export_class = DefaultFormExportSchema

        export_object = export_class(index=export_tag)

    if export_type == 'form':
        _filter = filter
        filter = SerializableFunction(default_form_filter, filter=_filter)

    if not filename:
        filename = export_object.name
    filename += ' ' + date.today().isoformat()

    if async:
        return export_object.export_data_async(
            filter=filter,
            filename=filename,
            previous_export_id=previous_export_id,
            format=format,
            max_column_size=max_column_size,
        )
    else:
        try:
            resp = export_object.download_data(format, filter=filter, limit=limit)
        except SchemaMismatchException, e:
            rebuild_schemas.delay(export_object.index)
            messages.error(
                request,
                "Sorry, the export failed for %s, please try again later" \
                    % export_object.name
            )
            raise Http404()
        if resp:
            return resp
        else:
            messages.error(request, "Sorry, there was no data found for the tag '%s'." % export_object.name)
            raise Http404()


@csrf_exempt
@login_or_digest_or_basic_or_apikey(default='digest')
@require_form_export_permission
@require_GET
def hq_download_saved_export(req, domain, export_id):
    export = SavedBasicExport.get(export_id)
    # quasi-security hack: the first key of the index is always assumed
    # to be the domain
    assert domain == export.configuration.index[0]
    if should_update_export(export.last_accessed):
        group_id = req.GET.get('group_export_id')
        if group_id:
            try:
                group_config = HQGroupExportConfiguration.get(group_id)
                assert domain == group_config.domain
                all_config_indices = [schema.index for schema in group_config.all_configs]
                list_index = all_config_indices.index(export.configuration.index)
                schema = next(itertools.islice(group_config.all_export_schemas,
                                               list_index,
                                               list_index+1))
                rebuild_export_async.delay(export.configuration, schema)
            except Exception:
                notify_exception(req, 'Failed to rebuild export during download')

    export.last_accessed = datetime.utcnow()
    export.save()

    payload = export.get_payload(stream=True)
    return build_download_saved_export_response(
        payload, export.configuration.format, export.configuration.filename
    )


def build_download_saved_export_response(payload, format, filename):
    content_type = Format.from_format(format).mimetype
    response = StreamingHttpResponse(FileWrapper(payload), content_type=content_type)
    if format != 'html':
        # ht: http://stackoverflow.com/questions/1207457/convert-unicode-to-string-in-python-containing-extra-symbols
        normalized_filename = unicodedata.normalize(
            'NFKD', unicode(filename),
        ).encode('ascii', 'ignore')
        response['Content-Disposition'] = 'attachment; filename="%s"' % normalized_filename
    return response


def should_update_export(last_accessed):
    cutoff = datetime.utcnow() - timedelta(days=settings.SAVED_EXPORT_ACCESS_CUTOFF)
    return not last_accessed or last_accessed < cutoff


@login_or_digest
@require_form_export_permission
@require_POST
def hq_update_saved_export(req, domain):
    group_id = req.POST['group_export_id']
    index = int(req.POST['index'])
    group_config = get_document_or_404(HQGroupExportConfiguration, domain, group_id)
    config, schema = group_config.all_exports[index]
    rebuild_export_task.delay(group_id, index)
    messages.success(
        req,
        _('Data update for {} has started and the saved export will be automatically updated soon. '
          'Please refresh the page periodically to check the status.').format(config.name)
    )
    return HttpResponseRedirect(reverse(DataInterfaceDispatcher.name(),
                                        args=[domain, req.POST['report_slug']]))


@login_or_digest
@require_form_export_permission
@require_GET
def export_all_form_metadata(req, domain):
    """
    Export metadata for _all_ forms in a domain.
    """
    format = req.GET.get("format", Format.XLS_2007)
    tmp_path = save_metadata_export_to_tempfile(domain, format=format)

    return export_response(open(tmp_path), format, "%s_forms" % domain)

@login_or_digest
@require_form_export_permission
@require_GET
@datespan_in_request(from_param="startdate", to_param="enddate")
def export_all_form_metadata_async(req, domain):
    datespan = req.datespan if req.GET.get("startdate") and req.GET.get("enddate") else None
    group_id = req.GET.get("group")
    ufilter =  UserTypeFilter.get_user_filter(req)[0]
    users = get_all_users_by_domain(
        domain=domain,
        group=group_id,
        user_filter=ufilter,
        simplified=True,
        include_inactive=True
    )
    user_ids = filter(None, [u["user_id"] for u in users])
    format = req.GET.get("format", Format.XLS_2007)
    filename = "%s_forms" % domain

    download = DownloadBase()
    download.set_task(create_metadata_export.delay(
        download.download_id,
        domain,
        format=format,
        filename=filename,
        datespan=datespan,
        user_ids=user_ids,
    ))
    return download.get_start_response()


def touch_saved_reports_views(user, domain):
    """
    Hit the saved reports views so stale=update_after doesn't cause the user to
    see old or deleted data after a change when they next load the reports
    homepage.

    """
    ReportConfig.by_domain_and_owner(domain, user._id, limit=1, stale=False)
    ReportNotification.by_domain_and_owner(domain, user._id, limit=1, stale=False)


class AddSavedReportConfigView(View):
    name = 'add_report_config'

    @method_decorator(login_and_domain_required)
    def post(self, request, domain, *args, **kwargs):
        self.domain = domain

        if not self.saved_report_config_form.is_valid():
            errors = self.saved_report_config_form.errors.get('__all__', [])
            return HttpResponseBadRequest(', '.join(errors))

        update_config_data = copy(self.saved_report_config_form.cleaned_data)
        del update_config_data['_id']
        update_config_data.update({
            'filters': self.filters,
        })
        for field in self.config.properties().keys():
            if field in update_config_data:
                setattr(self.config, field, update_config_data[field])

        # remove start and end date if the date range is "last xx days" or none
        if self.saved_report_config_form.cleaned_data['date_range'] in [
            'last30',
            'last7',
            'lastn',
            'lastmonth',
            'lastyear',
            None,
        ]:
            if "start_date" in self.config:
                delattr(self.config, "start_date")
            if "end_date" in self.config:
                delattr(self.config, "end_date")
        # remove days if the date range has specific dates
        elif self.saved_report_config_form.cleaned_data['date_range'] in [
            'since',
            'range',
        ]:
            if "days" in self.config:
                delattr(self.config, "days")

        self.config.save()
        ProjectReportsTab.clear_dropdown_cache(self.domain, request.couch_user.get_id)
        touch_saved_reports_views(request.couch_user, self.domain)

        return json_response(self.config)

    @property
    @memoized
    def config(self):
        config = ReportConfig.get_or_create(
            self.saved_report_config_form.cleaned_data['_id']
        )
        if config.owner_id:
            # in case a user maliciously tries to edit another user's config
            assert config.owner_id == self.user_id
        else:
            config.domain = self.domain
            config.owner_id = self.user_id
        return config

    @property
    @memoized
    def saved_report_config_form(self):
        return SavedReportConfigForm(
            self.domain,
            self.user_id,
            self.post_data
        )

    @property
    def filters(self):
        filters = copy(self.post_data.get('filters', {}))
        for field in ['startdate', 'enddate']:
            if field in filters:
                del filters[field]
        return filters

    @property
    def post_data(self):
        return json.loads(self.request.body)

    @property
    def user_id(self):
        return self.request.couch_user._id


@login_and_domain_required
@datespan_default
def email_report(request, domain, report_slug, report_type=ProjectReportDispatcher.prefix, once=False):
    from corehq.apps.hqwebapp.tasks import send_html_email_async
    from forms import EmailReportForm
    user_id = request.couch_user._id

    form = EmailReportForm(request.GET)
    if not form.is_valid():
        return HttpResponseBadRequest()

    config = ReportConfig()
    # see ReportConfig.query_string()
    object.__setattr__(config, '_id', 'dummy')
    config.name = _("Emailed report")
    config.report_type = report_type

    config.report_slug = report_slug
    config.owner_id = user_id
    config.domain = domain

    config.start_date = request.datespan.startdate.date()
    if request.datespan.enddate:
        config.date_range = 'range'
        config.end_date = request.datespan.enddate.date()
    else:
        config.date_range = 'since'

    GET = dict(request.GET.iterlists())
    exclude = ['startdate', 'enddate', 'subject', 'send_to_owner', 'notes', 'recipient_emails']
    filters = {}
    for field in GET:
        if not field in exclude:
            filters[field] = GET.get(field)

    config.filters = filters

    body = _render_report_configs(request, [config],
                                  domain,
                                  user_id, request.couch_user,
                                  True,
                                  lang=request.couch_user.language,
                                  notes=form.cleaned_data['notes'],
                                  once=once)[0].content

    subject = form.cleaned_data['subject'] or _("Email report from CommCare HQ")

    if form.cleaned_data['send_to_owner']:
        send_html_email_async.delay(subject, request.couch_user.get_email(), body,
                                    email_from=settings.DEFAULT_FROM_EMAIL, ga_track=True)

    if form.cleaned_data['recipient_emails']:
        for recipient in form.cleaned_data['recipient_emails']:
            send_html_email_async.delay(subject, recipient, body,
                                        email_from=settings.DEFAULT_FROM_EMAIL, ga_track=True)

    return HttpResponse()


@login_and_domain_required
@require_http_methods(['DELETE'])
def delete_config(request, domain, config_id):
    try:
        config = ReportConfig.get(config_id)
    except ResourceNotFound:
        raise Http404()

    config.delete()
    ProjectReportsTab.clear_dropdown_cache(domain, request.couch_user.get_id)

    touch_saved_reports_views(request.couch_user, domain)
    return HttpResponse()


def normalize_hour(hour):
    day_change = 0
    if hour < 0:
        day_change = -1
        hour += 24
    elif hour >= 24:
        day_change = 1
        hour -= 24

    assert 0 <= hour < 24
    return (hour, day_change)


def calculate_hour(hour, hour_difference, minute_difference):
    hour -= hour_difference
    if hour_difference > 0 and minute_difference != 0:
        hour -= 1
    return normalize_hour(hour)


def recalculate_hour(hour, hour_difference, minute_difference):
    hour += hour_difference
    if hour_difference > 0 and minute_difference != 0:
        hour += 1
    return normalize_hour(hour)


def get_timezone_difference(domain):
    return datetime.now(pytz.timezone(Domain.get_by_name(domain)['default_timezone'])).strftime('%z')


def calculate_day(interval, day, day_change):
    if interval == "weekly":
        return (day + day_change) % 7
    elif interval == "monthly":
        return (day - 1 + day_change) % 31 + 1
    return day


class ScheduledReportsView(BaseProjectReportSectionView):
    urlname = 'edit_scheduled_report'
    page_title = _("Scheduled Report")
    template_name = 'reports/edit_scheduled_report.html'

    @use_jquery_ui
    @use_jquery_ui_multiselect
    @use_select2
    def dispatch(self, request, *args, **kwargs):
        return super(ScheduledReportsView, self).dispatch(request, *args, **kwargs)

    @property
    def scheduled_report_id(self):
        return self.kwargs.get('scheduled_report_id')

    @property
    @memoized
    def report_notification(self):
        if self.scheduled_report_id:
            instance = ReportNotification.get(self.scheduled_report_id)
            time_difference = get_timezone_difference(self.domain)
            (instance.hour, day_change) = recalculate_hour(
                instance.hour,
                int(time_difference[:3]),
                int(time_difference[3:])
            )
            instance.minute = 0
            if day_change:
                instance.day = calculate_day(instance.interval, instance.day, day_change)

            if instance.owner_id != self.request.couch_user._id or instance.domain != self.domain:
                return HttpResponseBadRequest()
        else:
            instance = ReportNotification(
                owner_id=self.request.couch_user._id,
                domain=self.domain,
                config_ids=[],
                hour=8,
                minute=0,
                send_to_owner=True,
                recipient_emails=[],
                language=None,
            )
        return instance

    @property
    def is_new(self):
        return self.report_notification.new_document

    @property
    def page_name(self):
        if not self.configs:
            return self.page_title
        if self.is_new:
            return _("New Scheduled Report")
        return _("Edit Scheduled Report")

    @property
    @memoized
    def configs(self):
        return [
            c for c in ReportConfig.by_domain_and_owner(self.domain, self.request.couch_user._id)
            if c.report and c.report.emailable
        ]

    @property
    def config_choices(self):
        config_choices = [(c._id, c.full_name) for c in self.configs]

        def _sort_key(config_choice):
            config_choice_id = config_choice[0]
            if config_choice_id in self.report_notification.config_ids:
                return self.report_notification.config_ids.index(config_choice_id)
            else:
                return len(self.report_notification.config_ids)

        return sorted(config_choices, key=_sort_key)

    @property
    @memoized
    def scheduled_report_form(self):
        web_users = WebUser.view('users/web_users_by_domain', reduce=False,
                               key=self.domain, include_docs=True).all()
        web_user_emails = [u.get_email() for u in web_users]
        initial = self.report_notification.to_json()
        initial['recipient_emails'] = ', '.join(initial['recipient_emails'])
        kwargs = {'initial': initial}
        args = ((self.request.POST, ) if self.request.method == "POST" else ())

        from corehq.apps.reports.forms import ScheduledReportForm
        form = ScheduledReportForm(*args, **kwargs)
        form.fields['config_ids'].choices = self.config_choices
        form.fields['recipient_emails'].choices = web_user_emails

        form.fields['hour'].help_text = "This scheduled report's timezone is %s (%s GMT)" % \
                                        (Domain.get_by_name(self.domain)['default_timezone'],
                                        get_timezone_difference(self.domain)[:3] + ':'
                                        + get_timezone_difference(self.domain)[3:])
        return form

    @property
    def page_context(self):
        context = {
            'form': None,
            'report': {
                'show': user_can_view_reports(self.request.project, self.request.couch_user),
                'slug': None,
                'default_url': reverse('reports_home', args=(self.domain,)),
                'is_async': False,
                'section_name': ProjectReport.section_name,
                'title': self.page_name,
            }
        }

        if not self.configs:
            return context

        is_configurable_map = {c._id: c.is_configurable_report for c in self.configs}
        languages_map = {c._id: list(c.languages | set(['en'])) for c in self.configs}
        languages_for_select = {tup[0]: tup for tup in langcodes.get_all_langs_for_select()}

<<<<<<< HEAD
        context.update({
            'form': self.scheduled_report_form,
            'day_value': getattr(self.report_notification, "day", 1),
            'weekly_day_options': ReportNotification.day_choices(),
            'monthly_day_options': [(i, i) for i in range(1, 32)],
            'form_action': _("Create a new") if self.is_new else _("Edit"),
            'is_configurable_map': is_configurable_map,
            'languages_map': languages_map,
            'languages_for_select': languages_for_select,
        })
        return context
=======
        instance.save()
        ProjectReportsTab.clear_dropdown_cache(domain, request.couch_user.get_id)
        if is_new:
            messages.success(request, "Scheduled report added!")
        else:
            messages.success(request, "Scheduled report updated!")

        touch_saved_reports_views(request.couch_user, domain)
        return HttpResponseRedirect(reverse('reports_home', args=(domain,)))

    context['form'] = form
    context['day_value'] = getattr(instance, "day", 1)
    context['weekly_day_options'] = ReportNotification.day_choices()
    context['monthly_day_options'] = [(i, i) for i in range(1, 32)]
    if is_new:
        context['form_action'] = _("Create a new")
        context['report']['title'] = _("New Scheduled Report")
    else:
        context['form_action'] = _("Edit")
        context['report']['title'] = _("Edit Scheduled Report")
    context['is_configurable_map'] = is_configurable_map
    context['languages_map'] = languages_map
    context['languages_for_select'] = languages_for_select
>>>>>>> e1eb9bcf

    def post(self, request, *args, **kwargs):
        if self.scheduled_report_form.is_valid():
            for k, v in self.scheduled_report_form.cleaned_data.items():
                setattr(self.report_notification, k, v)

            time_difference = get_timezone_difference(self.domain)
            (self.report_notification.hour, day_change) = calculate_hour(
                self.report_notification.hour, int(time_difference[:3]), int(time_difference[3:])
            )
            self.report_notification.minute = int(time_difference[3:])
            if day_change:
                self.report_notification.day = calculate_day(
                    self.report_notification.interval,
                    self.report_notification.day,
                    day_change
                )

            self.report_notification.save()
            ReportsTab.clear_dropdown_cache(request, self.domain)

            if self.is_new:
                messages.success(request, "Scheduled report added!")
            else:
                messages.success(request, "Scheduled report updated!")

            touch_saved_reports_views(request.couch_user, self.domain)
            return HttpResponseRedirect(reverse('reports_home', args=(self.domain,)))

        return self.get(request, *args, **kwargs)

@login_and_domain_required
@require_POST
def delete_scheduled_report(request, domain, scheduled_report_id):
    user_id = request.couch_user._id
    try:
        rep = ReportNotification.get(scheduled_report_id)
    except ResourceNotFound:
        # was probably already deleted by a fast-clicker.
        pass
    else:
        if user_id != rep.owner._id:
            return HttpResponseBadRequest()

        rep.delete()
        messages.success(request, "Scheduled report deleted!")
    return HttpResponseRedirect(reverse("reports_home", args=(domain,)))


@login_and_domain_required
def send_test_scheduled_report(request, domain, scheduled_report_id):

    user_id = request.couch_user._id

    notification = ReportNotification.get(scheduled_report_id)
    try:
        user = WebUser.get_by_user_id(user_id, domain)
    except CouchUser.AccountTypeError:
        user = CommCareUser.get_by_user_id(user_id, domain)

    try:
        send_delayed_report(notification)
    except Exception, e:
        import logging
        logging.exception(e)
        messages.error(request, "An error occured, message unable to send")
    else:
        messages.success(request, "Test message sent to %s" % user.get_email())

    return HttpResponseRedirect(reverse("reports_home", args=(domain,)))


def get_scheduled_report_response(couch_user, domain, scheduled_report_id,
                                  email=True, attach_excel=False):
    """
    This function somewhat confusingly returns a tuple of: (response, excel_files)
    If attach_excel is false, excel_files will always be an empty list.
    """
    # todo: clean up this API?
    from django.http import HttpRequest

    request = HttpRequest()
    request.couch_user = couch_user
    request.user = couch_user.get_django_user()
    request.domain = domain
    request.couch_user.current_domain = domain

    notification = ReportNotification.get(scheduled_report_id)
    return _render_report_configs(
        request,
        notification.configs,
        notification.domain,
        notification.owner_id,
        couch_user,
        email,
        attach_excel=attach_excel,
        lang=notification.language
    )


def _render_report_configs(request, configs, domain, owner_id, couch_user, email,
                           notes=None, attach_excel=False, once=False, lang=None):
    from dimagi.utils.web import get_url_base

    report_outputs = []
    excel_attachments = []
    format = Format.from_format(request.GET.get('format') or Format.XLS_2007)
    for config in configs:
        content, excel_file = config.get_report_content(lang, attach_excel=attach_excel)
        if excel_file:
            excel_attachments.append({
                'title': config.full_name + "." + format.extension,
                'file_obj': excel_file,
                'mimetype': format.mimetype
            })
        date_range = config.get_date_range()
        report_outputs.append({
            'title': config.full_name,
            'url': config.url,
            'content': content,
            'description': config.description,
            "startdate": date_range.get("startdate") if date_range else "",
            "enddate": date_range.get("enddate") if date_range else "",
        })

    return render(request, "reports/report_email.html", {
        "reports": report_outputs,
        "domain": domain,
        "couch_user": owner_id,
        "DNS_name": get_url_base(),
        "owner_name": couch_user.full_name or couch_user.get_email(),
        "email": email,
        "notes": notes,
        "report_type": _("once off report") if once else _("scheduled report"),
    }), excel_attachments

@login_and_domain_required
@permission_required("is_superuser")
def view_scheduled_report(request, domain, scheduled_report_id):
    return get_scheduled_report_response(
        request.couch_user, domain, scheduled_report_id, email=False
    )[0]


class CaseDetailsView(BaseProjectReportSectionView):
    urlname = 'case_details'
    template_name = "reports/reportdata/case_details.html"
    page_title = ugettext_lazy("Case Details")
    http_method_names = ['get']

    @method_decorator(require_case_view_permission)
    @use_datatables
    def dispatch(self, request, *args, **kwargs):
        if not self.case_instance:
            messages.info(request,
                          "Sorry, we couldn't find that case. If you think this "
                          "is a mistake please report an issue.")
            return HttpResponseRedirect(CaseListReport.get_url(domain=self.domain))
        return super(CaseDetailsView, self).dispatch(request, *args, **kwargs)

    @property
    def case_id(self):
        return self.kwargs['case_id']

    @property
    @memoized
    def case_instance(self):
        try:
            case = CaseAccessors(self.domain).get_case(self.case_id)
            if case.domain != self.domain:
                return None
            return case
        except CaseNotFound:
            return None

    @property
    def page_name(self):
        return case_inline_display(self.case_instance)

    @property
    def page_url(self):
        return reverse(self.urlname, args=(self.domain, self.case_id,))

    @property
    def page_context(self):
        if not should_use_sql_backend(self.domain):
            # TODO: make this work for SQL
            create_actions = filter(lambda a: a.action_type == CASE_ACTION_CREATE,
                                    self.case_instance.actions)
            if not create_actions:
                messages.error(self.request, _(
                    "The case creation form could not be found. "
                    "Usually this happens if the form that created the case is archived "
                    "but there are other forms that updated the case. "
                    "To fix this you can archive the other forms listed here."
                ))
        return {
            "case_id": self.case_id,
            "case": self.case_instance,
            "case_display_options": {
                "display": self.request.project.get_case_display(self.case_instance),
                "timezone": get_timezone_for_user(self.request.couch_user, self.domain),
                "get_case_url": lambda case_id: absolute_reverse(
                    self.urlname, args=[self.domain, self.case_id]),
                "show_transaction_export": toggles.STOCK_TRANSACTION_EXPORT.enabled(
                    self.request.user.username),
            },
            "show_case_rebuild": toggles.SUPPORT.enabled(self.request.user.username),
            'is_usercase': self.case_instance.type == USERCASE_TYPE,
        }


@require_case_view_permission
@login_and_domain_required
@require_GET
def case_forms(request, domain, case_id):
    case = _get_case_or_404(domain, case_id)
    try:
        start_range = int(request.GET['start_range'])
        end_range = int(request.GET['end_range'])
    except (KeyError, ValueError):
        return HttpResponseBadRequest()

    def form_to_json(form):
        return {
            'id': form.form_id,
            'received_on': json_format_datetime(form.received_on),
            'user': {
                "id": form.user_id or '',
                "username": form.metadata.username if form.metadata else '',
            },
            'readable_name': form.form_data.get('@name') or _('unknown'),
        }

    slice = list(reversed(case.xform_ids))[start_range:end_range]
    forms = FormAccessors(domain).get_forms(slice)
    return json_response([
        form_to_json(form) for form in forms
    ])


class CaseAttachmentsView(CaseDetailsView):
    urlname = 'single_case_attachments'
    template_name = "reports/reportdata/case_attachments.html"
    page_title = ugettext_lazy("Case Attachments")
    http_method_names = ['get']

    def dispatch(self, request, *args, **kwargs):
        if not can_view_attachments(request):
            return HttpResponseForbidden(_("You don't have permission to access this page."))
        return super(CaseAttachmentsView, self).dispatch(request, *args, **kwargs)

    @property
    def page_name(self):
        return "{} '{}'".format(
            _("Attachments for case"), super(CaseAttachmentsView, self).page_name
        )


@require_case_view_permission
@login_and_domain_required
@require_GET
def case_xml(request, domain, case_id):
    case = _get_case_or_404(domain, case_id)
    version = request.GET.get('version', V2)
    return HttpResponse(case.to_xml(version), content_type='text/xml')


@require_case_view_permission
@require_permission(Permissions.edit_data)
@require_POST
def rebuild_case_view(request, domain, case_id):
    case = _get_case_or_404(domain, case_id)
    rebuild_case_from_forms(domain, case_id, UserRequestedRebuild(user_id=request.couch_user.user_id))
    messages.success(request, _(u'Case %s was rebuilt from its forms.' % case.name))
    return HttpResponseRedirect(reverse('case_details', args=[domain, case_id]))


@require_case_view_permission
@require_permission(Permissions.edit_data)
@require_POST
def resave_case(request, domain, case_id):
    """Re-save the case to have it re-processed by pillows
    """
    from corehq.form_processor.change_publishers import publish_case_saved
    case = _get_case_or_404(domain, case_id)
    if should_use_sql_backend(domain):
        publish_case_saved(case)
    else:
        CommCareCase.get_db().save_doc(case._doc)  # don't just call save to avoid signals
    messages.success(
        request,
        _(u'Case %s was successfully saved. Hopefully it will show up in all reports momentarily.' % case.name),
    )
    return HttpResponseRedirect(reverse('case_details', args=[domain, case_id]))


@require_case_view_permission
@require_permission(Permissions.edit_data)
@require_POST
def close_case_view(request, domain, case_id):
    case = _get_case_or_404(domain, case_id)
    if case.closed:
        messages.info(request, u'Case {} is already closed.'.format(case.name))
    else:
        form_id = close_case(case_id, domain, request.couch_user)
        msg = _(u'''Case {name} has been closed.
            <a href="javascript:document.getElementById('{html_form_id}').submit();">Undo</a>.
            You can also reopen the case in the future by archiving the last form in the case history.
            <form id="{html_form_id}" action="{url}" method="POST">
                <input type="hidden" name="closing_form" value="{xform_id}" />
                {csrf_inline}
            </form>
        '''.format(
            name=case.name,
            html_form_id='undo-close-case',
            xform_id=form_id,
            csrf_inline=csrf_inline(request),
            url=reverse('undo_close_case', args=[domain, case_id]),
        ))
        messages.success(request, mark_safe(msg), extra_tags='html')
    return HttpResponseRedirect(reverse('case_details', args=[domain, case_id]))


@require_case_view_permission
@require_permission(Permissions.edit_data)
@require_POST
def undo_close_case_view(request, domain, case_id):
    case = _get_case_or_404(domain, case_id)
    if not case.closed:
        messages.info(request, u'Case {} is not closed.'.format(case.name))
    else:
        closing_form_id = request.POST['closing_form']
        assert closing_form_id in case.xform_ids
        form = FormAccessors(domain).get_form(closing_form_id)
        form.archive(user_id=request.couch_user._id)
        messages.success(request, u'Case {} has been reopened.'.format(case.name))
    return HttpResponseRedirect(reverse('case_details', args=[domain, case_id]))


@require_case_view_permission
@login_and_domain_required
@require_GET
def export_case_transactions(request, domain, case_id):
    case = _get_case_or_404(domain, case_id)
    products_by_id = dict(SQLProduct.objects.filter(domain=domain).values_list('product_id', 'name'))

    headers = [
        _('case id'),
        _('case name'),
        _('section'),
        _('date'),
        _('product_id'),
        _('product_name'),
        _('transaction amount'),
        _('type'),
        _('ending balance'),
    ]

    def _make_row(transaction):
        return [
            transaction.case_id,
            case.name,
            transaction.section_id,
            transaction.report.date if transaction.report_id else '',
            transaction.product_id,
            products_by_id.get(transaction.product_id, _('unknown product')),
            transaction.quantity,
            transaction.type,
            transaction.stock_on_hand,
        ]

    query_set = StockTransaction.objects.select_related('report')\
        .filter(case_id=case_id).order_by('section_id', 'report__date')

    formatted_table = [
        [
            'stock transactions',
            [headers] + [_make_row(txn) for txn in query_set]
        ]
    ]
    tmp = StringIO()
    export_from_tables(formatted_table, tmp, 'xlsx')
    return export_response(tmp, 'xlsx', '{}-stock-transactions'.format(case.name))


def generate_case_export_payload(domain, include_closed, format, group, user_filter, process=None):
    """
    Returns a FileWrapper object, which only the file backend in django-soil supports

    """
    status = 'all' if include_closed else 'open'
    if include_closed:
        case_ids = get_case_ids_in_domain(domain)
    else:
        case_ids = get_open_case_ids_in_domain(domain)

    class stream_cases(object):
        def __init__(self, all_case_ids):
            self.all_case_ids = all_case_ids

        def __iter__(self):
            for case_ids in chunked(self.all_case_ids, 500):
                for case in wrapped_docs(CommCareCase, case_ids):
                    yield case

        def __len__(self):
            return len(self.all_case_ids)

    # todo deal with cached user dict here
    group = Group.get(group) if group else None
    users = get_all_users_by_domain(
        domain,
        group=group,
        user_filter=user_filter,
        include_inactive=True
    )
    groups = Group.get_case_sharing_groups(domain)

    fd, path = tempfile.mkstemp()
    with os.fdopen(fd, 'wb') as file:
        workbook = WorkBook(file, format)
        export_cases(
            domain,
            stream_cases(case_ids),
            workbook,
            filter_group=group,
            users=users,
            all_groups=groups,
            process=process
        )
        export_users(users, workbook)
        workbook.close()
    return FileWrapper(open(path))


@requires_privilege_json_response(privileges.API_ACCESS)
def download_cases(request, domain):
    return download_cases_internal(request, domain)


@login_or_digest
@require_case_export_permission
@require_GET
def download_cases_internal(request, domain):
    """
    bypass api access checks to allow internal use
    """
    include_closed = json.loads(request.GET.get('include_closed', 'false'))
    try:
        format = Format.from_format(request.GET.get('format') or Format.XLS_2007)
    except URLError as e:
        return HttpResponseBadRequest(e.reason)
    group = request.GET.get('group', None)
    user_filter, _ = UserTypeFilter.get_user_filter(request)

    async = request.GET.get('async') == 'true'

    kwargs = {
        'domain': domain,
        'include_closed': include_closed,
        'format': format,
        'group': group,
        'user_filter': user_filter,
    }
    payload_func = SerializableFunction(generate_case_export_payload, **kwargs)
    content_disposition = 'attachment; filename="{domain}_data.{ext}"'.format(domain=domain, ext=format.extension)
    content_type = "%s" % format.mimetype

    def generate_payload(payload_func):
        if async:
            download = DownloadBase()
            a_task = prepare_download.delay(download.download_id, payload_func,
                                            content_disposition, content_type)
            download.set_task(a_task)
            return download.get_start_response()
        else:
            payload = payload_func()
            response = HttpResponse(payload)
            response['Content-Type'] = content_type
            response['Content-Disposition'] = content_disposition
            return response

    return generate_payload(payload_func)


def _get_form_context(request, domain, instance):
    timezone = get_timezone_for_user(request.couch_user, domain)
    try:
        assert domain == instance.domain
    except AssertionError:
        raise Http404()

    display = request.project.get_form_display(instance)
    context = {
        "domain": domain,
        "display": display,
        "timezone": timezone,
        "instance": instance,
        "user": request.couch_user,
        "request": request,
    }
    context['form_render_options'] = context
    return context


def _get_form_or_404(domain, id):
    try:
        return FormAccessors(domain).get_form(id)
    except XFormNotFound:
        raise Http404()


def _get_case_or_404(domain, case_id):
    try:
        case = CaseAccessors(domain).get_case(case_id)
        if case.domain != domain or case.is_deleted:
            raise Http404()
        return case
    except CaseNotFound:
        raise Http404()


def _get_form_to_edit(domain, user, instance_id):
    form = _get_form_or_404(domain, instance_id)
    if not can_edit_form_location(domain, user, form):
        raise PermissionDenied()
    return form


class FormDataView(BaseProjectReportSectionView):
    urlname = 'render_form_data'
    page_title = ugettext_lazy("Untitled Form")
    template_name = "reports/reportdata/form_data.html"
    http_method_names = ['get']

    @method_decorator(require_form_view_permission)
    def dispatch(self, request, *args, **kwargs):
        if self.xform_instance is None:
            raise Http404()
        try:
            assert self.domain == self.xform_instance.domain
        except AssertionError:
            raise Http404()
        return super(FormDataView, self).dispatch(request, *args, **kwargs)

    @property
    def instance_id(self):
        return self.kwargs['instance_id']

    @property
    def page_url(self):
        return reverse(self.urlname, args=(self.domain, self.instance_id,))

    @property
    @memoized
    def xform_instance(self):
        try:
            return FormAccessors(self.domain).get_form(self.instance_id)
        except XFormNotFound:
            return None

    @property
    @memoized
    def form_name(self):
        try:
            form_name = self.xform_instance.form_data["@name"]
        except KeyError:
            form_name = _("Untitled Form")
        return form_name

    @property
    def page_name(self):
        return self.form_name

    @property
    def page_context(self):
        timezone = get_timezone_for_user(self.request.couch_user, self.domain)
        display = self.request.project.get_form_display(self.xform_instance)
        page_context = {
            "display": display,
            "timezone": timezone,
            "instance": self.xform_instance,
            "user": self.request.couch_user,
        }
        form_render_options = {
            'domain': self.domain,
            'request': self.request,
        }
        form_render_options.update(page_context)
        page_context.update({
            "slug": inspect.SubmitHistory.slug,
            "form_name": self.form_name,
            "form_received_on": self.xform_instance.received_on,
            'form_render_options': form_render_options,
        })
        return page_context


@require_form_view_permission
@login_and_domain_required
@require_GET
def case_form_data(request, domain, case_id, xform_id):
    instance = _get_form_or_404(domain, xform_id)
    context = _get_form_context(request, domain, instance)
    context['case_id'] = case_id
    context['side_pane'] = True
    return HttpResponse(render_form(instance, domain, options=context))


@require_form_view_permission
@login_and_domain_required
@require_GET
def download_form(request, domain, instance_id):
    instance = _get_form_or_404(domain, instance_id)
    assert(domain == instance.domain)

    instance = XFormInstance.get(instance_id)
    response = HttpResponse(content_type='application/xml')
    response.write(instance.get_xml())
    return response


class EditFormInstance(View):

    @use_bootstrap3
    @method_decorator(require_form_view_permission)
    @method_decorator(require_permission(Permissions.edit_data))
    def dispatch(self, request, *args, **kwargs):
        return super(EditFormInstance, self).dispatch(request, args, kwargs)

    @staticmethod
    def _get_form_from_instance(instance):
        try:
            build = Application.get(instance.build_id)
        except ResourceNotFound:
            raise Http404(_('Application not found.'))

        form = build.get_form_by_xmlns(instance.xmlns)
        if not form:
            raise Http404(_('Missing module or form information!'))
        return form

    @staticmethod
    def _form_instance_to_context_url(domain, instance):
        form = EditFormInstance._get_form_from_instance(instance)
        return reverse(
            'cloudcare_form_context',
            args=[domain, instance.build_id, form.get_module().id, form.id],
            params={'instance_id': instance._id}
        )

    @staticmethod
    def _form_uses_usercase(form):
        actions = form.active_actions()
        return form.form_type == 'module_form' and actions_use_usercase(actions)

    def get(self, request, *args, **kwargs):
        domain = request.domain
        instance_id = self.kwargs.get('instance_id', None)

        def _error(msg):
            messages.error(request, msg)
            url = reverse('render_form_data', args=[domain, instance_id])
            return HttpResponseRedirect(url)

        if not (has_privilege(request, privileges.DATA_CLEANUP)) or not instance_id:
            raise Http404()

        instance = _get_form_to_edit(domain, request.couch_user, instance_id)
        context = _get_form_context(request, domain, instance)
        if not instance.app_id or not instance.build_id:
            return _error(_('Could not detect the application/form for this submission.'))

        user = get_document_or_404(CommCareUser, domain, instance.metadata.userID)
        edit_session_data = get_user_contributions_to_touchforms_session(user)

        # add usercase to session
        if self._form_uses_usercase(self._get_form_from_instance(instance)):
            usercase_id = user.get_usercase_id()
            if not usercase_id:
                return _error(_('Could not find the user-case for this form'))
            edit_session_data[USERCASE_ID] = usercase_id

        case_blocks = extract_case_blocks(instance, include_path=True)
        # a bit hacky - the app manager puts the main case directly in the form, so it won't have
        # any other path associated with it. This allows us to differentiat from parent cases.
        # One thing this definitely does not do is support advanced modules or forms with case-management
        # done by hand.
        # You might think that you need to populate other session variables like parent_id, but those
        # are never actually used in the form.
        non_parents = filter(lambda cb: cb.path == [], case_blocks)
        if len(non_parents) == 1:
            edit_session_data['case_id'] = non_parents[0].caseblock.get(const.CASE_ATTR_ID)

        edit_session_data['function_context'] = {
            'static-date': [
                {'name': 'now', 'value': instance.metadata.timeEnd},
                {'name': 'today', 'value': instance.metadata.timeEnd.date()},
            ]
        }

        context.update({
            'domain': domain,
            'maps_api_key': settings.GMAPS_API_KEY,  # used by cloudcare
            'form_name': _('Edit Submission'),  # used in breadcrumbs
            'edit_context': {
                'formUrl': self._form_instance_to_context_url(domain, instance),
                'submitUrl': reverse('receiver_secure_post_with_app_id', args=[domain, instance.build_id]),
                'sessionData': edit_session_data,
                'returnUrl': reverse('render_form_data', args=[domain, instance_id]),
            }
        })
        return render(request, 'reports/form/edit_submission.html', context)


@require_form_view_permission
@require_permission(Permissions.edit_data)
@require_POST
def restore_edit(request, domain, instance_id):
    if not (has_privilege(request, privileges.DATA_CLEANUP)):
        raise Http404()

    instance = _get_form_to_edit(domain, request.couch_user, instance_id)
    if isinstance(instance, XFormDeprecated):
        submit_form_locally(instance.get_xml(), domain, app_id=instance.app_id, build_id=instance.build_id)
        messages.success(request, _(u'Form was restored from a previous version.'))
        return HttpResponseRedirect(reverse('render_form_data', args=[domain, instance.orig_id]))
    else:
        messages.warning(request, _(u'Sorry, that form cannot be edited.'))
        return HttpResponseRedirect(reverse('render_form_data', args=[domain, instance_id]))


@login_or_digest
@require_form_view_permission
@require_GET
def download_attachment(request, domain, instance_id):
    attachment = request.GET.get('attachment', False)
    if not attachment:
        return HttpResponseBadRequest("Invalid attachment.")
    instance = _get_form_or_404(domain, instance_id)
    assert(domain == instance.domain)

    try:
        attach = FormAccessors(domain).get_attachment_content(instance_id, attachment)
    except AttachmentNotFound:
        raise Http404()

    return StreamingHttpResponse(streaming_content=attach.content_stream, content_type=attach.content_type)


@require_form_view_permission
@require_permission(Permissions.edit_data)
@require_POST
def archive_form(request, domain, instance_id):
    instance = _get_form_to_edit(domain, request.couch_user, instance_id)
    assert instance.domain == domain
    if instance.is_normal:
        instance.archive(user_id=request.couch_user._id)
        notif_msg = _("Form was successfully archived.")
    elif instance.is_archived:
        notif_msg = _("Form was already archived.")
    else:
        notif_msg = _("Can't archive documents of type %s. How did you get here??") % instance.doc_type

    params = {
        "notif": notif_msg,
        "undo": _("Undo"),
        "url": reverse('unarchive_form', args=[domain, instance_id]),
        "id": "restore-%s" % instance_id,
        "csrf_inline": csrf_inline(request)
    }

    msg_template = u"""{notif} <a href="javascript:document.getElementById('{id}').submit();">{undo}</a>
        <form id="{id}" action="{url}" method="POST">{csrf_inline}</form>""" \
        if instance.is_archived else u'{notif}'
    msg = msg_template.format(**params)
    messages.success(request, mark_safe(msg), extra_tags='html')

    redirect = request.META.get('HTTP_REFERER')
    if not redirect:
        redirect = inspect.SubmitHistory.get_url(domain)

    # check if referring URL was a case detail view, then make sure
    # the case still exists before redirecting.
    template = reverse('case_details', args=[domain, 'fake_case_id'])
    template = template.replace('fake_case_id', '([^/]*)')
    case_id = re.findall(template, redirect)
    if case_id:
        try:
            case = CaseAccessors(domain).get_case(case_id[0])
            if case.is_deleted:
                raise CaseNotFound
        except CaseNotFound:
            redirect = reverse('project_report_dispatcher', args=[domain, 'case_list'])

    return HttpResponseRedirect(redirect)


@require_form_view_permission
@require_permission(Permissions.edit_data)
def unarchive_form(request, domain, instance_id):
    instance = _get_form_to_edit(domain, request.couch_user, instance_id)
    assert instance.domain == domain
    if instance.is_archived:
        instance.unarchive(user_id=request.couch_user._id)
    else:
        assert instance.is_normal
    messages.success(request, _("Form was successfully restored."))

    redirect = request.META.get('HTTP_REFERER')
    if not redirect:
        redirect = reverse('render_form_data', args=[domain, instance_id])
    return HttpResponseRedirect(redirect)


@require_form_view_permission
@require_permission(Permissions.edit_data)
@require_POST
def resave_form(request, domain, instance_id):
    """Re-save the form to have it re-processed by pillows
    """
    from corehq.form_processor.change_publishers import publish_form_saved
    instance = _get_form_to_edit(domain, request.couch_user, instance_id)
    assert instance.domain == domain
    if should_use_sql_backend(domain):
        publish_form_saved(instance)
    else:
        XFormInstance.get_db().save_doc(instance.to_json())
    messages.success(request, _("Form was successfully resaved. It should reappear in reports shortly."))
    return HttpResponseRedirect(reverse('render_form_data', args=[domain, instance_id]))


# Weekly submissions by xmlns
def mk_date_range(start=None, end=None, ago=timedelta(days=7), iso=False):
    if isinstance(end, basestring):
        end = parse_date(end)
    if isinstance(start, basestring):
        start = parse_date(start)
    if not end:
        end = datetime.utcnow()
    if not start:
        start = end - ago
    if iso:
        return json_format_datetime(start), json_format_datetime(end)
    else:
        return start, end


@require_case_view_permission
@login_and_domain_required
@require_GET
def export_report(request, domain, export_hash, format):
    cache = get_redis_client()

    content = cache.get(export_hash)
    if content is not None:
        if format in Format.VALID_FORMATS:
            file = ContentFile(content)
            response = HttpResponse(file, Format.FORMAT_DICT[format])
            response['Content-Length'] = file.size
            response['Content-Disposition'] = 'attachment; filename="{filename}.{extension}"'.format(
                filename=export_hash,
                extension=Format.FORMAT_DICT[format]['extension']
            )
            return response
        else:
            return HttpResponseNotFound(_("We don't support this format"))
    else:
        return HttpResponseNotFound(_("That report was not found. Please remember"
                                      " that download links expire after 24 hours."))


@login_or_digest
@require_form_view_permission
@require_GET
def form_multimedia_export(request, domain):
    task_kwargs = {'domain': domain}
    try:
        task_kwargs['xmlns'] = request.GET["xmlns"]
        task_kwargs['startdate'] = request.GET["startdate"]
        task_kwargs['enddate'] = request.GET["enddate"]
        task_kwargs['enddate'] = json_format_date(string_to_datetime(task_kwargs['enddate']) + timedelta(days=1))
        task_kwargs['app_id'] = request.GET.get("app_id", None)
        task_kwargs['export_id'] = request.GET.get("export_id", None)
        task_kwargs['zip_name'] = request.GET.get("name", None)
    except (KeyError, ValueError):
        return HttpResponseBadRequest()

    download = DownloadBase()
    task_kwargs['download_id'] = download.download_id
    download.set_task(build_form_multimedia_zip.delay(**task_kwargs))

    return download.get_start_response()<|MERGE_RESOLUTION|>--- conflicted
+++ resolved
@@ -19,6 +19,7 @@
 from django.conf import settings
 from django.contrib import messages
 from django.contrib.auth.decorators import permission_required
+from django.core.cache import cache
 from django.core.exceptions import PermissionDenied
 from django.core.files.base import ContentFile
 from django.core.servers.basehttp import FileWrapper
@@ -953,7 +954,6 @@
         languages_map = {c._id: list(c.languages | set(['en'])) for c in self.configs}
         languages_for_select = {tup[0]: tup for tup in langcodes.get_all_langs_for_select()}
 
-<<<<<<< HEAD
         context.update({
             'form': self.scheduled_report_form,
             'day_value': getattr(self.report_notification, "day", 1),
@@ -965,31 +965,6 @@
             'languages_for_select': languages_for_select,
         })
         return context
-=======
-        instance.save()
-        ProjectReportsTab.clear_dropdown_cache(domain, request.couch_user.get_id)
-        if is_new:
-            messages.success(request, "Scheduled report added!")
-        else:
-            messages.success(request, "Scheduled report updated!")
-
-        touch_saved_reports_views(request.couch_user, domain)
-        return HttpResponseRedirect(reverse('reports_home', args=(domain,)))
-
-    context['form'] = form
-    context['day_value'] = getattr(instance, "day", 1)
-    context['weekly_day_options'] = ReportNotification.day_choices()
-    context['monthly_day_options'] = [(i, i) for i in range(1, 32)]
-    if is_new:
-        context['form_action'] = _("Create a new")
-        context['report']['title'] = _("New Scheduled Report")
-    else:
-        context['form_action'] = _("Edit")
-        context['report']['title'] = _("Edit Scheduled Report")
-    context['is_configurable_map'] = is_configurable_map
-    context['languages_map'] = languages_map
-    context['languages_for_select'] = languages_for_select
->>>>>>> e1eb9bcf
 
     def post(self, request, *args, **kwargs):
         if self.scheduled_report_form.is_valid():
@@ -1009,7 +984,7 @@
                 )
 
             self.report_notification.save()
-            ReportsTab.clear_dropdown_cache(request, self.domain)
+            ProjectReportsTab.clear_dropdown_cache(self.domain, request.couch_user.get_id)
 
             if self.is_new:
                 messages.success(request, "Scheduled report added!")
