--- conflicted
+++ resolved
@@ -508,7 +508,6 @@
         return self.request.couch_user
 
 
-<<<<<<< HEAD
 def _querydict_to_dict(query_dict):
     data = {}
     for key in query_dict.keys():
@@ -519,7 +518,8 @@
             v = query_dict[key]
         data[key] = v
     return data
-=======
+
+
 @dataclass
 class Timezone:
     hours: int
@@ -527,7 +527,6 @@
 
     def __str__(self):
         return f"{self.hours:+03}:{self.minutes:02}"
->>>>>>> 4511e475
 
 
 @login_and_domain_required
