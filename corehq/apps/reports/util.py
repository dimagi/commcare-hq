--- conflicted
+++ resolved
@@ -574,16 +574,10 @@
         server=session.tableau_connected_app.server
     ).get(username=username)
     if role:
-<<<<<<< HEAD
-        user.role = role
-    user.save()
-    _update_user_remote(session, user, domain, groups)
-=======
         for local_tableau_user in [user] + get_matching_tableau_users_from_other_domains(user):
             local_tableau_user.role = role
             local_tableau_user.save()
-    _update_user_remote(session, user, groups)
->>>>>>> 2c80e438
+    _update_user_remote(session, user, domain, groups=groups)
 
 
 def _update_user_remote(session, user, domain, groups=[]):
