--- conflicted
+++ resolved
@@ -241,28 +241,17 @@
 
     if export_type == 'case':
         if user_filters and use_user_filters:
-<<<<<<< HEAD
             users_matching_filter = map(lambda x: x.get('user_id'), get_all_users_by_domain(domain,
                 user_filter=user_filters, simplified=True))
-            filter = FilterFunction(case_users_filter, users=users_matching_filter)
-=======
-            users_matching_filter = map(lambda x: x._id, get_all_users_by_domain(domain, filter_users=user_filters))
-            filter = SerializableFunction(case_users_filter, users=users_matching_filter)
->>>>>>> dc200b08
         else:
             filter = SerializableFunction(case_group_filter, group=group)
     else:
         filter = SerializableFunction(instances) & SerializableFunction(app_export_filter, app_id=app_id)
         filter &= SerializableFunction(datespan_export_filter, datespan=request.datespan)
         if user_filters and use_user_filters:
-<<<<<<< HEAD
             users_matching_filter = map(lambda x: x.get('user_id'), get_all_users_by_domain(domain,
                 user_filter=user_filters, simplified=True))
-            filter &= FilterFunction(users_filter, users=users_matching_filter)
-=======
-            users_matching_filter = map(lambda x: x._id, get_all_users_by_domain(domain, filter_users=user_filters))
             filter &= SerializableFunction(users_filter, users=users_matching_filter)
->>>>>>> dc200b08
         else:
             filter &= SerializableFunction(group_filter, group=group)
     return filter
