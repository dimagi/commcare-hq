import json
import logging
import math
from typing import List
import warnings
from collections import defaultdict, namedtuple
from datetime import datetime
import pytz

from django.core.cache import cache
from django.db.transaction import atomic
from django.http import Http404
from django.utils.translation import gettext as _

from memoized import memoized

from dimagi.utils.dates import DateSpan
from dimagi.utils.logging import notify_exception

from celery.schedules import crontab

from corehq.apps.celery import periodic_task
from corehq.apps.domain.models import Domain
from corehq.apps.groups.models import Group
from corehq.apps.reports.const import USER_QUERY_LIMIT, HQ_TABLEAU_GROUP_NAME
from corehq.apps.reports.exceptions import TableauAPIError
from corehq.apps.reports.models import TableauServer, TableauAPISession, TableauUser, TableauConnectedApp
from corehq.apps.users.models import CommCareUser, WebUser, CouchUser
from corehq.apps.users.permissions import get_extra_permissions
from corehq.apps.users.util import user_id_to_username
from corehq.apps.user_importer.helpers import spec_value_to_boolean_or_none
from corehq.form_processor.exceptions import XFormNotFound
from corehq.form_processor.models import XFormInstance
from corehq.toggles import TABLEAU_USER_SYNCING
from corehq.util.log import send_HTML_email
from corehq.util.quickcache import quickcache

from .analytics.esaccessors import (
    get_all_user_ids_submitted,
    get_username_in_last_form_user_id_submitted,
)
from .models import HQUserType, TempCommCareUser
from corehq.apps.es.case_search import CaseSearchES, case_property_missing


def user_list(domain):
    #referenced in filters.users.SelectMobileWorkerFilter
    users = list(CommCareUser.by_domain(domain))
    users.extend(CommCareUser.by_domain(domain, is_active=False))
    users.sort(key=lambda user: (not user.is_active, user.username))
    return users


def get_all_users_by_domain(domain=None, group=None, user_ids=None,
                            user_filter=None, simplified=False, CommCareUser=None, include_inactive=False):
    """
        WHEN THERE ARE A LOT OF USERS, THIS IS AN EXPENSIVE OPERATION.
        Returns a list of CommCare Users based on domain, group, and user
        filter (demo_user, admin, registered, unknown)
    """
    def _create_temp_user(user_id):
        username = get_username_from_forms(domain, user_id).lower()
        temp_user = TempCommCareUser(domain, username, user_id)
        if user_filter[temp_user.filter_flag].show:
            return temp_user
        return None

    user_ids = user_ids or []
    user_ids = [_f for _f in user_ids if _f]  # remove empty strings if any
    if not CommCareUser:
        from corehq.apps.users.models import CommCareUser

    if group:
        # get all the users only in this group and don't bother filtering.
        if not isinstance(group, Group):
            group = Group.get(group)
        users = group.get_users(is_active=(not include_inactive), only_commcare=True)
    elif user_ids:
        try:
            users = []
            for id in user_ids:
                user = CommCareUser.get_by_user_id(id)
                if not user and (user_filter[HQUserType.ADMIN].show
                      or user_filter[HQUserType.DEMO_USER].show
                      or user_filter[HQUserType.UNKNOWN].show):
                    user = _create_temp_user(id)
                if user:
                    users.append(user)
        except Exception:
            users = []
        if users and users[0] is None:
            raise Http404()
    else:
        if not user_filter:
            user_filter = HQUserType.all()
        users = []
        submitted_user_ids = set(get_all_user_ids_submitted(domain))
        registered_users_by_id = dict([(user.user_id, user) for user in CommCareUser.by_domain(domain)])
        if include_inactive:
            registered_users_by_id.update(dict(
                [(u.user_id, u) for u in CommCareUser.by_domain(domain, is_active=False)]
            ))
        for user_id in submitted_user_ids:
            if user_id in registered_users_by_id and user_filter[HQUserType.ACTIVE].show:
                user = registered_users_by_id[user_id]
                users.append(user)
            elif (user_id not in registered_users_by_id
                 and (user_filter[HQUserType.ADMIN].show
                 or user_filter[HQUserType.DEMO_USER].show
                 or user_filter[HQUserType.UNKNOWN].show)):
                user = _create_temp_user(user_id)
                if user:
                    users.append(user)
        if user_filter[HQUserType.UNKNOWN].show:
            users.append(TempCommCareUser(domain, '*', None))

        if user_filter[HQUserType.ACTIVE].show:
            # now add all the registered users who never submitted anything
            users.extend(user for id, user in registered_users_by_id.items() if id not in submitted_user_ids)

    if simplified:
        return [_report_user(user) for user in users]
    return users


def get_username_from_forms(domain, user_id):

    def possible_usernames():
        yield get_username_in_last_form_user_id_submitted(domain, user_id)
        yield user_id_to_username(user_id)

    for possible_username in possible_usernames():
        if possible_username:
            return possible_username
    else:
        return HQUserType.human_readable[HQUserType.ADMIN]


def get_user_id_from_form(form_id):
    key = f'xform-{form_id}-user_id'
    user_id = cache.get(key)
    if not user_id:
        try:
            user_id = XFormInstance.objects.get_form(form_id).user_id
        except XFormNotFound:
            return None
        cache.set(key, user_id, 12 * 60 * 60)
    return user_id


def namedtupledict(name, fields):
    cls = namedtuple(name, fields)

    def __getitem__(self, item):
        if isinstance(item, str):
            warnings.warn(
                "namedtuple fields should be accessed as attributes",
                DeprecationWarning,
            )
            return getattr(self, item)
        return cls.__getitem__(self, item)

    def get(self, item, default=None):
        warnings.warn(
            "namedtuple fields should be accessed as attributes",
            DeprecationWarning,
        )
        return getattr(self, item, default)
    # return a subclass of cls that has the above __getitem__
    return type(name, (cls,), {
        '__getitem__': __getitem__,
        'get': get,
    })


class SimplifiedUserInfo(
        namedtupledict('SimplifiedUserInfo', (
            'user_id',
            'username_in_report',
            'raw_username',
            'is_active',
            'location_id',
        ))):

    ES_FIELDS = [
        '_id', 'domain', 'username', 'first_name', 'last_name',
        'doc_type', 'is_active', 'location_id', '__group_ids'
    ]

    @property
    @memoized
    def group_ids(self):
        if hasattr(self, '__group_ids'):
            return getattr(self, '__group_ids')
        return Group.by_user_id(self.user_id, False)


def _report_user(user):
    """
    Accepts a user object or a dict such as that returned from elasticsearch.
    Make sure the following fields (attributes) are available:
    _id, username, first_name, last_name, doc_type, is_active
    """
    if not isinstance(user, dict):
        user_report_attrs = [
            'user_id', 'username_in_report', 'raw_username', 'is_active', 'location_id'
        ]
        return SimplifiedUserInfo(**{attr: getattr(user, attr)
                                     for attr in user_report_attrs})
    else:
        username = user.get('username', '')
        raw_username = (username.split("@")[0]
                        if user.get('doc_type', '') == "CommCareUser"
                        else username)
        first = user.get('first_name', '')
        last = user.get('last_name', '')
        username_in_report = _get_username_fragment(raw_username, first, last)
        info = SimplifiedUserInfo(
            user_id=user.get('_id', ''),
            username_in_report=username_in_report,
            raw_username=raw_username,
            is_active=user.get('is_active', None),
            location_id=user.get('location_id', None)
        )
        if '__group_ids' in user:
            group_ids = user['__group_ids']
            info.__group_ids = group_ids if isinstance(group_ids, list) else [group_ids]
        return info


# TODO: This is very similar code to what exists in apps/users/util/user_display_string
def _get_username_fragment(username, first='', last=''):
    full_name = ("%s %s" % (first, last)).strip()

    result = username
    if full_name:
        result = '{} "{}"'.format(result, full_name)

    return result


def get_simplified_users(user_es_query):
    """
    Accepts an instance of UserES and returns SimplifiedUserInfo dicts for the
    matching users, sorted by username.
    """
    users = user_es_query.fields(SimplifiedUserInfo.ES_FIELDS).run().hits
    users = list(map(_report_user, users))
    return sorted(users, key=lambda u: u.username_in_report)


def format_datatables_data(text, sort_key, raw=None):
    # todo: this is redundant with report.table_cell()
    # should remove/refactor one of them away
    data = {"html": text, "sort_key": sort_key}
    if raw is not None:
        data['raw'] = raw
    return data


def get_possible_reports(domain_name):
    from corehq.apps.reports.dispatcher import (ProjectReportDispatcher, CustomProjectReportDispatcher)

    # todo: exports should be its own permission at some point?
    report_map = (ProjectReportDispatcher().get_reports(domain_name)
                  + CustomProjectReportDispatcher().get_reports(domain_name))
    reports = []
    domain_obj = Domain.get_by_name(domain_name)
    for heading, models in report_map:
        for model in models:
            if getattr(model, 'parent_report_class', None):
                report_to_check_if_viewable = model.parent_report_class
            else:
                report_to_check_if_viewable = model

            if report_to_check_if_viewable.show_in_user_roles(domain=domain_name, project=domain_obj):
                path = model.__module__ + '.' + model.__name__
                reports.append({
                    'path': path,
                    'name': model.name,
                    'slug': path.replace('.', '_'),
                })

    for slug, name, is_visible in get_extra_permissions():
        if is_visible(domain_obj):
            reports.append({
                'path': slug,
                'name': name,
                'slug': slug.replace('.', '_'),
            })
    return reports


def friendly_timedelta(td):
    hours, remainder = divmod(td.seconds, 3600)
    minutes, seconds = divmod(remainder, 60)
    parts = [
        ("day", td.days),
        ("hour", hours),
        ("minute", minutes),
        ("second", seconds),
    ]
    text = []
    for t in parts:
        if t[1]:
            text.append("%d %s%s" % (t[1], t[0], "s" if t[1] != 1 else ""))
    return ", ".join(text)


# Copied/extended from http://djangosnippets.org/snippets/1170/
def batch_qs(qs, num_batches=10, min_batch_size=100000):
    """
    Returns a (start, end, total, queryset) tuple for each batch in the given
    queryset.

    Usage:
        # Make sure to order your querset
        article_qs = Article.objects.order_by('id')
        for start, end, total, qs in batch_qs(article_qs):
            print "Now processing %s - %s of %s" % (start + 1, end, total)
            for article in qs:
                print article.body
    """
    total = qs.count()
    if total < min_batch_size:
        batch_size = total
    else:
        batch_size = int(total / num_batches) or total
    for start in range(0, total, batch_size):
        end = min(start + batch_size, total)
        yield (start, end, total, qs[start:end])


def numcell(text, value=None, convert='int', raw=None):
    if value is None:
        try:
            value = int(text) if convert == 'int' else float(text)
            if math.isnan(value):
                text = '---'
            elif not convert == 'int':  # assume this is a percentage column
                text = '%.f%%' % value
        except ValueError:
            value = text
    return format_datatables_data(text=text, sort_key=value, raw=raw)


def datespan_from_beginning(domain_object, timezone):
    # Start and end dates must be naive (no timezone) to work with DateSpan
    # domain creation time is expected to be a naive date in UTC
    startdate = pytz.utc.localize(domain_object.date_created)
    localized_start = startdate.astimezone(timezone)
    localized_start = datetime(year=localized_start.year, month=localized_start.month, day=localized_start.day)

    now = datetime.now(tz=timezone)
    localized_end = datetime(year=now.year, month=now.month, day=now.day)

    datespan = DateSpan(localized_start, localized_end, timezone=timezone)
    datespan.is_default = True
    return datespan


def get_null_empty_value_bindparam(field_slug):
    return f'{field_slug}_empty_eq'


def get_INFilter_element_bindparam(base_name, index):
    return '%s_%d' % (base_name, index)


def get_INFilter_bindparams(base_name, values):
    return tuple(get_INFilter_element_bindparam(base_name, i) for i, val in enumerate(values))


@quickcache(['domain', 'mobile_user_and_group_slugs'], timeout=10)
def is_query_too_big(domain, mobile_user_and_group_slugs, request_user):
    from corehq.apps.reports.filters.users import ExpandedMobileWorkerFilter

    user_es_query = ExpandedMobileWorkerFilter.user_es_query(
        domain,
        mobile_user_and_group_slugs,
        request_user,
    )
    return user_es_query.count() > USER_QUERY_LIMIT


def send_report_download_email(title, recipient, link, subject=None, domain=None):
    if subject is None:
        subject = _("%s: Requested export excel data") % title
    body = "The export you requested for the '%s' report is ready.<br>" \
           "You can download the data at the following link: %s<br><br>" \
           "Please remember that this link will only be active for 24 hours."

    send_HTML_email(
        subject,
        recipient,
        _(body) % (title, "<a href='%s'>%s</a>" % (link, link)),
        domain=domain,
        use_domain_gateway=True,
    )


class DatatablesParams(object):
    def __init__(self, count, start, desc, echo, search=None):
        self.count = count
        self.start = start
        self.end = start + count
        self.desc = desc
        self.echo = echo
        self.search = search

    def __repr__(self):
        return json.dumps({
            'start': self.start,
            'count': self.count,
            'echo': self.echo,
        }, indent=2)

    @classmethod
    def from_request_dict(cls, query):
        count = int(query.get("iDisplayLength", "10"))
        start = int(query.get("iDisplayStart", "0"))

        desc = (query.get("sSortDir_0", "desc") == "desc")
        echo = query.get("sEcho", "0")
        search = query.get("sSearch", "")

        return DatatablesParams(count, start, desc, echo, search)


# --- Tableau API util methods ---

TableauGroupTuple = namedtuple('TableauGroupTuple', ['name', 'id'])
DEFAULT_TABLEAU_ROLE = TableauUser.Roles.UNLICENSED.value
logger = logging.getLogger('tableau_util')


def tableau_username(HQ_username):
    return 'HQ/' + HQ_username


def _group_json_to_tuples(group_json) -> TableauGroupTuple:
    group_tuples = [TableauGroupTuple(group_dict['name'], group_dict['id']) for group_dict in group_json]
    # Remove default Tableau group and HQ group:
    group_tuples_without_defaults = []
    for group in group_tuples:
        if not (group.name == 'All Users' or group.name == HQ_TABLEAU_GROUP_NAME):
            group_tuples_without_defaults.append(group)
    return group_tuples_without_defaults


@quickcache(['domain'], timeout=30 * 60)
def get_all_tableau_groups(domain, session=None):
    '''
    Returns a list of all Tableau groups on the site as list of TableauGroupTuples.
    '''
    session = session or TableauAPISession.create_session_for_domain(domain)
    group_json = session.query_groups()
    return _group_json_to_tuples(group_json)


def get_allowed_tableau_groups_for_domain(domain):
    '''
    Returns a list of the Tableau groups that have been approved in the project settings.
    '''
    return TableauServer.objects.get(domain=domain).allowed_tableau_groups


def get_tableau_groups_for_user(domain, username):
    '''
    Returns a list of Tableau groups that the given user belongs to.
    '''
    session = TableauAPISession.create_session_for_domain(domain)
    user = TableauUser.objects.filter(
        server=session.tableau_connected_app.server
    ).get(username=username)
    group_json = session.get_groups_for_user_id(user.tableau_user_id)
    return _group_json_to_tuples(group_json)


def _notify_tableau_exception(e, domain):
    notify_exception(None, str(e), details={
        'domain': domain
    })


def get_tableau_groups_by_ids(interested_group_ids: List, domain: str,
                            session: TableauAPISession = None) -> List[TableauGroupTuple]:
    session = session or TableauAPISession.create_session_for_domain(domain)
    group_json = session.query_groups()
    filtered_group_json = [group for group in group_json if group['id'] in interested_group_ids]
    return _group_json_to_tuples(filtered_group_json)


<<<<<<< HEAD
def get_tableau_group_ids_by_names(group_names: List, domain: str,
                              session: TableauAPISession = None) -> List[str]:
=======
@quickcache(['domain'], timeout=2 * 60)
def get_tableau_group_ids_by_names(group_names: List, domain: str,
                              session: TableauAPISession = None) -> List[str]:
    '''
    Returns a list of all Tableau group ids on the site derived from tableau group names passed in.
    '''
>>>>>>> 0e15b7ae
    session = session or TableauAPISession.create_session_for_domain(domain)
    group_json = session.query_groups()
    filtered_group_json = [group for group in group_json if group['name'] in group_names]
    return [tup.id for tup in _group_json_to_tuples(filtered_group_json)]


def get_matching_tableau_users_from_other_domains(user):
    return list(TableauUser.objects.filter(
        username=user.username,
        server__server_name=user.server.server_name,
        server__target_site=user.server.target_site,
    ).exclude(server__domain=user.server.domain))


@atomic
def add_tableau_user(domain, username):
    '''
    Creates a TableauUser object with the given username and a default role of Viewer, and adds a new user with
    these details to the Tableau instance.
    '''
    try:
        session = TableauAPISession.create_session_for_domain(domain)
    except TableauConnectedApp.DoesNotExist as e:
        _notify_tableau_exception(e, domain)
        return
    user, created, matching_tableau_users_from_other_domains_exist = _add_tableau_user_local(session, username)
    if created and not matching_tableau_users_from_other_domains_exist:
        try:
            _add_tableau_user_remote(session, user)
        except TableauAPIError as e:
            if e.code != 409017:  # This is the "user already added to site" code.
                raise


def _add_tableau_user_local(session, username, role=DEFAULT_TABLEAU_ROLE):
    user, created = TableauUser.objects.get_or_create(
        server=session.tableau_connected_app.server,
        username=username,
        role=role,
    )

    # Copy information from matching TableauUsers on other domains if there are any
    matching_tableau_users_from_other_domains = get_matching_tableau_users_from_other_domains(user)
    if matching_tableau_users_from_other_domains:
        user.tableau_user_id = matching_tableau_users_from_other_domains[0].tableau_user_id
        user.role = matching_tableau_users_from_other_domains[0].role
        user.save()

    return (user, created, bool(matching_tableau_users_from_other_domains))


def _add_tableau_user_remote(session, user, role=DEFAULT_TABLEAU_ROLE):
    new_id = session.create_user(tableau_username(user.username), role)
    for local_tableau_user in [user] + get_matching_tableau_users_from_other_domains(user):
        local_tableau_user.tableau_user_id = new_id
        local_tableau_user.save()
    _add_user_to_HQ_group(session, user)
    return new_id


@atomic
def delete_tableau_user(domain, username, session=None):
    '''
    Deletes the TableauUser object with the given username and removes it from the Tableau instance.
    '''
    session = session or TableauAPISession.create_session_for_domain(domain)
    try:
        tableau_user = TableauUser.objects.get(username=username, server__domain=domain)
    except TableauUser.DoesNotExist:
        notify_exception(None, f"TableauUser not found for {username} on {domain}")
        return
    if get_matching_tableau_users_from_other_domains(tableau_user):
        _delete_user_local(session, username)
    else:
        deleted_user_id = _delete_user_local(session, username)
        _delete_user_remote(session, deleted_user_id)  # Only delete remotely if no other local TableauUsers exist


def _delete_user_local(session, username):
    user = TableauUser.objects.filter(
        server=session.tableau_connected_app.server
    ).get(username=username)
    id = user.tableau_user_id
    user.delete()
    return id


def _delete_user_remote(session, deleted_user_id):
    session.delete_user(deleted_user_id)


@atomic
def update_tableau_user(domain, username, role=None, groups: List[TableauGroupTuple] = None, session=None):
    '''
    Update the TableauUser object to have the given role and new group details. The `groups` arg should be a list
    of TableauGroupTuples.
    '''
    groups = groups or []
    session = session or TableauAPISession.create_session_for_domain(domain)
    user = TableauUser.objects.filter(
        server=session.tableau_connected_app.server
    ).get(username=username)
    if role:
        for local_tableau_user in [user] + get_matching_tableau_users_from_other_domains(user):
            local_tableau_user.role = role
            local_tableau_user.save()

    # Group management
    allowed_groups_for_domain = get_allowed_tableau_groups_for_domain(domain)
    existing_groups = _group_json_to_tuples(session.get_groups_for_user_id(user.tableau_user_id))
    edited_groups_list = list(filter(lambda group: group.name in allowed_groups_for_domain, groups))
    other_groups = [group for group in existing_groups if group.name not in allowed_groups_for_domain]
    # The list of groups for the user should be a combination of those edited by the web admin and the existing
    # groups the user belongs to that are not editable on that domain.
    new_groups = edited_groups_list + other_groups

    _update_user_remote(session, user, groups=new_groups)


def _update_user_remote(session, user, groups=[]):
    new_id = session.update_user(user.tableau_user_id, role=user.role, username=tableau_username(user.username))
    for local_tableau_user in [user] + get_matching_tableau_users_from_other_domains(user):
        local_tableau_user.tableau_user_id = new_id
        local_tableau_user.save()
    # Add default group
    _add_user_to_HQ_group(session, user)
    for group in groups:
        session.add_user_to_group(user.tableau_user_id, group.id)


def _add_user_to_HQ_group(session, user):
    remote_HQ_group_id = _get_hq_group_id(session)
    if remote_HQ_group_id:
        session.add_user_to_group(user.tableau_user_id, remote_HQ_group_id)
    else:
        _notify_tableau_exception(
            f'HQ Group did not exist when trying to add user to it. Username: {user.username}.',
            user.server.domain)


def _get_hq_group_id(session):
    return session.get_group(HQ_TABLEAU_GROUP_NAME).get('id')


@periodic_task(run_every=crontab(minute=0, hour='*/1'), queue='background_queue')
def sync_all_tableau_users():
    domains_grouped_by_server = defaultdict(list)  # Looks like {(server name, tableau site): [domains]...}
    for domain in TABLEAU_USER_SYNCING.get_enabled_domains():
        server = TableauConnectedApp.get_server(domain)
        if not server:
            continue
        server_details = (server.server_name, server.target_site)
        domains_grouped_by_server[server_details].append(domain)
    for list_of_domains_for_server in domains_grouped_by_server.values():
        logger.info(f"Syncing Tableau users on domains: {list_of_domains_for_server}.")
        try:
            sync_tableau_users_on_domains(list_of_domains_for_server)
        except (TableauAPIError, TableauConnectedApp.DoesNotExist) as e:
            _notify_tableau_exception(e, domain)


def sync_tableau_users_on_domains(domains):
    def _sync_tableau_users_with_hq(session, domain):
        tableau_user_names = [tableau_user.username for tableau_user in TableauUser.objects.filter(
            server=TableauServer.objects.get(domain=domain)
        )]
        web_users_names = [web_user.username for web_user in WebUser.by_domain(domain)]
        # If there's a web user that isn't in the TableauUser model, create a new Tableau user
        for web_user_name in web_users_names:
            if web_user_name not in tableau_user_names:
                _add_tableau_user_local(session, web_user_name)
        # If there's a TableauUser with no corresponding WebUser, delete the Tableau user
        for tableau_user_name in tableau_user_names:
            if tableau_user_name not in web_users_names:
                _delete_user_local(session, tableau_user_name)

    def _sync_tableau_users_with_remote(session, domains):
        # Setup
        def _get_HQ_group_users(session):
            remote_HQ_group_id = _get_hq_group_id(session)
            if remote_HQ_group_id:
                remote_HQ_group_users = session.get_users_in_group(remote_HQ_group_id)
            else:
                session.create_group(HQ_TABLEAU_GROUP_NAME)
                remote_HQ_group_users = []
            return remote_HQ_group_users

        all_remote_users = {username.lower(): value for username, value in session.get_users_on_site().items()}
        all_local_users = TableauUser.objects.filter(server__domain__in=domains)
        distinct_local_users = all_local_users.distinct('username')
        remote_HQ_group_users = _get_HQ_group_users(session)

        # Add/delete/update remote users to match with local reality
        for local_user in distinct_local_users:
            local_tableau_username = tableau_username(local_user.username).lower()
            if local_tableau_username not in all_remote_users:
                _add_tableau_user_remote(session, local_user, local_user.role)
            elif local_user.tableau_user_id != all_remote_users[local_tableau_username]['id']:
                _delete_user_remote(session, all_remote_users[local_tableau_username]['id'])
                _add_tableau_user_remote(session, local_user)
            elif local_user.role != all_remote_users[local_tableau_username]['siteRole']:
                _update_user_remote(
                    session,
                    local_user,
                    groups=_group_json_to_tuples(session.get_groups_for_user_id(local_user.tableau_user_id))
                )

        # Remove any remote users that don't exist locally
        local_users_usernames = [tableau_username(user.username).lower() for user in distinct_local_users]
        for remote_user in remote_HQ_group_users:
            if remote_user['name'].lower() not in local_users_usernames:
                _delete_user_remote(session, remote_user['id'])

    for domain in domains:
        # Sync the web users on HQ with the TableauUser model
        _sync_tableau_users_with_hq(
            TableauAPISession.create_session_for_domain(domain),
            domain
        )

    # Sync the TableauUser model with Tableau users on the remote Tableau instance
    _sync_tableau_users_with_remote(
        TableauAPISession.create_session_for_domain(domains[0]),  # Can use a session for any of the domains
        domains
    )


def is_hq_user(tableau_username):
    return tableau_username and tableau_username.startswith('HQ/')


def tableau_username_to_hq(tableau_username):
    if is_hq_user(tableau_username):
        return tableau_username[3:]


# Attaches to the parse_web_users method, used for user export
def add_on_tableau_details(domain, web_user_dicts):

    session = TableauAPISession.create_session_for_domain(domain)

    def _get_roles_by_user(domain, usernames):
        return {
            user['username']: user['role'] for user in TableauUser.objects.filter(
                server=TableauServer.objects.get(domain=domain)
            ).filter(username__in=usernames).values('username', 'role')
        }

    def _get_groups_by_username(session, domain):
        try:
            groups_by_username = defaultdict(list)
            all_groups = get_all_tableau_groups(domain, session=session)
            for group in all_groups:
                for user_dict in session.get_users_in_group(group.id):
                    hq_username = tableau_username_to_hq(user_dict.get('name'))
                    if hq_username:
                        groups_by_username[hq_username].append(group.name)
            return groups_by_username
        except TableauAPIError:
            return None

    users_to_edit = []
    for web_user_dict in web_user_dicts:
        user = CouchUser.get_by_username(web_user_dict['username'], strict=True)
        # Make sure user already exists on domain (i.e. not an invited user)
        if user and user.get_domain_membership(domain):
            users_to_edit.append(user.username)

    roles_by_user = _get_roles_by_user(domain, users_to_edit)
    groups_by_username = _get_groups_by_username(session, domain)

    for web_user_dict in web_user_dicts:
        username = web_user_dict['username']
        if username not in users_to_edit:
            web_user_dict['tableau_role'] = 'N/A'
            web_user_dict['tableau_groups'] = 'N/A'
        else:
            web_user_dict['tableau_role'] = roles_by_user.get(username, 'ERROR')
            if groups_by_username is None:
                web_user_dict['tableau_groups'] = 'ERROR'
            else:
                web_user_dict['tableau_groups'] = ','.join(groups_by_username.get(username, ''))
    return web_user_dicts


# Attaches to the import_users method
def import_tableau_users(domain, web_user_specs):
    # Skip the Tableau users part of the import if one of the columns is missing
    if (not web_user_specs or web_user_specs[0].get('tableau_role') is None
    or web_user_specs[0].get('tableau_groups') is None):
        return
    session = TableauAPISession.create_session_for_domain(domain)
    known_groups = {}
    for row in web_user_specs:
        username = row.get('username')
        remove = spec_value_to_boolean_or_none(row, 'remove')
        user = CouchUser.get_by_username(username, strict=True)
        if user:
            if remove:
                delete_tableau_user(domain, username, session=session)
            elif user.get_domain_membership(domain):
                tableau_role = row.get('tableau_role')
                tableau_groups_txt = row.get('tableau_groups')
                BAD_VALUES = ['ERROR', 'N/A']
                if tableau_role in BAD_VALUES or tableau_groups_txt in BAD_VALUES:
                    continue

                def _get_tableau_group_tuples_from_names(names, known_groups):
                    groups = []
                    for group_name in names:
                        if group_name in known_groups:
                            groups.append(known_groups[group_name])
                        else:
                            try:
                                new_group = TableauGroupTuple(group_name,
                                    session.get_group(group_name)['id'])
                            except (TableauAPIError, KeyError) as e:
                                _notify_tableau_exception(e, domain)
                            else:
                                groups.append(new_group)
                                known_groups[group_name] = new_group
                    return groups, known_groups

                tableau_group_names = tableau_groups_txt.split(',')
                tableau_group_names = tableau_group_names if tableau_group_names[0] else []
                tableau_groups, known_groups = _get_tableau_group_tuples_from_names(tableau_group_names,
                                                                                    known_groups)

                update_tableau_user(domain, username, role=tableau_role, groups=tableau_groups, session=session)


def domain_copied_cases_by_owner(domain, owner_ids):
    """
    Returns all the cases on a domain belonging to a set of owners
    where the cases have the COMMCARE_CASE_COPY_PROPERTY_NAME case
    property.
    """
    from corehq.apps.hqcase.case_helper import CaseCopier
    return CaseSearchES()\
        .domain(domain)\
        .owner(owner_ids)\
        .NOT(case_property_missing(CaseCopier.COMMCARE_CASE_COPY_PROPERTY_NAME))\
        .values_list('_id', flat=True)<|MERGE_RESOLUTION|>--- conflicted
+++ resolved
@@ -491,17 +491,12 @@
     return _group_json_to_tuples(filtered_group_json)
 
 
-<<<<<<< HEAD
-def get_tableau_group_ids_by_names(group_names: List, domain: str,
-                              session: TableauAPISession = None) -> List[str]:
-=======
 @quickcache(['domain'], timeout=2 * 60)
 def get_tableau_group_ids_by_names(group_names: List, domain: str,
                               session: TableauAPISession = None) -> List[str]:
     '''
     Returns a list of all Tableau group ids on the site derived from tableau group names passed in.
     '''
->>>>>>> 0e15b7ae
     session = session or TableauAPISession.create_session_for_domain(domain)
     group_json = session.query_groups()
     filtered_group_json = [group for group in group_json if group['name'] in group_names]
