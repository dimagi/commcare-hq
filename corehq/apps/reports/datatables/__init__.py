--- conflicted
+++ resolved
@@ -98,12 +98,9 @@
             length += 1
         return length
 
-<<<<<<< HEAD
-=======
     def __nonzero__(self):
         return True
 
->>>>>>> fb348046
 
 class DataTablesHeader(object):
     has_group = False
@@ -202,10 +199,6 @@
         for col in self:
             length += len(col) if isinstance(col, DataTablesColumnGroup) else 1
         return length
-<<<<<<< HEAD
-
-=======
->>>>>>> fb348046
 
     def __nonzero__(self):
         return True