from django.utils.html import format_html, format_html_join
from django.template.loader import render_to_string
from django.utils.html import format_html, format_html_join
from django.utils.safestring import mark_safe
from django.utils.functional import Promise

from . import DTSortDirection, DTSortType


class DataTablesColumn(object):
    rowspan = 1

    def __init__(self, name, span=0, sort_type=None, sort_direction=None,
                 help_text=None, sortable=True, rotate=False,
                 expected=None, prop_name=None, visible=True, data_slug=None,
                 alt_prop_name=None, width=None, css_class=None, sql_col=None):
        self.html = name
        self.css_span = span
        self.sort_type = sort_type
        self.sort_direction = sort_direction if sort_direction else [DTSortDirection.ASC, DTSortDirection.DSC]
        self.help_text = help_text
        self.sortable = sortable
        self.rotate = rotate
        self.prop_name = prop_name
        self.visible = visible
        if isinstance(expected, int):
            expected = "%d" % expected
        self.expected = expected
        self.data_slug = data_slug
        self.alt_prop_name = alt_prop_name
        self.width = width
        self.css_class = css_class
        self.sql_col = sql_col

    @property
    def render_html(self):
        css_classes = []
        if self.css_span:
            css_classes.append("span%d" % self.css_span)
        if self.sortable:
            css_classes.append("clickable")

        column_params = dict(
            title=self.html,
            sort=self.sortable,
            rotate=self.rotate,
            css=" ".join(css_classes),
            rowspan=self.rowspan,
            help_text=self.help_text,
            expected=self.expected,
            width=self.width
        )
        return render_to_string("reports/datatables/column.html", dict(
            col=column_params
        ))

    @property
    def render_aoColumns(self):
        aoColumns = dict(asSorting=self.sort_direction)

        if self.prop_name:
            aoColumns['sName'] = self.prop_name
        if self.sort_type:
            aoColumns["sType"] = self.sort_type
        if not self.sortable:
            aoColumns["bSortable"] = self.sortable
        if self.rotate:
            aoColumns["sWidth"] = '10px'
        if not self.visible:
            aoColumns["bVisible"] = self.visible
        if self.data_slug:
            aoColumns['mDataProp'] = self.data_slug
        if self.css_class:
            aoColumns['sClass'] = self.css_class
        return aoColumns


class NumericColumn(DataTablesColumn):

    def __init__(self, *args, **kwargs):
        return super(NumericColumn, self).__init__(
            sort_type=DTSortType.NUMERIC, sortable=True, *args, **kwargs)


class DataTablesColumnGroup(object):
    css_span = 0

    def __init__(self, name, *args):
        self.columns = list()
        self.html = name
        for col in args:
            if isinstance(col, DataTablesColumn):
                self.add_column(col)

    def add_column(self, column):
        self.columns.append(column)
        self.css_span += column.css_span

    def remove_column(self, column):
        self.columns.remove(column)
        self.css_span -= column.css_span

    @property
    def render_html(self):
<<<<<<< HEAD
        template = '<th{} colspan="{}"><strong>{}</strong></th>'
        css_class = ' class="col-sm-%d"' % self.css_span if self.css_span > 0 else ''
        col_span = len(self.columns)
        return format_html(template, css_class, col_span, self.html) if self.columns else ''
=======
        template = '<th{css_class} colspan="{colspan}"><strong>{title}</strong></th>'
        css_class = mark_safe(  # nosec: no user input
            ' class="col-sm-%d"' % self.css_span if self.css_span > 0 else ''
        )
        template_properties = {
            'title': self.html,
            'css_class': css_class,
            'colspan': len(self.columns)
        }
        return format_html(template, **template_properties) if self.columns else ''
>>>>>>> 86685627

    @property
    def render_group_html(self):
        return format_html_join('\n', '{}', ((col.render_html,) for col in self.columns))

    @property
    def render_aoColumns(self):
        aoColumns = list()
        for col in self.columns:
            aoColumns.append(col.render_aoColumns)
        return aoColumns

    def __iter__(self):
        for col in self.columns:
            yield col

    def __len__(self):
        length = 0
        for _ in self:
            length += 1
        return length

    def __bool__(self):
        return True

    __nonzero__ = __bool__


class DataTablesHeader(object):
    has_group = False
    no_sort = False
    complex = True
    span = 0
    auto_width = False
    custom_sort = None

    def __init__(self, *args):
        self.header = list()
        for col in args:
            if isinstance(col, DataTablesColumnGroup):
                self.has_group = True
            if isinstance(col, DataTablesColumnGroup) or \
               isinstance(col, DataTablesColumn):
                self.add_column(col)

    def add_column(self, column):
        self.header.append(column)
        self.span += column.css_span
        self.check_auto_width()

    def remove_column(self, column):
        self.header.remove(column)
        self.span -= column.css_span
        self.check_auto_width()

    def prepend_column(self, column):
        self.header = [column] + self.header
        self.span += column.css_span
        self.check_auto_width()

    def insert_column(self, column, index):
        self.span += column.css_span
        self.header = self.header[:index] + [column] + self.header[index:]
        self.check_auto_width()

    def check_auto_width(self):
        self.auto_width = bool(0 < self.span <= 12)

    @property
    def as_export_table(self):
        head = list()
        groups = list()
        use_groups = False
        for column in self.header:
            if isinstance(column, DataTablesColumnGroup):
                use_groups = True
                groups.extend([column.html] + [" "] * (len(column.columns) - 1))
                for child_columns in column.columns:
                    head.append(child_columns.html)
            else:
                head.append(column.html)
                groups.append(" ")

        def unicodify(h):
            # HACK ideally we would not have to guess at the encoding of `h`
            # (when it is not unicode). Hopefully all byte strings that come
            # through here are encoded as UTF-8. If not, .decode() may blow up.
            return h if isinstance(h, (str, Promise)) else h.decode("utf-8")
        head = list(map(unicodify, head))
        if use_groups:
            return [groups, head]
        else:
            return [head]

    @property
    def render_html(self):
        head = list()
        groups = list()
<<<<<<< HEAD

=======
>>>>>>> 86685627
        for column in self.header:
            if isinstance(column, DataTablesColumn):
                column.rowspan = 2 if self.has_group else 1
                if self.no_sort:
                    column.sortable = False
            elif isinstance(column, DataTablesColumnGroup):
                groups.append(column.render_group_html)
            head.append(column.render_html)

<<<<<<< HEAD
        header_segment = format_html_join('\n', '{}', ((segment,) for segment in head))
        header = format_html('<tr>{}</tr>', header_segment)
        if len(groups) > 2:
            group_segment = format_html_join('\n', '{}', ((segment,) for segment in groups))
            header = format_html('{}\n<tr>{}</tr>', header, group_segment)
        return header
=======
        headers_data = format_html_join('\n', '{}', ((header,) for header in head))
        html = format_html('<tr>{}</tr>', headers_data)

        if len(groups):
            group_data = format_html_join('\n', '{}', ((group,) for group in groups))
            html = format_html('{}<tr>{}</tr>', html, group_data)

        return html
>>>>>>> 86685627

    @property
    def render_aoColumns(self):
        aoColumns = list()
        for column in self.header:
            if isinstance(column, DataTablesColumnGroup):
                aoColumns.extend(column.render_aoColumns)
            else:
                aoColumns.append(column.render_aoColumns)
        return aoColumns

    def __iter__(self):
        for column in self.header:
            yield column

    def __len__(self):
        length = 0
        for col in self:
            length += len(col) if isinstance(col, DataTablesColumnGroup) else 1
        return length

    def __bool__(self):
        return True

    __nonzero__ = __bool__<|MERGE_RESOLUTION|>--- conflicted
+++ resolved
@@ -1,6 +1,5 @@
 from django.utils.html import format_html, format_html_join
 from django.template.loader import render_to_string
-from django.utils.html import format_html, format_html_join
 from django.utils.safestring import mark_safe
 from django.utils.functional import Promise
 
@@ -102,12 +101,6 @@
 
     @property
     def render_html(self):
-<<<<<<< HEAD
-        template = '<th{} colspan="{}"><strong>{}</strong></th>'
-        css_class = ' class="col-sm-%d"' % self.css_span if self.css_span > 0 else ''
-        col_span = len(self.columns)
-        return format_html(template, css_class, col_span, self.html) if self.columns else ''
-=======
         template = '<th{css_class} colspan="{colspan}"><strong>{title}</strong></th>'
         css_class = mark_safe(  # nosec: no user input
             ' class="col-sm-%d"' % self.css_span if self.css_span > 0 else ''
@@ -118,7 +111,6 @@
             'colspan': len(self.columns)
         }
         return format_html(template, **template_properties) if self.columns else ''
->>>>>>> 86685627
 
     @property
     def render_group_html(self):
@@ -217,10 +209,6 @@
     def render_html(self):
         head = list()
         groups = list()
-<<<<<<< HEAD
-
-=======
->>>>>>> 86685627
         for column in self.header:
             if isinstance(column, DataTablesColumn):
                 column.rowspan = 2 if self.has_group else 1
@@ -230,14 +218,6 @@
                 groups.append(column.render_group_html)
             head.append(column.render_html)
 
-<<<<<<< HEAD
-        header_segment = format_html_join('\n', '{}', ((segment,) for segment in head))
-        header = format_html('<tr>{}</tr>', header_segment)
-        if len(groups) > 2:
-            group_segment = format_html_join('\n', '{}', ((segment,) for segment in groups))
-            header = format_html('{}\n<tr>{}</tr>', header, group_segment)
-        return header
-=======
         headers_data = format_html_join('\n', '{}', ((header,) for header in head))
         html = format_html('<tr>{}</tr>', headers_data)
 
@@ -246,7 +226,6 @@
             html = format_html('{}<tr>{}</tr>', html, group_data)
 
         return html
->>>>>>> 86685627
 
     @property
     def render_aoColumns(self):
