from __future__ import absolute_import, unicode_literals
from functools import partial

from datetime import datetime
from django import template
from django.utils.html import format_html
from django.utils.translation import ugettext_lazy

<<<<<<< HEAD
=======
from corehq import privileges
from corehq.apps.cloudcare import CLOUDCARE_DEVICE_ID
from corehq.apps.hqwebapp.templatetags.hq_shared_tags import toggle_enabled

from corehq.apps.app_manager.util import get_form_source_download_url
from corehq.apps.receiverwrapper.auth import AuthContext
from corehq.apps.hqwebapp.doc_info import get_doc_info_by_id, DocInfo
from corehq.apps.locations.permissions import can_edit_form_location
from corehq.apps.reports.formdetails.readable import get_readable_data_for_submission
from corehq import toggles
from corehq.form_processor.interfaces.dbaccessors import CaseAccessors
from corehq.util.timezones.conversions import ServerTime
from corehq.util.timezones.utils import get_timezone_for_request
>>>>>>> fd50563b
from corehq.util.xml_utils import indent_xml
import six


register = template.Library()

@register.simple_tag
def render_form_xml(form):
    xml = form.get_xml()
    if isinstance(xml, six.text_type):
        xml = xml.encode('utf-8', errors='replace')
    formatted_xml = indent_xml(xml) if xml else ''
    return format_html('<pre class="prettyprint linenums"><code class="no-border language-xml">{}</code></pre>',
<<<<<<< HEAD
                       formatted_xml)
=======
                       formatted_xml)


def sorted_case_update_keys(keys):
    """Put common @ attributes at the bottom"""
    return sorted(keys, key=lambda k: (k[0] == '@', k))


def sorted_form_metadata_keys(keys):
    def mycmp(x, y):
        foo = ('timeStart', 'timeEnd')
        bar = ('username', 'userID')

        if x in foo and y in foo:
            return -1 if foo.index(x) == 0 else 1
        elif x in foo or y in foo:
            return 0

        if x in bar and y in bar:
            return -1 if bar.index(x) == 0 else 1
        elif x in bar and y in bar:
            return 0

        return cmp(x, y)
    return sorted(keys, cmp=mycmp)


@register.simple_tag
def render_form(form, domain, options):
    """
    Uses options since Django 1.3 doesn't seem to support templatetag kwargs.
    Change to kwargs when we're on a version of Django that does.

    """
    case_id = options.get('case_id')
    side_pane = options.get('side_pane', False)
    user = options.get('user', None)
    request = options.get('request', None)
    support_enabled = toggle_enabled(request, toggles.SUPPORT)

    form_data, question_list_not_found = get_readable_data_for_submission(form)

    timezone = get_timezone_for_request()

    context = {
        "context_case_id": case_id,
        "instance": form,
        "is_archived": form.is_archived,
        "form_source_download_url": get_form_source_download_url(form),
        "edit_info": _get_edit_info(form),
        "domain": domain,
        'question_list_not_found': question_list_not_found,
        "form_data": form_data,
        "side_pane": side_pane,
        "tz_abbrev": timezone.localize(datetime.utcnow()).tzname(),
    }

    context.update(_get_cases_changed_context(domain, form, case_id))
    context.update(_get_form_metadata_context(domain, form, timezone, support_enabled))
    context.update(_get_display_options(request, domain, user, form, support_enabled))
    context.update(_get_edit_info(form))
    instance_history = []
    if form.history:
        for operation in form.history:
            user_date = ServerTime(operation.date).user_time(timezone).done()
            instance_history.append({
                'readable_date': user_date.strftime("%Y-%m-%d %H:%M"),
                'readable_action': FORM_OPERATIONS.get(operation.operation, operation.operation),
                'user_info': get_doc_info_by_id(domain, operation.user),
            })
    context['instance_history'] = instance_history
    return render_to_string("reports/form/partials/single_form.html", context, request=request)


def _get_edit_info(instance):
    info = {
        'was_edited': False,
        'is_edit': False,
    }
    if instance.is_deprecated:
        info.update({
            'was_edited': True,
            'latest_version': instance.orig_id,
        })
    if getattr(instance, 'edited_on', None) and getattr(instance, 'deprecated_form_id', None):
        info.update({
            'is_edit': True,
            'edited_on': instance.edited_on,
            'previous_version': instance.deprecated_form_id
        })
    return info


def _get_display_options(request, domain, user, form, support_enabled):
    user_can_edit = (
        request and user and request.domain and user.can_edit_data()
    )
    show_edit_options = (
        user_can_edit
        and can_edit_form_location(domain, user, form)
    )
    show_edit_submission = (
        user_can_edit
        and has_privilege(request, privileges.DATA_CLEANUP)
        and not form.is_deprecated
    )

    show_resave = (
        user_can_edit and support_enabled
    )

    return {
        "show_edit_options": show_edit_options,
        "show_edit_submission": show_edit_submission,
        "show_resave": show_resave,
    }


def _get_form_metadata_context(domain, form, timezone, support_enabled=False):
    meta = _top_level_tags(form).get('meta', None) or {}
    meta['received_on'] = json_format_datetime(form.received_on)
    meta['server_modified_on'] = json_format_datetime(form.server_modified_on) if form.server_modified_on else ''
    if support_enabled:
        meta['last_sync_token'] = form.last_sync_token

    definition = get_default_definition(sorted_form_metadata_keys(list(meta)))
    form_meta_data = get_tables_as_columns(meta, definition, timezone=timezone)
    if getattr(form, 'auth_context', None):
        auth_context = AuthContext(form.auth_context)
        auth_context_user_id = auth_context.user_id
        auth_user_info = get_doc_info_by_id(domain, auth_context_user_id)
    else:
        auth_user_info = get_doc_info_by_id(domain, None)
        auth_context = AuthContext(
            user_id=None,
            authenticated=False,
            domain=domain,
        )
    meta_userID = meta.get('userID')
    meta_username = meta.get('username')
    if meta_userID == 'demo_user':
        user_info = DocInfo(
            domain=domain,
            display='demo_user',
        )
    elif meta_username == 'admin':
        user_info = DocInfo(
            domain=domain,
            display='admin',
        )
    else:
        user_info = get_doc_info_by_id(domain, meta_userID)

    return {
        "form_meta_data": form_meta_data,
        "auth_context": auth_context,
        "auth_user_info": auth_user_info,
        "user_info": user_info,
    }


def _get_cases_changed_context(domain, form, case_id=None):
    case_blocks = extract_case_blocks(form)
    for i, block in enumerate(list(case_blocks)):
        if case_id and block.get(const.CASE_ATTR_ID) == case_id:
            case_blocks.pop(i)
            case_blocks.insert(0, block)
    cases = []
    for b in case_blocks:
        this_case_id = b.get(const.CASE_ATTR_ID)
        try:
            this_case = CaseAccessors(domain).get_case(this_case_id) if this_case_id else None
            valid_case = True
        except ResourceNotFound:
            this_case = None
            valid_case = False

        if this_case and this_case.case_id:
            url = reverse('case_data', args=[domain, this_case.case_id])
        else:
            url = "#"

        definition = get_default_definition(
            sorted_case_update_keys(list(b)),
            assume_phonetimes=(not form.metadata or
                               (form.metadata.deviceID != CLOUDCARE_DEVICE_ID)),
        )
        cases.append({
            "is_current_case": case_id and this_case_id == case_id,
            "name": case_inline_display(this_case),
            "table": get_tables_as_columns(b, definition, timezone=get_timezone_for_request()),
            "url": url,
            "valid_case": valid_case,
            "case_type": this_case.type if valid_case else None,
        })

    return {
        'cases': cases
    }


def _top_level_tags(form):
        """
        Returns a OrderedDict of the top level tags found in the xml, in the
        order they are found.

        """
        to_return = OrderedDict()

        element = form.get_xml_element()
        if element is None:
            return OrderedDict(sorted(form.form_data.items()))

        for child in element:
            # fix {namespace}tag format forced by ElementTree in certain cases (eg, <reg> instead of <n0:reg>)
            key = child.tag.split('}')[1] if child.tag.startswith("{") else child.tag
            if key == "Meta":
                key = "meta"
            to_return[key] = form.get_data('form/' + key)
        return to_return
>>>>>>> fd50563b
<|MERGE_RESOLUTION|>--- conflicted
+++ resolved
@@ -1,27 +1,8 @@
 from __future__ import absolute_import, unicode_literals
-from functools import partial
 
-from datetime import datetime
 from django import template
 from django.utils.html import format_html
-from django.utils.translation import ugettext_lazy
 
-<<<<<<< HEAD
-=======
-from corehq import privileges
-from corehq.apps.cloudcare import CLOUDCARE_DEVICE_ID
-from corehq.apps.hqwebapp.templatetags.hq_shared_tags import toggle_enabled
-
-from corehq.apps.app_manager.util import get_form_source_download_url
-from corehq.apps.receiverwrapper.auth import AuthContext
-from corehq.apps.hqwebapp.doc_info import get_doc_info_by_id, DocInfo
-from corehq.apps.locations.permissions import can_edit_form_location
-from corehq.apps.reports.formdetails.readable import get_readable_data_for_submission
-from corehq import toggles
-from corehq.form_processor.interfaces.dbaccessors import CaseAccessors
-from corehq.util.timezones.conversions import ServerTime
-from corehq.util.timezones.utils import get_timezone_for_request
->>>>>>> fd50563b
 from corehq.util.xml_utils import indent_xml
 import six
 
@@ -35,227 +16,4 @@
         xml = xml.encode('utf-8', errors='replace')
     formatted_xml = indent_xml(xml) if xml else ''
     return format_html('<pre class="prettyprint linenums"><code class="no-border language-xml">{}</code></pre>',
-<<<<<<< HEAD
-                       formatted_xml)
-=======
-                       formatted_xml)
-
-
-def sorted_case_update_keys(keys):
-    """Put common @ attributes at the bottom"""
-    return sorted(keys, key=lambda k: (k[0] == '@', k))
-
-
-def sorted_form_metadata_keys(keys):
-    def mycmp(x, y):
-        foo = ('timeStart', 'timeEnd')
-        bar = ('username', 'userID')
-
-        if x in foo and y in foo:
-            return -1 if foo.index(x) == 0 else 1
-        elif x in foo or y in foo:
-            return 0
-
-        if x in bar and y in bar:
-            return -1 if bar.index(x) == 0 else 1
-        elif x in bar and y in bar:
-            return 0
-
-        return cmp(x, y)
-    return sorted(keys, cmp=mycmp)
-
-
-@register.simple_tag
-def render_form(form, domain, options):
-    """
-    Uses options since Django 1.3 doesn't seem to support templatetag kwargs.
-    Change to kwargs when we're on a version of Django that does.
-
-    """
-    case_id = options.get('case_id')
-    side_pane = options.get('side_pane', False)
-    user = options.get('user', None)
-    request = options.get('request', None)
-    support_enabled = toggle_enabled(request, toggles.SUPPORT)
-
-    form_data, question_list_not_found = get_readable_data_for_submission(form)
-
-    timezone = get_timezone_for_request()
-
-    context = {
-        "context_case_id": case_id,
-        "instance": form,
-        "is_archived": form.is_archived,
-        "form_source_download_url": get_form_source_download_url(form),
-        "edit_info": _get_edit_info(form),
-        "domain": domain,
-        'question_list_not_found': question_list_not_found,
-        "form_data": form_data,
-        "side_pane": side_pane,
-        "tz_abbrev": timezone.localize(datetime.utcnow()).tzname(),
-    }
-
-    context.update(_get_cases_changed_context(domain, form, case_id))
-    context.update(_get_form_metadata_context(domain, form, timezone, support_enabled))
-    context.update(_get_display_options(request, domain, user, form, support_enabled))
-    context.update(_get_edit_info(form))
-    instance_history = []
-    if form.history:
-        for operation in form.history:
-            user_date = ServerTime(operation.date).user_time(timezone).done()
-            instance_history.append({
-                'readable_date': user_date.strftime("%Y-%m-%d %H:%M"),
-                'readable_action': FORM_OPERATIONS.get(operation.operation, operation.operation),
-                'user_info': get_doc_info_by_id(domain, operation.user),
-            })
-    context['instance_history'] = instance_history
-    return render_to_string("reports/form/partials/single_form.html", context, request=request)
-
-
-def _get_edit_info(instance):
-    info = {
-        'was_edited': False,
-        'is_edit': False,
-    }
-    if instance.is_deprecated:
-        info.update({
-            'was_edited': True,
-            'latest_version': instance.orig_id,
-        })
-    if getattr(instance, 'edited_on', None) and getattr(instance, 'deprecated_form_id', None):
-        info.update({
-            'is_edit': True,
-            'edited_on': instance.edited_on,
-            'previous_version': instance.deprecated_form_id
-        })
-    return info
-
-
-def _get_display_options(request, domain, user, form, support_enabled):
-    user_can_edit = (
-        request and user and request.domain and user.can_edit_data()
-    )
-    show_edit_options = (
-        user_can_edit
-        and can_edit_form_location(domain, user, form)
-    )
-    show_edit_submission = (
-        user_can_edit
-        and has_privilege(request, privileges.DATA_CLEANUP)
-        and not form.is_deprecated
-    )
-
-    show_resave = (
-        user_can_edit and support_enabled
-    )
-
-    return {
-        "show_edit_options": show_edit_options,
-        "show_edit_submission": show_edit_submission,
-        "show_resave": show_resave,
-    }
-
-
-def _get_form_metadata_context(domain, form, timezone, support_enabled=False):
-    meta = _top_level_tags(form).get('meta', None) or {}
-    meta['received_on'] = json_format_datetime(form.received_on)
-    meta['server_modified_on'] = json_format_datetime(form.server_modified_on) if form.server_modified_on else ''
-    if support_enabled:
-        meta['last_sync_token'] = form.last_sync_token
-
-    definition = get_default_definition(sorted_form_metadata_keys(list(meta)))
-    form_meta_data = get_tables_as_columns(meta, definition, timezone=timezone)
-    if getattr(form, 'auth_context', None):
-        auth_context = AuthContext(form.auth_context)
-        auth_context_user_id = auth_context.user_id
-        auth_user_info = get_doc_info_by_id(domain, auth_context_user_id)
-    else:
-        auth_user_info = get_doc_info_by_id(domain, None)
-        auth_context = AuthContext(
-            user_id=None,
-            authenticated=False,
-            domain=domain,
-        )
-    meta_userID = meta.get('userID')
-    meta_username = meta.get('username')
-    if meta_userID == 'demo_user':
-        user_info = DocInfo(
-            domain=domain,
-            display='demo_user',
-        )
-    elif meta_username == 'admin':
-        user_info = DocInfo(
-            domain=domain,
-            display='admin',
-        )
-    else:
-        user_info = get_doc_info_by_id(domain, meta_userID)
-
-    return {
-        "form_meta_data": form_meta_data,
-        "auth_context": auth_context,
-        "auth_user_info": auth_user_info,
-        "user_info": user_info,
-    }
-
-
-def _get_cases_changed_context(domain, form, case_id=None):
-    case_blocks = extract_case_blocks(form)
-    for i, block in enumerate(list(case_blocks)):
-        if case_id and block.get(const.CASE_ATTR_ID) == case_id:
-            case_blocks.pop(i)
-            case_blocks.insert(0, block)
-    cases = []
-    for b in case_blocks:
-        this_case_id = b.get(const.CASE_ATTR_ID)
-        try:
-            this_case = CaseAccessors(domain).get_case(this_case_id) if this_case_id else None
-            valid_case = True
-        except ResourceNotFound:
-            this_case = None
-            valid_case = False
-
-        if this_case and this_case.case_id:
-            url = reverse('case_data', args=[domain, this_case.case_id])
-        else:
-            url = "#"
-
-        definition = get_default_definition(
-            sorted_case_update_keys(list(b)),
-            assume_phonetimes=(not form.metadata or
-                               (form.metadata.deviceID != CLOUDCARE_DEVICE_ID)),
-        )
-        cases.append({
-            "is_current_case": case_id and this_case_id == case_id,
-            "name": case_inline_display(this_case),
-            "table": get_tables_as_columns(b, definition, timezone=get_timezone_for_request()),
-            "url": url,
-            "valid_case": valid_case,
-            "case_type": this_case.type if valid_case else None,
-        })
-
-    return {
-        'cases': cases
-    }
-
-
-def _top_level_tags(form):
-        """
-        Returns a OrderedDict of the top level tags found in the xml, in the
-        order they are found.
-
-        """
-        to_return = OrderedDict()
-
-        element = form.get_xml_element()
-        if element is None:
-            return OrderedDict(sorted(form.form_data.items()))
-
-        for child in element:
-            # fix {namespace}tag format forced by ElementTree in certain cases (eg, <reg> instead of <n0:reg>)
-            key = child.tag.split('}')[1] if child.tag.startswith("{") else child.tag
-            if key == "Meta":
-                key = "meta"
-            to_return[key] = form.get_data('form/' + key)
-        return to_return
->>>>>>> fd50563b
+                       formatted_xml)