from collections import defaultdict
from datetime import date, datetime

from django.core.management import BaseCommand
from django.db import ProgrammingError, connections, models, router
from django.db.models import Count, F, Func
from django.db.models.aggregates import Avg, StdDev

from dateutil.relativedelta import relativedelta

from corehq.apps.data_analytics.models import MALTRow
from corehq.apps.es import CaseES, FormES, UserES
from corehq.apps.es.aggregations import (
    DateHistogram,
    NestedAggregation,
    TermsAggregation,
)
from corehq.apps.reports.standard.project_health import (
    get_performance_threshold,
)
from corehq.apps.userreports.models import (
    DataSourceConfiguration,
    StaticDataSourceConfiguration,
)
from corehq.apps.userreports.util import get_table_name
from corehq.blobs.models import BlobMeta
from corehq.form_processor.models import (
    LedgerTransaction,
    LedgerValue,
)
from corehq.form_processor.models.cases import CommCareCase
from corehq.form_processor.utils.sql import fetchall_as_namedtuple
from corehq.sql_db.connections import connection_manager
from corehq.sql_db.util import (
    estimate_row_count,
    get_db_aliases_for_partitioned_query,
    split_list_by_db_partition,
)
from corehq.util.markup import (
    CSVRowFormatter,
    SimpleTableWriter,
    TableRowFormatter,
)
from casexml.apps.phone.models import SyncLogSQL

RESOURCE_MODEL_STATS = [
    'total_users',
    'monthly_forms_per_user',
    'monthly_cases_per_user',
    'monthly_user_form_stats_expanded',
    'monthly_user_case_stats_expanded',
    'monthly_user_cases_updated',
    'case_index_ratio',
    'attachments',
    'forms_total',
    'cases_total',
    'case_transactions_per_form',
    'case_transactions_total',
    'synclogs_per_user',
    'static_datasources',
    'dynamic_datasources',
    'datasources_info',
    'devicelogs_per_user',
    'ledger_updates_per_case',
    'average_ledgers_per_case',
    'case_type_stats',
]


class ResourceModel(object):

    def __init__(self, dictionary):
        self._dictionary = dictionary

    def __setitem__(self, key, item):
        if key not in self._dictionary:
            raise KeyError("The key {} is not defined.".format(key))
        self._dictionary[key] = item

    def __getitem__(self, key):
        return self._dictionary[key]


resource_model_stats_dict = {key: '' for key in RESOURCE_MODEL_STATS}
resource_model = ResourceModel(resource_model_stats_dict)

db_aliases = get_db_aliases_for_partitioned_query()
DB_ALIAS = db_aliases[0]
PARTITIONS_COUNT = len(db_aliases)


class Month(Func):
    function = 'EXTRACT'
    template = '%(function)s(MONTH from %(expressions)s)'
    output_field = models.IntegerField()


class Year(Func):
    function = 'EXTRACT'
    template = '%(function)s(YEAR from %(expressions)s)'
    output_field = models.IntegerField()


class Command(BaseCommand):
    help = """Print out project stats for use by the cluster utilization model\n
    https://drive.google.com/drive/folders/0Bz-nswrLHmApbExCOVJ6TkgzeDQ
    """

    def add_arguments(self, parser):
        parser.add_argument('domain')
        parser.add_argument('-m', '--months', default=3, type=int, help="Months to average data over")
        parser.add_argument(
            '--include-current', action='store_true', default=False, help="Include the current month"
        )
        parser.add_argument('--csv', action='store_true', default=False, help="Output as CSV")

    def handle(self, domain, months, csv, **options):
        self.domain = domain
        self.csv = csv

        self.date_start = (datetime.utcnow() - relativedelta(months=months)).date().replace(day=1)
        self.date_end = None if options['include_current'] else datetime.utcnow().date().replace(day=1)

        self.active_not_deleted_users = (
            UserES(for_export=True)
            .domain(domain).values_list("_id", flat=True)
        )

        self.stdout.write('Collecting data (this might take a while)')

        self.collect_doc_counts()
        self.collect_forms_per_user_per_month()
        self.collect_cases_created_per_user_per_month()
        self.collect_cases_updated_per_user_per_month()
        self.collect_case_transactions()
        self.collect_case_indices()
        self.collect_synclogs()
        self.collect_devicelogs()
        self.collect_ledgers_per_case()
        self.collect_attachment_sizes()
        self.collect_ucr_data()

        self.output_stats()

    def collect_doc_counts(self):
        form_es = FormES()
        form_es.remove_default_filters()
        resource_model['forms_total'] = form_es.domain(self.domain).count()
        resource_model['cases_total'] = CaseES().domain(self.domain).count()

    def collect_forms_per_user_per_month(self):
        performance_threshold = get_performance_threshold(self.domain)
        base_queryset = MALTRow.objects.filter(
            domain_name=self.domain,
            month__gte=self.date_start,
        )

        if self.date_end:
            base_queryset.filter(month__lt=self.date_end)

        user_stat_from_malt = (
            base_queryset.values('month')
            .annotate(
                num_users=Count('user_id'),
                avg_forms=Avg('num_of_forms'),
                std_dev=StdDev('num_of_forms')
            )
        )

        total_users = 0
        total_average_forms = 0
        months = 0

        for stat in user_stat_from_malt:
            total_average_forms += stat['avg_forms']
            total_users += stat['num_users']
            months += 1

        resource_model['total_users'] = total_users

        if months > 0:
            resource_model['monthly_forms_per_user'] = total_average_forms / months

        monthly_user_stats = user_stat_from_malt \
            .filter(user_type__in=['CommCareUser']) \
            .filter(user_id__in=self.active_not_deleted_users) \
            .filter(num_of_forms__gte=performance_threshold)

        resource_model['monthly_user_form_stats_expanded'] = monthly_user_stats

    def collect_cases_created_per_user_per_month(self, case_type=None):
        query = (
            CaseES(for_export=True).domain(self.domain)
            .opened_range(gte=self.date_start, lt=self.date_end)
            .aggregation(
                TermsAggregation('cases_per_user', 'owner_id', size=100)
                .aggregation(DateHistogram('cases_by_date', 'opened_on', DateHistogram.Interval.MONTH)))
        )
        if case_type:
            query = query.case_type(case_type)

        results = query.size(0).run()

        stats = defaultdict(list)
        for bucket in results.aggregations.cases_per_user.buckets_list:
            for month, count in bucket.cases_by_date.counts_by_bucket().items():
                stats[month].append(count)

        final_stats = []
        total_average_cases_per_user = 0
        n = 0
        for month, case_count_list in sorted(list(stats.items()), key=lambda r: r[0]):
            average_cases_per_user = sum(case_count_list) // len(case_count_list)
            total_average_cases_per_user += average_cases_per_user
            n += 1
            final_stats.append((month, average_cases_per_user))

        if n > 0:
            resource_model['monthly_cases_per_user'] = total_average_cases_per_user / n

        resource_model['monthly_user_case_stats_expanded'] = final_stats

    def _print_table(self, headers, rows):
        if self.csv:
            row_formatter = CSVRowFormatter()
        else:
            row_formatter = TableRowFormatter(
                [20] * len(headers),
            )

        SimpleTableWriter(self.stdout, row_formatter).write_table(headers, rows)
        self.stdout.write('')

    def _print_section_title(self, title_string):
        self.stdout.write('')
        self.stdout.write(f'{title_string.upper()}')
        self.stdout.write('=' * len(title_string))

    def _print_value(self, name, *values):
        separator = ',' if self.csv else ': '
        values = [str(val) for val in values]
        self.stdout.write('\n%s%s%s\n' % (name, separator, separator.join(values)))

    def collect_cases_updated_per_user_per_month(self):
        results = (
            CaseES(for_export=True).domain(self.domain)
            .active_in_range(gte=self.date_start, lt=self.date_end)
            .aggregation(TermsAggregation('cases_per_user', 'owner_id', size=100).aggregation(
                NestedAggregation('actions', 'actions').aggregation(
                    DateHistogram('cases_by_date', 'server_date', DateHistogram.Interval.MONTH)
                )
            )).size(0).run())

        stats = defaultdict(list)
        for bucket in results.aggregations.cases_per_user.buckets_list:
            for month, count in bucket.actions.cases_by_date.counts_by_bucket().items():
                stats[month].append(count)

        final_stats = []
        for month, case_count_list in sorted(list(stats.items()), key=lambda r: r[0]):
            final_stats.append((month, sum(case_count_list) // len(case_count_list)))

        resource_model['monthly_user_cases_updated'] = final_stats

    def collect_ledgers_per_case(self):
        case_ids = set()
        ledger_count = 0

        results = (
            LedgerValue.objects.using(DB_ALIAS).filter(domain=self.domain)
            .values('case_id')
            .annotate(ledger_count=Count('pk'))
        )

        for result in results:
            case_ids = result['case_id']
            ledger_count = result['ledger_count']

        if not case_ids:
            return

        avg_ledgers_per_case = ledger_count / len(case_ids)
<<<<<<< HEAD
        case_types_result = CaseES(es_instance_alias=ES_EXPORT_INSTANCE) \
            .domain(self.domain).case_ids(case_ids) \
            .aggregation(TermsAggregation('types', 'type.exact')) \
=======
        case_types_result = CaseES(for_export=True)\
            .domain(self.domain).case_ids(case_ids)\
            .aggregation(TermsAggregation('types', 'type.exact'))\
>>>>>>> 18fcf546
            .size(0).run()

        case_types = case_types_result.aggregations.types.keys

        resource_model['case_type_stats'] = []

        for type_ in case_types:
            results = (
                CommCareCase.objects.using(DB_ALIAS).filter(domain=self.domain, closed=True, type=type_)
                .annotate(lifespan=F('closed_on') - F('opened_on'))
                .annotate(avg_lifespan=Avg('lifespan'))
                .values('avg_lifespan', flat=True)
            )
            case_type_data = {
                'type': type_,
                'count': CaseES().domain(self.domain).case_type(type_).count(),
                'avg_lifespan': results[0]['avg_lifespan'],
                'cases_per_user_pm': self._cases_created_per_user_per_month(type_),
            }
            resource_model['case_type_stats'].append(case_type_data)

        resource_model['average_ledgers_per_case'] = avg_ledgers_per_case

        stats = defaultdict(list)
        for db_name, case_ids_p in split_list_by_db_partition(case_ids):
            transactions_per_case_per_month = (
                LedgerTransaction.objects.using(db_name).filter(case_id__in=case_ids)
                .annotate(m=Month('server_date'), y=Year('server_date')).values('case_id', 'y', 'm')
                .annotate(count=Count('id'))
            )
            for row in transactions_per_case_per_month:
                month = date(row['y'], row['m'], 1)
                stats[month].append(row['count'])

        final_stats = []
        for month, transaction_count_list in sorted(list(stats.items()), key=lambda r: r[0]):
            final_stats.append((month.isoformat(), sum(transaction_count_list) // len(transaction_count_list)))

        resource_model['ledger_updates_per_case'] = final_stats

    def _cases_created_per_user_per_month(self, case_type=None):
        query = (
            CaseES(for_export=True).domain(self.domain)
            .opened_range(gte=self.date_start, lt=self.date_end)
            .aggregation(
                TermsAggregation('cases_per_user', 'owner_id', size=100)
                .aggregation(DateHistogram('cases_by_date', 'opened_on', DateHistogram.Interval.MONTH)))
        )
        if case_type:
            query = query.case_type(case_type)

        results = query.size(0).run()

        stats = defaultdict(list)
        for bucket in results.aggregations.cases_per_user.buckets_list:
            for month, count in bucket.cases_by_date.counts_by_bucket().items():
                stats[month].append(count)

        final_stats = []
        for month, case_count_list in sorted(list(stats.items()), key=lambda r: r[0]):
            final_stats.append((month, sum(case_count_list) // len(case_count_list)))

        return final_stats

    def collect_attachment_sizes(self):
        with BlobMeta.get_cursor_for_partition_db(DB_ALIAS, readonly=True) as cursor:
            cursor.execute("""
                SELECT
                    meta.content_type,
                    width_bucket(content_length, 0, 2900000, 10) AS bucket,
                    min(content_length) as bucket_min, max(content_length) AS bucket_max,
                    count(content_length) AS freq
                FROM blobs_blobmeta meta INNER JOIN form_processor_xforminstancesql
                  ON meta.parent_id = form_processor_xforminstancesql.form_id
                WHERE content_length IS NOT NULL AND form_processor_xforminstancesql.domain = %s
                GROUP BY content_type, bucket
                ORDER BY content_type, bucket
            """, [self.domain])
            result = [i for i in fetchall_as_namedtuple(cursor)]

        resource_model['attachments'] = result

    def collect_ucr_data(self):
        static_datasources = StaticDataSourceConfiguration.by_domain(self.domain)
        dynamic_datasources = DataSourceConfiguration.by_domain(self.domain)

        resource_model['static_datasources'] = len(static_datasources)
        resource_model['dynamic_datasources'] = len(dynamic_datasources)

        def _get_count(config):
            table_name = get_table_name(config.domain, config.table_id)
            db_name = connection_manager.get_django_db_alias(config.engine_id)
            query = ('SELECT * FROM "%s"' % table_name, [])
            try:
                return estimate_row_count(query, db_name)
            except ProgrammingError:
                return "Table not found"

        def _get_table_size(config):
            table_name = get_table_name(config.domain, config.table_id)
            db_name = connection_manager.get_django_db_alias(config.engine_id)
            db_cursor = connections[db_name].cursor()
            with db_cursor as cursor:
                try:
                    cursor.execute("SELECT pg_total_relation_size('\"%s\"')" % table_name, [])
                    bytes = cursor.fetchone()[0]
                    return bytes
                except ProgrammingError:
                    return "Table not found"

        rows = sorted([
            (
                datasource.display_name, _get_count(datasource),
                datasource.referenced_doc_type, _get_table_size(datasource)
            )
            for datasource in static_datasources + dynamic_datasources
        ], key=lambda r: r[-1] if r[-1] != 'Table not found' else 0)

        resource_model['datasources_info'] = rows

    def collect_case_transactions(self):
        db_cursor = connections[DB_ALIAS].cursor()

        with db_cursor as cursor:
            cursor.execute("""
                SELECT COUNT(*) as num_forms, sum(d.count) as num_updates
                FROM (
                    SELECT COUNT(*) as count
                    FROM form_processor_casetransaction t
                    JOIN form_processor_commcarecasesql c on t.case_id = c.case_id
                    WHERE c.domain = %s
                    GROUP BY form_id
                ) AS d
            """, [self.domain])
            result = cursor.fetchall()
            forms, form_case_updates = (0, 0)
            if result:
                forms, form_case_updates = result[0]

        resource_model['case_transactions_per_form'] = round(form_case_updates / forms, 2)
        resource_model['case_transactions_total'] = form_case_updates * PARTITIONS_COUNT

    def collect_case_indices(self):
        db_cursor = connections[DB_ALIAS].cursor()

        with db_cursor as cursor:
            cursor.execute("""
                SELECT COUNT(*)
                FROM form_processor_commcarecaseindexsql
                WHERE domain = %s;
            """, [self.domain])
            (case_indices,) = cursor.fetchone()

        total_cases = resource_model['cases_total']
        if total_cases > 0:
            # total_cases are already multiplied by PARTITIONS_COUNT,
            # so case_indices needs to also be multiplied in order to cancel out that factor
            resource_model['case_index_ratio'] = (case_indices * PARTITIONS_COUNT) / total_cases
        else:
            resource_model['case_index_ratio'] = None

    def collect_synclogs(self):
        db_name = router.db_for_read(SyncLogSQL)
        db_cursor = connections[db_name].cursor()

        with db_cursor as cursor:
            cursor.execute("""
                SELECT COUNT(*), sum(d.count)
                FROM (
                    SELECT COUNT(*) AS count
                    FROM phone_synclogsql
                    WHERE domain = %s
                    GROUP BY user_id
                ) AS d
            """, [self.domain])
            result = cursor.fetchall()

            total_users, total_user_synclogs = (0, 0)
            if result:
                total_users, total_user_synclogs = result[0]

            if total_users > 0:
                resource_model['synclogs_per_user'] = total_user_synclogs / total_users
            else:
                resource_model['synclogs_per_user'] = 0

    def collect_devicelogs(self):
        from phonelog.models import DeviceReportEntry
        device_log_data = DeviceReportEntry.objects.filter(domain=self.domain) \
            .aggregate(
            num_authors=Count('user_id', distinct=True),
            num_device_logs=Count('id'),
        )

        devicelogs_per_user = device_log_data['num_device_logs'] // device_log_data['num_authors'] \
            if device_log_data['num_authors'] > 0 else 0

        resource_model['devicelogs_per_user'] = devicelogs_per_user

    def output_stats(self):
        self._print_section_title('Docs count')
        self._output_docs_count()

        self._print_section_title('User stats')
        self._output_monthly_user_form_stats()
        self._output_monthly_user_case_stats()

        self._print_section_title('Case Indices')
        self._output_case_ratio_index()

        self._print_section_title('Case Transactions')
        self._output_case_transactions()

        self._print_section_title('Case Type Statistics')
        self._output_case_types_stats()

        self._print_section_title('Average Ledgers per case')
        self._output_ledgers_per_case()

        self._print_section_title('Ledger updates per case')
        self._output_ledger_updates_per_case()

        self._print_section_title('Sync logs')
        self.stdout.write('** Synclogs are pruned every so often, so this numbers might be misleading')
        self._output_synclogs()

        self._print_section_title('Device logs')
        self._output_devicelogs()

        self._print_section_title('Attachments')
        self._output_attachment_sizes()

        self._print_section_title('UCR')
        self._output_ucr()

    def _output_docs_count(self):
        total_forms = resource_model['forms_total']
        self.stdout.write(f'Total forms: {total_forms}')

        total_cases = resource_model['cases_total']
        self.stdout.write(f'Total cases: {total_cases}')

    def _output_monthly_user_form_stats(self):
        def _format_rows(query_):
            return [
                (row['month'].isoformat(), row['num_users'], row['avg_forms'], row['std_dev'])
                for row in query_
            ]

        user_stats = resource_model['monthly_user_form_stats_expanded']
        headers = ['Month', 'Active Users', 'Average forms per user', 'Std Dev']

        self._print_table(
            headers,
            _format_rows(
                user_stats
            )
        )

        monthly_forms_per_user = resource_model['monthly_forms_per_user']
        self.stdout.write(f'Average forms per user per month: {monthly_forms_per_user}')

        self.stdout.write('')
        self.stdout.write('System user stats')
        self._print_table(
            headers,
            _format_rows(user_stats.filter(username='system'))
        )

    def _output_monthly_user_case_stats(self, case_type=None):
        case_stats = resource_model['monthly_user_case_stats_expanded']

        suffix = ''
        if case_type:
            suffix = '(case type: %s)' % case_type
        self.stdout.write('Cases created per user (estimate)')
        self._print_table(['Month', 'Cases created per user %s' % suffix], case_stats)

        case_updates = resource_model['monthly_user_cases_updated']
        self.stdout.write('Cases updated per user (estimate)')
        self._print_table(['Month', 'Cases updated per user'], case_updates)

        monthly_cases_per_user = resource_model['monthly_cases_per_user']
        self.stdout.write(f'Average cases per user per month: {monthly_cases_per_user}')

    def _output_case_ratio_index(self):
        case_index_ratio = round(resource_model['case_index_ratio'] or 0, 2)
        self.stdout.write(f'Ratio of cases to case indices: 1 : {case_index_ratio}')

    def _output_attachment_sizes(self):
        attachments = resource_model['attachments']

        self.stdout.write('Form attachment sizes (bytes)')
        self._print_table(
            ['Content Type', 'Count', 'Bucket range', 'Bucket (1-10)'],
            [
                (row.content_type, row.freq, '[%s-%s]' % (row.bucket_min, row.bucket_max), row.bucket)
                for row in attachments
            ]
        )

    def _output_ucr(self):
        self.stdout.write(f"Static UCR data sources: {resource_model['static_datasources']}")
        self.stdout.write(f"Dynamic UCR data sources: {resource_model['dynamic_datasources']}")

        rows = resource_model['datasources_info']

        self.stdout.write('')
        self.stdout.write('UCR datasource sizes')
        self._print_table(
            ['Datasource name', 'Row count (approximate)', 'Doc type', 'Size (bytes)'],
            rows
        )

    def _output_case_transactions(self):
        case_transactions = resource_model['case_transactions_per_form']
        self.stdout.write(f'Average cases updated per form: {case_transactions}')

        case_transactions_total = resource_model['case_transactions_total']
        self.stdout.write(f'Total case transactions: {case_transactions_total}')

    def _output_synclogs(self):
        synclogs_per_user = resource_model['synclogs_per_user']
        self.stdout.write(f'Synclogs per user: {synclogs_per_user}')

    def _output_devicelogs(self):
        synclogs_per_user = resource_model['devicelogs_per_user']
        self.stdout.write(f'Device logs per user: {synclogs_per_user}')

    def _output_case_types_stats(self):
        for case_type_data in resource_model['case_type_stats']:
            case_type = case_type_data['type']
            self._print_value('case_type', case_type, case_type_data['count'])

            avg_lifespan = case_type_data['avg_lifespan']
            cases_per_user = case_type_data['cases_per_user_pm']

            self._print_value('Average lifespan for "%s" cases' % case_type, avg_lifespan)

            suffix = ''
            if case_type:
                suffix = '(case type: %s)' % case_type

            self.stdout.write('Cases created per user (estimate)')
            self._print_table(['Month', 'Cases created per user %s' % suffix], cases_per_user)

    def _output_ledgers_per_case(self):
        avg_ledgers_per_case = resource_model['average_ledgers_per_case']
        self._print_value('Average ledgers per case', avg_ledgers_per_case)

    def _output_ledger_updates_per_case(self):
        stats = resource_model['ledger_updates_per_case']
        self._print_table(['Month', 'Ledgers updated per case'], stats)<|MERGE_RESOLUTION|>--- conflicted
+++ resolved
@@ -280,15 +280,9 @@
             return
 
         avg_ledgers_per_case = ledger_count / len(case_ids)
-<<<<<<< HEAD
-        case_types_result = CaseES(es_instance_alias=ES_EXPORT_INSTANCE) \
+        case_types_result = CaseES(for_export=True) \
             .domain(self.domain).case_ids(case_ids) \
             .aggregation(TermsAggregation('types', 'type.exact')) \
-=======
-        case_types_result = CaseES(for_export=True)\
-            .domain(self.domain).case_ids(case_ids)\
-            .aggregation(TermsAggregation('types', 'type.exact'))\
->>>>>>> 18fcf546
             .size(0).run()
 
         case_types = case_types_result.aggregations.types.keys
