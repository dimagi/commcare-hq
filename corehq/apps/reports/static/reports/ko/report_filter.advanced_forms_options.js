var DeletedFormsControl = function (options) {
    var self = this;
    self.show = ko.observable(options.show);
    self.is_unknown_shown = ko.observable((options.is_unknown_shown) ? 'yes': '');
    self.selected_unknown_form = ko.observable(options.selected_unknown_form);
    self.all_unknown_forms = ko.observableArray(options.all_unknown_forms);
    self.caption_text = options.caption_text;
    self.css_id = options.css_id;
    self.css_class = options.css_class;
};

$.fn.advanceFormsOptions = function (options) {
    this.each(function(i) {
        var viewModel = new DeletedFormsControl(options);
        ko.applyBindings(viewModel, $(this).get(i));
        var $css_class = $('.' + viewModel.css_class);
        for (var j = 0; j < $css_class.length; j++) {
            ko.applyBindings(viewModel, $css_class.get(j));
        }

        viewModel.show.subscribe(function(newValue) {
            if (newValue) {
                $('#' + viewModel.css_id + '_status').closest('.control-group').show();
            } else {
                var $app_type_select = $('#' + viewModel.css_id + '_status');
                if ($app_type_select.val() == 'active') {
                    $('#' + viewModel.css_id + '_status').closest('.control-group').hide();
                }
                viewModel.is_unknown_shown(false);
            }
        });
<<<<<<< HEAD
        viewModel.show(options.show);
=======
>>>>>>> a326f727
    });
};

ko.bindingHandlers.hideKnownForms = {
    update: function(element, valueAccessor) {
        var value = valueAccessor();
        var known_form = $(element).attr('data-known');
        ko.utils.unwrapObservable(value) ? $(known_form).hide() : $(known_form).show();
    }
};<|MERGE_RESOLUTION|>--- conflicted
+++ resolved
@@ -29,10 +29,6 @@
                 viewModel.is_unknown_shown(false);
             }
         });
-<<<<<<< HEAD
-        viewModel.show(options.show);
-=======
->>>>>>> a326f727
     });
 };
 
