--- conflicted
+++ resolved
@@ -1,14 +1,3 @@
-<<<<<<< HEAD
-from django.http import (
-    Http404,
-    HttpResponseRedirect,
-    JsonResponse,
-)
-import json
-from django.urls import reverse
-from django.utils.translation import gettext_lazy as _
-from django.views.decorators.http import require_GET
-=======
 import json
 from uuid import uuid4
 
@@ -24,31 +13,21 @@
 
 from casexml.apps.case.mock import CaseBlock
 
->>>>>>> 39628a06
 from corehq import toggles
 from corehq.apps.domain.decorators import login_and_domain_required
 from corehq.apps.domain.views.base import BaseDomainView
 from corehq.apps.events.models import AttendanceTrackingConfig
-<<<<<<< HEAD
-=======
 from corehq.apps.events.tasks import sync_mobile_worker_attendees
 from corehq.apps.hqcase.utils import submit_case_blocks
->>>>>>> 39628a06
 from corehq.apps.hqwebapp.decorators import use_jquery_ui, use_multiselect
 from corehq.apps.hqwebapp.views import CRUDPaginatedViewMixin
 from corehq.apps.users.decorators import require_permission
 from corehq.apps.users.models import HqPermissions
 from corehq.apps.users.views import BaseUserSettingsView
 from corehq.util.jqueryrmi import JSONResponseMixin, allow_remote_invocation
-<<<<<<< HEAD
-from corehq.apps.events.tasks import sync_mobile_worker_attendees
-from .forms import CreateEventForm
-from .models import Event, get_paginated_attendees
-=======
 
 from .forms import CreateEventForm, NewAttendeeForm
 from .models import Event, get_attendee_case_type, get_paginated_attendees
->>>>>>> 39628a06
 
 
 class BaseEventView(BaseDomainView):
@@ -352,7 +331,7 @@
         return cases[0]
 
 
-class AttendeesConfigView(JSONResponseMixin, BaseUserSettingsView):
+class AttendeesConfigView(JSONResponseMixin, BaseUserSettingsView, BaseEventView):
     urlname = "attendees_config"
 
     @allow_remote_invocation
@@ -376,30 +355,6 @@
         })
 
 
-class AttendeesConfigView(JSONResponseMixin, BaseUserSettingsView, BaseEventView):
-    urlname = "attendees_config"
-
-    @allow_remote_invocation
-    def get(self, request, *args, **kwargs):
-        return self.json_response({
-            "mobile_worker_attendee_enabled": AttendanceTrackingConfig.mobile_workers_can_be_attendees(self.domain)
-        })
-
-    @allow_remote_invocation
-    def post(self, request, *args, **kwargs):
-        json_data = json.loads(request.body)
-        attendees_enabled = json_data['mobile_worker_attendee_enabled']
-        AttendanceTrackingConfig.toggle_mobile_worker_attendees(self.domain, value=attendees_enabled)
-        if attendees_enabled:
-            sync_mobile_worker_attendees.delay(domain_name=self.domain, user_id=self.couch_user.user_id)
-        else:
-            # TODO: Close the commcare-attendee case assosiated with each mobile worker
-            pass
-        return self.json_response({
-            "mobile_worker_attendee_enabled": attendees_enabled
-        })
-
-
 @require_GET
 @login_and_domain_required
 @require_permission(HqPermissions.manage_attendance_tracking)
