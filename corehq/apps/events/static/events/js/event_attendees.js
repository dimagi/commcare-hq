hqDefine("events/js/event_attendees",[
    "jquery",
    "knockout",
    'underscore',
    'hqwebapp/js/initial_page_data',
    'jquery.rmi/jquery.rmi',
    "hqwebapp/js/widgets",
    "hqwebapp/js/components.ko", // for pagination
], function (
    $,
    ko,
    _,
    initialPageData,
    RMI
) {
    'use strict';

    var STATUS_CSS = {
        NONE: '',
        PENDING: 'pending',
        SUCCESS: 'success',
        WARNING: 'warning',
        ERROR: 'danger',
        DISABLED: 'disabled',
    };

    var rmi = function () {};  // Defined below

    var attendeeModel = function (options) {
        options = options || {};
        options = _.defaults(options, {
            creationStatus: STATUS_CSS.NONE,
            creationError: '',
            name: '',
            case_id: '',
        });

        var self = ko.mapping.fromJS(options);
        return self;
    };

    var attendeesListModel = function () {
        var self = {};
        self.attendees = ko.observableArray([]);

        self.query = ko.observable('');
        self.deactivatedOnly = ko.observable(false);

        self.itemsPerPage = ko.observable(5);
        self.totalItems = ko.observable();

        // Visibility of spinners, messages, and attendees table
        self.hasError = ko.observable(false);
        self.showLoadingSpinner = ko.observable(true);
        self.showPaginationSpinner = ko.observable(false);
        self.projectHasAttendees = ko.observable(true);

        self.showProjectHasNoAttendees = ko.computed(function () {
            return !self.showLoadingSpinner() && !self.hasError() && !self.projectHasAttendees();
        });

        self.showNoAttendees = ko.computed(function () {
            return !self.showLoadingSpinner() && !self.hasError() && !self.totalItems() && !self.showProjectHasNoAttendees();
        });

        self.showTable = ko.computed(function () {
            return !self.showLoadingSpinner() && !self.hasError() && !self.showNoAttendees() && !self.showProjectHasNoAttendees();
        });

        self.goToPage = function (page) {
            self.attendees.removeAll();
            self.hasError(false);
            self.showPaginationSpinner(true);
            $.ajax({
                method: 'GET',
                url: initialPageData.reverse('paginated_attendees'),
                data: {
                    page: page || 1,
                    query: self.query(),
                    limit: self.itemsPerPage(),
                },
                success: function (data) {
                    self.totalItems(data.total);
                    self.attendees(_.map(data.attendees, function (attendee) {
                        return attendeeModel(attendee);
                    }));

                    if (!self.query()) {
                        self.projectHasAttendees(!!data.attendees.length);
                    } else {
                        self.projectHasAttendees(true);
                    }
                    self.showLoadingSpinner(false);
                    self.showPaginationSpinner(false);
                    self.hasError(false);
                },
                error: function () {
                    self.showLoadingSpinner(false);
                    self.showPaginationSpinner(false);
                    self.hasError(true);
                },
            });
        };

        self.onPaginationLoad = function () {
            self.goToPage(1);
        };
        return self;
    };

    var mobileWorkerAttendees = function() {
        self.mobileWorkerAttendeesEnabled = ko.observable(false);

        self.toggleMobileWorkerAttendees = function() {
            $.ajax({
                method: 'POST',
                url: initialPageData.reverse('attendees_config'),
                contentType: 'application/json',
                data: JSON.stringify({'mobile_worker_attendee_enabled': !self.mobileWorkerAttendeesEnabled()}),
                success: function (data) {
                    self.mobileWorkerAttendeesEnabled(data.mobile_worker_attendee_enabled);
                },
            });
        };

        self.loadMobileWorkerAttendeeConfig = function() {
            $.ajax({
                method: 'GET',
                url: initialPageData.reverse('attendees_config'),
                success: function (data) {
                    self.mobileWorkerAttendeesEnabled(data.mobile_worker_attendee_enabled);
                },
            });
        };
        self.loadMobileWorkerAttendeeConfig();
        return self;
    };

<<<<<<< HEAD
=======
    var newAttendeeCreationModel = function () {
        var self = {};

        // Make status constants available to bindings in HTML
        self.STATUS_CSS = STATUS_CSS;

        // Attendee in new attendee modal, not yet sent to server
        self.stagedAttendee = ko.observable();

        // New attendees sent to server
        self.newAttendees = ko.observableArray();

        self.allowSubmit = ko.computed(function () {
            if (!self.stagedAttendee()) {
                return false;
            }
            if (!self.stagedAttendee().name()) {
                return false;
            }
            return true;
        });

        self.initializeAttendee = function () {
            self.stagedAttendee(attendeeModel({}));
        };

        self.submitNewAttendee = function () {
            $("#new-attendee-modal").modal('hide');
            //var newAttendee = ko.mapping.toJS(self.stagedAttendee);
            var newAttendee = attendeeModel(ko.mapping.toJS(self.stagedAttendee));
            self.newAttendees.push(newAttendee);
            newAttendee.creationStatus(STATUS_CSS.PENDING);

            rmi('create_attendee', {
                attendee: ko.mapping.toJS(newAttendee),
            }).done(function (data) {
                if (data.success) {
                    newAttendee.case_id(data.case_id);
                    newAttendee.creationStatus(STATUS_CSS.SUCCESS);
                } else {
                    newAttendee.creationStatus(STATUS_CSS.ERROR);
                    if (data.error) {
                        newAttendee.creationError(data.error);
                    }
                }
            }).fail(function () {
                newAttendee.creationStatus(STATUS_CSS.ERROR);
            });
        };

        return self;
    };

>>>>>>> 39628a06
    $(function () {
        var rmiInvoker = RMI(
            initialPageData.reverse('event_attendees'),
            $("#csrfTokenContainer").val()
        );
        rmi = function (remoteMethod, data) {
            return rmiInvoker("", data, {
                headers: {"DjNg-Remote-Method": remoteMethod},
            });
        };

        $("#attendees-list").koApplyBindings(attendeesListModel());
        $("#mobile-worker-attendees").koApplyBindings(mobileWorkerAttendees());
<<<<<<< HEAD
=======

        var newAttendeeCreation = newAttendeeCreationModel();
        $("#new-attendee-modal-trigger").koApplyBindings(newAttendeeCreation);
        $("#new-attendee-modal").koApplyBindings(newAttendeeCreation);
        $("#new-attendees-list").koApplyBindings(newAttendeeCreation);
>>>>>>> 39628a06
    });
});<|MERGE_RESOLUTION|>--- conflicted
+++ resolved
@@ -136,8 +136,6 @@
         return self;
     };
 
-<<<<<<< HEAD
-=======
     var newAttendeeCreationModel = function () {
         var self = {};
 
@@ -191,7 +189,6 @@
         return self;
     };
 
->>>>>>> 39628a06
     $(function () {
         var rmiInvoker = RMI(
             initialPageData.reverse('event_attendees'),
@@ -205,13 +202,10 @@
 
         $("#attendees-list").koApplyBindings(attendeesListModel());
         $("#mobile-worker-attendees").koApplyBindings(mobileWorkerAttendees());
-<<<<<<< HEAD
-=======
 
         var newAttendeeCreation = newAttendeeCreationModel();
         $("#new-attendee-modal-trigger").koApplyBindings(newAttendeeCreation);
         $("#new-attendee-modal").koApplyBindings(newAttendeeCreation);
         $("#new-attendees-list").koApplyBindings(newAttendeeCreation);
->>>>>>> 39628a06
     });
 });