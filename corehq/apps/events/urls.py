from django.conf.urls import re_path as url

from .views import (
    AttendeeEditView,
    AttendeeDeleteView,
    AttendeesConfigView,
    AttendeesListView,
    EventCreateView,
    EventEditView,
    EventsView,
    paginated_attendees,
    ConvertMobileWorkerAttendeesView,
    MobileWorkerAttendeeSatusView,
    poll_mobile_worker_attendee_progress,
)

urlpatterns = [
    url(r'^list/$', EventsView.as_view(), name=EventsView.urlname),
    url(r'^new/$', EventCreateView.as_view(), name=EventCreateView.urlname),
    url(r'^attendees/$', AttendeesListView.as_view(),
        name=AttendeesListView.urlname),
    url(r'^attendees/json/$', paginated_attendees, name='paginated_attendees'),
    url(r'^attendees/config/$', AttendeesConfigView.as_view(),
        name=AttendeesConfigView.urlname),
    url(r'^attendees/convert_users/$',
        ConvertMobileWorkerAttendeesView.as_view(), name=ConvertMobileWorkerAttendeesView.urlname),
    url(r'^attendees/(?P<attendee_id>[\w-]+)$', AttendeeEditView.as_view(),
        name=AttendeeEditView.urlname),
    url(r'^(?P<event_id>[\w-]+)/$', EventEditView.as_view(),
        name=EventEditView.urlname),
<<<<<<< HEAD
    url(r'^attendees/convert_users/status/(?P<download_id>(?:dl-)?[0-9a-fA-Z]{25,32})/$',
        MobileWorkerAttendeeSatusView.as_view(), name=MobileWorkerAttendeeSatusView.urlname),
    url(r'^attendees/convert_users/status/poll/(?P<download_id>(?:dl-)?[0-9a-fA-Z]{25,32})/$',
        poll_mobile_worker_attendee_progress,
        name='poll_mobile_worker_attendee_progress'),
=======
    url(r'^attendees/delete/(?P<attendee_id>[\w-]+)/$', AttendeeDeleteView.as_view(),
        name=AttendeeDeleteView.urlname),
>>>>>>> 7f61ff52
]<|MERGE_RESOLUTION|>--- conflicted
+++ resolved
@@ -28,14 +28,11 @@
         name=AttendeeEditView.urlname),
     url(r'^(?P<event_id>[\w-]+)/$', EventEditView.as_view(),
         name=EventEditView.urlname),
-<<<<<<< HEAD
+    url(r'^attendees/delete/(?P<attendee_id>[\w-]+)/$', AttendeeDeleteView.as_view(),
+        name=AttendeeDeleteView.urlname),
     url(r'^attendees/convert_users/status/(?P<download_id>(?:dl-)?[0-9a-fA-Z]{25,32})/$',
         MobileWorkerAttendeeSatusView.as_view(), name=MobileWorkerAttendeeSatusView.urlname),
     url(r'^attendees/convert_users/status/poll/(?P<download_id>(?:dl-)?[0-9a-fA-Z]{25,32})/$',
         poll_mobile_worker_attendee_progress,
         name='poll_mobile_worker_attendee_progress'),
-=======
-    url(r'^attendees/delete/(?P<attendee_id>[\w-]+)/$', AttendeeDeleteView.as_view(),
-        name=AttendeeDeleteView.urlname),
->>>>>>> 7f61ff52
 ]