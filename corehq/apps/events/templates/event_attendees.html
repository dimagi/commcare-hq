--- conflicted
+++ resolved
@@ -11,10 +11,6 @@
 {% endblock %}
 
 {% block page_content %}
-<<<<<<< HEAD
-{% registerurl 'paginated_attendees' domain %}
-{% registerurl 'attendees_config' domain %}
-=======
   {% registerurl 'paginated_attendees' domain %}
   {% registerurl 'attendees_config' domain %}
   {% registerurl 'event_attendees' domain %}
@@ -25,7 +21,6 @@
     Tracking Events.
     {% endblocktrans %}
   </p>
->>>>>>> 39628a06
 
   <div class="btn-toolbar" style="margin-bottom: 20px;">
     <button type="button"
