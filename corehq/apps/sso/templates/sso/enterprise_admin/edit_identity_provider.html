{% extends "hqwebapp/bootstrap3/base_section.html" %}
{% load crispy_forms_tags %}
{% load hq_shared_tags %}
{% load i18n %}

{% requirejs_main 'sso/js/enterprise_edit_identity_provider' %}

{% block page_content %}
  {% initial_page_data 'idp_slug' idp_slug %}
<<<<<<< HEAD
  {% initial_page_data 'show_api_fields' show_api_fields %}
  {% initial_page_data 'toggle_client_secret' toggle_client_secret %}
=======
  {% initial_page_data 'is_oidc' is_oidc %}
  {% initial_page_data 'show_remote_user_management' show_remote_user_management %}

>>>>>>> ef722b03

  <ul class="nav nav-tabs sticky-tabs" id="user-settings-tabs">
    <li><a href="#idp" data-toggle="tab">{% trans "Identity Provider" %}</a></li>
    <li><a href="#sso-exempt-users" data-toggle="tab">{% trans "SSO Exempt Users" %}</a></li>
    <li><a href="#sso-test-users" data-toggle="tab">{% trans "SSO Test Users" %}</a></li>
  </ul>
  <div class="tab-content tab-padded">
    <div class="tab-pane" id="idp">
      {% crispy edit_idp_form %}
    </div>
    <div class="tab-pane" id="sso-exempt-users">
      {% include 'sso/partials/manage_sso_exempt_users.html' %}
    </div>
    <div class="tab-pane" id="sso-test-users">
      {% include 'sso/partials/manage_sso_test_users.html' %}
    </div>
  </div>
{% endblock %}<|MERGE_RESOLUTION|>--- conflicted
+++ resolved
@@ -7,14 +7,9 @@
 
 {% block page_content %}
   {% initial_page_data 'idp_slug' idp_slug %}
-<<<<<<< HEAD
-  {% initial_page_data 'show_api_fields' show_api_fields %}
-  {% initial_page_data 'toggle_client_secret' toggle_client_secret %}
-=======
   {% initial_page_data 'is_oidc' is_oidc %}
   {% initial_page_data 'show_remote_user_management' show_remote_user_management %}
-
->>>>>>> ef722b03
+  {% initial_page_data 'show_api_fields' show_api_fields %}
 
   <ul class="nav nav-tabs sticky-tabs" id="user-settings-tabs">
     <li><a href="#idp" data-toggle="tab">{% trans "Identity Provider" %}</a></li>
