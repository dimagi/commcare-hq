import datetime
import logging

from celery.schedules import crontab

from corehq.apps.celery import periodic_task, task
from corehq.apps.hqwebapp.tasks import send_html_email_async
from corehq.apps.sso.models import (
    AuthenticatedEmailDomain,
    IdentityProvider,
    IdentityProviderProtocol,
    IdentityProviderType,
    UserExemptFromSingleSignOn
)
from corehq.apps.sso.utils.context_helpers import (
    get_api_secret_expiration_email_context,
    get_idp_cert_expiration_email_context,
    get_sso_deactivation_skip_email_context,
)
<<<<<<< HEAD
from corehq.apps.sso.utils.user_helpers import get_email_domain_from_username
from corehq.apps.users.models import WebUser
=======
from corehq.apps.users.models import HQApiKey
from django.contrib.auth.models import User
from corehq.sql_db.util import paginate_query
from django.db import router
from django.db.models import Q
from dimagi.utils.chunked import chunked
>>>>>>> dd2fb1e4
from dimagi.utils.logging import notify_exception

log = logging.getLogger(__name__)


IDP_CERT_EXPIRES_REMINDER_DAYS = [30, 15, 7, 3, 1, 0]
IDP_API_SECRET_EXPIRES_REMINDER_DAYS = [30, 15, 7, 3, 1, 0]


@periodic_task(run_every=crontab(minute=0, hour=22), acks_late=True)
def renew_service_provider_x509_certificates():
    """
    This task renews the x509 Service Provider certificates one week before
    they expire (so that there is ample time to respond if there is a problem).
    """
    in_one_week = datetime.datetime.utcnow() + datetime.timedelta(days=7)
    for idp in IdentityProvider.objects.filter(
        protocol=IdentityProviderProtocol.SAML,
        sp_rollover_cert_public__isnull=False,
        date_sp_cert_expiration__lte=in_one_week
    ).all():
        idp.renew_service_provider_certificate()


@periodic_task(run_every=crontab(minute=0, hour=22), acks_late=True)
def create_rollover_service_provider_x509_certificates():
    """
    This task creates a rollover x509 Service Provider certificate two
    weeks before it expires.
    """
    in_two_weeks = datetime.datetime.utcnow() + datetime.timedelta(days=14)
    for idp in IdentityProvider.objects.filter(
        protocol=IdentityProviderProtocol.SAML,
        sp_rollover_cert_public__isnull=True,
        date_sp_cert_expiration__lte=in_two_weeks
    ).all():
        idp.create_rollover_service_provider_certificate()


@periodic_task(run_every=crontab(minute=0, hour=22), acks_late=True)
def idp_cert_expires_reminder():
    """
    Sends reminder emails for IdP certificates expiring N days from today.
    """
    for num_days in IDP_CERT_EXPIRES_REMINDER_DAYS:
        send_idp_cert_expires_reminder_emails(num_days)


def send_idp_cert_expires_reminder_emails(num_days):
    """
    Sends a reminder email to the enterprise admin email addresses specified on
    the IdP's owner account for any IdPs with certificates that will expire on
    the date `num_days` from today.

    :param num_days: Query IdP certs expiring `num_days` from today.
    """
    today = datetime.datetime.utcnow().date()
    date_in_n_days = today + datetime.timedelta(days=num_days)
    day_after_that = date_in_n_days + datetime.timedelta(days=1)
    queryset = IdentityProvider.objects.filter(
        protocol=IdentityProviderProtocol.SAML,
        is_active=True,
        date_idp_cert_expiration__gte=date_in_n_days,
        date_idp_cert_expiration__lt=day_after_that,
    )
    for idp in queryset.all():
        context = get_idp_cert_expiration_email_context(idp)
        if not context["to"]:
            log.error(f"no admin email addresses for IdP: {idp}")
        try:
            for send_to in context["to"]:
                send_html_email_async.delay(
                    context["subject"],
                    send_to,
                    context["html"],
                    text_content=context["plaintext"],
                    email_from=context["from"],
                    bcc=context["bcc"],
                )
                log.info(
                    "Sent %(num_days)s-day certificate expiration reminder "
                    "email for %(idp_name)s to %(send_to)s." % {
                        "num_days": num_days,
                        "idp_name": idp.name,
                        "send_to": send_to,
                    }
                )
        except Exception as exc:
            log.error(
                f"Failed to send cert reminder email for IdP {idp}: {exc!s}",
                exc_info=True,
            )


<<<<<<< HEAD
@periodic_task(run_every=crontab(minute=0, hour=2), acks_late=True)
def auto_deactivate_removed_sso_users():
    for idp in IdentityProvider.objects.filter(
        enable_user_deactivation=True,
        idp_type=IdentityProviderType.ENTRA_ID
    ).all():
        idp_users = idp.get_all_members_of_the_idp()
        usernames_in_account = idp.owner.get_web_users(info_type='username')

        # Get criteria for exempting usernames and email domains from the deactivation list
        authenticated_domains = AuthenticatedEmailDomain.objects.filter(identity_provider=idp)
        exempt_usernames = UserExemptFromSingleSignOn.objects.filter(email_domain__in=authenticated_domains
                                                                     ).values_list('username', flat=True)

        # if the Graph Users API returns an empty list of users and the account still have active web users
        MIN_ACTIVE_USERS_THRESHOLD = 3
        if len(idp_users) == 0 and len(usernames_in_account) - len(exempt_usernames) > MIN_ACTIVE_USERS_THRESHOLD:
            context = get_sso_deactivation_skip_email_context(idp)
            if not context["to"]:
                notify_exception(None, f"no admin email addresses for IdP: {idp}")
            try:
                for send_to in context["to"]:
                    send_html_email_async.delay(
                        context["subject"],
                        send_to,
                        context["html"],
                        text_content=context["plaintext"],
                        email_from=context["from"],
                        bcc=context["bcc"],
                    )
                    log.info(
                        "Sent sso user deactivation skipped notification"
                        "email for %(idp_name)s to %(send_to)s." % {
                            "idp_name": idp.name,
                            "send_to": send_to,
                        }
                    )
            except Exception as exc:
                notify_exception(None, f"Failed to send sso user deactivation skipped notification email for"
                                       f" IdP {idp}: {exc!s}", exc_info=True)
            return

        usernames_to_deactivate = []
        authenticated_email_domains = authenticated_domains.values_list('email_domain', flat=True)

        for username in usernames_in_account:
            if username not in idp_users and username not in exempt_usernames:
                email_domain = get_email_domain_from_username(username)
                if email_domain in authenticated_email_domains:
                    usernames_to_deactivate.append(username)

        # Deactivate user that is not returned by Graph Users API
        for username in usernames_to_deactivate:
            user = WebUser.get_by_username(username)
            if user and user.is_active:
                user.is_active = False
                user.save()
=======
@task(bind=True, default_retry_delay=15 * 60, max_retries=10, acks_late=True)
def update_sso_user_api_key_expiration_dates(self, identity_provider_id):
    idp = IdentityProvider.objects.get(id=identity_provider_id)
    enforce_key_expiration_for_idp(idp)


def enforce_key_expiration_for_idp(idp):
    num_updated = 0

    if idp.max_days_until_user_api_key_expiration is None:
        return num_updated

    user_iter = get_users_for_email_domains(idp.get_email_domains())
    max_expiration_date = datetime.datetime.utcnow() + datetime.timedelta(
        days=idp.max_days_until_user_api_key_expiration)
    key_iter = get_keys_expiring_after(user_iter, max_expiration_date)

    for key_chunk in chunked(key_iter, 500):
        batch = []
        for key in key_chunk:
            key.expiration_date = max_expiration_date
            batch.append(key)
        HQApiKey.objects.bulk_update(batch, ['expiration_date'])
        num_updated += len(batch)

    return num_updated


def get_users_for_email_domains(domains):
    user_db = router.db_for_read(User)
    user_batch_size = 500

    for domain in domains:
        query = Q(username__endswith=f'@{domain}')
        yield from paginate_query(user_db, User, query, query_size=user_batch_size)


def get_keys_expiring_after(users, expiration_date):
    has_noncompliant_expiration = Q(expiration_date=None) | Q(expiration_date__gt=expiration_date)

    for user in users:
        yield from user.api_keys(manager='all_objects').filter(has_noncompliant_expiration)
>>>>>>> dd2fb1e4


@periodic_task(run_every=crontab(minute=0, hour=14), acks_late=True)
def send_api_token_expiration_reminder():
    """
    Sends reminder emails for IDP api secret expiring N days from today.
    """
    for num_days in IDP_API_SECRET_EXPIRES_REMINDER_DAYS:
        send_api_token_expiration_reminder_emails(num_days)


def send_api_token_expiration_reminder_emails(num_days):
    """
    Sends a reminder email to the enterprise admin email addresses specified on
    the IdP's owner account for any IdPs with api secret that will expire on
    the date `num_days` from today, and have enable_user_deactivation is set to True.

    :param num_days: Query IdP api secret expiring `num_days` from today.
    """
    today = datetime.datetime.utcnow().date()
    date_in_n_days = today + datetime.timedelta(days=num_days)
    day_after_that = date_in_n_days + datetime.timedelta(days=1)
    queryset = IdentityProvider.objects.filter(
        is_active=True,
        enable_user_deactivation=True,
        date_api_secret_expiration__gte=date_in_n_days,
        date_api_secret_expiration__lt=day_after_that,
    )
    for idp in queryset.all():
        context = get_api_secret_expiration_email_context(idp)
        if not context["to"]:
            notify_exception(None, f"no admin email addresses for IdP: {idp}")
        try:
            for send_to in context["to"]:
                send_html_email_async.delay(
                    context["subject"],
                    send_to,
                    context["html"],
                    text_content=context["plaintext"],
                    email_from=context["from"],
                    bcc=context["bcc"],
                )
                log.info(
                    "Sent %(num_days)s-day api secret expiration reminder "
                    "email for %(idp_name)s to %(send_to)s." % {
                        "num_days": num_days,
                        "idp_name": idp.name,
                        "send_to": send_to,
                    }
                )
        except Exception as exc:
            notify_exception(None, f"Failed to send api secret expire reminder email for IdP {idp}: {exc!s}",
                             exc_info=True)<|MERGE_RESOLUTION|>--- conflicted
+++ resolved
@@ -17,17 +17,14 @@
     get_idp_cert_expiration_email_context,
     get_sso_deactivation_skip_email_context,
 )
-<<<<<<< HEAD
 from corehq.apps.sso.utils.user_helpers import get_email_domain_from_username
 from corehq.apps.users.models import WebUser
-=======
 from corehq.apps.users.models import HQApiKey
 from django.contrib.auth.models import User
 from corehq.sql_db.util import paginate_query
 from django.db import router
 from django.db.models import Q
 from dimagi.utils.chunked import chunked
->>>>>>> dd2fb1e4
 from dimagi.utils.logging import notify_exception
 
 log = logging.getLogger(__name__)
@@ -122,7 +119,6 @@
             )
 
 
-<<<<<<< HEAD
 @periodic_task(run_every=crontab(minute=0, hour=2), acks_late=True)
 def auto_deactivate_removed_sso_users():
     for idp in IdentityProvider.objects.filter(
@@ -180,7 +176,8 @@
             if user and user.is_active:
                 user.is_active = False
                 user.save()
-=======
+
+
 @task(bind=True, default_retry_delay=15 * 60, max_retries=10, acks_late=True)
 def update_sso_user_api_key_expiration_dates(self, identity_provider_id):
     idp = IdentityProvider.objects.get(id=identity_provider_id)
@@ -223,7 +220,6 @@
 
     for user in users:
         yield from user.api_keys(manager='all_objects').filter(has_noncompliant_expiration)
->>>>>>> dd2fb1e4
 
 
 @periodic_task(run_every=crontab(minute=0, hour=14), acks_late=True)
