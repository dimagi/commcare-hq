--- conflicted
+++ resolved
@@ -636,10 +636,7 @@
                        is_active=False, login_enforcement_type=None):
         return {
             'is_active': is_active,
-<<<<<<< HEAD
-=======
             'login_enforcement_type': login_enforcement_type or LoginEnforcementType.GLOBAL,
->>>>>>> dd113e31
             'entity_id': '' if no_entity_id else 'https://test1-dev.onelogin.com/oidc',
             'client_id': '' if no_client_id else 'vaultwax',
             'client_secret': '' if no_client_secret else 'secret',
