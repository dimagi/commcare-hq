from datetime import datetime, timedelta
from unittest.mock import patch

from django import forms
from django.test import TestCase

from corehq.apps.domain.models import Domain
from corehq.apps.sso.forms import (
    CreateIdentityProviderForm,
    EditIdentityProviderAdminForm,
    SsoSamlEnterpriseSettingsForm,
    SsoOidcEnterpriseSettingsForm,
)
from corehq.apps.sso.models import (
    IdentityProvider,
    AuthenticatedEmailDomain,
    UserExemptFromSingleSignOn,
    IdentityProviderType,
    IdentityProviderProtocol,
    LoginEnforcementType,
)
from corehq.apps.sso.tests import generator
from corehq.apps.users.models import WebUser


class BaseSSOFormTest(TestCase):

    @classmethod
    def setUpClass(cls):
        super().setUpClass()
        cls.account = generator.get_billing_account_for_idp()
        cls.domain = Domain.get_or_create_with_name(
            "vaultwax-001",
            is_active=True
        )
        cls.accounting_admin = WebUser.create(
            cls.domain.name, 'jadmin@dimagi.com', 'testpwd', None, None
        )

    @classmethod
    def tearDownClass(cls):
        cls.accounting_admin.delete(cls.domain.name, deleted_by=None)
        cls.domain.delete()
        cls.account.delete()
        super().tearDownClass()


class TestCreateIdentityProviderForm(BaseSSOFormTest):

    @classmethod
    def tearDownClass(cls):
        IdentityProvider.objects.all().delete()
        super().tearDownClass()

    @staticmethod
    def _get_post_data(owner, name, slug, idp_type=None, protocol=None):
        return {
            'owner': owner,
            'name': name,
            'slug': slug,
            'idp_type': idp_type or IdentityProviderType.AZURE_AD,
            'protocol': protocol or IdentityProviderProtocol.SAML,
        }

    def test_bad_slug_is_invalid(self):
        """
        Ensure that a poorly formatted slug raises a ValidationError and the
        CreateIdentityProviderForm does not validate.
        """
        post_data = self._get_post_data(
            self.account.id,
            'test idp',
            'bad slug',
        )
        create_idp_form = CreateIdentityProviderForm(post_data)
        create_idp_form.cleaned_data = post_data
        with self.assertRaises(forms.ValidationError):
            create_idp_form.clean_slug()
        self.assertFalse(create_idp_form.is_valid())

    def test_idp_type_and_protocol_mismatch(self):
        """
        Ensure that it's not possible to create an Identity Provider that has a mismatch
        in protocol and type
        """
        post_data = self._get_post_data(
            self.account.id,
            'Azure AD for Vault Wax',
            'vaultwax',
            idp_type=IdentityProviderType.ONE_LOGIN
        )
        create_idp_form = CreateIdentityProviderForm(post_data)
        create_idp_form.cleaned_data = post_data
        with self.assertRaises(forms.ValidationError):
            create_idp_form.clean_idp_type()

    def test_created_saml_identity_provider(self):
        """
        Ensure that a valid CreateIdentityProviderForm successfully creates an
        IdentityProvider using SAML.
        """
        post_data = self._get_post_data(
            self.account.id,
            'Azure AD for Vault Wax',
            'vaultwax',
        )
        create_idp_form = CreateIdentityProviderForm(post_data)
        self.assertTrue(create_idp_form.is_valid())
        create_idp_form.create_identity_provider(self.accounting_admin)

        idp = IdentityProvider.objects.get(owner=self.account)
        self.assertEqual(idp.owner, self.account)
        self.assertEqual(idp.slug, post_data['slug'])
        self.assertEqual(idp.name, post_data['name'])
        self.assertIsNotNone(idp.sp_cert_public)
        self.assertIsNotNone(idp.sp_cert_private)
        self.assertIsNotNone(idp.date_sp_cert_expiration)
        self.assertEqual(idp.created_by, self.accounting_admin.username)
        self.assertEqual(idp.last_modified_by, self.accounting_admin.username)

    def test_created_oidc_identity_provider(self):
        """
        Ensure that a valid CreateIdentityProviderform successfully creates an
        IdentityProvider using OIDC
        """
        post_data = self._get_post_data(
            self.account.id,
            'One Login for Vault Wax',
            'vaultwax',
            idp_type=IdentityProviderType.ONE_LOGIN,
            protocol=IdentityProviderProtocol.OIDC,
        )
        create_idp_form = CreateIdentityProviderForm(post_data)
        self.assertTrue(create_idp_form.is_valid())
        create_idp_form.create_identity_provider(self.accounting_admin)

        idp = IdentityProvider.objects.get(owner=self.account)
        self.assertEqual(idp.owner, self.account)
        self.assertEqual(idp.slug, post_data['slug'])
        self.assertEqual(idp.name, post_data['name'])
        self.assertIsNone(idp.sp_cert_public)
        self.assertIsNone(idp.sp_cert_private)
        self.assertIsNone(idp.date_sp_cert_expiration)
        self.assertEqual(idp.created_by, self.accounting_admin.username)
        self.assertEqual(idp.last_modified_by, self.accounting_admin.username)


@patch('corehq.apps.sso.utils.url_helpers.get_dashboard_link', return_value='#')
class TestEditIdentityProviderAdminForm(BaseSSOFormTest):

    def setUp(self):
        super().setUp()
        self.idp = IdentityProvider.objects.create(
            owner=self.account,
            name='Azure AD for Vault Wax',
            slug='vaultwax',
            created_by='otheradmin@dimagi.com',
            last_modified_by='otheradmin@dimagi.com',
        )
        self.idp.create_service_provider_certificate()

    def tearDown(self):
        UserExemptFromSingleSignOn.objects.all().delete()
        AuthenticatedEmailDomain.objects.all().delete()
        IdentityProvider.objects.all().delete()
        super().tearDown()

    def _fulfill_all_active_saml_requirements(self, except_entity_id=False, except_login_url=False,
                                              except_logout_url=False, except_certificate=False,
                                              except_certificate_date=False):
        self.idp.entity_id = None if except_entity_id else 'https://test.org/metadata'
        self.idp.login_url = None if except_login_url else 'https://test.org/sls'
        self.idp.logout_url = None if except_logout_url else 'https://test.org/slo'
        self.idp.idp_cert_public = None if except_certificate else 'TEST CERTIFICATE'
        self.idp.date_idp_cert_expiration = (None if except_certificate_date
                                             else datetime.utcnow() + timedelta(days=30))
        self.idp.save()

    def _fulfill_all_active_oidc_requirements(self, except_issuer_id=False, except_client_id=False,
                                              except_client_secret=False):
        self.idp.entity_id = None if except_issuer_id else 'https://test-dev.onelogin.com/oidc'
        self.idp.client_id = None if except_client_id else 'clientid'
        self.idp.client_secret = None if except_client_secret else 'clientsecret'
        self.idp.save()

    def _get_post_data(self, name=None, is_editable=False, is_active=False, slug=None):
        return {
            'name': name if name is not None else self.idp.name,
            'is_editable': is_editable,
            'is_active': is_active,
            'slug': slug or self.idp.slug,
        }

    def test_bad_slug_update_is_invalid(self, *args):
        """
        Ensure that if passed a bad slug, EditIdentityProviderAdminForm raises
        a ValidationError and does not validate.
        """
        post_data = self._get_post_data(slug='bad slug')
        edit_idp_form = EditIdentityProviderAdminForm(self.idp, post_data)
        edit_idp_form.cleaned_data = post_data
        with self.assertRaises(forms.ValidationError):
            edit_idp_form.clean_slug()
        self.assertFalse(edit_idp_form.is_valid())

    def test_slug_update_conflict(self, *args):
        """
        Ensure that if another IdentityProvider exists with the same slug,
        EditIdentityProviderAdminForm raises a ValidationError and does not
        validate.
        """
        second_idp = IdentityProvider.objects.create(
            owner=self.account,
            name='Azure AD for VWX',
            slug='vwx',
            created_by='otheradmin@dimagi.com',
            last_modified_by='otheradmin@dimagi.com',
        )
        post_data = self._get_post_data(slug=second_idp.slug)
        edit_idp_form = EditIdentityProviderAdminForm(self.idp, post_data)
        edit_idp_form.cleaned_data = post_data
        with self.assertRaises(forms.ValidationError):
            edit_idp_form.clean_slug()
        self.assertFalse(edit_idp_form.is_valid())

    def test_slug_and_last_modified_by_updates(self, *args):
        """
        Ensure that the `slug` and `last_modified_by` fields properly update
        when EditIdentityProviderAdminForm validates and calls
        update_identity_provider().
        """
        post_data = self._get_post_data(slug='vaultwax-2')
        edit_idp_form = EditIdentityProviderAdminForm(self.idp, post_data)
        self.assertTrue(edit_idp_form.is_valid())
        edit_idp_form.update_identity_provider(self.accounting_admin)

        idp = IdentityProvider.objects.get(id=self.idp.id)
        self.assertEqual(idp.slug, post_data['slug'])
        self.assertEqual(idp.last_modified_by, self.accounting_admin.username)
        self.assertNotEqual(idp.created_by, self.accounting_admin.username)

    def test_name_updates_and_is_required(self, *args):
        """
        Ensure that the `name` field is both required and updates the name
        of the IdentityProvider when EditIdentityProviderAdminForm
        validates and update_identity_provider() is called.
        """
        bad_post_data = self._get_post_data(name='')
        bad_edit_idp_form = EditIdentityProviderAdminForm(self.idp, bad_post_data)
        self.assertFalse(bad_edit_idp_form.is_valid())

        post_data = self._get_post_data(name='new name test')
        edit_idp_form = EditIdentityProviderAdminForm(self.idp, post_data)
        self.assertTrue(edit_idp_form.is_valid())
        edit_idp_form.update_identity_provider(self.accounting_admin)

        idp = IdentityProvider.objects.get(id=self.idp.id)
        self.assertEqual(idp.name, post_data['name'])

    def test_is_editable_has_met_requirements_and_value_updates(self, *args):
        """
        Ensure that the requirements for `is_editable` are met in order for
        EditIdentityProviderAdminForm to validate and that once it is valid,
        calling update_identity_provider() updates the `is_editable` field on
        the IdentityProvider as expected.
        """
        post_data = self._get_post_data(is_editable=True)
        edit_idp_form = EditIdentityProviderAdminForm(self.idp, post_data)
        edit_idp_form.cleaned_data = post_data
        with self.assertRaises(forms.ValidationError):
            edit_idp_form.clean_is_editable()

        email_domain = AuthenticatedEmailDomain.objects.create(
            identity_provider=self.idp,
            email_domain='vaultwax.com',
        )
        with self.assertRaises(forms.ValidationError):
            edit_idp_form.clean_is_editable()

        UserExemptFromSingleSignOn.objects.create(
            username='b@vaultwax.com',
            email_domain=email_domain,
        )
        self.assertTrue(edit_idp_form.is_valid())
        edit_idp_form.update_identity_provider(self.accounting_admin)

        idp = IdentityProvider.objects.get(id=self.idp.id)
        self.assertTrue(idp.is_editable)

    def test_is_active_has_met_saml_requirements_and_value_updates(self, *args):
        """
        Ensure that the requirements for `is_active` for SAML IdPs are met in order for
        EditIdentityProviderAdminForm to validate and that once it is valid,
        calling update_identity_provider() updates the `is_active` field on
        the IdentityProvider as expected.
        """
        post_data = self._get_post_data(is_active=True)
        edit_idp_form = EditIdentityProviderAdminForm(self.idp, post_data)
        edit_idp_form.cleaned_data = post_data

        with self.assertRaises(forms.ValidationError):
            edit_idp_form.clean_is_active()

        email_domain = AuthenticatedEmailDomain.objects.create(
            identity_provider=self.idp,
            email_domain='vaultwax.com',
        )
        with self.assertRaises(forms.ValidationError):
            edit_idp_form.clean_is_active()

        UserExemptFromSingleSignOn.objects.create(
            username='b@vaultwax.com',
            email_domain=email_domain,
        )
        with self.assertRaises(forms.ValidationError):
            edit_idp_form.clean_is_active()

        self._fulfill_all_active_saml_requirements(except_entity_id=True)
        with self.assertRaises(forms.ValidationError):
            edit_idp_form.clean_is_active()

        self._fulfill_all_active_saml_requirements(except_login_url=True)
        with self.assertRaises(forms.ValidationError):
            edit_idp_form.clean_is_active()

        self._fulfill_all_active_saml_requirements(except_logout_url=True)
        with self.assertRaises(forms.ValidationError):
            edit_idp_form.clean_is_active()

        self._fulfill_all_active_saml_requirements(except_certificate=True)
        with self.assertRaises(forms.ValidationError):
            edit_idp_form.clean_is_active()

        self._fulfill_all_active_saml_requirements(except_certificate_date=True)
        with self.assertRaises(forms.ValidationError):
            edit_idp_form.clean_is_active()

        self._fulfill_all_active_saml_requirements()
        self.assertTrue(edit_idp_form.is_valid())
        edit_idp_form.update_identity_provider(self.accounting_admin)

        idp = IdentityProvider.objects.get(id=self.idp.id)
        self.assertTrue(idp.is_active)

    def test_is_active_has_met_oidc_requirements_and_value_updates(self, *args):
        """
        Ensure that the requirements for `is_active` for OIDC IdPs are met in order for
        EditIdentityProviderAdminForm to validate and that once it is valid,
        calling update_identity_provider() updates the `is_active` field on
        the IdentityProvider as expected.
        """
        post_data = self._get_post_data(is_active=True)
        self.idp.protocol = IdentityProviderProtocol.OIDC
        self.idp.idp_type = IdentityProviderType.ONE_LOGIN
        self.idp.save()
        edit_idp_form = EditIdentityProviderAdminForm(self.idp, post_data)
        edit_idp_form.cleaned_data = post_data

        with self.assertRaises(forms.ValidationError):
            edit_idp_form.clean_is_active()

        email_domain = AuthenticatedEmailDomain.objects.create(
            identity_provider=self.idp,
            email_domain='vaultwax.com',
        )
        with self.assertRaises(forms.ValidationError):
            edit_idp_form.clean_is_active()

        UserExemptFromSingleSignOn.objects.create(
            username='b@vaultwax.com',
            email_domain=email_domain,
        )
        with self.assertRaises(forms.ValidationError):
            edit_idp_form.clean_is_active()

        self._fulfill_all_active_oidc_requirements(except_issuer_id=True)
        with self.assertRaises(forms.ValidationError):
            edit_idp_form.clean_is_active()

        self._fulfill_all_active_oidc_requirements(except_client_id=True)
        with self.assertRaises(forms.ValidationError):
            edit_idp_form.clean_is_active()

        self._fulfill_all_active_oidc_requirements(except_client_secret=True)
        with self.assertRaises(forms.ValidationError):
            edit_idp_form.clean_is_active()

        self._fulfill_all_active_oidc_requirements()
        self.assertTrue(edit_idp_form.is_valid())
        edit_idp_form.update_identity_provider(self.accounting_admin)

        idp = IdentityProvider.objects.get(id=self.idp.id)
        self.assertTrue(idp.is_active)


class TestSsoSamlEnterpriseSettingsForm(BaseSSOFormTest):

    def setUp(self):
        super().setUp()
        self.idp = IdentityProvider.objects.create(
            owner=self.account,
            name='Azure AD for Vault Wax',
            slug='vaultwax',
            created_by='otheradmin@dimagi.com',
            last_modified_by='otheradmin@dimagi.com',
        )
        self.idp.is_editable = True
        self.idp.create_service_provider_certificate()

    def tearDown(self):
        UserExemptFromSingleSignOn.objects.all().delete()
        AuthenticatedEmailDomain.objects.all().delete()
        IdentityProvider.objects.all().delete()
        super().tearDown()

    @staticmethod
    def _get_post_data(no_entity_id=False, no_login_url=False, no_logout_url=False,
                       is_active=False, login_enforcement_type=None,
                       require_encrypted_assertions=False, certificate=None):
        return {
            'is_active': is_active,
            'login_enforcement_type': login_enforcement_type or LoginEnforcementType.GLOBAL,
            'entity_id': '' if no_entity_id else 'https://test.org/metadata',
            'login_url': '' if no_login_url else 'https://test.org/sls',
            'logout_url': '' if no_logout_url else 'https://test.org/slo',
            'require_encrypted_assertions': require_encrypted_assertions,
            'idp_cert_public': certificate,
        }

    @staticmethod
    def _get_request_files(cert_file):
        return {
            'idp_cert_public': cert_file,
        }

    def test_is_active_triggers_form_validation_errors(self):
        """
        Test that if `is_active` is set to true, then related required fields
        raise ValidationErrors if left blank. Once the requirements are met and
        SsoSamlEnterpriseSettingsForm validates, ensure that
        update_identity_provider() updates the `is_active` field on
        the IdentityProvider as expected.
        """
        post_data = self._get_post_data(
            is_active=True,
            no_entity_id=True,
            no_login_url=True,
            no_logout_url=True,
        )
        edit_sso_idp_form = SsoSamlEnterpriseSettingsForm(self.idp, post_data)
        edit_sso_idp_form.cleaned_data = post_data

        with self.assertRaises(forms.ValidationError):
            edit_sso_idp_form.clean_is_active()

        email_domain = AuthenticatedEmailDomain.objects.create(
            identity_provider=self.idp,
            email_domain='vaultwax.com',
        )
        with self.assertRaises(forms.ValidationError):
            edit_sso_idp_form.clean_is_active()

        UserExemptFromSingleSignOn.objects.create(
            username='b@vaultwax.com',
            email_domain=email_domain,
        )
        # should not raise exception now
        edit_sso_idp_form.clean_is_active()

        with self.assertRaises(forms.ValidationError):
            edit_sso_idp_form.clean_entity_id()
        with self.assertRaises(forms.ValidationError):
            edit_sso_idp_form.clean_login_url()
        with self.assertRaises(forms.ValidationError):
            edit_sso_idp_form.clean_logout_url()
        with self.assertRaises(forms.ValidationError):
            edit_sso_idp_form.clean_idp_cert_public()
        self.assertFalse(edit_sso_idp_form.is_valid())

    def test_that_is_active_updates_successfully_when_requirements_are_met(self):
        """
        Ensure that update_identity_provider() updates the `is_active` field on
        the IdentityProvider as expected when requirements are met.
        """
        email_domain = AuthenticatedEmailDomain.objects.create(
            identity_provider=self.idp,
            email_domain='vaultwax.com',
        )
        UserExemptFromSingleSignOn.objects.create(
            username='b@vaultwax.com',
            email_domain=email_domain,
        )

        certificate_file = generator.get_public_cert_file()
        post_data = self._get_post_data(
            is_active=True,
            certificate=certificate_file,
        )

        self.assertFalse(self.idp.is_active)
        edit_sso_idp_form = SsoSamlEnterpriseSettingsForm(
            self.idp, post_data, self._get_request_files(certificate_file)
        )
        edit_sso_idp_form.cleaned_data = post_data
        self.assertTrue(edit_sso_idp_form.is_valid())

        edit_sso_idp_form.update_identity_provider(self.accounting_admin)

        idp = IdentityProvider.objects.get(id=self.idp.id)
        self.assertTrue(idp.is_editable)
        self.assertTrue(idp.is_active)
        self.assertEqual(idp.entity_id, post_data['entity_id'])
        self.assertEqual(idp.login_url, post_data['login_url'])
        self.assertEqual(idp.logout_url, post_data['logout_url'])
        certificate_file.seek(0)
        self.assertEqual(idp.idp_cert_public, certificate_file.read().decode('utf-8'))
        self.assertIsNotNone(idp.date_idp_cert_expiration)

    def test_that_validation_error_is_raised_when_certificate_file_is_bad(self):
        """
        Ensure that SsoSamlEnterpriseSettingsForm raises a validation error
        when the certificate file contains bad data.
        """
        certificate_file = generator.get_bad_cert_file(b"bad cert")
        post_data = self._get_post_data(certificate=certificate_file)

        edit_sso_idp_form = SsoSamlEnterpriseSettingsForm(
            self.idp, post_data, self._get_request_files(certificate_file)
        )
        edit_sso_idp_form.cleaned_data = post_data

        with self.assertRaises(forms.ValidationError):
            edit_sso_idp_form.clean_idp_cert_public()

    def test_that_validation_error_is_raised_when_certificate_is_expired(self):
        """
        Ensure that SsoSamlEnterpriseSettingsForm raises a validation error
        when the certificate file contains an expired certificate.
        """
        certificate_file = generator.get_public_cert_file(expiration_in_seconds=0)
        post_data = self._get_post_data(certificate=certificate_file)

        edit_sso_idp_form = SsoSamlEnterpriseSettingsForm(
            self.idp, post_data, self._get_request_files(certificate_file)
        )

        edit_sso_idp_form.cleaned_data = post_data

        with self.assertRaises(forms.ValidationError):
            edit_sso_idp_form.clean_idp_cert_public()

    def test_last_modified_by_and_fields_update_when_not_active(self):
        """
        Ensure that fields properly update and that `last_modified_by` updates
        as expected when SsoSamlEnterpriseSettingsForm validates and
        update_identity_provider() is called.
        """
        email_domain = AuthenticatedEmailDomain.objects.create(
            identity_provider=self.idp,
            email_domain='vaultwax.com',
        )
        UserExemptFromSingleSignOn.objects.create(
            username='b@vaultwax.com',
            email_domain=email_domain,
        )
        post_data = self._get_post_data()
        edit_sso_idp_form = SsoSamlEnterpriseSettingsForm(self.idp, post_data)
        self.assertTrue(edit_sso_idp_form.is_valid())
        edit_sso_idp_form.update_identity_provider(self.accounting_admin)

        idp = IdentityProvider.objects.get(id=self.idp.id)
        self.assertTrue(idp.is_editable)
        self.assertFalse(idp.is_active)
        self.assertEqual(idp.last_modified_by, self.accounting_admin.username)
        self.assertNotEqual(idp.created_by, self.accounting_admin.username)
        self.assertEqual(idp.entity_id, post_data['entity_id'])
        self.assertEqual(idp.login_url, post_data['login_url'])
        self.assertEqual(idp.logout_url, post_data['logout_url'])
        self.assertIsNone(idp.idp_cert_public)
        self.assertIsNone(idp.date_idp_cert_expiration)

    def test_require_encrypted_assertions_is_saved(self):
        """
        Ensure that SsoSamlEnterpriseSettingsForm updates the
        `require_encrypted_assertions property` on the IdentityProvider.
        """
        post_data = self._get_post_data(
            require_encrypted_assertions=True,
        )
        self.assertFalse(self.idp.require_encrypted_assertions)
        edit_sso_idp_form = SsoSamlEnterpriseSettingsForm(self.idp, post_data)
        self.assertTrue(edit_sso_idp_form.is_valid())
        edit_sso_idp_form.update_identity_provider(self.accounting_admin)
        self.idp.refresh_from_db()
        self.assertTrue(self.idp.require_encrypted_assertions)

    def test_login_enforcement_type_is_saved(self):
        """
        Ensure that SsoSamlEnterpriseSettingsForm updates the
        `login_enforcement_type property` on the IdentityProvider.
        """
        post_data = self._get_post_data(
            login_enforcement_type=LoginEnforcementType.TEST,
        )
        self.assertEqual(self.idp.login_enforcement_type, LoginEnforcementType.GLOBAL)
        edit_sso_idp_form = SsoSamlEnterpriseSettingsForm(self.idp, post_data)
        self.assertTrue(edit_sso_idp_form.is_valid())
        edit_sso_idp_form.update_identity_provider(self.accounting_admin)
        self.idp.refresh_from_db()
        self.assertEqual(self.idp.login_enforcement_type, LoginEnforcementType.TEST)


class TestSsoOidcEnterpriseSettingsForm(BaseSSOFormTest):

    def setUp(self):
        super().setUp()
        self.idp = IdentityProvider.objects.create(
            owner=self.account,
            idp_type=IdentityProviderType.ONE_LOGIN,
            protocol=IdentityProviderProtocol.OIDC,
            name='OneLogin for Vault Wax',
            slug='vaultwax',
            created_by='otheradmin@dimagi.com',
            last_modified_by='otheradmin@dimagi.com',
        )
        self.idp.is_editable = True

    def tearDown(self):
        UserExemptFromSingleSignOn.objects.all().delete()
        AuthenticatedEmailDomain.objects.all().delete()
        IdentityProvider.objects.all().delete()
        super().tearDown()

    @staticmethod
    def _get_post_data(no_entity_id=False, no_client_id=False, no_client_secret=False,
                       is_active=False, login_enforcement_type=None):
        return {
            'is_active': is_active,
<<<<<<< HEAD
            'login_enforcement_type': login_enforcement_type or LoginEnforcementType.GLOBAL,
            'entity_id': '' if no_entity_id else 'https://test.org/oic',
=======
            'entity_id': '' if no_entity_id else 'https://test1-dev.onelogin.com/oidc',
>>>>>>> 2b9feb3e
            'client_id': '' if no_client_id else 'vaultwax',
            'client_secret': '' if no_client_secret else 'secret',
        }

    def test_is_active_triggers_form_validation_errors(self):
        """
        Test that if `is_active` is set to true, then related required fields
        raise ValidationErrors if left blank.
        """
        post_data = self._get_post_data(
            is_active=True,
            no_entity_id=True,
            no_client_id=True,
            no_client_secret=True,
        )
        edit_form = SsoOidcEnterpriseSettingsForm(self.idp, post_data)
        edit_form.cleaned_data = post_data

        with self.assertRaises(forms.ValidationError):
            edit_form.clean_is_active()

        email_domain = AuthenticatedEmailDomain.objects.create(
            identity_provider=self.idp,
            email_domain='vaultwax.com',
        )
        with self.assertRaises(forms.ValidationError):
            edit_form.clean_is_active()

        UserExemptFromSingleSignOn.objects.create(
            username='b@vaultwax.com',
            email_domain=email_domain,
        )
        # should not raise exception now
        edit_form.clean_is_active()

        with self.assertRaises(forms.ValidationError):
            edit_form.clean_entity_id()
        with self.assertRaises(forms.ValidationError):
            edit_form.clean_client_id()
        with self.assertRaises(forms.ValidationError):
            edit_form.clean_client_secret()
        self.assertFalse(edit_form.is_valid())

    def test_that_entity_id_raises_error_when_url_is_not_one_login(self):
        """
        This ensures that the Entity ID / Issuer URL matches a pattern that is expected for
        the given Identity Provider Type of One Login.
        """
        post_data = self._get_post_data()
        post_data['entity_id'] = 'http://localhost:8000/oidc'
        edit_form = SsoOidcEnterpriseSettingsForm(self.idp, post_data)
        edit_form.cleaned_data = post_data

        with self.assertRaises(forms.ValidationError):
            edit_form.clean_entity_id()

    def test_that_is_active_updates_successfully_when_requirements_are_met(self):
        """
        Ensure that update_identity_provider() updates the `is_active` field on
        the IdentityProvider as expected when requirements are met.
        """
        email_domain = AuthenticatedEmailDomain.objects.create(
            identity_provider=self.idp,
            email_domain='vaultwax.com',
        )
        UserExemptFromSingleSignOn.objects.create(
            username='b@vaultwax.com',
            email_domain=email_domain,
        )

        post_data = self._get_post_data(
            is_active=True,
        )

        self.assertFalse(self.idp.is_active)
        edit_form = SsoOidcEnterpriseSettingsForm(self.idp, post_data)
        edit_form.cleaned_data = post_data
        self.assertTrue(edit_form.is_valid())

        edit_form.update_identity_provider(self.accounting_admin)

        idp = IdentityProvider.objects.get(id=self.idp.id)
        self.assertTrue(idp.is_editable)
        self.assertTrue(idp.is_active)
        self.assertEqual(idp.entity_id, post_data['entity_id'])
        self.assertEqual(idp.client_id, post_data['client_id'])
        self.assertEqual(idp.client_secret, post_data['client_secret'])

    def test_last_modified_by_and_fields_update_when_not_active(self):
        """
        Ensure that fields properly update and that `last_modified_by` updates
        as expected when SsoSamlEnterpriseSettingsForm validates and
        update_identity_provider() is called.
        """
        email_domain = AuthenticatedEmailDomain.objects.create(
            identity_provider=self.idp,
            email_domain='vaultwax.com',
        )
        UserExemptFromSingleSignOn.objects.create(
            username='b@vaultwax.com',
            email_domain=email_domain,
        )
        post_data = self._get_post_data()
        edit_sso_idp_form = SsoOidcEnterpriseSettingsForm(self.idp, post_data)
        self.assertTrue(edit_sso_idp_form.is_valid())
        edit_sso_idp_form.update_identity_provider(self.accounting_admin)

        idp = IdentityProvider.objects.get(id=self.idp.id)
        self.assertTrue(idp.is_editable)
        self.assertFalse(idp.is_active)
        self.assertEqual(idp.last_modified_by, self.accounting_admin.username)
        self.assertNotEqual(idp.created_by, self.accounting_admin.username)
        self.assertEqual(idp.entity_id, post_data['entity_id'])
        self.assertEqual(idp.client_id, post_data['client_id'])
        self.assertEqual(idp.client_secret, post_data['client_secret'])

    def test_login_enforcement_type_is_saved(self):
        """
        Ensure that SsoOidcEnterpriseSettingsForm updates the
        `login_enforcement_type property` on the IdentityProvider.
        """
        post_data = self._get_post_data(
            login_enforcement_type=LoginEnforcementType.TEST,
        )
        self.assertEqual(self.idp.login_enforcement_type, LoginEnforcementType.GLOBAL)
        edit_sso_idp_form = SsoOidcEnterpriseSettingsForm(self.idp, post_data)
        self.assertTrue(edit_sso_idp_form.is_valid())
        edit_sso_idp_form.update_identity_provider(self.accounting_admin)
        self.idp.refresh_from_db()
        self.assertEqual(self.idp.login_enforcement_type, LoginEnforcementType.TEST)<|MERGE_RESOLUTION|>--- conflicted
+++ resolved
@@ -636,12 +636,8 @@
                        is_active=False, login_enforcement_type=None):
         return {
             'is_active': is_active,
-<<<<<<< HEAD
             'login_enforcement_type': login_enforcement_type or LoginEnforcementType.GLOBAL,
-            'entity_id': '' if no_entity_id else 'https://test.org/oic',
-=======
             'entity_id': '' if no_entity_id else 'https://test1-dev.onelogin.com/oidc',
->>>>>>> 2b9feb3e
             'client_id': '' if no_client_id else 'vaultwax',
             'client_secret': '' if no_client_secret else 'secret',
         }
