import datetime
from unittest.mock import ANY, patch

from django.test import TestCase
from freezegun import freeze_time

from corehq.apps.sso.certificates import DEFAULT_EXPIRATION
from django.contrib.auth.models import User
from corehq.apps.users.models import WebUser
from corehq.apps.users.models import HQApiKey
from corehq.apps.sso.models import AuthenticatedEmailDomain
from corehq.apps.sso.tasks import (
    IDP_CERT_EXPIRES_REMINDER_DAYS,
    idp_cert_expires_reminder,
    renew_service_provider_x509_certificates,
    create_rollover_service_provider_x509_certificates,
<<<<<<< HEAD
    get_users_for_email_domains,
    get_keys_expiring_after,
    enforce_key_expiration_for_idp,
    update_sso_user_api_key_expiration_dates
=======
    send_api_token_expiration_reminder,
>>>>>>> 872cb8ff
)
from corehq.apps.sso.tests import generator


def _get_days_before_expiration(days_before):
    return (DEFAULT_EXPIRATION / (24 * 60 * 60)) - days_before


class TestSSOTasks(TestCase):

    @classmethod
    def setUpClass(cls):
        super().setUpClass()
        cls.account = generator.get_billing_account_for_idp()

    def setUp(self):
        super().setUp()
        self.idp = generator.create_idp('vaultwax', self.account)

    def test_create_rollover_service_provider_x509_certificates(self):
        self.idp.create_service_provider_certificate()
        self.idp.date_sp_cert_expiration = (
            datetime.datetime.utcnow()
            - datetime.timedelta(days=_get_days_before_expiration(13))
        )
        self.idp.save()

        sp_cert_public = self.idp.sp_cert_public
        sp_cert_private = self.idp.sp_cert_private
        date_sp_cert_expiration = self.idp.date_sp_cert_expiration

        create_rollover_service_provider_x509_certificates()
        self.idp.refresh_from_db()

        # make sure the active SP cert was not changed
        self.assertEqual(self.idp.sp_cert_public, sp_cert_public)
        self.assertEqual(self.idp.sp_cert_private, sp_cert_private)
        self.assertEqual(self.idp.date_sp_cert_expiration, date_sp_cert_expiration)

        # make sure that the rollover cert was generated
        self.assertIsNotNone(self.idp.sp_rollover_cert_public)
        self.assertIsNotNone(self.idp.sp_rollover_cert_private)
        self.assertIsNotNone(self.idp.date_sp_rollover_cert_expiration)

        # ...and has the expected expiration date based on DEFAULT_EXPIRATION
        approx_expiration = datetime.datetime.utcnow() + datetime.timedelta(
            days=_get_days_before_expiration(1)
        )
        self.assertGreater(self.idp.date_sp_rollover_cert_expiration, approx_expiration)

    def test_renew_service_provider_x509_certificates(self):
        self.idp.create_service_provider_certificate()
        self.idp.create_rollover_service_provider_certificate()
        self.idp.date_sp_cert_expiration = (
            datetime.datetime.utcnow()
            - datetime.timedelta(seconds=_get_days_before_expiration(7))
        )
        self.idp.save()

        new_cert_public = self.idp.sp_rollover_cert_public
        new_cert_private = self.idp.sp_rollover_cert_private
        new_cert_expiration = self.idp.date_sp_rollover_cert_expiration

        renew_service_provider_x509_certificates()
        self.idp.refresh_from_db()

        # make sure that rollover SP cert fields are now null
        self.assertIsNone(self.idp.sp_rollover_cert_public)
        self.assertIsNone(self.idp.sp_rollover_cert_private)
        self.assertIsNone(self.idp.date_sp_rollover_cert_expiration)

        # make sure rollover SP cert was properly transferred to active SP cert
        self.assertEqual(self.idp.sp_cert_public, new_cert_public)
        self.assertEqual(self.idp.sp_cert_private, new_cert_private)
        self.assertEqual(
            self.idp.date_sp_cert_expiration.replace(tzinfo=None),
            new_cert_expiration.replace(tzinfo=None)
        )

    def assert_idp_cert_expires_reminder(self, assert_reminder, remind_days=IDP_CERT_EXPIRES_REMINDER_DAYS):
        # setup account attrs
        recipient = "admin@example.com"
        self.account.enterprise_admin_emails = [recipient]
        self.account.save()
        # configure idp expiration date
        expires = datetime.datetime.utcnow()
        self.idp.date_idp_cert_expiration = expires
        self.idp.save()
        # test alerts
        for num_days in remind_days:
            with freeze_time(expires - datetime.timedelta(days=num_days)):
                with patch("corehq.apps.sso.tasks.send_html_email_async.delay") as mock_send:
                    idp_cert_expires_reminder()
                    if assert_reminder:
                        mock_send.assert_called_once_with(ANY, recipient, ANY,
                            text_content=ANY, email_from=ANY, bcc=ANY)
                    else:
                        mock_send.assert_not_called()

    def set_idp_active(self, active):
        self.idp.is_active = active
        self.idp.save()

    def test_idp_cert_expires_reminder(self):
        self.set_idp_active(True)
        self.assert_idp_cert_expires_reminder(True)

    def test_idp_cert_expires_reminder_60(self):
        self.set_idp_active(True)
        self.assert_idp_cert_expires_reminder(False, [60])

    def test_idp_cert_expires_reminder_inactive(self):
        self.set_idp_active(False)
        self.assert_idp_cert_expires_reminder(False)

    def _assert_idp_secret_expires_reminder(self, assert_reminder, remind_days=IDP_CERT_EXPIRES_REMINDER_DAYS):
        # setup account attrs
        recipient = "admin@example.com"
        self.account.enterprise_admin_emails = [recipient]
        self.account.save()
        # configure idp expiration date
        expires = datetime.datetime.utcnow()
        self.idp.date_api_secret_expiration = expires
        # configure idp auto-deactivation
        self.idp.enable_user_deactivation = True
        self.idp.save()
        # test alerts
        for num_days in remind_days:
            with freeze_time(expires - datetime.timedelta(days=num_days)):
                with patch("corehq.apps.sso.tasks.send_html_email_async.delay") as mock_send:
                    send_api_token_expiration_reminder()
                    if assert_reminder:
                        mock_send.assert_called_once_with(ANY, recipient, ANY,
                            text_content=ANY, email_from=ANY, bcc=ANY)
                    else:
                        mock_send.assert_not_called()

    def test_idp_secret_expires_reminder(self):
        self.set_idp_active(True)
        self._assert_idp_secret_expires_reminder(True)

    def test_idp_secret_expires_reminder_60(self):
        self.set_idp_active(True)
        self._assert_idp_secret_expires_reminder(False, [60])

    def test_idp_secret_expires_reminder_inactive(self):
        self.set_idp_active(False)
        self._assert_idp_secret_expires_reminder(False)

    def tearDown(self):
        self.idp.delete()
        super().tearDown()

    @classmethod
    def tearDownClass(cls):
        cls.account.delete()
        super().tearDownClass()


class GetUsersForEmailDomainTests(TestCase):
    def test_finds_users_whose_username_ends_with_domain(self):
        user = User.objects.create(username='test-user@test.com')
        users = list(get_users_for_email_domains(['test.com']))
        self.assertEqual(users[0], user)

    def test_does_not_match_on_email(self):
        User.objects.create(username='test-user', email='test-user@test.com')
        users = list(get_users_for_email_domains(['test.com']))
        self.assertEqual(users, [])

    def test_can_match_multiple_domains(self):
        user1 = User.objects.create(username='user@one.com')
        user2 = User.objects.create(username='user@two.com')
        users = set(get_users_for_email_domains(['one.com', 'two.com']))
        self.assertSetEqual(users, {user1, user2})


class GetKeysExpiringAfterTests(TestCase):
    def setUp(self):
        self.user = User.objects.create(username='test-user@test.com')
        self.users = [self.user]

    def test_finds_key_with_no_expiration(self):
        key = self._create_key(expiration_date=None)
        non_compliant_keys = get_keys_expiring_after(self.users, datetime.datetime(year=2024, month=3, day=10))
        self.assertSetEqual(set(non_compliant_keys), {key})

    def test_finds_key_with_expiration_after_date(self):
        target_date = datetime.datetime(year=2024, month=3, day=10)
        key = self._create_key(expiration_date=target_date + datetime.timedelta(seconds=1))
        non_compliant_keys = get_keys_expiring_after(self.users, target_date)
        self.assertSetEqual(set(non_compliant_keys), {key})

    def test_ignores_key_at_expiration_date(self):
        target_date = datetime.datetime(year=2024, month=3, day=10)
        self._create_key(expiration_date=target_date)
        non_compliant_keys = get_keys_expiring_after(self.users, target_date)
        self.assertSetEqual(set(non_compliant_keys), set())

    def test_finds_inactive_keys(self):
        key = self._create_key(expiration_date=None, is_active=False)
        non_compliant_keys = get_keys_expiring_after(self.users, datetime.datetime(year=2024, month=3, day=10))
        self.assertSetEqual(set(non_compliant_keys), {key})

    def _create_key(self, expiration_date=None, is_active=True):
        return HQApiKey.objects.create(
            user=self.user, key='key', name='test-key', expiration_date=expiration_date, is_active=is_active)


class EnforceKeyExpirationTaskTests(TestCase):
    @classmethod
    def setUpClass(cls):
        super().setUpClass()
        cls.account = generator.get_billing_account_for_idp()

    def test_updates_non_compliant_expiry_to_max(self):
        idp = self._create_idp_for_domains(['test.com'], max_days_until_user_api_key_expiration=30)
        user = self._create_user('test-user@test.com')
        key = self._create_key_for_user(user, expiration_date=None)

        current_time = datetime.datetime(year=2024, month=8, day=1)
        with freeze_time(current_time):
            num_updates = enforce_key_expiration_for_idp(idp)

        updated_key = HQApiKey.objects.get(id=key.id)
        self.assertEqual(updated_key.expiration_date, current_time + datetime.timedelta(days=30))
        self.assertEqual(num_updates, 1)

    def test_exits_when_no_maximum_date_exists(self):
        idp = self._create_idp_for_domains(['test.com'], max_days_until_user_api_key_expiration=None)
        user = self._create_user('test-user@test.com')
        self._create_key_for_user(user, expiration_date=None)

        current_time = datetime.datetime(year=2024, month=8, day=1)
        with freeze_time(current_time):
            num_updates = enforce_key_expiration_for_idp(idp)

        self.assertEqual(num_updates, 0)

    def test_only_matches_exact_domain_matches(self):
        idp = self._create_idp_for_domains(['test.com'], max_days_until_user_api_key_expiration=30)
        user = self._create_user('test-user@sometest.com')
        self._create_key_for_user(user, expiration_date=None)

        current_time = datetime.datetime(year=2024, month=8, day=1)
        with freeze_time(current_time):
            num_updates = enforce_key_expiration_for_idp(idp)

        self.assertEqual(num_updates, 0)

    def test_integration_test(self):
        idp = self._create_idp_for_domains(['test.com'], max_days_until_user_api_key_expiration=30)
        user = self._create_user('test-user@test.com')
        key = self._create_key_for_user(user, expiration_date=None)

        current_time = datetime.datetime(year=2024, month=8, day=1)
        with freeze_time(current_time):
            update_sso_user_api_key_expiration_dates(idp.id)

        updated_key = HQApiKey.objects.get(id=key.id)
        self.assertEqual(updated_key.expiration_date, current_time + datetime.timedelta(days=30))

    def _create_idp_for_domains(self, domains, max_days_until_user_api_key_expiration=30):
        idp = generator.create_idp('test-idp', account=self.account)
        idp.max_days_until_user_api_key_expiration = max_days_until_user_api_key_expiration
        idp.save()
        for domain in domains:
            AuthenticatedEmailDomain.objects.create(email_domain=domain, identity_provider=idp)

        return idp

    def _create_user(self, username):
        user = WebUser.create(None, username, 'test123', None, None)
        self.addCleanup(user.delete, None, None)
        return user

    def _create_key_for_user(self, user, expiration_date=None):
        return HQApiKey.objects.create(
            user=user.get_django_user(), key='key', name='test-key', expiration_date=expiration_date)<|MERGE_RESOLUTION|>--- conflicted
+++ resolved
@@ -14,14 +14,11 @@
     idp_cert_expires_reminder,
     renew_service_provider_x509_certificates,
     create_rollover_service_provider_x509_certificates,
-<<<<<<< HEAD
     get_users_for_email_domains,
     get_keys_expiring_after,
     enforce_key_expiration_for_idp,
-    update_sso_user_api_key_expiration_dates
-=======
+    update_sso_user_api_key_expiration_dates,
     send_api_token_expiration_reminder,
->>>>>>> 872cb8ff
 )
 from corehq.apps.sso.tests import generator
 
