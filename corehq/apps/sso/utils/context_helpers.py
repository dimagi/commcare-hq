import datetime

from django.conf import settings
from django.template.loader import render_to_string
from django.utils.translation import gettext as _

from corehq.const import USER_DATE_FORMAT
from dimagi.utils.web import get_site_domain


def render_multiple_to_strings(context, *templates):
    """
    Convenience utility that renders multiple templates with the same context.

    :param context: The context (dict) used to render all `*templates`.
    :param *templates: One or more template names (strings) to be rendered.
    :return: Generator of strings -- rendered text of each provided template.
    """
    return (render_to_string(template, context) for template in templates)


def get_idp_cert_expiration_email_context(idp):
    """
    Utility to generate metadata and render messages for an IdP certificate
    expiration reminder email.

    :param idp: IdentityProvider
    :return: Dict (parameters for sending email)
    """

    today = datetime.datetime.utcnow().date()
    exp_date = idp.date_idp_cert_expiration.date()
    num_days_left = (exp_date - today).days
    if num_days_left == 0:
        expires_on = _("today!")
    elif num_days_left == 1:
        expires_on = _("tomorrow!")
    else:
        expires_on = _(f"on {exp_date:{USER_DATE_FORMAT}}.")

    template_context = {
        "idp_name": idp.name,
        "expires_on": expires_on,
        "contact_email": settings.ACCOUNTS_EMAIL,
        "base_url": get_site_domain(),
    }
    subject = _(
        "CommCare Alert: Certificate for Identity Provider %(idp_name)s "
        "expires %(expires_on)s"
    ) % template_context
    body_html, body_txt = render_multiple_to_strings(
        template_context,
        "sso/email/idp_cert_expiring_reminder.html",
        "sso/email/idp_cert_expiring_reminder.txt",
    )
    email_context = {
        "subject": subject,
        "from": _(f"Dimagi CommCare Accounts <{settings.ACCOUNTS_EMAIL}>"),
        "to": idp.owner.enterprise_admin_emails,
        "bcc": [settings.ACCOUNTS_EMAIL],
        "html": body_html,
        "plaintext": body_txt,
    }
    if idp.owner.dimagi_contact:
        email_context["bcc"].append(idp.owner.dimagi_contact)
    return email_context


<<<<<<< HEAD
def get_graph_api_connection_issue_email_context(idp, error):
    subject = _("CommCare HQ Alert: SSO Remote User Management, Issue Connecting to Microsoft Graph API")
    template_context = {
        "error": error,
        "contact_email": settings.ACCOUNTS_EMAIL,
        "base_url": get_site_domain(),
    }
    body_html, body_txt = render_multiple_to_strings(
        template_context,
        "sso/email/microsoft_graph_api_connection_issue_notification.html",
        "sso/email/microsoft_graph_api_connection_issue_notification.txt",
    )
    email_context = {
        "subject": subject,
        "from": _(f"Dimagi CommCare Accounts <{settings.ACCOUNTS_EMAIL}>"),
        "to": idp.owner.enterprise_admin_emails,
        "bcc": [settings.ACCOUNTS_EMAIL],
        "html": body_html,
        "plaintext": body_txt,
    }
    if idp.owner.dimagi_contact:
        email_context["bcc"].append(idp.owner.dimagi_contact)
    return email_context


def get_sso_deactivation_skip_email_context(idp):
    subject = _("CommCare HQ Alert: Temporarily skipped automatic deactivation of SSO Web Users"
                " (Remote User Management)")
    template_context = {
        "contact_email": settings.ACCOUNTS_EMAIL,
        "base_url": get_site_domain(),
    }
    body_html, body_txt = render_multiple_to_strings(
        template_context,
        "sso/email/sso_deactivation_skip_notification.html",
        "sso/email/sso_deactivation_skip_notification.txt",
=======
def get_api_secret_expiration_email_context(idp):
    """
    Utility to generate metadata and render messages for an IdP api secret
    expiration reminder email.

    :param idp: IdentityProvider
    :return: Dict (parameters for sending email)
    """

    today = datetime.datetime.utcnow().date()
    exp_date = idp.date_api_secret_expiration
    num_days_left = (exp_date - today).days
    if num_days_left == 0:
        expires_on = _("today!")
    elif num_days_left == 1:
        expires_on = _("tomorrow!")
    else:
        expires_on = _(f"on {exp_date:{USER_DATE_FORMAT}}.")

    template_context = {
        "idp_name": idp.name,
        "expires_on": expires_on,
        "contact_email": settings.ACCOUNTS_EMAIL,
        "base_url": get_site_domain(),
    }
    subject = _(
        "CommCare Alert: API Secret for Identity Provider %(idp_name)s "
        "expires %(expires_on)s"
    ) % template_context
    body_html, body_txt = render_multiple_to_strings(
        template_context,
        "sso/email/api_secret_expiring_reminder.html",
        "sso/email/api_secret_expiring_reminder.txt",
>>>>>>> bdf16b36
    )
    email_context = {
        "subject": subject,
        "from": _(f"Dimagi CommCare Accounts <{settings.ACCOUNTS_EMAIL}>"),
        "to": idp.owner.enterprise_admin_emails,
        "bcc": [settings.ACCOUNTS_EMAIL],
        "html": body_html,
        "plaintext": body_txt,
    }
    if idp.owner.dimagi_contact:
        email_context["bcc"].append(idp.owner.dimagi_contact)
    return email_context<|MERGE_RESOLUTION|>--- conflicted
+++ resolved
@@ -66,7 +66,6 @@
     return email_context
 
 
-<<<<<<< HEAD
 def get_graph_api_connection_issue_email_context(idp, error):
     subject = _("CommCare HQ Alert: SSO Remote User Management, Issue Connecting to Microsoft Graph API")
     template_context = {
@@ -103,7 +102,20 @@
         template_context,
         "sso/email/sso_deactivation_skip_notification.html",
         "sso/email/sso_deactivation_skip_notification.txt",
-=======
+    )
+    email_context = {
+        "subject": subject,
+        "from": _(f"Dimagi CommCare Accounts <{settings.ACCOUNTS_EMAIL}>"),
+        "to": idp.owner.enterprise_admin_emails,
+        "bcc": [settings.ACCOUNTS_EMAIL],
+        "html": body_html,
+        "plaintext": body_txt,
+    }
+    if idp.owner.dimagi_contact:
+        email_context["bcc"].append(idp.owner.dimagi_contact)
+    return email_context
+
+
 def get_api_secret_expiration_email_context(idp):
     """
     Utility to generate metadata and render messages for an IdP api secret
@@ -137,7 +149,6 @@
         template_context,
         "sso/email/api_secret_expiring_reminder.html",
         "sso/email/api_secret_expiring_reminder.txt",
->>>>>>> bdf16b36
     )
     email_context = {
         "subject": subject,
