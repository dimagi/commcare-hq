--- conflicted
+++ resolved
@@ -1,10 +1,7 @@
 from dataclasses import asdict, dataclass, field
 
 import math
-<<<<<<< HEAD
-=======
 import time
->>>>>>> 3278ee07
 import jsonschema
 from jsonobject.exceptions import BadValueError
 
@@ -242,22 +239,16 @@
         self.task_key = task_key
         self.progress_key = f'{task_key}_progress'
         self.error_slug_key = f'{task_key}_error_slug'
-<<<<<<< HEAD
-=======
         self.start_time_key = f'{task_key}_start_time'
         self.end_time_key = f'{task_key}_end_time'
->>>>>>> 3278ee07
         self._client = get_redis_client()
 
     def mark_requested(self, timeout=ONE_DAY):
         # Timeout here is just a fail safe mechanism in case task is not processed by Celery
         # due to unexpected circumstances
         self.clear_progress()
-<<<<<<< HEAD
-=======
         self._client.delete(self.start_time_key)
         self._client.delete(self.end_time_key)
->>>>>>> 3278ee07
         self._client.delete(self.error_slug_key)
         self._client.set(self.task_key, 'ACTIVE', timeout=timeout)
 
@@ -271,22 +262,16 @@
 
     def get_status(self):
         status = self._client.get(self.task_key)
-<<<<<<< HEAD
-=======
         start_time = self._client.get(self.start_time_key) or 0
         end_time = self._client.get(self.end_time_key) or 0
 
->>>>>>> 3278ee07
         return {
             'status': status,
             'progress': self.get_progress(),
             'error_slug': self._client.get(self.error_slug_key) if status == 'ERROR' else None,
-<<<<<<< HEAD
-=======
             'start_time': start_time,
             'end_time': end_time,
             'process_time': (time.time() if end_time == 0 else end_time) - start_time,
->>>>>>> 3278ee07
         }
 
     def mark_completed(self):
@@ -305,14 +290,10 @@
         return progress
 
     def clear_progress(self):
-<<<<<<< HEAD
-        return self._client.delete(self.progress_key)
-=======
         return self._client.delete(self.progress_key)
 
     def mark_start_time(self, timeout=ONE_DAY):
         return self._client.set(self.start_time_key, time.time(), timeout)
 
     def mark_end_time(self, timeout=ONE_DAY):
-        return self._client.set(self.end_time_key, time.time(), timeout)
->>>>>>> 3278ee07
+        return self._client.set(self.end_time_key, time.time(), timeout)