--- conflicted
+++ resolved
@@ -214,10 +214,6 @@
     @property
     def page_context(self):
         return {
-<<<<<<< HEAD
-            'data_type': data_type,
-=======
->>>>>>> 2b15586e
             'mapbox_access_token': settings.MAPBOX_ACCESS_TOKEN,
         }
 
