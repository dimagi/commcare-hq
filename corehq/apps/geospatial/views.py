import json
import jsonschema

<<<<<<< HEAD
from django.core.paginator import Paginator
from django.forms.models import model_to_dict
from django.urls import reverse
from django.http import (
    HttpResponseRedirect,
    Http404,
    HttpResponseBadRequest,
    JsonResponse,
)
from django.utils.decorators import method_decorator
=======
from requests.exceptions import HTTPError

from django.forms.models import model_to_dict
from django.utils.decorators import method_decorator
from django.urls import reverse
from django.http import HttpResponseRedirect, Http404, HttpResponseBadRequest
>>>>>>> 5d87417a
from django.utils.translation import gettext_lazy as _
from django.views.decorators.http import require_GET
from dimagi.utils.web import json_response
from dimagi.utils.couch.bulk import get_docs

from corehq import toggles
from corehq.apps.es import CaseSearchES, UserES
from corehq.apps.es.case_search import case_property_missing, case_property_query
from corehq.apps.domain.decorators import login_and_domain_required
from corehq.apps.domain.views.base import BaseDomainView
from corehq.form_processor.models import CommCareCase
from corehq.apps.users.models import CommCareUser
from corehq.apps.geospatial.reports import CaseManagementMap
from corehq.apps.geospatial.forms import GeospatialConfigForm
from corehq.util.view_utils import json_error
from .routing_solvers.mapbox_optimize import (
    submit_routing_request,
    routing_status
)

from .const import POLYGON_COLLECTION_GEOJSON_SCHEMA
from .models import GeoPolygon, GeoConfig
<<<<<<< HEAD
from .utils import (
    get_geo_case_property,
    get_geo_user_property,
    process_gps_values_for_cases,
    process_gps_values_for_users,
)
=======
>>>>>>> 5d87417a


def geospatial_default(request, *args, **kwargs):
    return HttpResponseRedirect(CaseManagementMap.get_url(*args, **kwargs))


class MapboxOptimizationV2(BaseDomainView):
    urlname = 'mapbox_routing'

    def get(self, request):
        return geospatial_default(request)

    @json_error
    def post(self, request):
        # Submits the given request JSON to Mapbox Optimize V2 API
        #   and responds with a result ID that can be polled
        request_json = json.loads(request.body.decode('utf-8'))
        try:
            poll_id = submit_routing_request(request_json)
            return json_response(
                {"poll_url": reverse("mapbox_routing_status", args=[self.domain, poll_id])}
            )
        except (jsonschema.exceptions.ValidationError, HTTPError) as e:
            return HttpResponseBadRequest(str(e))

    @method_decorator(toggles.GEOSPATIAL.required_decorator())
    def dispatch(self, request, domain, *args, **kwargs):
        self.domain = domain
        return super(MapboxOptimizationV2, self).dispatch(request, *args, **kwargs)


def mapbox_routing_status(request, domain, poll_id):
    # Todo; handle HTTPErrors
    return routing_status(poll_id)


class GeoPolygonView(BaseDomainView):
    urlname = 'geo_polygon'

    @method_decorator(toggles.GEOSPATIAL.required_decorator())
    def dispatch(self, request, *args, **kwargs):
        return super(GeoPolygonView, self).dispatch(request, *args, **kwargs)

    def get(self, request, *args, **kwargs):
        try:
            polygon_id = int(request.GET.get('polygon_id', None))
        except TypeError:
            raise Http404()
        try:
            polygon = GeoPolygon.objects.get(pk=polygon_id)
            assert polygon.domain == self.domain
        except (GeoPolygon.DoesNotExist, AssertionError):
            raise Http404()
        return json_response(polygon.geo_json)

    def post(self, request, *args, **kwargs):
        try:
            geo_json = json.loads(request.body).get('geo_json', None)
        except json.decoder.JSONDecodeError:
            raise HttpResponseBadRequest(
                'POST Body must be a valid json in {"geo_json": <geo_json>} format'
            )

        if not geo_json:
            raise HttpResponseBadRequest('Empty geo_json POST field')

        try:
            jsonschema.validate(geo_json, POLYGON_COLLECTION_GEOJSON_SCHEMA)
        except jsonschema.exceptions.ValidationError:
            raise HttpResponseBadRequest(
                'Invalid GeoJSON, geo_json must be a FeatureCollection of Polygons'
            )
        # Drop ids since they are specific to the Mapbox draw event
        for feature in geo_json["features"]:
            del feature['id']

        geo_polygon = GeoPolygon.objects.create(
            name=geo_json.pop('name'),
            domain=self.domain,
            geo_json=geo_json
        )
        return json_response({
            'id': geo_polygon.id,
        })


class GeospatialConfigPage(BaseDomainView):
    urlname = "geospatial_settings"
    template_name = "geospatial/settings.html"

    page_name = _("Configuration Settings")
    section_name = _("Geospatial")

    @method_decorator(toggles.GEOSPATIAL.required_decorator())
    def dispatch(self, request, *args, **kwargs):
        return super(GeospatialConfigPage, self).dispatch(request, *args, **kwargs)

    @property
    def section_url(self):
        return reverse(self.urlname, args=(self.domain,))

    @property
    def page_url(self):
        return reverse(self.urlname, args=(self.domain,))

    @property
    def page_context(self):
        return {
            'form': self.settings_form,
            'config': model_to_dict(
                self.config,
                fields=GeospatialConfigForm.Meta.fields
            )
        }

    @property
    def settings_form(self):
        if self.request.method == 'POST':
            return GeospatialConfigForm(self.request.POST, instance=self.config)
        return GeospatialConfigForm(instance=self.config)

    @property
    def config(self):
        try:
            obj = GeoConfig.objects.get(domain=self.domain)
        except GeoConfig.DoesNotExist:
            obj = GeoConfig()
            obj.domain = self.domain
        return obj

    def post(self, request, *args, **kwargs):
        form = self.settings_form

        if not form.is_valid():
            return self.get(request, *args, **kwargs)

        instance = form.save(commit=False)
        instance.domain = self.domain
        instance.save()

        return self.get(request, *args, **kwargs)


class GPSCaptureView(BaseDomainView):
    urlname = 'gps_capture'
    template_name = 'gps_capture.html'

    page_name = _("GPS Capture")
    section_name = _("Geospatial")

    @method_decorator(toggles.GEOSPATIAL.required_decorator())
    def dispatch(self, *args, **kwargs):
        return super(GPSCaptureView, self).dispatch(*args, **kwargs)

    @property
    def section_url(self):
        return reverse(self.urlname, args=(self.domain,))

    @property
    def page_url(self):
        return reverse(self.urlname, args=(self.domain,))

    @property
    def page_context(self):
        data_type = self.request.GET.get('data_type', 'case')
        return {
            'data_type': data_type
        }

    @method_decorator(toggles.GEOSPATIAL.required_decorator())
    def post(self, request, *args, **kwargs):
        json_data = json.loads(request.body)
        data_type = json_data.get('data_type', None)
        data_items = json_data.get('data_items', [])

        if data_type == 'case':
            process_gps_values_for_cases(request.domain, data_items)
        elif data_type == 'user':
            process_gps_values_for_users(request.domain, data_items)

        return json_response({
            'status': 'success'
        })


@require_GET
@login_and_domain_required
def get_paginated_cases_or_users_without_gps(request, domain):
    page = int(request.GET.get('page', 1))
    limit = int(request.GET.get('limit', 5))
    case_or_user = request.GET.get('data_type', 'case')
    query = request.GET.get('query', '')
    assert page > 0, 'Page must be a positive number'
    assert limit > 0, 'Limit must be a positive number'
    assert case_or_user == 'case' or case_or_user == 'user', 'Data type must be "case" or "user"'

    if case_or_user == 'user':
        data = _get_paginated_users_without_gps(domain, page, limit, query)
    else:
        data = _get_paginated_cases_without_gps(domain, page, limit, query)
    return JsonResponse(data)


def _get_paginated_cases_without_gps(domain, page, limit, query):
    location_prop_name = get_geo_case_property(domain)
    case_ids = (
        CaseSearchES()
        .domain(domain)
        .is_closed(False)
        .search_string_query(query, ['name'])
        .OR(
            case_property_missing(location_prop_name),
            case_property_query(location_prop_name, ""),
        )
        .sort('server_modified_on', desc=True)
    ).get_ids()

    paginator = Paginator(case_ids, limit)
    case_ids_page = list(paginator.get_page(page))
    cases = CommCareCase.objects.get_cases(case_ids_page, domain, ordered=True)
    case_data = []
    for c in cases:
        case_data.append({
            'id': c.case_id,
            'name': c.name,
        })
    return {
        'items': case_data,
        'total': paginator.count,
    }


def _get_paginated_users_without_gps(domain, page, limit, query):
    location_prop_name = get_geo_user_property(domain)
    query = (
        UserES()
        .domain(domain)
        .mobile_users()
        .search_string_query(query, ['username'])
        .sort('created_on', desc=True)
    )

    paginator = Paginator(query.get_ids(), limit)
    user_ids_page = list(paginator.get_page(page))
    user_docs = get_docs(CommCareUser.get_db(), keys=user_ids_page)
    user_data = []
    skipped_count = 0
    for user_doc in user_docs:
        if (
            location_prop_name in user_doc['user_data']
            and user_doc['user_data'][location_prop_name] != ''
        ):
            skipped_count += 1
            continue
        user_data.append({
            'id': user_doc['_id'],
            'name': user_doc['username'].split("@")[0],
        })
    return {
        'items': user_data,
        'total': paginator.count - skipped_count,
    }<|MERGE_RESOLUTION|>--- conflicted
+++ resolved
@@ -1,25 +1,17 @@
 import json
 import jsonschema
-
-<<<<<<< HEAD
+from requests.exceptions import HTTPError
+
 from django.core.paginator import Paginator
-from django.forms.models import model_to_dict
-from django.urls import reverse
 from django.http import (
     HttpResponseRedirect,
     Http404,
     HttpResponseBadRequest,
     JsonResponse,
 )
-from django.utils.decorators import method_decorator
-=======
-from requests.exceptions import HTTPError
-
 from django.forms.models import model_to_dict
 from django.utils.decorators import method_decorator
 from django.urls import reverse
-from django.http import HttpResponseRedirect, Http404, HttpResponseBadRequest
->>>>>>> 5d87417a
 from django.utils.translation import gettext_lazy as _
 from django.views.decorators.http import require_GET
 from dimagi.utils.web import json_response
@@ -42,15 +34,12 @@
 
 from .const import POLYGON_COLLECTION_GEOJSON_SCHEMA
 from .models import GeoPolygon, GeoConfig
-<<<<<<< HEAD
 from .utils import (
     get_geo_case_property,
     get_geo_user_property,
     process_gps_values_for_cases,
     process_gps_values_for_users,
 )
-=======
->>>>>>> 5d87417a
 
 
 def geospatial_default(request, *args, **kwargs):
