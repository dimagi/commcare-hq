--- conflicted
+++ resolved
@@ -1,12 +1,9 @@
 import json
 import jsonschema
-<<<<<<< HEAD
+
 from requests.exceptions import HTTPError
-=======
 
-from django.urls import reverse
-from django.http import HttpResponseRedirect, Http404, HttpResponseBadRequest
->>>>>>> 9ade2896
+from django.forms.models import model_to_dict
 from django.utils.decorators import method_decorator
 from django.urls import reverse
 from django.http import HttpResponseRedirect, Http404, HttpResponseBadRequest
@@ -16,20 +13,16 @@
 from corehq import toggles
 from corehq.apps.domain.views.base import BaseDomainView
 from corehq.apps.geospatial.reports import CaseManagementMap
-<<<<<<< HEAD
+from corehq.apps.geospatial.forms import GeospatialConfigForm
 from corehq.util.view_utils import json_error
 from .routing_solvers.mapbox_optimize import (
     submit_routing_request,
     routing_status
 )
 
-
-=======
-from corehq.apps.geospatial.forms import GeospatialConfigForm
->>>>>>> 9ade2896
 from .const import POLYGON_COLLECTION_GEOJSON_SCHEMA
 from .models import GeoPolygon, GeoConfig
-from django.forms.models import model_to_dict
+
 
 
 def geospatial_default(request, *args, **kwargs):
