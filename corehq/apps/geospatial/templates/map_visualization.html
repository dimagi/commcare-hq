--- conflicted
+++ resolved
@@ -106,9 +106,6 @@
         Previous disbursement was cleared.
     {% endblocktrans %}
 </div>
-<<<<<<< HEAD
-<div id="geospatial-map" style="height: 500px"></div>
-=======
 <div id="geospatial-map" style="height: 500px">
     <div id="layer-toggle-menu" class="btn-group-vertical hidden">
         <h4 class="text-center">
@@ -116,7 +113,6 @@
         </h4>
     </div>
 </div>
->>>>>>> bf24e9b1
 
 <!-- For Pagination -->
 <div class="panel-body-datatable">
