{% extends "reports/bootstrap3/tabular.html" %}
{% load i18n %}

{% block reportcontent %}
  {% include 'geospatial/partials/index_alert.html' %}
<<<<<<< HEAD
=======
  {% if reassignment_task_status %}
    <div class="alert alert-info">
      {% blocktrans %}
        Case reassignment request in progress. Please be patient.
      {% endblocktrans %}
      ({{ reassignment_task_status.progress }}%)
    </div>
  {% endif %}
>>>>>>> 4757ea36
  <div class="panel panel-default" id="user-filters-panel">
    <div class="panel-body collapse in" aria-expanded="true">
      <legend>{% trans "Mobile Worker Filters" %}</legend>
      <div class="alert alert-danger" data-bind="visible: hasErrors()">
        <i class="fa-solid fa-triangle-exclamation"></i>
        {% blocktrans %}
          <strong
            >There was an issue retrieving mobile workers from the
            server.</strong
          >
          If this problem continues, please
          <a href="#modalReportIssue" data-toggle="modal">report an issue</a>.
        {% endblocktrans %}
      </div>
      <fieldset>
        <div class="form-group">
          <label class="control-label col-sm-2">
            {% trans "Show mobile workers on the map" %}
          </label>
          <div class="col-sm-4">
            <input
              type="checkbox"
              data-bind="checked: $root.shouldShowUsers, event: {change: onFiltersChange}"
            />
          </div>
        </div>
      </fieldset>
      <fieldset>
        <div class="form-group">
          <label class="control-label col-sm-2"> {% trans "Location" %} </label>
          <div class="col-sm-4">
            <select
              class="form-control"
              type="text"
              id="location-filter-select"
              data-bind="select2: {},
                                       optionsText: 'text',
                                       optionsValue: 'id',
                                       event: {change: onLocationFilterChange},
                                       enable: $root.shouldShowUsers"
            ></select>
            <p class="help-block">
              <i class="fa fa-info-circle"></i>
              {% blocktrans %}
                Only users at this location will be shown on the map.
              {% endblocktrans %}
            </p>
          </div>
        </div>
      </fieldset>
      <div class="spacer"></div>
      <div class="form-actions">
        <button
          type="button"
          class="btn btn-primary"
          style="float:left; margin-left:1em"
          data-bind="event: {click: loadUsers}, enable: hasFiltersChanged()"
        >
          {% trans "Apply" %}
        </button>
      </div>
    </div>
    <div class="panel-footer">
      <button
        class="btn btn-default"
        data-bind="event: {click: toggleFilterMenu}"
      >
        <span data-bind="visible: showFilterMenu()">
          {% trans "Hide Filter Options" %}
        </span>
        <span data-bind="visible: !showFilterMenu()">
          {% trans "Show Filter Options" %}
        </span>
      </button>
    </div>
  </div>
  {% include 'geospatial/partials/saved_polygon_filter.html' with uses_disbursement='true' %}
  <div id="disbursement-spinner">
    <h4
      id="loading"
      class="hide"
      data-bind="visible: isBusy(), css: {hide: false}"
    >
      <i class="fa fa-spin fa-spinner"></i>
      {% trans "Running disbursement algorithm..." %}
    </h4>
<<<<<<< HEAD
  </div>
  <div id="disbursement-error">
    <div
      class="alert alert-danger"
      data-bind="visible: disbursementErrorMessage(), html: disbursementErrorMessage"
    ></div>
    <div
      class="alert alert-danger"
      data-bind="visible: showUnassignedCasesError()"
    >
      {% blocktrans %}
        We couldn't match every case to a user with the current disbursement
        settings. Please follow any of the below steps to rectify this.
        <ul>
          <li>Ensure that your settings are correct</li>
          <li>Allocate more users to the area</li>
          <li>
            Use filtered areas to reduce the number of cases such that the
            algorithm can ensure all cases are assigned.
          </li>
        </ul>
      {% endblocktrans %}
    </div>
  </div>
=======
  </div>
  <div id="disbursement-error">
    <div
      class="alert alert-danger"
      data-bind="visible: disbursementErrorMessage(), html: disbursementErrorMessage"
    ></div>
    <div
      class="alert alert-danger"
      data-bind="visible: showUnassignedCasesError()"
    >
      {% blocktrans %}
        We couldn't match every case to a user with the current disbursement
        settings. Please follow any of the below steps to rectify this.
        <ul>
          <li>Ensure that your settings are correct</li>
          <li>Allocate more users to the area</li>
          <li>
            Use filtered areas to reduce the number of cases such that the
            algorithm can ensure all cases are assigned.
          </li>
        </ul>
      {% endblocktrans %}
    </div>
  </div>
>>>>>>> 4757ea36
  <div
    id="disbursement-clear-message"
    class="alert alert-info"
    style="display: none"
  >
    {% blocktrans %}
      Previous disbursement was cleared.
    {% endblocktrans %}
  </div>
  <div id="disbursement-params" class="alert alert-info" style="display: none">
    <h4>{% trans 'Disbursement parameters' %}</h4>
    <!-- ko foreach: parameters -->
    <span style="padding-right: 1em">
      <span data-bind="text: name"></span>:
      <b><span data-bind="text: value"></span></b>
    </span>
    <!-- /ko -->
  </div>
  <div id="geospatial-map" style="height: 500px">
    <div id="layer-toggle-menu" class="btn-group-vertical hidden">
      <h4 class="text-center">{% trans 'Layers' %}</h4>
    </div>
  </div>

  <!-- For Pagination -->
  <div class="panel-body-datatable">
    {% block reporttable %}
      {% if report.needs_filters %}
        {% include 'reports/partials/bootstrap3/description.html' %}
      {% else %}
        <table
          id="report_table_{{ report.slug }}"
          class="table table-striped datatable"
          width="100%"
          {% if pagination.filter %}data-filter="true"{% endif %}
        ></table>
      {% endif %}
    {% endblock reporttable %}
  </div>

  <div id="case-buttons">
    <div id="assignments-results" class="pull-left">
      <button
        class="btn btn-default"
        data-toggle="modal"
        data-target="#review-assignment-results"
        data-bind="click: loadCaseData, enable: canOpenModal"
      >
        {% trans 'Review Results' %}
      </button>
      <button
        id="accept-assignment-results"
        class="btn btn-default"
        data-bind="click: acceptAssignments, enable: canOpenModal && !assignmentAjaxInProgress"
      >
        {% trans 'Accept Results' %}
        <i
          class="spinner fa-spin fa fa-refresh"
          data-bind="visible: assignmentAjaxInProgress"
        ></i>
      </button>
      {% include 'geospatial/partials/review_assignment_modal.html' %}
    </div>
    <div id="user-modals" class="pull-right">
      <button
        class="btn btn-default"
        data-toggle="modal"
        data-target="#selected-user-list"
        data-bind="enable: selectedUsers().length"
      >
        <span data-bind="text: selectedUsers().length"></span>
        &nbsp;{% trans "Selected Mobile Workers" %}
      </button>
      <div class="modal fade" id="selected-user-list">
        <div class="modal-dialog">
          <div class="modal-content">
            <div class="modal-header">
              <button type="button" class="close" data-dismiss="modal">
                <span aria-hidden="true">&times;</span>
                <span class="sr-only">{% trans "Close" %}</span>
              </button>
              <h4 class="modal-title">{% trans "Selected Mobile Workers" %}</h4>
<<<<<<< HEAD
            </div>
            <div class="modal-body">
              <table class="table table-striped table-responsive">
                <thead>
                  <th>{% trans "Username" %}</th>
                </thead>
                <tbody data-bind="foreach: selectedUsers">
                  <tr>
                    <td data-bind="html: $data.link"></td>
                  </tr>
                </tbody>
              </table>
            </div>
=======
            </div>
            <div class="modal-body">
              <table class="table table-striped table-responsive">
                <thead>
                  <th>{% trans "Username" %}</th>
                </thead>
                <tbody data-bind="foreach: selectedUsers">
                  <tr>
                    <td data-bind="html: $data.itemData.link"></td>
                  </tr>
                </tbody>
              </table>
            </div>
>>>>>>> 4757ea36
          </div>
        </div>
      </div>
      <button
        class="btn btn-default"
        data-toggle="modal"
        data-target="#all-user-list"
      >
        <span data-bind="text: userModels().length"></span>
        &nbsp;{% trans "Mobile Workers on Map" %}
      </button>
      <div class="modal fade" id="all-user-list">
        <div class="modal-dialog">
          <div class="modal-content">
            <div class="modal-header">
              <button type="button" class="close" data-dismiss="modal">
                <span aria-hidden="true">&times;</span>
                <span class="sr-only">{% trans "Close" %}</span>
              </button>
              <h4 class="modal-title">
                {% trans "All Mobile Workers on Map" %}
              </h4>
<<<<<<< HEAD
            </div>
            <div class="modal-body">
              <table class="table table-striped table-responsive">
                <thead>
                  <th>{% trans "Username" %}</th>
                </thead>
                <tbody data-bind="foreach: userModels">
                  <tr>
                    <td data-bind="html: $data.link"></td>
                  </tr>
                </tbody>
              </table>
            </div>
=======
            </div>
            <div class="modal-body">
              <table class="table table-striped table-responsive">
                <thead>
                  <th>{% trans "Username" %}</th>
                </thead>
                <tbody data-bind="foreach: userModels">
                  <tr>
                    <td data-bind="html: $data.itemData.link"></td>
                  </tr>
                </tbody>
              </table>
            </div>
>>>>>>> 4757ea36
          </div>
        </div>
      </div>
    </div>
    <div id="case-modals" class="pull-right">
      <button
        class="btn btn-default"
        data-toggle="modal"
        data-target="#selected-case-list"
        data-bind="enable: selectedCases().length > 0"
      >
        <span data-bind="text: selectedCases().length"></span>
        &nbsp;{% trans "Selected Cases" %}
      </button>
      <div class="modal fade" id="selected-case-list">
        <div class="modal-dialog">
          <div class="modal-content">
            <div class="modal-header">
              <button type="button" class="close" data-dismiss="modal">
                <span aria-hidden="true">&times;</span>
                <span class="sr-only">{% trans "Close" %}</span>
              </button>
              <h4 class="modal-title">{% trans "Selected Cases" %}</h4>
            </div>
            <div class="modal-body">
              <table class="table table-striped table-responsive">
                <thead>
                  <th>{% trans "Case Name" %}</th>
                </thead>
                <tbody data-bind="foreach: selectedCases">
                  <tr>
<<<<<<< HEAD
                    <td data-bind="html: $data.link"></td>
=======
                    <td data-bind="html: $data.itemData.link"></td>
>>>>>>> 4757ea36
                  </tr>
                </tbody>
              </table>
            </div>
          </div>
        </div>
      </div>
      <button
        class="btn btn-default"
        data-toggle="modal"
        data-target="#all-case-list"
      >
        <span data-bind="text: caseModels().length"></span>
        &nbsp;{% trans "Cases on Map" %}
      </button>
      <div class="modal fade" id="all-case-list">
        <div class="modal-dialog">
          <div class="modal-content">
            <div class="modal-header">
              <button type="button" class="close" data-dismiss="modal">
                <span aria-hidden="true">&times;</span>
                <span class="sr-only">{% trans "Close" %}</span>
              </button>
              <h4 class="modal-title">{% trans "All Cases on Map" %}</h4>
<<<<<<< HEAD
            </div>
            <div class="modal-body">
              <table class="table table-striped table-responsive">
                <thead>
                  <th>{% trans "Case Name" %}</th>
                </thead>
                <tbody data-bind="foreach: caseModels">
                  <tr>
                    <td data-bind="html: $data.link"></td>
                  </tr>
                </tbody>
              </table>
            </div>
=======
            </div>
            <div class="modal-body">
              <table class="table table-striped table-responsive">
                <thead>
                  <th>{% trans "Case Name" %}</th>
                </thead>
                <tbody data-bind="foreach: caseModels">
                  <tr>
                    <td data-bind="html: $data.itemData.link"></td>
                  </tr>
                </tbody>
              </table>
            </div>
>>>>>>> 4757ea36
          </div>
        </div>
      </div>
    </div>
  </div>

  <script type="text/html" id="select-case">
    <small data-bind="html: getItemType()"></small>
    <div class="form-check">
      <input
        type="checkbox"
        class="form-check-input"
        data-bind="checked: isSelected, attr: {id: selectCssId}"
      />
      <label
        class="form-check-label"
<<<<<<< HEAD
        data-bind="html: $data.link, attr: {for: selectCssId}"
=======
        data-bind="html: $data.itemData.link, attr: {for: selectCssId}"
>>>>>>> 4757ea36
      ></label>
    </div>
  </script>
{% endblock %}<|MERGE_RESOLUTION|>--- conflicted
+++ resolved
@@ -3,8 +3,6 @@
 
 {% block reportcontent %}
   {% include 'geospatial/partials/index_alert.html' %}
-<<<<<<< HEAD
-=======
   {% if reassignment_task_status %}
     <div class="alert alert-info">
       {% blocktrans %}
@@ -13,7 +11,6 @@
       ({{ reassignment_task_status.progress }}%)
     </div>
   {% endif %}
->>>>>>> 4757ea36
   <div class="panel panel-default" id="user-filters-panel">
     <div class="panel-body collapse in" aria-expanded="true">
       <legend>{% trans "Mobile Worker Filters" %}</legend>
@@ -100,7 +97,6 @@
       <i class="fa fa-spin fa-spinner"></i>
       {% trans "Running disbursement algorithm..." %}
     </h4>
-<<<<<<< HEAD
   </div>
   <div id="disbursement-error">
     <div
@@ -125,32 +121,6 @@
       {% endblocktrans %}
     </div>
   </div>
-=======
-  </div>
-  <div id="disbursement-error">
-    <div
-      class="alert alert-danger"
-      data-bind="visible: disbursementErrorMessage(), html: disbursementErrorMessage"
-    ></div>
-    <div
-      class="alert alert-danger"
-      data-bind="visible: showUnassignedCasesError()"
-    >
-      {% blocktrans %}
-        We couldn't match every case to a user with the current disbursement
-        settings. Please follow any of the below steps to rectify this.
-        <ul>
-          <li>Ensure that your settings are correct</li>
-          <li>Allocate more users to the area</li>
-          <li>
-            Use filtered areas to reduce the number of cases such that the
-            algorithm can ensure all cases are assigned.
-          </li>
-        </ul>
-      {% endblocktrans %}
-    </div>
-  </div>
->>>>>>> 4757ea36
   <div
     id="disbursement-clear-message"
     class="alert alert-info"
@@ -233,7 +203,6 @@
                 <span class="sr-only">{% trans "Close" %}</span>
               </button>
               <h4 class="modal-title">{% trans "Selected Mobile Workers" %}</h4>
-<<<<<<< HEAD
             </div>
             <div class="modal-body">
               <table class="table table-striped table-responsive">
@@ -247,21 +216,6 @@
                 </tbody>
               </table>
             </div>
-=======
-            </div>
-            <div class="modal-body">
-              <table class="table table-striped table-responsive">
-                <thead>
-                  <th>{% trans "Username" %}</th>
-                </thead>
-                <tbody data-bind="foreach: selectedUsers">
-                  <tr>
-                    <td data-bind="html: $data.itemData.link"></td>
-                  </tr>
-                </tbody>
-              </table>
-            </div>
->>>>>>> 4757ea36
           </div>
         </div>
       </div>
@@ -284,7 +238,6 @@
               <h4 class="modal-title">
                 {% trans "All Mobile Workers on Map" %}
               </h4>
-<<<<<<< HEAD
             </div>
             <div class="modal-body">
               <table class="table table-striped table-responsive">
@@ -298,21 +251,6 @@
                 </tbody>
               </table>
             </div>
-=======
-            </div>
-            <div class="modal-body">
-              <table class="table table-striped table-responsive">
-                <thead>
-                  <th>{% trans "Username" %}</th>
-                </thead>
-                <tbody data-bind="foreach: userModels">
-                  <tr>
-                    <td data-bind="html: $data.itemData.link"></td>
-                  </tr>
-                </tbody>
-              </table>
-            </div>
->>>>>>> 4757ea36
           </div>
         </div>
       </div>
@@ -344,11 +282,7 @@
                 </thead>
                 <tbody data-bind="foreach: selectedCases">
                   <tr>
-<<<<<<< HEAD
                     <td data-bind="html: $data.link"></td>
-=======
-                    <td data-bind="html: $data.itemData.link"></td>
->>>>>>> 4757ea36
                   </tr>
                 </tbody>
               </table>
@@ -373,7 +307,6 @@
                 <span class="sr-only">{% trans "Close" %}</span>
               </button>
               <h4 class="modal-title">{% trans "All Cases on Map" %}</h4>
-<<<<<<< HEAD
             </div>
             <div class="modal-body">
               <table class="table table-striped table-responsive">
@@ -387,21 +320,6 @@
                 </tbody>
               </table>
             </div>
-=======
-            </div>
-            <div class="modal-body">
-              <table class="table table-striped table-responsive">
-                <thead>
-                  <th>{% trans "Case Name" %}</th>
-                </thead>
-                <tbody data-bind="foreach: caseModels">
-                  <tr>
-                    <td data-bind="html: $data.itemData.link"></td>
-                  </tr>
-                </tbody>
-              </table>
-            </div>
->>>>>>> 4757ea36
           </div>
         </div>
       </div>
@@ -418,11 +336,7 @@
       />
       <label
         class="form-check-label"
-<<<<<<< HEAD
         data-bind="html: $data.link, attr: {for: selectCssId}"
-=======
-        data-bind="html: $data.itemData.link, attr: {for: selectCssId}"
->>>>>>> 4757ea36
       ></label>
     </div>
   </script>
