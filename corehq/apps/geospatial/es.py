--- conflicted
+++ resolved
@@ -146,13 +146,8 @@
         query = query.filter(_geopoint_value_missing_for_property(geo_case_property))
     if case_type:
         query = query.case_type(case_type)
-<<<<<<< HEAD
-    query = query.sort('opened_on')
-    query = query.start(offset)
-=======
     query.sort('opened_on')
     query.start(offset)
->>>>>>> cbe08cfb
     if size:
         query = query.size(size)
     return query
