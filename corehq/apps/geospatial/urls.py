--- conflicted
+++ resolved
@@ -1,28 +1,22 @@
 from django.conf.urls import re_path as url
 
 from .dispatchers import CaseManagementMapDispatcher
-<<<<<<< HEAD
 from .views import (
     geospatial_default,
+    GeoPolygonView,
     MapboxOptimizationV2,
-    mapbox_routing_status
+    mapbox_routing_status,
 )
-=======
-from .views import geospatial_default, GeoPolygonView
->>>>>>> d57db9a3
 
 urlpatterns = [
     url(r'^edit_geo_polygon/$', GeoPolygonView.as_view(),
         name=GeoPolygonView.urlname),
-    url(r'^$', geospatial_default, name='geospatial_default'),
-    CaseManagementMapDispatcher.url_pattern(),
-<<<<<<< HEAD
     url(r'^mapbox_routing/$',
         MapboxOptimizationV2.as_view(),
         name=MapboxOptimizationV2.urlname),
     url(r'^mapbox_routing_status/(?P<poll_id>[\w-]+)/',
         mapbox_routing_status,
         name="mapbox_routing_status"),
-=======
->>>>>>> d57db9a3
+    url(r'^$', geospatial_default, name='geospatial_default'),
+    CaseManagementMapDispatcher.url_pattern(),
 ]