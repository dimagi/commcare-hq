from django.conf.urls import re_path as url

from .dispatchers import CaseManagementMapDispatcher
from .views import (
    geospatial_default,
    GeoPolygonView,
<<<<<<< HEAD
    GeospatialConfigPage,
    GPSCaptureView,
    get_paginated_cases_or_users_without_gps,
)
=======
    MapboxOptimizationV2,
    mapbox_routing_status,
    GeospatialConfigPage
)

>>>>>>> 5d87417a

urlpatterns = [
    url(r'^edit_geo_polygon/$', GeoPolygonView.as_view(),
        name=GeoPolygonView.urlname),
    url(r'^mapbox_routing/$',
        MapboxOptimizationV2.as_view(),
        name=MapboxOptimizationV2.urlname),
    url(r'^mapbox_routing_status/(?P<poll_id>[\w-]+)/',
        mapbox_routing_status,
        name="mapbox_routing_status"),
    url(r'^settings/$', GeospatialConfigPage.as_view(), name=GeospatialConfigPage.urlname),
    url(r'^gps_capture/json/$', get_paginated_cases_or_users_without_gps,
        name='get_paginated_cases_or_users_without_gps'),
    url(r'^gps_capture/$', GPSCaptureView.as_view(), name=GPSCaptureView.urlname),
    url(r'^$', geospatial_default, name='geospatial_default'),
    CaseManagementMapDispatcher.url_pattern(),
]<|MERGE_RESOLUTION|>--- conflicted
+++ resolved
@@ -4,18 +4,13 @@
 from .views import (
     geospatial_default,
     GeoPolygonView,
-<<<<<<< HEAD
-    GeospatialConfigPage,
     GPSCaptureView,
     get_paginated_cases_or_users_without_gps,
-)
-=======
     MapboxOptimizationV2,
     mapbox_routing_status,
     GeospatialConfigPage
 )
 
->>>>>>> 5d87417a
 
 urlpatterns = [
     url(r'^edit_geo_polygon/$', GeoPolygonView.as_view(),
