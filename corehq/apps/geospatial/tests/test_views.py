from uuid import uuid4

from django.test import TestCase
from django.urls import reverse

from corehq.apps.data_dictionary.models import CaseProperty, CaseType
from corehq.apps.domain.shortcuts import create_domain
from corehq.apps.es import case_adapter, case_search_adapter, user_adapter
from corehq.apps.es.tests.utils import es_test
from corehq.apps.geospatial.const import GPS_POINT_CASE_PROPERTY
from corehq.apps.geospatial.models import GeoConfig
from corehq.apps.geospatial.views import GeospatialConfigPage, GPSCaptureView
from corehq.apps.locations.models import LocationType, SQLLocation
from corehq.apps.users.models import CommCareUser, WebUser
from corehq.form_processor.models import CommCareCase
from corehq.form_processor.tests.utils import create_case
from corehq.util.test_utils import flag_enabled


class BaseGeospatialViewClass(TestCase):

    domain = 'test-domain'

    @classmethod
    def setUpClass(cls):
        super().setUpClass()
        cls.domain_obj = create_domain(cls.domain)
        cls.username = 'test-user'
        cls.password = '1234'
        cls.webuser = WebUser.create(
            cls.domain,
            cls.username,
            cls.password,
            None,
            None,
            is_admin=True,
        )
        cls.webuser.save()

    @classmethod
    def tearDownClass(cls):
        cls.webuser.delete(None, None)
        cls.domain_obj.delete()
        super().tearDownClass()

    @property
    def endpoint(self):
        return reverse(self.urlname, args=(self.domain,))


class GeoConfigViewTestClass(TestCase):

    domain = 'test-domain'
    username = 'zeusy'
    password = 'nyx'

    @classmethod
    def setUpClass(cls):
        super().setUpClass()
        cls.domain_obj = create_domain(cls.domain)
        cls.webuser = WebUser.create(
            cls.domain,
            cls.username,
            cls.password,
            None,
            None,
            is_admin=True,
        )
        cls.webuser.save()

        cls.case_type = CaseType(domain=cls.domain, name='case_type')
        cls.case_type.save()
        cls.gps_case_prop_name = 'gps_prop'
        CaseProperty(
            case_type=cls.case_type,
            name=cls.gps_case_prop_name,
            data_type=CaseProperty.DataType.GPS,
        ).save()

        cls.min_max_grouping_data = {
            'selected_grouping_method': GeoConfig.MIN_MAX_GROUPING,
            'max_cases_per_group': 10,
            'min_cases_per_group': 5,
            'selected_disbursement_algorithm': GeoConfig.ROAD_NETWORK_ALGORITHM,
        }
        cls.target_size_grouping_data = {
            'selected_grouping_method': GeoConfig.TARGET_SIZE_GROUPING,
            'target_group_count': 10,
            'selected_disbursement_algorithm': GeoConfig.RADIAL_ALGORITHM,
        }

    @classmethod
    def tearDownClass(cls):
        cls.case_type.delete()
        cls.webuser.delete(None, None)
        cls.domain_obj.delete()
        super().tearDownClass()

    def _make_post(self, data):
        self.client.login(username=self.username, password=self.password)
        url = reverse(GeospatialConfigPage.urlname, args=(self.domain,))
        return self.client.post(url, data)

    @staticmethod
    def construct_data(case_property, user_property=None, extra_data=None):
        data = {
            'case_location_property_name': case_property,
            'user_location_property_name': user_property or '',
        }
        if extra_data:
            data |= extra_data
        return data

    def test_feature_flag_not_enabled(self):
        result = self._make_post({})
        self.assertTrue(result.status_code == 404)

    @flag_enabled('GEOSPATIAL')
    def test_new_config_create(self):
        self.assertEqual(GeoConfig.objects.filter(domain=self.domain).count(), 0)

        self._make_post(
            self.construct_data(
                user_property='some_user_field',
                case_property=self.gps_case_prop_name,
                extra_data=self.min_max_grouping_data,
            )
        )
        config = GeoConfig.objects.get(domain=self.domain)

        self.assertTrue(config.location_data_source == GeoConfig.CUSTOM_USER_PROPERTY)
        self.assertEqual(config.user_location_property_name, 'some_user_field')
        self.assertEqual(config.case_location_property_name, self.gps_case_prop_name)
        self.assertEqual(config.selected_grouping_method, GeoConfig.MIN_MAX_GROUPING)
        self.assertEqual(config.max_cases_per_group, 10)
        self.assertEqual(config.min_cases_per_group, 5)
        self.assertEqual(config.selected_disbursement_algorithm, GeoConfig.ROAD_NETWORK_ALGORITHM)

    @flag_enabled('GEOSPATIAL')
    def test_config_update(self):
        self._make_post(
            self.construct_data(
                user_property='some_user_field',
                case_property=self.gps_case_prop_name,
                extra_data=self.min_max_grouping_data,
            )
        )
        config = GeoConfig.objects.get(domain=self.domain)
        self.assertEqual(config.user_location_property_name, 'some_user_field')
        self.assertEqual(config.selected_grouping_method, GeoConfig.MIN_MAX_GROUPING)

        self._make_post(
            self.construct_data(
                user_property='some_other_name',
                case_property=config.case_location_property_name,
                extra_data=self.target_size_grouping_data,
            )
        )
        config = GeoConfig.objects.get(domain=self.domain)
        self.assertEqual(config.user_location_property_name, 'some_other_name')
        self.assertEqual(config.selected_grouping_method, GeoConfig.TARGET_SIZE_GROUPING)
        self.assertEqual(config.target_group_count, 10)
        self.assertEqual(config.selected_disbursement_algorithm, GeoConfig.RADIAL_ALGORITHM)


@es_test(requires=[case_adapter], setup_class=True)
class TestGPSCaptureView(BaseGeospatialViewClass):

    urlname = GPSCaptureView.urlname

    def test_no_access(self):
        response = self.client.get(self.endpoint)
        self.assertEqual(response.status_code, 404)

        # Logged in but FF not enabled
        self.client.login(username=self.username, password=self.password)
        response = self.client.get(self.endpoint)
        self.assertEqual(response.status_code, 404)

    @flag_enabled('GEOSPATIAL')
    def test_success(self):
        self.client.login(username=self.username, password=self.password)
        response = self.client.get(self.endpoint)
        self.assertEqual(response.status_code, 200)


@flag_enabled('GEOSPATIAL')
@es_test(requires=[case_search_adapter, user_adapter], setup_class=True)
class TestGetPaginatedCasesOrUsers(BaseGeospatialViewClass):

    urlname = 'get_paginated_cases_or_users'

    @classmethod
    def setUpClass(cls):
        super().setUpClass()
        case_type = 'foobar'
        cls.case_a = create_case(
            cls.domain,
            case_id=uuid4().hex,
            case_type=case_type,
            name='CaseA',
            save=True
        )
        cls.case_b = create_case(
            cls.domain,
            case_id=uuid4().hex,
            case_type=case_type,
            name='CaseB',
            case_json={
                GPS_POINT_CASE_PROPERTY: '12.34 45.67',
            },
            save=True,
        )
        case_search_adapter.bulk_index([cls.case_a, cls.case_b], refresh=True)

        cls.user_a = CommCareUser.create(
            cls.domain,
            username='UserA',
            password='1234',
            created_by=None,
            created_via=None,
            user_data={GPS_POINT_CASE_PROPERTY: '12.34 45.67'}
        )
        cls.user_b = CommCareUser.create(
            cls.domain,
            username='UserB',
            password='1234',
            created_by=None,
            created_via=None
        )
        user_adapter.bulk_index([cls.user_a, cls.user_b], refresh=True)

    @classmethod
    def tearDownClass(cls):
        CommCareCase.objects.hard_delete_cases(cls.domain, [
            cls.case_a.case_id,
            cls.case_b.case_id,
        ])
        cls.user_a.delete(cls.domain, None)
        cls.user_b.delete(cls.domain, None)
        super().tearDownClass()

    def test_get_paginated_cases(self):
        expected_output = {
            'total': 1,
            'items': [
                {
                    'id': self.case_a.case_id,
                    'name': self.case_a.name,
                    'lat': '',
                    'lon': '',
                },
            ],
        }
        self.client.login(username=self.username, password=self.password)
        response = self.client.get(self.endpoint, data={'data_type': 'case', 'limit': 5, 'page': 1})
        self.assertEqual(response.json(), expected_output)

    def test_get_paginated_users_custom_property(self):
        expected_output = {
            'total': 1,
            'items': [
                {
                    'id': self.user_b.user_id,
                    'name': self.user_b.username,
                    'lat': '',
                    'lon': '',
                },
            ],
        }
        self.client.login(username=self.username, password=self.password)
        response = self.client.get(self.endpoint, data={'data_type': 'user', 'limit': 5, 'page': 1})
        self.assertEqual(response.json(), expected_output)


@es_test(requires=[user_adapter], setup_class=True)
class TestGetUsersWithGPS(BaseGeospatialViewClass):

    urlname = 'get_users_with_gps'

    @classmethod
    def setUpClass(cls):
        super().setUpClass()

        cls.location_type = LocationType.objects.create(
            domain=cls.domain,
            name='country',
        )
        cls.country_a = SQLLocation.objects.create(
            domain=cls.domain,
            name='Country A',
            location_type=cls.location_type,
        )
        cls.country_b = SQLLocation.objects.create(
            domain=cls.domain,
            name='Country B',
            location_type=cls.location_type,
        )

        cls.user_a = CommCareUser.create(
            cls.domain,
            username='UserA',
            password='1234',
            created_by=None,
            created_via=None,
            user_data={GPS_POINT_CASE_PROPERTY: '12.34 45.67'},
            location=cls.country_a,
        )
        cls.user_b = CommCareUser.create(
            cls.domain,
            username='UserB',
            password='1234',
            created_by=None,
            created_via=None,
            location=cls.country_b,
        )
        cls.user_c = CommCareUser.create(
            cls.domain,
            username='UserC',
            password='1234',
            created_by=None,
            created_via=None,
            user_data={GPS_POINT_CASE_PROPERTY: '45.67 12.34'},
        )

        user_adapter.bulk_index([cls.user_a, cls.user_b, cls.user_c], refresh=True)

    @classmethod
    def tearDownClass(cls):
        for user in CommCareUser.by_domain(cls.domain):
            user.delete(cls.domain, None)
        for location in SQLLocation.objects.filter(domain=cls.domain):
            location.delete()
        cls.location_type.delete()
        super().tearDownClass()

    def test_get_users_with_gps(self):
        expected_results = {
            self.user_a.user_id: {
                'id': self.user_a.user_id,
                'username': self.user_a.raw_username,
                'gps_point': '12.34 45.67',
            },
            self.user_c.user_id: {
                'id': self.user_c.user_id,
                'username': self.user_c.raw_username,
                'gps_point': '45.67 12.34',
            }
        }
        self.client.login(username=self.username, password=self.password)
        response = self.client.get(self.endpoint)
        response_json = response.json()
<<<<<<< HEAD
        self.assertTrue('user_data' in response_json)
        for user in response_json['user_data']:
            user_id = user['id']
            self.assertEqual(user, expected_results[user_id])
=======
        self.assertIn('user_data', response_json)
        user_data = {user['id']: user for user in response_json['user_data']}
        self.assertEqual(user_data, expected_results)
>>>>>>> a97e1981

    def test_get_location_filtered_users(self):
        self.client.login(username=self.username, password=self.password)
        response = self.client.get(self.endpoint, data={'location_id': self.country_a.location_id})
        user_data = response.json()['user_data']
        self.assertEqual(len(user_data), 1)
        self.assertEqual(user_data[0]['gps_point'], '12.34 45.67')<|MERGE_RESOLUTION|>--- conflicted
+++ resolved
@@ -350,16 +350,9 @@
         self.client.login(username=self.username, password=self.password)
         response = self.client.get(self.endpoint)
         response_json = response.json()
-<<<<<<< HEAD
-        self.assertTrue('user_data' in response_json)
-        for user in response_json['user_data']:
-            user_id = user['id']
-            self.assertEqual(user, expected_results[user_id])
-=======
         self.assertIn('user_data', response_json)
         user_data = {user['id']: user for user in response_json['user_data']}
         self.assertEqual(user_data, expected_results)
->>>>>>> a97e1981
 
     def test_get_location_filtered_users(self):
         self.client.login(username=self.username, password=self.password)
