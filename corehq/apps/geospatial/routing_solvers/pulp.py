--- conflicted
+++ resolved
@@ -33,22 +33,14 @@
 
         return distance_matrix, None
 
-<<<<<<< HEAD
     def solve(self, config, print_solution=False):
         distance_costs, duration_costs = self.calculate_distance_matrix(config)
+
+        if not distance_costs:
+            return None, None
+
         user_count = len(distance_costs)
         case_count = len(distance_costs[0])
-=======
-    def solve(self, config):
-        costs = self.calculate_distance_matrix(config)
-
-        if not costs:
-            # Infeasible solution
-            return None, None
-
-        user_count = len(costs)
-        case_count = len(costs[0])
->>>>>>> 6741517c
 
         # Define decision variables
         decision_variables = self.get_decision_variables(x_dim=user_count, y_dim=case_count)
@@ -73,14 +65,10 @@
         )
 
         # Define the objective function
-<<<<<<< HEAD
-        objective_terms = [distance_costs[i][j] * x[i, j] for i in range(user_count) for j in range(case_count)]
-=======
         objective_terms = [
-            costs[i][j] * decision_variables[i, j]
+            distance_costs[i][j] * decision_variables[i, j]
             for i in range(user_count) for j in range(case_count)
         ]
->>>>>>> 6741517c
         problem += pulp.lpSum(objective_terms)
 
         # Solve the problem
@@ -92,8 +80,7 @@
 
             for i in range(user_count):
                 for j in range(case_count):
-<<<<<<< HEAD
-                    if pulp.value(x[i, j]) > 0.5:
+                    if pulp.value(decision_variables[i, j]) > 0.5:
                         case_is_valid = self.is_valid_user_case(
                             config,
                             distance_to_case=distance_costs[i][j],
@@ -101,17 +88,7 @@
                         )
                         if case_is_valid:
                             solution[self.user_locations[i]['id']].append(self.case_locations[j]['id'])
-                        if print_solution:
-                            print(f"Case {self.case_locations[j]['id']} assigned to "
-                                  f"user {self.user_locations[i]['id']}. "
-                                  f"Cost: {distance_costs[i][j]}")
-        else:
-            if print_solution:
-                print("No solution found.")
-        return None, solution
-=======
-                    if pulp.value(decision_variables[i, j]) > 0.5:
-                        solution[self.user_locations[i]['id']].append(self.case_locations[j]['id'])
+
             return None, solution
 
         return None, None
@@ -145,7 +122,6 @@
         for j in range(case_count):
             lp_problem += pulp.lpSum([decision_variables[i, j] for i in range(user_count)]) == 1
         return lp_problem
->>>>>>> 6741517c
 
     @staticmethod
     def is_valid_user_case(config, distance_to_case=None, travel_secs_to_case=None):
