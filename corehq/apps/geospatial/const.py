--- conflicted
+++ resolved
@@ -1,12 +1,6 @@
 
 GPS_POINT_CASE_PROPERTY = 'gps_point'
 
-<<<<<<< HEAD
-ALGO_AES = 'aes'
-ALGO_AES_CBC = 'aes-cbc'
-
-=======
->>>>>>> fe7bec31
 # Max number of cases per geohash
 MAX_GEOHASH_DOC_COUNT = 1_000
 
