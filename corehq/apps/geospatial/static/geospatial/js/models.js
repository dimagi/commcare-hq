--- conflicted
+++ resolved
@@ -19,16 +19,10 @@
     const SELECTED_FEATURE_ID_QUERY_PARAM = 'selected_feature_id';
     const DEFAULT_CENTER_COORD = [-20.0, -0.0];
     const DISBURSEMENT_LAYER_PREFIX = 'route-';
-<<<<<<< HEAD
-    const unexpectedErrorMessage = "Oops! Something went wrong! Please report an issue if the problem persists.";
-=======
-    const saveGeoPolygonUrl = initialPageData.reverse('geo_polygons');
-    const reassignCasesUrl = initialPageData.reverse('reassign_cases');
     const unexpectedErrorMessage = gettext(
         "Oops! Something went wrong!" +
         " Please report an issue if the problem persists."
     );
->>>>>>> dd083b6d
 
     var MissingGPSModel = function () {
         this.casesWithoutGPS = ko.observable([]);
