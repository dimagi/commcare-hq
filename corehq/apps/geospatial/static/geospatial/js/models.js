--- conflicted
+++ resolved
@@ -488,98 +488,6 @@
             });
         }
 
-<<<<<<< HEAD
-=======
-        self.removeMarkersFromMap = function (itemArr) {
-            _.each(itemArr, function (currItem) {
-                currItem.marker.remove();
-            });
-        };
-
-        self.addMarkersToMap = function (itemArr, markerColours) {
-            let outArr = [];
-            _.forEach(itemArr, function (item, itemId) {
-                const coordinates = item.coordinates;
-                if (coordinates && coordinates.lat && coordinates.lng) {
-                    const mapItem = addMarker(itemId, item, markerColours);
-                    outArr.push(mapItem);
-                }
-            });
-            return outArr;
-        };
-
-        function addMarker(itemId, itemData, colors) {
-            const coordinates = itemData.coordinates;
-            // Create the marker
-            const marker = new mapboxgl.Marker({ color: colors.default, draggable: false });
-            marker.setLngLat(coordinates);
-
-            // Add the marker to the map
-            marker.addTo(self.mapInstance);
-
-            const popupDiv = document.createElement("div");
-
-            const mapItemInstance = new MapItem(itemId, itemData, marker, colors);
-            let openFunc;
-            if (self.usesClusters) {
-                openFunc = () => highlightMarkerGroup(itemId);
-            } else {
-                openFunc = () => mapItemInstance.updateCheckbox();
-            }
-            const popup = utils.createMapPopup(
-                coordinates,
-                popupDiv,
-                openFunc,
-                resetMarkersOpacity
-            );
-
-            marker.setPopup(popup);
-            $(popupDiv).koApplyBindings(mapItemInstance);
-
-            return mapItemInstance;
-        }
-
-        function resetMarkersOpacity() {
-            let markers = [];
-            Object.keys(self.caseGroupsIndex).forEach(itemCoordinates => {
-                const mapMarkerItem = self.caseGroupsIndex[itemCoordinates];
-                markers.push(mapMarkerItem.item);
-
-                const lineId = self.getLineFeatureId(mapMarkerItem.item.itemId);
-                if (self.mapInstance.getLayer(lineId)) {
-                    self.mapInstance.setPaintProperty(lineId, 'line-opacity', 1);
-                }
-            });
-            changeMarkersOpacity(markers, 1);
-        }
-
-        function highlightMarkerGroup(itemId) {
-            const markerItem = self.caseGroupsIndex[itemId];
-            if (markerItem) {
-                const groupId = markerItem.groupId;
-                let markersToHide = [];
-                Object.keys(self.caseGroupsIndex).forEach(itemCoordinates => {
-                    const mapMarkerItem = self.caseGroupsIndex[itemCoordinates];
-
-                    if (mapMarkerItem.groupId !== groupId) {
-                        markersToHide.push(mapMarkerItem.item);
-                        const lineId = self.getLineFeatureId(mapMarkerItem.item.itemId);
-                        if (self.mapInstance.getLayer(lineId)) {
-                            self.mapInstance.setPaintProperty(lineId, 'line-opacity', DOWNPLAY_OPACITY);
-                        }
-                    }
-                });
-                changeMarkersOpacity(markersToHide, DOWNPLAY_OPACITY);
-            }
-        }
-
-        function changeMarkersOpacity(markers, opacity) {
-            markers.forEach(marker => {
-                marker.setMarkerOpacity(opacity);
-            });
-        }
-
->>>>>>> bc467c50
         self.getLineFeatureId = function (itemId) {
             return DISBURSEMENT_LAYER_PREFIX + itemId;
         };
@@ -619,21 +527,6 @@
             return false;
         };
 
-<<<<<<< HEAD
-=======
-        function isMapItemInPolygon(polygonFeature, coordinates) {
-            // Will be 0 if a user deletes a point from a three-point polygon,
-            // since mapbox will delete the entire polygon. turf.booleanPointInPolygon()
-            // does not expect this, and will raise a 'TypeError' exception.
-            if (!polygonFeature.geometry.coordinates.length) {
-                return false;
-            }
-            const coordinatesArr = [coordinates.lng, coordinates.lat];
-            const point = turf.point(coordinatesArr);
-            return turf.booleanPointInPolygon(point, polygonFeature.geometry);
-        }
-
->>>>>>> bc467c50
         self.mapHasPolygons = function () {
             const drawnFeatures = self.drawControls.getAll().features;
             if (!drawnFeatures.length) {
