--- conflicted
+++ resolved
@@ -28,7 +28,7 @@
                         userFilteredCases.push(currCase);
                         changeCaseMarkerColor(currCase, selectedMarkerColor);
                     } else {
-                        changeCaseMarkerColor(currCase, defaultMarkerColor)
+                        changeCaseMarkerColor(currCase, defaultMarkerColor);
                     }
                 }
             });
@@ -109,34 +109,6 @@
                 return event.lngLat;
             }
 
-<<<<<<< HEAD
-=======
-            function changeCaseMarkerColor(selectedCase, newColor) {
-                let marker = selectedCase.marker;
-                let element = marker.getElement();
-                let svg = element.getElementsByTagName("svg")[0];
-                let path = svg.getElementsByTagName("path")[0];
-                path.setAttribute("fill", newColor);
-            }
-
-            function filterCasesInPolygon(polygonFeature) {
-                userFilteredCases = [];
-                cases.filter(function (currCase) {
-                    if (currCase.coordinates) {
-                        var coordinates = [currCase.coordinates.lng, currCase.coordinates.lat];
-                        var point = turf.point(coordinates);
-                        var caseIsInsidePolygon = turf.booleanPointInPolygon(point, polygonFeature.geometry);
-                        if (caseIsInsidePolygon) {
-                            userFilteredCases.push(currCase);
-                            changeCaseMarkerColor(currCase, selectedMarkerColor);
-                        } else {
-                            changeCaseMarkerColor(currCase, defaultMarkerColor);
-                        }
-                    }
-                });
-            }
-
->>>>>>> 70d8c4bb
             // We should consider refactoring and splitting the below out to a new JS file
             function moveMarkerToClickedCoordinate(coordinates) {
                 if (clickedMarker !== null) {
@@ -200,15 +172,7 @@
             return self;
         };
 
-<<<<<<< HEAD
-        var saveGeoJson = function(drawInstance, mapControlsModelInstance) {
-=======
-        var exportGeoJson = function (drawInstance) {
-            // Credit to https://gist.github.com/danswick/36796153bd86ce982a59043cbe0ac8f7
-            // I could not get this to work using knockout.js. It did set the attributes, but a download wasn't
-            // triggered
-            var exportButton = $("#btnExport");
->>>>>>> 70d8c4bb
+        var saveGeoJson = function (drawInstance, mapControlsModelInstance) {
             var data = drawInstance.getAll();
 
             if (data.features.length) {
@@ -234,7 +198,6 @@
                         );
                         // redraw using mapControlsModelInstance
                         mapControlsModelInstance.selectedPolygon(ret.id);
-                        alert('saved!');
                     }
                 });
             }
@@ -255,7 +218,6 @@
             self.btnSaveDisabled = ko.observable(true);
             self.btnExportDisabled = ko.observable(true);
 
-<<<<<<< HEAD
             // initial saved polygons
             self.savedPolygons = ko.observableArray();
             _.each(initialPageData.get('saved_polygons'), function (polygon) {
@@ -297,12 +259,10 @@
                 // Mark as active polygon
                 self.activePolygon(self.selectedPolygon());
                 self.btnExportDisabled(false);
-            });
-
-            var mapHasPolygons = function() {
-=======
+                self.btnSaveDisabled(true);
+            });
+
             var mapHasPolygons = function () {
->>>>>>> 70d8c4bb
                 var drawnFeatures = map.getMapboxDrawInstance().getAll().features;
                 if (!drawnFeatures.length) {
                     return false;
@@ -312,27 +272,18 @@
                 });
             };
 
-<<<<<<< HEAD
-            mapboxinstance.on('draw.delete', function(e) {
+            mapboxinstance.on('draw.delete', function () {
                 self.btnSaveDisabled(!mapHasPolygons());
             });
 
-            mapboxinstance.on('draw.create', function(e) {
+            mapboxinstance.on('draw.create', function () {
                 self.btnSaveDisabled(!mapHasPolygons());
-=======
-            mapboxinstance.on('draw.delete', function () {
-                self.btnExportDisabled(!mapHasPolygons());
-            });
-
-            mapboxinstance.on('draw.create', function () {
-                self.btnExportDisabled(!mapHasPolygons());
->>>>>>> 70d8c4bb
             });
 
             self.exportGeoJson = function(){
                 var exportButton = $("#btnExportDrawnArea");
                 var selectedPolygon = self.savedPolygons().find(
-                    function (o) { return o.id === self.selectedPolygon(); }
+                    function (o) { return o.id == self.selectedPolygon(); }
                 );
                 if (selectedPolygon) {
                     var convertedData = 'text/json;charset=utf-8,' + encodeURIComponent(JSON.stringify(selectedPolygon.geoJson));
@@ -360,15 +311,7 @@
                 map = loadMapBox();
             }
 
-<<<<<<< HEAD
             var mapControlsModelInstance = mapControlsModel();
-=======
-            $exportButton.click(function () {
-                if (map) {
-                    exportGeoJson(map.getMapboxDrawInstance());
-                }
-            });
->>>>>>> 70d8c4bb
 
             if ($data.length && map) {
                 var contextData = $data.data("context");
@@ -391,14 +334,9 @@
                 }
             }
 
-<<<<<<< HEAD
             if ($mapControlDiv.length) {
+                ko.cleanNode($mapControlDiv);
                 $mapControlDiv.koApplyBindings(mapControlsModelInstance);
-=======
-            if ($exportButton.length) {
-                ko.cleanNode($exportButton);
-                $exportButton.koApplyBindings(mapControlsModel());
->>>>>>> 70d8c4bb
             }
 
             $saveDrawnArea.click(function(e) {
