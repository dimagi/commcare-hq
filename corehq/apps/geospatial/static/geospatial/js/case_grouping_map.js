hqDefine("geospatial/js/case_grouping_map",[
    "jquery",
    "knockout",
    'underscore',
    'hqwebapp/js/initial_page_data',
    'hqwebapp/js/bootstrap3/alert_user',
    'geospatial/js/models',
    'geospatial/js/utils'
], function (
    $,
    ko,
    _,
    initialPageData,
    alertUser,
    models,
    utils
) {

    const MAPBOX_LAYER_VISIBILITY = {
        None: 'none',
        Visible: 'visible',
    };
    const DEFAULT_MARKER_OPACITY = 1.0;
    const OBSCURING_OPACITY = 0.2;
    const DEFAULT_GROUP_ID = "unassigned-group-id";
    const DEFAULT_GROUP = {
        groupId: DEFAULT_GROUP_ID,
        name: gettext("No group"),
        color: `rgba(128,128,128,${OBSCURING_OPACITY})`,
    }

    const MAP_CONTAINER_ID = 'case-grouping-map';
    const clusterStatsInstance = new clusterStatsModel();
    let exportModelInstance;
    let groupLockModelInstance = new groupLockModel();
    let caseGroupsInstance = new caseGroupSelectModel();
    let mapMarkers = [];

    let mapModel;
    let polygonFilterInstance;

    function clusterStatsModel() {
        'use strict';
        let self = {};
        self.totalClusters = ko.observable(0);
        self.clusterMinCount = ko.observable(0);
        self.clusterMaxCount = ko.observable(0);
        return self;
    }

    function exportModel() {
        var self = {};

        self.casesToExport = ko.observableArray([]);

        self.downloadCSV = function () {
            if (!self.casesToExport().length) {
                return;
            }

            // Only cases with belonging to groups should be exported
            let exportableCases = self.casesToExport().filter(function(caseItem) {
                return caseItem.groupId !== DEFAULT_GROUP_ID;
            });

            if (!exportableCases.length) {
                // If no case belongs to a group, we export all cases
                exportableCases = self.casesToExport();
            }

            const casesToExport = _.map(exportableCases, function (caseItem) {
                return caseItem.toJson();
            });

            let csvStr = "";

            // Write headers first
            csvStr = Object.keys(casesToExport[0]).join(",");
            csvStr += "\n";

            _.forEach(casesToExport, function (itemRow) {
                csvStr += Object.keys(itemRow).map(key => itemRow[key]).join(",");
                csvStr += "\n";
            });

            // Download CSV file
            const hiddenElement = document.createElement('a');
            hiddenElement.href = 'data:text/csv;charset=utf-8,' + encodeURI(csvStr);
            hiddenElement.target = '_blank';
            hiddenElement.download = `Grouped Cases (${utils.getTodayDate()}).csv`;
            hiddenElement.click();
            hiddenElement.remove();
        };

        self.addGroupDataToCases = function(caseGroups, groupsData, assignDefaultGroup) {
            const defaultGroup = groupsData.find((group) => {return group.groupId === DEFAULT_GROUP_ID});
            self.casesToExport().forEach(caseItem => {
<<<<<<< HEAD
                const groupId = caseGroups[caseItem.caseId];
                if (groupId !== undefined) {
                    const group = groupsData.find((group) => {return group.groupId === groupId});
                    self.setItemGroup(caseItem, groupId, group.coordinates);
                } else if (assignDefaultGroup) {
                    self.setItemGroup(caseItem, defaultGroup.groupId, {});
=======
                const groupData = caseGroups[caseItem.itemId];
                if (groupData !== undefined) {
                    caseItem.groupId = groupData.groupId;
                    caseItem.groupCoordinates = groupData.groupCoordinates;
>>>>>>> af1fa45b
                }
            });
        }

        self.setItemGroup = function(item, groupId, groupCoordinates) {
            item.groupId = groupId;
            item.groupCoordinates = groupCoordinates;
        }

        self.updateCaseGroup = function(itemId, groupData) {
            var item = self.casesToExport().find((caseItem) => {return caseItem.caseId == itemId});
            self.setItemGroup(item, groupData.groupId, groupData.coordinates);
        }

        self.clearCaseGroups = function() {
            self.casesToExport().forEach(caseItem => {
                if (caseItem.groupId) {
                    caseItem.groupId = null;
                    caseItem.groupCoordinates = null;
                }
            });
        }

        self.groupsReady = function() {
            return groupLockModelInstance.groupsLocked();
        }

        return self;
    }

    function updateClusterStats() {
        const sourceFeatures = mapModel.mapInstance.querySourceFeatures('caseWithGPS', {
            sourceLayer: 'clusters',
            filter: ['==', 'cluster', true],
        });

        // Mapbox clustering creates the same cluster groups with slightly different coordinates.
        // Seems to be related to keeping track of clusters at different zoom levels.
        // There could therefore be more than one cluster that share the same ID so we should keep track
        // of these to skip them if we've gone over them already
        let uniqueClusterIds = {};
        let clusterStats = {
            total: 0,
            min: 0,
            max: 0,
        };
        for (const clusterFeature of sourceFeatures) {
            // Skip over duplicate clusters
            if (uniqueClusterIds[clusterFeature.id]) {
                continue;
            }

            uniqueClusterIds[clusterFeature.id] = true;
            clusterStats.total++;
            const pointCount = clusterFeature.properties.point_count;
            if (pointCount < clusterStats.min || clusterStats.min === 0) {
                clusterStats.min = pointCount;
            }
            if (pointCount > clusterStats.max) {
                clusterStats.max = pointCount;
            }
        }
        clusterStatsInstance.totalClusters(clusterStats.total);
        clusterStatsInstance.clusterMinCount(clusterStats.min);
        clusterStatsInstance.clusterMaxCount(clusterStats.max);
    }

    function loadMapClusters(caseList) {
        let caseLocationsGeoJson = {
            "type": "FeatureCollection",
            "features": [],
        };

        _.each(caseList, function (caseWithGPS) {
            const coordinates = caseWithGPS.itemData.coordinates;
            if (coordinates && coordinates.lat && coordinates.lng) {
                caseLocationsGeoJson["features"].push(
                    {
                        "type": "feature",
                        "properties": {
                            "id": caseWithGPS.itemId,
                        },
                        "geometry": {
                            "type": "Point",
                            "coordinates": [coordinates.lng, coordinates.lat],
                        },
                    }
                );
            }
        });

        if (mapModel.mapInstance.getSource('caseWithGPS')) {
            mapModel.mapInstance.getSource('caseWithGPS').setData(caseLocationsGeoJson);
        } else {
            mapModel.mapInstance.on('load', () => {
                mapModel.mapInstance.getSource('caseWithGPS').setData(caseLocationsGeoJson);
            });
        }
    }

    function getClusterLeavesAsync(clusterSource, clusterId, pointCount) {
        return new Promise((resolve, reject) => {
            clusterSource.getClusterLeaves(clusterId, pointCount, 0, (error, casePoints) => {
                if (error) {
                    reject(error);
                } else {
                    resolve(casePoints);
                }
            });
        });
    }

    function setMapLayersVisibility(visibility) {
        mapModel.mapInstance.setLayoutProperty('clusters', 'visibility', visibility);
        mapModel.mapInstance.setLayoutProperty('cluster-count', 'visibility', visibility);
        mapModel.mapInstance.setLayoutProperty('unclustered-point', 'visibility', visibility);
    }

    function mapMarkerModel(itemId, itemData, marker, markerColors) {
        'use strict';
        var self = {};
        self.itemId = itemId;
        self.itemData = itemData;
        self.marker = marker;
        self.selectCssId = "select" + itemId;
        self.isSelected = ko.observable(false);
        self.markerColors = markerColors;

        self.groupsOptions = ko.observable(caseGroupsInstance.allGroups);
        self.selectedGroup = ko.observable(itemData.groupId);

        self.updateGroup = ko.computed(function () {
            caseGroupsInstance.updateCaseGroup(self.itemId, self.selectedGroup());
            const newGroup = caseGroupsInstance.getGroupByID(self.selectedGroup());
            if (newGroup) {
                changeMarkerColor(self, newGroup.color);
                exportModelInstance.updateCaseGroup(self.itemId, newGroup);
            }
        });

        function changeMarkerColor(selectedCase, newColor) {
            let marker = selectedCase.marker;
            let element = marker.getElement();
            let svg = element.getElementsByTagName("svg")[0];
            let path = svg.getElementsByTagName("path")[0];
            path.setAttribute("fill", newColor);
        }

        return self;
    }

    function revealGroupsOnMap() {
        setMapLayersVisibility(MAPBOX_LAYER_VISIBILITY.None);
        mapMarkers.forEach((marker) => marker.remove());
        mapMarkers = [];
        exportModelInstance.casesToExport().forEach(function (caseItem) {
            const coordinates = caseItem.itemData.coordinates;
            if (!coordinates) {
                return;
            }
            const caseGroupID = caseItem.groupId;
            if (caseGroupsInstance.groupIDInVisibleGroupIds(caseGroupID)) {
                let caseGroup = caseGroupsInstance.getGroupByID(caseGroupID);
                color = caseGroup.color;
                const marker = new mapboxgl.Marker({ color: color, draggable: false });  // eslint-disable-line no-undef
<<<<<<< HEAD

                const coordinates = [caseItem.coordinates.lng, caseItem.coordinates.lat];
                marker.setLngLat(coordinates);
=======
                marker.setLngLat([coordinates.lng, coordinates.lat]);
>>>>>>> af1fa45b

                // Add the marker to the map
                marker.addTo(mapModel.mapInstance);
                mapMarkers.push(marker);

                let popupDiv = document.createElement("div");
                popupDiv.setAttribute("data-bind", "template: 'select-case'");

                let popup = new mapboxgl.Popup({ offset: 25, anchor: "bottom" })  // eslint-disable-line no-undef
                    .setLngLat(coordinates)
                    .setDOMContent(popupDiv);

                marker.setPopup(popup);

                const markerDiv = marker.getElement();
                // Show popup on hover
                markerDiv.addEventListener('mouseenter', () => marker.togglePopup());

                // Hide popup if mouse leaves marker and popup
                var addLeaveEvent = function (fromDiv, toDiv) {
                    fromDiv.addEventListener('mouseleave', function () {
                        setTimeout(function () {
                            if (!$(toDiv).is(':hover')) {
                                // mouse left toDiv as well
                                marker.togglePopup();
                            }
                        }, 100);
                    });
                };
                addLeaveEvent(markerDiv, popupDiv);
                addLeaveEvent(popupDiv, markerDiv);
                const colors = {default: color, selected: color};

                const mapMarkerInstance = new mapMarkerModel(caseItem.caseId, caseItem, marker, colors);
                $(popupDiv).koApplyBindings(mapMarkerInstance);
            }
        });
    }

<<<<<<< HEAD
    function uuidv4() {
        // https://stackoverflow.com/questions/105034/how-do-i-create-a-guid-uuid/2117523#2117523
        return "10000000-1000-4000-8000-100000000000".replace(/[018]/g, c =>
            (c ^ crypto.getRandomValues(new Uint8Array(1))[0] & 15 >> c / 4).toString(16)
        );
    }

=======
>>>>>>> af1fa45b
    function caseGroupSelectModel() {
        'use strict';
        var self = {};

        self.allCaseGroups;
        // allGroups and caseGroupsForTable contains the same data, but there's weird knockoutjs behaviour
        // if we're making allGroups an observable. caseGroupsForTable is populated by setCaseGroupsForTable
        self.allGroups = [];
        self.caseGroupsForTable = ko.observableArray([]);
        self.visibleGroupIDs = ko.observableArray([]);
        self.casePerGroup = {};

        self.groupIDInVisibleGroupIds = function(groupID) {
            return self.visibleGroupIDs().indexOf(groupID) !== -1;
        };

        self.getGroupByID = function(groupID) {
            return self.allGroups.find((group) => group.groupId === groupID);
        };

        self.updateCaseGroup = function(itemId, newGroupId) {
            self.allCaseGroups[itemId] = newGroupId;
        };

<<<<<<< HEAD
        self.loadCaseGroups = function(caseGroups, groups) {
            self.allCaseGroups = caseGroups;
            self.allGroups = groups;
=======
            new Set(groupIds).forEach(id => self.allGroups.push(
                {groupID: id, color: utils.getRandomRGBColor()}
            ));
>>>>>>> af1fa45b

            self.showAllGroups();
        };

        self.clear = function() {
            self.allGroups = [];
            self.caseGroupsForTable([]);
            self.visibleGroupIDs([]);
        };

        self.restoreMarkerOpacity = function() {
            mapMarkers.forEach(function(marker) {
                setMarkerOpacity(marker, DEFAULT_MARKER_OPACITY);
            });
        };

        self.highlightGroup = function(group) {
            exportModelInstance.casesToExport().forEach(caseItem => {
                    let caseIsInGroup = caseItem.groupId === group.groupId;
                    let opacity = DEFAULT_MARKER_OPACITY
                    if (!caseIsInGroup) {
                        opacity = OBSCURING_OPACITY;
                    }
                    let marker = mapMarkers.find((marker) => {
                        let markerCoordinates = marker.getLngLat();
                        let caseCoordinates = caseItem.itemData.coordinates;
                        let latEqual = markerCoordinates.lat === caseCoordinates.lat;
                        let lonEqual = markerCoordinates.lng === caseCoordinates.lng;
                        return latEqual && lonEqual;
                    });
                    if (marker) {
                        setMarkerOpacity(marker, opacity);
                    }
            });
        };

        function setMarkerOpacity(marker, opacity) {
            let element = marker.getElement();
            element.style.opacity = opacity;
        };

        self.showSelectedGroups = function() {
            if (!self.allCaseGroups) {
                return;
            }

            let filteredCaseGroups = {};
            for (const caseID in self.allCaseGroups) {
                if (self.groupIDInVisibleGroupIds(self.allCaseGroups[caseID])) {
                    filteredCaseGroups[caseID] = self.allCaseGroups[caseID];
                }
            }
            exportModelInstance.addGroupDataToCases(filteredCaseGroups, self.allGroups);
            revealGroupsOnMap();
        };

        self.showAllGroups = function() {
            if (!self.allCaseGroups) {
                return;
            }
            self.visibleGroupIDs(_.map(self.allGroups, function(group) {return group.groupId}));
            revealGroupsOnMap();
            self.setCaseGroupsForTable();
        };

        self.setCaseGroupsForTable = function() {
            self.caseGroupsForTable(self.allGroups);
        }

        self.groupsReady = function() {
            return groupLockModelInstance.groupsLocked() && self.caseGroupsForTable().length;
        };

        return self;
    }

    async function setCaseGroups() {
        const sourceFeatures = mapModel.mapInstance.querySourceFeatures('caseWithGPS', {
            sourceLayer: 'clusters',
            filter: ['==', 'cluster', true],
        });
<<<<<<< HEAD
        const clusterSource = map.getSource('caseWithGPS');
        let caseGroups = {};  // e.g. {<case_id>: <group_id>}
=======
        const clusterSource = mapModel.mapInstance.getSource('caseWithGPS');
        let caseGroups = {};
>>>>>>> af1fa45b
        let failedClustersCount = 0;
        processedCluster = {};

        var groupCount = 1;
        var groups = [DEFAULT_GROUP];

        for (const cluster of sourceFeatures) {
            const clusterId = cluster.properties.cluster_id;
            if (processedCluster[clusterId] == undefined) {
                processedCluster[clusterId] = true;
            }
            else {
                continue;
            }

            const pointCount = cluster.properties.point_count;

            try {
                const casePoints = await getClusterLeavesAsync(clusterSource, clusterId, pointCount);
<<<<<<< HEAD
                const groupUUID = uuidv4();

                if (casePoints.length > 0) {
                    groupName = _.template(gettext("Group <%- groupCount %>"))({
                        groupCount: groupCount,
                    });
                    groupCount += 1;

                    groups.push({
                        name: groupName,
=======
                const groupUUID = utils.uuidv4();
                for (const casePoint of casePoints) {
                    const caseId = casePoint.properties.id;
                    caseGroups[caseId] = {
>>>>>>> af1fa45b
                        groupId: groupUUID,
                        color: getRandomRGBColor(),
                        coordinates: {
                            lng: cluster.geometry.coordinates[0],
                            lat: cluster.geometry.coordinates[1],
                        }
                    });
                    for (const casePoint of casePoints) {
                        const caseId = casePoint.properties.id;
                        caseGroups[caseId] = groupUUID;
                    }
                }
            } catch (error) {
                failedClustersCount += 1;
            }
        }
        if (failedClustersCount > 0) {
            const message = _.template(gettext("Something went wrong processing <%- failedClusters %> groups. These groups will not be exported."))({
                failedClusters: failedClustersCount,
            });
            alertUser.alert_user(message, 'danger');
        }
        exportModelInstance.addGroupDataToCases(caseGroups, groups, true);
        caseGroupsInstance.loadCaseGroups(caseGroups, groups);
    }

    function clearCaseGroups() {
        setMapLayersVisibility(MAPBOX_LAYER_VISIBILITY.Visible);
        mapMarkers.forEach((marker) => marker.remove());
        mapMarkers = [];
        caseGroupsInstance.clear();
        exportModelInstance.clearCaseGroups();
        caseGroupsInstance.allCaseGroups = undefined;
    }

    function groupLockModel() {
        'use strict';
        var self = {};

        self.groupsLocked = ko.observable(false);

        self.toggleGroupLock = function () {
            // reset the warning banner
            self.groupsLocked(!self.groupsLocked());
            if (self.groupsLocked()) {
                mapModel.mapInstance.scrollZoom.disable();
                setCaseGroups();
            } else {
                mapModel.mapInstance.scrollZoom.enable();
                clearCaseGroups();
            }
        };
        return self;
    }

    $(function () {
        let caseModels = [];
        exportModelInstance = new exportModel();

        // Parses a case row (which is an array of column values) to an object, using caseRowOrder as the order of the columns
        function parseCaseItem(caseItem, caseRowOrder) {
            let caseObj = {};
            for (const propKey in caseRowOrder) {
                const propIndex = caseRowOrder[propKey];
                caseObj[propKey] = caseItem[propIndex];
            }
            return caseObj;
        }

        function loadCases(rawCaseData) {
            caseModels = [];
            const caseRowOrder = initialPageData.get('case_row_order');
            for (const caseItem of rawCaseData) {
                const caseObj = parseCaseItem(caseItem, caseRowOrder);
                const caseModelInstance = new models.GroupedCaseMapItem(caseObj.case_id, {coordinates: caseObj.gps_point}, caseObj.link);
                caseModels.push(caseModelInstance);
            }
            mapModel.caseMapItems(caseModels);
            exportModelInstance.casesToExport(caseModels);

            mapModel.fitMapBounds(caseModels);
        }

        function initMap() {
            mapModel = new models.Map(true);
            mapModel.initMap(MAP_CONTAINER_ID);

            mapModel.mapInstance.on('moveend', updateClusterStats);
            mapModel.mapInstance.on("draw.update", (e) => {
                polygonFilterInstance.addPolygonsToFilterList(e.features);
            });
            mapModel.mapInstance.on('draw.delete', function (e) {
                polygonFilterInstance.removePolygonsFromFilterList(e.features);
            });
            mapModel.mapInstance.on('draw.create', function (e) {
                polygonFilterInstance.addPolygonsToFilterList(e.features);
            });
        }

        $(document).ajaxComplete(function (event, xhr, settings) {
            const isAfterReportLoad = settings.url.includes('geospatial/async/case_grouping_map/');
            if (isAfterReportLoad) {
                $("#export-controls").koApplyBindings(exportModelInstance);
                $("#lock-groups-controls").koApplyBindings(groupLockModelInstance);
                initMap();
                $("#clusterStats").koApplyBindings(clusterStatsInstance);
                polygonFilterInstance = new models.PolygonFilter(mapModel, true, false);
                polygonFilterInstance.loadPolygons(initialPageData.get('saved_polygons'));
                $("#polygon-filters").koApplyBindings(polygonFilterInstance);

                $("#caseGroupSelect").koApplyBindings(caseGroupsInstance);
                return;
            }

            const isAfterDataLoad = settings.url.includes('geospatial/json/case_grouping_map/');
            if (!isAfterDataLoad) {
                return;
            }

            // Hide the datatable rows but not the pagination bar
            $('.dataTables_scroll').hide();

            const caseData = xhr.responseJSON.aaData;
            if (caseData.length) {
                loadCases(caseData);
                loadMapClusters(caseModels);
            }
        });
    });
});<|MERGE_RESOLUTION|>--- conflicted
+++ resolved
@@ -57,7 +57,6 @@
             if (!self.casesToExport().length) {
                 return;
             }
-
             // Only cases with belonging to groups should be exported
             let exportableCases = self.casesToExport().filter(function(caseItem) {
                 return caseItem.groupId !== DEFAULT_GROUP_ID;
@@ -95,19 +94,12 @@
         self.addGroupDataToCases = function(caseGroups, groupsData, assignDefaultGroup) {
             const defaultGroup = groupsData.find((group) => {return group.groupId === DEFAULT_GROUP_ID});
             self.casesToExport().forEach(caseItem => {
-<<<<<<< HEAD
-                const groupId = caseGroups[caseItem.caseId];
+                const groupId = caseGroups[caseItem.itemId];
                 if (groupId !== undefined) {
                     const group = groupsData.find((group) => {return group.groupId === groupId});
                     self.setItemGroup(caseItem, groupId, group.coordinates);
                 } else if (assignDefaultGroup) {
                     self.setItemGroup(caseItem, defaultGroup.groupId, {});
-=======
-                const groupData = caseGroups[caseItem.itemId];
-                if (groupData !== undefined) {
-                    caseItem.groupId = groupData.groupId;
-                    caseItem.groupCoordinates = groupData.groupCoordinates;
->>>>>>> af1fa45b
                 }
             });
         }
@@ -118,7 +110,7 @@
         }
 
         self.updateCaseGroup = function(itemId, groupData) {
-            var item = self.casesToExport().find((caseItem) => {return caseItem.caseId == itemId});
+            var item = self.casesToExport().find((caseItem) => {return caseItem.itemId == itemId});
             self.setItemGroup(item, groupData.groupId, groupData.coordinates);
         }
 
@@ -240,6 +232,9 @@
         self.selectedGroup = ko.observable(itemData.groupId);
 
         self.updateGroup = ko.computed(function () {
+            if (!self.itemId) {
+                return;
+            }
             caseGroupsInstance.updateCaseGroup(self.itemId, self.selectedGroup());
             const newGroup = caseGroupsInstance.getGroupByID(self.selectedGroup());
             if (newGroup) {
@@ -273,13 +268,7 @@
                 let caseGroup = caseGroupsInstance.getGroupByID(caseGroupID);
                 color = caseGroup.color;
                 const marker = new mapboxgl.Marker({ color: color, draggable: false });  // eslint-disable-line no-undef
-<<<<<<< HEAD
-
-                const coordinates = [caseItem.coordinates.lng, caseItem.coordinates.lat];
-                marker.setLngLat(coordinates);
-=======
                 marker.setLngLat([coordinates.lng, coordinates.lat]);
->>>>>>> af1fa45b
 
                 // Add the marker to the map
                 marker.addTo(mapModel.mapInstance);
@@ -313,22 +302,12 @@
                 addLeaveEvent(popupDiv, markerDiv);
                 const colors = {default: color, selected: color};
 
-                const mapMarkerInstance = new mapMarkerModel(caseItem.caseId, caseItem, marker, colors);
+                const mapMarkerInstance = new mapMarkerModel(caseItem.itemId, caseItem, marker, colors);
                 $(popupDiv).koApplyBindings(mapMarkerInstance);
             }
         });
     }
 
-<<<<<<< HEAD
-    function uuidv4() {
-        // https://stackoverflow.com/questions/105034/how-do-i-create-a-guid-uuid/2117523#2117523
-        return "10000000-1000-4000-8000-100000000000".replace(/[018]/g, c =>
-            (c ^ crypto.getRandomValues(new Uint8Array(1))[0] & 15 >> c / 4).toString(16)
-        );
-    }
-
-=======
->>>>>>> af1fa45b
     function caseGroupSelectModel() {
         'use strict';
         var self = {};
@@ -353,15 +332,9 @@
             self.allCaseGroups[itemId] = newGroupId;
         };
 
-<<<<<<< HEAD
         self.loadCaseGroups = function(caseGroups, groups) {
             self.allCaseGroups = caseGroups;
             self.allGroups = groups;
-=======
-            new Set(groupIds).forEach(id => self.allGroups.push(
-                {groupID: id, color: utils.getRandomRGBColor()}
-            ));
->>>>>>> af1fa45b
 
             self.showAllGroups();
         };
@@ -443,13 +416,8 @@
             sourceLayer: 'clusters',
             filter: ['==', 'cluster', true],
         });
-<<<<<<< HEAD
-        const clusterSource = map.getSource('caseWithGPS');
-        let caseGroups = {};  // e.g. {<case_id>: <group_id>}
-=======
         const clusterSource = mapModel.mapInstance.getSource('caseWithGPS');
         let caseGroups = {};
->>>>>>> af1fa45b
         let failedClustersCount = 0;
         processedCluster = {};
 
@@ -469,8 +437,7 @@
 
             try {
                 const casePoints = await getClusterLeavesAsync(clusterSource, clusterId, pointCount);
-<<<<<<< HEAD
-                const groupUUID = uuidv4();
+                const groupUUID =  utils.uuidv4();
 
                 if (casePoints.length > 0) {
                     groupName = _.template(gettext("Group <%- groupCount %>"))({
@@ -480,14 +447,8 @@
 
                     groups.push({
                         name: groupName,
-=======
-                const groupUUID = utils.uuidv4();
-                for (const casePoint of casePoints) {
-                    const caseId = casePoint.properties.id;
-                    caseGroups[caseId] = {
->>>>>>> af1fa45b
                         groupId: groupUUID,
-                        color: getRandomRGBColor(),
+                        color: utils.getRandomRGBColor(),
                         coordinates: {
                             lng: cluster.geometry.coordinates[0],
                             lat: cluster.geometry.coordinates[1],
@@ -516,9 +477,8 @@
         setMapLayersVisibility(MAPBOX_LAYER_VISIBILITY.Visible);
         mapMarkers.forEach((marker) => marker.remove());
         mapMarkers = [];
+        exportModelInstance.clearCaseGroups();
         caseGroupsInstance.clear();
-        exportModelInstance.clearCaseGroups();
-        caseGroupsInstance.allCaseGroups = undefined;
     }
 
     function groupLockModel() {
