--- conflicted
+++ resolved
@@ -201,19 +201,6 @@
         return self;
     };
 
-<<<<<<< HEAD
-    var initMap = function (centerCoordinates) {
-        'use strict';
-
-        mapboxgl.accessToken = initialPageData.get('mapbox_access_token');
-
-        if (!centerCoordinates) {
-            centerCoordinates = [2.43333330, 9.750]; // should be domain specific
-        }
-
-        const map = new mapboxgl.Map({
-            container: 'geospatial-map', // container ID
-=======
     function setMarkerAtLngLat(lon, lat) {
         mapMarker.remove();
         mapMarker.setLngLat([lon, lat]);
@@ -238,7 +225,6 @@
 
         map = new mapboxgl.Map({  // eslint-disable-line no-undef
             container: MAP_CONTAINER_ID, // container ID
->>>>>>> 2b15586e
             style: 'mapbox://styles/mapbox/streets-v12', // style URL
             center: centerCoordinates, // starting position [lng, lat]
             zoom: 6,
@@ -246,16 +232,6 @@
                          ' <a href="http://www.openstreetmap.org/copyright">OpenStreetMap</a>',
         });
 
-<<<<<<< HEAD
-        map.on('click', (event) => {
-            console.log(`A click event has occurred at ${event.lngLat}`);
-        });
-        return map;
-    };
-
-    $(function () {
-        $("#no-gps-list").koApplyBindings(dataItemListModel());
-=======
         map.addControl(
             new MapboxGeocoder({  // eslint-disable-line no-undef
                 accessToken: mapboxgl.accessToken,  // eslint-disable-line no-undef
@@ -289,7 +265,6 @@
         $("#no-gps-list-case").koApplyBindings(dataItemListModel('case'));
         $("#no-gps-list-user").koApplyBindings(dataItemListModel('user'));
 
->>>>>>> 2b15586e
         initMap();
     });
 });