--- conflicted
+++ resolved
@@ -66,28 +66,11 @@
         })
         return context
 
-<<<<<<< HEAD
-    @property
-    def headers(self):
-        from corehq.apps.reports.datatables import (
-            DataTablesColumn,
-            DataTablesHeader,
-        )
-        headers = DataTablesHeader(
-            DataTablesColumn(_("case_id"), prop_name="type.exact"),
-            DataTablesColumn(_("gps_point"), prop_name="type.exact"),
-            DataTablesColumn(_("link"), prop_name="name.exact", css_class="case-name-link"),
-        )
-        headers.custom_sort = [[2, 'desc']]
-        return headers
-
     def _build_query(self):
         query = super()._build_query()
         query = self.apply_xpath_case_search_filter(query)
         return query
 
-=======
->>>>>>> 6f35bada
     def _get_geo_location(self, case):
         geo_case_property = get_geo_case_property(self.domain)
         geo_point = case.get_case_property(geo_case_property)
