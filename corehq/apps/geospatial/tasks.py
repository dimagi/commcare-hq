from corehq.util.decorators import serial_task

from corehq.apps.celery import task
<<<<<<< HEAD
from corehq.apps.geospatial.utils import (
    CeleryTaskTracker,
    get_flag_assigned_cases_config,
    update_cases_owner,
)
=======
from corehq.apps.geospatial.const import INDEX_ES_TASK_HELPER_BASE_KEY
from corehq.apps.geospatial.es import case_query_for_missing_geopoint_val
from corehq.apps.geospatial.utils import (
    get_celery_task_tracker,
    CeleryTaskTracker,
    update_cases_owner,
    get_geo_case_property,
)
from corehq.apps.geospatial.management.commands.index_geolocation_case_properties import (
    get_batch_count,
    process_batch,
    DEFAULT_QUERY_LIMIT,
    DEFAULT_CHUNK_SIZE,
)

from settings import MAX_GEOSPATIAL_INDEX_DOC_LIMIT
>>>>>>> a161b103


@task(queue="background_queue", ignore_result=True)
def geo_cases_reassignment_update_owners(domain, case_owner_updates_dict, task_key):
    try:
        flag_assigned_cases = get_flag_assigned_cases_config(domain)
        update_cases_owner(domain, case_owner_updates_dict, flag_assigned_cases)
    finally:
        celery_task_tracker = CeleryTaskTracker(task_key)
        celery_task_tracker.mark_completed()


@serial_task('async-index-es-docs', timeout=60 * 60, queue='background_queue', ignore_result=True)
def index_es_docs_with_location_props(domain):
    celery_task_tracker = get_celery_task_tracker(domain, INDEX_ES_TASK_HELPER_BASE_KEY)
    if celery_task_tracker.is_active():
        return

    geo_case_prop = get_geo_case_property(domain)
    query = case_query_for_missing_geopoint_val(domain, geo_case_prop)
    doc_count = query.count()
    if doc_count > MAX_GEOSPATIAL_INDEX_DOC_LIMIT:
        celery_task_tracker.mark_as_error(error_slug='TOO_MANY_CASES')
        return

    celery_task_tracker.mark_requested()
    batch_count = get_batch_count(doc_count, DEFAULT_QUERY_LIMIT)
    try:
        for i in range(batch_count):
            process_batch(
                domain,
                geo_case_prop,
                case_type=None,
                query_limit=DEFAULT_QUERY_LIMIT,
                chunk_size=DEFAULT_CHUNK_SIZE,
            )
            celery_task_tracker.update_progress(current=i + 1, total=batch_count)
    except Exception:
        celery_task_tracker.mark_as_error(error_slug='CELERY')
    else:
        celery_task_tracker.mark_completed()<|MERGE_RESOLUTION|>--- conflicted
+++ resolved
@@ -1,17 +1,11 @@
 from corehq.util.decorators import serial_task
 
 from corehq.apps.celery import task
-<<<<<<< HEAD
-from corehq.apps.geospatial.utils import (
-    CeleryTaskTracker,
-    get_flag_assigned_cases_config,
-    update_cases_owner,
-)
-=======
 from corehq.apps.geospatial.const import INDEX_ES_TASK_HELPER_BASE_KEY
 from corehq.apps.geospatial.es import case_query_for_missing_geopoint_val
 from corehq.apps.geospatial.utils import (
     get_celery_task_tracker,
+    get_flag_assigned_cases_config,
     CeleryTaskTracker,
     update_cases_owner,
     get_geo_case_property,
@@ -24,7 +18,6 @@
 )
 
 from settings import MAX_GEOSPATIAL_INDEX_DOC_LIMIT
->>>>>>> a161b103
 
 
 @task(queue="background_queue", ignore_result=True)
