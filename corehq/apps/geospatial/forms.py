--- conflicted
+++ resolved
@@ -36,14 +36,11 @@
             "target_group_count",
             "selected_disbursement_algorithm",
             "plaintext_api_token",
-<<<<<<< HEAD
             "max_case_distance",
             "max_case_travel_time",
             "travel_mode",
-=======
             "min_cases_per_user",
             "max_cases_per_user",
->>>>>>> 6741517c
         ]
 
     user_location_property_name = forms.CharField(
@@ -202,7 +199,14 @@
                         data_bind='value: selectedAlgorithm',
                     ),
                     crispy.Field(
-<<<<<<< HEAD
+                        'min_cases_per_user',
+                        data_bind='value: minCasesPerUser',
+                    ),
+                    crispy.Field(
+                        'max_cases_per_user',
+                        data_bind='value: maxCasesPerUser',
+                    ),
+                    crispy.Field(
                         'max_case_distance',
                         data_bind='value: maxCaseDistance',
                     ),
@@ -219,14 +223,6 @@
                             data_bind='value: maxTravelTime',
                         ),
                         data_bind='visible: captureApiToken',
-=======
-                        'min_cases_per_user',
-                        data_bind='value: minCasesPerUser',
-                    ),
-                    crispy.Field(
-                        'max_cases_per_user',
-                        data_bind='value: maxCasesPerUser',
->>>>>>> 6741517c
                     ),
                     crispy.Div(
                         crispy.Field('plaintext_api_token', data_bind="value: plaintext_api_token"),
