--- conflicted
+++ resolved
@@ -11,12 +11,8 @@
 {% block page_content %}
   {% initial_page_data 'mapbox_access_token' mapbox_access_token %}
   {% registerurl 'api_cases_with_gps' request.domain %}
-<<<<<<< HEAD
-  {% initial_page_data 'map_widgets' map_widgets %}
+  {% initial_page_data 'map_report_widgets' map_report_widgets %}
   {% include "campaign/partials/add_widget_button.html" %}
-=======
-  {% initial_page_data 'map_report_widgets' map_report_widgets %}
->>>>>>> de22ac74
 
   <ul class="nav nav-tabs" role="tablist">
     <li role="presentation" class="nav-item">
