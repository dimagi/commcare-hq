from itertools import chain

from django.db import models
from django.forms import model_to_dict
from django.utils.translation import gettext_lazy as _

from jsonfield.fields import JSONField

from corehq.apps.userreports.models import ReportConfiguration
from corehq.util.view_utils import absolute_reverse


class Dashboard(models.Model):
    """
    Model to store campaign dashboard configuration
    """
    domain = models.CharField(max_length=126, db_index=True, unique=True)

    class Meta:
        app_label = 'campaign'

    def get_map_report_widgets_by_tab(self):
        """
        Returns a dictionary of map and report widgets by tab.
        """
        widgets_by_tab = {tab: [] for tab in DashboardTab.values}
        for instance in sorted(
            chain(self.maps.all(), self.reports.all()),
            key=lambda inst: inst.display_order
        ):
            widgets_by_tab[instance.dashboard_tab].append(instance.to_widget())
        return widgets_by_tab


class DashboardTab(models.TextChoices):
    """
    The tab on which a dashboard widget is displayed
    """
    CASES = 'cases', _('Cases')
    MOBILE_WORKERS = 'mobile_workers', _('Mobile Workers')


class DashboardWidgetBase(models.Model):
    """
    Base class for dashboard widgets
    """
    title = models.CharField(max_length=255, blank=True, null=True)
    description = models.TextField(blank=True, null=True)
    dashboard_tab = models.CharField(max_length=14, choices=DashboardTab.choices)
    display_order = models.IntegerField(default=0)
    dashboard = models.ForeignKey(
        Dashboard,
        on_delete=models.CASCADE,
    )

    class Meta:
        abstract = True
        ordering = ['dashboard_tab', 'display_order']


class DashboardMap(DashboardWidgetBase):
    """
    Configuration for a map in a campaign dashboard
    """
    dashboard = models.ForeignKey(
        Dashboard,
        on_delete=models.CASCADE,
        related_name='maps',
    )
    case_type = models.CharField(max_length=255)
    geo_case_property = models.CharField(max_length=255)

    class Meta(DashboardWidgetBase.Meta):
        app_label = 'campaign'

    def to_widget(self):
        return model_to_widget(
            self,
            exclude=['dashboard_tab', 'display_order'],
        )


class DashboardReport(DashboardWidgetBase):
    """
    Configuration for a report in a campaign dashboard
    """
    dashboard = models.ForeignKey(
        Dashboard,
        on_delete=models.CASCADE,
        related_name='reports',
    )
    report_configuration_id = models.CharField(max_length=36)

    class Meta(DashboardWidgetBase.Meta):
        app_label = 'campaign'

    @property
    def report_configuration(self):
        return ReportConfiguration.get(self.report_configuration_id)

    @property
    def url(self):
        """
        Returns the URL of the view for the user-configurable report.

        e.g. http://example.org/a/test-domain/reports/configurable/abc123/
        """
        return absolute_reverse(
            'configurable',
            args=[self.dashboard.domain, self.report_configuration_id],
        )

    def to_widget(self):
        return model_to_widget(
            self,
            exclude=['dashboard_tab', 'display_order'],
            properties=['url'],
        )


class DashboardGauge(DashboardWidgetBase):
    """
    Configuration for a gauge in a campaign dashboard
    """
    dashboard = models.ForeignKey(
        Dashboard,
        on_delete=models.CASCADE,
        related_name='gauges',
    )

    # cases gauge fields
    case_type = models.CharField(max_length=255, null=True, blank=True)

    # one of the metric from the ones available as set in GAUGE_METRICS
    # ToDo: add choices=GAUGE_METRICS once populated with relevant metrics
    metric = models.CharField(max_length=255, null=False, blank=False)

    # optional additional configuration set to customize gauge appearance
    configuration = JSONField(default=dict)


<<<<<<< HEAD
class WidgetType(models.TextChoices):
    MAP = 'map', _('Map')
    REPORT = 'report', _('Report')

    @classmethod
    def get_form_class(cls, widget_type):
        from corehq.apps.campaign.forms import (
            DashboardMapForm,
            DashboardReportForm,
        )
        form_classes = {
            cls.MAP: DashboardMapForm,
            cls.REPORT: DashboardReportForm,
        }
        return form_classes[widget_type]

    @classmethod
    def get_model_class(cls, widget_type):
        return cls.get_form_class(widget_type).Meta.model
=======
def model_to_widget(instance, fields=None, exclude=None, properties=()):
    """
    Like model_to_dict, but adds 'widget_type', 'dashboard', and
    properties given in ``properties``.
    """
    widget = model_to_dict(instance, fields, exclude)
    widget.update(
        {prop: getattr(instance, prop) for prop in properties},
        widget_type=instance.__class__.__name__,
        dashboard=model_to_dict(instance.dashboard, exclude=['id']),
    )
    return widget
>>>>>>> de22ac74
<|MERGE_RESOLUTION|>--- conflicted
+++ resolved
@@ -139,7 +139,6 @@
     configuration = JSONField(default=dict)
 
 
-<<<<<<< HEAD
 class WidgetType(models.TextChoices):
     MAP = 'map', _('Map')
     REPORT = 'report', _('Report')
@@ -159,7 +158,8 @@
     @classmethod
     def get_model_class(cls, widget_type):
         return cls.get_form_class(widget_type).Meta.model
-=======
+
+
 def model_to_widget(instance, fields=None, exclude=None, properties=()):
     """
     Like model_to_dict, but adds 'widget_type', 'dashboard', and
@@ -171,5 +171,4 @@
         widget_type=instance.__class__.__name__,
         dashboard=model_to_dict(instance.dashboard, exclude=['id']),
     )
-    return widget
->>>>>>> de22ac74
+    return widget