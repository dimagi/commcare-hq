import "commcarehq";
import "hqwebapp/js/htmx_and_alpine";
import 'reports/js/bootstrap5/base';
import $ from 'jquery';
import initialPageData from "hqwebapp/js/initial_page_data";
import { Map, MapItem } from "geospatial/js/models";


let mobileWorkerMapsInitialized = false;

const widgetModalSelector = '#widget-modal';
const modalTitleSelector = '.modal-title';
const addWidgetText = gettext('Add Widget');
const editWidgetText = gettext('Edit Widget');
const loadingText = gettext("Loading...");
let $modalTitleElement = null;

$(function () {
    // Only init case map widgets since this is the default tab
    const widgetConfigs = initialPageData.get('map_report_widgets');
    for (const widgetConfig of widgetConfigs.cases) {
        if (widgetConfig.widget_type === 'DashboardMap') {
            const mapWidget = new MapWidget(widgetConfig);
            mapWidget.initializeMap();
        }
    }
    $('a[data-bs-toggle="tab"]').on('shown.bs.tab', tabSwitch);

<<<<<<< HEAD
    $modalTitleElement = $(widgetModalSelector).find(modalTitleSelector);
    $(widgetModalSelector).on('hidden.bs.modal', onHideWidgetModal);
    $(widgetModalSelector).on('show.bs.modal', onShowWidgetModal);
=======
    $('#widget-modal').on('hidden.bs.modal', function () {
        $('#widget-modal-spinner').removeClass('d-none');
        $('#widget-form').text('');
    });
>>>>>>> 95b02f6a

    $(widgetModalSelector).on('htmx:afterSwap', htmxAfterSwapWidgetForm);
});

function tabSwitch(e) {
    const tabContentId = $(e.target).attr('href');

    // Only load mobile worker map widgets when tab is clicked to prevent weird map sizing behaviour
    if (!mobileWorkerMapsInitialized && tabContentId === '#mobile-workers-tab-content') {
        mobileWorkerMapsInitialized = true;
        const widgetConfigs = initialPageData.get('map_report_widgets');
        for (const widgetConfig of widgetConfigs.mobile_workers) {
            if (widgetConfig.widget_type === 'DashboardMap') {
                const mapWidget = new MapWidget(widgetConfig);
                mapWidget.initializeMap();
            }
        }
    }
}

var MapWidget = function (mapWidgetConfig) {
    let self = this;
    self.id = mapWidgetConfig.id;
    self.caseType = mapWidgetConfig.case_type;
    self.gpsPropName = mapWidgetConfig.geo_case_property;
    self.title = mapWidgetConfig.title;

    self.mapInstance;

    self.initializeMap = function () {
        const containerName = `map-container-${self.id}`;
        self.mapInstance = new Map(false, false);
        self.mapInstance.initMap(containerName, null, true);

        const $filterForm = $(`#map-widget-filters-${self.id}`).find('form');
        $filterForm.on('submit', function (e) {
            e.preventDefault();
            const formDataString = $filterForm.serialize();
            fetchMapData(formDataString);
        });

        fetchMapData();
    };

    function fetchMapData(queryStr) {
        let url = initialPageData.reverse('api_cases_with_gps');
        if (queryStr) {
            url += `?${queryStr}`;
        }
        $.ajax({
            method: 'GET',
            url: url,
            data: {
                // TODO: Add ability to paginate on UI
                page: 1,
                limit: 100,
                case_type: self.caseType,
                gps_prop_name: self.gpsPropName,
            },
            success: function (data) {
                loadCases(data.items);
            },
            error: function () {
                $(`#error-alert-${self.id}`).removeClass('d-none');
            },
        });
    }

    function loadCases(caseData) {
        self.mapInstance.removeItemTypeFromSource('case');
        self.mapInstance.caseMapItems([]);
        let features = [];
        let caseMapItems = [];
        for (const caseItem of caseData) {
            const parsedData = {
                id: caseItem.id,
                coordinates: caseItem.coordinates,
                link: caseItem.name,
                name: caseItem.name,
                itemType: 'case',
                isSelected: false,
                customData: {},
            };
            const caseMapItem = new MapItem(parsedData, self.mapInstance);
            caseMapItems.push(caseMapItem);
            features.push(caseMapItem.getGeoJson());
        }
        self.mapInstance.caseMapItems(caseMapItems);
        self.mapInstance.addDataToSource(features);
        self.mapInstance.fitMapBounds(caseMapItems);
    }
};

var htmxAfterSwapWidgetForm = function (event) {
    $('#widget-modal-spinner').addClass('d-none');

    const requestMethod = event.detail.requestConfig.verb;
    const responseStatus = event.detail.xhr.status;
    if (requestMethod === 'post' && responseStatus === 200) {
        setTimeout(function () {
            window.location.reload();
        }, 1000);
    }
};

var onHideWidgetModal = function () {
    $('#widget-modal-body').html(`<i class="fa-solid fa-spinner fa-spin"></i> ${loadingText}`);
    $modalTitleElement.text('');
};

var onShowWidgetModal = function (event) {
    const triggerSource = event.relatedTarget;
    if (triggerSource.id === 'edit-widget-btn') {
        $modalTitleElement.text(editWidgetText);
    } else {
        $modalTitleElement.text(addWidgetText);
    }
};<|MERGE_RESOLUTION|>--- conflicted
+++ resolved
@@ -12,7 +12,6 @@
 const modalTitleSelector = '.modal-title';
 const addWidgetText = gettext('Add Widget');
 const editWidgetText = gettext('Edit Widget');
-const loadingText = gettext("Loading...");
 let $modalTitleElement = null;
 
 $(function () {
@@ -26,16 +25,9 @@
     }
     $('a[data-bs-toggle="tab"]').on('shown.bs.tab', tabSwitch);
 
-<<<<<<< HEAD
     $modalTitleElement = $(widgetModalSelector).find(modalTitleSelector);
     $(widgetModalSelector).on('hidden.bs.modal', onHideWidgetModal);
     $(widgetModalSelector).on('show.bs.modal', onShowWidgetModal);
-=======
-    $('#widget-modal').on('hidden.bs.modal', function () {
-        $('#widget-modal-spinner').removeClass('d-none');
-        $('#widget-form').text('');
-    });
->>>>>>> 95b02f6a
 
     $(widgetModalSelector).on('htmx:afterSwap', htmxAfterSwapWidgetForm);
 });
@@ -142,8 +134,8 @@
 };
 
 var onHideWidgetModal = function () {
-    $('#widget-modal-body').html(`<i class="fa-solid fa-spinner fa-spin"></i> ${loadingText}`);
-    $modalTitleElement.text('');
+    $('#widget-modal-spinner').removeClass('d-none');
+    $('#widget-form').text('');
 };
 
 var onShowWidgetModal = function (event) {
