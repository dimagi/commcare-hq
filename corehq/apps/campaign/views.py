from functools import cached_property

from django.conf import settings
from django.core.paginator import Paginator
from django.http import HttpResponseBadRequest, JsonResponse
from django.shortcuts import render
from django.urls import reverse
from django.utils.decorators import method_decorator
from django.utils.translation import gettext_lazy
from django.views.decorators.http import require_GET

from memoized import memoized

from dimagi.utils.web import json_request

from corehq import toggles
from corehq.apps.campaign.models import Dashboard, WidgetType
from corehq.apps.data_dictionary.util import get_gps_properties
from corehq.apps.domain.decorators import login_and_domain_required
from corehq.apps.domain.views.base import BaseDomainView
from corehq.apps.es.case_search import CaseSearchES, case_property_missing
from corehq.apps.geospatial.const import GPS_POINT_CASE_PROPERTY
from corehq.apps.geospatial.utils import get_lat_lon_from_dict
from corehq.apps.hqwebapp.crispy import CSS_ACTION_CLASS
from corehq.apps.hqwebapp.decorators import use_bootstrap5
from corehq.apps.reports.generic import get_filter_classes
from corehq.apps.reports.standard.cases.basic import CaseListMixin
from corehq.apps.reports.views import BaseProjectReportSectionView
from corehq.form_processor.models import CommCareCase
from corehq.util.htmx_action import (
    HqHtmxActionMixin,
    HtmxResponseException,
    hq_hx_action,
)
from corehq.util.timezones.utils import get_timezone


class DashboardMapFilterMixin(object):
    fields = [
        'corehq.apps.reports.filters.case_list.CaseListFilter',
        'corehq.apps.reports.standard.cases.filters.CaseSearchFilter',
    ]

    def dashboard_map_case_filters_context(self):
        return {
            'report': {
                'title': self.page_title,
                'section_name': self.section_name,
                'show_filters': True,
            },
            'report_filters': [
                dict(field=f.render(), slug=f.slug) for f in self.dashboard_map_filter_classes
            ],
            'report_filter_form_action_css_class': CSS_ACTION_CLASS,
        }

    @property
    @memoized
    def dashboard_map_filter_classes(self):
        timezone = get_timezone(self.request, self.domain)
        return get_filter_classes(self.fields, self.request, self.domain, timezone)


@method_decorator(login_and_domain_required, name='dispatch')
@method_decorator(toggles.CAMPAIGN_DASHBOARD.required_decorator(), name='dispatch')
@method_decorator(use_bootstrap5, name='dispatch')
class DashboardView(BaseProjectReportSectionView, DashboardMapFilterMixin):
    urlname = 'campaign_dashboard'
    page_title = gettext_lazy("Campaign Dashboard")
    template_name = 'campaign/dashboard.html'

    @property
    def page_url(self):
        return reverse(self.urlname, args=[self.domain])

    @property
    def dashboard(self):
        """
        Returns the campaign dashboard for the domain. Creates an empty
        one if it doesn't exist yet.
        """
        dashboard, __ = Dashboard.objects.get_or_create(domain=self.domain)
        return dashboard

    def get_context_data(self, **kwargs):
        context = super().get_context_data(**kwargs)
        context.update({
            'mapbox_access_token': settings.MAPBOX_ACCESS_TOKEN,
<<<<<<< HEAD
            'map_report_widgets': dashboard.get_map_report_widgets_by_tab(),
            'widget_types': WidgetType.choices,
=======
            'map_report_widgets': self.dashboard.get_map_report_widgets_by_tab()
>>>>>>> a8b40c31
        })
        context.update(self.dashboard_map_case_filters_context())
        return context


@method_decorator([login_and_domain_required, require_GET], name='dispatch')
class PaginatedCasesWithGPSView(BaseDomainView, CaseListMixin):
    urlname = 'api_cases_with_gps'
    search_class = CaseSearchES

    def dispatch(self, request, *args, **kwargs):
        self._request_params = json_request(request.GET)
        return super().dispatch(request, *args, **kwargs)

    def get(self, request, domain, *args, **kwargs):
        return JsonResponse(self._get_paginated_cases_with_gps())

    def _get_paginated_cases_with_gps(self):
        case_type = self.request.GET.get('case_type')
        gps_property = self.request.GET.get('gps_prop_name')

        query = self._build_query()
        query = query.case_type(case_type)
        query = query.NOT(case_property_missing(gps_property))
        query = query.sort('server_modified_on', desc=True)

        cases, total = self._get_cases_page(query)
        case_data = []
        for case_obj in cases:
            case_row = self._parse_case(case_obj, gps_property)
            if case_row:
                case_data.append(case_row)

        return {
            'items': case_data,
            'total': total,
        }

    def _base_query(self):
        return (
            self.search_class()
            .domain(self.domain)
        )

    def _parse_case(self, case_obj, gps_property):
        lat, lon = get_lat_lon_from_dict(case_obj.case_json, gps_property)

        # This is a precautionary measure for when there is a case with no GPS data
        # but the ES index hasn't been updated to reflect this yet
        if not lat and lon:
            return None

        return {
            'id': case_obj.case_id,
            'name': case_obj.name,
            'coordinates': {
                'lat': lat,
                'lng': lon,
            },
            'lat': lat,
            'lng': lon,
        }

    def _get_cases_page(self, query):
        case_ids = query.get_ids()
        page = int(self.request.GET.get('page', 1))
        limit = int(self.request.GET.get('limit', 100))

        paginator = Paginator(case_ids, limit)
        case_ids_page = list(paginator.get_page(page))

        return (
            CommCareCase.objects.get_cases(case_ids_page, self.domain, ordered=True),
            paginator.count,
        )


@method_decorator(login_and_domain_required, name='dispatch')
@method_decorator(toggles.CAMPAIGN_DASHBOARD.required_decorator(), name='dispatch')
@method_decorator(use_bootstrap5, name='dispatch')
class DashboardWidgetView(HqHtmxActionMixin, BaseDomainView):
    urlname = "dashboard_widget"
    form_template_partial_name = 'campaign/partials/widget_form.html'

    @property
    def section_url(self):
        return reverse(self.urlname, args=[self.domain])

    @hq_hx_action('get')
    def new_widget(self, request, *args, **kwargs):
        self._validate_request_widget_type()

        context = {
            'widget_form': self.form_class(domain=self.domain),
            'widget_type': self.widget_type,
        }
        return self.render_htmx_partial_response(request, self.form_template_partial_name, context)

    def _validate_request_widget_type(self):
        if not any(choice[0] == self.widget_type for choice in WidgetType.choices):
            raise HtmxResponseException(gettext_lazy("Requested widget type is not supported"))

    @cached_property
    def widget_type(self):
        if self.request.method == "GET":
            return self.request.GET.get('widget_type')
        else:
            return self.request.POST.get('widget_type')

    @cached_property
    def form_class(self):
        return WidgetType.get_form_class(self.widget_type)

    @property
    def dashboard(self):
        dashboard, _ = Dashboard.objects.get_or_create(domain=self.domain)
        return dashboard

    @hq_hx_action('post')
    def save_widget(self, request, *args, **kwargs):
        self._validate_request_widget_type()

        widget = self.model_class(dashboard=self.dashboard)
        form = self.form_class(self.domain, request.POST, instance=widget)
        show_success = False
        if form.is_valid():
            form.save(commit=True)
            show_success = True
            form = self.form_class(self.domain)

        context = {
            'widget_form': form,
            'widget_type': self.widget_type,
            'show_success': show_success,
        }
        return self.render_htmx_partial_response(request, self.form_template_partial_name, context)

    @property
    def model_class(self):
        return WidgetType.get_model_class(self.widget_type)


@require_GET
@login_and_domain_required
@use_bootstrap5
def get_geo_case_properties_view(request, domain):
    case_type = request.GET.get('case_type')
    if not case_type:
        return HttpResponseBadRequest(gettext_lazy('case_type param is required'))

    geo_case_props = get_geo_case_properties(domain, case_type)
    return render(
        request,
        'campaign/partials/case_properties_dropdown.html',
        {'geo_case_props': sorted(geo_case_props)},
    )


def get_geo_case_properties(domain, case_type):
    geo_case_props = get_gps_properties(domain, case_type)
    geo_case_props.add(GPS_POINT_CASE_PROPERTY)
    return geo_case_props<|MERGE_RESOLUTION|>--- conflicted
+++ resolved
@@ -86,12 +86,8 @@
         context = super().get_context_data(**kwargs)
         context.update({
             'mapbox_access_token': settings.MAPBOX_ACCESS_TOKEN,
-<<<<<<< HEAD
-            'map_report_widgets': dashboard.get_map_report_widgets_by_tab(),
+            'map_report_widgets': self.dashboard.get_map_report_widgets_by_tab(),
             'widget_types': WidgetType.choices,
-=======
-            'map_report_widgets': self.dashboard.get_map_report_widgets_by_tab()
->>>>>>> a8b40c31
         })
         context.update(self.dashboard_map_case_filters_context())
         return context
