from functools import cached_property

from django.conf import settings
from django.core.paginator import Paginator
from django.http import HttpResponseBadRequest, JsonResponse
from django.shortcuts import get_object_or_404, render
from django.urls import reverse
from django.utils.decorators import method_decorator
from django.utils.translation import gettext_lazy
from django.views.decorators.http import require_GET

from memoized import memoized

from dimagi.utils.web import json_request

from corehq import toggles
from corehq.apps.campaign.const import GAUGE_METRICS
from corehq.apps.campaign.models import Dashboard, WidgetType
from corehq.apps.campaign.services import get_gauge_metric_value
from corehq.apps.data_dictionary.util import get_gps_properties
from corehq.apps.domain.decorators import login_and_domain_required
from corehq.apps.domain.views.base import BaseDomainView
from corehq.apps.es.case_search import CaseSearchES, case_property_missing
from corehq.apps.geospatial.const import GPS_POINT_CASE_PROPERTY
from corehq.apps.geospatial.utils import get_lat_lon_from_dict
from corehq.apps.hqwebapp.crispy import CSS_ACTION_CLASS
from corehq.apps.hqwebapp.decorators import use_bootstrap5
from corehq.apps.reports.generic import get_filter_classes
from corehq.apps.reports.standard.cases.basic import CaseListMixin
from corehq.apps.reports.views import BaseProjectReportSectionView
from corehq.form_processor.models import CommCareCase
from corehq.util.htmx_action import (
    HqHtmxActionMixin,
    HtmxResponseException,
    hq_hx_action,
)
from corehq.util.timezones.utils import get_timezone


class DashboardMapFilterMixin(object):
    fields = [
        'corehq.apps.reports.filters.case_list.CaseListFilter',
        'corehq.apps.reports.standard.cases.filters.CaseSearchFilter',
    ]

    def dashboard_map_case_filters_context(self):
        return {
            'report': {
                'title': self.page_title,
                'section_name': self.section_name,
                'show_filters': True,
            },
            'report_filters': [
                dict(field=f.render(), slug=f.slug) for f in self.dashboard_map_filter_classes
            ],
            'report_filter_form_action_css_class': CSS_ACTION_CLASS,
        }

    @property
    @memoized
    def dashboard_map_filter_classes(self):
        timezone = get_timezone(self.request, self.domain)
        return get_filter_classes(self.fields, self.request, self.domain, timezone)


@method_decorator(login_and_domain_required, name='dispatch')
@method_decorator(toggles.CAMPAIGN_DASHBOARD.required_decorator(), name='dispatch')
@method_decorator(use_bootstrap5, name='dispatch')
class DashboardView(BaseProjectReportSectionView, DashboardMapFilterMixin):
    urlname = 'campaign_dashboard'
    page_title = gettext_lazy("Campaign Dashboard")
    template_name = 'campaign/dashboard.html'

    @property
    def page_url(self):
        return reverse(self.urlname, args=[self.domain])

    @property
    def dashboard(self):
        """
        Returns the campaign dashboard for the domain. Creates an empty
        one if it doesn't exist yet.
        """
        dashboard, __ = Dashboard.objects.get_or_create(domain=self.domain)
        return dashboard

    def get_context_data(self, **kwargs):
        context = super().get_context_data(**kwargs)
        context.update({
            'mapbox_access_token': settings.MAPBOX_ACCESS_TOKEN,
<<<<<<< HEAD
            'map_report_widgets': dashboard.get_map_report_widgets_by_tab(),
            'gauge_widgets': self._dashboard_gauge_configs(dashboard),
=======
            'map_report_widgets': self.dashboard.get_map_report_widgets_by_tab(),
>>>>>>> 29b69bd8
            'widget_types': WidgetType.choices,
        })
        context.update(self.dashboard_map_case_filters_context())
        return context

    def _dashboard_gauge_configs(self, dashboard):
        dashboard_gauge_configs = {
            'cases': [],
            'mobile_workers': [],
        }
        for dashboard_gauge in dashboard.gauges.all():
            dashboard_gauge_configs[dashboard_gauge.dashboard_tab].append(
                self._get_gauge_config(dashboard_gauge)
            )
        return dashboard_gauge_configs

    @staticmethod
    def _get_gauge_config(dashboard_gauge):
        config = dashboard_gauge.to_widget()
        config['value'] = get_gauge_metric_value(dashboard_gauge)
        # set max value of dial to nearest equivalent of 100
        config['max_value'] = 10 ** len(str(config['value']))
        number_of_ticks = 5
        config['major_ticks'] = [int(config['max_value'] * i / 5)
                                 for i in range(0, number_of_ticks + 1)]
        config['metric_name'] = dict(GAUGE_METRICS).get(dashboard_gauge.metric, '')
        return config


@method_decorator([login_and_domain_required, require_GET], name='dispatch')
class PaginatedCasesWithGPSView(BaseDomainView, CaseListMixin):
    urlname = 'api_cases_with_gps'
    search_class = CaseSearchES

    def dispatch(self, request, *args, **kwargs):
        self._request_params = json_request(request.GET)
        return super().dispatch(request, *args, **kwargs)

    def get(self, request, domain, *args, **kwargs):
        return JsonResponse(self._get_paginated_cases_with_gps())

    def _get_paginated_cases_with_gps(self):
        case_type = self.request.GET.get('case_type')
        gps_property = self.request.GET.get('gps_prop_name')

        query = self._build_query()
        query = query.case_type(case_type)
        query = query.NOT(case_property_missing(gps_property))
        query = query.sort('server_modified_on', desc=True)

        cases, total = self._get_cases_page(query)
        case_data = []
        for case_obj in cases:
            case_row = self._parse_case(case_obj, gps_property)
            if case_row:
                case_data.append(case_row)

        return {
            'items': case_data,
            'total': total,
        }

    def _base_query(self):
        return (
            self.search_class()
            .domain(self.domain)
        )

    def _parse_case(self, case_obj, gps_property):
        lat, lon = get_lat_lon_from_dict(case_obj.case_json, gps_property)

        # This is a precautionary measure for when there is a case with no GPS data
        # but the ES index hasn't been updated to reflect this yet
        if not lat and lon:
            return None

        return {
            'id': case_obj.case_id,
            'name': case_obj.name,
            'coordinates': {
                'lat': lat,
                'lng': lon,
            },
            'lat': lat,
            'lng': lon,
        }

    def _get_cases_page(self, query):
        case_ids = query.get_ids()
        page = int(self.request.GET.get('page', 1))
        limit = int(self.request.GET.get('limit', 100))

        paginator = Paginator(case_ids, limit)
        case_ids_page = list(paginator.get_page(page))

        return (
            CommCareCase.objects.get_cases(case_ids_page, self.domain, ordered=True),
            paginator.count,
        )


@method_decorator(login_and_domain_required, name='dispatch')
@method_decorator(toggles.CAMPAIGN_DASHBOARD.required_decorator(), name='dispatch')
@method_decorator(use_bootstrap5, name='dispatch')
class DashboardWidgetView(HqHtmxActionMixin, BaseDomainView):
    urlname = "dashboard_widget"
    form_template_partial_name = 'campaign/partials/widget_form.html'

    @property
    def section_url(self):
        return reverse(self.urlname, args=[self.domain])

    @hq_hx_action('get')
    def new_widget(self, request, *args, **kwargs):
        self._validate_request_widget_type()

        context = {
            'widget_form': self.form_class(domain=self.domain),
            'widget_type': self.widget_type,
        }
        return self.render_htmx_partial_response(request, self.form_template_partial_name, context)

    def _validate_request_widget_type(self):
        if not any(choice[0] == self.widget_type for choice in WidgetType.choices):
            raise HtmxResponseException(gettext_lazy("Requested widget type is not supported"))

    @cached_property
    def widget_type(self):
        if self.request.method == "GET":
            return self.request.GET.get('widget_type')
        else:
            return self.request.POST.get('widget_type')

    @cached_property
    def form_class(self):
        return WidgetType.get_form_class(self.widget_type)

    @property
    def dashboard(self):
        dashboard, _ = Dashboard.objects.get_or_create(domain=self.domain)
        return dashboard

    @hq_hx_action('post')
    def save_widget(self, request, *args, **kwargs):
        self._validate_request_widget_type()

        if self.widget_id:
            widget = get_object_or_404(self.model_class, pk=self.widget_id)
        else:
            widget = self.model_class(dashboard=self.dashboard)

        form = self.form_class(self.domain, request.POST, instance=widget)
        show_success = False
        if form.is_valid():
            form.save(commit=True)
            show_success = True
            # Returns empty form if new widget created successfully
            if not self.widget_id:
                form = self.form_class(self.domain)

        context = {
            'widget_form': form,
            'widget_type': self.widget_type,
            'show_success': show_success,
            'widget': widget,
        }
        return self.render_htmx_partial_response(request, self.form_template_partial_name, context)

    @property
    def model_class(self):
        return WidgetType.get_model_class(self.widget_type)

    @hq_hx_action('get')
    def edit_widget(self, request, *args, **kwargs):
        self._validate_request_widget_type()

        widget = get_object_or_404(self.model_class, pk=self.widget_id)
        context = {
            'widget_form': self.form_class(self.domain, instance=widget),
            'widget_type': self.widget_type,
            'widget': widget,
        }
        return self.render_htmx_partial_response(request, self.form_template_partial_name, context)

    @cached_property
    def widget_id(self):
        if self.request.method == "GET":
            return self.request.GET.get('widget_id')
        else:
            return self.request.POST.get('widget_id')


@require_GET
@login_and_domain_required
@use_bootstrap5
def get_geo_case_properties_view(request, domain):
    case_type = request.GET.get('case_type')
    if not case_type:
        return HttpResponseBadRequest(gettext_lazy('case_type param is required'))

    geo_case_props = get_geo_case_properties(domain, case_type)
    return render(
        request,
        'campaign/partials/case_properties_dropdown.html',
        {'geo_case_props': sorted(geo_case_props)},
    )


def get_geo_case_properties(domain, case_type):
    geo_case_props = get_gps_properties(domain, case_type)
    geo_case_props.add(GPS_POINT_CASE_PROPERTY)
    return geo_case_props<|MERGE_RESOLUTION|>--- conflicted
+++ resolved
@@ -76,6 +76,7 @@
         return reverse(self.urlname, args=[self.domain])
 
     @property
+    @memoized
     def dashboard(self):
         """
         Returns the campaign dashboard for the domain. Creates an empty
@@ -88,12 +89,8 @@
         context = super().get_context_data(**kwargs)
         context.update({
             'mapbox_access_token': settings.MAPBOX_ACCESS_TOKEN,
-<<<<<<< HEAD
-            'map_report_widgets': dashboard.get_map_report_widgets_by_tab(),
-            'gauge_widgets': self._dashboard_gauge_configs(dashboard),
-=======
             'map_report_widgets': self.dashboard.get_map_report_widgets_by_tab(),
->>>>>>> 29b69bd8
+            'gauge_widgets': self._dashboard_gauge_configs(self.dashboard),
             'widget_types': WidgetType.choices,
         })
         context.update(self.dashboard_map_case_filters_context())
