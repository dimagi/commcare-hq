--- conflicted
+++ resolved
@@ -379,10 +379,7 @@
                 or self.request.user.is_superuser
             ),
             "is_managed_by_upstream_domain": self.is_managed_by_upstream_domain(),
-<<<<<<< HEAD
-=======
             "can_edit_linked_data": self.can_edit_linked_data(),
->>>>>>> 2c531314
         }
         if self.show_profiles:
             profiles = json.loads(self.form.data['profiles'])
@@ -414,12 +411,9 @@
         fields = self.get_definition().get_fields()
         return any(f.upstream_id for f in fields)
 
-<<<<<<< HEAD
-=======
     def can_edit_linked_data(self):
         return self.request.couch_user.can_edit_linked_data(self.domain)
 
->>>>>>> 2c531314
     def post(self, request, *args, **kwargs):
         self.save_data(request)
         return self.get(request, *args, **kwargs)
