import re

from django.core.exceptions import ValidationError
from django.contrib.postgres.fields import JSONField
from django.db import models
from django.utils.translation import ugettext as _

from dimagi.ext.couchdbkit import (
    BooleanProperty,
    Document,
    SchemaListProperty,
    StringListProperty,
    StringProperty,
)
from dimagi.ext.jsonobject import JsonObject
from dimagi.utils.couch.migration import SyncCouchToSQLMixin, SyncSQLToCouchMixin

from corehq.apps.cachehq.mixins import QuickCachedDocumentMixin

CUSTOM_DATA_FIELD_PREFIX = "data-field"
# If mobile-worker is demo, this will be set to value 'demo'
COMMCARE_USER_TYPE_KEY = 'user_type'
COMMCARE_USER_TYPE_DEMO = 'demo'
# This list is used to grandfather in existing data, any new fields should use
# the system prefix defined below
SYSTEM_FIELDS = ("commtrack-supply-point", 'name', 'type', 'owner_id', 'external_id', 'hq_user_id',
                 COMMCARE_USER_TYPE_KEY)
SYSTEM_PREFIX = "commcare"


def validate_reserved_words(slug):
    if slug in SYSTEM_FIELDS:
        raise ValidationError(_('You may not use "{}" as a field name').format(slug))
    for prefix in [SYSTEM_PREFIX, 'xml']:
        if slug and slug.startswith(prefix):
            raise ValidationError(_('Field names may not begin with "{}"').format(prefix))


def is_system_key(slug):
    try:
        validate_reserved_words(slug)
    except ValidationError:
        return True
    return False


class SQLField(models.Model):
    slug = models.CharField(max_length=127)
    is_required = models.BooleanField(default=False)
    label = models.CharField(max_length=255)
    choices = JSONField(default=list, null=True)
    regex = models.CharField(max_length=127, null=True)
    regex_msg = models.CharField(max_length=255, null=True)
    definition = models.ForeignKey('SQLCustomDataFieldsDefinition', on_delete=models.CASCADE)

    class Meta:
        db_table = "custom_data_fields_field"
        order_with_respect_to = "definition"


class CustomDataField(JsonObject):
    slug = StringProperty()
    is_required = BooleanProperty(default=False)
    label = StringProperty(default='')
    choices = StringListProperty()
    regex = StringProperty()
    regex_msg = StringProperty()


class SQLCustomDataFieldsDefinition(SyncSQLToCouchMixin, models.Model):
    field_type = models.CharField(max_length=126)
    domain = models.CharField(max_length=255, null=True)
    couch_id = models.CharField(max_length=126, null=True, db_index=True)

    class Meta:
        db_table = "custom_data_fields_customdatafieldsdefinition"
        unique_together = ('domain', 'field_type')

    @classmethod
    def _migration_get_fields(cls):
        return ["domain", "field_type"]

    def _migration_sync_to_couch(self, couch_obj):
        for field_name in self._migration_get_fields():
            value = getattr(self, field_name)
            setattr(couch_obj, field_name, value)
        couch_obj.fields = [
            CustomDataField(
                slug=field.slug,
                is_required=field.is_required,
                label=field.label,
                choices=field.choices,
                regex=field.regex,
                regex_msg=field.regex_msg,
            ) for field in self.get_fields()
        ]
        couch_obj.save(sync_to_sql=False)

    @classmethod
    def _migration_get_couch_model_class(cls):
        return CustomDataFieldsDefinition

    @classmethod
    def get(cls, domain, field_type):
        return cls.objects.filter(domain=domain, field_type=field_type).first()

    @classmethod
    def get_or_create(cls, domain, field_type):
        existing = cls.get(domain, field_type)
        if existing:
            return existing
        else:
            new = cls(domain=domain, field_type=field_type)
            new.save()
            return new

    # Gets ordered, and optionally filtered, fields
    def get_fields(self, required_only=False, include_system=True):
        def _is_match(field):
            return not (
                (required_only and not field.is_required)
                or (not include_system and is_system_key(field.slug))
            )
        order = self.get_sqlfield_order()
<<<<<<< HEAD
        fields = [SQLField.get(id=o) for o in order]
        return filter(_is_match, fields)
=======
        return [SQLField.objects.get(id=o) for o in order]
>>>>>>> 3b43801f

    # Note that this does not save
    def set_fields(self, fields):
        self.sqlfield_set.all().delete()
        self.sqlfield_set.set(fields, bulk=False)
        self.set_sqlfield_order([f.id for f in fields])

    def get_validator(self, data_field_class):
        """
        Returns a validator to be used in bulk import
        """
        def validate_choices(field, value):
            if field.choices and value and str(value) not in field.choices:
                return _(
                    "'{value}' is not a valid choice for {slug}, the available "
                    "options are: {options}."
                ).format(
                    value=value,
                    slug=field.slug,
                    options=', '.join(field.choices),
                )

        def validate_regex(field, value):
            if field.regex and value and not re.search(field.regex, value):
                return _("'{value}' is not a valid match for {slug}").format(
                    value=value, slug=field.slug)

        def validate_required(field, value):
            if field.is_required and not value:
                return _(
                    "Cannot create or update a {entity} without "
                    "the required field: {field}."
                ).format(
                    entity=data_field_class.entity_string,
                    field=field.slug
                )

        def validate_custom_fields(custom_fields):
            errors = []
            for field in self.get_fields():
                value = custom_fields.get(field.slug, None)
                errors.append(validate_required(field, value))
                errors.append(validate_choices(field, value))
                errors.append(validate_regex(field, value))
            return ' '.join(filter(None, errors))

        return validate_custom_fields

    def get_model_and_uncategorized(self, data_dict):
        """
        Splits data_dict into two dictionaries:
        one for data which matches the model and one for data that doesn't
        Does not include reserved fields.
        """
        if not data_dict:
            return {}, {}
        model_data = {}
        uncategorized_data = {}
        slugs = {field.slug for field in self.sqlfield_set.all()}
        for k, v in data_dict.items():
            if k in slugs:
                model_data[k] = v
            elif is_system_key(k):
                pass
            else:
                uncategorized_data[k] = v

        return model_data, uncategorized_data


class CustomDataFieldsDefinition(SyncCouchToSQLMixin, QuickCachedDocumentMixin, Document):
    """
    Per-project user-defined fields such as custom user data.
    """
    field_type = StringProperty()
    base_doc = "CustomDataFieldsDefinition"
    domain = StringProperty()
    fields = SchemaListProperty(CustomDataField)

    @classmethod
    def _migration_get_fields(cls):
        return ["domain", "field_type"]

    def _migration_sync_to_sql(self, sql_object):
        for field_name in self._migration_get_fields():
            value = getattr(self, field_name)
            setattr(sql_object, field_name, value)
        sql_object.set_fields([
            SQLField(
                slug=field.slug,
                is_required=field.is_required,
                label=field.label,
                choices=field.choices,
                regex=field.regex,
                regex_msg=field.regex_msg,
            ) for field in self.fields
        ])
        sql_object.save(sync_to_couch=False)

    @classmethod
    def _migration_get_sql_model_class(cls):
        return SQLCustomDataFieldsDefinition<|MERGE_RESOLUTION|>--- conflicted
+++ resolved
@@ -122,12 +122,8 @@
                 or (not include_system and is_system_key(field.slug))
             )
         order = self.get_sqlfield_order()
-<<<<<<< HEAD
-        fields = [SQLField.get(id=o) for o in order]
+        fields = [SQLField.objects.get(id=o) for o in order]
         return filter(_is_match, fields)
-=======
-        return [SQLField.objects.get(id=o) for o in order]
->>>>>>> 3b43801f
 
     # Note that this does not save
     def set_fields(self, fields):
