--- conflicted
+++ resolved
@@ -195,11 +195,8 @@
             return hasLinkedProfiles;
         });
 
-<<<<<<< HEAD
-=======
         self.allowEdit = options.can_edit_linked_data;
 
->>>>>>> 2c531314
         self.addField = function () {
             self.data_fields.push(Field({
                 slug: '',
