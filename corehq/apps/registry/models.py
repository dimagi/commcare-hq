--- conflicted
+++ resolved
@@ -72,13 +72,9 @@
     slug = AutoSlugField(populate_from='name', slugify=slugify_remove_stops, unique=True)
     description = models.TextField(blank=True)
     is_active = models.BooleanField(default=True)
-<<<<<<< HEAD
+
+    # [{"case_type": "X"}, {"case_type": "Y"}]
     schema = JSONField(null=True, blank=True, validators=[JSONSchemaValidator(REGISTRY_JSON_SCHEMA)])
-=======
-
-    # [{"case_type": "X"}, {"case_type": "Y"}]
-    schema = JSONField(null=True, blank=True)
->>>>>>> ce610c0d
 
     created_on = models.DateTimeField(auto_now_add=True)
     modified_on = models.DateTimeField(auto_now=True)
