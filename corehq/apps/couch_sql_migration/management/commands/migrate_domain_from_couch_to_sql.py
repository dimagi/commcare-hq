--- conflicted
+++ resolved
@@ -17,11 +17,8 @@
     do_couch_to_sql_migration,
     delete_diff_db,
     get_diff_db,
-<<<<<<< HEAD
     revert_form_attachment_meta_domain,
-=======
     setup_logging,
->>>>>>> 3c603a3a
 )
 from corehq.apps.couch_sql_migration.progress import (
     get_couch_sql_migration_status,
@@ -108,12 +105,9 @@
         if self.no_input and not settings.UNIT_TESTING:
             raise CommandError('no-input only allowed for unit testing')
 
-<<<<<<< HEAD
         dst_domain = options.pop('dest', None) or domain
 
-=======
         setup_logging(options['log_dir'])
->>>>>>> 3c603a3a
         if options['MIGRATE']:
             self.require_only_option('MIGRATE', options)
 
@@ -146,13 +140,9 @@
                     "Are you sure you want to continue?".format(dst_domain)
                 )
             set_couch_sql_migration_not_started(domain)
-<<<<<<< HEAD
             if domain != dst_domain:
                 set_couch_sql_migration_not_started(dst_domain)
             _blow_away_migration(domain, dst_domain)
-=======
-            blow_away_migration(domain)
->>>>>>> 3c603a3a
 
         if options['stats_short'] or options['stats_long']:
             self.print_stats(domain, dst_domain, short=options['stats_short'])
@@ -278,25 +268,17 @@
         raise CommandError('abort')
 
 
-<<<<<<< HEAD
-def _blow_away_migration(src_domain, dst_domain=None):
+def _blow_away_migration(domain, dst_domain=None):
     if dst_domain is None:
-        dst_domain = src_domain
-    if src_domain == dst_domain:
-        # If src_domain and dst_domain are different their backends don't change
-        assert not should_use_sql_backend(src_domain)
-    delete_diff_db(src_domain)
-
-    if src_domain != dst_domain:
-        revert_form_attachment_meta_domain(src_domain)
+        # If domain and dst_domain are different then their backends don't change
+        assert not should_use_sql_backend(domain)
+        delete_attachments = False
+        dst_domain = domain
+    else:
+        revert_form_attachment_meta_domain(domain)
         delete_attachments = True
-    else:
-        delete_attachments = False
-=======
-def blow_away_migration(domain):
-    assert not should_use_sql_backend(domain)
+
     delete_diff_db(domain)
->>>>>>> 3c603a3a
 
     for doc_type in doc_types():
         sql_form_ids = FormAccessorSQL.get_form_ids_in_domain_by_type(dst_domain, doc_type)
@@ -308,12 +290,6 @@
     sql_case_ids = CaseAccessorSQL.get_case_ids_in_domain(dst_domain)
     CaseAccessorSQL.hard_delete_cases(dst_domain, sql_case_ids)
 
-<<<<<<< HEAD
     sql_case_ids = CaseAccessorSQL.get_deleted_case_ids_in_domain(dst_domain)
     CaseAccessorSQL.hard_delete_cases(dst_domain, sql_case_ids)
-    _logger.info("blew away migration for domain {}".format(src_domain))
-=======
-    sql_case_ids = CaseAccessorSQL.get_deleted_case_ids_in_domain(domain)
-    CaseAccessorSQL.hard_delete_cases(domain, sql_case_ids)
-    log.info("blew away migration for domain {}\n".format(domain))
->>>>>>> 3c603a3a
+    log.info("blew away migration for domain {}\n".format(domain))