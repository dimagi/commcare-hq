--- conflicted
+++ resolved
@@ -1,55 +1,34 @@
-<<<<<<< HEAD
 import doctest
-=======
 import json
->>>>>>> 30a960ce
 import logging
 import os
 import re
 import uuid
 from contextlib import contextmanager
 from datetime import datetime, timedelta
-<<<<<<< HEAD
+from functools import wraps
 from io import open
 from unittest import skip
-=======
-from functools import wraps
->>>>>>> 30a960ce
 
 from django.conf import settings
 from django.core.files.uploadedfile import UploadedFile
 from django.core.management import call_command
 from django.core.management.base import CommandError
-<<<<<<< HEAD
+from django.db import transaction
 from django.test import SimpleTestCase, TestCase, override_settings
 
 import attr
 import mock
-import six
 from attr import attrib, attrs
-=======
-from django.db import transaction
-from django.test import TestCase, override_settings
-
-import attr
-import mock
->>>>>>> 30a960ce
 from couchdbkit.exceptions import ResourceNotFound
 from lxml import etree
 from nose.tools import nottest
-<<<<<<< HEAD
 from six.moves import zip
 from testil import assert_raises, eq, tempdir
-=======
-from testil import tempdir
->>>>>>> 30a960ce
 
 from casexml.apps.case.mock import CaseBlock
 from couchforms.models import XFormInstance
 from dimagi.utils.parsing import ISO_DATETIME_FORMAT
-from pillowtop.reindexer.change_providers.couch import (
-    CouchDomainDocTypeChangeProvider,
-)
 
 from corehq.apps.cleanup.management.commands.swap_duplicate_xforms import (
     BAD_FORM_PROBLEM_TEMPLATE,
