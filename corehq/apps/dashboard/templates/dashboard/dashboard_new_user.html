{% extends 'dashboard/base.html' %}
{% load i18n %}{% load hq_shared_tags %}

{% block dashboard-content %}
<div class="page-header">
    <h1>
        {% if project.commtrack_enabled %}
            {% trans 'Welcome to CommTrack' %}
        {% else %}
            {% trans 'Welcome to CommCare HQ' %}
        {% endif %}
         <small>{% trans 'What would you like to do?' %}</small></h1>
</div>
<div class="row">
    <div class="col-md-4">
        <div class="panel panel-dashboard">
            <div class="panel-heading">
                {% trans 'Exchange' %}
            </div>
            <div class="panel-body">
                <p class="text-center"><a href="{% url 'appstore' %}" class="dashboard-link">
                    <i class="fcc fcc-exchange dashboard-icon dashboard-icon-large"></i>
                    <span class="lead">{% blocktrans %}
                        Start with an existing application
                    {% endblocktrans %}</span>
                </a></p>
            </div>
        </div>
    </div>
    <div class="col-md-4">
        <div class="panel panel-dashboard">
            <div class="panel-heading">
                {% if project.commtrack_enabled %}
                    {% trans 'CommTrack Setup' %}
                {% else %}
                    {% trans 'Applications' %}
                {% endif %}
            </div>
            <div class="panel-body">
                <p class="text-center">
                    <a href="{% url 'default_new_app' domain %}"
                       class="dashboard-link">
<<<<<<< HEAD
                        <span class="dashboard-icon {% if project.commtrack_enabled %}dashboard-icon-commtrack{% else %}dashboard-icon-applications{% endif %}"></span>
=======
                        <i class="fcc dashboard-icon dashboard-icon-large fcc-applications"></i>
>>>>>>> b25df2f4
                        <span class="lead">
                            Build a new application
                        </span>
                   </a>
                </p>
            </div>
        </div>
    </div>
    <div class="col-md-4">
        <div class="panel panel-dashboard">
            <div class="panel-heading">{% trans 'Help Site' %}</div>
            <div class="panel-body">
                <p class="text-center"><a href="http://help.commcarehq.org/"
                      class="dashboard-link"
                      target="_blank">
                    <i class="fcc fcc-help dashboard-icon dashboard-icon-large"></i>
                    <span class="lead">{% blocktrans %}
                        Learn how to build an application
                    {% endblocktrans %}</span>
                </a></p>
            </div>
        </div>
    </div>
</div>
{% endblock dashboard-content %}<|MERGE_RESOLUTION|>--- conflicted
+++ resolved
@@ -40,11 +40,7 @@
                 <p class="text-center">
                     <a href="{% url 'default_new_app' domain %}"
                        class="dashboard-link">
-<<<<<<< HEAD
-                        <span class="dashboard-icon {% if project.commtrack_enabled %}dashboard-icon-commtrack{% else %}dashboard-icon-applications{% endif %}"></span>
-=======
                         <i class="fcc dashboard-icon dashboard-icon-large fcc-applications"></i>
->>>>>>> b25df2f4
                         <span class="lead">
                             Build a new application
                         </span>
