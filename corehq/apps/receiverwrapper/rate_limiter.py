import time

from django.conf import settings

from corehq.project_limits.rate_limiter import (
    PerUserRateDefinition,
    RateDefinition,
    RateLimiter,
    get_dynamic_rate_definition,
)
from corehq.project_limits.shortcuts import get_standard_ratio_rate_definition
from corehq.toggles import DO_NOT_RATE_LIMIT_SUBMISSIONS, \
    TEST_FORM_SUBMISSION_RATE_LIMIT_RESPONSE
from corehq.util.decorators import run_only_when, silence_and_report_error
from corehq.util.metrics import metrics_counter, metrics_gauge, bucket_value
from corehq.util.quickcache import quickcache
from corehq.util.timer import TimingContext

# Danny promised in an Aug 2019 email not to enforce limits that were lower than this.
#   RateDefinition(
#       per_week=115,
#       per_day=23,
#       per_hour=3,
#       per_minute=0.07,
#       per_second=0.005,
#   ) == get_standard_ratio_rate_definition(events_per_day=23)
# If we as a team end up regretting this decision, we'll have to reset expectations
# with the Dimagi NDoH team.


submission_rate_limiter = RateLimiter(
    feature_key='submissions',
    get_rate_limits=lambda domain: _get_per_user_submission_rate_definition(domain)
)


def _get_per_user_submission_rate_definition(domain):
    return PerUserRateDefinition(
        per_user_rate_definition=get_dynamic_rate_definition(
            'submissions_per_user',
            default=get_standard_ratio_rate_definition(events_per_day=46),
        ),
        constant_rate_definition=get_dynamic_rate_definition(
            'baseline_submissions_per_project',
            default=RateDefinition(
                per_week=100,
                per_day=50,
                per_hour=30,
                per_minute=10,
                per_second=1,
            ),
        ),
    ).get_rate_limits(domain)


global_submission_rate_limiter = RateLimiter(
    feature_key='global_submissions',
    get_rate_limits=lambda: get_dynamic_rate_definition(
        'global_submissions',
        default=RateDefinition(
            per_hour=17000,
            per_minute=400,
            per_second=30,
        )
    ).get_rate_limits(),
    scope_length=0,
)


global_case_rate_limiter = RateLimiter(
    feature_key='global_case_updates',
    get_rate_limits=lambda: get_dynamic_rate_definition(
        'global_case_updates',
        default=RateDefinition(
            per_hour=170000,
            per_minute=4000,
            per_second=300,
        )
    ).get_rate_limits(),
    scope_length=0,
)


def _get_per_user_case_rate_definition(domain):
    return PerUserRateDefinition(
        per_user_rate_definition=get_dynamic_rate_definition(
            'case_updates_per_user',
            default=get_standard_ratio_rate_definition(events_per_day=460),
        ),
        constant_rate_definition=get_dynamic_rate_definition(
            'baseline_case_updates_per_project',
            default=RateDefinition(
                per_week=1000,
                per_day=500,
                per_hour=300,
                per_minute=100,
                per_second=10,
            ),
        ),
    ).get_rate_limits(domain)


domain_case_rate_limiter = RateLimiter(
    feature_key='domain_case_updates',
    get_rate_limits=lambda domain: _get_per_user_case_rate_definition(domain)
)


SHOULD_RATE_LIMIT_SUBMISSIONS = settings.RATE_LIMIT_SUBMISSIONS and not settings.UNIT_TESTING


@run_only_when(lambda: SHOULD_RATE_LIMIT_SUBMISSIONS)
@silence_and_report_error("Exception raised in the submission rate limiter",
                          'commcare.xform_submissions.rate_limiter_errors')
def rate_limit_submission(domain, delay_rather_than_reject=False, max_wait=15):
    if TEST_FORM_SUBMISSION_RATE_LIMIT_RESPONSE.enabled(domain):
        return True
    allow_form_usage = (
        global_submission_rate_limiter.allow_usage()
        or submission_rate_limiter.allow_usage(domain))

    allow_case_usage = (
        global_case_rate_limiter.allow_usage()
        or domain_case_rate_limiter.allow_usage(domain))

    if allow_form_usage:
        allow_usage = True
    elif DO_NOT_RATE_LIMIT_SUBMISSIONS.enabled(domain):
        # If we're disabling rate limiting on a domain then allow it
        # but still delay and record whether they'd be rate limited under the 'test' metric
        allow_usage = True
        _delay_and_report_rate_limit_submission(
            domain, max_wait=max_wait, delay_rather_than_reject=delay_rather_than_reject,
            datadog_metric='commcare.xform_submissions.rate_limited.test')
    else:
        allow_usage = _delay_and_report_rate_limit_submission(
            domain, max_wait=max_wait, delay_rather_than_reject=delay_rather_than_reject,
            datadog_metric='commcare.xform_submissions.rate_limited')

    if allow_form_usage and not allow_case_usage:
        _delay_and_report_rate_limit_submission(
            domain, max_wait=max_wait, delay_rather_than_reject=delay_rather_than_reject,
            datadog_metric='commcare.case_updates.rate_limited.test')
    return not allow_usage


@run_only_when(SHOULD_RATE_LIMIT_SUBMISSIONS)
@silence_and_report_error("Exception raised reporting usage to the submission rate limiter",
                          'commcare.xform_submissions.report_usage_errors')
def report_submission_usage(domain):
    submission_rate_limiter.report_usage(domain)
    global_submission_rate_limiter.report_usage()
    _report_current_global_submission_thresholds()


def report_case_usage(domain, num_cases):
    global_case_rate_limiter.report_usage(delta=num_cases)
    domain_case_rate_limiter.report_usage(scope=domain, delta=num_cases)
    _report_current_global_case_update_thresholds()


def _delay_and_report_rate_limit_submission(domain, max_wait, delay_rather_than_reject, datadog_metric):
    """
    Attempt to acquire permission from the rate limiter waiting up to 15 seconds.

    When delay_rather_than_reject is False

        If it's acquired, report throttle_method:delay and duration:<bucketed duration>;
        otherwise report throttle_method:reject and duration:delayed_reject or quick_reject,
        depending on whether the rate limiter bothered to wait or could tell there was no chance.

    When delay_rather_than_reject is True

        If it's acquired, report throttle_method:delay and duration:<bucketed duration> (as before);
        otherwise report throttle_method:delay and duration:delay_rather_than_reject

    Returns whether the permission was eventually acquired (with no variation on delay_rather_than_reject).
    """
    with TimingContext() as timer:
        acquired = submission_rate_limiter.wait(domain, timeout=max_wait)
    if acquired:
        duration_tag = bucket_value(timer.duration, [.5, 1, 5, 10, 15], unit='s')
    elif delay_rather_than_reject:
        if timer.duration < max_wait:
            time.sleep(max_wait - timer.duration)
        duration_tag = 'delay_rather_than_reject'
    elif timer.duration < max_wait:
        duration_tag = 'quick_reject'
    else:
        duration_tag = 'delayed_reject'
    metrics_counter(datadog_metric, tags={
        'domain': domain,
        'duration': duration_tag,
        'throttle_method': "delay" if acquired or delay_rather_than_reject else "reject"
    })
    return acquired


@quickcache([], timeout=60)  # Only report up to once a minute
def _report_current_global_submission_thresholds():
<<<<<<< HEAD
    for scope, limits in global_submission_rate_limiter.iter_rates():
        for window, value, threshold in limits:
            metrics_gauge('commcare.xform_submissions.global_threshold', threshold, tags={
                'window': window,
                'scope': ','.join(scope)
            }, multiprocess_mode='max')
            metrics_gauge('commcare.xform_submissions.global_usage', value, tags={
                'window': window,
                'scope': ','.join(scope)
            }, multiprocess_mode='max')
=======
    for window, value, threshold in global_submission_rate_limiter.iter_rates():
        metrics_gauge('commcare.xform_submissions.global_threshold', threshold, tags={
            'window': window
        }, multiprocess_mode='max')
        metrics_gauge('commcare.xform_submissions.global_usage', value, tags={
            'window': window
        }, multiprocess_mode='max')
>>>>>>> 47495f80


@quickcache([], timeout=60)  # Only report up to once a minute
def _report_current_global_case_update_thresholds():
    for window, value, threshold in global_case_rate_limiter.iter_rates():
        metrics_gauge('commcare.case_updates.global_threshold', threshold, tags={
            'window': window
        }, multiprocess_mode='max')
        metrics_gauge('commcare.case_updates.global_usage', value, tags={
            'window': window
        }, multiprocess_mode='max')<|MERGE_RESOLUTION|>--- conflicted
+++ resolved
@@ -198,18 +198,6 @@
 
 @quickcache([], timeout=60)  # Only report up to once a minute
 def _report_current_global_submission_thresholds():
-<<<<<<< HEAD
-    for scope, limits in global_submission_rate_limiter.iter_rates():
-        for window, value, threshold in limits:
-            metrics_gauge('commcare.xform_submissions.global_threshold', threshold, tags={
-                'window': window,
-                'scope': ','.join(scope)
-            }, multiprocess_mode='max')
-            metrics_gauge('commcare.xform_submissions.global_usage', value, tags={
-                'window': window,
-                'scope': ','.join(scope)
-            }, multiprocess_mode='max')
-=======
     for window, value, threshold in global_submission_rate_limiter.iter_rates():
         metrics_gauge('commcare.xform_submissions.global_threshold', threshold, tags={
             'window': window
@@ -217,7 +205,6 @@
         metrics_gauge('commcare.xform_submissions.global_usage', value, tags={
             'window': window
         }, multiprocess_mode='max')
->>>>>>> 47495f80
 
 
 @quickcache([], timeout=60)  # Only report up to once a minute
