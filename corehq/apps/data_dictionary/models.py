--- conflicted
+++ resolved
@@ -124,13 +124,8 @@
                     name=name, case_type__name=case_type, case_type__domain=domain
                 )
             except CaseProperty.DoesNotExist:
-<<<<<<< HEAD
-                from corehq.apps.case_search.const import SPECIAL_CASE_PROPERTIES
-                if name in SPECIAL_CASE_PROPERTIES:
-=======
                 from corehq.apps.hqcase.case_helper import CaseCopier
                 if name == CaseCopier.COMMCARE_CASE_COPY_PROPERTY_NAME:
->>>>>>> 4fac9e95
                     raise ValueError(f"{name} is a reserved property name")
 
                 case_type_obj = CaseType.get_or_create(domain, case_type)
