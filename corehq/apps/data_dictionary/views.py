--- conflicted
+++ resolved
@@ -8,7 +8,7 @@
 from django.core.exceptions import ValidationError
 from django.db.models.query import Prefetch
 from django.db.transaction import atomic
-from django.http import HttpResponse, JsonResponse, HttpResponseRedirect
+from django.http import HttpResponse, HttpResponseRedirect, JsonResponse
 from django.shortcuts import redirect
 from django.urls import reverse
 from django.utils.decorators import method_decorator
@@ -18,43 +18,38 @@
 from couchexport.models import Format
 from couchexport.writers import Excel2007ExportWriter
 
-from corehq import toggles
+from corehq import privileges, toggles
+from corehq.apps.accounting.decorators import (
+    requires_privilege,
+    requires_privilege_with_fallback,
+)
+from corehq.apps.app_manager.dbaccessors import get_case_type_app_module_count
 from corehq.apps.case_importer.tracking.filestorage import make_temp_file
-from corehq.apps.data_dictionary import util
 from corehq.apps.data_dictionary.models import (
     CaseProperty,
     CasePropertyAllowedValue,
     CasePropertyGroup,
     CaseType,
 )
-from corehq.apps.data_dictionary.util import save_case_property, save_case_property_group
+from corehq.apps.data_dictionary.util import (
+    save_case_property,
+    save_case_property_group,
+)
 from corehq.apps.domain.decorators import login_and_domain_required
 from corehq.apps.hqwebapp.decorators import use_jquery_ui
 from corehq.apps.hqwebapp.utils import get_bulk_upload_form
 from corehq.apps.settings.views import BaseProjectDataView
 from corehq.apps.users.decorators import require_permission
 from corehq.apps.users.models import HqPermissions
-
 from corehq.motech.fhir.utils import (
     load_fhir_resource_mappings,
+    load_fhir_resource_types,
     remove_fhir_resource_type,
     update_fhir_resource_type,
-    load_fhir_resource_types,
-)
-from corehq.project_limits.rate_limiter import (
-    RateDefinition,
-    RateLimiter,
-    get_dynamic_rate_definition,
 )
 from corehq.util.files import file_extention_from_filename
 from corehq.util.workbook_reading import open_any_workbook
 from corehq.util.workbook_reading.datamodels import Cell
-<<<<<<< HEAD
-from corehq.apps.accounting.decorators import requires_privilege_with_fallback, requires_privilege
-from corehq import privileges
-=======
-from corehq.apps.app_manager.dbaccessors import get_case_type_app_module_count
->>>>>>> e5f338fa
 
 FHIR_RESOURCE_TYPE_MAPPING_SHEET = "fhir_mapping"
 ALLOWED_VALUES_SHEET_SUFFIX = "-vl"
@@ -475,7 +470,7 @@
                         continue
                     if row_len < 3:
                         # if missing value or description, fill in "blank"
-                        row += [Cell(value='') for _ in range(3 - row_len)]
+                        row += [Cell(value='') for __ in range(3 - row_len)]
                     row = [cell.value if cell.value is not None else '' for cell in row]
                     prop_name, allowed_value, description = [str(val) for val in row[0:3]]
                     if allowed_value and not prop_name:
