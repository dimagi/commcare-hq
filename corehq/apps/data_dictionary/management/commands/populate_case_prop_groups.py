from django.core.management.base import BaseCommand
from django.db.models import Q, F
from corehq.apps.data_dictionary.models import CaseProperty, CasePropertyGroup

from corehq.apps.domain.models import Domain
from corehq.util.log import with_progress_bar


class Command(BaseCommand):
    help = "Populates groups from caseproperty model to casepropertygroups model"

    def add_arguments(self, parser):
        parser.add_argument('domains', nargs='*',
            help="Domain name(s). If blank, will generate for all domains")

    def handle(self, **options):
        domains = options['domains'] or [d['key'] for d in Domain.get_all(include_docs=False)]
        print("Populating groups for {} domains".format(len(domains)))

        for domain in with_progress_bar(domains):
            remove_out_of_sync_prop_and_groups(domain)
            populate_case_prop_groups(domain)


def populate_case_prop_groups(domain):
    filter_kwargs = {"case_type__domain": domain, "group_obj__isnull": True}
    case_props = CaseProperty.objects.exclude(group__exact="").filter(**filter_kwargs)

    for case_prop in case_props:
        group, created = CasePropertyGroup.objects.get_or_create(
<<<<<<< HEAD
            name=case_prop.group.name,
=======
            name=case_prop.group_name,
>>>>>>> aae18349
            case_type=case_prop.case_type
        )
        case_prop.group = group
        case_prop.save()


def remove_out_of_sync_prop_and_groups(domain):
    # Reset properties that a different value in group column than in group object name.
    properties_out_of_sync = (CaseProperty.objects
                            .filter(case_type__domain=domain, group_obj__isnull=False)
                            .filter(~Q(group_obj__name=F('group'))))
    print("Reset out of sync groups for {} properties".format(len(properties_out_of_sync)))
    for prop in properties_out_of_sync:
        print("Reset group for: {} in case_type: {}, domain: {}".format(
            prop.name, prop.case_type.name, domain
        ))
        prop.group = None
        prop.save()

    # Remove groups which dont have any properties
    group_without_properties = CasePropertyGroup.objects.filter(case_type__domain=domain, property__isnull=True)
    print("Removing {} groups without properties".format(len(group_without_properties)))
    for group in group_without_properties:
        print("Removing group: {} in case_type: {}, domain: {}".format(
            group.name, group.case_type.name, domain
        ))
        group.delete()<|MERGE_RESOLUTION|>--- conflicted
+++ resolved
@@ -28,11 +28,7 @@
 
     for case_prop in case_props:
         group, created = CasePropertyGroup.objects.get_or_create(
-<<<<<<< HEAD
-            name=case_prop.group.name,
-=======
             name=case_prop.group_name,
->>>>>>> aae18349
             case_type=case_prop.case_type
         )
         case_prop.group = group
