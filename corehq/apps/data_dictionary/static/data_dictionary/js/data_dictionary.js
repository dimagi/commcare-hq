hqDefine("data_dictionary/js/data_dictionary", [
    "jquery",
    "knockout",
    "underscore",
    "hqwebapp/js/initial_page_data",
    "hqwebapp/js/main",
    "analytix/js/google",
    "hqwebapp/js/ui_elements/ui-element-key-val-list",
    "DOMPurify/dist/purify.min",
    "hqwebapp/js/toggles",
    "hqwebapp/js/knockout_bindings.ko",
    "data_interfaces/js/make_read_only",
    'hqwebapp/js/select2_knockout_bindings.ko',
    'knockout-sortable/build/knockout-sortable',
], function (
    $,
    ko,
    _,
    initialPageData,
    hqMain,
    googleAnalytics,
    uiElementKeyValueList,
    DOMPurify,
    toggles
) {
    var caseType = function (name, fhirResourceType) {
        var self = {};
        self.name = name || gettext("No Name");
        self.url = "#" + name;
        self.fhirResourceType = ko.observable(fhirResourceType);
        self.groups = ko.observableArray();

        self.init = function (groupData, changeSaveButton) {
            for (let group of groupData) {
                let groupObj = groupsViewModel(self.name, group.id, group.name, group.description, group.deprecated);
                groupObj.name.subscribe(changeSaveButton);
                groupObj.description.subscribe(changeSaveButton);
                groupObj.toBeDeprecated.subscribe(changeSaveButton);

                for (let prop of group.properties) {
                    var propObj = propertyListItem(prop.name, prop.label, false, prop.group, self.name, prop.data_type,
                        prop.description, prop.allowed_values, prop.fhir_resource_prop_path, prop.deprecated,
                        prop.removeFHIRResourcePropertyPath);
                    propObj.description.subscribe(changeSaveButton);
                    propObj.label.subscribe(changeSaveButton);
                    propObj.fhirResourcePropPath.subscribe(changeSaveButton);
                    propObj.dataType.subscribe(changeSaveButton);
                    propObj.deprecated.subscribe(changeSaveButton);
                    propObj.removeFHIRResourcePropertyPath.subscribe(changeSaveButton);
                    propObj.allowedValues.on('change', changeSaveButton);
                    groupObj.properties.push(propObj);
                }
                groupObj.properties.subscribe(changeSaveButton);
                self.groups.push(groupObj);
            }
        };

        return self;
    };

    var groupsViewModel = function (caseType, id, name, description, deprecated) {
        var self = {};
        self.id = id;
        self.name = ko.observable(name);
        self.description = ko.observable(description);
        self.caseType = caseType;
        self.properties = ko.observableArray();
        self.expanded = ko.observable(true);
        self.toggleExpanded = () => self.expanded(!self.expanded());
        self.deprecated = deprecated;
        // Ensures that groups are not directly hidden on clicking the deprecated button
        self.toBeDeprecated = ko.observable(deprecated || false);
        self.deprecateGroup = function () {
            self.toBeDeprecated(true);
        };

        self.restoreGroup = function () {
            self.toBeDeprecated(false);
        };
        // Show a warning that properties will be transferred to "No Group" section on deprecating a group.
        self.showGroupPropertyTransferWarning = ko.computed(function () {
            return self.toBeDeprecated() && !deprecated && self.properties().length > 0;
        });
        return self;
    };

    var propertyListItem = function (name, label, isGroup, groupName, caseType, dataType, description, allowedValues,
        fhirResourcePropPath, deprecated, removeFHIRResourcePropertyPath) {
        var self = {};
        self.name = name;
        self.label = ko.observable(label);
        self.expanded = ko.observable(true);
        self.isGroup = isGroup;
        self.group = ko.observable(groupName);
        self.caseType = caseType;
        self.dataType = ko.observable(dataType);
        self.description = ko.observable(description);
        self.fhirResourcePropPath = ko.observable(fhirResourcePropPath);
        self.originalResourcePropPath = fhirResourcePropPath;
        self.deprecated = ko.observable(deprecated || false);
        self.removeFHIRResourcePropertyPath = ko.observable(removeFHIRResourcePropertyPath || false);
        let subTitle;
        if (toggles.toggleEnabled("CASE_IMPORT_DATA_DICTIONARY_VALIDATION")) {
            subTitle = gettext("When importing data, CommCare will not save a row if its cells don't match these valid values.");
        } else {
            subTitle = gettext("Help colleagues upload correct data into case properties by listing the valid values here.");
        }
        self.allowedValues = uiElementKeyValueList.new(
            String(Math.random()).slice(2), /* guid */
            interpolate('Edit valid values for "%s"', [name]), /* modalTitle */
            subTitle, /* subTitle */
            {"key": gettext("valid value"), "value": gettext("description")}, /* placeholders */
            10 /* maxDisplay */
        );
        self.allowedValues.val(allowedValues);
        if (initialPageData.get('read_only_mode')) {
            self.allowedValues.setEdit(false);
        }
        self.$allowedValues = self.allowedValues.ui;

        self.toggle = function () {
            self.expanded(!self.expanded());
        };

        self.deprecateProperty = function () {
            self.deprecated(true);
        };

        self.restoreProperty = function () {
            self.deprecated(false);
        };

        self.removePath = function () {
            self.removeFHIRResourcePropertyPath(true);
            // set back to original to delete the corresponding entry on save
            self.fhirResourcePropPath(self.originalResourcePropPath);
        };

        self.restorePath = function () {
            self.removeFHIRResourcePropertyPath(false);
        };

        self.canHaveAllowedValues = ko.computed(function () {
            return self.dataType() === 'select';
        });

        return self;
    };

    var dataDictionaryModel = function (dataUrl, casePropertyUrl, typeChoices, fhirResourceTypes) {
        var self = {};
        self.caseTypes = ko.observableArray();
        self.activeCaseType = ko.observable();
        self.fhirResourceType = ko.observable();
        self.removefhirResourceType = ko.observable(false);
        self.newPropertyName = ko.observable();
        self.newGroupName = ko.observable();
        self.caseGroupList = ko.observableArray();
        self.showAll = ko.observable(false);
        self.availableDataTypes = typeChoices;
        self.fhirResourceTypes = ko.observableArray(fhirResourceTypes);
        self.saveButton = hqMain.initSaveButton({
            unsavedMessage: gettext("You have unsaved changes to your data dictionary."),
            save: function () {
                const groups = [];
                const properties = [];
                _.each(self.caseGroupList(), function (group, index) {
                    if (group.name() !== "") {
                        let groupData = {
                            'caseType': group.caseType,
                            'id': group.id,
                            'name': group.name(),
                            'description': group.description(),
                            'index': index,
                            'deprecated': group.toBeDeprecated(),
                        };
                        groups.push(groupData);
                    }

                    _.each(group.properties(), function (element, index) {
                        const allowedValues = element.allowedValues.val();
                        let pureAllowedValues = {};
                        for (const key in allowedValues) {
                            pureAllowedValues[DOMPurify.sanitize(key)] = DOMPurify.sanitize(allowedValues[key]);
                        }
                        var data = {
                            'caseType': element.caseType,
                            'name': element.name,
                            'label': element.label() || element.name,
                            'index': index,
                            'data_type': element.dataType(),
                            'group': group.toBeDeprecated() ? "" : group.name(),
                            'description': element.description(),
                            'fhir_resource_prop_path': (
                                element.fhirResourcePropPath() ? element.fhirResourcePropPath().trim() : element.fhirResourcePropPath()),
                            'deprecated': element.deprecated(),
                            'removeFHIRResourcePropertyPath': element.removeFHIRResourcePropertyPath(),
                            'allowed_values': pureAllowedValues,
                        };
                        properties.push(data);
                    });
                });
                self.saveButton.ajax({
                    url: casePropertyUrl,
                    type: 'POST',
                    dataType: 'JSON',
                    data: {
                        'groups': JSON.stringify(groups),
                        'properties': JSON.stringify(properties),
                        'fhir_resource_type': self.fhirResourceType(),
                        'remove_fhir_resource_type': self.removefhirResourceType(),
                        'case_type': self.activeCaseType(),
                    },
                    success: function () {
                        window.location.reload();
                    },
                    // Error handling is managed by SaveButton logic in main.js
                });
            },
        });

        var changeSaveButton = function () {
            self.saveButton.fire('change');
        };

        self.init = function (callback) {
            $.getJSON(dataUrl)
                .done(function (data) {
                    _.each(data.case_types, function (caseTypeData) {
                        var caseTypeObj = caseType(caseTypeData.name, caseTypeData.fhir_resource_type);
                        caseTypeObj.init(caseTypeData.groups, changeSaveButton);
                        self.caseTypes.push(caseTypeObj);
                    });
                    if (self.caseTypes().length) {
                        self.goToCaseType(self.caseTypes()[0]);
                    }
                    self.caseGroupList.subscribe(changeSaveButton);
                    self.fhirResourceType.subscribe(changeSaveButton);
                    self.removefhirResourceType.subscribe(changeSaveButton);
                    callback();
                });
        };

        self.getActiveCaseType = function () {
            return _.find(self.caseTypes(), function (prop) {
                return prop.name === self.activeCaseType();
            });
        };

        self.activeCaseTypeData = function () {
            var caseTypes = self.caseTypes();
            if (caseTypes.length) {
                var caseType = self.getActiveCaseType();
                if (caseType) {
                    return caseType.groups();
                }
            }
            return [];
        };

        self.goToCaseType = function (caseType) {
            if (self.saveButton.state === 'save') {
                var dialog = confirm(gettext('You have unsaved changes to this case type. Are you sure you would like to continue?'));
                if (!dialog) {
                    return;
                }
            }
            self.activeCaseType(caseType.name);
            self.fhirResourceType(caseType.fhirResourceType());
            self.removefhirResourceType(false);
            self.caseGroupList(self.activeCaseTypeData());
            self.saveButton.setState('saved');
        };

        self.newCaseProperty = function () {
<<<<<<< HEAD
            if (_.isString(self.newPropertyName())) {
                let lastGroup = self.caseGroupList()[self.caseGroupList().length - 1];
                var prop = propertyListItem(self.newPropertyName(), self.newPropertyName(), false, lastGroup.name(), self.activeCaseType(), '', '', {});
=======
            if (_.isString(self.newPropertyName()) && self.newPropertyName().trim()) {
                var prop = propertyListItem(self.newPropertyName(), self.newPropertyName(), false, '', self.activeCaseType(), '', '', {});
>>>>>>> d0c8a0f0
                prop.dataType.subscribe(changeSaveButton);
                prop.description.subscribe(changeSaveButton);
                prop.label.subscribe(changeSaveButton);
                prop.fhirResourcePropPath.subscribe(changeSaveButton);
                prop.deprecated.subscribe(changeSaveButton);
                prop.removeFHIRResourcePropertyPath.subscribe(changeSaveButton);
                prop.allowedValues.on('change', changeSaveButton);
                self.newPropertyName(undefined);
                lastGroup.properties.push(prop);
            }
        };

        self.newGroup = function () {
<<<<<<< HEAD
            if (_.isString(self.newGroupName())) {
                var group = groupsViewModel(self.activeCaseType(), null, self.newGroupName(), '', false);
                self.caseGroupList.push(group);
=======
            if (_.isString(self.newGroupName()) && self.newGroupName().trim()) {
                var group = propertyListItem(self.newGroupName(), '', true, '', self.activeCaseType());
                self.casePropertyList.push(group);
>>>>>>> d0c8a0f0
                self.newGroupName(undefined);
            }
        };

        self.toggleGroup = function (group) {
            group.toggle();
            var groupIndex = _.findIndex(self.casePropertyList(), function (element) {
                return element.name === group.name;
            });
            var i = groupIndex + 1;
            var next = self.casePropertyList()[i];
            while (next && !next.isGroup) {
                next.toggle();
                i++;
                next = self.casePropertyList()[i];
            }
        };

        self.showDeprecated = function () {
            self.showAll(true);
        };

        self.hideDeprecated = function () {
            self.showAll(false);
        };

        self.removeResourceType = function () {
            self.removefhirResourceType(true);
        };

        self.restoreResourceType = function () {
            self.removefhirResourceType(false);
        };

        // CREATE workflow
        self.name = ko.observable("").extend({
            rateLimit: { method: "notifyWhenChangesStop", timeout: 400, }
        });

        self.nameValid = ko.observable(false);
        self.nameChecked = ko.observable(false);
        self.name.subscribe((value) => {
            if (!value) {
                return;
            }
            let existing = _.find(self.caseTypes(), function (prop) {
                return prop.name === value;
            });
            self.nameValid(!existing);
            self.nameChecked(true);
        });

        self.formCreateCaseTypeSent = ko.observable(false);
        self.submitCreate = function () {
            self.formCreateCaseTypeSent(true);
            return true;
        };

        self.clearForm = function () {
            $("#create-case-type-form").trigger("reset");
            self.name("");
            self.nameValid(false);
            self.nameChecked(false);
            return true;
        };

        $(document).on('hide.bs.modal',  () => {
            return self.clearForm();
        });

        return self;
    };

    $(function () {
        var dataUrl = initialPageData.reverse('data_dictionary_json'),
            casePropertyUrl = initialPageData.reverse('update_case_property'),
            typeChoices = initialPageData.get('typeChoices'),
            fhirResourceTypes = initialPageData.get('fhirResourceTypes'),
            viewModel = dataDictionaryModel(dataUrl, casePropertyUrl, typeChoices, fhirResourceTypes);

        function doHashNavigation() {
            let fullHash = window.location.hash.split('?')[0],
                hash = fullHash.substring(1);
            let caseType = _.find(viewModel.caseTypes(), function (prop) {
                return prop.name === hash;
            });
            if (caseType) {
                viewModel.goToCaseType(caseType);
            }
        }

        window.onhashchange = doHashNavigation;

        viewModel.init(doHashNavigation);
        $('#hq-content').parent().koApplyBindings(viewModel);
        $('#download-dict').click(function () {
            googleAnalytics.track.event('Data Dictionary', 'downloaded data dictionary');
        });

    });
});<|MERGE_RESOLUTION|>--- conflicted
+++ resolved
@@ -273,14 +273,9 @@
         };
 
         self.newCaseProperty = function () {
-<<<<<<< HEAD
-            if (_.isString(self.newPropertyName())) {
+            if (_.isString(self.newPropertyName()) && self.newPropertyName().trim()) {
                 let lastGroup = self.caseGroupList()[self.caseGroupList().length - 1];
                 var prop = propertyListItem(self.newPropertyName(), self.newPropertyName(), false, lastGroup.name(), self.activeCaseType(), '', '', {});
-=======
-            if (_.isString(self.newPropertyName()) && self.newPropertyName().trim()) {
-                var prop = propertyListItem(self.newPropertyName(), self.newPropertyName(), false, '', self.activeCaseType(), '', '', {});
->>>>>>> d0c8a0f0
                 prop.dataType.subscribe(changeSaveButton);
                 prop.description.subscribe(changeSaveButton);
                 prop.label.subscribe(changeSaveButton);
@@ -294,15 +289,9 @@
         };
 
         self.newGroup = function () {
-<<<<<<< HEAD
-            if (_.isString(self.newGroupName())) {
+            if (_.isString(self.newGroupName()) && self.newGroupName().trim()) {
                 var group = groupsViewModel(self.activeCaseType(), null, self.newGroupName(), '', false);
                 self.caseGroupList.push(group);
-=======
-            if (_.isString(self.newGroupName()) && self.newGroupName().trim()) {
-                var group = propertyListItem(self.newGroupName(), '', true, '', self.activeCaseType());
-                self.casePropertyList.push(group);
->>>>>>> d0c8a0f0
                 self.newGroupName(undefined);
             }
         };
