import re
from collections import defaultdict
from itertools import groupby
from operator import attrgetter
from urllib.parse import parse_qsl, urlencode, urlparse

from django.core.exceptions import ValidationError
from django.utils.translation import gettext
from django.utils.translation import gettext_lazy as _

from corehq.apps.app_manager.app_schemas.case_properties import (
    all_case_properties_by_domain,
)
from corehq.apps.app_manager.dbaccessors import get_case_types_from_apps
from corehq.apps.data_dictionary.models import (
    CaseProperty,
    CasePropertyAllowedValue,
    CasePropertyGroup,
    CaseType,
)
from corehq.apps.es.aggregations import NestedAggregation, TermsAggregation
from corehq.apps.es.case_search import (
    CASE_PROPERTIES_PATH,
    PROPERTY_KEY,
    CaseSearchES,
)
from corehq.motech.fhir.utils import update_fhir_resource_property
from corehq.util.quickcache import quickcache


def generate_data_dictionary(domain):
    properties_by_case_type = _get_properties_by_case_type(domain)
    _create_properties_for_case_types(domain, properties_by_case_type)
    CaseType.objects.filter(domain=domain, name__in=list(properties_by_case_type)).update(fully_generated=True)
    return True


def _get_properties_by_case_type(domain):
    case_properties_from_apps = all_case_properties_by_domain(
        domain, include_parent_properties=False
    )

    properties_by_case_type = {}
    for case_type in get_case_types_from_apps(domain):
        properties_by_case_type[case_type] = {
            *_get_case_properties_from_export_schema(domain, case_type),
            *case_properties_from_apps.get(case_type, {})
        }

    return properties_by_case_type


def _get_case_properties_from_export_schema(domain, case_type):
    from corehq.apps.export.models.new import CaseExportDataSchema
    schema = CaseExportDataSchema.generate_schema_from_builds(domain, app_id=None, identifier=case_type)

    # only the first schema contains case properties. The others contain meta info
    group_schema = schema.group_schemas[0]
    for item in group_schema.items:
        if len(item.path) > 1:
            continue

        name = item.tag if item.tag else item.path[-1].name
        if '/' not in name:
            # Filter out index and parent properties as some are stored as parent/prop in item.path
            yield name


def _get_current_case_types_and_properties(domain):
    properties = {}
    case_types = {}

    db_case_types = CaseType.objects.filter(domain=domain).prefetch_related('properties')
    for case_type in db_case_types:
        case_types[case_type.name] = case_type
        properties[case_type.name] = set()
        for prop in case_type.properties.all():
            case_type = prop.case_type.name
            properties[case_type].add(prop.name)

    return case_types, properties


def add_properties_to_data_dictionary(domain, case_type, properties):
    if properties:
        _create_properties_for_case_types(domain, {case_type: properties})


def _create_properties_for_case_types(domain, case_type_to_prop):
    current_case_types, current_properties = _get_current_case_types_and_properties(domain)
    new_case_properties = []

    for case_type, props in case_type_to_prop.items():
        if not case_type:
            continue

        try:
            case_type_obj = current_case_types[case_type]
        except KeyError:
            case_type_obj = CaseType.objects.create(domain=domain, name=case_type)

        for prop in props:
            # don't add any properites to parent cases
            if '/' in prop:
                continue

            if (case_type not in current_properties
                    or prop not in current_properties[case_type]):
                new_case_properties.append(CaseProperty(
                    case_type=case_type_obj, name=prop
                ))

    CaseProperty.objects.bulk_create(new_case_properties)

    for case_type, props in case_type_to_prop.items():
        if case_type:
            CaseProperty.clear_caches(domain, case_type)


def get_case_property_description_dict(domain):
    """
    This returns a dictionary of the structure
    {
        case_type: {
                        case_property: description,
                        ...
                    },
        ...
    }
    for each case type and case property in the domain.
    """
    annotated_types = CaseType.objects.filter(domain=domain).prefetch_related('properties')
    descriptions_dict = {}
    for case_type in annotated_types:
        descriptions_dict[case_type.name] = {prop.name: prop.description for prop in case_type.properties.all()}
    return descriptions_dict


def get_case_property_label_dict(domain):
    """
    This returns a dictionary of the structure
    {
        case_type: {
                        case_property: label,
                        ...
                    },
        ...
    }
    for each case type and case property in the domain.
    """
    annotated_types = CaseType.objects.filter(domain=domain).prefetch_related('properties')
    labels_dict = {}
    for case_type in annotated_types:
        labels_dict[case_type.name] = {prop.name: prop.label for prop in case_type.properties.all()}
    return labels_dict


def get_case_property_deprecated_dict(domain):
    """
    This returns a dictionary of the structure
    {
        case_type: [
            case_property,
            ...
        ],
        ...
    }
    for each case type and case property in the domain. Each case type
    will contain a list of only deprecated case properties.
    """
    annotated_types = CaseType.objects.filter(domain=domain).prefetch_related('properties')
    deprecated_dict = {}
    for case_type in annotated_types:
        deprecated_dict[case_type.name] = [prop.name for prop in case_type.properties.all() if prop.deprecated]
    return deprecated_dict


def get_values_hints_dict(domain, case_type_name):
    values_hints_dict = defaultdict(list)
    case_type = CaseType.objects.filter(domain=domain, name=case_type_name).first()
    if case_type:
        for prop in case_type.properties.all():
            if prop.data_type == 'date':
                values_hints_dict[prop.name] = [gettext('YYYY-MM-DD')]
            elif prop.data_type == 'select':
                values_hints_dict[prop.name] = [av.allowed_value for av in prop.allowed_values.all()]
    return values_hints_dict


def get_deprecated_fields(domain, case_type_name):
    deprecated_fields = set()
    case_type = CaseType.objects.filter(domain=domain, name=case_type_name).first()
    if case_type:
        deprecated_fields = set(case_type.properties.filter(deprecated=True).values_list('name', flat=True))
    return deprecated_fields


def save_case_property_group(id, name, case_type, domain, description, index, deprecated):
    """
    Takes a case property group to update and returns an error if there was one
    """
    if not name:
        return gettext('Case Property Group must have a name')

    case_type_obj = CaseType.objects.get(domain=domain, name=case_type)
    if id is not None:
        group = CasePropertyGroup.objects.get(id=id, case_type=case_type_obj)
    else:
        group = CasePropertyGroup(case_type=case_type_obj)

    group.name = name
    if description is not None:
        group.description = description
    if index is not None:
        group.index = index
    if deprecated is not None:
        group.deprecated = deprecated

    try:
        group.full_clean(validate_unique=True)
    except ValidationError as e:
        return str(e)

    group.save()


def save_case_property(name, case_type, domain=None, data_type=None,
                       description=None, label=None, group=None, deprecated=None,
                       fhir_resource_prop_path=None, fhir_resource_type=None, remove_path=False,
                       allowed_values=None, index=None):
    """
    Takes a case property to update and returns an error if there was one
    """
    if not name:
        return gettext('Case property must have a name')
    if not is_case_type_or_prop_name_valid(name):
        return gettext('Invalid case property name. It should start with a letter, and only contain letters, '
                       'numbers, "-", and "_"')

    try:
        prop = CaseProperty.get_or_create(
            name=name, case_type=case_type, domain=domain
        )
    except ValueError as e:
        return str(e)

    prop.data_type = data_type if data_type else ""
    if description is not None:
        prop.description = description

    if group:
        prop.group, created = CasePropertyGroup.objects.get_or_create(name=group, case_type=prop.case_type)
    else:
        prop.group = None

    if deprecated is not None:
        prop.deprecated = deprecated
    if label is not None:
        prop.label = label
    if index is not None:
        prop.index = index
    try:
        prop.full_clean()
    except ValidationError as e:
        return str(e)

    if fhir_resource_type and fhir_resource_prop_path:
        update_fhir_resource_property(prop, fhir_resource_type, fhir_resource_prop_path, remove_path)
    prop.save()

    # If caller has supplied non-None value for allowed_values, then
    # synchronize the supplied dict (key=allowed_value, value=description)
    # with the database stored values for this property.
    err_cnt = 0
    max_len = CasePropertyAllowedValue._meta.get_field('allowed_value').max_length
    if allowed_values is not None:
        obj_pks = []
        for allowed_value, av_desc in allowed_values.items():
            if len(allowed_value) > max_len:
                err_cnt += 1
            else:
                av_obj, _ = CasePropertyAllowedValue.objects.update_or_create(
                    case_property=prop, allowed_value=allowed_value, defaults={"description": av_desc})
                obj_pks.append(av_obj.pk)
        # Delete any database-resident allowed values that were not found in
        # the set supplied by caller.
        prop.allowed_values.exclude(pk__in=obj_pks).delete()

    if err_cnt:
        return gettext('Unable to save valid values longer than {} characters').format(max_len)


def delete_case_property(name, case_type, domain):
    try:
        prop = CaseProperty.objects.get(name=name, case_type__name=case_type, case_type__domain=domain)
    except CaseProperty.DoesNotExist:
        return gettext('Case property does not exist.')
    prop.delete()


@quickcache(vary_on=['domain', 'exclude_deprecated'], timeout=24 * 60 * 60)
def get_data_dict_props_by_case_type(domain, exclude_deprecated=True):
    filter_kwargs = {'case_type__domain': domain}
    if exclude_deprecated:
        filter_kwargs['deprecated'] = False
    return {
        case_type: {prop.name for prop in props} for case_type, props in groupby(
            CaseProperty.objects
            .filter(**filter_kwargs)
            .select_related("case_type")
            .order_by('case_type__name'),
            key=attrgetter('case_type.name')
        )
    }


@quickcache(vary_on=['domain'], timeout=24 * 60 * 60)
def get_data_dict_case_types(domain):
    case_types = CaseType.objects.filter(domain=domain).values_list('name', flat=True)
    return set(case_types)


def get_data_dict_deprecated_case_types(domain):
    case_types = CaseType.objects.filter(domain=domain, is_deprecated=True).values_list('name', flat=True)
    return set(case_types)


def fields_to_validate(domain, case_type_name):
    filter_kwargs = {
        'case_type__domain': domain,
        'case_type__name': case_type_name,
        'data_type__in': ['date', 'select'],
    }
    props = CaseProperty.objects.filter(**filter_kwargs)
    return {prop.name: prop for prop in props}


@quickcache(['domain', 'case_type'], timeout=24 * 60 * 60)
def get_gps_properties(domain, case_type):
    return set(CaseProperty.objects.filter(
        case_type__domain=domain,
        case_type__name=case_type,
        data_type=CaseProperty.DataType.GPS,
    ).values_list('name', flat=True))


def get_column_headings(row, valid_values, sheet_name, case_prop_name=None):
    column_headings = []
    errors = []
    for index, cell in enumerate(row, start=1):
        if not cell.value:
            errors.append(
                _('Column {} in "{}" sheet has an empty header').format(index, sheet_name)
            )
            continue

        cell_value = cell.value.lower()
        if cell_value in valid_values:
            column_headings.append(valid_values[cell_value])
        else:
            formatted_valid_values = ', '.join(list(valid_values.keys())).title()
            error = _('Invalid column "{}" in "{}" sheet. Valid column names are: {}').format(
                cell.value, sheet_name, formatted_valid_values)
            errors.append(error)
    if case_prop_name and case_prop_name not in column_headings:
        errors.append(
            _('Missing "Case Property" column header in "{}" sheet').format(sheet_name)
        )

    return column_headings, errors


def map_row_values_to_column_names(row, column_headings, sheet_name, default_val=None):
    row_vals = defaultdict(lambda: default_val)
    errors = []
    for index, cell in enumerate(row):
        try:
            column_name = column_headings[index]
        except IndexError:
            errors.append(
                _('Column {} in "{}" sheet is missing a header').format(index + 1, sheet_name)
            )
        cell_val = '' if cell.value is None else str(cell.value)
        row_vals[column_name] = cell_val
    return row_vals, errors


def is_case_type_deprecated(domain, case_type):
    try:
        case_type_obj = CaseType.objects.get(domain=domain, name=case_type)
        return case_type_obj.is_deprecated
    except CaseType.DoesNotExist:
        return False


def is_case_type_or_prop_name_valid(case_prop_name):
    pattern = '^[a-zA-Z][a-zA-Z0-9-_]*$'
    match_obj = re.match(pattern, case_prop_name)
    return match_obj is not None


@quickcache(vary_on=['domain', 'case_type'], timeout=60 * 10)
def get_used_props_by_case_type(domain, case_type=None):
    agg = TermsAggregation('case_types', 'type.exact').aggregation(
        NestedAggregation('case_props', CASE_PROPERTIES_PATH).aggregation(
            TermsAggregation('props', PROPERTY_KEY)
        )
    )
    query = (
        CaseSearchES()
        .domain(domain)
        .size(0)
        .aggregation(agg)
    )
    if case_type:
        query = query.case_type(case_type)
    case_type_buckets = query.run().aggregations.case_types.buckets_list
    props_by_case_type = {}
    for case_type_bucket in case_type_buckets:
        prop_buckets = case_type_bucket.case_props.props.buckets_list
        for prop_bucket in prop_buckets:
            if case_type_bucket.key not in props_by_case_type:
                props_by_case_type[case_type_bucket.key] = []
            props_by_case_type[case_type_bucket.key].append(prop_bucket.key)
    return props_by_case_type


<<<<<<< HEAD
def get_case_property_group_name_for_properties(domain, case_type_name):
    return dict(CaseProperty.objects.filter(
        case_type__name=case_type_name, case_type__domain=domain, deprecated=False, group__deprecated=False
    ).values_list('name', 'group__name'))
=======
def update_url_query_params(url, params):
    """Adds query params to the url. Overrides the value if param already exists."""
    parsed_url = urlparse(url)
    current_params = dict(parse_qsl(parsed_url.query))
    merged_params = urlencode({**current_params, **params})
    # Note: _replace is a public method of namedtuple. Starts with _ to avoid conflicts with field names.
    return parsed_url._replace(query=merged_params).geturl()
>>>>>>> b5da1f2a
<|MERGE_RESOLUTION|>--- conflicted
+++ resolved
@@ -425,17 +425,16 @@
     return props_by_case_type
 
 
-<<<<<<< HEAD
 def get_case_property_group_name_for_properties(domain, case_type_name):
     return dict(CaseProperty.objects.filter(
         case_type__name=case_type_name, case_type__domain=domain, deprecated=False, group__deprecated=False
     ).values_list('name', 'group__name'))
-=======
+
+
 def update_url_query_params(url, params):
     """Adds query params to the url. Overrides the value if param already exists."""
     parsed_url = urlparse(url)
     current_params = dict(parse_qsl(parsed_url.query))
     merged_params = urlencode({**current_params, **params})
     # Note: _replace is a public method of namedtuple. Starts with _ to avoid conflicts with field names.
-    return parsed_url._replace(query=merged_params).geturl()
->>>>>>> b5da1f2a
+    return parsed_url._replace(query=merged_params).geturl()