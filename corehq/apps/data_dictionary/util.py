from collections import defaultdict
from itertools import groupby
from operator import attrgetter
import re

from django.core.exceptions import ValidationError
from django.utils.translation import gettext
from django.utils.translation import gettext_lazy as _

from corehq.apps.app_manager.app_schemas.case_properties import (
    all_case_properties_by_domain,
)
from corehq.apps.app_manager.dbaccessors import get_case_types_from_apps
from corehq.apps.data_dictionary.models import (
    CaseProperty,
    CasePropertyAllowedValue,
    CasePropertyGroup,
    CaseType,
)
from corehq.apps.es.aggregations import NestedAggregation, TermsAggregation
from corehq.apps.es.case_search import CaseSearchES, CASE_PROPERTIES_PATH, PROPERTY_KEY
from corehq.motech.fhir.utils import update_fhir_resource_property
from corehq.util.quickcache import quickcache


def generate_data_dictionary(domain):
    case_type_to_properties = _get_all_case_properties(domain)
    _create_properties_for_case_types(domain, case_type_to_properties)
    CaseType.objects.filter(domain=domain, name__in=list(case_type_to_properties)).update(fully_generated=True)
    return True


def _get_all_case_properties(domain):
    # moved here to avoid circular import
    from corehq.apps.export.models.new import CaseExportDataSchema

    case_type_to_properties = {}
    case_properties_from_apps = all_case_properties_by_domain(
        domain, include_parent_properties=False
    )

    for case_type in get_case_types_from_apps(domain):
        properties = set()
        schema = CaseExportDataSchema.generate_schema_from_builds(domain, None, case_type)

        # only the first schema contains case properties. The others contain meta info
        group_schema = schema.group_schemas[0]
        for item in group_schema.items:
            if len(item.path) > 1:
                continue

            name = item.tag if item.tag else item.path[-1].name
            if '/' not in name:
                # Filter out index and parent properties as some are stored as parent/prop in item.path
                properties.add(name)

        case_type_props_from_app = case_properties_from_apps.get(case_type, {})
        properties |= set(case_type_props_from_app)

        case_type_to_properties[case_type] = properties

    return case_type_to_properties


def _get_current_case_types_and_properties(domain):
    properties = {}
    case_types = {}

    db_case_types = CaseType.objects.filter(domain=domain).prefetch_related('properties')
    for case_type in db_case_types:
        case_types[case_type.name] = case_type
        properties[case_type.name] = set()
        for prop in case_type.properties.all():
            case_type = prop.case_type.name
            properties[case_type].add(prop.name)

    return case_types, properties


def add_properties_to_data_dictionary(domain, case_type, properties):
    if properties:
        _create_properties_for_case_types(domain, {case_type: properties})


def _create_properties_for_case_types(domain, case_type_to_prop):
    current_case_types, current_properties = _get_current_case_types_and_properties(domain)
    new_case_properties = []

    for case_type, props in case_type_to_prop.items():
        if not case_type:
            continue

        try:
            case_type_obj = current_case_types[case_type]
        except KeyError:
            case_type_obj = CaseType.objects.create(domain=domain, name=case_type)

        for prop in props:
            # don't add any properites to parent cases
            if '/' in prop:
                continue

            if (case_type not in current_properties
                    or prop not in current_properties[case_type]):
                new_case_properties.append(CaseProperty(
                    case_type=case_type_obj, name=prop
                ))

    CaseProperty.objects.bulk_create(new_case_properties)

    for case_type, props in case_type_to_prop.items():
        if case_type:
            CaseProperty.clear_caches(domain, case_type)


def get_case_property_description_dict(domain):
    """
    This returns a dictionary of the structure
    {
        case_type: {
                        case_property: description,
                        ...
                    },
        ...
    }
    for each case type and case property in the domain.
    """
    annotated_types = CaseType.objects.filter(domain=domain).prefetch_related('properties')
    descriptions_dict = {}
    for case_type in annotated_types:
        descriptions_dict[case_type.name] = {prop.name: prop.description for prop in case_type.properties.all()}
    return descriptions_dict


def get_case_property_label_dict(domain):
    """
    This returns a dictionary of the structure
    {
        case_type: {
                        case_property: label,
                        ...
                    },
        ...
    }
    for each case type and case property in the domain.
    """
    annotated_types = CaseType.objects.filter(domain=domain).prefetch_related('properties')
    labels_dict = {}
    for case_type in annotated_types:
        labels_dict[case_type.name] = {prop.name: prop.label for prop in case_type.properties.all()}
    return labels_dict


def get_values_hints_dict(domain, case_type_name):
    values_hints_dict = defaultdict(list)
    case_type = CaseType.objects.filter(domain=domain, name=case_type_name).first()
    if case_type:
        for prop in case_type.properties.all():
            if prop.data_type == 'date':
                values_hints_dict[prop.name] = [gettext('YYYY-MM-DD')]
            elif prop.data_type == 'select':
                values_hints_dict[prop.name] = [av.allowed_value for av in prop.allowed_values.all()]
    return values_hints_dict


def get_deprecated_fields(domain, case_type_name):
    deprecated_fields = set()
    case_type = CaseType.objects.filter(domain=domain, name=case_type_name).first()
    if case_type:
        deprecated_fields = set(case_type.properties.filter(deprecated=True).values_list('name', flat=True))
    return deprecated_fields


def save_case_property_group(id, name, case_type, domain, description, index, deprecated):
    """
    Takes a case property group to update and returns an error if there was one
    """
    if not name:
        return gettext('Case Property Group must have a name')

    case_type_obj = CaseType.objects.get(domain=domain, name=case_type)
    if id is not None:
        group = CasePropertyGroup.objects.get(id=id, case_type=case_type_obj)
    else:
        group = CasePropertyGroup(case_type=case_type_obj)

    group.name = name
    if description is not None:
        group.description = description
    if index is not None:
        group.index = index
    if deprecated is not None:
        group.deprecated = deprecated

    try:
        group.full_clean(validate_unique=True)
    except ValidationError as e:
        return str(e)

    group.save()


def save_case_property(name, case_type, domain=None, data_type=None,
                       description=None, label=None, group=None, deprecated=None,
                       fhir_resource_prop_path=None, fhir_resource_type=None, remove_path=False,
                       allowed_values=None, index=None):
    """
    Takes a case property to update and returns an error if there was one
    """
    if not name:
        return gettext('Case property must have a name')
    if not is_case_type_or_prop_name_valid(name):
        return gettext('Invalid case property name. It should start with a letter, and only contain letters, '
                       'numbers, "-", and "_"')

    try:
        prop = CaseProperty.get_or_create(
            name=name, case_type=case_type, domain=domain
        )
    except ValueError as e:
        return str(e)

    prop.data_type = data_type if data_type else ""
    if description is not None:
        prop.description = description

    if group:
        prop.group, created = CasePropertyGroup.objects.get_or_create(name=group, case_type=prop.case_type)
    else:
        prop.group = None

    if deprecated is not None:
        prop.deprecated = deprecated
    if label is not None:
        prop.label = label
    if index is not None:
        prop.index = index
    try:
        prop.full_clean()
    except ValidationError as e:
        return str(e)

    if fhir_resource_type and fhir_resource_prop_path:
        update_fhir_resource_property(prop, fhir_resource_type, fhir_resource_prop_path, remove_path)
    prop.save()

    # If caller has supplied non-None value for allowed_values, then
    # synchronize the supplied dict (key=allowed_value, value=description)
    # with the database stored values for this property.
    err_cnt = 0
    max_len = CasePropertyAllowedValue._meta.get_field('allowed_value').max_length
    if allowed_values is not None:
        obj_pks = []
        for allowed_value, av_desc in allowed_values.items():
            if len(allowed_value) > max_len:
                err_cnt += 1
            else:
                av_obj, _ = CasePropertyAllowedValue.objects.update_or_create(
                    case_property=prop, allowed_value=allowed_value, defaults={"description": av_desc})
                obj_pks.append(av_obj.pk)
        # Delete any database-resident allowed values that were not found in
        # the set supplied by caller.
        prop.allowed_values.exclude(pk__in=obj_pks).delete()

    if err_cnt:
        return gettext('Unable to save valid values longer than {} characters').format(max_len)


def delete_case_property(name, case_type, domain):
    try:
        prop = CaseProperty.objects.get(name=name, case_type__name=case_type, case_type__domain=domain)
    except CaseProperty.DoesNotExist as e:
        return str(e)
    prop.delete()


@quickcache(vary_on=['domain', 'exclude_deprecated'], timeout=24 * 60 * 60)
def get_data_dict_props_by_case_type(domain, exclude_deprecated=True):
    filter_kwargs = {'case_type__domain': domain}
    if exclude_deprecated:
        filter_kwargs['deprecated'] = False
    return {
        case_type: {prop.name for prop in props} for case_type, props in groupby(
            CaseProperty.objects
            .filter(**filter_kwargs)
            .select_related("case_type")
            .order_by('case_type__name'),
            key=attrgetter('case_type.name')
        )
    }


@quickcache(vary_on=['domain'], timeout=24 * 60 * 60)
def get_data_dict_case_types(domain):
    case_types = CaseType.objects.filter(domain=domain).values_list('name', flat=True)
    return set(case_types)


def get_data_dict_deprecated_case_types(domain):
    case_types = CaseType.objects.filter(domain=domain, is_deprecated=True).values_list('name', flat=True)
    return set(case_types)


def fields_to_validate(domain, case_type_name):
    filter_kwargs = {
        'case_type__domain': domain,
        'case_type__name': case_type_name,
        'data_type__in': ['date', 'select'],
    }
    props = CaseProperty.objects.filter(**filter_kwargs)
    return {prop.name: prop for prop in props}


@quickcache(['domain', 'case_type'], timeout=24 * 60 * 60)
def get_gps_properties(domain, case_type):
    return set(CaseProperty.objects.filter(
        case_type__domain=domain,
        case_type__name=case_type,
        data_type=CaseProperty.DataType.GPS,
    ).values_list('name', flat=True))


def get_column_headings(row, valid_values, sheet_name=None, case_prop_name=None):
    column_headings = []
    errors = []
    for index, cell in enumerate(row, start=1):
        if not cell.value:
            if sheet_name:
                errors.append(
                    _("Column {} in \"{}\" sheet has an empty header").format(index, sheet_name)
                )
            else:
                errors.append(
                    _("Column {} has an empty header").format(index)
                )
            continue

        cell_value = cell.value.lower()
        if cell_value in valid_values:
            column_headings.append(valid_values[cell_value])
        else:
            formatted_valid_values = ', '.join(list(valid_values.keys())).title()
            if sheet_name:
                error = _("Invalid column \"{}\" in \"{}\" sheet. Valid column names are: {}").format(
                    cell.value, sheet_name, formatted_valid_values)
                errors.append(error)
            else:
                error = _("Invalid column \"{}\". Valid column names are: {}").format(
                    cell.value, formatted_valid_values)
                errors.append(error)
    if case_prop_name and case_prop_name not in column_headings:
        if sheet_name:
            errors.append(
                _("Missing \"Case Property\" column header in \"{}\" sheet").format(sheet_name)
            )
        else:
            errors.append(_("Missing \"Case Property\" column header"))

    return column_headings, errors


def map_row_values_to_column_names(row, column_headings, default_val=None):
    row_vals = defaultdict(lambda: default_val)
    for index, cell in enumerate(row):
        column_name = column_headings[index]
        cell_val = '' if cell.value is None else str(cell.value)
        row_vals[column_name] = cell_val
    return row_vals


def is_case_type_deprecated(domain, case_type):
    try:
        case_type_obj = CaseType.objects.get(domain=domain, name=case_type)
        return case_type_obj.is_deprecated
    except CaseType.DoesNotExist:
        return False


<<<<<<< HEAD
@quickcache(['domain'], timeout=24 * 60)
def used_case_props_by_domain(domain):
    case_prop_agg = NestedAggregation('case_props', CASE_PROPERTIES_PATH).aggregation(
        TermsAggregation('props', PROPERTY_KEY)
    )
    query = (
        CaseSearchES()
        .domain(domain)
        .size(0)
        .aggregation(case_prop_agg)
    )
    used_case_props = query.run().aggregations.case_props.props.keys
    return set(used_case_props)


@quickcache(['domain'], timeout=24 * 60)
def used_case_types_by_domain(domain):
    case_type_agg = TermsAggregation('case_types', 'type.exact')
    query = (
        CaseSearchES()
        .domain(domain)
        .size(0)
        .aggregation(case_type_agg)
    )
    used_case_types = query.run().aggregations.case_types.keys
    return set(used_case_types)
=======
def is_case_type_or_prop_name_valid(case_prop_name):
    pattern = '^[a-zA-Z][a-zA-Z0-9-_]*$'
    match_obj = re.match(pattern, case_prop_name)
    return match_obj is not None
>>>>>>> c68e5833
<|MERGE_RESOLUTION|>--- conflicted
+++ resolved
@@ -376,7 +376,12 @@
         return False
 
 
-<<<<<<< HEAD
+def is_case_type_or_prop_name_valid(case_prop_name):
+    pattern = '^[a-zA-Z][a-zA-Z0-9-_]*$'
+    match_obj = re.match(pattern, case_prop_name)
+    return match_obj is not None
+
+
 @quickcache(['domain'], timeout=24 * 60)
 def used_case_props_by_domain(domain):
     case_prop_agg = NestedAggregation('case_props', CASE_PROPERTIES_PATH).aggregation(
@@ -402,10 +407,4 @@
         .aggregation(case_type_agg)
     )
     used_case_types = query.run().aggregations.case_types.keys
-    return set(used_case_types)
-=======
-def is_case_type_or_prop_name_valid(case_prop_name):
-    pattern = '^[a-zA-Z][a-zA-Z0-9-_]*$'
-    match_obj = re.match(pattern, case_prop_name)
-    return match_obj is not None
->>>>>>> c68e5833
+    return set(used_case_types)