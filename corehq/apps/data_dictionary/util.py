from collections import defaultdict
from itertools import groupby
from operator import attrgetter

from django.core.exceptions import ValidationError
from django.utils.translation import gettext
from django.utils.translation import gettext_lazy as _

from corehq.apps.app_manager.app_schemas.case_properties import (
    all_case_properties_by_domain,
)
from corehq.apps.app_manager.dbaccessors import get_case_types_from_apps
from corehq.apps.data_dictionary.models import (
    CaseProperty,
    CasePropertyAllowedValue,
    CasePropertyGroup,
    CaseType,
)
from corehq.motech.fhir.utils import update_fhir_resource_property
from corehq.util.quickcache import quickcache


def generate_data_dictionary(domain):
    case_type_to_properties = _get_all_case_properties(domain)
    _create_properties_for_case_types(domain, case_type_to_properties)
    CaseType.objects.filter(domain=domain, name__in=list(case_type_to_properties)).update(fully_generated=True)
    return True


def _get_all_case_properties(domain):
    # moved here to avoid circular import
    from corehq.apps.export.models.new import CaseExportDataSchema

    case_type_to_properties = {}
    case_properties_from_apps = all_case_properties_by_domain(
        domain, include_parent_properties=False
    )

    for case_type in get_case_types_from_apps(domain):
        properties = set()
        schema = CaseExportDataSchema.generate_schema_from_builds(domain, None, case_type)

        # only the first schema contains case properties. The others contain meta info
        group_schema = schema.group_schemas[0]
        for item in group_schema.items:
            if len(item.path) > 1:
                continue

            name = item.tag if item.tag else item.path[-1].name
            if '/' not in name:
                # Filter out index and parent properties as some are stored as parent/prop in item.path
                properties.add(name)

        case_type_props_from_app = case_properties_from_apps.get(case_type, {})
        properties |= set(case_type_props_from_app)

        case_type_to_properties[case_type] = properties

    return case_type_to_properties


def _get_current_case_types_and_properties(domain):
    properties = {}
    case_types = {}

    db_case_types = CaseType.objects.filter(domain=domain).prefetch_related('properties')
    for case_type in db_case_types:
        case_types[case_type.name] = case_type
        properties[case_type.name] = set()
        for prop in case_type.properties.all():
            case_type = prop.case_type.name
            properties[case_type].add(prop.name)

    return case_types, properties


def add_properties_to_data_dictionary(domain, case_type, properties):
    if properties:
        _create_properties_for_case_types(domain, {case_type: properties})


def _create_properties_for_case_types(domain, case_type_to_prop):
    current_case_types, current_properties = _get_current_case_types_and_properties(domain)
    new_case_properties = []

    for case_type, props in case_type_to_prop.items():
        if not case_type:
            continue

        try:
            case_type_obj = current_case_types[case_type]
        except KeyError:
            case_type_obj = CaseType.objects.create(domain=domain, name=case_type)

        for prop in props:
            # don't add any properites to parent cases
            if '/' in prop:
                continue

            if (case_type not in current_properties
                    or prop not in current_properties[case_type]):
                new_case_properties.append(CaseProperty(
                    case_type=case_type_obj, name=prop
                ))

    CaseProperty.objects.bulk_create(new_case_properties)

    for case_type, props in case_type_to_prop.items():
        if case_type:
            CaseProperty.clear_caches(domain, case_type)


def get_case_property_description_dict(domain):
    """
    This returns a dictionary of the structure
    {
        case_type: {
                        case_property: description,
                        ...
                    },
        ...
    }
    for each case type and case property in the domain.
    """
    annotated_types = CaseType.objects.filter(domain=domain).prefetch_related('properties')
    descriptions_dict = {}
    for case_type in annotated_types:
        descriptions_dict[case_type.name] = {prop.name: prop.description for prop in case_type.properties.all()}
    return descriptions_dict


def get_case_property_label_dict(domain):
    """
    This returns a dictionary of the structure
    {
        case_type: {
                        case_property: label,
                        ...
                    },
        ...
    }
    for each case type and case property in the domain.
    """
    annotated_types = CaseType.objects.filter(domain=domain).prefetch_related('properties')
    labels_dict = {}
    for case_type in annotated_types:
        labels_dict[case_type.name] = {prop.name: prop.label for prop in case_type.properties.all()}
    return labels_dict


def get_values_hints_dict(domain, case_type_name):
    values_hints_dict = defaultdict(list)
    case_type = CaseType.objects.filter(domain=domain, name=case_type_name).first()
    if case_type:
        for prop in case_type.properties.all():
            if prop.data_type == 'date':
                values_hints_dict[prop.name] = [gettext('YYYY-MM-DD')]
            elif prop.data_type == 'select':
                values_hints_dict[prop.name] = [av.allowed_value for av in prop.allowed_values.all()]
    return values_hints_dict


def get_deprecated_fields(domain, case_type_name):
    deprecated_fields = set()
    case_type = CaseType.objects.filter(domain=domain, name=case_type_name).first()
    if case_type:
        deprecated_fields = set(case_type.properties.filter(deprecated=True).values_list('name', flat=True))
    return deprecated_fields


def save_case_property_group(id, name, case_type, domain, description, index, deprecated):
    """
    Takes a case property group to update and returns an error if there was one
    """
    if not name:
        return gettext('Case Property Group must have a name')

    case_type_obj = CaseType.objects.get(domain=domain, name=case_type)
    if id is not None:
        group_obj = CasePropertyGroup.objects.get(id=id, case_type=case_type_obj)
    else:
        group_obj = CasePropertyGroup(case_type=case_type_obj)

    group_obj.name = name
    if description is not None:
        group_obj.description = description
    if index is not None:
        group_obj.index = index
    if deprecated is not None:
        group_obj.deprecated = deprecated

    try:
        group_obj.full_clean(validate_unique=True)
    except ValidationError as e:
        return str(e)

    group_obj.save()


def save_case_property(name, case_type, domain=None, data_type=None,
                       description=None, label=None, group=None, deprecated=None,
                       fhir_resource_prop_path=None, fhir_resource_type=None, remove_path=False,
                       allowed_values=None, index=None):
    """
    Takes a case property to update and returns an error if there was one
    """
    if not name:
        return gettext('Case property must have a name')

    try:
        prop = CaseProperty.get_or_create(
            name=name, case_type=case_type, domain=domain
        )
    except ValueError as e:
<<<<<<< HEAD
        return gettext(str(e))
=======
        return str(e)
>>>>>>> 4fac9e95

    prop.data_type = data_type if data_type else ""
    if description is not None:
        prop.description = description
    if group is not None:
        prop.group = group
        # Allow properties to have no group
        if group:
            prop.group_obj, created = CasePropertyGroup.objects.get_or_create(name=group, case_type=prop.case_type)
        else:
            prop.group_obj = None
    if deprecated is not None:
        prop.deprecated = deprecated
    if label is not None:
        prop.label = label
    if index is not None:
        prop.index = index
    try:
        prop.full_clean()
    except ValidationError as e:
        return str(e)

    if fhir_resource_type and fhir_resource_prop_path:
        update_fhir_resource_property(prop, fhir_resource_type, fhir_resource_prop_path, remove_path)
    prop.save()

    # If caller has supplied non-None value for allowed_values, then
    # synchronize the supplied dict (key=allowed_value, value=description)
    # with the database stored values for this property.
    err_cnt = 0
    max_len = CasePropertyAllowedValue._meta.get_field('allowed_value').max_length
    if allowed_values is not None:
        obj_pks = []
        for allowed_value, av_desc in allowed_values.items():
            if len(allowed_value) > max_len:
                err_cnt += 1
            else:
                av_obj, _ = CasePropertyAllowedValue.objects.update_or_create(
                    case_property=prop, allowed_value=allowed_value, defaults={"description": av_desc})
                obj_pks.append(av_obj.pk)
        # Delete any database-resident allowed values that were not found in
        # the set supplied by caller.
        prop.allowed_values.exclude(pk__in=obj_pks).delete()

    if err_cnt:
        return gettext('Unable to save valid values longer than {} characters').format(max_len)


@quickcache(vary_on=['domain', 'exclude_deprecated'], timeout=24 * 60 * 60)
def get_data_dict_props_by_case_type(domain, exclude_deprecated=True):
    filter_kwargs = {'case_type__domain': domain}
    if exclude_deprecated:
        filter_kwargs['deprecated'] = False
    return {
        case_type: {prop.name for prop in props} for case_type, props in groupby(
            CaseProperty.objects
            .filter(**filter_kwargs)
            .select_related("case_type")
            .order_by('case_type__name'),
            key=attrgetter('case_type.name')
        )
    }


@quickcache(vary_on=['domain'], timeout=24 * 60 * 60)
def get_data_dict_case_types(domain):
    case_types = CaseType.objects.filter(domain=domain).values_list('name', flat=True)
    return set(case_types)


def get_data_dict_deprecated_case_types(domain):
    case_types = CaseType.objects.filter(domain=domain, is_deprecated=True).values_list('name', flat=True)
    return set(case_types)


def fields_to_validate(domain, case_type_name):
    filter_kwargs = {
        'case_type__domain': domain,
        'case_type__name': case_type_name,
        'data_type__in': ['date', 'select'],
    }
    props = CaseProperty.objects.filter(**filter_kwargs)
    return {prop.name: prop for prop in props}


@quickcache(['domain', 'case_type'], timeout=24 * 60 * 60)
def get_gps_properties(domain, case_type):
    return set(CaseProperty.objects.filter(
        case_type__domain=domain,
        case_type__name=case_type,
        data_type=CaseProperty.DataType.GPS,
    ).values_list('name', flat=True))


def get_column_headings(row, valid_values, sheet_name=None, case_prop_name=None):
    column_headings = []
    errors = []
    for index, cell in enumerate(row, start=1):
        if not cell.value:
            if sheet_name:
                errors.append(
                    _("Column {} in \"{}\" sheet has an empty header").format(index, sheet_name)
                )
            else:
                errors.append(
                    _("Column {} has an empty header").format(index)
                )
            continue

        cell_value = cell.value.lower()
        if cell_value in valid_values:
            column_headings.append(valid_values[cell_value])
        else:
            formatted_valid_values = ', '.join(list(valid_values.keys())).title()
            if sheet_name:
                error = _("Invalid column \"{}\" in \"{}\" sheet. Valid column names are: {}").format(
                    cell.value, sheet_name, formatted_valid_values)
                errors.append(error)
            else:
                error = _("Invalid column \"{}\". Valid column names are: {}").format(
                    cell.value, formatted_valid_values)
                errors.append(error)
    if case_prop_name and case_prop_name not in column_headings:
        if sheet_name:
            errors.append(
                _("Missing \"Case Property\" column header in \"{}\" sheet").format(sheet_name)
            )
        else:
            errors.append(_("Missing \"Case Property\" column header"))

    return column_headings, errors


def map_row_values_to_column_names(row, column_headings, default_val=None):
    row_vals = defaultdict(lambda: default_val)
    for index, cell in enumerate(row):
        column_name = column_headings[index]
        cell_val = '' if cell.value is None else str(cell.value)
        row_vals[column_name] = cell_val
    return row_vals


def is_case_type_deprecated(domain, case_type):
    try:
        case_type_obj = CaseType.objects.get(domain=domain, name=case_type)
        return case_type_obj.is_deprecated
    except CaseType.DoesNotExist:
        return False<|MERGE_RESOLUTION|>--- conflicted
+++ resolved
@@ -212,11 +212,7 @@
             name=name, case_type=case_type, domain=domain
         )
     except ValueError as e:
-<<<<<<< HEAD
-        return gettext(str(e))
-=======
         return str(e)
->>>>>>> 4fac9e95
 
     prop.data_type = data_type if data_type else ""
     if description is not None:
