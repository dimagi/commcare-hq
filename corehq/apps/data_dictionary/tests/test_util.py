--- conflicted
+++ resolved
@@ -6,21 +6,18 @@
 
 from casexml.apps.case.mock import CaseBlock
 
-<<<<<<< HEAD
-from corehq.apps.data_dictionary.models import CaseProperty, CaseType
-=======
-from corehq.apps.data_dictionary.models import CaseProperty, CaseType, CasePropertyGroup
->>>>>>> cab02269
+from corehq.apps.data_dictionary.models import (
+    CaseProperty,
+    CasePropertyGroup,
+    CaseType,
+)
 from corehq.apps.data_dictionary.tests.utils import setup_data_dictionary
 from corehq.apps.data_dictionary.util import (
     delete_case_property,
     generate_data_dictionary,
     get_case_property_deprecated_dict,
     get_case_property_description_dict,
-<<<<<<< HEAD
-=======
     get_case_property_group_name_for_properties,
->>>>>>> cab02269
     get_case_property_label_dict,
     get_column_headings,
     get_data_dict_deprecated_case_types,
