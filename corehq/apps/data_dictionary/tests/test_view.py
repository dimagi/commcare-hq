--- conflicted
+++ resolved
@@ -185,13 +185,8 @@
         response = self.client.post(self.url, post_data)
         self.assertEqual(response.status_code, 200)
         prop = self._get_property()
-<<<<<<< HEAD
-        self.assertEqual(prop.group, 'group')
+        self.assertEqual(prop.group.name, 'group')
         self.assertIsNotNone(prop.group)
-=======
-        self.assertEqual(prop.group_obj.name, 'group')
-        self.assertIsNotNone(prop.group_obj)
->>>>>>> 5795c88c
 
     def test_update_with_no_group_name(self):
         prop = self._get_property()
