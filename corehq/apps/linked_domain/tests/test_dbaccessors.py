from datetime import date, timedelta

from django.test import TestCase

from corehq.apps.accounting.models import (
    BillingAccount,
    DefaultProductPlan,
    SoftwarePlanEdition,
    Subscription,
    SubscriptionAdjustment,
)
from corehq.apps.domain.shortcuts import create_domain
from corehq.apps.linked_domain.dbaccessors import get_available_domains_to_link
from corehq.apps.linked_domain.models import DomainLink
from corehq.apps.users.dbaccessors import delete_all_users
from corehq.apps.users.models import WebUser
from corehq.util.test_utils import flag_enabled


class TestGetAvailableDomainsToLink(TestCase):

    @classmethod
    def setUpClass(cls):
        super(TestGetAvailableDomainsToLink, cls).setUpClass()

        # Setup non-enterprise subscription
        cls.non_enterprise_domain_obj_1 = create_domain('non-enterprise-1')
        cls.non_enterprise_domain_obj_2 = create_domain('non-enterprise-2')
        cls.non_enterprise_account, _ = BillingAccount.get_or_create_account_by_domain(
            cls.non_enterprise_domain_obj_1.name,
            created_by='user@test.com'
        )
        cls.non_enterprise_account.save()
        cls._add_domain_to_account(cls.non_enterprise_domain_obj_1.name,
                                   cls.non_enterprise_account,
                                   SoftwarePlanEdition.COMMUNITY)
        cls._add_domain_to_account(cls.non_enterprise_domain_obj_2.name,
                                   cls.non_enterprise_account,
                                   SoftwarePlanEdition.COMMUNITY)

        # Setup enterprise subscription
        cls.enterprise_domain_obj_1 = create_domain('enterprise-1')
        cls.enterprise_domain_obj_2 = create_domain('enterprise-2')
        cls.enterprise_account, _ = BillingAccount.get_or_create_account_by_domain(
            cls.enterprise_domain_obj_1.name,
            created_by='user@test.com'
        )
        cls.enterprise_account.save()
        cls._add_domain_to_account(cls.enterprise_domain_obj_1.name,
                                   cls.enterprise_account,
                                   SoftwarePlanEdition.ENTERPRISE)

        cls._add_domain_to_account(cls.enterprise_domain_obj_2.name,
                                   cls.enterprise_account,
                                   SoftwarePlanEdition.ENTERPRISE)

        cls.user = WebUser.create(
            domain=cls.enterprise_domain_obj_1.name,
            username='user@enterprise.com',
            password='***',
            created_by=None,
            created_via=None,
        )
        cls.user.delete_domain_membership(cls.enterprise_domain_obj_1.name)

    @classmethod
    def tearDownClass(cls):
<<<<<<< HEAD
        delete_all_users()
        cls.non_enterprise_domain_obj_1.delete()
        cls.non_enterprise_domain_obj_2.delete()
        cls.enterprise_domain_obj_1.delete()
        cls.enterprise_domain_obj_2.delete()
        SubscriptionAdjustment.objects.all().delete()
        Subscription.visible_and_suppressed_objects.all().delete()
        cls.non_enterprise_account.delete()
        cls.enterprise_account.delete()
=======
        cls.user.delete(cls.test_domain_obj1.name, deleted_by=None)
        cls.test_domain_obj1.delete()
        cls.test_domain_obj2.delete()
        cls.upstream_domain_obj.delete()
        cls.downstream_domain_obj.delete()
>>>>>>> 4467259e
        super(TestGetAvailableDomainsToLink, cls).tearDownClass()

    def test_non_enterprise_account_returns_empty_list(self):
        self.user.add_domain_membership(self.non_enterprise_domain_obj_1.name)
        self.user.set_role(self.non_enterprise_domain_obj_1.name, 'admin')
        self.user.add_domain_membership(self.non_enterprise_domain_obj_2.name)
        self.user.set_role(self.non_enterprise_domain_obj_2.name, 'admin')
        self.user.save()
        self.addCleanup(self.user.delete_domain_membership, domain=self.non_enterprise_domain_obj_1.name)
        self.addCleanup(self.user.delete_domain_membership, domain=self.non_enterprise_domain_obj_2.name)

        available_domains = get_available_domains_to_link(self.non_enterprise_domain_obj_1.name, self.user)
        self.assertEqual([], available_domains)

    @flag_enabled("LINKED_DOMAINS")
    def test_non_enterprise_account_with_feature_flag_returns_some(self):
        self.user.add_domain_membership(self.non_enterprise_domain_obj_1.name)
        self.user.add_domain_membership(self.non_enterprise_domain_obj_2.name)
        self.user.save()
        self.addCleanup(self.user.delete_domain_membership, domain=self.non_enterprise_domain_obj_1.name)
        self.addCleanup(self.user.delete_domain_membership, domain=self.non_enterprise_domain_obj_2.name)

        available_domains = get_available_domains_to_link(self.non_enterprise_domain_obj_1.name, self.user)
        self.assertEqual(1, len(available_domains))
        self.assertEqual(self.non_enterprise_domain_obj_2.name, available_domains[0])

    def test_enterprise_account_with_admin_user_returns_some(self):
        self.user.add_domain_membership(self.enterprise_domain_obj_1.name)
        self.user.set_role(self.enterprise_domain_obj_1.name, 'admin')
        self.user.add_domain_membership(self.enterprise_domain_obj_2.name)
        self.user.set_role(self.enterprise_domain_obj_2.name, 'admin')
        self.user.save()
        self.addCleanup(self.user.delete_domain_membership, domain=self.enterprise_domain_obj_1.name)
        self.addCleanup(self.user.delete_domain_membership, domain=self.enterprise_domain_obj_2.name)

        available_domains = get_available_domains_to_link(self.enterprise_domain_obj_1.name, self.user)
        self.assertEqual(1, len(available_domains))
        self.assertEqual(self.enterprise_domain_obj_2.name, available_domains[0])

    def test_enterprise_account_without_admin_user_returns_empty_list(self):
        self.user.add_domain_membership(self.enterprise_domain_obj_1.name)
        self.user.add_domain_membership(self.enterprise_domain_obj_2.name)
        self.user.save()
        self.addCleanup(self.user.delete_domain_membership, domain=self.enterprise_domain_obj_1.name)
        self.addCleanup(self.user.delete_domain_membership, domain=self.enterprise_domain_obj_2.name)

        available_domains = get_available_domains_to_link(self.enterprise_domain_obj_1.name, self.user)
        self.assertEqual([], available_domains)

    def test_enterprise_account_with_admin_user_in_upstream_returns_empty_list(self):
        self.user.add_domain_membership(self.enterprise_domain_obj_1.name)
        self.user.set_role(self.enterprise_domain_obj_1.name, 'admin')
        self.user.add_domain_membership(self.enterprise_domain_obj_2.name, is_admin=False)
        self.user.save()
        self.addCleanup(self.user.delete_domain_membership, domain=self.enterprise_domain_obj_1.name)
        self.addCleanup(self.user.delete_domain_membership, domain=self.enterprise_domain_obj_2.name)

        available_domains = get_available_domains_to_link(self.enterprise_domain_obj_1.name, self.user)
        self.assertEqual([], available_domains)

    def test_enterprise_account_with_linked_domains_returns_empty_list(self):
        self.user.add_domain_membership(self.enterprise_domain_obj_1.name)
        self.user.set_role(self.enterprise_domain_obj_1.name, 'admin')
        self.user.add_domain_membership(self.enterprise_domain_obj_2.name)
        self.user.set_role(self.enterprise_domain_obj_2.name, 'admin')
        self.user.save()
        self.addCleanup(self.user.delete_domain_membership, domain=self.enterprise_domain_obj_1.name)
        self.addCleanup(self.user.delete_domain_membership, domain=self.enterprise_domain_obj_2.name)

        link = DomainLink.link_domains(self.enterprise_domain_obj_2.name, self.enterprise_domain_obj_1.name)
        self.addCleanup(link.delete)

        available_domains = get_available_domains_to_link(self.enterprise_domain_obj_2.name, self.user)
        self.assertEqual([], available_domains)

    @flag_enabled("LINKED_DOMAINS")
    def test_non_enterprise_account_with_linked_domains_returns_empty_list(self):
        self.user.add_domain_membership(self.non_enterprise_domain_obj_1.name)
        self.user.set_role(self.non_enterprise_domain_obj_1.name, 'admin')
        self.user.add_domain_membership(self.non_enterprise_domain_obj_2.name)
        self.user.set_role(self.non_enterprise_domain_obj_2.name, 'admin')
        self.user.save()
        self.addCleanup(self.user.delete_domain_membership, domain=self.non_enterprise_domain_obj_1.name)
        self.addCleanup(self.user.delete_domain_membership, domain=self.non_enterprise_domain_obj_2.name)

        link = DomainLink.link_domains(
            self.non_enterprise_domain_obj_2.name,
            self.non_enterprise_domain_obj_1.name
        )
        self.addCleanup(link.delete)

        available_domains = get_available_domains_to_link(self.non_enterprise_domain_obj_1.name, self.user)
        self.assertEqual([], available_domains)

    @classmethod
    def _add_domain_to_account(cls, domain_name, account, edition):
        subscription = Subscription.new_domain_subscription(
            account, domain_name,
            DefaultProductPlan.get_default_plan_version(edition=edition),
            date_start=date.today() - timedelta(days=3)
        )
        subscription.is_active = True
        subscription.save()<|MERGE_RESOLUTION|>--- conflicted
+++ resolved
@@ -12,7 +12,6 @@
 from corehq.apps.domain.shortcuts import create_domain
 from corehq.apps.linked_domain.dbaccessors import get_available_domains_to_link
 from corehq.apps.linked_domain.models import DomainLink
-from corehq.apps.users.dbaccessors import delete_all_users
 from corehq.apps.users.models import WebUser
 from corehq.util.test_utils import flag_enabled
 
@@ -65,8 +64,7 @@
 
     @classmethod
     def tearDownClass(cls):
-<<<<<<< HEAD
-        delete_all_users()
+        cls.user.delete(cls.enterprise_domain_obj_1.name, deleted_by=None)
         cls.non_enterprise_domain_obj_1.delete()
         cls.non_enterprise_domain_obj_2.delete()
         cls.enterprise_domain_obj_1.delete()
@@ -75,13 +73,6 @@
         Subscription.visible_and_suppressed_objects.all().delete()
         cls.non_enterprise_account.delete()
         cls.enterprise_account.delete()
-=======
-        cls.user.delete(cls.test_domain_obj1.name, deleted_by=None)
-        cls.test_domain_obj1.delete()
-        cls.test_domain_obj2.delete()
-        cls.upstream_domain_obj.delete()
-        cls.downstream_domain_obj.delete()
->>>>>>> 4467259e
         super(TestGetAvailableDomainsToLink, cls).tearDownClass()
 
     def test_non_enterprise_account_returns_empty_list(self):
