import uuid
from datetime import datetime

from django.test.testcases import SimpleTestCase, TestCase

import pytz

from corehq.apps.app_manager.models import Application, LinkedApplication
from corehq.apps.domain.shortcuts import create_domain
from corehq.apps.fixtures.models import LookupTable, TypeField
from corehq.apps.linked_domain.const import (
    DOMAIN_LEVEL_DATA_MODELS,
    FEATURE_FLAG_DATA_MODELS,
    MODEL_APP,
    MODEL_AUTO_UPDATE_RULE,
    MODEL_FIXTURE,
    MODEL_FLAGS,
    MODEL_KEYWORD,
    MODEL_REPORT,
    SUPERUSER_DATA_MODELS,
)
from corehq.apps.linked_domain.models import (
    AppLinkDetail,
    DomainLink,
    DomainLinkHistory,
    FixtureLinkDetail,
    KeywordLinkDetail,
    ReportLinkDetail,
    UpdateRuleLinkDetail,
)
from corehq.apps.linked_domain.view_helpers import (
    build_app_view_model,
    build_domain_level_view_models,
    build_feature_flag_view_models,
    build_fixture_view_model,
    build_keyword_view_model,
    build_pullable_view_models_from_data_models,
    build_report_view_model,
    build_superuser_view_models,
    build_ucr_expression_view_model,
    build_view_models_from_data_models,
    get_upstream_and_downstream_apps,
    get_upstream_and_downstream_fixtures,
    get_upstream_and_downstream_keywords,
    get_upstream_and_downstream_reports,
    get_upstream_and_downstream_update_rules,
    get_upstream_and_downstream_ucr_expressions,
    pop_app,
    pop_fixture,
    pop_keyword,
    pop_report,
    pop_ucr_expression,
)
from corehq.apps.sms.models import Keyword, KeywordAction
from corehq.apps.userreports.const import UCR_NAMED_EXPRESSION
from corehq.apps.userreports.dbaccessors import delete_all_report_configs
from corehq.apps.userreports.models import (
    DataSourceConfiguration,
    ReportConfiguration,
    ReportMeta,
    UCRExpression,
)
<<<<<<< HEAD
from corehq.util.test_utils import flag_enabled, privilege_enabled
from corehq import privileges
=======
from corehq.apps.data_interfaces.models import AutomaticUpdateRule
from corehq.util.test_utils import flag_enabled
>>>>>>> 9ade2896


def _create_report(domain, title="report", upstream_id=None, should_save=True, app_id=None):
    data_source = DataSourceConfiguration(
        domain=domain,
        table_id=uuid.uuid4().hex,
        referenced_doc_type='XFormInstance',
    )
    data_source.meta.build.app_id = app_id
    data_source.save()
    report = ReportConfiguration(
        domain=domain,
        config_id=data_source._id,
        title=title,
        report_meta=ReportMeta(created_by_builder=True, master_id=upstream_id),
    )
    if should_save:
        report.save()

    return report


def _create_keyword(domain, name="ping", upstream_id=None, should_save=True, is_grouped=False):
    keyword = Keyword(
        domain=domain,
        keyword=name,
        description="The description",
        override_open_sessions=True,
        upstream_id=upstream_id
    )

    if should_save:
        keyword.save()

    if is_grouped:
        keyword.keywordaction_set.create(
            recipient=KeywordAction.RECIPIENT_USER_GROUP,
            recipient_id='abc123',
            action=KeywordAction.ACTION_SMS,
            message_content='Test',
        )

    return keyword


def _create_ucr_expression(domain, name="ping", upstream_id=None, should_save=True,):
    ucr_expression = UCRExpression(
        domain=domain,
        name=name,
        description="The description",
        expression_type=UCR_NAMED_EXPRESSION,
        definition={"type": "constant", "constant": "Constant repetition carries conviction."},
        upstream_id=upstream_id,
    )

    if should_save:
        ucr_expression.save()

    return ucr_expression


def _create_fixture(domain, tag="table", should_save=True):
    data_type = LookupTable(
        domain=domain,
        tag=tag,
        fields=[
            TypeField(
                name="fixture_property",
                properties=["test"]
            )
        ],
        item_attributes=[],
        is_global=True
    )
    if should_save:
        data_type.save()

    return data_type


def _create_update_rule(domain, name="update_rule", workflow=AutomaticUpdateRule.WORKFLOW_CASE_UPDATE,
                        should_save=True):
    rule = AutomaticUpdateRule(
        domain=domain,
        name=name,
        case_type='test',
        active=True,
        workflow=workflow
    )

    if should_save:
        rule.save()

    return rule


class BaseLinkedDomainTest(TestCase):
    @classmethod
    def setUpClass(cls):
        super(BaseLinkedDomainTest, cls).setUpClass()
        cls.upstream_domain_obj = create_domain('upstream-domain')
        cls.upstream_domain = cls.upstream_domain_obj.name
        cls.downstream_domain_obj = create_domain('downstream-domain')
        cls.downstream_domain = cls.downstream_domain_obj.name

        cls.original_app = Application.new_app(cls.upstream_domain, "Original Application")
        cls.original_app.linked_whitelist = [cls.downstream_domain]
        cls.original_app.save()

        cls.linked_app = LinkedApplication.new_app(cls.downstream_domain, "Linked Application")
        cls.linked_app.upstream_app_id = cls.original_app._id
        cls.linked_app.save()

        cls.original_report = _create_report(cls.upstream_domain)
        cls.linked_report = _create_report(cls.downstream_domain, upstream_id=cls.original_report._id)

        cls.original_keyword = _create_keyword(cls.upstream_domain)
        cls.linked_keyword = _create_keyword(cls.downstream_domain, upstream_id=cls.original_keyword.id)

        cls.original_ucr_expression = _create_ucr_expression(cls.upstream_domain)
        cls.linked_ucr_expression = _create_ucr_expression(
            cls.downstream_domain, upstream_id=cls.original_ucr_expression.id
        )

        cls.original_fixture = _create_fixture(cls.upstream_domain)
        # Couch lookup tables are cleaned up by domain deletion

        cls.domain_link = DomainLink.link_domains(cls.downstream_domain, cls.upstream_domain)

    @classmethod
    def tearDownClass(cls):
        delete_all_report_configs()
        cls.original_keyword.delete()
        cls.linked_keyword.delete()
        cls.original_report.delete()
        cls.linked_report.delete()
        cls.linked_app.delete()
        cls.original_app.delete()
        cls.domain_link.delete()
        cls.upstream_domain_obj.delete()
        cls.downstream_domain_obj.delete()
        super(BaseLinkedDomainTest, cls).tearDownClass()


class TestGetDataModels(BaseLinkedDomainTest):

    def test_get_apps_for_upstream_domain(self):
        expected_upstream_app_names = [self.original_app._id]
        expected_downstream_app_names = []

        upstream_apps, downstream_apps = get_upstream_and_downstream_apps(self.upstream_domain)
        actual_upstream_app_names = [app._id for app in upstream_apps.values()]
        actual_downstream_app_names = [app._id for app in downstream_apps.values()]

        self.assertEqual(expected_upstream_app_names, actual_upstream_app_names)
        self.assertEqual(expected_downstream_app_names, actual_downstream_app_names)

    def test_get_apps_for_downstream_domain(self):
        expected_upstream_app_names = []
        expected_downstream_app_names = [self.linked_app._id]

        upstream_apps, downstream_apps = get_upstream_and_downstream_apps(self.downstream_domain)
        actual_upstream_app_names = [app._id for app in upstream_apps.values()]
        actual_downstream_app_names = [app._id for app in downstream_apps.values()]

        self.assertEqual(expected_upstream_app_names, actual_upstream_app_names)
        self.assertEqual(expected_downstream_app_names, actual_downstream_app_names)

    def test_get_reports_for_upstream_domain(self):
        expected_upstream_reports = [self.original_report._id]
        expected_downstream_reports = []

        upstream_reports, downstream_reports = get_upstream_and_downstream_reports(self.upstream_domain)
        actual_upstream_reports = [report._id for report in upstream_reports.values()]
        actual_downstream_reports = [report._id for report in downstream_reports.values()]

        self.assertEqual(expected_upstream_reports, actual_upstream_reports)
        self.assertEqual(expected_downstream_reports, actual_downstream_reports)

    def test_get_reports_for_downstream_domain(self):
        expected_upstream_reports = []
        expected_downstream_reports = [self.linked_report._id]

        upstream_reports, downstream_reports = get_upstream_and_downstream_reports(self.downstream_domain)
        actual_upstream_reports = [report._id for report in upstream_reports.values()]
        actual_downstream_reports = [report._id for report in downstream_reports.values()]

        self.assertEqual(expected_upstream_reports, actual_upstream_reports)
        self.assertEqual(expected_downstream_reports, actual_downstream_reports)

    def test_get_keywords_for_upstream_domain(self):
        expected_upstream_keywords = [str(self.original_keyword.id)]
        expected_downstream_keywords = []

        upstream_keywords, downstream_keywords = get_upstream_and_downstream_keywords(self.upstream_domain)
        actual_upstream_keywords = [str(keyword.id) for keyword in upstream_keywords.values()]
        actual_downstream_keywords = [str(keyword.id) for keyword in downstream_keywords.values()]

        self.assertEqual(expected_upstream_keywords, actual_upstream_keywords)
        self.assertEqual(expected_downstream_keywords, actual_downstream_keywords)

    def test_get_keywords_for_downstream_domain(self):
        expected_upstream_keywords = []
        expected_downstream_keywords = [str(self.linked_keyword.id)]

        upstream_keywords, downstream_keywords = get_upstream_and_downstream_keywords(self.downstream_domain)
        actual_upstream_keywords = [str(keyword.id) for keyword in upstream_keywords.values()]
        actual_downstream_keywords = [str(keyword.id) for keyword in downstream_keywords.values()]

        self.assertEqual(expected_upstream_keywords, actual_upstream_keywords)
        self.assertEqual(expected_downstream_keywords, actual_downstream_keywords)

    def test_get_ucr_expressions_for_upstream_domain(self):
        expected_upstream_ucr_expressions = [str(self.original_ucr_expression.id)]
        expected_downstream_ucr_expressions = []

        upstream_ucr_expressions, downstream_ucr_expressions = get_upstream_and_downstream_ucr_expressions(
            self.upstream_domain
        )
        actual_upstream_ucr_expressions = [
            str(ucr_expression.id) for ucr_expression in upstream_ucr_expressions.values()
        ]
        actual_downstream_ucr_expressions = [
            str(ucr_expression.id) for ucr_expression in downstream_ucr_expressions.values()
        ]

        self.assertEqual(expected_upstream_ucr_expressions, actual_upstream_ucr_expressions)
        self.assertEqual(expected_downstream_ucr_expressions, actual_downstream_ucr_expressions)

    def test_get_ucr_expressions_for_downstream_domain(self):
        expected_upstream_ucr_expressions = []
        expected_downstream_ucr_expressions = [str(self.linked_ucr_expression.id)]

        upstream_ucr_expressions, downstream_ucr_expressions = get_upstream_and_downstream_ucr_expressions(
            self.downstream_domain
        )
        actual_upstream_ucr_expressions = [
            str(ucr_expression.id) for ucr_expression in upstream_ucr_expressions.values()
        ]
        actual_downstream_ucr_expressions = [
            str(ucr_expression.id) for ucr_expression in downstream_ucr_expressions.values()
        ]

        self.assertEqual(expected_upstream_ucr_expressions, actual_upstream_ucr_expressions)
        self.assertEqual(expected_downstream_ucr_expressions, actual_downstream_ucr_expressions)

    def test_get_fixtures_for_upstream_domain(self):
        expected_upstream_fixtures = [self.original_fixture.id]
        expected_downstream_fixtures = []

        upstream_fixtures, downstream_fixtures = get_upstream_and_downstream_fixtures(self.upstream_domain, None)
        actual_upstream_fixtures = [fixture.id for fixture in upstream_fixtures.values()]
        actual_downstream_fixtures = [fixture.id for fixture in downstream_fixtures.values()]

        self.assertEqual(expected_upstream_fixtures, actual_upstream_fixtures)
        self.assertEqual(expected_downstream_fixtures, actual_downstream_fixtures)

    def test_get_fixtures_for_downstream_domain(self):
        expected_upstream_fixtures = []
        expected_downstream_fixtures = [self.original_fixture.id]

        upstream_fixtures, downstream_fixtures = get_upstream_and_downstream_fixtures(
            self.downstream_domain, self.domain_link
        )
        actual_upstream_fixtures = [fixture.id for fixture in upstream_fixtures.values()]
        actual_downstream_fixtures = [fixture.id for fixture in downstream_fixtures.values()]

        self.assertEqual(expected_upstream_fixtures, actual_upstream_fixtures)
        self.assertEqual(expected_downstream_fixtures, actual_downstream_fixtures)


class TestBuildIndividualViewModels(TestCase):
    @classmethod
    def setUpClass(cls):
        super(TestBuildIndividualViewModels, cls).setUpClass()
        cls.domain_obj = create_domain('test-create-view-model-domain')
        cls.domain = cls.domain_obj.name

    @classmethod
    def tearDownClass(cls):
        cls.domain_obj.delete()
        super(TestBuildIndividualViewModels, cls).tearDownClass()

    def test_build_app_view_model_returns_match(self):
        app = Application.new_app(self.domain, "Test Application")
        # set _id rather than actually saving the object
        app._id = 'abc123'

        expected_view_model = {
            'type': 'app',
            'name': 'Application (Test Application)',
            'detail': {'app_id': 'abc123'},
            'last_update': None,
            'can_update': True,
            'is_linkable': True,
        }

        actual_view_model = build_app_view_model(app)
        self.assertEqual(expected_view_model, actual_view_model)

    def test_build_app_view_model_with_none_returns_none(self):
        app = None
        actual_view_model = build_app_view_model(app)
        self.assertIsNone(actual_view_model)

    def test_build_app_view_model_with_empty_dict_returns_none(self):
        app = {}
        actual_view_model = build_app_view_model(app)
        self.assertIsNone(actual_view_model)

    def test_build_fixture_view_model_returns_match(self):
        fixture = _create_fixture(self.domain, tag="test-table", should_save=False)
        expected_view_model = {
            'type': 'fixture',
            'name': 'Lookup Table (test-table)',
            'detail': {'tag': 'test-table'},
            'last_update': None,
            'can_update': True,
            'is_linkable': True,
        }
        actual_view_model = build_fixture_view_model(fixture)
        self.assertEqual(expected_view_model, actual_view_model)

    def test_build_fixture_view_model_with_none_returns_none(self):
        fixture = None
        actual_view_model = build_fixture_view_model(fixture)
        self.assertIsNone(actual_view_model)

    def test_build_fixture_view_model_with_empty_returns_none(self):
        fixture = {}
        actual_view_model = build_fixture_view_model(fixture)
        self.assertIsNone(actual_view_model)

    def test_build_report_view_model(self):
        report = _create_report(self.domain, title='report-test', should_save=False)
        report._id = 'abc123'
        expected_view_model = {
            'type': 'report',
            'name': 'Report (report-test)',
            'detail': {'report_id': 'abc123'},
            'last_update': None,
            'can_update': True,
            'is_linkable': True,
        }

        actual_view_model = build_report_view_model(report)
        self.assertEqual(expected_view_model, actual_view_model)

    def test_build_report_view_model_with_none_returns_none(self):
        report = None
        actual_view_model = build_report_view_model(report)
        self.assertIsNone(actual_view_model)

    def test_build_report_view_model_with_empty_returns_none(self):
        report = {}
        actual_view_model = build_report_view_model(report)
        self.assertIsNone(actual_view_model)

    def test_build_keyword_view_model_returns_match(self):
        keyword = _create_keyword(self.domain, name='keyword-test', should_save=False)
        keyword.id = '100'

        expected_view_model = {
            'type': 'keyword',
            'name': 'Keyword (keyword-test)',
            'detail': {'keyword_id': '100'},
            'last_update': None,
            'can_update': True,
            'is_linkable': True,
        }

        actual_view_model = build_keyword_view_model(keyword)
        self.assertEqual(expected_view_model, actual_view_model)

    def test_build_keyword_view_model_with_none_returns_none(self):
        keyword = None
        actual_view_model = build_keyword_view_model(keyword)
        self.assertIsNone(actual_view_model)

    def test_build_keyword_view_model_with_empty_returns_none(self):
        keyword = {}
        actual_view_model = build_keyword_view_model(keyword)
        self.assertIsNone(actual_view_model)

    def test_build_keyword_view_model_with_grouped_returns_unlinkable(self):
        keyword = _create_keyword(self.domain, name='keyword-test', is_grouped=True)
        expected_view_model = {
            'type': 'keyword',
            'name': 'Keyword (keyword-test)',
            'detail': {'keyword_id': f'{keyword.id}'},
            'last_update': None,
            'can_update': True,
            'is_linkable': False,
        }

        actual_view_model = build_keyword_view_model(keyword)
        self.assertEqual(expected_view_model, actual_view_model)

    def test_build_ucr_expression_view_model_returns_match(self):
        ucr_expression = _create_ucr_expression(self.domain, should_save=False)
        ucr_expression.id = '100'

        expected_view_model = {
            'type': 'ucr_expression',
            'name': f'Data Expressions and Filters ({ucr_expression.name})',
            'detail': {'ucr_expression_id': '100'},
            'last_update': None,
            'can_update': True,
            'is_linkable': True,
        }

        actual_view_model = build_ucr_expression_view_model(ucr_expression)
        self.assertEqual(expected_view_model, actual_view_model)

    def test_build_ucr_expression_view_model_with_none_returns_none(self):
        ucr_expression = None
        actual_view_model = build_ucr_expression_view_model(ucr_expression)
        self.assertIsNone(actual_view_model)

    def test_build_ucr_expression_view_model_with_empty_returns_none(self):
        ucr_expression = {}
        actual_view_model = build_ucr_expression_view_model(ucr_expression)
        self.assertIsNone(actual_view_model)


class TestBuildFeatureFlagViewModels(TestCase):

    @classmethod
    def setUpClass(cls):
        super(TestBuildFeatureFlagViewModels, cls).setUpClass()
        cls.domain_obj = create_domain('test-build-ff-view-models')
        cls.domain = cls.domain_obj.name

    @classmethod
    def tearDownClass(cls):
        cls.domain_obj.delete()
        super(TestBuildFeatureFlagViewModels, cls).tearDownClass()

    def test_build_feature_flag_view_models_returns_empty(self):
        expected_view_models = []

        view_models = build_feature_flag_view_models(self.domain)

        self.assertEqual(expected_view_models, view_models)

    @flag_enabled('SYNC_SEARCH_CASE_CLAIM')
    def test_build_feature_flag_view_models_returns_case_search(self):
        expected_view_models = [
            {
                'type': 'case_search_data',
                'name': 'Case Search Settings',
                'detail': None,
                'last_update': 'Never',
                'can_update': True,
                'is_linkable': True,
            }
        ]
        view_models = build_feature_flag_view_models(self.domain)

        self.assertEqual(expected_view_models, view_models)

    @flag_enabled('WIDGET_DIALER')
    def test_build_feature_flag_view_models_returns_dialer_settings(self):
        expected_view_models = [
            {
                'type': 'dialer_settings',
                'name': 'Dialer Settings',
                'detail': None,
                'last_update': 'Never',
                'can_update': True,
                'is_linkable': True,
            }
        ]
        view_models = build_feature_flag_view_models(self.domain)

        self.assertEqual(expected_view_models, view_models)

    @flag_enabled('GAEN_OTP_SERVER')
    def test_build_feature_flag_view_models_returns_otp_settings(self):
        expected_view_models = [
            {
                'type': 'otp_settings',
                'name': 'OTP Pass-through Settings',
                'detail': None,
                'last_update': 'Never',
                'can_update': True,
                'is_linkable': True,
            }
        ]
        view_models = build_feature_flag_view_models(self.domain)

        self.assertEqual(expected_view_models, view_models)

    @flag_enabled('HMAC_CALLOUT')
    def test_build_feature_flag_view_models_returns_hmac_callout(self):
        expected_view_models = [
            {
                'type': 'hmac_callout_settings',
                'name': 'Signed Callout',
                'detail': None,
                'last_update': 'Never',
                'can_update': True,
                'is_linkable': True,
            }
        ]
        view_models = build_feature_flag_view_models(self.domain)

        self.assertEqual(expected_view_models, view_models)

    @flag_enabled('COMMTRACK')
    def test_build_feature_flag_view_models_returns_product_data_fields(self):
        expected_view_models = [
            {
                'type': 'custom_product_data',
                'name': 'Custom Product Data Fields',
                'detail': None,
                'last_update': 'Never',
                'can_update': True,
                'is_linkable': True,
            }
        ]
        view_models = build_feature_flag_view_models(self.domain)

        self.assertEqual(expected_view_models, view_models)

    @flag_enabled('EMBEDDED_TABLEAU')
    def test_build_feature_flag_view_models_returns_tableau_server_and_visualizations(self):
        expected_view_models = [
            {
                'type': 'tableau_server_and_visualizations',
                'name': 'Tableau Server and Visualizations',
                'detail': None,
                'last_update': 'Never',
                'can_update': True,
                'is_linkable': True,
            }
        ]
        view_models = build_feature_flag_view_models(self.domain)

        self.assertEqual(expected_view_models, view_models)


class TestBuildDomainLevelViewModels(SimpleTestCase):

    def test_build_domain_level_view_models_returns_all(self):
        expected_view_models = [
            {
                'type': 'custom_user_data',
                'name': 'Custom User Data Fields',
                'detail': None,
                'last_update': 'Never',
                'can_update': True,
                'is_linkable': True,
            },
            {
                'type': 'custom_location_data',
                'name': 'Custom Location Data Fields',
                'detail': None,
                'last_update': 'Never',
                'can_update': True,
                'is_linkable': True,
            },
            {
                'type': 'roles',
                'name': 'User Roles',
                'detail': None,
                'last_update': 'Never',
                'can_update': True,
                'is_linkable': True,
            },
            {
                'type': 'previews',
                'name': 'Feature Previews',
                'detail': None,
                'last_update': 'Never',
                'can_update': True,
                'is_linkable': True,
            },
            {
                'type': 'auto_update_rules',
                'name': 'Automatic Update Rules',
                'detail': None,
                'last_update': 'Never',
                'can_update': True,
                'is_linkable': True,
            },
            {
                'type': 'data_dictionary',
                'name': 'Data Dictionary',
                'detail': None,
                'last_update': 'Never',
                'can_update': True,
                'is_linkable': True,
            },
        ]

        view_models = build_domain_level_view_models()
        self.assertEqual(expected_view_models, view_models)

    def test_build_domain_level_view_models_ignores_models(self):
        expected_view_models = []
        ignore_models = dict(DOMAIN_LEVEL_DATA_MODELS).keys()

        view_models = build_domain_level_view_models(ignore_models=ignore_models)

        self.assertEqual(expected_view_models, view_models)


class TestBuildSuperuserViewModels(SimpleTestCase):

    def test_build_superuser_view_models_returns_all(self):
        expected_view_models = [
            {
                'type': 'toggles',
                'name': 'Feature Flags',
                'detail': None,
                'last_update': 'Never',
                'can_update': True,
                'is_linkable': True,
            },
        ]

        view_models = build_superuser_view_models()
        self.assertEqual(expected_view_models, view_models)

    def test_build_superuser_view_models_ignores_models(self):
        expected_view_models = []
        ignore_models = dict(SUPERUSER_DATA_MODELS).keys()

        view_models = build_superuser_view_models(ignore_models=ignore_models)

        self.assertEqual(expected_view_models, view_models)


class TestBuildViewModelsFromDataModels(BaseLinkedDomainTest):
    """
    Testing for length of view models below is sufficient because the content is tested in a lower level test
    See TestBuildIndividualViewModels, TestBuildFeatureFlagViewModels, TestBuildDomainLevelViewModels,
    TestBuildSuperuserViewModels
    """

    def test_domain_level_view_models_are_built(self):
        view_models = build_view_models_from_data_models(self.downstream_domain, {}, {}, {}, {}, {}, {})
        expected_length = len(DOMAIN_LEVEL_DATA_MODELS)
        self.assertEqual(expected_length, len(view_models))

    def test_domain_level_view_models_are_ignored(self):
        view_models = build_view_models_from_data_models(
            self.downstream_domain, {}, {}, {}, {}, {}, {}, ignore_models=dict(DOMAIN_LEVEL_DATA_MODELS).keys()
        )
        self.assertEqual(0, len(view_models))

    @privilege_enabled(privileges.DATA_DICTIONARY)
    @flag_enabled('SYNC_SEARCH_CASE_CLAIM')
    @flag_enabled('WIDGET_DIALER')
    @flag_enabled('GAEN_OTP_SERVER')
    @flag_enabled('HMAC_CALLOUT')
    @flag_enabled('EMBEDDED_TABLEAU')
    @flag_enabled('COMMTRACK')
    def test_feature_flag_view_models_are_built(self):
        view_models = build_view_models_from_data_models(self.downstream_domain, {}, {}, {}, {}, {}, {})
        expected_length = len(DOMAIN_LEVEL_DATA_MODELS) + len(FEATURE_FLAG_DATA_MODELS)
        self.assertEqual(expected_length, len(view_models))

    @privilege_enabled(privileges.DATA_DICTIONARY)
    @flag_enabled('SYNC_SEARCH_CASE_CLAIM')
    @flag_enabled('WIDGET_DIALER')
    @flag_enabled('GAEN_OTP_SERVER')
    @flag_enabled('HMAC_CALLOUT')
    @flag_enabled('EMBEDDED_TABLEAU')
    @flag_enabled('COMMTRACK')
    def test_feature_flag_view_models_are_ignored(self):
        view_models = build_view_models_from_data_models(
            self.downstream_domain, {}, {}, {}, {}, {}, {}, ignore_models=dict(FEATURE_FLAG_DATA_MODELS).keys()
        )
        expected_length = len(DOMAIN_LEVEL_DATA_MODELS)
        self.assertEqual(expected_length, len(view_models))

    def test_superuser_view_models_are_built_if_superuser(self):
        view_models = build_view_models_from_data_models(
            self.downstream_domain, {}, {}, {}, {}, {}, {}, is_superuser=True
        )
        expected_length = len(DOMAIN_LEVEL_DATA_MODELS) + len(SUPERUSER_DATA_MODELS)
        self.assertEqual(expected_length, len(view_models))

    def test_superuser_view_models_are_not_built_if_not_superuser(self):
        # same as test_domain_level_view_models_are_built, but added to be explicit
        view_models = build_view_models_from_data_models(
            self.downstream_domain, {}, {}, {}, {}, {}, {}, is_superuser=False
        )
        expected_length = len(DOMAIN_LEVEL_DATA_MODELS)
        self.assertEqual(expected_length, len(view_models))

    def test_superuser_view_models_are_ignored(self):
        view_models = build_view_models_from_data_models(self.downstream_domain, {}, {}, {}, {}, {}, {},
                                                         ignore_models=dict(SUPERUSER_DATA_MODELS).keys(),
                                                         is_superuser=True)
        expected_length = len(DOMAIN_LEVEL_DATA_MODELS)
        self.assertEqual(expected_length, len(view_models))

    def test_app_view_models_are_built(self):
        _, downstream_apps = get_upstream_and_downstream_apps(self.downstream_domain)
        view_models = build_view_models_from_data_models(self.downstream_domain, downstream_apps,
                                                         {}, {}, {}, {}, {})
        expected_length = len(DOMAIN_LEVEL_DATA_MODELS) + 1
        self.assertEqual(expected_length, len(view_models))

    def test_fixture_view_models_are_built(self):
        _, downstream_fixtures = get_upstream_and_downstream_fixtures(self.downstream_domain, self.domain_link)
        view_models = build_view_models_from_data_models(
            self.downstream_domain, {}, downstream_fixtures, {}, {}, {}, {}
        )
        expected_length = len(DOMAIN_LEVEL_DATA_MODELS) + 1
        self.assertEqual(expected_length, len(view_models))

    def test_report_view_models_are_built(self):
        _, downstream_reports = get_upstream_and_downstream_reports(self.downstream_domain)
        view_models = build_view_models_from_data_models(
            self.downstream_domain, {}, {}, downstream_reports, {}, {}, {}
        )
        expected_length = len(DOMAIN_LEVEL_DATA_MODELS) + 1
        self.assertEqual(expected_length, len(view_models))

    def test_keyword_view_models_are_built(self):
        _, downstream_keywords = get_upstream_and_downstream_keywords(self.downstream_domain)
        view_models = build_view_models_from_data_models(
            self.downstream_domain, {}, {}, {}, downstream_keywords, {}, {}
        )
        expected_length = len(DOMAIN_LEVEL_DATA_MODELS) + 1
        self.assertEqual(expected_length, len(view_models))

    def test_ucr_expression_view_models_are_built(self):
        _, downstream_ucr_expressions = get_upstream_and_downstream_ucr_expressions(self.downstream_domain)
        view_models = build_view_models_from_data_models(
            self.downstream_domain, {}, {}, {}, {}, downstream_ucr_expressions, {}
        )
        expected_length = len(DOMAIN_LEVEL_DATA_MODELS) + 1
        self.assertEqual(expected_length, len(view_models))

    def test_update_rule_view_models_are_built(self):
        _create_update_rule(self.upstream_domain, workflow=AutomaticUpdateRule.WORKFLOW_CASE_UPDATE)

        upstream_rules, _ = get_upstream_and_downstream_update_rules(self.upstream_domain, self.domain_link)

        view_models = build_view_models_from_data_models(
            self.upstream_domain, {}, {}, {}, {}, {}, upstream_rules
        )

        expected_length = len(DOMAIN_LEVEL_DATA_MODELS) + 1
        self.assertEqual(expected_length, len(view_models))


class TestBuildPullableViewModels(BaseLinkedDomainTest):
    """
    This method relies on build_view_models_from_data_models which is already tested
    This aims to test scenarios where models have already been synced
    """
    def test_already_synced_superuser_view_models_are_built_if_superuser(self):
        self._create_sync_event(MODEL_FLAGS)

        view_models = build_pullable_view_models_from_data_models(self.downstream_domain, self.domain_link, {}, {},
                                                                  {}, {}, {}, {}, pytz.UTC, is_superuser=True)
        expected_length = len(DOMAIN_LEVEL_DATA_MODELS) + len(SUPERUSER_DATA_MODELS)
        self.assertEqual(expected_length, len(view_models))

    def test_already_synced_superuser_view_models_are_not_built_if_not_superuser(self):
        # this is an important one
        # ensures an already synced view model is not included if user does not have access
        self._create_sync_event(MODEL_FLAGS)

        view_models = build_pullable_view_models_from_data_models(self.downstream_domain, self.domain_link, {}, {},
                                                                  {}, {}, {}, {}, pytz.UTC, is_superuser=False)
        expected_length = len(DOMAIN_LEVEL_DATA_MODELS)
        self.assertEqual(expected_length, len(view_models))

    def test_already_synced_app_view_models_are_built(self):
        self._create_sync_event(MODEL_APP, AppLinkDetail(app_id=self.linked_app._id).to_json())

        _, downstream_apps = get_upstream_and_downstream_apps(self.downstream_domain)
        view_models = build_pullable_view_models_from_data_models(self.downstream_domain, self.domain_link,
                                                                  downstream_apps, {}, {}, {}, {}, {}, pytz.UTC)
        expected_length = len(DOMAIN_LEVEL_DATA_MODELS) + 1
        self.assertEqual(expected_length, len(view_models))

    def test_linked_apps_are_popped(self):
        self._create_sync_event(MODEL_APP, AppLinkDetail(app_id=self.linked_app._id).to_json())

        _, downstream_apps = get_upstream_and_downstream_apps(self.downstream_domain)
        self.assertTrue(1, len(downstream_apps))
        build_pullable_view_models_from_data_models(self.downstream_domain, self.domain_link, downstream_apps, {},
                                                    {}, {}, {}, {}, pytz.UTC)
        self.assertEqual(0, len(downstream_apps))

    def test_already_synced_fixture_view_models_are_built(self):
        self._create_sync_event(MODEL_FIXTURE, FixtureLinkDetail(tag=self.original_fixture.tag).to_json())

        _, downstream_fixtures = get_upstream_and_downstream_fixtures(self.downstream_domain, self.domain_link)
        view_models = build_pullable_view_models_from_data_models(self.downstream_domain, self.domain_link, {},
                                                                  downstream_fixtures, {}, {}, {}, {}, pytz.UTC)
        expected_length = len(DOMAIN_LEVEL_DATA_MODELS) + 1
        self.assertEqual(expected_length, len(view_models))

    def test_linked_fixtures_are_popped(self):
        self._create_sync_event(MODEL_FIXTURE, FixtureLinkDetail(tag=self.original_fixture.tag).to_json())

        _, downstream_fixtures = get_upstream_and_downstream_fixtures(self.downstream_domain, self.domain_link)
        self.assertTrue(1, len(downstream_fixtures))
        build_pullable_view_models_from_data_models(self.downstream_domain, self.domain_link, {},
                                                    downstream_fixtures, {}, {}, {}, {}, pytz.UTC)
        self.assertEqual(0, len(downstream_fixtures))

    def test_already_synced_report_view_models_are_built(self):
        self._create_sync_event(MODEL_REPORT, ReportLinkDetail(report_id=self.linked_report.get_id).to_json())

        _, downstream_reports = get_upstream_and_downstream_reports(self.downstream_domain)
        view_models = build_pullable_view_models_from_data_models(self.downstream_domain, self.domain_link, {}, {},
                                                                  downstream_reports, {}, {}, {}, pytz.UTC)
        expected_length = len(DOMAIN_LEVEL_DATA_MODELS) + 1
        self.assertEqual(expected_length, len(view_models))

    def test_linked_reports_are_popped(self):
        self._create_sync_event(MODEL_REPORT, ReportLinkDetail(report_id=self.linked_report.get_id).to_json())

        _, downstream_reports = get_upstream_and_downstream_reports(self.downstream_domain)
        self.assertTrue(1, len(downstream_reports))
        build_pullable_view_models_from_data_models(self.downstream_domain, self.domain_link, {}, {},
                                                    downstream_reports, {}, {}, {}, pytz.UTC)
        self.assertEqual(0, len(downstream_reports))

    def test_already_synced_keyword_view_models_are_built(self):
        self._create_sync_event(MODEL_KEYWORD, KeywordLinkDetail(keyword_id=str(self.linked_keyword.id)).to_json())

        _, downstream_keywords = get_upstream_and_downstream_keywords(self.downstream_domain)
        self.assertTrue(1, len(downstream_keywords))
        view_models = build_pullable_view_models_from_data_models(self.downstream_domain, self.domain_link, {}, {},
                                                                  {}, downstream_keywords, {}, {}, pytz.UTC)
        expected_length = len(DOMAIN_LEVEL_DATA_MODELS) + 1
        self.assertEqual(expected_length, len(view_models))

    def test_linked_keywords_are_popped(self):
        self._create_sync_event(MODEL_KEYWORD, KeywordLinkDetail(keyword_id=str(self.linked_keyword.id)).to_json())

        _, downstream_keywords = get_upstream_and_downstream_keywords(self.downstream_domain)
        self.assertTrue(1, len(downstream_keywords))
        build_pullable_view_models_from_data_models(self.downstream_domain, self.domain_link, {}, {}, {},
                                                    downstream_keywords, {}, {}, pytz.UTC)
        self.assertEqual(0, len(downstream_keywords))

    def test_already_synced_update_rules_are_built(self):
        update_rule = _create_update_rule(self.upstream_domain,
                            workflow=AutomaticUpdateRule.WORKFLOW_CASE_UPDATE, should_save=True)
        self._create_sync_event(MODEL_AUTO_UPDATE_RULE, UpdateRuleLinkDetail(id=update_rule.id).to_json())

        upstream_rules, _ = get_upstream_and_downstream_update_rules(self.upstream_domain, self.domain_link)
        view_models = build_pullable_view_models_from_data_models(self.upstream_domain, self.domain_link,
                                                                  {}, {}, {}, {}, {}, upstream_rules, pytz.UTC)
        expected_length = len(DOMAIN_LEVEL_DATA_MODELS) + 1
        self.assertEqual(expected_length, len(view_models))

    def _create_sync_event(self, model_type, model_detail=None):
        sync_event = DomainLinkHistory(
            link=self.domain_link, date=datetime.utcnow(), model=model_type, model_detail=model_detail
        )
        sync_event.save()


class PopDataModelsTests(TestCase):

    def test_pop_app_returns_none_if_does_not_exist(self):
        self.assertIsNone(pop_app('unknown', {}))

    def test_pop_fixture_returns_none_if_does_not_exist(self):
        self.assertIsNone(pop_fixture('unknown', {}, 'pop-test'))

    def test_pop_report_returns_none_if_does_not_exist(self):
        self.assertIsNone(pop_report('unknown', {}))

    def test_pop_keyword_returns_none_if_does_not_exist(self):
        self.assertIsNone(pop_keyword(0, {}))

    def test_pop_ucr_expression_returns_none_if_does_not_exist(self):
        self.assertIsNone(pop_ucr_expression(0, {}))<|MERGE_RESOLUTION|>--- conflicted
+++ resolved
@@ -60,13 +60,9 @@
     ReportMeta,
     UCRExpression,
 )
-<<<<<<< HEAD
+from corehq import privileges
+from corehq.apps.data_interfaces.models import AutomaticUpdateRule
 from corehq.util.test_utils import flag_enabled, privilege_enabled
-from corehq import privileges
-=======
-from corehq.apps.data_interfaces.models import AutomaticUpdateRule
-from corehq.util.test_utils import flag_enabled
->>>>>>> 9ade2896
 
 
 def _create_report(domain, title="report", upstream_id=None, should_save=True, app_id=None):
