--- conflicted
+++ resolved
@@ -524,10 +524,7 @@
                 'last_update': 'Never',
                 'can_update': True,
                 'is_linkable': True,
-<<<<<<< HEAD
-=======
-                'overwritable': True,
->>>>>>> fc825b2b
+                'overwritable': True,
             }
         ]
         view_models = build_feature_flag_view_models(self.domain)
@@ -668,14 +665,6 @@
                 'can_update': True,
                 'is_linkable': True,
                 'overwritable': True,
-            },
-            {
-                'type': 'data_dictionary',
-                'name': 'Data Dictionary',
-                'detail': None,
-                'last_update': 'Never',
-                'can_update': True,
-                'is_linkable': True,
             },
             {
                 'type': 'data_dictionary',
