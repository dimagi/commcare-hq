--- conflicted
+++ resolved
@@ -68,10 +68,6 @@
     def is_remote(self):
         return bool(self.remote_base_url) or 'http' in self.linked_domain
 
-<<<<<<< HEAD
-    @property
-=======
->>>>>>> acf76ee8
     def has_full_access(self):
         return (domain_has_privilege(self.master_domain, RELEASE_MANAGEMENT)
                 and domain_has_privilege(self.linked_domain, RELEASE_MANAGEMENT))
