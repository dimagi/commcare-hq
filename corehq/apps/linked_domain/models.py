--- conflicted
+++ resolved
@@ -88,18 +88,11 @@
             is_master_linked_domain,
         )
         get_domain_master_link.clear(self.linked_domain)
-<<<<<<< HEAD
-        get_linked_domains.clear(self.master_domain)
-        is_master_linked_domain.clear(self.master_domain)
-        is_active_upstream_domain.clear(self.linked_domain)
         is_active_downstream_domain.clear(self.linked_domain)
-=======
-        is_linked_domain.clear(self.linked_domain)
 
         get_linked_domains.clear(self.master_domain)
         is_master_linked_domain.clear(self.master_domain)
         is_active_upstream_domain.clear(self.master_domain)
->>>>>>> ab0119d8
 
     @classmethod
     def link_domains(cls, linked_domain, master_domain, remote_details=None):
