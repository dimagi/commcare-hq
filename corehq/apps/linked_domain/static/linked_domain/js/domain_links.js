--- conflicted
+++ resolved
@@ -222,18 +222,6 @@
         self.pushInProgress = ko.observable(false);
         self.enablePushButton = ko.computed(function () {
             return self.domainsToPush().length && self.modelsToPush().length && !self.pushInProgress();
-<<<<<<< HEAD
-        });
-
-        self.localDomainLinks = ko.computed(function () {
-            return _.filter(self.parent.domain_links(), function (link) {
-                return !link.is_remote;
-            });
-        });
-
-        self.canPush = ko.computed(function () {
-            return self.localDomainLinks().length > 0;
-=======
         });
 
         self.localDownstreamDomains = ko.computed(function () {
@@ -253,7 +241,6 @@
 
         self.canPush = ko.computed(function () {
             return self.localDownstreamDomains().length > 0;
->>>>>>> 8c1a89b0
         });
 
         self.pushContent = function () {
