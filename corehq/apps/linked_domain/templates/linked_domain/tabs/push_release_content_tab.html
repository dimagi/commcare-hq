{% load hq_shared_tags %}
{% load i18n %}

<div id="ko-tabs-push-content" class="ko-template">
<<<<<<< HEAD
  <div data-bind="if: canPush()">
    <h3>{% trans "Push Content" %}</h3>
    <p>
      {% blocktrans %}
        Select which data models you would like to push to the specified downstream project spaces.<br/>
        <a href="#" target="_blank">Learn more</a> about pushing content with linked projects.
      {% endblocktrans %}
    </p>
    <div class="spacer"></div>
    <form class="form-horizontal">
      <div class="form-group">
        <label class="col-sm-3 col-md-2 control-label">
          {% trans "Models" %}
        </label>
        <div class="col-sm-9 col-md-10 controls">
          <select multiple class="form-control"
                  data-bind="selectedOptions: modelsToPush,
                             multiselect: {
                                 selectableHeaderTitle: '{% trans_html_attr "All content" %}',
                                 selectedHeaderTitle: '{% trans_html_attr "Content to push" %}',
                                 searchItemTitle: '{% trans_html_attr "Search content" %}',
                            }">
            {% for model in view_data.master_model_status %}
              <option value="{% html_attr model %}">{{ model.name }}</option>
            {% endfor %}
          </select>
        </div>
=======
  <h3>{% trans "Push Content" %}</h3>
  <p>
    {% blocktrans %}
      Select which data models you would like to push to the specified downstream project spaces.<br/>
      <a href="https://confluence.dimagi.com/display/commcarepublic/Linked+Project+Spaces" target="_blank">Learn more</a> about pushing content with linked projects.
    {% endblocktrans %}
  </p>
  <div class="spacer"></div>
  <form class="form-horizontal">
    <div class="form-group">
      <label class="col-sm-3 col-md-2 control-label">
        {% trans "Models" %}
      </label>
      <div class="col-sm-9 col-md-10 controls">
        <select multiple class="form-control"
                data-bind="selectedOptions: modelsToRelease,
                           multiselect: {
                               selectableHeaderTitle: '{% trans_html_attr "All content" %}',
                               selectedHeaderTitle: '{% trans_html_attr "Content to push" %}',
                               searchItemTitle: '{% trans_html_attr "Search content" %}',
                          }">
          {% for model in view_data.master_model_status %}
            <option value="{% html_attr model %}">{{ model.name }}</option>
          {% endfor %}
        </select>
>>>>>>> 461071ec
      </div>
      <div class="form-group">
        <label class="col-sm-3 col-md-2 control-label">
          {% trans "Projects" %}
        </label>
        <div class="col-sm-9 col-md-10 controls">
          <select multiple class="form-control"
                  data-bind="selectedOptions: domainsToPush,
                             options: localDomainLinks,
                             optionsText: 'linked_domain',
                             optionsValue: 'linked_domain',
                             multiselect: {
                                 selectableHeaderTitle: '{% trans_html_attr "All projects" %}',
                                 selectedHeaderTitle: '{% trans_html_attr "Projects to push to" %}',
                                 searchItemTitle: '{% trans_html_attr "Search projects" %}',
                            }">
          </select>
        </div>
      </div>
      <div class="form-group">
        <label class="col-sm-3 col-md-2 control-label" for="build-apps">
          {% trans "Rebuild Applications" %}
        </label>
        <div class="col-sm-9 col-md-10 controls">
          <label class="checkbox">
            <input type="checkbox" data-bind="checked: buildAppsOnPush" />
            {% trans "Create and release new build for apps" %}
          </label>
        </div>
      </div>
      <div class="form-actions">
        <div class="col-sm-offset-3 col-md-offset-2 controls col-sm-9 col-md-8 col-lg-6">
          <button type="button" class="btn btn-primary" data-bind="click: pushContent, enable: enablePushButton">
            <i class="fa fa-refresh fa-spin icon-refresh icon-spin" data-bind="visible: pushInProgress"></i>
            {% trans "Push Content" %}
          </button>
        </div>
      </div>
    </form>
  </div>
</div><|MERGE_RESOLUTION|>--- conflicted
+++ resolved
@@ -2,13 +2,12 @@
 {% load i18n %}
 
 <div id="ko-tabs-push-content" class="ko-template">
-<<<<<<< HEAD
   <div data-bind="if: canPush()">
     <h3>{% trans "Push Content" %}</h3>
     <p>
       {% blocktrans %}
         Select which data models you would like to push to the specified downstream project spaces.<br/>
-        <a href="#" target="_blank">Learn more</a> about pushing content with linked projects.
+        <a href="https://confluence.dimagi.com/display/commcarepublic/Linked+Project+Spaces" target="_blank">Learn more</a> about pushing content with linked projects.
       {% endblocktrans %}
     </p>
     <div class="spacer"></div>
@@ -30,33 +29,6 @@
             {% endfor %}
           </select>
         </div>
-=======
-  <h3>{% trans "Push Content" %}</h3>
-  <p>
-    {% blocktrans %}
-      Select which data models you would like to push to the specified downstream project spaces.<br/>
-      <a href="https://confluence.dimagi.com/display/commcarepublic/Linked+Project+Spaces" target="_blank">Learn more</a> about pushing content with linked projects.
-    {% endblocktrans %}
-  </p>
-  <div class="spacer"></div>
-  <form class="form-horizontal">
-    <div class="form-group">
-      <label class="col-sm-3 col-md-2 control-label">
-        {% trans "Models" %}
-      </label>
-      <div class="col-sm-9 col-md-10 controls">
-        <select multiple class="form-control"
-                data-bind="selectedOptions: modelsToRelease,
-                           multiselect: {
-                               selectableHeaderTitle: '{% trans_html_attr "All content" %}',
-                               selectedHeaderTitle: '{% trans_html_attr "Content to push" %}',
-                               searchItemTitle: '{% trans_html_attr "Search content" %}',
-                          }">
-          {% for model in view_data.master_model_status %}
-            <option value="{% html_attr model %}">{{ model.name }}</option>
-          {% endfor %}
-        </select>
->>>>>>> 461071ec
       </div>
       <div class="form-group">
         <label class="col-sm-3 col-md-2 control-label">
