{% extends "hqwebapp/base_section.html" %}
{% load hq_shared_tags %}
{% load i18n %}

{% requirejs_main "linked_domain/js/domain_links" %}

{% block page_content %}
  {% initial_page_data 'view_data' view_data %}
  {% registerurl 'linked_domain:domain_link_rmi' domain %}
  {% registerurl 'app_settings' domain '---' %}

  <div id="ko-linked-projects" class="ko-template">
    <!-- ko if: showGetStarted -->
<<<<<<< HEAD
      {% include 'linked_domain/get_started.html' %}
=======
      {% if has_release_management_privilege %}
        {% include 'linked_domain/get_started.html' %}
      {% else %}
        <div class="alert alert-info">
          {% trans "This project has no links to other projects." %}
        </div>
      {% endif %}
>>>>>>> 8c1a89b0
    <!-- /ko -->
    <!-- ko ifnot: showGetStarted -->
      <!-- ko if: showMultipleTabs -->
        <ul class="nav nav-tabs">
          <!-- ko if: isUpstreamDomain -->
            <li class="active"><a data-toggle="tab" href="#tabs-manage-downstream">{% trans "Downstream Project Spaces" %}</a></li>
            <li><a data-toggle="tab" href="#tabs-push-content">{% trans "Push Content" %}</a></li>
          <!-- /ko -->
          <!-- ko if: isDownstreamDomain -->
            <li class="active"><a data-toggle="tab" href="#tabs-pull-content">{% trans "Manage Linked Project Space" %}</a></li>
            {% if view_data.linkable_ucr %}
              <li><a data-toggle="tab" href="#tabs-remote-report">{% trans "Add Remote Reports" %}</a></li>
            {% endif %}
          <!-- /ko -->
        </ul>
      <!-- /ko -->
      <!-- ko ifnot: showMultipleTabs -->
        <h2>{% trans "Manage Linked Project Space" %}</h2>  {# header for the only tab that will be displayed #}
      <!-- /ko -->
      <div id="domain_links">
        <div class="tab-content">
          <div class="tab-pane fade" id="tabs-pull-content" data-bind="class: pullTabActiveStatus">
            {% include 'linked_domain/tabs/pull_release_content_tab.html' %}
          </div>
          <div class="tab-pane fade" id="tabs-manage-downstream" data-bind="class: manageTabActiveStatus">
            {% include 'linked_domain/tabs/manage_downstream_domains_tab.html' %}
          </div>
          <div class="tab-pane fade" id="tabs-push-content">
            {% include 'linked_domain/tabs/push_release_content_tab.html' %}
          </div>
          {% if view_data.linkable_ucr %}
            <div class="tab-pane fade" id="tabs-remote-report">
              {% include 'linked_domain/partials/link_remote_ucr.html' %}
            </div>
          {% endif %}
        </div>
      </div>
    <!-- /ko -->
  </div>

{% endblock %}

{% block modals %}
  {{ block.super }}
  <div class="modal fade" id="new-downstream-domain-modal">
    <div class="modal-dialog">
      <div class="modal-content">
        <div class="modal-header">
          <button type="button" class="close" data-dismiss="modal" aria-label='{% trans_html_attr "Close" %}'><span aria-hidden="true">&times;</span></button>
          <h4 class="modal-title">{% trans 'Add Downstream Project Space' %}</h4>
          <!-- ko if: parent.showGetStarted -->
            <p>To make this project space an upstream project space, you need to add a downstream project space.</p>
          <!-- /ko -->
<<<<<<< HEAD
        </div>
        <div class="modal-body">
          <div class="ko-model">
            <label >{% trans 'Project Space:' %}</label>
            <select class="form-control" data-bind="select2: availableDomains, value: value"></select>
          </div>
        </div>
=======
        </div>
        <div class="modal-body">
          <div class="ko-model">
            <label >{% trans 'Project Space:' %}</label>
            <select class="form-control" data-bind="select2: availableDomains, value: value"></select>
          </div>
        </div>
>>>>>>> 8c1a89b0
        <div class="modal-footer">
          <button type="button" class="btn btn-default" data-dismiss="modal">{% trans 'Cancel' %}</button>
          <button type="button" class="btn btn-primary" data-dismiss="modal" data-bind="click: addDownstreamDomain">{% trans 'Add' %}</button>
        </div>
      </div>
    </div>
  </div>
{% endblock %}<|MERGE_RESOLUTION|>--- conflicted
+++ resolved
@@ -11,9 +11,6 @@
 
   <div id="ko-linked-projects" class="ko-template">
     <!-- ko if: showGetStarted -->
-<<<<<<< HEAD
-      {% include 'linked_domain/get_started.html' %}
-=======
       {% if has_release_management_privilege %}
         {% include 'linked_domain/get_started.html' %}
       {% else %}
@@ -21,7 +18,6 @@
           {% trans "This project has no links to other projects." %}
         </div>
       {% endif %}
->>>>>>> 8c1a89b0
     <!-- /ko -->
     <!-- ko ifnot: showGetStarted -->
       <!-- ko if: showMultipleTabs -->
@@ -75,7 +71,6 @@
           <!-- ko if: parent.showGetStarted -->
             <p>To make this project space an upstream project space, you need to add a downstream project space.</p>
           <!-- /ko -->
-<<<<<<< HEAD
         </div>
         <div class="modal-body">
           <div class="ko-model">
@@ -83,15 +78,6 @@
             <select class="form-control" data-bind="select2: availableDomains, value: value"></select>
           </div>
         </div>
-=======
-        </div>
-        <div class="modal-body">
-          <div class="ko-model">
-            <label >{% trans 'Project Space:' %}</label>
-            <select class="form-control" data-bind="select2: availableDomains, value: value"></select>
-          </div>
-        </div>
->>>>>>> 8c1a89b0
         <div class="modal-footer">
           <button type="button" class="btn btn-default" data-dismiss="modal">{% trans 'Cancel' %}</button>
           <button type="button" class="btn btn-primary" data-dismiss="modal" data-bind="click: addDownstreamDomain">{% trans 'Add' %}</button>
