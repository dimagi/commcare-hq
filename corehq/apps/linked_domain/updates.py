--- conflicted
+++ resolved
@@ -12,8 +12,6 @@
     SQLField,
     SQLCustomDataFieldsDefinition,
 )
-<<<<<<< HEAD
-=======
 from corehq.apps.fixtures.dbaccessors import (
     delete_fixture_items_for_data_type,
     get_fixture_data_type_by_tag,
@@ -21,7 +19,6 @@
 from corehq.apps.fixtures.models import FixtureDataType, FixtureDataItem
 from corehq.apps.fixtures.upload.run_upload import clear_fixture_quickcache
 from corehq.apps.fixtures.utils import clear_fixture_cache
->>>>>>> a770171e
 from corehq.apps.linked_domain.const import (
     MODEL_CASE_SEARCH,
     MODEL_FIXTURE,
