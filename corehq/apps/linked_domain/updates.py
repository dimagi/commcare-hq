from corehq.apps.linked_domain.ucr_expressions import update_linked_ucr_expression
from corehq.apps.reports.models import TableauVisualization, TableauServer
from functools import partial

from django.utils.translation import gettext as _
from django.db import transaction

from dimagi.utils.chunked import chunked

from corehq.apps.data_interfaces.models import (
    AutomaticUpdateRule, CaseRuleAction, CaseRuleCriteria,
    ClosedParentDefinition, CustomActionDefinition,
    CustomMatchDefinition, MatchPropertyDefinition, UpdateCaseDefinition,
    LocationFilterDefinition,
)
from corehq.apps.case_search.models import CaseSearchConfig
from corehq.apps.custom_data_fields.models import (
    CustomDataFieldsDefinition,
    CustomDataFieldsProfile,
    Field,
)
from corehq.apps.data_dictionary.models import (
    CasePropertyGroup,
    CaseType,
    CaseProperty
)
from corehq.apps.integration.models import (
    DialerSettings,
    GaenOtpServerSettings,
    HmacCalloutSettings,
)
from corehq.apps.fixtures.models import LookupTable, LookupTableRow
from corehq.apps.fixtures.utils import clear_fixture_cache
from corehq.apps.linked_domain.const import (
    MODEL_AUTO_UPDATE_RULE,
    MODEL_AUTO_UPDATE_RULES,
    MODEL_CASE_SEARCH,
    MODEL_FIXTURE,
    MODEL_FLAGS,
    MODEL_KEYWORD,
    MODEL_LOCATION_DATA,
    MODEL_PREVIEWS,
    MODEL_PRODUCT_DATA,
    MODEL_UCR_EXPRESSION,
    MODEL_USER_DATA,
    MODEL_REPORT,
    MODEL_ROLES,
    MODEL_DATA_DICTIONARY,
    MODEL_DIALER_SETTINGS,
    MODEL_OTP_SETTINGS,
    MODEL_HMAC_CALLOUT_SETTINGS,
    MODEL_TABLEAU_SERVER_AND_VISUALIZATIONS,
)
from corehq.apps.linked_domain.exceptions import DomainLinkError, UnsupportedActionError
from corehq.apps.linked_domain.local_accessors import \
    get_enabled_previews as local_enabled_previews
from corehq.apps.linked_domain.local_accessors import \
    get_enabled_toggles as local_enabled_toggles
from corehq.apps.linked_domain.local_accessors import \
    get_custom_data_models as local_custom_data_models
from corehq.apps.linked_domain.local_accessors import \
    get_fixture as local_fixture
from corehq.apps.linked_domain.local_accessors import \
    get_user_roles as local_get_user_roles
from corehq.apps.linked_domain.local_accessors import \
    get_data_dictionary as local_get_data_dictionary
from corehq.apps.linked_domain.local_accessors import \
    get_tableau_server_and_visualizations as local_get_tableau_server_and_visualizations
from corehq.apps.linked_domain.local_accessors import \
    get_dialer_settings as local_get_dialer_settings
from corehq.apps.linked_domain.local_accessors import \
    get_otp_settings as local_get_otp_settings
from corehq.apps.linked_domain.local_accessors import \
    get_hmac_callout_settings as local_get_hmac_callout_settings
from corehq.apps.linked_domain.local_accessors import \
    get_auto_update_rules as local_get_auto_update_rules
from corehq.apps.linked_domain.local_accessors import \
    get_auto_update_rule as local_get_auto_update_rule
from corehq.apps.linked_domain.remote_accessors import \
    get_case_search_config as remote_get_case_search_config
from corehq.apps.linked_domain.remote_accessors import \
    get_custom_data_models as remote_custom_data_models
from corehq.apps.linked_domain.remote_accessors import \
    get_fixture as remote_fixture
from corehq.apps.linked_domain.remote_accessors import \
    get_toggles_previews as remote_toggles_previews
from corehq.apps.linked_domain.remote_accessors import \
    get_user_roles as remote_get_user_roles
from corehq.apps.linked_domain.remote_accessors import \
    get_data_dictionary as remote_get_data_dictionary
from corehq.apps.linked_domain.remote_accessors import \
    get_tableau_server_and_visualizations as remote_get_tableau_server_and_visualizations
from corehq.apps.linked_domain.remote_accessors import \
    get_dialer_settings as remote_get_dialer_settings
from corehq.apps.linked_domain.remote_accessors import \
    get_otp_settings as remote_get_otp_settings
from corehq.apps.linked_domain.remote_accessors import \
    get_hmac_callout_settings as remote_get_hmac_callout_settings
from corehq.apps.linked_domain.remote_accessors import \
    get_auto_update_rules as remote_get_auto_update_rules
from corehq.apps.linked_domain.ucr import update_linked_ucr
from corehq.apps.linked_domain.keywords import update_keyword
from corehq.apps.locations.views import LocationFieldsView
from corehq.apps.products.views import ProductFieldsView
from corehq.apps.userreports.dbaccessors import get_report_and_registry_report_configs_for_domain
from corehq.apps.userreports.util import (
    get_static_report_mapping,
    get_ucr_class_name,
)
from corehq.apps.users.models import UserRole, HqPermissions
from corehq.apps.users.views.mobile import UserFieldsView
from corehq.toggles import NAMESPACE_DOMAIN, EMBEDDED_TABLEAU
from corehq.apps.users.views.mobile.custom_data_fields import CUSTOM_USER_DATA_FIELD_TYPE
<<<<<<< HEAD
from corehq.toggles import NAMESPACE_DOMAIN
=======
>>>>>>> 2c531314
from corehq.toggles.shortcuts import set_toggle

from corehq.apps.users.role_utils import UserRolePresets


def update_model_type(domain_link, model_type, model_detail=None, is_pull=False, overwrite=False):
    update_fn = {
        MODEL_AUTO_UPDATE_RULE: update_auto_update_rule,
        MODEL_AUTO_UPDATE_RULES: update_auto_update_rules,
        MODEL_FIXTURE: update_fixture,
        MODEL_FLAGS: update_toggles,
        MODEL_PREVIEWS: update_previews,
        MODEL_ROLES: update_user_roles,
        MODEL_LOCATION_DATA: partial(update_custom_data_models, limit_types=[LocationFieldsView.field_type]),
        MODEL_PRODUCT_DATA: partial(update_custom_data_models, limit_types=[ProductFieldsView.field_type]),
        MODEL_USER_DATA: partial(update_custom_data_models, limit_types=[UserFieldsView.field_type]),
        MODEL_CASE_SEARCH: update_case_search_config,
        MODEL_REPORT: update_linked_ucr,
        MODEL_DATA_DICTIONARY: update_data_dictionary,
        MODEL_DIALER_SETTINGS: update_dialer_settings,
        MODEL_OTP_SETTINGS: update_otp_settings,
        MODEL_HMAC_CALLOUT_SETTINGS: update_hmac_callout_settings,
        MODEL_KEYWORD: update_keyword,
        MODEL_TABLEAU_SERVER_AND_VISUALIZATIONS: update_tableau_server_and_visualizations,
        MODEL_UCR_EXPRESSION: update_linked_ucr_expression,
    }.get(model_type)

    kwargs = {}
    if model_detail:
        kwargs.update(model_detail)
    kwargs['is_pull'] = is_pull
    kwargs['overwrite'] = overwrite

    update_fn(domain_link, **kwargs)


def update_toggles(domain_link, is_pull=False, overwrite=False):
    if domain_link.is_remote:
        upstream_results = remote_toggles_previews(domain_link)
        upstream_toggles = set(upstream_results['toggles'])
    else:
        upstream_toggles = set(local_enabled_toggles(domain_link.master_domain))

    downstream_toggles = set(local_enabled_toggles(domain_link.linked_domain))

    def _set_toggles(collection, enabled):
        for slug in collection:
            set_toggle(slug, domain_link.linked_domain, enabled, NAMESPACE_DOMAIN)

    # enable downstream toggles that are enabled upstream
    _set_toggles(upstream_toggles - downstream_toggles, True)


def update_previews(domain_link, is_pull=False, overwrite=False):
    if domain_link.is_remote:
        upstream_results = remote_toggles_previews(domain_link)
        upstream_previews = set(upstream_results['previews'])
    else:
        upstream_previews = set(local_enabled_previews(domain_link.master_domain))

    downstream_previews = set(local_enabled_previews(domain_link.linked_domain))

    def _set_toggles(collection, enabled):
        for slug in collection:
            set_toggle(slug, domain_link.linked_domain, enabled, NAMESPACE_DOMAIN)

    # enable downstream previews that are enabled upstream
    _set_toggles(upstream_previews - downstream_previews, True)


def update_custom_data_models(domain_link, limit_types=None, is_pull=False, overwrite=False):
    if domain_link.is_remote:
        upstream_results = remote_custom_data_models(domain_link, limit_types)
    else:
        upstream_results = local_custom_data_models(domain_link.master_domain, limit_types)

<<<<<<< HEAD
    update_custom_data_models_impl(upstream_results, domain_link.linked_domain)


def update_custom_data_models_impl(upstream_results, downstream_domain):
    for field_type, data in upstream_results.items():
        upstream_field_definitions = data.get('fields', [])
        model = CustomDataFieldsDefinition.get_or_create(downstream_domain, field_type)
        merged_fields = merge_fields(model.get_fields(), upstream_field_definitions)
=======
    update_custom_data_models_impl(upstream_results, domain_link.linked_domain, is_pull, overwrite)


def update_custom_data_models_impl(upstream_results, downstream_domain, is_pull=False, overwrite=False):
    for field_type, data in upstream_results.items():
        upstream_field_definitions = data.get('fields', [])
        model = CustomDataFieldsDefinition.get_or_create(downstream_domain, field_type)
        merged_fields = merge_fields(model.get_fields(), upstream_field_definitions, field_type,
                                     is_pull=is_pull, overwrite=overwrite)
>>>>>>> 2c531314
        model.set_fields(merged_fields)
        model.save()

        if field_type == CUSTOM_USER_DATA_FIELD_TYPE:
            # Profiles are only currently used by custom user data
<<<<<<< HEAD
            update_profiles(model, data.get('profiles', []))


def merge_fields(downstream_fields, upstream_fields):
=======
            update_profiles(model, data.get('profiles', []), is_pull, overwrite)


def merge_fields(downstream_fields, upstream_fields, field_type, is_pull=False, overwrite=False):
>>>>>>> 2c531314
    managed_fields = [create_local_field(field_def) for field_def in upstream_fields]
    local_fields = [field for field in downstream_fields if not field.upstream_id]

    local_slugs = [field.slug for field in local_fields]
    conflicting_slugs = [field.slug for field in managed_fields if field.slug in local_slugs]
<<<<<<< HEAD
    if conflicting_slugs:
        raise DomainLinkError(
            f'Cannot update custom fields due to the following field conflicts: '
            f'{", ".join(conflicting_slugs)}'
        )

    return managed_fields + local_fields


# TODO: Make this whole thing a transaction
def update_profiles(definition, upstream_profiles):
=======
    if conflicting_slugs and not overwrite:
        field_name_map = {
            CUSTOM_USER_DATA_FIELD_TYPE: 'Custom User Data Fields',
            LocationFieldsView.field_type: 'Custom Location Data Fields'
        }
        field_name = field_name_map.get(field_type, 'Custom Data Fields')

        property_name_map = {
            CUSTOM_USER_DATA_FIELD_TYPE: 'User Property',
            LocationFieldsView.field_type: 'Location Property',
        }
        property_name = property_name_map.get(field_type, 'Custom Property')

        quoted_conflicts = ', '.join(['"{}"'.format(name) for name in conflicting_slugs])

        action = _('sync') if is_pull else _('push')
        overwrite_action = _('Sync & Overwrite') if is_pull else _('Push & Overwrite')

        raise DomainLinkError(_(
            'Failed to {sync_action} the following {field_name} due to matching (same {property_name})'
            ' unlinked {field_name} in this downstream project space: {conflicts}.'
            ' Please edit the {field_name} to resolve the matching or click "{overwrite_btn}"'
            ' to overwrite and link the matching ones.').format(
                sync_action=action,
                field_name=field_name,
                property_name=property_name,
                conflicts=quoted_conflicts,
                overwrite_btn=overwrite_action
        ))

    unique_local_fields = [field for field in local_fields if field.slug not in conflicting_slugs]

    return managed_fields + unique_local_fields


# TODO: Make this whole thing a transaction
def update_profiles(definition, upstream_profiles, is_pull=False, overwrite=False):
>>>>>>> 2c531314
    downstream_profiles = definition.get_profiles()
    unsynced_profile_names = [profile.name for profile in downstream_profiles if not profile.upstream_id]
    conflicting_profile_names = [
        profile['name'] for profile in upstream_profiles if profile['name'] in unsynced_profile_names
    ]
    if conflicting_profile_names:
<<<<<<< HEAD
        raise DomainLinkError(
            'Cannot update custom fields due to the following profile conflicts: '
            f'{", ".join(conflicting_profile_names)}'
        )
=======
        if not overwrite:
            action = _('sync') if is_pull else _('push')
            overwrite_action = _('Sync & Overwrite') if is_pull else _('Push & Overwrite')
            quoted_conflicts = ', '.join(['"{}"'.format(name) for name in conflicting_profile_names])
            raise DomainLinkError(_(
                'Failed to {sync_action} the following Custom User Data Fields Profiles due to matching'
                ' (same User Profile) unlinked Custom User Data Fields Profiles in this downstream project space:'
                ' {conflicts}. Please edit the Custom User Data Fields Profiles to resolve the matching or'
                ' click "{overwrite_btn}" to overwrite and link the matching ones.').format(
                    sync_action=action,
                    conflicts=quoted_conflicts,
                    overwrite_btn=overwrite_action
            ))
        else:
            # If none of these conflicting profiles have assigned users, then delete them
            # so that the upstream profiles can overwrite them
            # TODO: Raise an error message if the profiles have assigned users
            conflicting_profiles = [
                profile for profile in downstream_profiles if profile.name in conflicting_profile_names]
            profiles_in_use = [profile.name for profile in conflicting_profiles if profile.has_users_assigned]
            if profiles_in_use:
                raise DomainLinkError(_(
                    'Cannot overwrite profiles, as the following profiles are still in use: {profiles}').format(
                        profiles=", ".join(profiles_in_use))
                )
            for profile in conflicting_profiles:
                profile.delete()
>>>>>>> 2c531314

    existing_managed_profiles = {profile.name: profile for profile in downstream_profiles if profile.upstream_id}

    for profile in upstream_profiles:
        existing_profile = existing_managed_profiles.pop(profile['name'], None)
        if existing_profile:
            existing_profile.fields = profile['fields']
            existing_profile.save()
        else:
            new_profile = create_synced_profile(profile, definition)
            new_profile.save()

    # What is left in existing_managed_profiles must be deleted
    for profile in existing_managed_profiles.values():
        # do not delete profiles that are in use, as it would be disruptive
        # it's possible that it might be better to create an error message
        #  pointing to the specific users that are using the profile,
        #  and allow the operator to either unassign that profile from those users,
        #  or make the profile local to the domain
        if not profile.has_users_assigned:
            profile.delete()

    # Likely need to check for validity after the merge;
    # A synced field could have been removed, and local profiles may still depend on that synced field


def create_local_field(upstream_field_definition):
    return Field(
        slug=upstream_field_definition['slug'],
        is_required=upstream_field_definition['is_required'],
        label=upstream_field_definition['label'],
        choices=upstream_field_definition['choices'],
        regex=upstream_field_definition['regex'],
        regex_msg=upstream_field_definition['regex_msg'],
        upstream_id=upstream_field_definition['id'],
    )
<<<<<<< HEAD


def create_synced_profile(upstream_profile, definition):
    return CustomDataFieldsProfile(
        name=upstream_profile['name'],
        definition=definition,
        fields=upstream_profile['fields'],
        upstream_id=upstream_profile['id'],
    )
=======
>>>>>>> 2c531314


def create_synced_profile(upstream_profile, definition):
    return CustomDataFieldsProfile(
        name=upstream_profile['name'],
        definition=definition,
        fields=upstream_profile['fields'],
        upstream_id=upstream_profile['id'],
    )


def update_fixture(domain_link, tag, is_pull=False, overwrite=False):
    if domain_link.is_remote:
        # FIXME Gets a requests.request(...) response object, which does
        # not support the operations below. It has never worked.
        master_results = remote_fixture(domain_link, tag)
    else:
        master_results = local_fixture(domain_link.master_domain, tag)

    master_data_type = master_results["data_type"]
    if not master_data_type.is_global:
        raise UnsupportedActionError(_("Found non-global lookup table '{table}'.").format(
            table=master_data_type.tag))

    # Update data type
    try:
        linked_data_type = LookupTable.objects.by_domain_tag(
            domain_link.linked_domain, master_data_type.tag)

<<<<<<< HEAD
        if not linked_data_type.is_synced:
            # if local data exists, but it was not created through syncing, reject the sync request
            raise UnsupportedActionError(_("Existing lookup table found for '{}'. "
                "Please remove this table before trying to sync again").format(
                    linked_data_type.tag))
=======
        if not linked_data_type.is_synced and not overwrite:
            # if local data exists, but it was not created through syncing, reject the sync request
            action = _('sync') if is_pull else _('push')
            overwrite_action = _('Sync & Overwrite') if is_pull else _('Push & Overwrite')
            raise UnsupportedActionError(
                _('Failed to {sync_action} Lookup Table "{table}" due to matching (same Table ID) unlinked Lookup'
                  ' Table in the downstream project space. Please edit the Lookup Table to resolve the matching'
                  ' or click "{overwrite_btn}" to overwrite and link them.')
                .format(sync_action=action, table=linked_data_type.tag, overwrite_btn=overwrite_action)
            )
>>>>>>> 2c531314
        is_existing_table = True
    except LookupTable.DoesNotExist:
        linked_data_type = LookupTable(domain=domain_link.linked_domain)
        is_existing_table = False

    for field in LookupTable._meta.fields:
        if field.attname not in ["id", "domain"]:
            value = getattr(master_data_type, field.attname)
            setattr(linked_data_type, field.attname, value)
    linked_data_type.is_synced = True
    linked_data_type.save()

    # Re-create relevant data items
    if is_existing_table:
        LookupTableRow.objects.filter(
            domain=domain_link.linked_domain,
            table_id=linked_data_type.id
        ).delete()
    ignore_fields = {"id", "domain", "table", "table_id"}
    row_fields = [field.attname
        for field in LookupTableRow._meta.fields
        if field.attname not in ignore_fields]
    rows = (LookupTableRow(
        domain=domain_link.linked_domain,
        table_id=linked_data_type.id,
        **{f: getattr(master_item, f) for f in row_fields}
    ) for master_item in master_results["data_items"])
    for chunk in chunked(rows, 1000, list):
        LookupTableRow.objects.bulk_create(chunk)

    clear_fixture_cache(domain_link.linked_domain)


#TODO: Limit the scope of this atomicity. Ideally, we fetch and prep the data prior to entering the atomic block
@transaction.atomic
def update_user_roles(domain_link, is_pull=False, overwrite=False):
    if domain_link.is_remote:
        upstream_roles = remote_get_user_roles(domain_link)
    else:
        upstream_roles = local_get_user_roles(domain_link.master_domain)

    _convert_reports_permissions(domain_link, upstream_roles)

    downstream_roles = UserRole.objects.get_by_domain(domain_link.linked_domain, include_archived=True)
<<<<<<< HEAD
    downstream_roles_by_upstream_id = {}
    for role in downstream_roles:
=======

    downstream_roles_by_name = {}
    downstream_roles_by_upstream_id = {}
    for role in downstream_roles:
        downstream_roles_by_name[role.name] = role
>>>>>>> 2c531314
        if role.upstream_id:
            downstream_roles_by_upstream_id[role.upstream_id] = role

    is_embedded_tableau_enabled = EMBEDDED_TABLEAU.enabled(domain_link.linked_domain)
    if is_embedded_tableau_enabled:
        visualizations_for_linked_domain = TableauVisualization.objects.filter(
            domain=domain_link.linked_domain)
<<<<<<< HEAD
    failed_updates = []
=======
    failed_default_updates = []
    failed_custom_updates = []
>>>>>>> 2c531314
    successful_updates = []

    # Update downstream roles based on upstream roles
    for upstream_role_def in upstream_roles:
<<<<<<< HEAD
        role, conflicting_role = _get_matching_downstream_role(upstream_role_def, downstream_roles)

        if conflicting_role:
            failed_updates.append(upstream_role_def)
            continue

        if not role:
            role = UserRole(domain=domain_link.linked_domain)

        downstream_roles_by_upstream_id[upstream_role_def['_id']] = role

        _copy_role_attributes(upstream_role_def, role)
=======
        role, conflicting_role_name, is_default_role = _get_synced_role(
            upstream_role_def, domain_link.linked_domain, downstream_roles,
            downstream_roles_by_name, ignore_conflicts=overwrite)

        if conflicting_role_name:
            if is_default_role:
                failed_default_updates.append(conflicting_role_name)
            else:
                failed_custom_updates.append(conflicting_role_name)
            continue

>>>>>>> 2c531314
        permissions = HqPermissions.wrap(upstream_role_def["permissions"])
        if is_embedded_tableau_enabled:
            permissions.view_tableau_list = _get_new_tableau_report_permissions(
                visualizations_for_linked_domain, permissions, role.permissions)
        role.save()
        role.set_permissions(permissions.to_list())
        successful_updates.append(upstream_role_def)
        downstream_roles_by_upstream_id[upstream_role_def['_id']] = role

    if failed_default_updates or failed_custom_updates:
        action = _('sync') if is_pull else _('push')
        overwrite_action = _('Sync & Overwrite') if is_pull else _('Push & Overwrite')
        error_messages = []
        if failed_default_updates:
            conflicting_names = ', '.join(['"{}"'.format(name) for name in failed_default_updates])
            error_messages.append(_(
                'Failed to {sync_action} the following default roles due to matching (same name but different'
                ' permissions) unlinked roles in this downstream project space: {conflicting_role_names}.'
                ' Please edit the roles to resolve the matching or click "{overwrite_btn}"'
                ' to overwrite and link the matching ones.'
            ).format(sync_action=action, conflicting_role_names=conflicting_names, overwrite_btn=overwrite_action))
        if failed_custom_updates:
            conflicting_names = ', '.join(['"{}"'.format(name) for name in failed_custom_updates])
            error_messages.append(_(
                'Failed to {sync_action} the following custom roles due to matching (same name) unlinked roles in'
                ' this downstream project space: {conflicting_role_names}. Please edit the roles to resolve the'
                ' matching or click "{overwrite_btn}" to overwrite and link the matching ones.'
            ).format(sync_action=action, conflicting_role_names=conflicting_names, overwrite_btn=overwrite_action))
        raise UnsupportedActionError('\n'.join(error_messages))

        successful_updates.append(upstream_role_def)

    # Update assignable_by ids - must be done after main update to guarantee all local roles have ids
    for upstream_role_def in successful_updates:
        downstream_role = downstream_roles_by_upstream_id[upstream_role_def['_id']]
        assignable_by = []
        if upstream_role_def["assignable_by"]:
            assignable_by = [
                downstream_roles_by_upstream_id[role_id].id
                for role_id in upstream_role_def["assignable_by"]
            ]
        downstream_role.set_assignable_by(assignable_by)

<<<<<<< HEAD
    if failed_updates:
        conflicting_role_names = ', '.join(['"{}"'.format(role['name']) for role in failed_updates])
        error_msg = _('Failed to sync the following roles due to a conflict: {}.'
            ' Please remove or rename these roles before syncing again').format(conflicting_role_names)
        raise UnsupportedActionError(error_msg)


def _get_matching_downstream_role(upstream_role_json, downstream_roles):
    matching_role = None
    conflicting_role = None

    for downstream_role in downstream_roles:
        if upstream_role_json['_id'] == downstream_role.upstream_id:
            matching_role = downstream_role
        elif upstream_role_json['name'] == downstream_role.name:
            if _is_default_built_in_role(upstream_role_json, downstream_role):
                matching_role = downstream_role
            else:
                conflicting_role = downstream_role

    return (matching_role, conflicting_role)


def _is_default_built_in_role(upstream_role_json, downstream_role):
    initial_role_names = UserRolePresets.INITIAL_ROLES.keys()
    if downstream_role.name not in initial_role_names:
        return False

    default_permissions = UserRolePresets.INITIAL_ROLES[downstream_role.name]()
    upstream_permissions = HqPermissions.wrap(upstream_role_json['permissions'])
    if (upstream_permissions == downstream_role.permissions == default_permissions):
        return True

    return False


def _copy_role_attributes(source_role_json, dest_role):
    dest_role.name = source_role_json['name']
    dest_role.default_landing_page = source_role_json['default_landing_page']
    dest_role.is_non_admin_editable = source_role_json['is_non_admin_editable']
    dest_role.upstream_id = source_role_json['_id']
=======

def _get_synced_role(upstream_role_def, downstream_domain, downstream_roles,
                     downstream_roles_by_name, ignore_conflicts):
    role, conflicting_role, is_default_role = _get_matching_downstream_role(upstream_role_def,
                                                           downstream_roles,
                                                           ignore_conflicts=ignore_conflicts)

    if conflicting_role and not ignore_conflicts:
        return (None, upstream_role_def['name'], is_default_role)

    if not role:
        role = UserRole(domain=downstream_domain)

    _copy_role_attributes(upstream_role_def, role)

    if conflicting_role:
        role.name = _get_next_free_name(role.name, downstream_roles_by_name)

    return (role, None, is_default_role)


def _get_next_free_name(initial_name, existing_names):
    next_index = 0
    name = initial_name
    while name in existing_names:
        next_index += 1
        name = f'{initial_name}({next_index})'

    return name


def _get_matching_downstream_role(upstream_role_json, downstream_roles, ignore_conflicts=False):
    matching_role = None
    conflicting_role = None
    is_default_role = upstream_role_json['name'] in UserRolePresets.INITIAL_ROLES.keys()
>>>>>>> 2c531314

    sync_match = None
    name_match = None

    for downstream_role in downstream_roles:
        if upstream_role_json['_id'] == downstream_role.upstream_id:
            sync_match = downstream_role
        elif upstream_role_json['name'] == downstream_role.name:
            name_match = downstream_role

    if sync_match:
        matching_role, conflicting_role = sync_match, name_match
    elif name_match:
        if (is_default_role and _has_matching_permissions(upstream_role_json, name_match)) or ignore_conflicts:
            matching_role, conflicting_role = name_match, None
        else:
            matching_role, conflicting_role = None, name_match

    return (matching_role, conflicting_role, is_default_role)


def _has_matching_permissions(upstream_role_json, downstream_role):
    upstream_permissions = HqPermissions.wrap(upstream_role_json['permissions'])

    return upstream_permissions == downstream_role.permissions


def _copy_role_attributes(source_role_json, dest_role):
    dest_role.name = source_role_json['name']
    dest_role.default_landing_page = source_role_json['default_landing_page']
    dest_role.is_non_admin_editable = source_role_json['is_non_admin_editable']
    dest_role.upstream_id = source_role_json['_id']


def update_case_search_config(domain_link, is_pull=False, overwrite=False):
    if domain_link.is_remote:
        remote_properties = remote_get_case_search_config(domain_link)
        case_search_config = remote_properties['config']
        if not case_search_config:
            return
    else:
        try:
            case_search_config = CaseSearchConfig.objects.get(domain=domain_link.master_domain).to_json()
        except CaseSearchConfig.DoesNotExist:
            return

    CaseSearchConfig.create_model_and_index_from_json(domain_link.linked_domain, case_search_config)


def update_data_dictionary(domain_link, is_pull=False, overwrite=False):
    if domain_link.is_remote:
        master_results = remote_get_data_dictionary(domain_link)
    else:
        master_results = local_get_data_dictionary(domain_link.master_domain)

    # Start from an empty set of CaseTypes, CasePropertyGroups and CaseProperties in the linked domain.
    CaseType.objects.filter(domain=domain_link.linked_domain).delete()

    # Create CaseType and CaseProperty as necessary
    for case_type_name, case_type_desc in master_results.items():
        case_type_obj = CaseType.get_or_create(domain_link.linked_domain, case_type_name)
        case_type_obj.description = case_type_desc['description']
        case_type_obj.fully_generated = case_type_desc['fully_generated']
        case_type_obj.is_deprecated = case_type_desc['is_deprecated']
        case_type_obj.save()

        for group_name, group_desc in case_type_desc['groups'].items():
            if group_name:
                group_obj, created = CasePropertyGroup.objects.get_or_create(
                    name=group_name,
                    case_type=case_type_obj,
                    description=group_desc['description'],
                    index=group_desc['index']
                )

            for case_property_name, case_property_desc in group_desc['properties'].items():
                case_property_obj = CaseProperty.get_or_create(case_property_name,
                                                            case_type_obj.name,
                                                            domain_link.linked_domain)
                case_property_obj.description = case_property_desc['description']
                case_property_obj.deprecated = case_property_desc['deprecated']
                case_property_obj.data_type = case_property_desc['data_type']
                if group_name:
                    case_property_obj.group = group_name
                    case_property_obj.group_obj = group_obj
                case_property_obj.save()


def update_tableau_server_and_visualizations(domain_link, is_pull=False, overwrite=False):
    if domain_link.is_remote:
        master_results = remote_get_tableau_server_and_visualizations(domain_link)
    else:
        master_results = local_get_tableau_server_and_visualizations(domain_link.master_domain)

    server_model, created = TableauServer.objects.get_or_create(domain=domain_link.linked_domain)

    server_model.domain = domain_link.linked_domain
    server_model.server_type = master_results["server"]['server_type']
    server_model.server_name = master_results["server"]['server_name']
    server_model.validate_hostname = master_results["server"]['validate_hostname']
    server_model.target_site = master_results["server"]['target_site']
    server_model.save()

    master_results_visualizations = master_results['visualizations']
    local_visualizations = TableauVisualization.objects.all().filter(
        domain=domain_link.linked_domain)
    vis_by_view_url = {}
    vis_by_upstream_id = {}
    for vis in local_visualizations:
        vis_by_view_url[vis.view_url] = vis
        if vis.upstream_id:
            vis_by_upstream_id[vis.upstream_id] = vis

    for master_vis in master_results_visualizations:
        vis = vis_by_upstream_id.get(master_vis['id']) or vis_by_view_url.get(master_vis['view_url'])
        if not vis:
            vis = TableauVisualization(domain=domain_link.linked_domain, server=server_model)
        vis_by_upstream_id[master_vis['id']] = vis
        vis.upstream_id = master_vis['id']
        vis.domain = domain_link.linked_domain
        vis.server = server_model
        vis.view_url = master_vis['view_url']
        vis.title = master_vis['title']
        vis.save()


def update_dialer_settings(domain_link, is_pull=False, overwrite=False):
    if domain_link.is_remote:
        master_results = remote_get_dialer_settings(domain_link)
    else:
        master_results = local_get_dialer_settings(domain_link.master_domain)

    model, created = DialerSettings.objects.get_or_create(domain=domain_link.linked_domain)

    model.domain = domain_link.linked_domain
    model.aws_instance_id = master_results['aws_instance_id']
    model.is_enabled = master_results['is_enabled']
    model.dialer_page_header = master_results['dialer_page_header']
    model.dialer_page_subheader = master_results['dialer_page_subheader']
    model.save()


def update_otp_settings(domain_link, is_pull=False, overwrite=False):
    if domain_link.is_remote:
        master_results = remote_get_otp_settings(domain_link)
    else:
        master_results = local_get_otp_settings(domain_link.master_domain)

    model, created = GaenOtpServerSettings.objects.get_or_create(domain=domain_link.linked_domain)

    model.domain = domain_link.linked_domain
    model.is_enabled = master_results['is_enabled']
    model.server_url = master_results['server_url']
    model.auth_token = master_results['auth_token']
    model.save()


def update_hmac_callout_settings(domain_link, is_pull=False, overwrite=False):
    if domain_link.is_remote:
        master_results = remote_get_hmac_callout_settings(domain_link)
    else:
        master_results = local_get_hmac_callout_settings(domain_link.master_domain)

    model, created = HmacCalloutSettings.objects.get_or_create(domain=domain_link.linked_domain)

    model.domain = domain_link.linked_domain
    model.destination_url = master_results['destination_url']
    model.is_enabled = master_results['is_enabled']
    model.api_key = master_results['api_key']
    model.api_secret = master_results['api_secret']
    model.save()


<<<<<<< HEAD
def update_auto_update_rule(domain_link, id):
=======
def update_auto_update_rule(domain_link, id, is_pull=False, overwrite=False):
>>>>>>> 2c531314
    upstream_rule_definition = local_get_auto_update_rule(domain_link.master_domain, id)
    downstream_rule = get_or_create_downstream_rule(domain_link.linked_domain, upstream_rule_definition)
    _update_rule(downstream_rule, upstream_rule_definition)


def get_or_create_downstream_rule(domain, upstream_definition):
    try:
        downstream_rule = AutomaticUpdateRule.objects.get(
            upstream_id=upstream_definition['rule']['id'],
            domain=domain,
            deleted=False
        )
    except AutomaticUpdateRule.DoesNotExist:
        downstream_rule = AutomaticUpdateRule(
            domain=domain,
            active=upstream_definition['rule']['active'],
            workflow=AutomaticUpdateRule.WORKFLOW_CASE_UPDATE,
            upstream_id=upstream_definition['rule']['id']
        )

    return downstream_rule


def _update_rule(rule, definition):
    with transaction.atomic():
        _update_rule_properties(rule, definition['rule'])

        rule.delete_criteria()
        rule.delete_actions()

        _create_rule_criteria(rule, definition['criteria'])
        _create_rule_actions(rule, definition['actions'])


def _update_rule_properties(rule, definition):
    rule.name = definition['name']
    rule.case_type = definition['case_type']
    rule.filter_on_server_modified = definition['filter_on_server_modified']
    rule.server_modified_boundary = definition['server_modified_boundary']
    rule.active = definition['active']
    rule.save()


def _create_rule_criteria(rule, criteria_definition):
    # Largely from data_interfaces/forms.py - save_criteria()
    for criteria in criteria_definition:
        definition = None

        if criteria['match_property_definition']:
            definition = MatchPropertyDefinition.objects.create(
                property_name=criteria['match_property_definition']['property_name'],
                property_value=criteria['match_property_definition']['property_value'],
                match_type=criteria['match_property_definition']['match_type'],
            )
        elif criteria['custom_match_definition']:
            definition = CustomMatchDefinition.objects.create(
                name=criteria['custom_match_definition']['name'],
            )
        elif criteria['closed_parent_definition']:
            definition = ClosedParentDefinition.objects.create()
        elif criteria['location_filter_definition']:
            definition = LocationFilterDefinition.objects.create(
                location_id=criteria['location_filter_definition']['location_id'],
                include_child_locations=criteria['location_filter_definition']['include_child_locations'],
            )

        new_criteria = CaseRuleCriteria(rule=rule)
        new_criteria.definition = definition
        new_criteria.save()


def _create_rule_actions(rule, action_definition):
    # Largely from data_interfacees/forms.py - save_actions()
    for action in action_definition:
        definition = None

        if action['update_case_definition']:
            definition = UpdateCaseDefinition(close_case=action['update_case_definition']['close_case'])
            properties = []
            for propertyItem in action['update_case_definition']['properties_to_update']:
                properties.append(
                    UpdateCaseDefinition.PropertyDefinition(
                        name=propertyItem['name'],
                        value_type=propertyItem['value_type'],
                        value=propertyItem['value'],
                    )
                )
            definition.set_properties_to_update(properties)
            definition.save()
        elif action['custom_action_definition']:
            definition = CustomActionDefinition.objects.create(
                name=action['custom_action_definition']['name'],
            )

        action = CaseRuleAction(rule=rule)
        action.definition = definition
        action.save()


<<<<<<< HEAD
def update_auto_update_rules(domain_link):
=======
def update_auto_update_rules(domain_link, is_pull=False, overwrite=False):
>>>>>>> 2c531314
    if domain_link.is_remote:
        upstream_rules = remote_get_auto_update_rules(domain_link)
    else:
        upstream_rules = local_get_auto_update_rules(domain_link.master_domain)

    downstream_rules = AutomaticUpdateRule.by_domain(
        domain_link.linked_domain,
        AutomaticUpdateRule.WORKFLOW_CASE_UPDATE,
        active_only=False
    )

    for upstream_rule_def in upstream_rules:
        # Grab local rule by upstream ID
        try:
            downstream_rule = downstream_rules.get(upstream_id=upstream_rule_def['rule']['id'])
        except AutomaticUpdateRule.DoesNotExist:
            downstream_rule = None

        # If no corresponding local rule, make a new rule
        if not downstream_rule:
            downstream_rule = AutomaticUpdateRule(
                domain=domain_link.linked_domain,
                active=upstream_rule_def['rule']['active'],
                workflow=AutomaticUpdateRule.WORKFLOW_CASE_UPDATE,
                upstream_id=upstream_rule_def['rule']['id']
            )

        _update_rule(downstream_rule, upstream_rule_def)


def _convert_reports_permissions(domain_link, master_results):
    """Mutates the master result docs to convert dynamic report permissions.
    """
    report_map = get_static_report_mapping(domain_link.master_domain, domain_link.linked_domain)
    report_configs = get_report_and_registry_report_configs_for_domain(domain_link.linked_domain)
    report_map.update({
        c.report_meta.master_id: c._id
        for c in report_configs
    })

    for role_def in master_results:
        new_report_perms = [
            perm for perm in role_def['permissions']['view_report_list']
            if 'DynamicReport' not in perm
        ]

        for master_id, linked_id in report_map.items():
            master_report_perm = get_ucr_class_name(master_id)
            if master_report_perm in role_def['permissions']['view_report_list']:
                new_report_perms.append(get_ucr_class_name(linked_id))

        role_def['permissions']['view_report_list'] = new_report_perms


def _get_new_tableau_report_permissions(downstream_domain_visualizations, upstream_permissions,
                                        original_downstream_permissions):
    new_downstream_view_tableau_list = []
    for viz in downstream_domain_visualizations:
        upstream_viz_enabled = viz.upstream_id and viz.upstream_id in upstream_permissions.view_tableau_list
        no_upstream_viz_and_viz_enabled_downstream = (not viz.upstream_id
            and str(viz.id) in original_downstream_permissions.view_tableau_list)
        if upstream_viz_enabled or no_upstream_viz_and_viz_enabled_downstream:
            new_downstream_view_tableau_list.append(str(viz.id))
    return new_downstream_view_tableau_list<|MERGE_RESOLUTION|>--- conflicted
+++ resolved
@@ -111,10 +111,6 @@
 from corehq.apps.users.views.mobile import UserFieldsView
 from corehq.toggles import NAMESPACE_DOMAIN, EMBEDDED_TABLEAU
 from corehq.apps.users.views.mobile.custom_data_fields import CUSTOM_USER_DATA_FIELD_TYPE
-<<<<<<< HEAD
-from corehq.toggles import NAMESPACE_DOMAIN
-=======
->>>>>>> 2c531314
 from corehq.toggles.shortcuts import set_toggle
 
 from corehq.apps.users.role_utils import UserRolePresets
@@ -191,16 +187,6 @@
     else:
         upstream_results = local_custom_data_models(domain_link.master_domain, limit_types)
 
-<<<<<<< HEAD
-    update_custom_data_models_impl(upstream_results, domain_link.linked_domain)
-
-
-def update_custom_data_models_impl(upstream_results, downstream_domain):
-    for field_type, data in upstream_results.items():
-        upstream_field_definitions = data.get('fields', [])
-        model = CustomDataFieldsDefinition.get_or_create(downstream_domain, field_type)
-        merged_fields = merge_fields(model.get_fields(), upstream_field_definitions)
-=======
     update_custom_data_models_impl(upstream_results, domain_link.linked_domain, is_pull, overwrite)
 
 
@@ -210,41 +196,20 @@
         model = CustomDataFieldsDefinition.get_or_create(downstream_domain, field_type)
         merged_fields = merge_fields(model.get_fields(), upstream_field_definitions, field_type,
                                      is_pull=is_pull, overwrite=overwrite)
->>>>>>> 2c531314
         model.set_fields(merged_fields)
         model.save()
 
         if field_type == CUSTOM_USER_DATA_FIELD_TYPE:
             # Profiles are only currently used by custom user data
-<<<<<<< HEAD
-            update_profiles(model, data.get('profiles', []))
-
-
-def merge_fields(downstream_fields, upstream_fields):
-=======
             update_profiles(model, data.get('profiles', []), is_pull, overwrite)
 
 
 def merge_fields(downstream_fields, upstream_fields, field_type, is_pull=False, overwrite=False):
->>>>>>> 2c531314
     managed_fields = [create_local_field(field_def) for field_def in upstream_fields]
     local_fields = [field for field in downstream_fields if not field.upstream_id]
 
     local_slugs = [field.slug for field in local_fields]
     conflicting_slugs = [field.slug for field in managed_fields if field.slug in local_slugs]
-<<<<<<< HEAD
-    if conflicting_slugs:
-        raise DomainLinkError(
-            f'Cannot update custom fields due to the following field conflicts: '
-            f'{", ".join(conflicting_slugs)}'
-        )
-
-    return managed_fields + local_fields
-
-
-# TODO: Make this whole thing a transaction
-def update_profiles(definition, upstream_profiles):
-=======
     if conflicting_slugs and not overwrite:
         field_name_map = {
             CUSTOM_USER_DATA_FIELD_TYPE: 'Custom User Data Fields',
@@ -282,19 +247,12 @@
 
 # TODO: Make this whole thing a transaction
 def update_profiles(definition, upstream_profiles, is_pull=False, overwrite=False):
->>>>>>> 2c531314
     downstream_profiles = definition.get_profiles()
     unsynced_profile_names = [profile.name for profile in downstream_profiles if not profile.upstream_id]
     conflicting_profile_names = [
         profile['name'] for profile in upstream_profiles if profile['name'] in unsynced_profile_names
     ]
     if conflicting_profile_names:
-<<<<<<< HEAD
-        raise DomainLinkError(
-            'Cannot update custom fields due to the following profile conflicts: '
-            f'{", ".join(conflicting_profile_names)}'
-        )
-=======
         if not overwrite:
             action = _('sync') if is_pull else _('push')
             overwrite_action = _('Sync & Overwrite') if is_pull else _('Push & Overwrite')
@@ -322,7 +280,6 @@
                 )
             for profile in conflicting_profiles:
                 profile.delete()
->>>>>>> 2c531314
 
     existing_managed_profiles = {profile.name: profile for profile in downstream_profiles if profile.upstream_id}
 
@@ -359,7 +316,6 @@
         regex_msg=upstream_field_definition['regex_msg'],
         upstream_id=upstream_field_definition['id'],
     )
-<<<<<<< HEAD
 
 
 def create_synced_profile(upstream_profile, definition):
@@ -369,17 +325,6 @@
         fields=upstream_profile['fields'],
         upstream_id=upstream_profile['id'],
     )
-=======
->>>>>>> 2c531314
-
-
-def create_synced_profile(upstream_profile, definition):
-    return CustomDataFieldsProfile(
-        name=upstream_profile['name'],
-        definition=definition,
-        fields=upstream_profile['fields'],
-        upstream_id=upstream_profile['id'],
-    )
 
 
 def update_fixture(domain_link, tag, is_pull=False, overwrite=False):
@@ -400,13 +345,6 @@
         linked_data_type = LookupTable.objects.by_domain_tag(
             domain_link.linked_domain, master_data_type.tag)
 
-<<<<<<< HEAD
-        if not linked_data_type.is_synced:
-            # if local data exists, but it was not created through syncing, reject the sync request
-            raise UnsupportedActionError(_("Existing lookup table found for '{}'. "
-                "Please remove this table before trying to sync again").format(
-                    linked_data_type.tag))
-=======
         if not linked_data_type.is_synced and not overwrite:
             # if local data exists, but it was not created through syncing, reject the sync request
             action = _('sync') if is_pull else _('push')
@@ -417,7 +355,6 @@
                   ' or click "{overwrite_btn}" to overwrite and link them.')
                 .format(sync_action=action, table=linked_data_type.tag, overwrite_btn=overwrite_action)
             )
->>>>>>> 2c531314
         is_existing_table = True
     except LookupTable.DoesNotExist:
         linked_data_type = LookupTable(domain=domain_link.linked_domain)
@@ -462,16 +399,11 @@
     _convert_reports_permissions(domain_link, upstream_roles)
 
     downstream_roles = UserRole.objects.get_by_domain(domain_link.linked_domain, include_archived=True)
-<<<<<<< HEAD
-    downstream_roles_by_upstream_id = {}
-    for role in downstream_roles:
-=======
 
     downstream_roles_by_name = {}
     downstream_roles_by_upstream_id = {}
     for role in downstream_roles:
         downstream_roles_by_name[role.name] = role
->>>>>>> 2c531314
         if role.upstream_id:
             downstream_roles_by_upstream_id[role.upstream_id] = role
 
@@ -479,30 +411,12 @@
     if is_embedded_tableau_enabled:
         visualizations_for_linked_domain = TableauVisualization.objects.filter(
             domain=domain_link.linked_domain)
-<<<<<<< HEAD
-    failed_updates = []
-=======
     failed_default_updates = []
     failed_custom_updates = []
->>>>>>> 2c531314
     successful_updates = []
 
     # Update downstream roles based on upstream roles
     for upstream_role_def in upstream_roles:
-<<<<<<< HEAD
-        role, conflicting_role = _get_matching_downstream_role(upstream_role_def, downstream_roles)
-
-        if conflicting_role:
-            failed_updates.append(upstream_role_def)
-            continue
-
-        if not role:
-            role = UserRole(domain=domain_link.linked_domain)
-
-        downstream_roles_by_upstream_id[upstream_role_def['_id']] = role
-
-        _copy_role_attributes(upstream_role_def, role)
-=======
         role, conflicting_role_name, is_default_role = _get_synced_role(
             upstream_role_def, domain_link.linked_domain, downstream_roles,
             downstream_roles_by_name, ignore_conflicts=overwrite)
@@ -514,7 +428,6 @@
                 failed_custom_updates.append(conflicting_role_name)
             continue
 
->>>>>>> 2c531314
         permissions = HqPermissions.wrap(upstream_role_def["permissions"])
         if is_embedded_tableau_enabled:
             permissions.view_tableau_list = _get_new_tableau_report_permissions(
@@ -545,8 +458,6 @@
             ).format(sync_action=action, conflicting_role_names=conflicting_names, overwrite_btn=overwrite_action))
         raise UnsupportedActionError('\n'.join(error_messages))
 
-        successful_updates.append(upstream_role_def)
-
     # Update assignable_by ids - must be done after main update to guarantee all local roles have ids
     for upstream_role_def in successful_updates:
         downstream_role = downstream_roles_by_upstream_id[upstream_role_def['_id']]
@@ -558,49 +469,6 @@
             ]
         downstream_role.set_assignable_by(assignable_by)
 
-<<<<<<< HEAD
-    if failed_updates:
-        conflicting_role_names = ', '.join(['"{}"'.format(role['name']) for role in failed_updates])
-        error_msg = _('Failed to sync the following roles due to a conflict: {}.'
-            ' Please remove or rename these roles before syncing again').format(conflicting_role_names)
-        raise UnsupportedActionError(error_msg)
-
-
-def _get_matching_downstream_role(upstream_role_json, downstream_roles):
-    matching_role = None
-    conflicting_role = None
-
-    for downstream_role in downstream_roles:
-        if upstream_role_json['_id'] == downstream_role.upstream_id:
-            matching_role = downstream_role
-        elif upstream_role_json['name'] == downstream_role.name:
-            if _is_default_built_in_role(upstream_role_json, downstream_role):
-                matching_role = downstream_role
-            else:
-                conflicting_role = downstream_role
-
-    return (matching_role, conflicting_role)
-
-
-def _is_default_built_in_role(upstream_role_json, downstream_role):
-    initial_role_names = UserRolePresets.INITIAL_ROLES.keys()
-    if downstream_role.name not in initial_role_names:
-        return False
-
-    default_permissions = UserRolePresets.INITIAL_ROLES[downstream_role.name]()
-    upstream_permissions = HqPermissions.wrap(upstream_role_json['permissions'])
-    if (upstream_permissions == downstream_role.permissions == default_permissions):
-        return True
-
-    return False
-
-
-def _copy_role_attributes(source_role_json, dest_role):
-    dest_role.name = source_role_json['name']
-    dest_role.default_landing_page = source_role_json['default_landing_page']
-    dest_role.is_non_admin_editable = source_role_json['is_non_admin_editable']
-    dest_role.upstream_id = source_role_json['_id']
-=======
 
 def _get_synced_role(upstream_role_def, downstream_domain, downstream_roles,
                      downstream_roles_by_name, ignore_conflicts):
@@ -636,7 +504,6 @@
     matching_role = None
     conflicting_role = None
     is_default_role = upstream_role_json['name'] in UserRolePresets.INITIAL_ROLES.keys()
->>>>>>> 2c531314
 
     sync_match = None
     name_match = None
@@ -810,11 +677,7 @@
     model.save()
 
 
-<<<<<<< HEAD
-def update_auto_update_rule(domain_link, id):
-=======
 def update_auto_update_rule(domain_link, id, is_pull=False, overwrite=False):
->>>>>>> 2c531314
     upstream_rule_definition = local_get_auto_update_rule(domain_link.master_domain, id)
     downstream_rule = get_or_create_downstream_rule(domain_link.linked_domain, upstream_rule_definition)
     _update_rule(downstream_rule, upstream_rule_definition)
@@ -914,11 +777,7 @@
         action.save()
 
 
-<<<<<<< HEAD
-def update_auto_update_rules(domain_link):
-=======
 def update_auto_update_rules(domain_link, is_pull=False, overwrite=False):
->>>>>>> 2c531314
     if domain_link.is_remote:
         upstream_rules = remote_get_auto_update_rules(domain_link)
     else:
