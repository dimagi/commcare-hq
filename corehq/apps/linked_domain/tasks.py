from collections import defaultdict

from django.conf import settings
from django.template.defaultfilters import linebreaksbr
from django.utils.translation import gettext as _

from celery import chord

from dimagi.utils.logging import notify_exception

from corehq import toggles
from corehq.apps.app_manager.dbaccessors import get_apps_in_domain
from corehq.apps.app_manager.util import is_linked_app
from corehq.apps.app_manager.views.utils import update_linked_app
from corehq.apps.celery import task
from corehq.apps.hqwebapp.tasks import send_html_email_async
from corehq.apps.linked_domain.const import (
    FEATURE_FLAG_DATA_MODEL_TOGGLES,
    MODEL_APP,
    MODEL_KEYWORD,
    MODEL_REPORT,
    MODEL_UCR_EXPRESSION,
)
from corehq.apps.linked_domain.dbaccessors import get_upstream_domain_link
from corehq.apps.linked_domain.exceptions import DomainLinkError, UnsupportedActionError
from corehq.apps.linked_domain.keywords import (
    create_linked_keyword,
    update_keyword,
)
from corehq.apps.linked_domain.models import (
    KeywordLinkDetail,
    ReportLinkDetail,
    UCRExpressionLinkDetail,
)
from corehq.apps.linked_domain.ucr import (
    create_linked_ucr,
    get_downstream_report,
    update_linked_ucr,
)
from corehq.apps.linked_domain.ucr_expressions import (
    create_linked_ucr_expression,
    update_linked_ucr_expression,
)
from corehq.apps.linked_domain.updates import update_model_type
from corehq.apps.linked_domain.util import (
    pull_missing_multimedia_for_app_and_notify,
)
from corehq.apps.sms.models import Keyword
from corehq.apps.userreports.models import UCRExpression
from corehq.apps.users.models import CouchUser


@task(queue='linked_domain_queue')
def pull_missing_multimedia_for_app_and_notify_task(domain, app_id, email=None, force=False):
    pull_missing_multimedia_for_app_and_notify(domain, app_id, email, force)


@task(queue='linked_domain_queue')
def push_models(upstream_domain, models, downstream_domains, build_apps, username, overwrite=False):
    ReleaseManager(upstream_domain, username).release(models, downstream_domains, build_apps, overwrite=overwrite)


class ReleaseManager:
    def __init__(self, upstream_domain, username):
        self.upstream_domain = upstream_domain
        self.user = CouchUser.get_by_username(username)
        self._reset()

    def _reset(self):
        self.errors_by_domain = {'html': defaultdict(list), 'text': defaultdict(list)}
        self.successes_by_domain = {'html': defaultdict(list), 'text': defaultdict(list)}

    def results(self):
        return self.successes_by_domain, self.errors_by_domain

    def add_error(self, domain, html, text=None):
        text = text or html
        self.errors_by_domain['html'][domain].append(html)
        self.errors_by_domain['text'][domain].append(text)

    def add_success(self, domain, html, text=None):
        text = text or html
        self.successes_by_domain['html'][domain].append(html)
        self.successes_by_domain['text'][domain].append(text)

    def update_successes(self, successes):
        self._update_messages(self.successes_by_domain, successes)

    def update_errors(self, errors):
        self._update_messages(self.errors_by_domain, errors)

    def _update_messages(self, attr, messages):
        for fmt in ('html', 'text'):
            for domain, msgs in messages[fmt].items():
                attr[fmt][domain].extend(msgs)

    def get_error_domain_count(self):
        return sum(1 for errors in self.errors_by_domain['html'].values() if errors != [])

    def get_success_domain_count(self):
        return sum(1 for successes in self.successes_by_domain['html'].values() if successes != [])

    def _get_errors(self, domain, html=True):
        return self.errors_by_domain['html' if html else 'text'][domain]

    def _get_successes(self, domain, html=True):
        return self.successes_by_domain['html' if html else 'text'][domain]

    def release(self, models, downstream_domains, build_apps=False, overwrite=False):
        self._reset()
        header = [
            release_domain.si(self.upstream_domain, downstream_domain, self.user.username, models,
                              build_apps, overwrite)
            for downstream_domain in downstream_domains
        ]
        callback = send_linked_domain_release_email.s(self.upstream_domain, self.user.username,
                                                      models, downstream_domains)
        chord(header)(callback)

    def get_email_message(self, models, linked_domains, html=True):
        error_domain_count = self.get_error_domain_count()
        separator = "\n"
        message = _("""
Release complete. {} project(s) succeeded. {}

The following content was released:
{}

The following linked project spaces received content:
        """).format(
            self.get_success_domain_count(),
            _("{} project(s) encountered errors.").format(error_domain_count) if error_domain_count else "",
            separator.join(["- {}".format(m['name']) for m in models])
        ).strip()
        for linked_domain in sorted(linked_domains):
            if not self._get_errors(linked_domain, html):
                message += _("{}- {} updated successfully").format(separator, linked_domain)
            else:
                message += _("{}- {} encountered errors:").format(separator, linked_domain)
                for msg in self._get_errors(linked_domain, html) + self._get_successes(linked_domain, html):
                    message += separator + "   - " + msg
        return linebreaksbr(message) if html else message

    def _release_app(self, domain_link, model, user, build_and_release=False):
        if toggles.MULTI_MASTER_LINKED_DOMAINS.enabled(domain_link.linked_domain):
            return self._error_tuple(_("Multi master flag is in use"))

        app_id = model['detail']['app_id']
        found = False
        for linked_app in get_apps_in_domain(domain_link.linked_domain, include_remote=False):
            if is_linked_app(linked_app) and linked_app.family_id == app_id:
                found = True
                app = update_linked_app(linked_app, app_id, user.user_id)

        if not found:
            return self._error_tuple(_("Could not find app"))

        if build_and_release:
            build = app.make_build()
            build.is_released = True
            build.save(increment_version=False)

    def _release_report(self, domain_link, model, user_id, overwrite=False):
        report_id = model['detail']['report_id']
        linked_report = get_downstream_report(domain_link.linked_domain, report_id)

        if not linked_report:
            try:
                linked_report_info = create_linked_ucr(domain_link, report_id)
                linked_report = linked_report_info.report
            except DomainLinkError as e:
                return self._error_tuple(str(e))

        # have no hit an error case, so update the ucr
        update_linked_ucr(domain_link, linked_report.get_id, is_pull=False, overwrite=overwrite)
        domain_link.update_last_pull(
            MODEL_REPORT,
            user_id,
            model_detail=ReportLinkDetail(report_id=linked_report.get_id).to_json(),
        )

    def _release_flag_dependent_model(self, domain_link, model, user, feature_flag, overwrite=False):
        if not feature_flag.enabled(domain_link.linked_domain):
            return self._error_tuple(_("Feature flag for {} is not enabled").format(model['name']))

        return self._release_model(domain_link, model, user, overwrite=overwrite)

    def _release_keyword(self, domain_link, model, user_id, overwrite=False):
        upstream_id = model['detail']['keyword_id']
        try:
            linked_keyword_id = (Keyword.objects.values_list('id', flat=True)
                                 .get(domain=domain_link.linked_domain, upstream_id=upstream_id))
        except Keyword.DoesNotExist:
            linked_keyword_id = create_linked_keyword(domain_link, upstream_id)

        update_keyword(domain_link, linked_keyword_id, is_pull=False, overwrite=overwrite)
        domain_link.update_last_pull(
            MODEL_KEYWORD,
            user_id,
            model_detail=KeywordLinkDetail(keyword_id=str(linked_keyword_id)).to_json(),
        )

    def _release_ucr_expression(self, domain_link, model, user_id, overwrite=False):
        upstream_id = model['detail']['ucr_expression_id']
        try:
            linked_ucr_expression_id = UCRExpression.objects.values_list(
                'id', flat=True
            ).get(
                domain=domain_link.linked_domain, upstream_id=upstream_id
            )
        except UCRExpression.DoesNotExist:
            linked_ucr_expression_id = create_linked_ucr_expression(domain_link, upstream_id)
        else:
            update_linked_ucr_expression(domain_link, linked_ucr_expression_id,
                                         is_pull=False, overwrite=overwrite)

        domain_link.update_last_pull(
            MODEL_UCR_EXPRESSION,
            user_id,
            model_detail=UCRExpressionLinkDetail(ucr_expression_id=str(linked_ucr_expression_id)).to_json(),
        )

<<<<<<< HEAD
    def _release_model(self, domain_link, model, user):
        try:
            update_model_type(domain_link, model['type'], model_detail=model['detail'])
=======
    def _release_model(self, domain_link, model, user, overwrite=False):
        try:
            update_model_type(domain_link, model['type'], model_detail=model['detail'],
                              is_pull=False, overwrite=overwrite)
>>>>>>> 2c531314
        except UnsupportedActionError as e:
            return self._error_tuple(str(e))

        domain_link.update_last_pull(model['type'], user._id, model_detail=model['detail'])

    def _error_tuple(self, html, text=None):
        text = text or html
        return (html, text)


@task(queue='linked_domain_queue')
def release_domain(upstream_domain, downstream_domain, username, models, build_apps=False, overwrite=False):
    manager = ReleaseManager(upstream_domain, username)

    domain_link = get_upstream_domain_link(downstream_domain)
    if not domain_link or domain_link.master_domain != upstream_domain:
        manager.add_error(downstream_domain, _("Project space {} is no longer linked to {}. No content "
                                           "was released to it.").format(upstream_domain, downstream_domain))
        return manager.results()

    for model in models:
        errors = None
        try:
            if model['type'] == MODEL_APP:
                errors = manager._release_app(domain_link, model, manager.user, build_apps)
            elif model['type'] == MODEL_REPORT:
                errors = manager._release_report(domain_link, model, manager.user._id, overwrite)
            elif model['type'] in FEATURE_FLAG_DATA_MODEL_TOGGLES:
                errors = manager._release_flag_dependent_model(domain_link, model, manager.user,
                                                               FEATURE_FLAG_DATA_MODEL_TOGGLES[model['type']],
                                                               overwrite=overwrite)
            elif model['type'] == MODEL_KEYWORD:
                errors = manager._release_keyword(domain_link, model, manager.user._id, overwrite)
            elif model['type'] == MODEL_UCR_EXPRESSION:
                errors = manager._release_ucr_expression(domain_link, model, manager.user._id, overwrite)
            else:
<<<<<<< HEAD
                errors = manager._release_model(domain_link, model, manager.user)
=======
                errors = manager._release_model(domain_link, model, manager.user, overwrite)
>>>>>>> 2c531314
        except Exception as e:   # intentionally broad
            errors = [str(e), str(e)]
            notify_exception(None, "Exception pushing linked domains: {}".format(e))

        if errors:
            manager.add_error(
                domain_link.linked_domain,
                _("Could not update {}: {}").format(model['name'], errors[0]),
                text=_("Could not update {}: {}").format(model['name'], errors[1]))
        else:
            manager.add_success(domain_link.linked_domain, _("Updated {} successfully").format(model['name']))

    return manager.results()


@task(queue='linked_domain_queue')
def send_linked_domain_release_email(results, upstream_domain, username, models, downstream_domains):
    manager = ReleaseManager(upstream_domain, username)

    for result in results:
        (successes, errors) = result
        manager.update_successes(successes)
        manager.update_errors(errors)

    subject = _("Linked project release complete.")
    if manager.get_error_domain_count():
        subject += _(" Errors occurred.")

    email = manager.user.email or manager.user.username
    send_html_email_async(
        subject,
        email,
        manager.get_email_message(models, downstream_domains, html=True),
        text_content=manager.get_email_message(models, downstream_domains, html=False),
        email_from=settings.DEFAULT_FROM_EMAIL
    )<|MERGE_RESOLUTION|>--- conflicted
+++ resolved
@@ -220,16 +220,10 @@
             model_detail=UCRExpressionLinkDetail(ucr_expression_id=str(linked_ucr_expression_id)).to_json(),
         )
 
-<<<<<<< HEAD
-    def _release_model(self, domain_link, model, user):
-        try:
-            update_model_type(domain_link, model['type'], model_detail=model['detail'])
-=======
     def _release_model(self, domain_link, model, user, overwrite=False):
         try:
             update_model_type(domain_link, model['type'], model_detail=model['detail'],
                               is_pull=False, overwrite=overwrite)
->>>>>>> 2c531314
         except UnsupportedActionError as e:
             return self._error_tuple(str(e))
 
@@ -266,11 +260,7 @@
             elif model['type'] == MODEL_UCR_EXPRESSION:
                 errors = manager._release_ucr_expression(domain_link, model, manager.user._id, overwrite)
             else:
-<<<<<<< HEAD
-                errors = manager._release_model(domain_link, model, manager.user)
-=======
                 errors = manager._release_model(domain_link, model, manager.user, overwrite)
->>>>>>> 2c531314
         except Exception as e:   # intentionally broad
             errors = [str(e), str(e)]
             notify_exception(None, "Exception pushing linked domains: {}".format(e))
