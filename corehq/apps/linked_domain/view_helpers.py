from couchdbkit import ResourceNotFound
from django.utils.translation import gettext as _

from corehq.apps.app_manager.dbaccessors import get_brief_apps_in_domain
from corehq.apps.app_manager.util import is_linked_app
from corehq.apps.fixtures.models import LookupTable
from corehq.apps.linked_domain.const import (
    DOMAIN_LEVEL_DATA_MODELS,
    FEATURE_FLAG_DATA_MODEL_TOGGLES,
    FEATURE_FLAG_DATA_MODELS,
    LINKED_MODELS_MAP,
    MODEL_APP,
    MODEL_FIXTURE,
    MODEL_KEYWORD,
    MODEL_REPORT,
    MODEL_UCR_EXPRESSION,
    MODEL_AUTO_UPDATE_RULE,
    SUPERUSER_DATA_MODELS,
)
from corehq.apps.linked_domain.dbaccessors import (
    get_actions_in_domain_link_history,
)
from corehq.apps.linked_domain.models import (
    AppLinkDetail,
    FixtureLinkDetail,
    KeywordLinkDetail,
    ReportLinkDetail,
    UCRExpressionLinkDetail,
    UpdateRuleLinkDetail
)
from corehq.apps.data_interfaces.models import AutomaticUpdateRule
from corehq.apps.linked_domain.util import server_to_user_time, is_keyword_linkable
from corehq.apps.sms.models import Keyword
from corehq.apps.userreports.models import ReportConfiguration, UCRExpression
from corehq.apps.userreports.util import get_existing_reports


def build_domain_link_view_model(link, timezone):
    return {
        'downstream_domain': link.linked_domain,
        'upstream_domain': link.master_domain,
        'upstream_url': link.upstream_url,
        'downstream_url': link.downstream_url,
        'is_remote': link.is_remote,
        'last_update': server_to_user_time(link.last_pull, timezone) if link.last_pull else _('Never'),
        'has_full_access': link.has_full_access(),
    }


def get_upstream_and_downstream_apps(domain):
    """
    Return 2 lists of app_briefs
    The upstream_list contains apps that originated in the specified domain
    The downstream_list contains apps that have been pulled from a domain upstream of the specified domain
    """
    upstream_list = {}
    downstream_list = {}
    briefs = get_brief_apps_in_domain(domain, include_remote=False)
    for brief in briefs:
        if is_linked_app(brief):
            downstream_list[brief._id] = brief
        else:
            upstream_list[brief._id] = brief
    return upstream_list, downstream_list


def get_upstream_and_downstream_fixtures(domain, upstream_link):
    """
    Return 2 lists of fixtures
    The upstream_list contains fixtures that originated in the specified domain
    The downstream_list contains fixtures that have been pulled from a domain upstream of the specified domain
    """
    upstream_list = get_fixtures_for_domain(domain)
    downstream_list = get_fixtures_for_domain(upstream_link.master_domain) if upstream_link else {}
    return upstream_list, downstream_list


def get_fixtures_for_domain(domain):
    fixtures = LookupTable.objects.filter(domain=domain, is_global=True)
    return {f.tag: f for f in fixtures}


def get_rules_for_domain(domain):
    rules = AutomaticUpdateRule.by_domain(domain, AutomaticUpdateRule.WORKFLOW_CASE_UPDATE, active_only=False)
    return {rule.id: rule for rule in rules}


def get_upstream_and_downstream_reports(domain):
    """
    Return 2 lists of reports
    The upstream_list contains reports that originated in the specified domain
    The downstream_list contains reports that have been pulled from a domain upstream of the specified domain
    """
    upstream_list = {}
    downstream_list = {}
    reports = get_existing_reports(domain)
    for report in reports:
        if report.report_meta.master_id:
            downstream_list[report.get_id] = report
        else:
            upstream_list[report.get_id] = report
    return upstream_list, downstream_list


def get_upstream_and_downstream_keywords(domain):
    """
    Return 2 lists of keywords
    The upstream_list contains keywords that originated in the specified domain
    The downstream_list contains keywords that have been pulled from a domain upstream of the specified domain
    """
    upstream_list = {}
    downstream_list = {}
    keywords = Keyword.objects.filter(domain=domain)
    for keyword in keywords:
        if keyword.upstream_id:
            downstream_list[str(keyword.id)] = keyword
        else:
            upstream_list[str(keyword.id)] = keyword
    return upstream_list, downstream_list


def get_upstream_and_downstream_ucr_expressions(domain):
    """
    Return 2 lists of ucr expressions
    The upstream_list contains ucr expressions that originated in the specified domain
    The downstream_list contains ucr expressions that have been pulled from a domain
    upstream of the specified domain
    """
    upstream_list = {}
    downstream_list = {}
    ucr_expressions = UCRExpression.objects.filter(domain=domain)
    for ucr_expression in ucr_expressions:
        if ucr_expression.upstream_id:
            downstream_list[str(ucr_expression.id)] = ucr_expression
        else:
            upstream_list[str(ucr_expression.id)] = ucr_expression
    return upstream_list, downstream_list


def get_upstream_and_downstream_update_rules(domain, upstream_link):
    upstream_rules = get_rules_for_domain(domain)
    downstream_rules = get_rules_for_domain(upstream_link.master_domain) if upstream_link else {}
    return upstream_rules, downstream_rules


def build_app_view_model(app, last_update=None):
    if not app:
        return None

    return build_linked_data_view_model(
        model_type=MODEL_APP,
        name=f"{LINKED_MODELS_MAP[MODEL_APP]} ({app.name})",
        detail=AppLinkDetail(app_id=app._id).to_json(),
        last_update=last_update,
    )


def build_fixture_view_model(fixture, last_update=None):
    if not fixture:
        return None

    return build_linked_data_view_model(
        model_type=MODEL_FIXTURE,
        name=f"{LINKED_MODELS_MAP[MODEL_FIXTURE]} ({fixture.tag})",
        detail=FixtureLinkDetail(tag=fixture.tag).to_json(),
        last_update=last_update,
        can_update=fixture.is_global,
        is_overwritable=False
    )


def build_update_rule_model(rule, last_update=None):
    if not rule:
        return None

    return build_linked_data_view_model(
        model_type=MODEL_AUTO_UPDATE_RULE,
        name=f"Update Rule ({rule.name})",
        detail=UpdateRuleLinkDetail(id=rule.id).to_json(),
        last_update=last_update
    )


def build_update_rule_model(rule, last_update=None):
    if not rule:
        return None

    return build_linked_data_view_model(
        model_type=MODEL_AUTO_UPDATE_RULE,
        name=f"Update Rule ({rule.name})",
        detail=UpdateRuleLinkDetail(id=rule.id).to_json(),
        last_update=last_update
    )


def build_report_view_model(report, last_update=None):
    if not report:
        return None

    return build_linked_data_view_model(
        model_type=MODEL_REPORT,
        name=f"{LINKED_MODELS_MAP[MODEL_REPORT]} ({report.title})",
        detail=ReportLinkDetail(report_id=report.get_id).to_json(),
        last_update=last_update,
    )


def build_keyword_view_model(keyword, last_update=None):
    if not keyword:
        return None

    return build_linked_data_view_model(
        model_type=MODEL_KEYWORD,
        name=f"{LINKED_MODELS_MAP[MODEL_KEYWORD]} ({keyword.keyword})",
        detail=KeywordLinkDetail(keyword_id=str(keyword.id)).to_json(),
        last_update=last_update,
        is_linkable=is_keyword_linkable(keyword),
    )


def build_ucr_expression_view_model(ucr_expression, last_update=None):
    if not ucr_expression:
        return None

    return build_linked_data_view_model(
        model_type=MODEL_UCR_EXPRESSION,
        name=f"{LINKED_MODELS_MAP[MODEL_UCR_EXPRESSION]} ({ucr_expression.name})",
        detail=UCRExpressionLinkDetail(ucr_expression_id=str(ucr_expression.id)).to_json(),
        last_update=last_update,
    )


def build_feature_flag_view_models(domain, ignore_models=None):
    ignore_models = ignore_models or []
    view_models = []

    for model, name in FEATURE_FLAG_DATA_MODELS:
        if model not in ignore_models and FEATURE_FLAG_DATA_MODEL_TOGGLES[model].enabled(domain):
            view_models.append(
                build_linked_data_view_model(
                    model_type=model,
                    name=name,
                    detail=None,
                    last_update=_('Never')
                )
            )

    return view_models


def build_domain_level_view_models(ignore_models=None):
    ignore_models = ignore_models or []
    view_models = []

    for model, name in DOMAIN_LEVEL_DATA_MODELS:
        if model not in ignore_models:
            view_models.append(
                build_linked_data_view_model(
                    model_type=model,
                    name=name,
                    detail=None,
                    last_update=_('Never')
                )
            )

    return view_models


def build_superuser_view_models(ignore_models=None):
    ignore_models = ignore_models or []
    view_models = []

    for model, name in SUPERUSER_DATA_MODELS:
        if model not in ignore_models:
            view_models.append(
                build_linked_data_view_model(
                    model_type=model,
                    name=name,
                    detail=None,
                    last_update=_('Never')
                )
            )

    return view_models


def build_linked_data_view_model(model_type, name, detail,
<<<<<<< HEAD
        last_update=None, can_update=True, is_linkable=True, is_overwritable=True):
=======
        last_update=None, can_update=True, is_linkable=True):
>>>>>>> 2c531314
    return {
        'type': model_type,
        'name': name,
        'detail': detail,
        'last_update': last_update,
        'can_update': can_update,
        'is_linkable': is_linkable,
        'overwritable': is_overwritable
    }


def build_view_models_from_data_models(
    domain, apps, fixtures, reports, keywords, ucr_expressions, update_rules,
    ignore_models=None, is_superuser=False
):
    """
    Based on the provided data models, convert to view models, ignoring any models specified in ignore_models
    :return: list of view models (dicts) used to render elements on the release content page
    """
    view_models = []

    if is_superuser:
        superuser_view_models = build_superuser_view_models(ignore_models=ignore_models)
        view_models.extend(superuser_view_models)

    domain_level_view_models = build_domain_level_view_models(ignore_models=ignore_models)
    view_models.extend(domain_level_view_models)

    feature_flag_view_models = build_feature_flag_view_models(domain, ignore_models=ignore_models)
    view_models.extend(feature_flag_view_models)

    for app in apps.values():
        app_view_model = build_app_view_model(app)
        if app_view_model:
            view_models.append(app_view_model)

    for fixture in fixtures.values():
        fixture_view_model = build_fixture_view_model(fixture)
        if fixture_view_model:
            view_models.append(fixture_view_model)

    for report in reports.values():
        report_view_model = build_report_view_model(report)
        if report_view_model:
            view_models.append(report_view_model)

    for keyword in keywords.values():
        keyword_view_model = build_keyword_view_model(keyword)
        if keyword_view_model:
            view_models.append(keyword_view_model)

    for ucr_expression in ucr_expressions.values():
        ucr_expression_view_model = build_ucr_expression_view_model(ucr_expression)
        if ucr_expression_view_model:
            view_models.append(ucr_expression_view_model)

    for update_rule in update_rules.values():
        update_rule_view_model = build_update_rule_model(update_rule)
        if update_rule_view_model:
            view_models.append(update_rule_view_model)

    return view_models


def pop_app(app_id, apps):
    return apps.pop(app_id, None)


def pop_fixture(fixture_id, fixtures, domain):
    fixture = fixtures.pop(fixture_id, None)
    if not fixture:
        try:
            fixture = LookupTable.objects.by_domain_tag(domain, fixture_id)
        except LookupTable.DoesNotExist:
            fixture = None

    return fixture


def pop_report(report_id, reports):
    report = reports.pop(report_id, None)
    if report is None:
        try:
            report = ReportConfiguration.get(report_id)
        except ResourceNotFound:
            return None

        if report.doc_type == "ReportConfiguration-Deleted":
            report = None
    return report


def pop_update_rule(rule_id, rules):
    rule = rules.pop(rule_id, None)
    if rule is None:
        try:
            rule = AutomaticUpdateRule.objects.get(id=rule_id)
        except AutomaticUpdateRule.DoesNotExist:
            rule = None
    return rule


def pop_keyword(keyword_id, keywords):
    keyword = keywords.pop(keyword_id, None)
    if keyword is None:
        try:
            keyword = Keyword.objects.get(id=keyword_id)
        except Keyword.DoesNotExist:
            keyword = None
    return keyword


def pop_ucr_expression(ucr_expression_id, ucr_expressions):
    ucr_expression = ucr_expressions.pop(ucr_expression_id, None)
    if ucr_expression is None:
        try:
            ucr_expression = UCRExpression.objects.get(id=ucr_expression_id)
        except UCRExpression.DoesNotExist:
            ucr_expression = None
    return ucr_expression


def build_pullable_view_models_from_data_models(
    domain, upstream_link, apps, fixtures, reports, keywords, ucr_expressions, update_rules,
    timezone, is_superuser=False
):
    """
    Data models that originated in this domain's upstream domain that are available to pull
    :return: list of view models (dicts) used to render linked data models that can be pulled
    """
    linked_data_view_models = []

    if not upstream_link:
        return linked_data_view_models

    models_seen = set()
    history = get_actions_in_domain_link_history(upstream_link)
    for action in history:
        if action.row_number != 1:
            # first row is the most recent
            continue

        models_seen.add(action.model)
        last_update = server_to_user_time(action.date, timezone)

        if action.model == MODEL_APP:
            app_id = action.wrapped_detail.app_id if action.model_detail else None
            app = pop_app(app_id, apps)
            view_model = build_app_view_model(app, last_update=last_update)
        elif action.model == MODEL_FIXTURE:
            fixture_id = action.wrapped_detail.tag if action.model_detail else None
            fixture = pop_fixture(fixture_id, fixtures, domain)
            view_model = build_fixture_view_model(fixture, last_update=last_update)
        elif action.model == MODEL_REPORT:
            report = pop_report(action.wrapped_detail.report_id, reports)
            view_model = build_report_view_model(report, last_update=last_update)
        elif action.model == MODEL_KEYWORD:
            keyword = pop_keyword(action.wrapped_detail.keyword_id, keywords)
            view_model = build_keyword_view_model(keyword, last_update=last_update)
        elif action.model == MODEL_UCR_EXPRESSION:
            ucr_expression = pop_ucr_expression(action.wrapped_detail.ucr_expression_id, ucr_expressions)
            view_model = build_ucr_expression_view_model(ucr_expression, last_update=last_update)
        elif action.model == MODEL_AUTO_UPDATE_RULE:
            rule = pop_update_rule(action.wrapped_detail.id, update_rules)
            view_model = build_update_rule_model(rule, last_update=last_update)
        else:
            # I would like to grab the last time that all automatic update rules were updated,
            # and use that as a fallback for when individual update rules were last updated,
            # but that would require knowing what rules were present when the group was updated,
            # which the present code doesn't support
            view_model = build_linked_data_view_model(
                model_type=action.model,
                name=LINKED_MODELS_MAP[action.model],
                detail=action.model_detail,
                last_update=last_update,
            )
        if view_model:
            if view_model['type'] not in dict(SUPERUSER_DATA_MODELS).keys() or is_superuser:
                linked_data_view_models.append(view_model)

    # Add data models that have never been pulled into the downstream domain before
    # ignoring any models we have already added via domain history
    linked_data_view_models.extend(
        build_view_models_from_data_models(
            domain,
            apps,
            fixtures,
            reports,
            keywords,
            ucr_expressions,
            update_rules,
            ignore_models=models_seen,
            is_superuser=is_superuser
        )
    )

    return linked_data_view_models<|MERGE_RESOLUTION|>--- conflicted
+++ resolved
@@ -165,19 +165,6 @@
         detail=FixtureLinkDetail(tag=fixture.tag).to_json(),
         last_update=last_update,
         can_update=fixture.is_global,
-        is_overwritable=False
-    )
-
-
-def build_update_rule_model(rule, last_update=None):
-    if not rule:
-        return None
-
-    return build_linked_data_view_model(
-        model_type=MODEL_AUTO_UPDATE_RULE,
-        name=f"Update Rule ({rule.name})",
-        detail=UpdateRuleLinkDetail(id=rule.id).to_json(),
-        last_update=last_update
     )
 
 
@@ -285,11 +272,7 @@
 
 
 def build_linked_data_view_model(model_type, name, detail,
-<<<<<<< HEAD
-        last_update=None, can_update=True, is_linkable=True, is_overwritable=True):
-=======
         last_update=None, can_update=True, is_linkable=True):
->>>>>>> 2c531314
     return {
         'type': model_type,
         'name': name,
@@ -297,7 +280,6 @@
         'last_update': last_update,
         'can_update': can_update,
         'is_linkable': is_linkable,
-        'overwritable': is_overwritable
     }
 
 
