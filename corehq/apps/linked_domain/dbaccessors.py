--- conflicted
+++ resolved
@@ -43,11 +43,6 @@
     return DomainLink.objects.filter(master_domain=domain).exists()
 
 
-@quickcache(['domain'], timeout=60 * 60)
-def is_active_upstream_domain(domain):
-    return DomainLink.objects.filter(master_domain=domain).exists()
-
-
 def get_actions_in_domain_link_history(link):
     return DomainLinkHistory.objects.filter(link=link).annotate(row_number=RawSQL(
         'row_number() OVER (PARTITION BY model, model_detail ORDER BY date DESC)',
@@ -68,9 +63,8 @@
         if domain_name == upstream_domain_name:
             return False
 
-<<<<<<< HEAD
         if is_active_downstream_domain(domain_name) or is_active_upstream_domain(domain_name):
-            # caanot link to an already linked project
+            # cannot link to an already linked project
             return False
 
         upstream_membership = for_user.get_domain_membership(upstream_domain_name)
@@ -91,8 +85,6 @@
         return list({d for d in eligible_domains if _is_domain_available(user, d, should_limit_to_admin=False)})
 
     return []
-=======
-    return list({d.name for d in Domain.active_for_user(user) if _is_domain_available(d.name)})
 
 
 def get_upstream_domains(domain_name, user):
@@ -105,5 +97,4 @@
         # make sure domain is not already part of a link
         return is_active_upstream_domain(candidate_name)
 
-    return list({d.name for d in Domain.active_for_user(user) if _is_available_upstream_domain(d.name)})
->>>>>>> 60897ffe
+    return list({d.name for d in Domain.active_for_user(user) if _is_available_upstream_domain(d.name)})