--- conflicted
+++ resolved
@@ -103,11 +103,7 @@
 
 from corehq.apps.users.decorators import require_permission
 from corehq.apps.users.models import Permissions
-<<<<<<< HEAD
 from corehq.privileges import RELEASE_MANAGEMENT
-=======
-from corehq.toggles import ERM_DEVELOPMENT
->>>>>>> c4b60831
 from corehq.util.timezones.utils import get_timezone_for_request
 
 
@@ -302,11 +298,7 @@
         return {
             'domain': self.domain,
             'timezone': timezone.localize(datetime.utcnow()).tzname(),
-<<<<<<< HEAD
             'has_release_management_privilege': domain_has_privilege(self.domain, RELEASE_MANAGEMENT),
-=======
-            'is_erm_ff_enabled': ERM_DEVELOPMENT.enabled(self.domain),
->>>>>>> c4b60831
             'view_data': {
                 'is_downstream_domain': bool(master_link),
                 'upstream_domains': upstream_domains,
