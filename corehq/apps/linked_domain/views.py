--- conflicted
+++ resolved
@@ -10,12 +10,8 @@
 from couchdbkit import ResourceNotFound
 from memoized import memoized
 
-<<<<<<< HEAD
 from dimagi.utils.logging import notify_exception
 
-=======
-from corehq.apps.accounting.utils import domain_has_privilege
->>>>>>> 00fd64b3
 from corehq.apps.analytics.tasks import track_workflow
 from corehq.apps.app_manager.dbaccessors import (
     get_app,
@@ -311,12 +307,7 @@
         available_domains_to_link = get_available_domains_to_link(self.request.domain, self.request.couch_user)
 
         upstream_domain_urls = []
-<<<<<<< HEAD
         for domain in get_available_upstream_domains(self.request.domain, self.request.couch_user):
-=======
-        upstream_domains = get_available_upstream_domains(self.request.domain, self.request.couch_user)
-        for domain in upstream_domains:
->>>>>>> 00fd64b3
             upstream_domain_urls.append({'name': domain, 'url': reverse('domain_links', args=[domain])})
 
         if upstream_link and upstream_link.is_remote:
@@ -395,14 +386,14 @@
         try:
             validate_push(self.request.couch_user, self.domain, in_data['linked_domains'])
         except NoDownstreamDomainsProvided:
-            error_message = ugettext("No downstream project spaces were selected. Please contact support.")
+            error_message = gettext("No downstream project spaces were selected. Please contact support.")
         except DomainLinkNotFound:
-            error_message = ugettext(
+            error_message = gettext(
                 "Links between one or more project spaces do not exist. Please contact support."
             )
         except AttemptedPushViolatesConstraints:
             formatted_domains = ', '.join(in_data['linked_domains'])
-            error_message = ugettext('''
+            error_message = gettext('''
                 The attempted push from {} to {} is disallowed. Please contact support.
             '''.format(self.domain, formatted_domains))
             notify_exception(self.request, "Triggered AttemptedPushViolatesConstraints exception")
