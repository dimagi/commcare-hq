from datetime import datetime

from django.contrib import messages
from django.http import Http404, HttpResponseRedirect, JsonResponse
from django.urls import reverse
from django.utils.decorators import method_decorator
from django.utils.translation import ugettext, ugettext_lazy
from django.views import View

from couchdbkit import ResourceNotFound
from djng.views.mixins import JSONResponseMixin, allow_remote_invocation
from memoized import memoized

<<<<<<< HEAD
=======
from dimagi.utils.logging import notify_exception

>>>>>>> 5d41ec61
from corehq.apps.analytics.tasks import track_workflow
from corehq.apps.app_manager.dbaccessors import (
    get_app,
    get_brief_app_docs_in_domain,
    get_brief_apps_in_domain,
    get_build_doc_by_version,
    get_latest_released_app,
    get_latest_released_app_versions_by_app_id,
)
from corehq.apps.app_manager.decorators import require_can_edit_apps
from corehq.apps.app_manager.util import is_linked_app
from corehq.apps.case_search.models import CaseSearchConfig
from corehq.apps.domain.dbaccessors import domain_exists
from corehq.apps.domain.decorators import (
    domain_admin_required,
    login_or_api_key,
)
from corehq.apps.domain.exceptions import DomainDoesNotExist
from corehq.apps.domain.views.base import DomainViewMixin
from corehq.apps.domain.views.settings import BaseAdminProjectSettingsView
from corehq.apps.fixtures.dbaccessors import get_fixture_data_type_by_tag
from corehq.apps.hqwebapp.decorators import use_multiselect
from corehq.apps.hqwebapp.doc_info import get_doc_info_by_id
from corehq.apps.hqwebapp.templatetags.hq_shared_tags import pretty_doc_info
from corehq.apps.linked_domain.const import (
    LINKED_MODELS_MAP,
    MODEL_APP,
    MODEL_FIXTURE,
    MODEL_KEYWORD,
    MODEL_REPORT,
    SUPERUSER_DATA_MODELS,
)
from corehq.apps.linked_domain.dbaccessors import (
    get_active_domain_link,
    get_available_domains_to_link,
    get_available_upstream_domains,
    get_linked_domains,
    get_upstream_domain_link,
)
from corehq.apps.linked_domain.decorators import (
    require_access_to_linked_domains,
    require_linked_domain,
)
from corehq.apps.linked_domain.exceptions import (
    AttemptedPushViolatesConstraints,
    DomainLinkAlreadyExists,
    DomainLinkError,
    DomainLinkNotAllowed,
    DomainLinkNotFound,
    NoDownstreamDomainsProvided,
    UnsupportedActionError,
)
from corehq.apps.linked_domain.local_accessors import (
    get_auto_update_rules,
    get_custom_data_models,
    get_data_dictionary,
    get_dialer_settings,
    get_enabled_toggles_and_previews,
    get_fixture,
    get_hmac_callout_settings,
    get_otp_settings,
    get_tableau_server_and_visualizations,
    get_user_roles,
)
from corehq.apps.linked_domain.models import (
    DomainLink,
    DomainLinkHistory,
    wrap_detail,
)
from corehq.apps.linked_domain.remote_accessors import get_remote_linkable_ucr
from corehq.apps.linked_domain.tasks import (
    pull_missing_multimedia_for_app_and_notify_task,
    push_models,
)
from corehq.apps.linked_domain.ucr import create_linked_ucr
from corehq.apps.linked_domain.updates import update_model_type
from corehq.apps.linked_domain.util import (
    convert_app_for_remote_linking,
    pull_missing_multimedia_for_app,
    server_to_user_time,
    user_has_admin_access_in_all_domains,
    can_domain_access_release_management,
)
from corehq.apps.linked_domain.view_helpers import (
    build_domain_link_view_model,
    build_pullable_view_models_from_data_models,
    build_view_models_from_data_models,
    get_upstream_and_downstream_apps,
    get_upstream_and_downstream_fixtures,
    get_upstream_and_downstream_keywords,
    get_upstream_and_downstream_reports,
)
from corehq.apps.reports.datatables import DataTablesColumn, DataTablesHeader
from corehq.apps.reports.dispatcher import ReleaseManagementReportDispatcher
from corehq.apps.reports.generic import GenericTabularReport
from corehq.apps.sms.models import Keyword
from corehq.apps.userreports.dbaccessors import get_report_configs_for_domain
from corehq.apps.userreports.models import (
    DataSourceConfiguration,
    ReportConfiguration,
)
from corehq.apps.users.decorators import require_permission
from corehq.apps.users.models import Permissions, WebUser
from corehq.util.timezones.utils import get_timezone_for_request


@login_or_api_key
@require_linked_domain
def tableau_server_and_visualizations(request, domain):
    return JsonResponse(get_tableau_server_and_visualizations(domain))


@login_or_api_key
@require_linked_domain
def toggles_and_previews(request, domain):
    return JsonResponse(get_enabled_toggles_and_previews(domain))


@login_or_api_key
@require_linked_domain
def auto_update_rules(request, domain):
    return JsonResponse(get_auto_update_rules(domain))


@login_or_api_key
@require_linked_domain
def custom_data_models(request, domain):
    limit_types = request.GET.getlist('type')
    return JsonResponse(get_custom_data_models(domain, limit_types))


@login_or_api_key
@require_linked_domain
def fixture(request, domain, tag):
    return JsonResponse(get_fixture(domain, tag))


@login_or_api_key
@require_linked_domain
def user_roles(request, domain):
    return JsonResponse({'user_roles': get_user_roles(domain)})


@login_or_api_key
@require_linked_domain
def brief_apps(request, domain):
    return JsonResponse({'brief_apps': get_brief_app_docs_in_domain(domain, include_remote=False)})


@login_or_api_key
@require_linked_domain
def app_by_version(request, domain, app_id, version):
    return JsonResponse({'app': get_build_doc_by_version(domain, app_id, version)})


@login_or_api_key
@require_linked_domain
def released_app_versions(request, domain):
    return JsonResponse({'versions': get_latest_released_app_versions_by_app_id(domain)})


@login_or_api_key
@require_linked_domain
def case_search_config(request, domain):
    try:
        config = CaseSearchConfig.objects.get(domain=domain).to_json()
    except CaseSearchConfig.DoesNotExist:
        config = None

    return JsonResponse({'config': config})


@login_or_api_key
@require_linked_domain
@require_permission(Permissions.view_reports)
def linkable_ucr(request, domain):
    """Returns a list of reports to be used by the downstream
    domain on a remote server to create linked reports by calling the
    `ucr_config` view below

    """
    reports = get_report_configs_for_domain(domain)
    return JsonResponse({
        "reports": [
            {"id": report._id, "title": report.title} for report in reports]
    })


@login_or_api_key
@require_linked_domain
def ucr_config(request, domain, config_id):
    report_config = ReportConfiguration.get(config_id)
    if report_config.domain != domain:
        return Http404
    datasource_id = report_config.config_id
    datasource_config = DataSourceConfiguration.get(datasource_id)

    return JsonResponse({
        "report": report_config.to_json(),
        "datasource": datasource_config.to_json(),
    })


@login_or_api_key
@require_linked_domain
def get_latest_released_app_source(request, domain, app_id):
    master_app = get_app(None, app_id)
    if master_app.domain != domain:
        raise Http404

    latest_master_build = get_latest_released_app(domain, app_id)
    if not latest_master_build:
        raise Http404

    return JsonResponse(convert_app_for_remote_linking(latest_master_build))


@login_or_api_key
@require_linked_domain
def data_dictionary(request, domain):
    return JsonResponse(get_data_dictionary(domain))


@login_or_api_key
@require_linked_domain
def dialer_settings(request, domain):
    return JsonResponse(get_dialer_settings(domain))


@login_or_api_key
@require_linked_domain
def otp_settings(request, domain):
    return JsonResponse(get_otp_settings(domain))


@login_or_api_key
@require_linked_domain
def hmac_callout_settings(request, domain):
    return JsonResponse(get_hmac_callout_settings(domain))


@require_can_edit_apps
def pull_missing_multimedia(request, domain, app_id):
    async_update = request.POST.get('notify') == 'on'
    force = request.POST.get('force') == 'on'
    if async_update:
        pull_missing_multimedia_for_app_and_notify_task.delay(domain, app_id, request.user.email, force)
        messages.success(request,
                         ugettext('Your request has been submitted. '
                                  'We will notify you via email once completed.'))
    else:
        app = get_app(domain, app_id)
        pull_missing_multimedia_for_app(app, force=force)
    return HttpResponseRedirect(reverse('app_settings', args=[domain, app_id]))


@method_decorator(require_access_to_linked_domains, name='dispatch')
class DomainLinkView(BaseAdminProjectSettingsView):
    urlname = 'domain_links'
    page_title = ugettext_lazy("Linked Project Spaces")
    template_name = 'linked_domain/domain_links.html'

    @use_multiselect
    def dispatch(self, request, *args, **kwargs):
        return super().dispatch(request, *args, **kwargs)

    @property
    def page_context(self):
        """
        This view services both domains that are upstream, downstream, and legacy domains that are both
        """
        timezone = get_timezone_for_request()
        upstream_link = get_upstream_domain_link(self.domain)
        linked_domains = [build_domain_link_view_model(link, timezone) for link in get_linked_domains(self.domain)]
        upstream_apps, downstream_apps = get_upstream_and_downstream_apps(self.domain)
        upstream_fixtures, downstream_fixtures = get_upstream_and_downstream_fixtures(self.domain, upstream_link)
        upstream_reports, downstream_reports = get_upstream_and_downstream_reports(self.domain)
        upstream_keywords, downstream_keywords = get_upstream_and_downstream_keywords(self.domain)

        is_superuser = self.request.couch_user.is_superuser
        timezone = get_timezone_for_request()
        view_models_to_pull = build_pullable_view_models_from_data_models(
            self.domain, upstream_link, downstream_apps, downstream_fixtures, downstream_reports,
            downstream_keywords, timezone, is_superuser=is_superuser
        )

        view_models_to_push = build_view_models_from_data_models(
            self.domain, upstream_apps, upstream_fixtures, upstream_reports, upstream_keywords,
            is_superuser=is_superuser
        )

        available_domains_to_link = get_available_domains_to_link(self.request.domain, self.request.couch_user)

        upstream_domain_urls = []
        for domain in get_available_upstream_domains(self.request.domain, self.request.couch_user):
            upstream_domain_urls.append({'name': domain, 'url': reverse('domain_links', args=[domain])})

        if upstream_link and upstream_link.is_remote:
            remote_linkable_ucr = get_remote_linkable_ucr(upstream_link)
        else:
            remote_linkable_ucr = None

        return {
            'domain': self.domain,
            'timezone': timezone.localize(datetime.utcnow()).tzname(),
            'has_release_management_privilege': can_domain_access_release_management(self.domain),
<<<<<<< HEAD
            'is_superuser': is_superuser,
=======
>>>>>>> 5d41ec61
            'view_data': {
                'is_superuser': is_superuser,
                'is_downstream_domain': bool(upstream_link),
                'upstream_domains': upstream_domain_urls,
                'available_domains': available_domains_to_link,
                'upstream_link': build_domain_link_view_model(upstream_link, timezone) if upstream_link else None,
                'view_models_to_pull': sorted(view_models_to_pull, key=lambda m: m['name']),
                'view_models_to_push': sorted(view_models_to_push, key=lambda m: m['name']),
                'linked_domains': sorted(linked_domains, key=lambda d: d['downstream_domain']),
                'linkable_ucr': remote_linkable_ucr,
                'has_full_access': can_domain_access_release_management(self.domain, include_lite_version=False),
            },
        }


@method_decorator(domain_admin_required, name='dispatch')
class DomainLinkRMIView(JSONResponseMixin, View, DomainViewMixin):
    urlname = "domain_link_rmi"

    @allow_remote_invocation
    def update_linked_model(self, in_data):
        model = in_data['model']
        type_ = model['type']
        detail = model['detail']
        detail_obj = wrap_detail(type_, detail) if detail else None

        upstream_link = get_upstream_domain_link(self.domain)
        error = ""
        try:
            update_model_type(upstream_link, type_, detail_obj)
            model_detail = detail_obj.to_json() if detail_obj else None
            upstream_link.update_last_pull(type_, self.request.couch_user._id, model_detail=model_detail)
        except (DomainLinkError, UnsupportedActionError) as e:
            error = str(e)

        track_workflow(
            self.request.couch_user.username,
            "Linked domain: pulled data model",
            {"data_model": type_}
        )

        timezone = get_timezone_for_request()
        return {
            'success': not error,
            'error': error,
            'last_update': server_to_user_time(upstream_link.last_pull, timezone)
        }

    @allow_remote_invocation
    def delete_domain_link(self, in_data):
        linked_domain = in_data['linked_domain']
        link = DomainLink.objects.filter(linked_domain=linked_domain, master_domain=self.domain).first()
        link.deleted = True
        link.save()

        track_workflow(self.request.couch_user.username, "Linked domain: domain link deleted")

        return {
            'success': True,
        }

    @allow_remote_invocation
    def create_release(self, in_data):
        error_message = ''
        try:
            validate_push(self.request.couch_user, self.domain, in_data['linked_domains'])
        except NoDownstreamDomainsProvided:
            error_message = ugettext("No downstream project spaces were selected. Please contact support.")
        except DomainLinkNotFound:
            error_message = ugettext(
                "Links between one or more project spaces do not exist. Please contact support."
            )
        except AttemptedPushViolatesConstraints:
            formatted_domains = ', '.join(in_data['linked_domains'])
            error_message = ugettext('''
                The attempted push from {} to {} is disallowed. Please contact support.
            '''.format(self.domain, formatted_domains))
            notify_exception(self.request, "Triggered AttemptedPushViolatesConstraints exception")
        finally:
            if error_message:
                return {
                    'success': False,
                    'message': error_message,
                }

        push_models.delay(self.domain, in_data['models'], in_data['linked_domains'],
                          in_data['build_apps'], self.request.couch_user.username)

        track_workflow(
            self.request.couch_user.username,
            "Linked domain: pushed data models",
            {"data_models": in_data['models']}
        )

        return {
            'success': True,
            'message': ugettext('''
                Your release has begun. You will receive an email when it is complete.
                Until then, to avoid linked domains receiving inconsistent content, please
                avoid editing any of the data contained in the release.
            '''),
        }

    @allow_remote_invocation
    def create_domain_link(self, in_data):
        domain_to_link = in_data['downstream_domain']
        try:
            domain_link = link_domains(self.request.couch_user, self.domain, domain_to_link)
        except (DomainDoesNotExist, DomainLinkAlreadyExists, DomainLinkNotAllowed, DomainLinkError) as e:
            return {'success': False, 'message': str(e)}

        track_workflow(self.request.couch_user.username, "Linked domain: domain link created")

        domain_link_view_model = build_domain_link_view_model(domain_link, get_timezone_for_request())
        return {'success': True, 'domain_link': domain_link_view_model}

    @allow_remote_invocation
    def create_remote_report_link(self, in_data):
        linked_domain = in_data['linked_domain']
        master_domain = in_data['master_domain'].strip('/').split('/')[-1]
        report_id = in_data['report_id']
        link = DomainLink.objects.filter(
            remote_base_url__isnull=False,
            linked_domain=linked_domain,
            master_domain=master_domain,
        ).first()
        if link:
            create_linked_ucr(link, report_id)
            return {'success': True}
        else:
            return {'success': False}


def link_domains(couch_user, upstream_domain, downstream_domain):
    if not domain_exists(downstream_domain):
        error = ugettext("The project space {} does not exist. Verify that the name is correct, and that the "
                         "domain has not been deleted.").format(downstream_domain)
        raise DomainDoesNotExist(error)

    if get_active_domain_link(upstream_domain, downstream_domain):
        error = ugettext(
            "The project space {} is already a downstream project space of {}."
        ).format(downstream_domain, upstream_domain)
        raise DomainLinkAlreadyExists(error)

    if not user_has_admin_access_in_all_domains(couch_user, [upstream_domain, downstream_domain]):
        error = ugettext("You must be an admin in both project spaces to create a link.")
        raise DomainLinkNotAllowed(error)

    return DomainLink.link_domains(downstream_domain, upstream_domain)


def validate_push(user, domain, downstream_domains):
    if not downstream_domains:
        raise NoDownstreamDomainsProvided

    try:
        domain_links = [
            DomainLink.objects.get(master_domain=domain, linked_domain=dd) for dd in downstream_domains
        ]
    except DomainLink.DoesNotExist:
        raise DomainLinkNotFound

    validate_push_for_user(user, domain_links)


def validate_push_for_user(user, domain_links):
    if user.is_superuser:
        return

    if len(domain_links) == 1:
        # pushing to one domain is fine regardless of access status
        return

    limited_access_links = list(filter(lambda link: not link.has_full_access(), domain_links))

    if not limited_access_links:
        # all links are full access
        return

    raise AttemptedPushViolatesConstraints


class DomainLinkHistoryReport(GenericTabularReport):
    name = 'Linked Project Space History'
    base_template = "reports/base_template.html"
    section_name = 'Project Settings'
    slug = 'project_link_report'
    dispatcher = ReleaseManagementReportDispatcher
    ajax_pagination = True
    asynchronous = False
    sortable = False

    @property
    def fields(self):
        if self.upstream_link:
            fields = []
        else:
            fields = ['corehq.apps.linked_domain.filters.DomainLinkFilter']
        fields.append('corehq.apps.linked_domain.filters.DomainLinkModelFilter')
        return fields

    @property
    def link_model(self):
        return self.request.GET.get('domain_link_model')

    @property
    @memoized
    def domain_link(self):
        if self.request.GET.get('domain_link'):
            try:
                return DomainLink.all_objects.get(
                    pk=self.request.GET.get('domain_link'),
                    master_domain=self.domain
                )
            except DomainLink.DoesNotExist:
                pass

    @property
    @memoized
    def upstream_link(self):
        return get_upstream_domain_link(self.domain)

    @property
    @memoized
    def selected_link(self):
        return self.upstream_link or self.domain_link

    @property
    def total_records(self):
        query = self._base_query()
        return query.count()

    def _base_query(self):
        query = DomainLinkHistory.objects.filter(link=self.selected_link)

        # filter out superuser data models
        if not self.request.couch_user.is_superuser:
            query = query.exclude(model__in=dict(SUPERUSER_DATA_MODELS).keys())

        if self.link_model:
            query = query.filter(model=self.link_model)

        return query

    @property
    def shared_pagination_GET_params(self):
        link_id = str(self.selected_link.pk) if self.selected_link else ''
        return [
            {'name': 'domain_link', 'value': link_id},
            {'name': 'domain_link_model', 'value': self.link_model},
        ]

    @property
    def rows(self):
        if not self.selected_link:
            return []
        rows = self._base_query()[self.pagination.start:self.pagination.start + self.pagination.count + 1]
        return [self._make_row(record, self.selected_link) for record in rows]

    def _make_row(self, record, link):
        row = [
            '{} -> {}'.format(link.master_domain, link.linked_domain),
            server_to_user_time(record.date, self.timezone),
            self._make_model_cell(record),
            self._make_user_cell(record)
        ]
        return row

    def _make_user_cell(self, record):
        doc_info = get_doc_info_by_id(self.domain, record.user_id)
        user = WebUser.get_by_user_id(record.user_id)
        if self.domain not in user.get_domains() and 'link' in doc_info:
            doc_info['link'] = None

        return pretty_doc_info(doc_info)

    @memoized
    def linked_app_names(self, domain):
        return {
            app._id: app.name for app in get_brief_apps_in_domain(domain)
            if is_linked_app(app)
        }

    def _make_model_cell(self, record):
        name = LINKED_MODELS_MAP[record.model]
        if record.model == MODEL_APP:
            detail = record.wrapped_detail
            app_name = ugettext_lazy('Unknown App')
            if detail:
                app_names = self.linked_app_names(self.selected_link.linked_domain)
                app_name = app_names.get(detail.app_id, detail.app_id)
            return '{} ({})'.format(name, app_name)

        if record.model == MODEL_FIXTURE:
            detail = record.wrapped_detail
            tag = ugettext_lazy('Unknown')
            if detail:
                data_type = get_fixture_data_type_by_tag(self.selected_link.linked_domain, detail.tag)
                if data_type:
                    tag = data_type.tag
            return '{} ({})'.format(name, tag)

        if record.model == MODEL_REPORT:
            detail = record.wrapped_detail
            report_name = ugettext_lazy('Unknown Report')
            if detail:
                try:
                    report_name = ReportConfiguration.get(detail.report_id).title
                except ResourceNotFound:
                    pass
            return '{} ({})'.format(name, report_name)

        if record.model == MODEL_KEYWORD:
            detail = record.wrapped_detail
            keyword_name = ugettext_lazy('Unknown Keyword')
            if detail:
                try:
                    keyword_name = Keyword.objects.get(id=detail.keyword_id).keyword
                except Keyword.DoesNotExist:
                    pass
            return f'{name} ({keyword_name})'

        return name

    @property
    def headers(self):
        tzname = self.timezone.localize(datetime.utcnow()).tzname()
        columns = [
            DataTablesColumn(ugettext('Link')),
            DataTablesColumn(ugettext('Date ({})'.format(tzname))),
            DataTablesColumn(ugettext('Data Model')),
            DataTablesColumn(ugettext('User')),
        ]

        return DataTablesHeader(*columns)<|MERGE_RESOLUTION|>--- conflicted
+++ resolved
@@ -11,11 +11,8 @@
 from djng.views.mixins import JSONResponseMixin, allow_remote_invocation
 from memoized import memoized
 
-<<<<<<< HEAD
-=======
 from dimagi.utils.logging import notify_exception
 
->>>>>>> 5d41ec61
 from corehq.apps.analytics.tasks import track_workflow
 from corehq.apps.app_manager.dbaccessors import (
     get_app,
@@ -322,10 +319,6 @@
             'domain': self.domain,
             'timezone': timezone.localize(datetime.utcnow()).tzname(),
             'has_release_management_privilege': can_domain_access_release_management(self.domain),
-<<<<<<< HEAD
-            'is_superuser': is_superuser,
-=======
->>>>>>> 5d41ec61
             'view_data': {
                 'is_superuser': is_superuser,
                 'is_downstream_domain': bool(upstream_link),
