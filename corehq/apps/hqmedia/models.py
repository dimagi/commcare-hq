--- conflicted
+++ resolved
@@ -586,14 +586,9 @@
                 totals.append({
                     'media_type': mm.get_nice_name(),
                     'totals': len(paths),
-<<<<<<< HEAD
-                    'matched': len([p for p in self.multimedia_map.keys() if p in paths]),
-                    'icon_class': mm.get_icon_class(),
-=======
                     'matched': len(matched_paths),
                     'icon_class': mm.get_icon_class(),
                     'paths': matched_paths,
->>>>>>> 6e525c53
                 })
         return totals
 
