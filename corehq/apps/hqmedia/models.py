from StringIO import StringIO
import logging
import mimetypes
from PIL import Image
from datetime import datetime
import hashlib
from couchdbkit.exceptions import ResourceConflict
from dimagi.ext.couchdbkit import *
from corehq.apps.app_manager.exceptions import XFormException
from dimagi.utils.couch.resource_conflict import retry_resource
from django.contrib import messages
from django.core.urlresolvers import reverse
import magic
from corehq.apps.app_manager.xform import XFormValidationError
from dimagi.utils.decorators.memoized import memoized
from corehq.apps.domain.models import LICENSES, LICENSE_LINKS
from dimagi.utils.couch.database import get_db, get_safe_read_kwargs, iter_docs
from django.utils.translation import ugettext as _

MULTIMEDIA_PREFIX = "jr://file/"


class AuxMedia(DocumentSchema):
    """
    Additional metadata companion for couch models
    that you want to supply add arbitrary attachments to
    """
    uploaded_date = DateTimeProperty()
    uploaded_by = StringProperty()
    uploaded_filename = StringProperty()  # the uploaded filename info
    checksum = StringProperty()
    attachment_id = StringProperty()  # the actual attachment id in _attachments
    media_meta = DictProperty()
    notes = StringProperty()


class HQMediaLicense(DocumentSchema):
    domain = StringProperty()
    author = StringProperty()
    organization = StringProperty()
    type = StringProperty(choices=LICENSES)
    attribution_notes = StringProperty()

    def __init__(self, _d=None, **properties):
        # another place we have to lazy migrate
        if properties and properties.get('type', '') == 'public':
            properties['type'] = 'cc'
        super(HQMediaLicense, self).__init__(_d, **properties)
    
    @property
    def display_name(self):
        return LICENSES.get(self.type, "Improper License")

    @property
    def deed_link(self):
        return LICENSE_LINKS.get(self.type)


class CommCareMultimedia(SafeSaveDocument):
    """
    The base object of all CommCare Multimedia
    """
    file_hash = StringProperty()  # use this to search for multimedia in couch
    aux_media = SchemaListProperty(AuxMedia)

    last_modified = DateTimeProperty()
    valid_domains = StringListProperty()  # A list of domains that uses this file
    owners = StringListProperty(default=[])  # list of domains that uploaded this file
    licenses = SchemaListProperty(HQMediaLicense, default=[])
    shared_by = StringListProperty(default=[])  # list of domains that can share this file
    tags = DictProperty(default={})  # dict of string lists

    @classmethod
    def get(cls, docid, rev=None, db=None, dynamic_properties=True):
        # copied and tweaked from the superclass's method
        if not db:
            db = cls.get_db()
        cls._allow_dynamic_properties = dynamic_properties
        # on cloudant don't get the doc back until all nodes agree
        # on the copy, to avoid race conditions
        extras = get_safe_read_kwargs()
        return db.get(docid, rev=rev, wrapper=cls.wrap, **extras)

    @property
    def is_shared(self):
        return len(self.shared_by) > 0

    @property
    def license(self):
        return self.licenses[0] if self.licenses else None

    @retry_resource(3)
    def update_or_add_license(self, domain, type="", author="", attribution_notes="", org="", should_save=True):
        for license in self.licenses:
            if license.domain == domain:
                license.type = type or license.type
                license.author = author or license.author
                license.organization = org or license.organization
                license.attribution_notes = attribution_notes or license.attribution_notes
                break
        else:
            license = HQMediaLicense(   domain=domain, type=type, author=author,
                                        attribution_notes=attribution_notes, organization=org)
            self.licenses.append(license)

        if should_save:
            self.save()

    def url(self):
        return reverse("hqmedia_download", args=[self.doc_type, self._id])

    def attach_data(self, data, original_filename=None, username=None, attachment_id=None,
                    media_meta=None):
        """
        This creates the auxmedia attachment with the downloaded data.
        """
        self.last_modified = datetime.utcnow()

        if not attachment_id:
            attachment_id = self.file_hash

        if not self._attachments or attachment_id not in self._attachments:
            if not getattr(self, '_id'):
                # put attchment blows away existing data, so make sure an id has been
                # assigned to this guy before we do it. this is the expected path
                self.save()
            else:
                # this should only be files that had attachments deleted while the bug
                # was in effect, so hopefully we will stop seeing it after a few days
                logging.error('someone is uploading a file that should have existed for multimedia %s' % self._id)
            self.put_attachment(data, attachment_id, content_type=self.get_mime_type(data, filename=original_filename))
        new_media = AuxMedia()
        new_media.uploaded_date = datetime.utcnow()
        new_media.attachment_id = attachment_id
        new_media.uploaded_filename = original_filename
        new_media.uploaded_by = username
        new_media.checksum = self.file_hash
        if media_meta:
            new_media.media_meta = media_meta
        self.aux_media.append(new_media)
        self.save()
        return True

    def add_domain(self, domain, owner=None, **kwargs):
        if len(self.owners) == 0:
            # this is intended to simulate migration--if it happens that a media file somehow gets no more owners
            # (which should be impossible) it will transfer ownership to all copiers... not necessarily a bad thing,
            # just something to be aware of
            self.owners = self.valid_domains

        if owner and domain not in self.owners:
            self.owners.append(domain)
        elif not owner and domain in self.owners:
            self.owners.remove(domain)

        if domain in self.owners:
            shared = kwargs.get('shared', '')
            if shared and domain not in self.shared_by:
                self.shared_by.append(domain)
            elif not shared and shared != '' and domain in self.shared_by:
                self.shared_by.remove(domain)

            if kwargs.get('tags', ''):
                self.tags[domain] = kwargs['tags']

        if domain not in self.valid_domains:
            self.valid_domains.append(domain)
        self.save()

    def get_display_file(self, return_type=True):
        if self.attachment_id:
            data = self.fetch_attachment(self.attachment_id, True).read()
            if return_type:
                content_type = self._attachments[self.attachment_id]['content_type']
                return data, content_type
            else:
                return data
        return None

    def get_media_info(self, path, is_updated=False, original_path=None):
        return {
            "path": path,
            "uid": self.file_hash,
            "m_id": self._id,
            "url": reverse("hqmedia_download", args=[self.__class__.__name__, self._id]),
            "updated": is_updated,
            "original_path": original_path,
            "icon_class": self.get_icon_class(),
            "media_type": self.get_nice_name(),
        }

    @property
    def attachment_id(self):
        if not self.aux_media:
            return None
        ids = set([aux.attachment_id for aux in self.aux_media])
        assert len(ids) == 1
        return ids.pop()

    @classmethod
    def get_mime_type(cls, data, filename=None):
        mime = magic.Magic(mime=True)
        mime_type = mime.from_buffer(data)
        if mime_type.startswith('application') and filename is not None:
            guessed_type = mimetypes.guess_type(filename)
            mime_type = guessed_type[0] if guessed_type[0] else mime_type
        return mime_type

    @classmethod
    def get_base_mime_type(cls, data, filename=None):
        mime_type = cls.get_mime_type(data, filename=filename)
        return mime_type.split('/')[0] if mime_type else None
        
    @classmethod
    def generate_hash(cls, data):
        return hashlib.md5(data).hexdigest()

    @classmethod
    def get_by_hash(cls, file_hash):
        result = cls.view('hqmedia/by_hash', key=file_hash, include_docs=True).first()
        if not result:
            result = cls()
            result.file_hash = file_hash
        return result

    @classmethod
    def get_by_data(cls, data):
        file_hash = cls.generate_hash(data)
        return cls.get_by_hash(file_hash)

    @classmethod
    def all_tags(cls):
        return [d['key'] for d in cls.view('hqmedia/tags', group=True).all()]

    @classmethod
    def search(cls, query, limit=10):
        results = get_db().search(cls.Config.search_view,
            q=query,
            limit=limit,
            #stale='ok',
        )
        return map(cls.get, [r['id'] for r in results])

    @classmethod
    def get_doc_class(cls, doc_type):
        return {
            'CommCareImage': CommCareImage,
            'CommCareAudio': CommCareAudio,
            'CommCareVideo': CommCareVideo,
        }[doc_type]

    @classmethod
    def get_class_by_data(cls, data, filename=None):
        return {
            'image': CommCareImage,
            'audio': CommCareAudio,
            'video': CommCareVideo,
        }.get(cls.get_base_mime_type(data, filename=filename))

    @classmethod
    def get_form_path(cls, path, lowercase=False):
        path = path.strip()
        if lowercase:
            path = path.lower()
        if path.startswith(MULTIMEDIA_PREFIX):
            return path
        if path.startswith('/'):
            path = path[1:]
        return "%s%s" % (MULTIMEDIA_PREFIX, path)

    @classmethod
    def get_standard_path(cls, path):
        return path.replace(MULTIMEDIA_PREFIX, "")

    @classmethod
    def wrap(cls, data):
        should_save = False
        if data.get('tags') == []:
            data['tags'] = {}
        if not data.get('owners'):
            data['owners'] = data.get('valid_domains', [])
        if isinstance(data.get('licenses', ''), dict):
            # need to migrate licncses from old format to new format
            # old: {"mydomain": "public", "yourdomain": "cc"}
            migrated = [HQMediaLicense(domain=domain, type=type)._doc \
                        for domain, type in data["licenses"].items()]
            data['licenses'] = migrated

        # deprecating support for public domain license
        if isinstance(data.get("licenses", ""), list) and len(data["licenses"]) > 0:
            if data["licenses"][0].get("type", "") == "public":
                data["licenses"][0]["type"] = "cc"
                should_save = True
        self = super(CommCareMultimedia, cls).wrap(data)
        if should_save:
            self.save()
        return self

    @classmethod
    def get_nice_name(cls):
        return _("Generic Multimedia")

    @classmethod
    def get_icon_class(cls):
        return "icon-desktop"


class ImageThumbnailError(Exception):
    pass


class CommCareImage(CommCareMultimedia):

    class Config(object):
        search_view = 'hqmedia/image_search'

    def attach_data(self, data, original_filename=None, username=None, attachment_id=None, media_meta=None):
        image = self.get_image_object(data)
        attachment_id = "%dx%d" % image.size
        attachment_id = "%s-%s.%s" % (self.file_hash, attachment_id, image.format)
        if not media_meta:
            media_meta = {}
        media_meta["size"] = {
            "width": image.size[0],
            "height": image.size[1]
        }
        return super(CommCareImage, self).attach_data(data, original_filename=original_filename, username=username,
                                                      attachment_id=attachment_id, media_meta=media_meta)

    @classmethod
    def get_image_object(cls, data):
        return Image.open(StringIO(data))

    @classmethod
    def _get_resized_image(cls, image, size):
        if image.mode not in ["RGB", "RGBA"]:
            image = image.convert("RGB")
        o = StringIO()
        try:
            image.thumbnail(size, Image.ANTIALIAS)
        except IndexError:
            raise ImageThumbnailError()
        image.save(o, format="PNG")
        return o.getvalue()

    @classmethod
    def get_invalid_image_data(cls):
        import os
        invalid_image_path = os.path.join(os.path.dirname(__file__), 'static/hqmedia/img/invalid_image.png')
        return Image.open(open(invalid_image_path))

    @classmethod
    def get_thumbnail_data(cls, data, size):
        try:
            data = cls._get_resized_image(cls.get_image_object(data), size)
        except (ImageThumbnailError, ImportError, IOError):
            data = cls._get_resized_image(cls.get_invalid_image_data(), size)
        return data

    @classmethod
    def get_nice_name(cls):
        return _("Image")

    @classmethod
    def get_icon_class(cls):
        return "icon-picture"

        
class CommCareAudio(CommCareMultimedia):

    class Config(object):
        search_view = 'hqmedia/audio_search'

    @classmethod
    def get_nice_name(cls):
        return _("Audio")

    @classmethod
    def get_icon_class(cls):
        return "icon-volume-up"


class CommCareVideo(CommCareMultimedia):

    @classmethod
    def get_nice_name(cls):
        return _("Video")

    @classmethod
    def get_icon_class(cls):
        return "icon-facetime-video"


class HQMediaMapItem(DocumentSchema):

    multimedia_id = StringProperty()
    media_type = StringProperty()
    output_size = DictProperty()
    version = IntegerProperty()
    unique_id = StringProperty()

    @staticmethod
    def format_match_map(path, media_type=None, media_id=None, upload_path=""):
        """
            This method is deprecated. Use CommCareMultimedia.get_media_info instead.
        """
        # todo cleanup references to this method
        return {
            "path": path,
            "uid": path.replace('jr://','').replace('/', '_').replace('.', '_'),
            "m_id": media_id if media_id else "",
            "url": reverse("hqmedia_download", args=[media_type, media_id]) if media_id else "",
            "upload_path": upload_path
        }

    @classmethod
    def gen_unique_id(cls, m_id, path):
        return hashlib.md5("%s: %s" % (path.encode('utf-8'), str(m_id))).hexdigest()


class ApplicationMediaReference(object):
    """
        Generated when all_media is queried and stored in memory.

        Contains all the information needed to know where / how this the media PATH is stored in the application.
        Provides no link to a multimedia object---link comes from the application's multimedia map.
        Useful info for user-facing things.
    """

    def __init__(self, path,
                 module_id=None, module_name=None,
                 form_id=None, form_name=None, form_order=None,
                 media_class=None, is_menu_media=False, app_lang=None):

        if not isinstance(path, basestring):
            path = ''
        self.path = path.strip()

        if not issubclass(media_class, CommCareMultimedia):
            raise ValueError("media_class should be a type of CommCareMultimedia")

        self.module_id = module_id
        self.module_name = module_name

        self.form_id = form_id
        self.form_name = form_name
        self.form_order = form_order

        self.media_class = media_class
        self.is_menu_media = is_menu_media

        self.app_lang = app_lang or "en"

    def __str__(self):
        detailed_location = ""
        if self.module_name:
            detailed_location = " | %s" % self.get_module_name()
        if self.form_name:
            detailed_location = "%s > %s" % (detailed_location, self.get_form_name())
        return "%(media_class)s at %(path)s%(detailed_location)s" % {
            'media_class': self.media_class.__name__,
            'path': self.path,
            'detailed_location': detailed_location,
        }

    def as_dict(self, lang=None):
        return {
            'module': {
                'name': self.get_module_name(lang),
                'id': self.module_id,
            },
            'form': {
                'name': self.get_form_name(lang),
                'id': self.form_id,
                'order': self.form_order,
            },
            'is_menu_media': self.is_menu_media,
            'media_class': self.media_class.__name__,
            'path': self.path,
            "icon_class": self.media_class.get_icon_class(),
            "media_type": self.media_class.get_nice_name(),
        }

    def _get_name(self, raw_name, lang=None):
        if not raw_name:
            return ""
        if not isinstance(raw_name, dict):
            return raw_name
        if lang is None:
            lang = self.app_lang
        return raw_name.get(lang, raw_name.values()[0])

    def get_module_name(self, lang=None):
        return self._get_name(self.module_name, lang=lang)

    def get_form_name(self, lang=None):
        return self._get_name(self.form_name, lang=lang)


class HQMediaMixin(Document):
    """
        Mix this guy in with Application to support multimedia.
        Anything multimedia related happens here.
    """

    # keys are the paths to each file in the final application media zip
    multimedia_map = SchemaDictProperty(HQMediaMapItem)

    # paths to custom logos
    logo_refs = DictProperty()

    @property
    @memoized
    def all_media(self):
        """
            Get all the paths of multimedia IMAGES and AUDIO referenced in this application.
            (Video and anything else is currently not supported...)
        """
        media = []
        self.media_form_errors = False

        def _add_menu_media(item, **kwargs):
            media.extend([ApplicationMediaReference(image,
                                                    media_class=CommCareImage,
                                                    is_menu_media=True, **kwargs)
                          for image in item.all_image_paths()
                          if image])

            media.extend([ApplicationMediaReference(audio,
                                                    media_class=CommCareAudio,
                                                    is_menu_media=True, **kwargs)
                          for audio in item.all_audio_paths()
                          if audio])

        for m, module in enumerate(self.get_modules()):
            media_kwargs = {
                'module_name': module.name,
                'module_id': m,
                'app_lang': self.default_language,
            }
            _add_menu_media(module, **media_kwargs)
            if module.case_list_form.form_id:
                media.extend([ApplicationMediaReference(audio_path,
                                                        media_class=CommCareAudio,
                                                        **media_kwargs)
                              for audio_path in module.case_list_form.all_audio_paths()
                              if audio_path])

                media.extend([ApplicationMediaReference(image_path,
                                                        media_class=CommCareImage,
                                                        **media_kwargs)
                              for image_path in module.case_list_form.all_image_paths()
                              if image_path])

            if module.case_list.show:
                media.append(ApplicationMediaReference(
                    module.case_list.media_audio,
                    media_class=CommCareAudio,
                    **media_kwargs)
                )
                media.append(ApplicationMediaReference(
                    module.case_list.media_image,
                    media_class=CommCareImage,
                    **media_kwargs)
                )

            # Not all modules use case lists (e.g., reporting modules)
            if hasattr(module, 'case_list') and module.case_list.show:
                media.append(ApplicationMediaReference(
                    module.case_list.media_audio,
                    media_class=CommCareAudio,
                    **media_kwargs)
                )
                media.append(ApplicationMediaReference(
                    module.case_list.media_image,
                    media_class=CommCareImage,
                    **media_kwargs)
                )

            for f_order, f in enumerate(module.get_forms()):
                media_kwargs['form_name'] = f.name
                media_kwargs['form_id'] = f.unique_id
                media_kwargs['form_order'] = f_order
                _add_menu_media(f, **media_kwargs)
                try:
                    parsed = f.wrapped_xform()
                    if not parsed.exists():
                        continue
                    f.validate_form()
                    for image in parsed.image_references:
                        if image:
                            media.append(ApplicationMediaReference(image, media_class=CommCareImage, **media_kwargs))
                    for audio in parsed.audio_references:
                        if audio:
                            media.append(ApplicationMediaReference(audio, media_class=CommCareAudio, **media_kwargs))
                    for video in parsed.video_references:
                        if video:
                            media.append(ApplicationMediaReference(video, media_class=CommCareVideo, **media_kwargs))
                except (XFormValidationError, XFormException):
                    self.media_form_errors = True
        return media

    def get_menu_media(self, module, module_index, form=None, form_index=None, to_language=None):
        if not module:
            # user_registration isn't a real module, for instance
            return {}
        media_kwargs = self.get_media_ref_kwargs(
            module, module_index, form=form, form_index=form_index,
            is_menu_media=True)
        media_kwargs.update(to_language=to_language or self.default_language)
        item = form or module
        return self._get_item_media(item, media_kwargs)

    def get_case_list_form_media(self, module, module_index, to_language=None):
        if not module:
            # user_registration isn't a real module, for instance
            return {}
        media_kwargs = self.get_media_ref_kwargs(module, module_index)
        media_kwargs.update(to_language=to_language or self.default_language)
        return self._get_item_media(module.case_list_form, media_kwargs)

<<<<<<< HEAD
    def get_case_list_menu_item_media(self, module, module_index, to_language=None):
        if not module:
            # user_registration isn't a real module, for instance
            return {}
        media_kwargs = self.get_media_ref_kwargs(module, module_index)
        media_kwargs.update(to_language=to_language or self.default_language)
=======
    def get_case_list_menu_item_media(self, module, module_index):
        # Not all modules use case lists (e.g., reporting modules)
        if not module or not hasattr(module, 'case_list'):
            # user_registration isn't a real module, for instance
            return {}
        media_kwargs = self.get_media_ref_kwargs(module, module_index)
>>>>>>> 0eab98a1
        return self._get_item_media(module.case_list, media_kwargs)

    def _get_item_media(self, item, media_kwargs):
        menu_media = {}
        to_language = media_kwargs.pop('to_language', self.default_language)
        image_ref = ApplicationMediaReference(
            item.icon_by_language(to_language),
            media_class=CommCareImage,
            **media_kwargs
        )
        image_ref = image_ref.as_dict()
        menu_media['image'] = image_ref

        audio_ref = ApplicationMediaReference(
            item.audio_by_language(to_language),
            media_class=CommCareAudio,
            **media_kwargs
        )
        audio_ref = audio_ref.as_dict()
        menu_media['audio'] = audio_ref
        return menu_media

    @property
    @memoized
    def all_media_paths(self):
        return set([m.path for m in self.all_media])

    @memoized
    def get_all_paths_of_type(self, media_class_name):
        return set([m.path for m in self.all_media if m.media_class.__name__ == media_class_name])

    def get_media_ref_kwargs(self, module, module_index, form=None,
                             form_index=None, is_menu_media=False):
        return {
            'app_lang': self.default_language,
            'module_name': module.name,
            'module_id': module_index,
            'form_name': form.name if form else None,
            'form_id': form.unique_id if form else None,
            'form_order': form_index,
            'is_menu_media': is_menu_media,
        }

    @property
    @memoized
    def logo_paths(self):
        return set(value['path'] for value in self.logo_refs.values())

    def remove_unused_mappings(self):
        """
            This checks to see if the paths specified in the multimedia map still exist in the Application.
            If not, then that item is removed from the multimedia map.
        """
        map_changed = False
        paths = self.multimedia_map.keys() if self.multimedia_map else []
        permitted_paths = self.all_media_paths | self.logo_paths
        for path in paths:
            if path not in permitted_paths:
                map_changed = True
                del self.multimedia_map[path]
        if map_changed:
            self.save()

    def create_mapping(self, multimedia, form_path, save=True):
        """
            This creates the mapping of a path to the multimedia in an application to the media object stored in couch.
        """
        form_path = form_path.strip()
        map_item = HQMediaMapItem()
        map_item.multimedia_id = multimedia._id
        map_item.unique_id = HQMediaMapItem.gen_unique_id(map_item.multimedia_id, form_path)
        map_item.media_type = multimedia.doc_type
        self.multimedia_map[form_path] = map_item

        if save:
            try:
                self.save()
            except ResourceConflict:
                # Attempt to fetch the document again.
                updated_doc = self.get(self._id)
                updated_doc.create_mapping(multimedia, form_path)

    def get_media_objects(self):
        """
            Gets all the media objects stored in the multimedia map.
        """
        found_missing_mm = False
        # preload all the docs to avoid excessive couch queries.
        # these will all be needed in memory anyway so this is ok.
        expected_ids = [map_item.multimedia_id for map_item in self.multimedia_map.values()]
        raw_docs = dict((d["_id"], d) for d in iter_docs(CommCareMultimedia.get_db(), expected_ids))
        for path, map_item in self.multimedia_map.items():
            media_item = raw_docs.get(map_item.multimedia_id)
            if media_item:
                media_cls = CommCareMultimedia.get_doc_class(map_item.media_type)
                yield path, media_cls.wrap(media_item)
            else:
                # delete media reference from multimedia map so this doesn't pop up again!
                del self.multimedia_map[path]
                found_missing_mm = True
        if found_missing_mm:
            self.save()

    def get_references(self, lang=None):
        """
            Used for the multimedia controller.
        """
        return [m.as_dict(lang) for m in self.all_media]

    def get_object_map(self):
        object_map = {}
        for path, media_obj in self.get_media_objects():
            object_map[path] = media_obj.get_media_info(path)
        return object_map

    def get_reference_totals(self):
        """
            Returns a list of totals of each type of media in the application and total matches.
        """
        totals = []
        for mm in [CommCareImage, CommCareAudio, CommCareVideo]:
            paths = self.get_all_paths_of_type(mm.__name__)
            matched_paths = [p for p in self.multimedia_map.keys() if p in paths]
            if len(paths) > 0:
                totals.append({
                    'media_type': mm.get_nice_name(),
                    'totals': len(paths),
                    'matched': len(matched_paths),
                    'icon_class': mm.get_icon_class(),
                    'paths': matched_paths,
                })
        return totals

    def prepare_multimedia_for_exchange(self):
        """
            Prepares the multimedia in the application for exchanging across domains.
        """
        self.remove_unused_mappings()
        for path, media in self.get_media_objects():
            if not media or (not media.is_shared and self.domain not in media.owners):
                del self.multimedia_map[path]

    def get_media_references(self, request=None):
        """
            DEPRECATED METHOD: Use self.all_media instead.
            Use this to check all Application media against the stored multimedia_map.
        """
        #todo this should get updated to use self.all_media
        from corehq.apps.app_manager.models import Application
        if not isinstance(self, Application):
            raise NotImplementedError("Sorry, this method is only supported for CommCare HQ Applications.")

        from corehq.apps.hqmedia.utils import get_application_media
        all_media, form_errors = get_application_media(self)

        # Because couchdbkit is terrible?
        multimedia_map = self.multimedia_map

        missing_refs = False

        references = {}
        for section, media in all_media.items():
            references[section] = {}
            for media_type, paths in media.items():
                maps = []
                missing = 0
                matched = 0
                errors = 0
                for path in paths:
                    match_map = None
                    try:
                        media_item = multimedia_map[path]
                        match_map = HQMediaMapItem.format_match_map(path,
                            media_item.media_type, media_item.multimedia_id)
                        matched += 1
                    except KeyError:
                        match_map = HQMediaMapItem.format_match_map(path)
                        missing += 1
                    except AttributeError:
                        errors += 1
                        if request:
                            messages.error(request, _("Encountered an AttributeError for media: %s" % path))
                    except UnicodeEncodeError:
                        errors += 1
                        if request:
                            messages.error(request, _("This application has unsupported text in one "
                                                      "of it's media file label fields: %s" % path))
                    if match_map:
                        maps.append(match_map)
                    if errors > 0 or missing > 0:
                        missing_refs = True

                references[section][media_type] = {
                    'maps': maps,
                    'missing': missing,
                    'matched': matched,
                    'errors': errors,
                }

        return {
            "references": references,
            "form_errors": form_errors,
            "missing_refs": missing_refs,
        }<|MERGE_RESOLUTION|>--- conflicted
+++ resolved
@@ -553,19 +553,6 @@
                               if image_path])
 
             if module.case_list.show:
-                media.append(ApplicationMediaReference(
-                    module.case_list.media_audio,
-                    media_class=CommCareAudio,
-                    **media_kwargs)
-                )
-                media.append(ApplicationMediaReference(
-                    module.case_list.media_image,
-                    media_class=CommCareImage,
-                    **media_kwargs)
-                )
-
-            # Not all modules use case lists (e.g., reporting modules)
-            if hasattr(module, 'case_list') and module.case_list.show:
                 media.append(ApplicationMediaReference(
                     module.case_list.media_audio,
                     media_class=CommCareAudio,
@@ -619,21 +606,13 @@
         media_kwargs.update(to_language=to_language or self.default_language)
         return self._get_item_media(module.case_list_form, media_kwargs)
 
-<<<<<<< HEAD
     def get_case_list_menu_item_media(self, module, module_index, to_language=None):
-        if not module:
-            # user_registration isn't a real module, for instance
-            return {}
-        media_kwargs = self.get_media_ref_kwargs(module, module_index)
-        media_kwargs.update(to_language=to_language or self.default_language)
-=======
-    def get_case_list_menu_item_media(self, module, module_index):
         # Not all modules use case lists (e.g., reporting modules)
         if not module or not hasattr(module, 'case_list'):
             # user_registration isn't a real module, for instance
             return {}
         media_kwargs = self.get_media_ref_kwargs(module, module_index)
->>>>>>> 0eab98a1
+        media_kwargs.update(to_language=to_language or self.default_language)
         return self._get_item_media(module.case_list, media_kwargs)
 
     def _get_item_media(self, item, media_kwargs):
