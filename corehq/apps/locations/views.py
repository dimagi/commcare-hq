--- conflicted
+++ resolved
@@ -314,12 +314,8 @@
             'form': self.location_form,
             'location': self.location,
             'consumption': consumption,
-<<<<<<< HEAD
-            'locations': load_locs_json(self.domain, self.location.parent_id),
-=======
             'locations': load_locs_json(self.domain, self.location.parent_id,
                                         user=self.request.couch_user),
->>>>>>> 9e98bd0b
             'form_tab': self.form_tab,
         }
 
