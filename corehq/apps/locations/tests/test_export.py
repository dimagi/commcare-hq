from decimal import Decimal

from corehq.apps.custom_data_fields.models import (
    CustomDataFieldsDefinition,
    Field,
)

from ..util import LocationExporter
from ..views import LocationFieldsView
from .util import LocationHierarchyTestCase, MockExportWriter


class TestLocationsExport(LocationHierarchyTestCase):
    location_type_names = ['state', 'county', 'city']
    location_structure = [
        ('Massachusetts', [
            ('Middlesex', [
                ('Cambridge', []),
                ('Somerville', []),
            ]),
            ('Suffolk', [
                ('Boston', []),
            ])
        ]),
        ('California', [
            ('Los Angeles', []),
        ]),
        ('四川', [
            ('成都', []),
        ])
    ]
    custom_fields = ['is_test', 'favorite_color', 'secret_code', 'foo', '酒吧', 'baz']

    @classmethod
    def setUpClass(cls):
        super(TestLocationsExport, cls).setUpClass()

<<<<<<< HEAD
        cls.loc_fields = CustomDataFieldsDefinition.get_or_create(cls.domain, LocationFieldsView.field_type)
        cls.loc_fields.field_set.set([
            Field(slug=slug) for slug in cls.custom_fields
        ], bulk=False)
=======
        cls.loc_fields = SQLCustomDataFieldsDefinition.get_or_create(cls.domain, LocationFieldsView.field_type)
        cls.loc_fields.set_fields([
            SQLField(slug=slug) for slug in cls.custom_fields
        ])
>>>>>>> 4f670fad
        cls.loc_fields.save()

        cls.boston = cls.locations['Boston']
        cls.boston.metadata = {
            field: '{}-试验'.format(field) for field in cls.custom_fields + ['不知道']
        }
        cls.boston.external_id = 'external_id'
        cls.boston.latitude = Decimal('42.36')
        cls.boston.longitude = Decimal('71.06')
        cls.boston.save()

        exporter = LocationExporter(cls.domain)
        writer = MockExportWriter()
        exporter.write_data(writer)

        cls.headers = dict(exporter.get_headers())
        cls.city_headers = cls.headers['city'][0]
        cls.boston_data = [row for row in writer.data['city'] if row[0] == cls.boston.location_id][0]

    def test_columns_and_headers_align(self):
        boston = dict(zip(self.city_headers, self.boston_data))
        self.assertEqual(boston['location_id'], self.boston.location_id)
        self.assertEqual(boston['name'], self.boston.name)
        self.assertEqual(boston['site_code'], self.boston.site_code)
        self.assertEqual(boston['external_id'], self.boston.external_id)
        self.assertEqual(boston['latitude'], self.boston.latitude)
        self.assertEqual(boston['longitude'], self.boston.longitude)
        for field in self.custom_fields:
            self.assertEqual(boston['data: {}'.format(field)], self.boston.metadata[field])

    def test_consisent_header_order(self):
        # This intentionally checks both contents and order
        self.assertEqual(
            self.city_headers,
            [
                'location_id',
                'site_code',
                'name',
                'parent_site_code',
                'external_id',
                'latitude',
                'longitude',
                'Delete(Y/N)',
                # The custom data fields have a set order - make sure to preserve that
                'data: is_test',
                'data: favorite_color',
                'data: secret_code',
                'data: foo',
                'data: 酒吧',
                'data: baz',
                'uncategorized_data',
                'Delete Uncategorized Data(Y/N)',
            ]
        )

    def test_custom_data_headers_line_up(self):
        # Boston was set up with location data values that match the keys
        for header, value in zip(self.city_headers, self.boston_data):
            if header.startswith("data: "):
                self.assertEqual("{}-试验".format(header), "data: {}".format(value))<|MERGE_RESOLUTION|>--- conflicted
+++ resolved
@@ -35,17 +35,10 @@
     def setUpClass(cls):
         super(TestLocationsExport, cls).setUpClass()
 
-<<<<<<< HEAD
         cls.loc_fields = CustomDataFieldsDefinition.get_or_create(cls.domain, LocationFieldsView.field_type)
-        cls.loc_fields.field_set.set([
+        cls.loc_fields.set_fields([
             Field(slug=slug) for slug in cls.custom_fields
-        ], bulk=False)
-=======
-        cls.loc_fields = SQLCustomDataFieldsDefinition.get_or_create(cls.domain, LocationFieldsView.field_type)
-        cls.loc_fields.set_fields([
-            SQLField(slug=slug) for slug in cls.custom_fields
         ])
->>>>>>> 4f670fad
         cls.loc_fields.save()
 
         cls.boston = cls.locations['Boston']
