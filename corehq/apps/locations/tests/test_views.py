import json

from django.contrib.messages import get_messages
from django.test import Client, TestCase
from django.urls import reverse

from io import BytesIO
from openpyxl import Workbook
from unittest import mock

from corehq.apps.domain.shortcuts import create_domain
from corehq.apps.es.tests.utils import es_test
from corehq.apps.es.users import user_adapter
from corehq.apps.locations.exceptions import LocationConsistencyError
from corehq.apps.locations.models import LocationType
<<<<<<< HEAD
from corehq.apps.locations.tests.util import make_loc
from corehq.apps.locations.views import LocationTypesView
=======
from corehq.apps.locations.views import LocationTypesView, LocationImportView
from corehq.apps.users.models import WebUser, HQApiKey
from corehq.util.workbook_json.excel import WorkbookJSONError
>>>>>>> a06ace8c
from corehq.util.test_utils import flag_enabled
from corehq.apps.users.dbaccessors import delete_all_users
from corehq.apps.users.models import WebUser


OTHER_DETAILS = {
    'expand_from': None,
    'expand_to': None,
    'expand_from_root': False,
    'include_without_expanding': None,
    'include_only': [],
    'parent_type': '',
    'administrative': '',
    'shares_cases': False,
    'view_descendants': False,
    'expand_view_child_data_to': None,
    'has_users': True,
}


@es_test(requires=[user_adapter])
class LocationTypesViewTest(TestCase):
    @classmethod
    def setUpClass(cls):
        super(LocationTypesViewTest, cls).setUpClass()
        cls.domain = "test-domain"
        cls.project = create_domain(cls.domain)
        cls.couch_user = WebUser.create(cls.domain, "test", "foobar", None, None)
        cls.couch_user.add_domain_membership(cls.domain, is_admin=True)
        cls.couch_user.set_role(cls.domain, "admin")
        cls.couch_user.save()
        cls.loc_type1 = LocationType(domain=cls.domain, name='type1', code='code1')
        cls.loc_type1.save()
        cls.loc_type2 = LocationType(domain=cls.domain, name='type2', code='code2')
        cls.loc_type2.save()

    def setUp(self):
        self.url = reverse(LocationTypesView.urlname, args=[self.domain])
        self.client = Client()
        self.client.login(username='test', password='foobar')

    @classmethod
    def tearDownClass(cls):
        cls.couch_user.delete(cls.domain, deleted_by=None)
        cls.project.delete()
        super(LocationTypesViewTest, cls).tearDownClass()

    @mock.patch('django_prbac.decorators.has_privilege', return_value=True)
    def send_request(self, data, _):
        return self.client.post(self.url, {'json': json.dumps(data)})

    def test_missing_property(self):
        with self.assertRaises(LocationConsistencyError):
            self.send_request({'loc_types': [{}]})

    def test_swap_name(self):
        loc_type1 = OTHER_DETAILS.copy()
        loc_type2 = OTHER_DETAILS.copy()
        loc_type1.update({'name': self.loc_type2.name, 'pk': self.loc_type1.pk})
        loc_type2.update({'name': self.loc_type1.name, 'pk': self.loc_type2.pk})
        data = {'loc_types': [loc_type1, loc_type2]}
        response = self.send_request(data)
        messages = list(get_messages(response.wsgi_request))
        self.assertEqual(
            str(messages[0].message),
            'Looks like you are assigning a location name/code to a different location in the same request. '
            'Please do this in two separate updates by using a temporary name to free up the name/code to be '
            're-assigned.'
        )

    def test_swap_code(self):
        loc_type1 = OTHER_DETAILS.copy()
        loc_type2 = OTHER_DETAILS.copy()
        loc_type1.update({'name': self.loc_type1.name, 'pk': self.loc_type1.pk, 'code': self.loc_type2.code})
        loc_type2.update({'name': self.loc_type2.name, 'pk': self.loc_type2.pk, 'code': self.loc_type1.code})
        data = {'loc_types': [loc_type1, loc_type2]}
        response = self.send_request(data)
        messages = list(get_messages(response.wsgi_request))
        self.assertEqual(
            str(messages[0].message),
            'Looks like you are assigning a location name/code to a different location in the same request. '
            'Please do this in two separate updates by using a temporary name to free up the name/code to be '
            're-assigned.'
        )

    def test_valid_update(self):
        loc_type1 = OTHER_DETAILS.copy()
        loc_type2 = OTHER_DETAILS.copy()
        loc_type1.update({'name': "new name", 'pk': self.loc_type1.pk, 'code': self.loc_type1.code})
        loc_type2.update({'name': "new name 2", 'pk': self.loc_type2.pk, 'code': self.loc_type2.code})
        data = {'loc_types': [loc_type1, loc_type2]}
        response = self.send_request(data)
        self.assertEqual(response.status_code, 302)
        self.assertEqual(response.url, self.url)

    def test_hierarchy(self):
        loc_type1 = OTHER_DETAILS.copy()
        loc_type2 = OTHER_DETAILS.copy()
        loc_type1.update({'name': "new name", 'pk': self.loc_type1.pk, 'code': self.loc_type1.code})
        loc_type2.update({'name': "new name 2", 'pk': self.loc_type2.pk, 'parent_type': self.loc_type1.pk,
                          'code': self.loc_type2.code})
        data = {'loc_types': [loc_type1, loc_type2]}
        response = self.send_request(data)
        self.assertEqual(response.status_code, 302)
        self.assertEqual(response.url, self.url)

    def test_child_data(self):
        loc_type1 = OTHER_DETAILS.copy()
        loc_type2 = OTHER_DETAILS.copy()
        loc_type1.update({'name': "new name", 'pk': self.loc_type1.pk,
                          'view_descendants': True, 'expand_view_child_data_to': self.loc_type2.pk,
                          'code': self.loc_type1.code, 'shares_cases': True, 'has_users': True})
        loc_type2.update({'name': "new name 2", 'pk': self.loc_type2.pk, 'parent_type': self.loc_type1.pk,
                          'code': self.loc_type2.code})
        data = {'loc_types': [loc_type1, loc_type2]}
        response = self.send_request(data)
        self.assertEqual(response.status_code, 302)
        self.assertEqual(response.url, self.url)

    def test_invalid_child_data(self):
        loc_type1 = OTHER_DETAILS.copy()
        loc_type2 = OTHER_DETAILS.copy()
        loc_type1.update({'name': "new name", 'pk': self.loc_type1.pk, 'code': self.loc_type1.code})
        loc_type2.update({'name': "new name 2", 'pk': self.loc_type2.pk, 'parent_type': self.loc_type1.pk,
                          'view_descendants': True, 'expand_view_child_data_to': self.loc_type1.pk,
                          'code': self.loc_type2.code})
        data = {'loc_types': [loc_type1, loc_type2]}
        with self.assertRaises(LocationConsistencyError):
            self.send_request(data)

    @flag_enabled('LOCATION_HAS_USERS')
    @mock.patch('corehq.apps.locations.views.does_location_type_have_users', return_value=True)
    def test_invalid_remove_has_users(self, _):
        loc_type1 = OTHER_DETAILS.copy()
        loc_type2 = OTHER_DETAILS.copy()
        loc_type1.update({'name': "new name", 'pk': self.loc_type1.pk, 'code': self.loc_type1.code,
                          'has_users': False})
        loc_type2.update({'name': "new name 2", 'pk': self.loc_type2.pk, 'parent_type': self.loc_type1.pk,
                          'code': self.loc_type2.code})
        data = {'loc_types': [loc_type1, loc_type2]}
        with self.assertRaises(LocationConsistencyError):
            self.send_request(data)


<<<<<<< HEAD
class LocationsSearchViewTest(TestCase):
    @classmethod
    def setUpClass(cls):
        super(LocationsSearchViewTest, cls).setUpClass()
        delete_all_users()
        cls.domain = "test-domain"
        cls.project = create_domain(cls.domain)
        cls.username = "request-er"
        cls.password = "foobar"
        cls.web_user = WebUser.create(cls.domain, cls.username, cls.password, None, None)
        cls.web_user.add_domain_membership(cls.domain, is_admin=True)
        cls.web_user.set_role(cls.domain, "admin")
        cls.web_user.save()
        cls.loc_type1 = LocationType(domain=cls.domain, name='type1', code='code1')
        cls.loc_type1.save()
        cls.loc1 = make_loc(
            'loc_1', type=cls.loc_type1, domain=cls.domain
        )
        cls.loc2 = make_loc(
            'loc_2', type=cls.loc_type1, domain=cls.domain
        )

    def setUp(self):
        self.client.login(username=self.username, password=self.password)

    @classmethod
    def tearDownClass(cls):
        cls.project.delete()
        delete_all_users()
        return super().tearDownClass()

    @mock.patch('django_prbac.decorators.has_privilege', return_value=True)
    def send_request(self, url, data, _):
        return self.client.get(url, {'json': json.dumps(data)})

    def test_search_view_basic(self):
        url = reverse('location_search', args=[self.domain])
        data = {'q': 'loc'}
        response = self.send_request(url, data)
        self.assertEqual(response.status_code, 200)
        results = json.loads(response.content)['results']
        self.assertEqual(results[0]['id'], self.loc1.location_id)
        self.assertEqual(results[1]['id'], self.loc2.location_id)

    @flag_enabled('LOCATION_HAS_USERS')
    def test_search_view_has_users_only(self):
        loc_type2 = LocationType(domain=self.domain, name='type2', code='code2')
        loc_type2.has_users = False
        loc_type2.save()
        self.loc3 = make_loc(
            'loc_3', type=loc_type2, domain=self.domain
        )
        self.loc3 = make_loc(
            'loc_4', type=loc_type2, domain=self.domain
        )
        url = reverse('location_search_has_users_only', args=[self.domain])
        data = {'q': 'loc'}
        response = self.send_request(url, data)
        self.assertEqual(response.status_code, 200)
        results = json.loads(response.content)['results']
        self.assertEqual(len(results), 2)
        self.assertEqual(results[0]['id'], self.loc1.location_id)
        self.assertEqual(results[1]['id'], self.loc2.location_id)
=======
class BulkLocationUploadAPITest(TestCase):
    @classmethod
    def setUpClass(cls):
        super(BulkLocationUploadAPITest, cls).setUpClass()
        cls.domain_name = 'bulk-upload-domain'
        cls.domain = create_domain(cls.domain_name)
        cls.domain.save()
        cls.addClassCleanup(cls.domain.delete)
        cls.user = WebUser.create(cls.domain_name, 'test@test.com', 'password', created_by=None, created_via=None)
        cls.addClassCleanup(cls.user.delete, cls.domain_name, deleted_by=None)
        cls.api_key = HQApiKey.objects.create(user=cls.user.get_django_user(), domain=cls.domain_name)

    def setUp(self):
        self.client = Client()
        self.url = reverse('bulk_location_upload_api', args=[self.domain_name])

    @staticmethod
    def _create_mock_file():
        workbook = Workbook()
        file = BytesIO()
        workbook.save(file)
        file.seek(0)
        file.name = 'mock_file.xlsx'
        return file

    def _make_post_request(self, file):
        return self.client.post(
            self.url,
            {'bulk_upload_file': file},
            HTTP_AUTHORIZATION=f'ApiKey {self.user.username}:{self.api_key.key}',
            format='multipart'
        )

    @mock.patch('corehq.apps.locations.views.import_locations_async')
    @mock.patch('corehq.apps.locations.views.LocationImportView.cache_file')
    def test_success(self, mock_cache_file, mock_import_locations_async):
        mock_file_ref = mock.MagicMock()
        mock_file_ref.download_id = 'mock_download_id'
        mock_file_ref.set_task = mock.MagicMock()
        mock_cache_file.return_value = LocationImportView.Ref(mock_file_ref)
        mock_import_locations_async.delay.return_value = None

        file = self._create_mock_file()

        response = self._make_post_request(file)

        self.assertEqual(response.status_code, 200)
        self.assertEqual(response.json(), {'success': True})

        mock_cache_file.assert_called_once()
        _, call_args, call_kwargs = mock_cache_file.mock_calls[0]
        self.assertEqual(call_args[1], self.domain_name)
        self.assertEqual(call_args[2].name, 'mock_file.xlsx')

        mock_import_locations_async.delay.assert_called_once_with(
            self.domain_name, 'mock_download_id', self.user.user_id
        )
        mock_file_ref.set_task.assert_called_once()

    def test_api_no_authentication(self):
        response = self.client.post(self.url, {'bulk_upload_file': 'mock_file'})
        self.assertEqual(response.status_code, 401)
        self.assertEqual(response.content.decode(), 'Authorization Required')

    def test_api_invalid_authentication(self):
        response = self.client.post(
            self.url,
            {'bulk_upload_file': 'mock_file'},
            HTTP_AUTHORIZATION=f'ApiKey {self.user.username}:invalid_key'
        )
        self.assertEqual(response.status_code, 401)

    def test_no_file_uploaded(self):
        response = self.client.post(
            self.url,
            HTTP_AUTHORIZATION=f'ApiKey {self.user.username}:{self.api_key.key}',
            format='multipart'
        )
        self.assertEqual(response.status_code, 400)
        self.assertEqual(response.json(), {'success': False, 'message': 'no file uploaded'})

    @mock.patch('corehq.apps.locations.views.get_workbook')
    def test_invalid_file_format(self, mock_get_workbook):
        mock_get_workbook.side_effect = WorkbookJSONError('Invalid file format')
        file = BytesIO(b'invalid file content')
        file.name = 'invalid_file.txt'

        response = self._make_post_request(file)

        self.assertEqual(response.status_code, 400)
        self.assertEqual(response.json(), {'success': False, 'message': 'Invalid file format'})

    @mock.patch('corehq.apps.locations.views.get_redis_lock')
    def test_concurrent_update_in_progress(self, mock_get_redis_lock):
        mock_lock = mock.MagicMock()
        mock_lock.acquire.return_value = False
        mock_get_redis_lock.return_value = mock_lock

        file = self._create_mock_file()

        response = self._make_post_request(file)

        self.assertEqual(response.status_code, 200)
        self.assertEqual(response.json(), {
            'success': False,
            'message': 'Some of the location edits are still in progress, '
                       'please wait until they finish and then try again'
        })

    @mock.patch('corehq.apps.locations.views.notify_exception')
    @mock.patch('corehq.apps.locations.views.get_workbook')
    def test_exception_notification(self, mock_get_workbook, mock_notify_exception):
        mock_get_workbook.side_effect = Exception('Some error')
        file = self._create_mock_file()

        response = self._make_post_request(file)

        self.assertEqual(response.status_code, 500)
        self.assertEqual(response.json(), {'success': False, 'message': 'Some error'})
        mock_notify_exception.assert_called_once_with(None, message='Some error')

    def test_cant_upload_multiple_files(self):
        file1 = self._create_mock_file()
        file2 = self._create_mock_file()

        response = self.client.post(
            self.url,
            {'bulk_upload_file': file1, 'another_file': file2},
            HTTP_AUTHORIZATION=f'ApiKey {self.user.username}:{self.api_key.key}',
            format='multipart'
        )

        self.assertEqual(response.status_code, 400)
        self.assertEqual(response.json(), {
            'success': False,
            'message': 'only one file can be uploaded at a time'
        })
>>>>>>> a06ace8c
<|MERGE_RESOLUTION|>--- conflicted
+++ resolved
@@ -13,17 +13,13 @@
 from corehq.apps.es.users import user_adapter
 from corehq.apps.locations.exceptions import LocationConsistencyError
 from corehq.apps.locations.models import LocationType
-<<<<<<< HEAD
 from corehq.apps.locations.tests.util import make_loc
-from corehq.apps.locations.views import LocationTypesView
-=======
 from corehq.apps.locations.views import LocationTypesView, LocationImportView
+from corehq.apps.users.dbaccessors import delete_all_users
 from corehq.apps.users.models import WebUser, HQApiKey
+from corehq.util.test_utils import flag_enabled
 from corehq.util.workbook_json.excel import WorkbookJSONError
->>>>>>> a06ace8c
-from corehq.util.test_utils import flag_enabled
-from corehq.apps.users.dbaccessors import delete_all_users
-from corehq.apps.users.models import WebUser
+
 
 
 OTHER_DETAILS = {
@@ -165,12 +161,10 @@
             self.send_request(data)
 
 
-<<<<<<< HEAD
 class LocationsSearchViewTest(TestCase):
     @classmethod
     def setUpClass(cls):
         super(LocationsSearchViewTest, cls).setUpClass()
-        delete_all_users()
         cls.domain = "test-domain"
         cls.project = create_domain(cls.domain)
         cls.username = "request-er"
@@ -229,7 +223,8 @@
         self.assertEqual(len(results), 2)
         self.assertEqual(results[0]['id'], self.loc1.location_id)
         self.assertEqual(results[1]['id'], self.loc2.location_id)
-=======
+
+
 class BulkLocationUploadAPITest(TestCase):
     @classmethod
     def setUpClass(cls):
@@ -366,5 +361,4 @@
         self.assertEqual(response.json(), {
             'success': False,
             'message': 'only one file can be uploaded at a time'
-        })
->>>>>>> a06ace8c
+        })