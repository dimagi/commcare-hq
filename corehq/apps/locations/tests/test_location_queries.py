--- conflicted
+++ resolved
@@ -50,17 +50,6 @@
             [loc.name for loc in middlesex_locs]
         )
 
-<<<<<<< HEAD
-    def test_get_ancestors_with_empty_queryset(self):
-        empty = SQLLocation.objects.none()
-        locs = SQLLocation.objects.get_queryset_ancestors(empty)
-        self.assertEqual(locs.count(), 0)
-
-    def test_get_descendants_with_empty_queryset(self):
-        empty = SQLLocation.objects.none()
-        locs = SQLLocation.objects.get_queryset_descendants(empty)
-        self.assertEqual(locs.count(), 0)
-=======
     def test_ancestors(self):
         boston_matches = (SQLLocation.objects
                           .filter_by_user_input(self.domain, "Boston"))
@@ -81,7 +70,16 @@
             boston.get_ancestor_of_type('state').name,
             'Massachusetts'
         )
->>>>>>> bb2dadbe
+
+    def test_get_ancestors_with_empty_queryset(self):
+        empty = SQLLocation.objects.none()
+        locs = SQLLocation.objects.get_queryset_ancestors(empty)
+        self.assertEqual(locs.count(), 0)
+
+    def test_get_descendants_with_empty_queryset(self):
+        empty = SQLLocation.objects.none()
+        locs = SQLLocation.objects.get_queryset_descendants(empty)
+        self.assertEqual(locs.count(), 0)
 
 
 class TestLocationScopedQueryset(BaseTestLocationQuerysetMethods):
