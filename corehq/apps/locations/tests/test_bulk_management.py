--- conflicted
+++ resolved
@@ -943,7 +943,6 @@
         self.assertEqual(result.errors, [])
         self.assertLocationTypesMatch(FLAT_LOCATION_TYPES)
         self.assertLocationsMatch(self.as_pairs(tree))
-<<<<<<< HEAD
 
         locations = SQLLocation.objects.all()
         self.assertEqual(locations[0].metadata, {u'a': u'1'})  # test that ints are coerced to strings
@@ -1144,8 +1143,6 @@
         self.assertNotEqual(result.errors, [])
         self.assertLocationTypesMatch(FLAT_LOCATION_TYPES)
         self.assertLocationsMatch(self.as_pairs(self.basic_tree))
-        self.assertCouchSync()
-=======
         self.assertCouchSync()
 
 
@@ -1224,5 +1221,4 @@
             ('county12', 's1', 'Yes'),
             # delete 'county112'
             ('city112', 'county11', 'Yes'),
-        ]
->>>>>>> 1c423ef3
+        ]