--- conflicted
+++ resolved
@@ -48,12 +48,7 @@
 
     def test_get_users_by_location_id(self):
         users = get_users_by_location_id(self.domain, self.meereen._id)
-<<<<<<< HEAD
-        self.assertEqual(set(u._id for u in users),
-                              {self.tyrion._id, self.daenerys._id})
-=======
         self.assertEqual(set(u._id for u in users), {self.tyrion._id, self.daenerys._id})
->>>>>>> 48d4b17d
 
     def test_get_user_ids_by_location(self):
         user_ids = get_user_ids_by_location(self.domain, self.meereen._id)
@@ -70,14 +65,7 @@
 
     def test_get_all_users_by_location(self):
         users = get_all_users_by_location(self.domain, self.meereen._id)
-<<<<<<< HEAD
-        self.assertEqual(
-            set(u._id for u in users),
-            {self.tyrion._id, self.daenerys._id, self.george._id}
-        )
-=======
         self.assertEqual(set(u._id for u in users), {self.tyrion._id, self.daenerys._id, self.george._id})
->>>>>>> 48d4b17d
 
     def test_users_have_locations(self):
         self.assertTrue(users_have_locations(self.domain))
