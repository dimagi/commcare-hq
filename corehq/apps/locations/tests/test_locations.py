--- conflicted
+++ resolved
@@ -1,7 +1,4 @@
-<<<<<<< HEAD
 from mock import patch
-=======
->>>>>>> ab2fc152
 from corehq.apps.groups.tests import WrapGroupTest
 from corehq.apps.locations.models import Location, LocationType, SQLLocation, \
     LOCATION_SHARING_PREFIX, LOCATION_REPORTING_PREFIX
