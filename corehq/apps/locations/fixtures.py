--- conflicted
+++ resolved
@@ -59,31 +59,6 @@
     Determine if any locations (already filtered to be relevant
     to this user) require syncing.
     """
-<<<<<<< HEAD
-    if (
-        not last_sync or
-        not last_sync.date or
-        restore_user.get_fixture_last_modified() >= last_sync.date
-    ):
-        return True
-
-    if (locations_queryset.filter(last_modified__gte=last_sync.date).exists()
-        or LocationType.objects.filter(
-            domain=restore_user.domain, last_modified__gte=last_sync.date).exists()):
-        return True
-
-    if toggles.RELATED_LOCATIONS.enabled(restore_user.domain):
-        return _location_relation_changed(locations_queryset, last_sync.date)
-
-    return False
-
-
-def _location_relation_changed(locations_queryset, time):
-    return (LocationRelation.objects
-            .filter(last_modified__gte=time)
-            .filter(Q(location_a__in=locations_queryset) | Q(location_b__in=locations_queryset))
-            .exists())
-=======
     restore_user = restore_state.restore_user
     return (
         _app_has_changed(last_sync, restore_state.params.app_id)
@@ -117,7 +92,6 @@
             .filter(Q(location_a__in=locations_queryset) | Q(location_b__in=locations_queryset))
             .values('last_modified'))
 
->>>>>>> a4441c08
 
 class LocationFixtureProvider(FixtureProvider):
 
@@ -320,7 +294,6 @@
         if len(user_location_ids) == 0:
             # If a user doesn't have any locations, force empty the fixture
             return True, []
-<<<<<<< HEAD
 
         user_locations_with_descendants = SQLLocation.objects.get_descendants(
             Q(domain=restore_user.domain, location_id__in=user_location_ids)
@@ -334,21 +307,6 @@
         if last_sync_log and last_sync_log.date:
             changed = any(rel.last_modified >= last_sync_log.date for rel in location_relations)
 
-=======
-
-        user_locations_with_descendants = SQLLocation.objects.get_descendants(
-            Q(domain=restore_user.domain, location_id__in=user_location_ids)
-        )
-
-        location_relations = LocationRelation.objects.filter(
-            Q(location_a__in=user_locations_with_descendants) | Q(location_b__in=user_locations_with_descendants)
-        ).prefetch_related('location_a', 'location_a__location_type', 'location_b', 'location_b__location_type')
-
-        changed = True
-        if last_sync_log and last_sync_log.date:
-            changed = any(rel.last_modified >= last_sync_log.date for rel in location_relations)
-
->>>>>>> a4441c08
         return changed, location_relations
 
     def _users_related_locations_for_xml(self, restore_user, location_relations):
