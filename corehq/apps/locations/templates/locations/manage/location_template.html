--- conflicted
+++ resolved
@@ -54,11 +54,6 @@
 
       <!-- want to make entire row clickable, but overrides click on 'edit' button -->
       <div data-bind="click: toggle, style: { cursor: (can_have_children() ? 'pointer' : 'default') }">
-<<<<<<< HEAD
-              <span data-bind="if: can_have_children">
-                  <i class="fa" data-bind="css: { 'fa-plus-square': !expanded(), 'fa-minus-square': expanded()==true, 'fa-regular fa-plus-square': expanded()=='semi' }"></i>
-              </span>
-=======
           <!-- ko if: can_have_children -->
               <!-- ko if: !expanded() -->
                 <i class="fa-solid fa-square-plus fa-lg"></i>
@@ -70,7 +65,6 @@
                 <i class="fa-regular fa-square-plus fa-lg"></i>
               <!-- /ko -->
           <!-- /ko -->
->>>>>>> 02d78ab8
         <span class="loc_name" data-bind="text: name"></span>
         <span class="loc_type">(<span data-bind="text: type"></span>)</span>
       </div>
