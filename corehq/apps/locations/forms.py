import re

from django import forms
from django.template import Context
from django.template.loader import get_template
from django.utils.translation import ugettext as _

from crispy_forms.helper import FormHelper
from crispy_forms import layout as crispy
from dimagi.utils.couch.database import iter_docs
from dimagi.utils.decorators.memoized import memoized

from corehq.apps.custom_data_fields import CustomDataEditor
from corehq.apps.es import UserES
from corehq.apps.users.forms import MultipleSelectionForm
from corehq.apps.users.models import CommCareUser
from corehq.apps.users.util import raw_username, user_display_string

from .models import Location
from .signals import location_created, location_edited
from .util import load_locs_json, allowed_child_types, lookup_by_property


class ParentLocWidget(forms.Widget):
    def render(self, name, value, attrs=None):
        return get_template(
            'locations/manage/partials/parent_loc_widget.html'
        ).render(Context({
            'name': name,
            'value': value,
<<<<<<< HEAD
=======
            'locations': load_locs_json(self.domain, value, user=self.user)
>>>>>>> ab2fc152
        }))


class LocTypeWidget(forms.Widget):
    def render(self, name, value, attrs=None):
        return get_template(
            'locations/manage/partials/loc_type_widget.html'
        ).render(Context({
            'name': name,
            'value': value,
        }))


class LocationForm(forms.Form):
    parent_id = forms.CharField(
        label=_('Parent'),
        required=False,
        widget=ParentLocWidget(),
    )
    name = forms.CharField(max_length=100)
    location_type = forms.CharField(widget=LocTypeWidget(), required=False)
    coordinates = forms.CharField(
        max_length=30,
        required=False,
        help_text=_("enter as 'lat lon' or 'lat, lon' "
                    "(e.g., '42.3652 -71.1029')"),
    )
    site_code = forms.CharField(
        label='Site Code',
        required=False,
        help_text=_("A unique system code for this location. "
                    "Leave this blank to have it auto generated"),
    )
    external_id = forms.CharField(
        label='External ID',
        required=False,
        help_text=_("A number referencing this location on an external system")
    )
    external_id.widget.attrs['readonly'] = True

    strict = True  # optimization hack: strict or loose validation

    def __init__(self, location, bound_data=None, is_new=False, user=None,
                 *args, **kwargs):
        self.location = location

        # seed form data from couch doc
        kwargs['initial'] = dict(self.location._doc)
        kwargs['initial']['parent_id'] = self.location.parent_id
        lat, lon = (getattr(self.location, k, None)
                    for k in ('latitude', 'longitude'))
        kwargs['initial']['coordinates'] = ('%s, %s' % (lat, lon)
                                            if lat is not None else '')

        self.custom_data = self.get_custom_data(bound_data, is_new)

        super(LocationForm, self).__init__(bound_data, *args, **kwargs)
        self.fields['parent_id'].widget.domain = self.location.domain
        self.fields['parent_id'].widget.user = user

        if not self.location.external_id:
            self.fields['external_id'].widget = forms.HiddenInput()

        self.helper = FormHelper()
        self.helper.form_tag = False
        self.helper.layout = crispy.Layout(
            crispy.Fieldset(*self.get_fields(is_new))
        )

    def get_fields(self, is_new):
        if is_new:
            parent = (Location.get(self.location.parent_id)
                      if self.location.parent_id else None)
            child_types = allowed_child_types(self.location.domain, parent)
            return filter(None, [
                _("Location Information"),
                'name',
                'location_type' if len(child_types) > 1 else None,
            ])
        else:
            return [
                _("Location Information"),
                'name',
                'parent_id',
                'location_type',
                'coordinates',
                'site_code',
                'external_id',
            ]

    def get_custom_data(self, bound_data, is_new):
        from .views import LocationFieldsView

        existing = self.location.metadata

        # Don't show validation error preemptively on new user creation
        if is_new and bound_data is None:
            existing = None

        return CustomDataEditor(
            field_view=LocationFieldsView,
            domain=self.location.domain,
            # For new locations, only display required fields
            required_only=is_new,
            existing_custom_data=existing,
            post_dict=bound_data,
        )

    def is_valid(self):
        return all([
            super(LocationForm, self).is_valid(),
            self.custom_data.is_valid(),
        ])

    @property
    def errors(self):
        errors = super(LocationForm, self).errors
        errors.update(self.custom_data.errors)
        return errors

    def clean_parent_id(self):
        parent_id = self.cleaned_data['parent_id'] or self.location.parent_id
        parent = Location.get(parent_id) if parent_id else None
        self.cleaned_data['parent'] = parent

        if self.location._id is not None and self.location.parent_id != parent_id:
            # location is being re-parented

            if parent and self.location._id in parent.path:
                assert False, 'location being re-parented to self or descendant'

            if self.location.descendants:
                raise forms.ValidationError(
                    'only locations that have no child locations can be '
                    'moved to a different parent'
                )

            self.cleaned_data['orig_parent_id'] = self.location.parent_id

        return parent_id

    def clean_name(self):
        name = self.cleaned_data['name']

        if self.strict:
            siblings = self.location.siblings(self.cleaned_data.get('parent'))
            if name in [loc.name for loc in siblings]:
                raise forms.ValidationError(
                    'name conflicts with another location with this parent'
                )

        return name

    def clean_site_code(self):
        site_code = self.cleaned_data['site_code']

        if site_code:
            site_code = site_code.lower()

        lookup = lookup_by_property(
            self.location.domain,
            'site_code',
            site_code,
            'global'
        )
        if lookup and lookup != set([self.location._id]):
            raise forms.ValidationError(
                'another location already uses this site code'
            )

        return site_code

    def clean_location_type(self):
        loc_type = self.cleaned_data['location_type']

        child_types = allowed_child_types(self.location.domain,
                                          self.cleaned_data.get('parent'))
        if not loc_type:
            if len(child_types) == 1:
                return child_types[0]
            assert False, 'You must select a location type'

        if not child_types:
            assert False, \
                'the selected parent location cannot have child locations!'
        elif loc_type not in child_types:
            assert False, 'not valid for the select parent location'

        return loc_type

    def clean_coordinates(self):
        coords = self.cleaned_data['coordinates'].strip()
        if not coords:
            return None
        pieces = re.split('[ ,]+', coords)

        if len(pieces) != 2:
            raise forms.ValidationError('could not understand coordinates')

        try:
            lat = float(pieces[0])
            lon = float(pieces[1])
        except ValueError:
            raise forms.ValidationError('could not understand coordinates')

        return [lat, lon]

    def save(self, instance=None, commit=True):
        if self.errors:
            raise ValueError('form does not validate')

        location = instance or self.location
        is_new = location._id is None

        for field in ('name', 'location_type', 'site_code'):
            setattr(location, field, self.cleaned_data[field])
        coords = self.cleaned_data['coordinates']
        setattr(location, 'latitude', coords[0] if coords else None)
        setattr(location, 'longitude', coords[1] if coords else None)
        location.lineage = Location(
            parent=self.cleaned_data['parent_id']
        ).lineage
        location.metadata = self.custom_data.get_data_to_save()

        for k, v in self.cleaned_data.iteritems():
            if k.startswith('prop:'):
                prop_name = k[len('prop:'):]
                setattr(location, prop_name, v)

        orig_parent_id = self.cleaned_data.get('orig_parent_id')
        reparented = orig_parent_id is not None
        if reparented:
            location.flag_post_move = True
            location.previous_parents.append(orig_parent_id)

        if commit:
            location.save()

        if is_new:
            location_created.send(sender='loc_mgmt', loc=location)
        else:
            location_edited.send(sender='loc_mgmt',
                                 loc=location,
                                 moved=reparented)

        if reparented:
            # post-location move processing here
            # (none for now; do it as a batch job)
            pass

        return location


class UsersAtLocationForm(MultipleSelectionForm):
    def __init__(self, domain_object, location, *args, **kwargs):
        self.domain_object = domain_object
        self.location = location
        super(UsersAtLocationForm, self).__init__(
            initial={'selected_ids': self.users_at_location},
            *args, **kwargs
        )
        self.fields['selected_ids'].choices = self.get_all_users()

    def get_all_users(self):
        user_query = (UserES()
                      .domain(self.domain_object.name)
                      .mobile_users()
                      .fields(['_id', 'username', 'first_name', 'last_name']))
        return [
            (u['_id'], user_display_string(u['username'],
                                           u.get('first_name', ''),
                                           u.get('last_name', '')))
            for u in user_query.run().hits
        ]

    @property
    @memoized
    def users_at_location(self):
        user_query = (UserES()
                      .domain(self.domain_object.name)
                      .mobile_users()
                      .location(self.location._id)
                      .fields([]))
        return user_query.run().doc_ids

    def already_have_locations(self, users):
        user_query = (UserES()
                      .domain(self.domain_object.name)
                      .mobile_users()
                      .doc_id(list(users))
                      .exists('location_id')
                      .fields(['username']))
        return [raw_username(u['username']) for u in user_query.run().hits]

    def unassign_users(self, users):
        for doc in iter_docs(CommCareUser.get_db(), users):
            # This could probably be sped up by bulk saving, but there's a lot
            # of stuff going on - seems tricky.
            CommCareUser.wrap(doc).unset_location()

    def assign_users(self, users):
        for doc in iter_docs(CommCareUser.get_db(), users):
            CommCareUser.wrap(doc).set_location(self.location)

    def clean_selected_ids(self):
        selected_users = set(self.cleaned_data['selected_ids'])
        previous_users = set(self.users_at_location)
        self.to_remove = previous_users - selected_users
        self.to_add = selected_users - previous_users
        conflicted = self.already_have_locations(self.to_add)
        if (
            conflicted
            and not self.domain_object.supports_multiple_locations_per_user
        ):
            raise forms.ValidationError(_(
                u"The following users already have locations assigned,  "
                u"you must unassign them before they can be added here:  "
            ) + u", ".join(conflicted))
        return []

    def save(self):
        self.unassign_users(self.to_remove)
        self.assign_users(self.to_add)<|MERGE_RESOLUTION|>--- conflicted
+++ resolved
@@ -28,10 +28,6 @@
         ).render(Context({
             'name': name,
             'value': value,
-<<<<<<< HEAD
-=======
-            'locations': load_locs_json(self.domain, value, user=self.user)
->>>>>>> ab2fc152
         }))
 
 
