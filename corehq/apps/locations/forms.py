import re

from django import forms
from django.template import Context
from django.template.loader import get_template
from django.utils.translation import ugettext as _

from corehq.apps.custom_data_fields.views import CustomDataEditor

from .models import Location
from .signals import location_created, location_edited
from .util import load_locs_json, allowed_child_types, lookup_by_property


class ParentLocWidget(forms.Widget):
    def render(self, name, value, attrs=None):
        return get_template(
            'locations/manage/partials/parent_loc_widget.html'
        ).render(Context({
            'name': name,
            'value': value,
            'locations': load_locs_json(self.domain, value),
        }))


class LocTypeWidget(forms.Widget):
    def render(self, name, value, attrs=None):
        return get_template(
            'locations/manage/partials/loc_type_widget.html'
        ).render(Context({
            'name': name,
            'value': value,
        }))


class LocationForm(forms.Form):
    parent_id = forms.CharField(
        label=_('Parent'),
        required=False,
        widget=ParentLocWidget(),
    )
    name = forms.CharField(max_length=100)
    location_type = forms.CharField(widget=LocTypeWidget())
    coordinates = forms.CharField(
        max_length=30,
        required=False,
        help_text=_("enter as 'lat lon' or 'lat, lon' "
                    "(e.g., '42.3652 -71.1029')"),
    )
    site_code = forms.CharField(
        label='Site Code',
        required=False,
        help_text=_("A unique system code for this location. "
                    "Leave this blank to have it auto generated"),
<<<<<<< HEAD
=======
    )
    external_id = forms.CharField(
        label='External ID',
        required=False,
        help_text=_("A number referencing this location on an external system")
>>>>>>> f1403cad
    )
    external_id.widget.attrs['readonly'] = True

    strict = True  # optimization hack: strict or loose validation

<<<<<<< HEAD
    strict = True  # optimization hack: strict or loose validation

=======
>>>>>>> f1403cad
    def __init__(self, location, bound_data=None, is_new=False,
                 *args, **kwargs):
        self.location = location

        # seed form data from couch doc
        kwargs['initial'] = dict(self.location._doc)
        kwargs['initial']['parent_id'] = self.cur_parent_id
        lat, lon = (getattr(self.location, k, None)
                    for k in ('latitude', 'longitude'))
        kwargs['initial']['coordinates'] = ('%s, %s' % (lat, lon)
                                            if lat is not None else '')

        self.custom_data = self.get_custom_data(bound_data, is_new)

        super(LocationForm, self).__init__(bound_data, *args, **kwargs)
        self.fields['parent_id'].widget.domain = self.location.domain

<<<<<<< HEAD
=======
        if not self.location.external_id:
            self.fields['external_id'].widget = forms.HiddenInput()

>>>>>>> f1403cad
    def get_custom_data(self, bound_data, is_new):
        from .views import LocationFieldsView

        existing = self.location.metadata

        # Don't show validation error preemptively on new user creation
        if is_new and bound_data is None:
            existing = None

        return CustomDataEditor(
            field_view=LocationFieldsView,
            domain=self.location.domain,
            # For new locations, only display required fields
            required_only=is_new,
            existing_custom_data=existing,
            post_dict=bound_data,
        )

    @property
    def cur_parent_id(self):
        try:
            return self.location.lineage[0]
        except Exception:
            return None

    def is_valid(self):
        return all([
            super(LocationForm, self).is_valid(),
            self.custom_data.is_valid(),
        ])

    def clean_parent_id(self):
        parent_id = self.cleaned_data['parent_id']
        if not parent_id:
            parent_id = None  # normalize ''
        parent = Location.get(parent_id) if parent_id else None
        self.cleaned_data['parent'] = parent

        if self.location._id is not None and self.cur_parent_id != parent_id:
            # location is being re-parented

            if parent and self.location._id in parent.path:
                assert False, 'location being re-parented to self or descendant'

            if self.location.descendants:
                raise forms.ValidationError(
                    'only locations that have no sub-locations can be '
                    'moved to a different parent'
                )

            self.cleaned_data['orig_parent_id'] = self.cur_parent_id

        return parent_id

    def clean_name(self):
        name = self.cleaned_data['name']

        if self.strict:
            siblings = self.location.siblings(self.cleaned_data.get('parent'))
            if name in [loc.name for loc in siblings]:
                raise forms.ValidationError(
                    'name conflicts with another location with this parent'
                )

        return name

    def clean_site_code(self):
        site_code = self.cleaned_data['site_code']

        if site_code:
            site_code = site_code.lower()

        lookup = lookup_by_property(
            self.location.domain,
            'site_code',
            site_code,
            'global'
        )
        if lookup and lookup != set([self.location._id]):
            raise forms.ValidationError(
                'another location already uses this site code'
            )

        return site_code

    def clean_location_type(self):
        loc_type = self.cleaned_data['location_type']

        child_types = allowed_child_types(self.location.domain,
                                          self.cleaned_data.get('parent'))

        if not child_types:
            assert False, \
                'the selected parent location cannot have sub-locations!'
        elif loc_type not in child_types:
            assert False, 'not valid for the select parent location'

        return loc_type

    def clean_coordinates(self):
        coords = self.cleaned_data['coordinates'].strip()
        if not coords:
            return None
        pieces = re.split('[ ,]+', coords)

        if len(pieces) != 2:
            raise forms.ValidationError('could not understand coordinates')

        try:
            lat = float(pieces[0])
            lon = float(pieces[1])
        except ValueError:
            raise forms.ValidationError('could not understand coordinates')

        return [lat, lon]

    def save(self, instance=None, commit=True):
        if self.errors:
            raise ValueError('form does not validate')

        location = instance or self.location
        is_new = location._id is None

        for field in ('name', 'location_type', 'site_code'):
            setattr(location, field, self.cleaned_data[field])
        coords = self.cleaned_data['coordinates']
        setattr(location, 'latitude', coords[0] if coords else None)
        setattr(location, 'longitude', coords[1] if coords else None)
        location.lineage = Location(
            parent=self.cleaned_data['parent_id']
        ).lineage
        location.metadata = self.custom_data.get_data_to_save()

        for k, v in self.cleaned_data.iteritems():
            if k.startswith('prop:'):
                prop_name = k[len('prop:'):]
                setattr(location, prop_name, v)

        orig_parent_id = self.cleaned_data.get('orig_parent_id')
        reparented = orig_parent_id is not None
        if reparented:
            location.flag_post_move = True
            location.previous_parents.append(orig_parent_id)

        if commit:
            location.save()

        if is_new:
            location_created.send(sender='loc_mgmt', loc=location)
        else:
            location_edited.send(sender='loc_mgmt',
                                 loc=location,
                                 moved=reparented)

        if reparented:
            # post-location move processing here
            # (none for now; do it as a batch job)
            pass

        return location<|MERGE_RESOLUTION|>--- conflicted
+++ resolved
@@ -52,24 +52,16 @@
         required=False,
         help_text=_("A unique system code for this location. "
                     "Leave this blank to have it auto generated"),
-<<<<<<< HEAD
-=======
     )
     external_id = forms.CharField(
         label='External ID',
         required=False,
         help_text=_("A number referencing this location on an external system")
->>>>>>> f1403cad
     )
     external_id.widget.attrs['readonly'] = True
 
     strict = True  # optimization hack: strict or loose validation
 
-<<<<<<< HEAD
-    strict = True  # optimization hack: strict or loose validation
-
-=======
->>>>>>> f1403cad
     def __init__(self, location, bound_data=None, is_new=False,
                  *args, **kwargs):
         self.location = location
@@ -87,12 +79,9 @@
         super(LocationForm, self).__init__(bound_data, *args, **kwargs)
         self.fields['parent_id'].widget.domain = self.location.domain
 
-<<<<<<< HEAD
-=======
         if not self.location.external_id:
             self.fields['external_id'].widget = forms.HiddenInput()
 
->>>>>>> f1403cad
     def get_custom_data(self, bound_data, is_new):
         from .views import LocationFieldsView
 
