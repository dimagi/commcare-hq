import json
import re
from base64 import b64encode
from io import BytesIO

from django.conf import settings
from django.contrib import messages
from django.http import Http404, HttpResponseRedirect
from django.shortcuts import redirect
from django.urls import reverse
from django.utils.decorators import method_decorator
from django.utils.translation import ugettext as _
from django.utils.translation import ugettext_lazy, ugettext_noop
from django.views.decorators.debug import sensitive_post_parameters

import qrcode
from memoized import memoized
from two_factor.models import PhoneDevice
from two_factor.utils import default_device
from two_factor.views import (
    BackupTokensView,
    DisableView,
    PhoneDeleteView,
    PhoneSetupView,
    ProfileView,
    SetupCompleteView,
    SetupView,
)

from corehq.apps.domain.extension_points import has_custom_clean_password
from corehq.apps.sso.models import IdentityProvider
from corehq.apps.sso.utils.request_helpers import is_request_using_sso
from dimagi.utils.web import json_response

import langcodes
from corehq.apps.domain.decorators import (
    login_and_domain_required,
    login_required,
    require_superuser,
    two_factor_exempt,
)
from corehq import toggles
from corehq.apps.domain.views.base import BaseDomainView
from corehq.apps.hqwebapp.utils import sign, update_session_language
from corehq.apps.hqwebapp.views import BaseSectionPageView, CRUDPaginatedViewMixin
from corehq.apps.settings.exceptions import DuplicateApiKeyName
from corehq.apps.settings.forms import (
    HQApiKeyForm,
    HQDeviceValidationForm,
    HQEmptyForm,
    HQPasswordChangeForm,
    HQPhoneNumberForm,
    HQPhoneNumberMethodForm,
    HQTOTPDeviceForm,
    HQTwoFactorMethodForm,
)
from corehq.apps.users.audit.change_messages import UserChangeMessage
from corehq.apps.users.models import HQApiKey
from corehq.apps.users.forms import AddPhoneNumberForm
from corehq.apps.users.util import log_user_change
from corehq.const import USER_CHANGE_VIA_WEB
from corehq.mobile_flags import (
    ADVANCED_SETTINGS_ACCESS,
    MULTIPLE_APPS_UNLIMITED,
)
from corehq.util.quickcache import quickcache


@login_and_domain_required
def default(request, domain):
    return HttpResponseRedirect(reverse("users_default", args=[domain]))


@login_and_domain_required
def redirect_users(request, domain, old_url=""):
    return HttpResponseRedirect(reverse("users_default", args=[domain]))


@login_and_domain_required
def redirect_domain_settings(request, domain, old_url=""):
    return HttpResponseRedirect(reverse("domain_forwarding", args=[domain]))


@require_superuser
def project_id_mapping(request, domain):
    from corehq.apps.users.models import CommCareUser
    from corehq.apps.groups.models import Group

    users = CommCareUser.by_domain(domain)
    groups = Group.by_domain(domain)

    return json_response({
        'users': dict([(user.raw_username, user.user_id) for user in users]),
        'groups': dict([(group.name, group.get_id) for group in groups]),
    })


class BaseMyAccountView(BaseSectionPageView):
    section_name = ugettext_lazy("My Account")

    @method_decorator(login_required)
    def dispatch(self, request, *args, **kwargs):
        # this is only here to add the login_required decorator
        return super(BaseMyAccountView, self).dispatch(request, *args, **kwargs)

    @property
    def page_url(self):
        return reverse(self.urlname)

    @property
    def main_context(self):
        context = super(BaseMyAccountView, self).main_context
        context.update({
            'is_my_account_settings': True,
        })
        return context

    @property
    def section_url(self):
        return reverse(MyAccountSettingsView.urlname)


class DefaultMySettingsView(BaseMyAccountView):
    urlname = "default_my_settings"

    def get(self, request, *args, **kwargs):
        return HttpResponseRedirect(reverse(MyAccountSettingsView.urlname))


class MyAccountSettingsView(BaseMyAccountView):
    urlname = 'my_account_settings'
    page_title = ugettext_lazy("My Information")
    template_name = 'settings/edit_my_account.html'

    @two_factor_exempt
    @method_decorator(login_required)
    def dispatch(self, request, *args, **kwargs):
        # this is only here to add the login_required decorator
        return super(MyAccountSettingsView, self).dispatch(request, *args, **kwargs)

    @property
    @memoized
    def settings_form(self):
        language_choices = langcodes.get_all_langs_for_select()
        from corehq.apps.users.forms import UpdateMyAccountInfoForm
        try:
            domain = self.request.domain
        except AttributeError:
            domain = ''
        if self.request.method == 'POST':
            form = UpdateMyAccountInfoForm(
                self.request.POST,
                domain=domain,
                existing_user=self.request.couch_user,
                request=self.request,
            )
        else:
            form = UpdateMyAccountInfoForm(
                domain=domain,
                existing_user=self.request.couch_user,
                request=self.request,
            )
        form.load_language(language_choices)
        return form

    @property
    def page_context(self):
        user = self.request.couch_user
        return {
            'form': self.settings_form,
            'add_phone_number_form': AddPhoneNumberForm(),
            'phonenumbers': user.phone_numbers_extended(user),
            'user_type': 'mobile' if user.is_commcare_user() else 'web',
        }

    def phone_number_is_valid(self):
        return (
            isinstance(self.phone_number, str)
            and re.compile(r'^\d+$').match(self.phone_number) is not None
        )

    def process_add_phone_number(self):
        if self.phone_number_is_valid():
            user = self.request.couch_user
            is_new_phone_number = self.phone_number not in user.phone_numbers
            user.add_phone_number(self.phone_number)
            user.save()
            if is_new_phone_number:
                log_user_change(
                    domain=None,
                    couch_user=user,
                    changed_by_user=user,
                    changed_via=USER_CHANGE_VIA_WEB,
<<<<<<< HEAD
                    message=UserChangeMessage.phone_number_added_message(self.phone_number),
=======
                    message=UserChangeMessage.phone_number_added(self.phone_number),
>>>>>>> fc022b7e
                    domain_required_for_log=False,
                )
            messages.success(self.request, _("Phone number added."))
        else:
            messages.error(self.request, _("Invalid phone number format entered. "
                "Please enter number, including country code, in digits only."))
        return HttpResponseRedirect(reverse(MyAccountSettingsView.urlname))

    def process_delete_phone_number(self):
        self.request.couch_user.delete_phone_number(self.phone_number)
        messages.success(self.request, _("Phone number deleted."))
        return HttpResponseRedirect(reverse(MyAccountSettingsView.urlname))

    def process_make_phone_number_default(self):
        self.request.couch_user.set_default_phone_number(self.phone_number)
        messages.success(self.request, _("Primary phone number updated."))
        return HttpResponseRedirect(reverse(MyAccountSettingsView.urlname))

    @property
    @memoized
    def phone_number(self):
        return self.request.POST.get('phone_number')

    @property
    @memoized
    def form_actions(self):
        return {
            'add-phonenumber': self.process_add_phone_number,
            'delete-phone-number': self.process_delete_phone_number,
            'make-phone-number-default': self.process_make_phone_number_default,
        }

    @property
    @memoized
    def form_type(self):
        return self.request.POST.get('form_type')

    def post(self, request, *args, **kwargs):
        if self.form_type and self.form_type in self.form_actions:
            return self.form_actions[self.form_type]()
        if self.settings_form.is_valid():
            old_lang = self.request.couch_user.language
            self.settings_form.update_user()
            new_lang = self.request.couch_user.language
            update_session_language(request, old_lang, new_lang)

        return self.get(request, *args, **kwargs)


class MyProjectsList(BaseMyAccountView):
    urlname = 'my_projects'
    page_title = ugettext_lazy("My Projects")
    template_name = 'settings/my_projects.html'

    @method_decorator(login_required)
    def dispatch(self, request, *args, **kwargs):
        if not request.couch_user.is_web_user():
            raise Http404

        return super(MyProjectsList, self).dispatch(request, *args, **kwargs)

    @property
    def page_context(self):
        return {
            'domains': [{
                'name': d,
                'is_admin': self.request.couch_user.is_domain_admin(d)
            } for d in self.request.couch_user.get_domains()],
            'web_user': self.request.couch_user.is_web_user
        }

    @property
    @memoized
    def domain_to_remove(self):
        if self.request.method == 'POST':
            return self.request.POST['domain']

    def post(self, request, *args, **kwargs):
        if self.request.couch_user.is_domain_admin(self.domain_to_remove):
            messages.error(request, _("Unable remove membership because you are the admin of %s")
                                    % self.domain_to_remove)
        else:
            try:
                self.request.couch_user.delete_domain_membership(self.domain_to_remove, create_record=True)
                self.request.couch_user.save()
                log_user_change(None, couch_user=request.couch_user,
                                changed_by_user=request.couch_user, changed_via=USER_CHANGE_VIA_WEB,
<<<<<<< HEAD
                                message=UserChangeMessage.domain_removal_message(self.domain_to_remove),
=======
                                message=UserChangeMessage.domain_removal(self.domain_to_remove),
>>>>>>> fc022b7e
                                domain_required_for_log=False,
                                )
                messages.success(request, _("You are no longer part of the project %s") % self.domain_to_remove)
            except Exception:
                messages.error(request, _("There was an error removing you from this project."))
        return self.get(request, *args, **kwargs)


class ChangeMyPasswordView(BaseMyAccountView):
    urlname = 'change_my_password'
    template_name = 'settings/change_my_password.html'
    page_title = ugettext_lazy("Change My Password")

    @method_decorator(login_required)
    def dispatch(self, request, *args, **kwargs):
        # this is only here to add the login_required decorator
        return super(ChangeMyPasswordView, self).dispatch(request, *args, **kwargs)

    @property
    @memoized
    def password_change_form(self):
        if self.request.method == 'POST':
            return HQPasswordChangeForm(user=self.request.user, data=self.request.POST)
        return HQPasswordChangeForm(user=self.request.user)

    @property
    def page_context(self):
        is_using_sso = is_request_using_sso(self.request)
        idp_name = None
        if is_using_sso:
            idp = IdentityProvider.get_active_identity_provider_by_username(
                self.request.user.username
            )
            idp_name = idp.name
        return {
            'form': self.password_change_form,
            'hide_password_feedback': has_custom_clean_password(),
            'is_using_sso': is_using_sso,
            'idp_name': idp_name,
        }

    @method_decorator(sensitive_post_parameters())
    def post(self, request, *args, **kwargs):
        if self.password_change_form.is_valid():
            self.password_change_form.save()
            messages.success(request, _("Your password was successfully changed!"))
        return self.get(request, *args, **kwargs)


class TwoFactorProfileView(BaseMyAccountView, ProfileView):
    urlname = 'two_factor_settings'
    template_name = 'two_factor/profile/profile.html'
    page_title = ugettext_lazy("Two Factor Authentication")

    @method_decorator(login_required)
    def dispatch(self, request, *args, **kwargs):
        # this is only here to add the login_required decorator
        return super(TwoFactorProfileView, self).dispatch(request, *args, **kwargs)

    @property
    def page_context(self):
        if not is_request_using_sso(self.request):
            return {}

        idp = IdentityProvider.get_active_identity_provider_by_username(
            self.request.user.username
        )
        return {
            'is_using_sso': True,
            'idp_name': idp.name,
        }


class TwoFactorSetupView(BaseMyAccountView, SetupView):
    urlname = 'two_factor_setup'
    template_name = 'two_factor/core/setup.html'
    page_title = ugettext_lazy("Two Factor Authentication Setup")

    form_list = (
        ('welcome_setup', HQEmptyForm),
        ('method', HQTwoFactorMethodForm),
        ('generator', HQTOTPDeviceForm),
        ('sms', HQPhoneNumberForm),
        ('call', HQPhoneNumberForm),
        ('validation', HQDeviceValidationForm),
    )

    @method_decorator(login_required)
    def dispatch(self, request, *args, **kwargs):
        # this is only here to add the login_required decorator
        return super(TwoFactorSetupView, self).dispatch(request, *args, **kwargs)


class TwoFactorSetupCompleteView(BaseMyAccountView, SetupCompleteView):
    urlname = 'two_factor_setup_complete'
    template_name = 'two_factor/core/setup_complete.html'
    page_title = ugettext_lazy("Two Factor Authentication Setup Complete")

    @method_decorator(login_required)
    def dispatch(self, request, *args, **kwargs):
        # this is only here to add the login_required decorator
        return super(TwoFactorSetupCompleteView, self).dispatch(request, *args, **kwargs)

    @property
    def page_context(self):
        return {
            "link_to_webapps": _show_link_to_webapps(self.request.couch_user),
        }


class TwoFactorBackupTokensView(BaseMyAccountView, BackupTokensView):
    urlname = 'two_factor_backup_tokens'
    template_name = 'two_factor/core/backup_tokens.html'
    page_title = ugettext_lazy("Two Factor Authentication Backup Tokens")

    @method_decorator(login_required)
    def dispatch(self, request, *args, **kwargs):
        # this is only here to add the login_required decorator
        return super(TwoFactorBackupTokensView, self).dispatch(request, *args, **kwargs)

    @property
    def page_context(self):
        return {
            "link_to_webapps": _show_link_to_webapps(self.request.couch_user),
        }


def _show_link_to_webapps(user):
    if user and user.is_commcare_user():
        if user.domain_memberships:
            membership = user.domain_memberships[0]
            if membership.role and membership.role.default_landing_page == "webapps":
                if toggles.TWO_STAGE_USER_PROVISIONING.enabled(membership.domain):
                    return True
    return False


class TwoFactorDisableView(BaseMyAccountView, DisableView):
    urlname = 'two_factor_disable'
    template_name = 'two_factor/profile/disable.html'
    page_title = ugettext_lazy("Remove Two-Factor Authentication")

    @method_decorator(login_required)
    def dispatch(self, request, *args, **kwargs):
        # this is only here to add the login_required decorator
        return super(TwoFactorDisableView, self).dispatch(request, *args, **kwargs)

    def get(self, request, *args, **kwargs):
        return DisableView.get(self, request, *args, **kwargs)


class TwoFactorPhoneSetupView(BaseMyAccountView, PhoneSetupView):
    urlname = 'two_factor_phone_setup'
    template_name = 'two_factor/core/phone_register.html'
    page_title = ugettext_lazy("Two Factor Authentication Phone Setup")

    form_list = (
        ('method', HQPhoneNumberMethodForm),
        ('validation', HQDeviceValidationForm),
    )

    @method_decorator(login_required)
    def dispatch(self, request, *args, **kwargs):
        # this is only here to add the login_required decorator
        return super(TwoFactorPhoneSetupView, self).dispatch(request, *args, **kwargs)

    def done(self, form_list, **kwargs):
        """
        Store the device and reload the page.
        """
        self.get_device(user=self.request.user, name='backup').save()
        messages.add_message(self.request, messages.SUCCESS, _("Phone number added."))
        return redirect(reverse(TwoFactorProfileView.urlname))

    def get_device(self, **kwargs):
        """
        Uses the data from the setup step and generated key to recreate device, gets the 'method' step
        in the form_list.
        """
        kwargs = kwargs or {}
        kwargs.update(self.storage.validated_step_data.get('method', {}))
        return PhoneDevice(key=self.get_key(), **kwargs)


class TwoFactorPhoneDeleteView(BaseMyAccountView, PhoneDeleteView):

    def get_success_url(self):
        messages.add_message(self.request, messages.SUCCESS, ugettext_lazy("Phone number removed."))
        return reverse(TwoFactorProfileView.urlname)

    @method_decorator(login_required)
    def dispatch(self, request, *args, **kwargs):
        # this is only here to add the login_required decorator
        return super(PhoneDeleteView, self).dispatch(request, *args, **kwargs)


class TwoFactorResetView(TwoFactorSetupView):
    urlname = 'reset'

    form_list = (
        ('welcome_reset', HQEmptyForm),
        ('method', HQTwoFactorMethodForm),
        ('generator', HQTOTPDeviceForm),
        ('sms', HQPhoneNumberForm),
        ('call', HQPhoneNumberForm),
        ('validation', HQDeviceValidationForm),
    )

    def get(self, request, *args, **kwargs):
        default_device(request.user).delete()
        return super(TwoFactorResetView, self).get(request, *args, **kwargs)


class BaseProjectDataView(BaseDomainView):
    section_name = ugettext_noop("Data")

    @property
    def section_url(self):
        return reverse('data_interfaces_default', args=[self.domain])


@quickcache(['data'])
def get_qrcode(data):
    """
    Return a QR Code PNG (binary data)
    """
    image = qrcode.make(data)
    output = BytesIO()
    image.save(output, "PNG")
    return output.getvalue()


class EnableMobilePrivilegesView(BaseMyAccountView):
    urlname = 'enable_mobile_privs'
    page_title = ugettext_lazy("Enable Privileges on Mobile")
    template_name = 'settings/enable_superuser.html'

    @method_decorator(login_required)
    def get(self, request, *args, **kwargs):
        message_v1 = json.dumps([
            {'username': request.user.username},
            {'flag': MULTIPLE_APPS_UNLIMITED.slug}
        ]).replace(' ', '').encode('utf-8')

        message_v2 = json.dumps([
            {'username': request.user.username},
            {'flags': [MULTIPLE_APPS_UNLIMITED.slug, ADVANCED_SETTINGS_ACCESS.slug]}
        ]).replace(' ', '').encode('utf-8')

        qrcode_data = json.dumps({
            'username': request.user.username,
            'version': 2,
            'flag': MULTIPLE_APPS_UNLIMITED.slug,
            'flags': [MULTIPLE_APPS_UNLIMITED.slug, ADVANCED_SETTINGS_ACCESS.slug],
            'signature': b64encode(sign(message_v1)).decode('utf-8'),
            'multiple_flags_signature': b64encode(sign(message_v2)).decode('utf-8')
        })

        qrcode = get_qrcode(qrcode_data)

        context = self.get_context_data(**kwargs)
        context['qrcode_64'] = b64encode(qrcode).decode('utf8')
        return self.render_to_response(context)


class ApiKeyView(BaseMyAccountView, CRUDPaginatedViewMixin):
    page_title = ugettext_lazy("API Keys")
    urlname = "user_api_keys"

    template_name = "settings/user_api_keys.html"

    @property
    def base_query(self):
        return HQApiKey.objects.filter(user=self.request.user)

    @property
    def total(self):
        return self.base_query.count()

    @property
    def column_names(self):
        return [
            _("Name"),
            _("API Key"),
            _("Project"),
            _("IP Allowlist"),
            _("Created"),
            _("Delete"),
        ]

    @property
    def page_context(self):
        return self.pagination_context

    @property
    def paginated_list(self):
        for api_key in self.base_query.order_by('-created').all():
            redacted_key = f"{api_key.key[0:4]}…{api_key.key[-4:]}"
            yield {
                "itemData": {
                    "id": api_key.id,
                    "name": api_key.name,
                    "key": redacted_key,
                    "domain": api_key.domain or _('All Projects'),
                    "ip_allowlist": (
                        ", ".join(api_key.ip_allowlist)
                        if api_key.ip_allowlist else _("All IP Addresses")
                    ),
                    "created": api_key.created.strftime('%Y-%m-%d %H:%M:%S'),
                },
                "template": "base-user-api-key-template",
            }

    def post(self, *args, **kwargs):
        return self.paginate_crud_response

    create_item_form_class = "form form-horizontal"

    def get_create_form(self, is_blank=False):
        if self.request.method == 'POST' and not is_blank:
            return HQApiKeyForm(self.request.POST, couch_user=self.request.couch_user)
        return HQApiKeyForm(couch_user=self.request.couch_user)

    def get_create_item_data(self, create_form):
        try:
            new_api_key = create_form.create_key(self.request.user)
        except DuplicateApiKeyName:
            return {'error': _(f"Api Key with name \"{create_form.cleaned_data['name']}\" already exists.")}
        copy_key_message = _("Copy this in a secure place. It will not be shown again.")
        return {
            'itemData': {
                'id': new_api_key.id,
                'name': new_api_key.name,
                'key': f"{new_api_key.key} ({copy_key_message})",
                "domain": new_api_key.domain or _('All Projects'),
                'ip_allowlist': new_api_key.ip_allowlist,
                'created': new_api_key.created.isoformat()
            },
            'template': 'new-user-api-key-template',
        }

    def get_deleted_item_data(self, item_id):
        deleted_key = HQApiKey.objects.get(id=item_id)
        deleted_key.delete()
        return {
            'itemData': {
                'name': deleted_key.name,
            },
            'template': 'deleted-user-api-key-template',
        }<|MERGE_RESOLUTION|>--- conflicted
+++ resolved
@@ -191,11 +191,7 @@
                     couch_user=user,
                     changed_by_user=user,
                     changed_via=USER_CHANGE_VIA_WEB,
-<<<<<<< HEAD
-                    message=UserChangeMessage.phone_number_added_message(self.phone_number),
-=======
                     message=UserChangeMessage.phone_number_added(self.phone_number),
->>>>>>> fc022b7e
                     domain_required_for_log=False,
                 )
             messages.success(self.request, _("Phone number added."))
@@ -283,11 +279,7 @@
                 self.request.couch_user.save()
                 log_user_change(None, couch_user=request.couch_user,
                                 changed_by_user=request.couch_user, changed_via=USER_CHANGE_VIA_WEB,
-<<<<<<< HEAD
-                                message=UserChangeMessage.domain_removal_message(self.domain_to_remove),
-=======
                                 message=UserChangeMessage.domain_removal(self.domain_to_remove),
->>>>>>> fc022b7e
                                 domain_required_for_log=False,
                                 )
                 messages.success(request, _("You are no longer part of the project %s") % self.domain_to_remove)
