from __future__ import absolute_import

import pprint
from collections import defaultdict
from datetime import datetime, timedelta
import hashlib

from alembic.autogenerate.api import compare_metadata
from django.conf import settings
<<<<<<< HEAD
from kafka import KafkaConsumer
=======
>>>>>>> 6af85499
from kafka.util import kafka_bytestring
import six

from corehq.apps.change_feed.consumer.feed import KafkaChangeFeed, KafkaCheckpointEventHandler
from corehq.apps.hqwebapp.tasks import send_mail_async
from corehq.apps.userreports.const import (
    KAFKA_TOPICS, UCR_ES_BACKEND, UCR_SQL_BACKEND, UCR_LABORATORY_BACKEND
)
from corehq.apps.userreports.data_source_providers import DynamicDataSourceProvider, StaticDataSourceProvider
from corehq.apps.userreports.exceptions import TableRebuildError, StaleRebuildError
from corehq.apps.userreports.models import AsyncIndicator
from corehq.apps.userreports.specs import EvaluationContext
from corehq.apps.userreports.sql import metadata
from corehq.apps.userreports.tasks import rebuild_indicators
from corehq.apps.userreports.util import get_indicator_adapter, get_backend_id
from corehq.sql_db.connections import connection_manager
from corehq.util.soft_assert import soft_assert
from fluff.signals import (
    apply_index_changes,
    get_migration_context,
    get_tables_with_index_changes,
    get_tables_to_rebuild,
    reformat_alembic_diffs
)
from pillowtop.checkpoints.manager import KafkaPillowCheckpoint
from pillowtop.logger import pillow_logging
from pillowtop.models import KafkaCheckpoint
from pillowtop.pillow.interface import ConstructedPillow
from pillowtop.processors import PillowProcessor
from pillowtop.utils import ensure_matched_revisions, ensure_document_exists

REBUILD_CHECK_INTERVAL = 60 * 60  # in seconds
LONG_UCR_LOGGING_THRESHOLD = 0.2
LONG_UCR_SOFT_ASSERT_THRESHOLD = 5
_slow_ucr_assert = soft_assert('{}@{}'.format('jemord', 'dimagi.com'))


class PillowConfigError(Exception):
    pass


def time_ucr_process_change(method):
    def timed(*args, **kw):
        ts = datetime.now()
        result = method(*args, **kw)
        te = datetime.now()
        seconds = (te - ts).total_seconds()
        if seconds > LONG_UCR_LOGGING_THRESHOLD:
            table = args[1]
            doc = args[2]
            log_message = u"UCR data source {} on doc_id {} took {} seconds to process".format(
                table.config._id, doc['_id'], seconds
            )
            pillow_logging.warning(log_message)
            if seconds > LONG_UCR_SOFT_ASSERT_THRESHOLD:
                email_message = u"UCR data source {} is taking too long to process".format(
                    table.config._id
                )
                _slow_ucr_assert(False, email_message)
        return result
    return timed


def _filter_by_hash(configs, ucr_division):
    ucr_start = ucr_division[0]
    ucr_end = ucr_division[-1]
    filtered_configs = []
    for config in configs:
        table_hash = hashlib.md5(config.table_id).hexdigest()[0]
        if ucr_start <= table_hash <= ucr_end:
            filtered_configs.append(config)
    return filtered_configs


class ConfigurableReportTableManagerMixin(object):

    def __init__(self, data_source_provider, auto_repopulate_tables=False, ucr_division=None,
                 include_ucrs=None, exclude_ucrs=None):
        """Initializes the processor for UCRs

        Keyword Arguments:
        ucr_division -- two hexadecimal digits that are used to determine a subset of UCR
                        datasources to process. The second digit should be higher than the
                        first
        include_ucrs -- list of ucr 'table_ids' to be included in this processor
        exclude_ucrs -- list of ucr 'table_ids' to be excluded in this processor
        """
        self.bootstrapped = False
        self.last_bootstrapped = datetime.utcnow()
        self.data_source_provider = data_source_provider
        self.auto_repopulate_tables = auto_repopulate_tables
        self.ucr_division = ucr_division
        self.include_ucrs = include_ucrs
        self.exclude_ucrs = exclude_ucrs
        if self.include_ucrs and self.ucr_division:
            raise PillowConfigError("You can't have include_ucrs and ucr_division")

    def get_all_configs(self):
        return self.data_source_provider.get_data_sources()

    def get_filtered_configs(self, configs=None):
        configs = configs or self.get_all_configs()

        if self.exclude_ucrs:
            configs = [config for config in configs if config.table_id not in self.exclude_ucrs]

        if self.include_ucrs:
            configs = [config for config in configs if config.table_id in self.include_ucrs]
        elif self.ucr_division:
            configs = _filter_by_hash(configs, self.ucr_division)

        return configs

    def needs_bootstrap(self):
        return (
            not self.bootstrapped
            or datetime.utcnow() - self.last_bootstrapped > timedelta(seconds=REBUILD_CHECK_INTERVAL)
        )

    def bootstrap_if_needed(self):
        if self.needs_bootstrap():
            self.bootstrap()

    def bootstrap(self, configs=None):
        configs = self.get_filtered_configs(configs)
        if not configs:
            pillow_logging.warning("UCR pillow has no configs to process")

        self.table_adapters_by_domain = defaultdict(list)

        for config in configs:
            self.table_adapters_by_domain[config.domain].append(
                get_indicator_adapter(config, can_handle_laboratory=True)
            )

        self.rebuild_tables_if_necessary()
        self.bootstrapped = True
        self.last_bootstrapped = datetime.utcnow()

    def _tables_by_engine_id(self, engine_ids):
        return [
            adapter
            for adapter_list in self.table_adapters_by_domain.values()
            for adapter in adapter_list
            if get_backend_id(adapter.config, can_handle_laboratory=True) in engine_ids
        ]

    def rebuild_tables_if_necessary(self):
        sql_supported_backends = [UCR_SQL_BACKEND, UCR_LABORATORY_BACKEND]
        es_supported_backends = [UCR_ES_BACKEND, UCR_LABORATORY_BACKEND]
        self._rebuild_sql_tables(self._tables_by_engine_id(sql_supported_backends))
        self._rebuild_es_tables(self._tables_by_engine_id(es_supported_backends))

    def _rebuild_sql_tables(self, adapters):
        # todo move this code to sql adapter rebuild_if_necessary
        tables_by_engine = defaultdict(dict)
        for adapter in adapters:
            sql_adapter = get_indicator_adapter(adapter.config)
            tables_by_engine[sql_adapter.engine_id][sql_adapter.get_table().name] = sql_adapter

        _assert = soft_assert(notify_admins=True)
        _notify_rebuild = lambda msg, obj: _assert(False, msg, obj)

        for engine_id, table_map in tables_by_engine.items():
            engine = connection_manager.get_engine(engine_id)
            table_names = list(table_map)
            with engine.begin() as connection:
                migration_context = get_migration_context(connection, table_names)
                raw_diffs = compare_metadata(migration_context, metadata)
                diffs = reformat_alembic_diffs(raw_diffs)

            tables_to_rebuild = get_tables_to_rebuild(diffs, table_names)
            for table_name in tables_to_rebuild:
                sql_adapter = table_map[table_name]
                if not sql_adapter.config.is_static:
                    try:
                        self.rebuild_table(sql_adapter)
                    except TableRebuildError as e:
                        _notify_rebuild(six.text_type(e), sql_adapter.config.to_json())
                else:
                    try:
                        if sql_adapter.config.get_id in ("static-enikshay-episode", "static-np-migration-3-episode"):

                            msg = """
                            ID:
                            {table_id}

                            RAW DIFFS:
                            {raw_diffs}

                            REFORMATTED DIFFS:
                            {reformatted_diffs}
                            """.format(
                                table_id=sql_adapter.config.get_id,
                                raw_diffs=pprint.pprint(raw_diffs, indent=2, width=40),
                                reformatted_diffs=pprint.pprint(diffs, indent=2, width=40),
                            )

                            send_mail_async(
                                subject="UCR Data source rebuild",
                                message=msg,
                                from_email=settings.DEFAULT_FROM_EMAIL,
                                recipient_list=["ncarnahan" + "{}".format("@") + "dimagi.com"],
                            )
                    except:
                        # Don't break task for this debugging code
                        pass
                    self.rebuild_table(sql_adapter)

            tables_with_index_changes = get_tables_with_index_changes(diffs, table_names)
            tables_with_index_changes -= tables_to_rebuild
            apply_index_changes(engine, raw_diffs, tables_with_index_changes)

    def _rebuild_es_tables(self, adapters):
        # note unlike sql rebuilds this doesn't rebuild the indicators
        for adapter in adapters:
            adapter.rebuild_table_if_necessary()

    def rebuild_table(self, adapter):
        if adapter.config.get_id in ("static-enikshay-episode", "static-np-migration-3-episode"):
            # https://manage.dimagi.com/default.asp?252832
            return
        config = adapter.config
        if not config.is_static:
            latest_rev = config.get_db().get_rev(config._id)
            if config._rev != latest_rev:
                raise StaleRebuildError('Tried to rebuild a stale table ({})! Ignoring...'.format(config))
        adapter.rebuild_table()
        if self.auto_repopulate_tables:
            rebuild_indicators.delay(adapter.config.get_id)


class ConfigurableReportPillowProcessor(ConfigurableReportTableManagerMixin, PillowProcessor):

    @time_ucr_process_change
    def _save_doc_to_table(self, table, doc, eval_context):
        # best effort will swallow errors in the table
        table.best_effort_save(doc, eval_context)

    def process_change(self, pillow_instance, change):
        self.bootstrap_if_needed()
        if change.deleted:
            # we don't currently support hard-deletions at all.
            # we may want to change this at some later date but seem ok for now.
            # see https://github.com/dimagi/commcare-hq/pull/6944 for rationale
            return

        domain = change.metadata.domain
        if not domain:
            # if no domain we won't save to any UCR table
            return

        async_tables = []
        doc = change.get_document()
        ensure_document_exists(change)
        ensure_matched_revisions(change)

        if doc is None:
            return

        eval_context = EvaluationContext(doc)
        for table in self.table_adapters_by_domain[domain]:
            if table.config.filter(doc):
                if table.run_asynchronous:
                    async_tables.append(table.config._id)
                else:
                    self._save_doc_to_table(table, doc, eval_context)
                    eval_context.reset_iteration()
            elif table.config.deleted_filter(doc):
                table.delete(doc)

        if async_tables:
            AsyncIndicator.update_indicators(change, async_tables)


class ConfigurableReportKafkaPillow(ConstructedPillow):
    # the only reason this is a class is to avoid exposing processors
    # for tests to be able to call bootstrap on it.
    # we could easily remove the class and push all the stuff in __init__ to
    # get_kafka_ucr_pillow below if we wanted.

    # don't retry errors until we figure out how to distinguish between
    # doc save errors and data source config errors
    retry_errors = False

    def __init__(self, processor, pillow_name, topics):
        change_feed = KafkaChangeFeed(topics, group_id=pillow_name)
        checkpoint = KafkaPillowCheckpoint(pillow_name, topics)
        event_handler = KafkaCheckpointEventHandler(
            checkpoint=checkpoint, checkpoint_frequency=1000, change_feed=change_feed
        )
        super(ConfigurableReportKafkaPillow, self).__init__(
            name=pillow_name,
            change_feed=change_feed,
            processor=processor,
            checkpoint=checkpoint,
            change_processed_event_handler=event_handler
        )
        # set by the superclass constructor
        assert self.processors is not None
        assert len(self.processors) == 1
        self._processor = self.processors[0]
        assert self._processor.bootstrapped is not None

    def bootstrap(self, configs=None):
        self._processor.bootstrap(configs)

    def rebuild_table(self, sql_adapter):
        self._processor.rebuild_table(sql_adapter)


def _get_topic_partitions(pillow_id, topics, num_processes):
    # split topics and partitions evenly between processes
    topic_partitions = list(
        KafkaCheckpoint.objects
        .filter(checkpoint_id=pillow_id, topic__in=topics)
        .values_list('topic', 'partition')
        .order_by('topic', 'partition')
    )
    if not topic_partitions:
        consumer = KafkaConsumer(
            *topics,
            group_id=pillow_id,
            bootstrap_servers=[settings.KAFKA_URL]
        )
        offsets = consumer.offsets('fetch')
        topic_partitions = offsets.keys()
    return [
        topic_partitions[num::num_processes]
        for num in range(num_processes)
    ]


def get_kafka_ucr_pillow(pillow_id='kafka-ucr-main', params=None):
    params = params or {}
    ucr_division = params.get('ucr_division')
    include_ucrs = params.get('include_ucrs')
    exclude_ucrs = params.get('exclude_ucrs')

    num_processes = params.get('num_processes', 1)
    process_num = params.get('process_num', 0)
    topics = params.get('topics', KAFKA_TOPICS)
    topics = [kafka_bytestring(t) for t in topics]
    topics = _get_topic_partitions(pillow_id, topics, num_processes)[process_num]

    return ConfigurableReportKafkaPillow(
        processor=ConfigurableReportPillowProcessor(
            data_source_provider=DynamicDataSourceProvider(),
            auto_repopulate_tables=False,
            ucr_division=ucr_division,
            include_ucrs=include_ucrs,
            exclude_ucrs=exclude_ucrs,
        ),
        pillow_name=pillow_id,
        topics=topics
    )


def get_kafka_ucr_static_pillow(pillow_id='kafka-ucr-static', params=None):
    params = params or {}
    ucr_division = params.get('ucr_division')
    include_ucrs = params.get('include_ucrs')
    exclude_ucrs = params.get('exclude_ucrs')

    num_processes = params.get('num_processes', 1)
    process_num = params.get('process_num', 0)
    topics = params.get('topics', KAFKA_TOPICS)
    topics = [kafka_bytestring(t) for t in topics]
    topics = _get_topic_partitions(pillow_id, topics, num_processes)[process_num]

    return ConfigurableReportKafkaPillow(
        processor=ConfigurableReportPillowProcessor(
            data_source_provider=StaticDataSourceProvider(),
            auto_repopulate_tables=True,
            ucr_division=ucr_division,
            include_ucrs=include_ucrs,
            exclude_ucrs=exclude_ucrs,
        ),
        pillow_name=pillow_id,
        topics=topics
    )<|MERGE_RESOLUTION|>--- conflicted
+++ resolved
@@ -7,10 +7,7 @@
 
 from alembic.autogenerate.api import compare_metadata
 from django.conf import settings
-<<<<<<< HEAD
 from kafka import KafkaConsumer
-=======
->>>>>>> 6af85499
 from kafka.util import kafka_bytestring
 import six
 
