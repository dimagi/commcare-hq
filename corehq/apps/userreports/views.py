--- conflicted
+++ resolved
@@ -1355,7 +1355,6 @@
     ))
 
 
-<<<<<<< HEAD
 def _report_ucr_rebuild_metrics(domain, config, action):
     metrics_counter(
         f'commcare.ucr.{action}.count',
@@ -1385,10 +1384,7 @@
         )
 
 
-def _number_of_records_to_be_iterated_for_rebuild(datasource_configuration):
-=======
 def number_of_records_to_be_processed(datasource_configuration):
->>>>>>> c579502c
     if datasource_configuration.referenced_doc_type == 'CommCareCase':
         es_query = CaseSearchES().domain(datasource_configuration.domain)
         case_types = [
