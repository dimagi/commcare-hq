import datetime
import functools
import json
import os
import re
import tempfile
from collections import OrderedDict, namedtuple

from django.conf import settings
from django.contrib import messages
from django.http import HttpResponse, HttpResponseRedirect
from django.http.response import Http404, JsonResponse
from django.utils.decorators import method_decorator
from django.utils.http import urlencode
from django.utils.translation import gettext as _
from django.utils.translation import gettext_lazy
from django.views.decorators.http import require_POST
from django.views.generic import View

import six.moves.urllib.error
import six.moves.urllib.parse
import six.moves.urllib.request
from couchdbkit.exceptions import ResourceNotFound
from memoized import memoized
from sqlalchemy import exc, types
from sqlalchemy.exc import ProgrammingError
from corehq.apps.domain.models import AllowedUCRExpressionSettings

from couchexport.export import export_from_tables
from couchexport.files import Temp
from couchexport.models import Format
from couchexport.shortcuts import export_response
from dimagi.utils.couch.undo import (
    get_deleted_doc_type,
    is_deleted,
    soft_delete,
    undo_delete,
)
from dimagi.utils.logging import notify_exception
from dimagi.utils.web import json_response
from pillowtop.dao.exceptions import DocumentNotFoundError

from corehq import toggles
from corehq.apps.accounting.models import Subscription
from corehq.apps.accounting.utils import domain_has_privilege
from corehq.apps.analytics.tasks import (
    HUBSPOT_SAVED_UCR_FORM_ID,
    send_hubspot_form,
    track_workflow,
    update_hubspot_properties,
)
from corehq.apps.app_manager.models import Application
from corehq.apps.app_manager.util import purge_report_from_mobile_ucr
from corehq.apps.change_feed.data_sources import (
    get_document_store_for_doc_type,
)
from corehq.apps.domain.decorators import api_auth_with_scope, login_and_domain_required, domain_admin_required
from corehq.apps.domain.models import Domain
from corehq.apps.domain.views.base import BaseDomainView
from corehq.apps.hqwebapp.decorators import (
    use_datatables,
    use_daterangepicker,
    use_jquery_ui,
    use_multiselect,
    use_nvd3,
)
from corehq.apps.hqwebapp.tasks import send_mail_async
from corehq.apps.hqwebapp.templatetags.hq_shared_tags import toggle_enabled
from corehq.apps.linked_domain.models import DomainLink, ReportLinkDetail
from corehq.apps.linked_domain.ucr import create_linked_ucr, linked_downstream_reports_by_domain
from corehq.apps.linked_domain.util import is_linked_report, can_domain_access_release_management
from corehq.apps.locations.permissions import conditionally_location_safe
from corehq.apps.registry.helper import DataRegistryHelper
from corehq.apps.registry.models import DataRegistry
from corehq.apps.registry.utils import RegistryPermissionCheck
from corehq.apps.reports.daterange import get_simple_dateranges
from corehq.apps.reports.dispatcher import cls_to_view_login_and_domain
from corehq.apps.saved_reports.models import ReportConfig
from corehq.apps.userreports.app_manager.data_source_meta import (
    DATA_SOURCE_TYPE_RAW,
    DATA_SOURCE_TYPE_CASE,
)
from corehq.apps.userreports.app_manager.helpers import (
    get_case_data_source,
    get_form_data_source,
)
from corehq.apps.userreports.const import (
    DATA_SOURCE_MISSING_APP_ERROR_MESSAGE,
    DATA_SOURCE_NOT_FOUND_ERROR_MESSAGE,
    NAMED_EXPRESSION_PREFIX,
    NAMED_FILTER_PREFIX,
    REPORT_BUILDER_EVENTS_KEY,
    TEMP_REPORT_PREFIX,
)
from corehq.apps.userreports.dbaccessors import get_datasources_for_domain
from corehq.apps.userreports.exceptions import (
    BadBuilderConfigError,
    BadSpecError,
    DataSourceConfigurationNotFoundError,
    ReportConfigurationNotFoundError,
    TableNotFoundWarning,
    UserQueryError,
    translate_programming_error,
)
from corehq.apps.userreports.expressions.factory import ExpressionFactory
from corehq.apps.userreports.filters.factory import FilterFactory
from corehq.apps.userreports.indicators.factory import IndicatorFactory
from corehq.apps.userreports.models import (
    DataSourceConfiguration,
    ReportConfiguration,
    StaticReportConfiguration,
    get_datasource_config,
    get_report_config,
    id_is_static,
    report_config_id_is_static, RegistryReportConfiguration,
)
from corehq.apps.userreports.rebuild import DataSourceResumeHelper
from corehq.apps.userreports.reports.builder.forms import (
    ConfigureListReportForm,
    ConfigureMapReportForm,
    ConfigureTableReportForm,
    DataSourceForm,
    get_data_source_interface,
)
from corehq.apps.userreports.reports.builder.sources import (
    get_source_type_from_report_config,
)
from corehq.apps.userreports.reports.filters.choice_providers import (
    ChoiceQueryContext,
)
from corehq.apps.userreports.reports.util import report_has_location_filter
from corehq.apps.userreports.reports.view import ConfigurableReportView, delete_report_config
from corehq.apps.userreports.specs import EvaluationContext, FactoryContext
from corehq.apps.userreports.tasks import (
    rebuild_indicators,
    rebuild_indicators_in_place,
    resume_building_indicators,
)
from corehq.apps.userreports.ui.forms import (
    ConfigurableDataSourceEditForm,
    ConfigurableDataSourceFromAppForm,
    ConfigurableReportEditForm,
)
from corehq.apps.userreports.util import (
    add_event,
    allowed_report_builder_reports,
    get_referring_apps,
    get_indicator_adapter,
    has_report_builder_access,
    has_report_builder_add_on_privilege,
    number_of_report_builder_reports,
)
from corehq.apps.users.decorators import get_permission_name, require_permission
from corehq.apps.users.models import Permissions
from corehq.tabs.tabclasses import ProjectReportsTab
from corehq.util import reverse
from corehq.util.couch import get_document_or_404
from corehq.util.quickcache import quickcache
from corehq.util.soft_assert import soft_assert


def get_datasource_config_or_404(config_id, domain):
    try:
        return get_datasource_config(config_id, domain)
    except DataSourceConfigurationNotFoundError:
        raise Http404


def get_report_config_or_404(config_id, domain):
    try:
        return get_report_config(config_id, domain)
    except ReportConfigurationNotFoundError:
        raise Http404


def swallow_programming_errors(fn):
    @functools.wraps(fn)
    def decorated(request, domain, *args, **kwargs):
        try:
            return fn(request, domain, *args, **kwargs)
        except ProgrammingError as e:
            if settings.DEBUG:
                raise
            messages.error(
                request,
                _('There was a problem processing your request. '
                  'If you have recently modified your report data source please try again in a few minutes.'
                  '<br><br>Technical details:<br>{}'.format(e)),
                extra_tags='html',
            )
            return HttpResponseRedirect(reverse('configurable_reports_home', args=[domain]))
    return decorated


@method_decorator(toggles.USER_CONFIGURABLE_REPORTS.required_decorator(), name='dispatch')
class BaseUserConfigReportsView(BaseDomainView):
<<<<<<< HEAD
    section_name = gettext_lazy("Configurable Reports")
=======
    section_name = gettext_lazy("Custom Web Reports")
>>>>>>> 9e0ba186

    @property
    def main_context(self):
        static_reports = list(StaticReportConfiguration.by_domain(self.domain))
        context = super(BaseUserConfigReportsView, self).main_context
        context.update({
            'reports': ReportConfiguration.by_domain(self.domain) + RegistryReportConfiguration.by_domain(self.domain) + static_reports,
            'data_sources': get_datasources_for_domain(self.domain, include_static=True)
        })
        if toggle_enabled(self.request, toggles.AGGREGATE_UCRS):
            from corehq.apps.aggregate_ucrs.models import AggregateTableDefinition
            context['aggregate_data_sources'] = AggregateTableDefinition.objects.filter(domain=self.domain)
        return context

    @property
    def section_url(self):
        return reverse(UserConfigReportsHomeView.urlname, args=(self.domain,))

    @property
    def page_url(self):
        return reverse(self.urlname, args=(self.domain,))

    def dispatch(self, *args, **kwargs):
        allow_access_to_ucrs = (
            self.request.couch_user.has_permission(
                self.domain,
                get_permission_name(Permissions.edit_ucrs)
            )
        )
        if allow_access_to_ucrs:
            return super().dispatch(*args, **kwargs)
        raise Http404()


class UserConfigReportsHomeView(BaseUserConfigReportsView):
    urlname = 'configurable_reports_home'
    template_name = 'userreports/configurable_reports_home.html'
    page_title = gettext_lazy("Reports Home")


class BaseEditConfigReportView(BaseUserConfigReportsView):
    template_name = 'userreports/edit_report_config.html'

    @use_multiselect
    def dispatch(self, *args, **kwargs):
        return super().dispatch(*args, **kwargs)

    @property
    def report_id(self):
        return self.kwargs.get('report_id')

    @property
    def page_url(self):
        if self.report_id:
            return reverse(self.urlname, args=(self.domain, self.report_id,))
        return super(BaseEditConfigReportView, self).page_url

    @property
    def page_context(self):
        return {
            'form': self.edit_form,
            'report': self.config,
            'referring_apps': get_referring_apps(self.domain, self.report_id),
            'linked_report_domain_list': linked_downstream_reports_by_domain(
                self.domain, self.report_id
            ),
            'has_release_management_privilege': can_domain_access_release_management(self.domain),
        }

    @property
    @memoized
    def config(self):
        if self.report_id is None:
            return ReportConfiguration(domain=self.domain)
        return get_report_config_or_404(self.report_id, self.domain)[0]

    @property
    def read_only(self):
        if self.report_id is not None:
            return (report_config_id_is_static(self.report_id)
                    or is_linked_report(self.config))
        return False

    @property
    @memoized
    def edit_form(self):
        if self.request.method == 'POST':
            return ConfigurableReportEditForm(
                self.domain, self.config, self.read_only,
                data=self.request.POST)
        return ConfigurableReportEditForm(self.domain, self.config, self.read_only)

    def post(self, request, *args, **kwargs):
        if self.edit_form.is_valid():
            self.edit_form.save(commit=True)
            messages.success(request, _('Report "{}" saved!').format(self.config.title))
            return HttpResponseRedirect(reverse(
                'edit_configurable_report', args=[self.domain, self.config._id])
            )
        return self.get(request, *args, **kwargs)


class EditConfigReportView(BaseEditConfigReportView):
    urlname = 'edit_configurable_report'
    page_title = gettext_lazy("Edit Report")


class CreateConfigReportView(BaseEditConfigReportView):
    urlname = 'create_configurable_report'
    page_title = gettext_lazy("Create Report")


class ReportBuilderView(BaseDomainView):

    @method_decorator(require_permission(Permissions.edit_reports))
    @cls_to_view_login_and_domain
    @use_daterangepicker
    @use_datatables
    def dispatch(self, request, *args, **kwargs):
        return super(ReportBuilderView, self).dispatch(request, *args, **kwargs)

    @property
    def main_context(self):
        main_context = super(ReportBuilderView, self).main_context
        allowed_num_reports = allowed_report_builder_reports(self.request)
        main_context.update({
            'has_report_builder_access': has_report_builder_access(self.request),
            'at_report_limit': number_of_report_builder_reports(self.domain) >= allowed_num_reports,
            'report_limit': allowed_num_reports,
            'paywall_url': paywall_home(self.domain),
            'pricing_page_url': settings.PRICING_PAGE_URL,
        })
        return main_context

    @property
    def section_name(self):
        return _("Report Builder")

    @property
    def section_url(self):
        return reverse(ReportBuilderDataSourceSelect.urlname, args=[self.domain])


@quickcache(["domain"], timeout=0, memoize_timeout=4)
def paywall_home(domain):
    """
    Return the url for the page in the report builder paywall that users
    in the given domain should be directed to upon clicking "+ Create new report"
    """
    domain_obj = Domain.get_by_name(domain, strict=True)
    if domain_obj.requested_report_builder_subscription:
        return reverse(ReportBuilderPaywallActivatingSubscription.urlname, args=[domain])
    else:
        return reverse(ReportBuilderPaywallPricing.urlname, args=[domain])


class ReportBuilderPaywallBase(BaseDomainView):
    page_title = gettext_lazy('Subscribe')

    @property
    def section_name(self):
        return _("Report Builder")

    @property
    def section_url(self):
        return paywall_home(self.domain)

    @property
    @memoized
    def plan_name(self):
        return Subscription.get_subscribed_plan_by_domain(self.domain).plan.name


class ReportBuilderPaywallPricing(ReportBuilderPaywallBase):
    template_name = "userreports/paywall/pricing.html"
    urlname = 'report_builder_paywall_pricing'
    page_title = gettext_lazy('Pricing')

    @property
    def page_context(self):
        context = super(ReportBuilderPaywallPricing, self).page_context
        max_allowed_reports = allowed_report_builder_reports(self.request)
        num_builder_reports = number_of_report_builder_reports(self.domain)
        context.update({
            'has_report_builder_access': has_report_builder_access(self.request),
            'at_report_limit': num_builder_reports >= max_allowed_reports,
            'max_allowed_reports': max_allowed_reports,
            'pricing_page_url': settings.PRICING_PAGE_URL,
        })
        return context


class ReportBuilderPaywallActivatingSubscription(ReportBuilderPaywallBase):
    template_name = "userreports/paywall/activating_subscription.html"
    urlname = 'report_builder_paywall_activating_subscription'

    def post(self, request, domain, *args, **kwargs):
        self.domain_object.requested_report_builder_subscription.append(request.user.username)
        self.domain_object.save()
        send_mail_async.delay(
            "Report Builder Subscription Request: {}".format(domain),
            "User {} in the {} domain has requested a report builder subscription."
            " Current subscription is '{}'.".format(
                request.user.username,
                domain,
                self.plan_name
            ),
            settings.DEFAULT_FROM_EMAIL,
            [settings.SALES_EMAIL],
        )
        update_hubspot_properties.delay(request.couch_user.get_id, {'report_builder_subscription_request': 'yes'})
        return self.get(request, domain, *args, **kwargs)


class ReportBuilderDataSourceSelect(ReportBuilderView):
    template_name = 'userreports/reportbuilder/data_source_select.html'
    page_title = gettext_lazy('Create Report')
    urlname = 'report_builder_select_source'

    @property
    def page_context(self):
        context = {
            "sources_map": self.form.sources_map,
            "domain": self.domain,
            'report': {"title": _("Create New Report")},
            'form': self.form,
            "dropdown_map": self.form.dropdown_map,
        }
        return context

    @property
    @memoized
    def form(self):
        max_allowed_reports = allowed_report_builder_reports(self.request)
        if self.request.method == 'POST':
            return DataSourceForm(self.domain, max_allowed_reports, self.request.couch_user, self.request.POST)
        return DataSourceForm(self.domain, max_allowed_reports, self.request.couch_user)

    def post(self, request, *args, **kwargs):
        if self.form.is_valid():
            app_source = self.form.get_selected_source()

            track_workflow(
                request.user.email,
                "Successfully submitted the first part of the Report Builder "
                "wizard where you give your report a name and choose a data source"
            )

            add_event(request, [
                "Report Builder",
                "Successful Click on Next (Data Source)",
                app_source.source_type,
            ])

            get_params = {
                'report_name': self.form.cleaned_data['report_name'],
                'application': app_source.application,
                'source_type': app_source.source_type,
                'source': app_source.source,
            }
            registry_permission_checker = RegistryPermissionCheck(self.domain, self.request.couch_user)
            if app_source.registry_slug != '' and \
                    registry_permission_checker.can_view_some_data_registry_contents():
                get_params['registry_slug'] = app_source.registry_slug
            return HttpResponseRedirect(
                reverse(ConfigureReport.urlname, args=[self.domain], params=get_params)
            )
        else:
            return self.get(request, *args, **kwargs)


class EditReportInBuilder(View):

    def dispatch(self, request, *args, **kwargs):
        report_id = kwargs['report_id']
        report = get_document_or_404(ReportConfiguration, request.domain, report_id,
                                     additional_doc_types=["RegistryReportConfiguration"])
        if report.report_meta.created_by_builder:
            try:
                return ConfigureReport.as_view(existing_report=report)(request, *args, **kwargs)
            except BadBuilderConfigError as e:
                messages.error(request, str(e))
                return HttpResponseRedirect(reverse(ConfigurableReportView.slug, args=[request.domain, report_id]))
        raise Http404("Report was not created by the report builder")


class ConfigureReport(ReportBuilderView):
    urlname = 'configure_report'
    page_title = gettext_lazy("Configure Report")
    template_name = "userreports/reportbuilder/configure_report.html"
    report_title = '{}'
    existing_report = None

    @use_jquery_ui
    @use_datatables
    @use_nvd3
    @use_multiselect
    def dispatch(self, request, *args, **kwargs):
        if self.existing_report:
            self.source_type = get_source_type_from_report_config(self.existing_report)
            if self.source_type != DATA_SOURCE_TYPE_RAW:
                self.source_id = self.existing_report.config.meta.build.source_id
                self.app_id = self.existing_report.config.meta.build.app_id
                self.app = Application.get(self.app_id) if self.app_id else None
                self.registry_slug = self.existing_report.config.meta.build.registry_slug
            else:
                self.source_id = self.existing_report.config_id
                self.app_id = self.app = self.registry_slug = None
        else:
            self.registry_slug = self.request.GET.get('registry_slug', None)
            self.app_id = self.request.GET.get('application', None)
            self.source_id = self.request.GET['source']
            if self.registry_slug:
                helper = DataRegistryHelper(self.domain, registry_slug=self.registry_slug)
                helper.check_data_access(request.couch_user, [self.source_id], case_domain=self.domain)
                self.source_type = DATA_SOURCE_TYPE_CASE
                self.app = None
            else:
                self.app = Application.get(self.app_id)
                self.source_type = self.request.GET['source_type']

        if not self.app_id and self.source_type != DATA_SOURCE_TYPE_RAW and not self.registry_slug:
            raise BadBuilderConfigError(DATA_SOURCE_MISSING_APP_ERROR_MESSAGE)
        try:
            data_source_interface = get_data_source_interface(
                self.domain, self.app, self.source_type, self.source_id, self.registry_slug
            )
        except ResourceNotFound:
            self.template_name = 'userreports/report_error.html'
            if self.existing_report:
                context = {'report_id': self.existing_report.get_id,
                           'is_static': self.existing_report.is_static}
            else:
                context = {}
            context['error_message'] = DATA_SOURCE_NOT_FOUND_ERROR_MESSAGE
            context.update(self.main_context)
            return self.render_to_response(context)

        self._populate_data_source_properties_from_interface(data_source_interface)
        return super(ConfigureReport, self).dispatch(request, *args, **kwargs)

    @property
    def page_name(self):
        title = self._get_report_name()
        return _(self.report_title).format(title)

    @property
    def report_description(self):
        if self.existing_report:
            return self.existing_report.description or None
        return None

    def _populate_data_source_properties_from_interface(self, data_source_interface):
        self._properties_by_column_id = {}
        for p in data_source_interface.data_source_properties.values():
            column = p.to_report_column_option()
            for agg in column.aggregation_options:
                indicators = column.get_indicators(agg)
                for i in indicators:
                    self._properties_by_column_id[i['column_id']] = p

    def _get_report_name(self, request=None):
        if self.existing_report:
            return self.existing_report.title
        else:
            request = request or self.request
            return request.GET.get('report_name', '')

    def _get_existing_report_type(self):
        if self.existing_report:
            type_ = "list"
            if self.existing_report.aggregation_columns != ["doc_id"]:
                type_ = "table"
            if self.existing_report.map_config:
                type_ = "map"
            return type_

    def _get_property_id_by_indicator_id(self, indicator_column_id):
        """
        Return the data source property id corresponding to the given data
        source indicator column id.
        :param indicator_column_id: The column_id field of a data source indicator
            configuration dictionary
        :return: A DataSourceProperty property id, e.g. "/data/question1"
        """
        data_source_property = self._properties_by_column_id.get(indicator_column_id)
        if data_source_property:
            return data_source_property.get_id()

    def _get_initial_location(self, report_form):
        if self.existing_report:
            cols = [col for col in self.existing_report.report_columns if col.type == 'location']
            if cols:
                indicator_id = cols[0].field
                return report_form._get_property_id_by_indicator_id(indicator_id)

    def _get_initial_chart_type(self):
        if self.existing_report:
            if self.existing_report.configured_charts:
                type_ = self.existing_report.configured_charts[0]['type']
                if type_ == "multibar":
                    return "bar"
                if type_ == "pie":
                    return "pie"

    def _get_column_options(self, report_form):
        options = OrderedDict()
        for option in report_form.report_column_options.values():
            key = option.get_uniquenss_key()
            if key in options:
                options[key].append(option)
            else:
                options[key] = [option]

    @property
    def page_context(self):
        form_type = _get_form_type(self._get_existing_report_type())
        report_form = form_type(
            self.domain, self.page_name, self.app_id, self.source_type, self.source_id, self.existing_report, self.registry_slug,
        )
        temp_ds_id = report_form.create_temp_data_source_if_necessary(self.request.user.username)
        return {
            'existing_report': self.existing_report,
            'report_description': self.report_description,
            'report_title': self.page_name,
            'existing_report_type': self._get_existing_report_type(),

            'column_options': [p.to_view_model() for p in report_form.report_column_options.values()],
            # TODO: Consider renaming this because it's more like "possible" data source props
            'data_source_properties': [p.to_view_model() for p in report_form.data_source_properties.values()],
            'initial_user_filters': [f._asdict() for f in report_form.initial_user_filters],
            'initial_default_filters': [f._asdict() for f in report_form.initial_default_filters],
            'initial_columns': [c._asdict() for c in report_form.initial_columns],
            'initial_location': self._get_initial_location(report_form),
            'initial_chart_type': self._get_initial_chart_type(),
            'source_type': self.source_type,
            'source_id': self.source_id,
            'application': self.app_id,
            'registry_slug': self.registry_slug,
            'report_preview_url': reverse(ReportPreview.urlname,
                                          args=[self.domain, temp_ds_id]),
            'preview_datasource_id': temp_ds_id,
            'report_builder_events': self.request.session.pop(REPORT_BUILDER_EVENTS_KEY, []),
            'MAPBOX_ACCESS_TOKEN': settings.MAPBOX_ACCESS_TOKEN,
            'date_range_options': [r._asdict() for r in get_simple_dateranges()],
            'linked_report_domain_list': linked_downstream_reports_by_domain(
                self.domain, self.existing_report.get_id
            ) if self.existing_report else {},
            'has_release_management_privilege': can_domain_access_release_management(self.domain),
        }

    def _get_bound_form(self, report_data):
        form_class = _get_form_type(report_data['report_type'])
        return form_class(
            self.domain,
            self._get_report_name(),
            self.app._id if self.app else None,
            self.source_type,
            self.source_id,
            self.existing_report,
            self.registry_slug,
            report_data
        )

    def post(self, request, domain, *args, **kwargs):
        if not has_report_builder_access(request):
            raise Http404

        report_data = json.loads(request.body.decode('utf-8'))
        if report_data['existing_report'] and not self.existing_report:
            # This is the case if the user has clicked "Save" for a second time from the new report page
            # i.e. the user created a report with the first click, but didn't navigate to the report view page
            self.existing_report = ReportConfiguration.get(report_data['existing_report'])

        _munge_report_data(report_data)

        bound_form = self._get_bound_form(report_data)

        if bound_form.is_valid():
            if self.existing_report:
                report_configuration = bound_form.update_report()
            else:
                self._confirm_report_limit()
                try:
                    report_configuration = bound_form.create_report()
                except BadSpecError as err:
                    messages.error(self.request, str(err))
                    notify_exception(self.request, str(err), details={
                        'domain': self.domain,
                        'report_form_class': bound_form.__class__.__name__,
                        'report_type': bound_form.report_type,
                        'group_by': getattr(bound_form, 'group_by', 'Not set'),
                        'user_filters': getattr(bound_form, 'user_filters', 'Not set'),
                        'default_filters': getattr(bound_form, 'default_filters', 'Not set'),
                    })
                    return self.get(request, domain, *args, **kwargs)
                else:
                    ProjectReportsTab.clear_dropdown_cache(domain, request.couch_user)
            self._delete_temp_data_source(report_data)
            send_hubspot_form(HUBSPOT_SAVED_UCR_FORM_ID, request)
            return json_response({
                'report_url': reverse(ConfigurableReportView.slug, args=[self.domain, report_configuration._id]),
                'report_id': report_configuration._id,
            })

    def _delete_temp_data_source(self, report_data):
        if report_data.get("delete_temp_data_source", False):
            delete_data_source_shared(self.domain, report_data["preview_data_source_id"])

    def _confirm_report_limit(self):
        """
        This method is used to confirm that the user is not creating more reports
        than they are allowed.
        The user is normally turned back earlier in the process, but this check
        is necessary in case they navigated directly to this view either
        maliciously or with a bookmark perhaps.
        """
        if (number_of_report_builder_reports(self.domain) >=
                allowed_report_builder_reports(self.request)):
            raise Http404()


def update_report_description(request, domain, report_id):
    new_description = request.POST['value']
    report = get_document_or_404(ReportConfiguration, domain, report_id,
                                 additional_doc_types=["RegistryReportConfiguration"])
    report.description = new_description
    report.save()
    return json_response({})


def _get_form_type(report_type):
    assert report_type in (None, "list", "table", "chart", "map")
    if report_type == "list" or report_type is None:
        return ConfigureListReportForm
    if report_type == "table":
        return ConfigureTableReportForm
    if report_type == "map":
        return ConfigureMapReportForm


def _munge_report_data(report_data):
    """
    Split aggregation columns out of report_data and into
    :param report_data:
    :return:
    """
    report_data['columns'] = json.dumps(report_data['columns'])
    report_data['user_filters'] = json.dumps(report_data['user_filters'])
    report_data['default_filters'] = json.dumps(report_data['default_filters'])


class ReportPreview(BaseDomainView):
    urlname = 'report_preview'

    def post(self, request, domain, data_source):
        report_data = json.loads(six.moves.urllib.parse.unquote(request.body.decode('utf-8')))
        form_class = _get_form_type(report_data['report_type'])

        # ignore user filters
        report_data['user_filters'] = []

        _munge_report_data(report_data)
        bound_form = form_class(
            domain,
            '{}_{}_{}'.format(TEMP_REPORT_PREFIX, self.domain, data_source),
            report_data['app'],
            report_data['source_type'],
            report_data['source_id'],
            None,
            report_data['registry_slug'],
            report_data
        )
        if bound_form.is_valid():
            try:
                temp_report = bound_form.create_temp_report(data_source, self.request.user.username)
                with delete_report_config(temp_report) as report_config:
                    response_data = ConfigurableReportView.report_preview_data(self.domain, report_config)
                if response_data:
                    return json_response(response_data)
            except BadBuilderConfigError as e:
                return json_response({'status': 'error', 'message': str(e)}, status_code=400)

        else:
            return json_response({
                'status': 'error',
                'message': 'Invalid report configuration',
                'errors': bound_form.errors,
            }, status_code=400)


def _assert_report_delete_privileges(request):
    if not (toggle_enabled(request, toggles.USER_CONFIGURABLE_REPORTS)
            or toggle_enabled(request, toggles.REPORT_BUILDER)
            or toggle_enabled(request, toggles.REPORT_BUILDER_BETA_GROUP)
            or has_report_builder_add_on_privilege(request)):
        raise Http404()


@login_and_domain_required
@require_permission(Permissions.edit_reports)
def delete_report(request, domain, report_id):
    _assert_report_delete_privileges(request)
    config = get_document_or_404(ReportConfiguration, domain, report_id,
                                 additional_doc_types=["RegistryReportConfiguration"])

    # Delete the data source too if it's not being used by any other reports.
    try:
        data_source, __ = get_datasource_config(config.config_id, domain)
    except DataSourceConfigurationNotFoundError:
        # It's possible the data source has already been deleted, but that's fine with us.
        pass
    else:
        if data_source.get_report_count() <= 1:
            # No other reports reference this data source.
            data_source.deactivate(initiated_by=request.user.username)

    soft_delete(config)
    did_purge_something = purge_report_from_mobile_ucr(config)

    messages.success(
        request,
        _('Report "{name}" has been deleted. <a href="{url}" class="post-link">Undo</a>').format(
            name=config.title,
            url=reverse('undo_delete_configurable_report', args=[domain, config._id]),
        ),
        extra_tags='html'
    )

    report_configs = ReportConfig.by_domain_and_owner(
        domain, request.couch_user.get_id, "configurable")
    for rc in report_configs:
        if rc.subreport_slug == config.get_id:
            rc.delete()

    if did_purge_something:
        messages.warning(
            request,
            _("This report was used in one or more applications. "
              "It has been removed from there too.")
        )
    ProjectReportsTab.clear_dropdown_cache(domain, request.couch_user)
    redirect = request.GET.get("redirect", None)
    if not redirect:
        redirect = reverse('configurable_reports_home', args=[domain])
    return HttpResponseRedirect(redirect)


@login_and_domain_required
@require_permission(Permissions.edit_reports)
def undelete_report(request, domain, report_id):
    _assert_report_delete_privileges(request)
    config = get_document_or_404(ReportConfiguration, domain, report_id, additional_doc_types=[
        get_deleted_doc_type(ReportConfiguration)
    ])
    if config and is_deleted(config):
        undo_delete(config)
        messages.success(
            request,
            _('Successfully restored report "{name}"').format(name=config.title)
        )
    else:
        messages.info(request, _('Report "{name}" not deleted.').format(name=config.title))
    return HttpResponseRedirect(reverse(ConfigurableReportView.slug, args=[request.domain, report_id]))


class ImportConfigReportView(BaseUserConfigReportsView):
    page_title = gettext_lazy("Import Report")
    template_name = "userreports/import_report.html"
    urlname = 'import_configurable_report'

    @property
    def spec(self):
        if self.request.method == "POST":
            return self.request.POST['report_spec']
        return ''

    def post(self, request, *args, **kwargs):
        try:
            json_spec = json.loads(self.spec)
            if '_id' in json_spec:
                del json_spec['_id']
            json_spec['domain'] = self.domain
            report = ReportConfiguration.wrap(json_spec)
            report.validate()
            report.save()
            messages.success(request, _('Report created!'))
            return HttpResponseRedirect(reverse(
                EditConfigReportView.urlname, args=[self.domain, report._id]
            ))
        except (ValueError, BadSpecError) as e:
            messages.error(request, _('Bad report source: {}').format(e))
        return self.get(request, *args, **kwargs)

    @property
    def page_context(self):
        return {
            'spec': self.spec,
        }


@login_and_domain_required
@toggles.USER_CONFIGURABLE_REPORTS.required_decorator()
def report_source_json(request, domain, report_id):
    config, _ = get_report_config_or_404(report_id, domain)
    config._doc.pop('_rev', None)
    return json_response(config)


class ExpressionDebuggerView(BaseUserConfigReportsView):
    urlname = 'expression_debugger'
    template_name = 'userreports/expression_debugger.html'
    page_title = gettext_lazy("Expression Debugger")


class DataSourceDebuggerView(BaseUserConfigReportsView):
    urlname = 'expression_debugger'
    template_name = 'userreports/data_source_debugger.html'
    page_title = gettext_lazy("Data Source Debugger")


@login_and_domain_required
@toggles.USER_CONFIGURABLE_REPORTS.required_decorator()
def evaluate_expression(request, domain):
    doc_type = request.POST['doc_type']
    doc_id = request.POST['doc_id']
    data_source_id = request.POST['data_source']
    try:
        if data_source_id:
            data_source = get_datasource_config(data_source_id, domain)[0]
            factory_context = data_source.get_factory_context()
        else:
            factory_context = FactoryContext.empty()
        usable_type = {
            'form': 'XFormInstance',
            'case': 'CommCareCase',
        }.get(doc_type, 'Unknown')
        document_store = get_document_store_for_doc_type(
            domain, usable_type, load_source="eval_expression")
        doc = document_store.get_document(doc_id)
        expression_text = request.POST['expression']
        expression_json = json.loads(expression_text)
        parsed_expression = ExpressionFactory.from_spec(
            expression_json,
            context=factory_context
        )
        result = parsed_expression(doc, EvaluationContext(doc))
        return json_response({
            "result": result,
        })
    except DataSourceConfigurationNotFoundError:
        return json_response(
            {"error": _("Data source with id {} not found in domain {}.").format(
                data_source_id, domain
            )},
            status_code=404,
        )
    except DocumentNotFoundError:
        return json_response(
            {"error": _("{} with id {} not found in domain {}.").format(
                doc_type, doc_id, domain
            )},
            status_code=404,
        )
    except BadSpecError as e:
        return json_response(
            {"error": _("Problem with expression: {}").format(e)},
            status_code=400,
        )
    except Exception as e:
        return json_response(
            {"error": str(e)},
            status_code=500,
        )


@login_and_domain_required
@toggles.USER_CONFIGURABLE_REPORTS.required_decorator()
def evaluate_data_source(request, domain):
    data_source_id = request.POST['data_source']
    docs_id = request.POST['docs_id']
    try:
        data_source = get_datasource_config(data_source_id, domain)[0]
    except DataSourceConfigurationNotFoundError:
        return JsonResponse(
            {"error": _("Data source with id {} not found in domain {}.").format(
                data_source_id, domain
            )},
            status=404,
        )

    docs_id = [doc_id.strip() for doc_id in docs_id.split(',')]
    document_store = get_document_store_for_doc_type(
        domain, data_source.referenced_doc_type, load_source="eval_data_source")
    rows = []
    docs = 0
    for doc in document_store.iter_documents(docs_id):
        docs += 1
        for row in data_source.get_all_values(doc):
            rows.append({i.column.database_column_name.decode(): i.value for i in row})

    if not docs:
        return JsonResponse(data={'error': _('No documents found. Check the IDs and try again.')}, status=404)

    data = {
        'rows': rows,
        'db_rows': [],
        'columns': [
            column.database_column_name.decode() for column in data_source.get_columns()
        ],
    }

    try:
        adapter = get_indicator_adapter(data_source)
        table = adapter.get_table()
        query = adapter.get_query_object().filter(table.c.doc_id.in_(docs_id))
        db_rows = [
            {column.name: getattr(row, column.name) for column in table.columns}
            for row in query
        ]
        data['db_rows'] = db_rows
    except ProgrammingError as e:
        err = translate_programming_error(e)
        if err and isinstance(err, TableNotFoundWarning):
            data['db_error'] = _("Datasource table does not exist. Try rebuilding the datasource.")
        else:
            data['db_error'] = _("Error querying database for data.")

    return JsonResponse(data=data)


class CreateDataSourceFromAppView(BaseUserConfigReportsView):
    urlname = 'create_configurable_data_source_from_app'
    template_name = "userreports/data_source_from_app.html"
    page_title = gettext_lazy("Create Data Source from Application")

    @property
    @memoized
    def form(self):
        if self.request.method == 'POST':
            return ConfigurableDataSourceFromAppForm(self.domain, self.request.POST)
        return ConfigurableDataSourceFromAppForm(self.domain)

    def post(self, request, *args, **kwargs):
        if self.form.is_valid():
            app_source = self.form.app_source_helper.get_app_source(self.form.cleaned_data)
            app = Application.get(app_source.application)
            if app_source.source_type == 'case':
                data_source = get_case_data_source(app, app_source.source)
                data_source.save()
                messages.success(request, _("Data source created for '{}'".format(app_source.source)))
            else:
                assert app_source.source_type == 'form'
                xform = app.get_form(app_source.source)
                data_source = get_form_data_source(app, xform)
                data_source.save()
                messages.success(request, _("Data source created for '{}'".format(xform.default_name())))

            return HttpResponseRedirect(reverse(
                EditDataSourceView.urlname, args=[self.domain, data_source._id]
            ))
        return self.get(request, *args, **kwargs)

    @property
    def page_context(self):
        return {
            'sources_map': self.form.app_source_helper.all_sources,
            'form': self.form,
        }


class BaseEditDataSourceView(BaseUserConfigReportsView):
    template_name = 'userreports/edit_data_source.html'

    @property
    def page_context(self):
        is_rebuilding = (
            self.config.meta.build.initiated
            and (
                not self.config.meta.build.finished
                and not self.config.meta.build.rebuilt_asynchronously
            )
        )
        is_rebuilding_inplace = (
            self.config.meta.build.initiated_in_place
            and not self.config.meta.build.finished_in_place
        )
        allowed_ucr_expression = AllowedUCRExpressionSettings.get_allowed_ucr_expressions(self.request.domain)
        return {
            'form': self.edit_form,
            'data_source': self.config,
            'read_only': self.read_only,
            'used_by_reports': self.get_reports(),
            'is_rebuilding': is_rebuilding,
            'is_rebuilding_inplace': is_rebuilding_inplace,
            'allowed_ucr_expressions': allowed_ucr_expression,
        }

    @property
    def page_url(self):
        if self.config_id:
            return reverse(self.urlname, args=(self.domain, self.config_id,))
        return super(BaseEditDataSourceView, self).page_url

    @property
    def config_id(self):
        return self.kwargs.get('config_id')

    @property
    def read_only(self):
        return id_is_static(self.config_id) if self.config_id is not None else False

    @property
    @memoized
    def config(self):
        if self.config_id is None:
            return DataSourceConfiguration(domain=self.domain)
        return get_datasource_config_or_404(self.config_id, self.domain)[0]

    @property
    @memoized
    def edit_form(self):
        if self.request.method == 'POST':
            return ConfigurableDataSourceEditForm(
                self.domain,
                self.config,
                self.read_only,
                data=self.request.POST
            )
        return ConfigurableDataSourceEditForm(
            self.domain, self.config, self.read_only
        )

    def post(self, request, *args, **kwargs):
        try:
            if self.edit_form.is_valid():
                config = self.edit_form.save(commit=True)
                messages.success(request, _('Data source "{}" saved!').format(
                    config.display_name
                ))
                if self.config_id is None:
                    return HttpResponseRedirect(reverse(
                        EditDataSourceView.urlname, args=[self.domain, config._id])
                    )
        except BadSpecError as e:
            messages.error(request, str(e))
        return self.get(request, *args, **kwargs)

    def get_reports(self):
        reports = StaticReportConfiguration.by_domain(self.domain)
        reports += ReportConfiguration.by_domain(self.domain)
        ret = []
        for report in reports:
            try:
                if report.table_id == self.config.table_id:
                    ret.append(report)
            except DataSourceConfigurationNotFoundError:
                _soft_assert = soft_assert(to=[
                    '{}@{}'.format(name, 'dimagi.com')
                    for name in ['cellowitz', 'frener']
                ])
                _soft_assert(False, "Report {} on domain {} attempted to reference deleted table".format(
                    report._id, self.domain
                ))
        return ret

    def get(self, request, *args, **kwargs):
        if self.config.is_deactivated:
            messages.info(
                request, _(
                    'Data source "{}" has no associated table.\n'
                    'Click "Rebuild Data Source" to recreate the table.'
                ).format(self.config.display_name)
            )
        return super(BaseEditDataSourceView, self).get(request, *args, **kwargs)


class CreateDataSourceView(BaseEditDataSourceView):
    urlname = 'create_configurable_data_source'
    page_title = gettext_lazy("Create Data Source")


class EditDataSourceView(BaseEditDataSourceView):
    urlname = 'edit_configurable_data_source'
    page_title = gettext_lazy("Edit Data Source")

    @property
    def page_name(self):
        return "Edit {}".format(self.config.display_name)


@toggles.USER_CONFIGURABLE_REPORTS.required_decorator()
@require_POST
def delete_data_source(request, domain, config_id):
    try:
        delete_data_source_shared(domain, config_id, request)
    except BadSpecError as err:
        err_text = f"Unable to delete this Web Report Source because {str(err)}"
        messages.error(request, err_text)
        return HttpResponseRedirect(reverse(
            EditDataSourceView.urlname, args=[domain, config_id]
        ))
    return HttpResponseRedirect(reverse('configurable_reports_home', args=[domain]))


def delete_data_source_shared(domain, config_id, request=None):
    config = get_document_or_404(DataSourceConfiguration, domain, config_id,
                                 additional_doc_types=["RegistryDataSourceConfiguration"])
    adapter = get_indicator_adapter(config)
    username = request.user.username if request else None
    skip = not request  # skip logging when we remove temporary tables
    adapter.drop_table(initiated_by=username, source='delete_data_source', skip_log=skip)
    soft_delete(config)
    if request:
        messages.success(
            request,
            _('Data source "{name}" has been deleted. <a href="{url}" class="post-link">Undo</a>').format(
                name=config.display_name,
                url=reverse('undo_delete_data_source', args=[domain, config._id]),
            ),
            extra_tags='html'
        )


@toggles.USER_CONFIGURABLE_REPORTS.required_decorator()
@require_POST
def undelete_data_source(request, domain, config_id):
    config = get_document_or_404(DataSourceConfiguration, domain, config_id, additional_doc_types=[
        get_deleted_doc_type(DataSourceConfiguration)
    ])
    if config and is_deleted(config):
        undo_delete(config)
        messages.success(
            request,
            _('Successfully restored data source "{name}"').format(name=config.display_name)
        )
    else:
        messages.info(request, _('Data source "{name}" not deleted.').format(name=config.display_name))
    return HttpResponseRedirect(reverse(
        EditDataSourceView.urlname, args=[domain, config._id]
    ))


@toggles.USER_CONFIGURABLE_REPORTS.required_decorator()
@require_POST
def rebuild_data_source(request, domain, config_id):
    config, is_static = get_datasource_config_or_404(config_id, domain)
    if config.is_deactivated:
        config.is_deactivated = False
        config.save()

    messages.success(
        request,
        _('Table "{}" is now being rebuilt. Data should start showing up soon').format(
            config.display_name
        )
    )

    rebuild_indicators.delay(config_id, request.user.username, domain=domain)
    return HttpResponseRedirect(reverse(
        EditDataSourceView.urlname, args=[domain, config._id]
    ))


@toggles.USER_CONFIGURABLE_REPORTS.required_decorator()
@require_POST
def resume_building_data_source(request, domain, config_id):
    config, is_static = get_datasource_config_or_404(config_id, domain)
    if not is_static and config.meta.build.finished:
        messages.warning(
            request,
            _('Table "{}" has already finished building. Rebuild table to start over.').format(
                config.display_name
            )
        )
    elif not DataSourceResumeHelper(config).has_resume_info():
        messages.warning(
            request,
            _('Table "{}" did not finish building but resume information is not available. '
              'Unfortunately, this means you need to rebuild the table.').format(
                config.display_name
            )
        )
    else:
        messages.success(
            request,
            _('Resuming rebuilding table "{}".').format(config.display_name)
        )
        resume_building_indicators.delay(config_id, request.user.username)
    return HttpResponseRedirect(reverse(
        EditDataSourceView.urlname, args=[domain, config._id]
    ))


@toggles.USER_CONFIGURABLE_REPORTS.required_decorator()
@require_POST
def build_data_source_in_place(request, domain, config_id):
    config, is_static = get_datasource_config_or_404(config_id, domain)
    if config.is_deactivated:
        config.is_deactivated = False
        config.save()

    messages.success(
        request,
        _('Table "{}" is now being rebuilt. Data should start showing up soon').format(
            config.display_name
        )
    )
    rebuild_indicators_in_place.delay(config_id, request.user.username,
                                      source='edit_data_source_build_in_place',
                                      domain=config.domain)
    return HttpResponseRedirect(reverse(
        EditDataSourceView.urlname, args=[domain, config._id]
    ))


@login_and_domain_required
@toggles.USER_CONFIGURABLE_REPORTS.required_decorator()
def data_source_json(request, domain, config_id):
    try:
        config, _ = get_datasource_config_or_404(config_id, domain)
        config._doc.pop('_rev', None)
        return json_response(config)
    except BadSpecError as err:
        err_text = f"Unable to generate JSON for this Web Report Source because {str(err)}"
        messages.error(request, err_text)
        return HttpResponseRedirect(reverse(
            EditDataSourceView.urlname, args=[domain, config_id]
        ))


class PreviewDataSourceView(BaseUserConfigReportsView):
    urlname = 'preview_configurable_data_source'
    template_name = "userreports/preview_data.html"
    page_title = gettext_lazy("Preview Data Source")

    @method_decorator(swallow_programming_errors)
    def dispatch(self, request, *args, **kwargs):
        return super(PreviewDataSourceView, self).dispatch(request, *args, **kwargs)

    @property
    def config_id(self):
        return self.kwargs['config_id']

    @property
    def page_url(self):
        return reverse(self.urlname, args=(self.domain, self.config_id,))

    @property
    def page_context(self):
        config, is_static = get_datasource_config_or_404(self.config_id, self.domain)
        adapter = get_indicator_adapter(config)
        q = adapter.get_query_object()
        return {
            'data_source': config,
            'columns': q.column_descriptions,
            'data': [list(row) for row in q[:20]],
            'total_rows': q.count(),
        }


ExportParameters = namedtuple('ExportParameters',
                              ['format', 'keyword_filters', 'sql_filters'])


def _last_n_days(column, value):
    if not isinstance(column.type, (types.Date, types.DateTime)):
        raise UserQueryError(_("You can only use 'lastndays' on date columns"))
    end = datetime.date.today()
    start = end - datetime.timedelta(days=int(value))
    return column.between(start, end)


def _range_filter(column, value):
    try:
        start, end = value.split('..')
    except ValueError:
        raise UserQueryError(_('Ranges must have the format "start..end"'))
    return column.between(start, end)


sql_directives = [
    # (suffix matching url parameter, callable returning a filter),
    ('-lastndays', _last_n_days),
    ('-range', _range_filter),
]


def process_url_params(params, columns):
    """
    Converts a dictionary of parameters from the user to sql filters.

    If a parameter is of the form <field name>-<suffix>, where suffix is
    defined in `sql_directives`, the corresponding function is used to
    produce a filter.
    """
    # support passing `format` instead of `$format` so we don't break people's
    # existing URLs.  Let's remove this once we can.
    format_ = params.get('$format', params.get('format', Format.UNZIPPED_CSV))
    keyword_filters = {}
    sql_filters = []
    for key, value in params.items():
        if key in ('$format', 'format'):
            continue

        for suffix, fn in sql_directives:
            if key.endswith(suffix):
                field = key[:-len(suffix)]
                if field not in columns:
                    raise UserQueryError(_('No field named {}').format(field))
                sql_filters.append(fn(columns[field], value))
                break
        else:
            if key in columns:
                keyword_filters[key] = value
            else:
                raise UserQueryError(_('Invalid filter parameter: {}')
                                     .format(key))
    return ExportParameters(format_, keyword_filters, sql_filters)


@api_auth_with_scope(['reports:view'])
@require_permission(Permissions.view_reports)
@swallow_programming_errors
def export_data_source(request, domain, config_id):
    """See README.rst for docs"""
    config, _ = get_datasource_config_or_404(config_id, domain)
    adapter = get_indicator_adapter(config, load_source='export_data_source')
    url = reverse('export_configurable_data_source', args=[domain, config._id])
    return export_sql_adapter_view(request, domain, adapter, url)


def export_sql_adapter_view(request, domain, adapter, too_large_redirect_url):
    q = adapter.get_query_object()
    table = adapter.get_table()

    try:
        params = process_url_params(request.GET, table.columns)
        allowed_formats = [
            Format.CSV,
            Format.HTML,
            Format.XLS,
            Format.XLS_2007,
        ]
        if params.format not in allowed_formats:
            msg = gettext_lazy('format must be one of the following: {}').format(', '.join(allowed_formats))
            return HttpResponse(msg, status=400)
    except UserQueryError as e:
        return HttpResponse(str(e), status=400)

    q = q.filter_by(**params.keyword_filters)
    for sql_filter in params.sql_filters:
        q = q.filter(sql_filter)

    # xls format has limit of 65536 rows
    # First row is taken up by headers
    if params.format == Format.XLS and q.count() >= 65535:
        keyword_params = dict(**request.GET)
        # use default format
        if 'format' in keyword_params:
            del keyword_params['format']
        return HttpResponseRedirect(
            '%s?%s' % (
                too_large_redirect_url,
                urlencode(keyword_params)
            )
        )

    # build export
    def get_table(q):
        yield list(table.columns.keys())
        for row in q:
            adapter.track_load()
            yield row

    fd, path = tempfile.mkstemp()
    with os.fdopen(fd, 'wb') as tmpfile:
        try:
            tables = [[adapter.table_id, get_table(q)]]
            export_from_tables(tables, tmpfile, params.format)
        except exc.DataError:
            msg = gettext_lazy(
                "There was a problem executing your query, "
                "please make sure your parameters are valid."
            )
            return HttpResponse(msg, status=400)
        return export_response(Temp(path), params.format, adapter.display_name)


def _get_report_filter(domain, report_id, filter_id):
    report = get_report_config_or_404(report_id, domain)[0]
    report_filter = report.get_ui_filter(filter_id)
    if report_filter is None:
        raise Http404(_('Filter {} not found!').format(filter_id))
    return report_filter


def _is_location_safe_choice_list(view_fn, request, domain, report_id, filter_id, **view_kwargs):
    return report_has_location_filter(config_id=report_id, domain=domain)


@login_and_domain_required
@conditionally_location_safe(_is_location_safe_choice_list)
def choice_list_api(request, domain, report_id, filter_id):
    report_filter = _get_report_filter(domain, report_id, filter_id)
    if hasattr(report_filter, 'choice_provider'):
        query_context = ChoiceQueryContext(
            query=request.GET.get('q', None),
            limit=int(request.GET.get('limit', 20)),
            page=int(request.GET.get('page', 1)) - 1,
            user=request.couch_user
        )
        return json_response([
            choice._asdict() for choice in
            report_filter.choice_provider.query(query_context)
        ])
    else:
        # mobile UCR hits this API for invalid filters. Just return no choices.
        return json_response([])


class DataSourceSummaryView(BaseUserConfigReportsView):
    urlname = 'summary_configurable_data_source'
    template_name = "userreports/summary_data_source.html"
    page_title = gettext_lazy("Data Source Summary")

    @property
    def config_id(self):
        return self.kwargs['config_id']

    @property
    @memoized
    def config(self):
        return get_datasource_config_or_404(self.config_id, self.domain)[0]

    @property
    def page_url(self):
        return reverse(self.urlname, args=(self.domain, self.config_id,))

    @property
    def page_name(self):
        return "Summary - {}".format(self.config.display_name)

    @property
    def page_context(self):
        return {
            'datasource_display_name': self.config.display_name,
            'filter_summary': self.configured_filter_summary(),
            'indicator_summary': self._add_links_to_output(self.indicator_summary()),
            'named_expression_summary': self._add_links_to_output(self.named_expression_summary()),
            'named_filter_summary': self._add_links_to_output(self.named_filter_summary()),
            'named_filter_prefix': NAMED_FILTER_PREFIX,
            'named_expression_prefix': NAMED_EXPRESSION_PREFIX,
        }

    def indicator_summary(self):
        context = self.config.get_factory_context()
        wrapped_specs = [
            IndicatorFactory.from_spec(spec, context).wrapped_spec
            for spec in self.config.configured_indicators
        ]
        return [
            {
                "column_id": wrapped.column_id,
                "comment": wrapped.comment,
                "readable_output": wrapped.readable_output(context)
            }
            for wrapped in wrapped_specs if wrapped
        ]

    def named_expression_summary(self):
        return [
            {
                "name": name,
                "comment": self.config.named_expressions[name].get('comment'),
                "readable_output": str(exp)
            }
            for name, exp in self.config.named_expression_objects.items()
        ]

    def named_filter_summary(self):
        return [
            {
                "name": name,
                "comment": self.config.named_filters[name].get('comment'),
                "readable_output": str(filter)
            }
            for name, filter in self.config.named_filter_objects.items()
        ]

    def configured_filter_summary(self):
        return str(FilterFactory.from_spec(self.config.configured_filter,
                                           context=self.config.get_factory_context()))

    def _add_links_to_output(self, items):
        def make_link(match):
            value = match.group()
            return '<a href="#{value}">{value}</a>'.format(value=value)

        def add_links(content):
            content = re.sub(r"{}:[A-Za-z0-9_-]+".format(NAMED_FILTER_PREFIX), make_link, content)
            content = re.sub(r"{}:[A-Za-z0-9_-]+".format(NAMED_EXPRESSION_PREFIX), make_link, content)
            return content

        list = []
        for i in items:
            i['readable_output'] = add_links(i.get('readable_output'))
            list.append(i)
        return list


@domain_admin_required
def copy_report(request, domain):
    from_domain = domain
    to_domains = request.POST.getlist("to_domains")
    report_id = request.POST.get("report_id")
    successes = []
    failures = []
    for to_domain in to_domains:
        domain_link = DomainLink.objects.get(master_domain=from_domain, linked_domain=to_domain)
        try:
            link_info = create_linked_ucr(domain_link, report_id)
            domain_link.update_last_pull(
                'report',
                request.couch_user._id,
                model_detail=ReportLinkDetail(report_id=link_info.report.get_id).to_json(),
            )
            successes.append(to_domain)
        except Exception as err:
            failures.append(to_domain)
            notify_exception(request, message=str(err))

    if successes:
        messages.success(
            request,
            _(f"Successfully linked and copied {link_info.report.title} to {', '.join(successes)}. "))
    if failures:
        messages.error(request, _(f"Due to errors, the report was not copied to {', '.join(failures)}"))

    return HttpResponseRedirect(
        reverse(ConfigurableReportView.slug, args=[from_domain, report_id])
    )<|MERGE_RESOLUTION|>--- conflicted
+++ resolved
@@ -194,11 +194,7 @@
 
 @method_decorator(toggles.USER_CONFIGURABLE_REPORTS.required_decorator(), name='dispatch')
 class BaseUserConfigReportsView(BaseDomainView):
-<<<<<<< HEAD
-    section_name = gettext_lazy("Configurable Reports")
-=======
     section_name = gettext_lazy("Custom Web Reports")
->>>>>>> 9e0ba186
 
     @property
     def main_context(self):
