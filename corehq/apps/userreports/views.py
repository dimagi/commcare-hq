import urllib
from collections import namedtuple, OrderedDict
import datetime
import functools
import json
import os
import tempfile
import uuid

from django.conf import settings
from django.contrib import messages
from django.http import HttpResponseRedirect, HttpResponse
from django.http.response import Http404
from django.shortcuts import redirect
from django.utils.decorators import method_decorator
from django.utils.http import urlencode
from django.utils.translation import ugettext as _, ugettext_lazy
from django.views.decorators.http import require_POST
from django.views.generic import View


from djangular.views.mixins import JSONResponseMixin, allow_remote_invocation
from sqlalchemy import types, exc
from sqlalchemy.exc import ProgrammingError

from corehq.apps.accounting.models import Subscription
from corehq.apps.analytics.tasks import update_hubspot_properties
from corehq.apps.domain.models import Domain
from corehq.apps.hqwebapp.tasks import send_mail_async
from corehq.apps.hqwebapp.templatetags.hq_shared_tags import toggle_enabled
from corehq.apps.userreports.specs import FactoryContext
from corehq.util import reverse
from corehq.util.quickcache import quickcache
from couchexport.export import export_from_tables
from couchexport.files import Temp
from couchexport.models import Format
from couchexport.shortcuts import export_response
from dimagi.utils.decorators.memoized import memoized
from dimagi.utils.logging import notify_exception
from dimagi.utils.web import json_response

from corehq import toggles
from corehq.apps.analytics.tasks import track_workflow
from corehq.apps.app_manager.dbaccessors import domain_has_apps
from corehq.apps.app_manager.models import Application, Form
from corehq.apps.app_manager.util import purge_report_from_mobile_ucr
from corehq.apps.dashboard.models import IconContext, TileConfiguration, Tile
from corehq.apps.domain.decorators import login_and_domain_required, login_or_basic
from corehq.apps.locations.permissions import conditionally_location_safe
from corehq.apps.domain.views import BaseDomainView
from corehq.apps.reports.dispatcher import cls_to_view_login_and_domain
from corehq.apps.style.decorators import (
    use_select2,
    use_daterangepicker,
    use_datatables,
    use_jquery_ui,
    use_angular_js,
    use_nvd3,
)
from corehq.apps.userreports.app_manager import get_case_data_source, get_form_data_source, _clean_table_name
from corehq.apps.userreports.const import REPORT_BUILDER_EVENTS_KEY, DATA_SOURCE_NOT_FOUND_ERROR_MESSAGE
from corehq.apps.userreports.document_stores import get_document_store
from corehq.apps.userreports.exceptions import (
    BadBuilderConfigError,
    BadSpecError,
    DataSourceConfigurationNotFoundError,
    ReportConfigurationNotFoundError,
    UserQueryError,
)
from corehq.apps.userreports.expressions import ExpressionFactory
from corehq.apps.userreports.models import (
    ReportConfiguration,
    DataSourceConfiguration,
    StaticReportConfiguration,
    StaticDataSourceConfiguration,
    get_datasource_config,
    get_report_config,
    report_config_id_is_static,
    id_is_static,
    DataSourceMeta,
    DataSourceBuildInformation,
)
from corehq.apps.userreports.rebuild import DataSourceResumeHelper
from corehq.apps.userreports.reports.builder.forms import (
    DataSourceForm,
    ConfigureMapReportForm,
    DataSourceBuilder,
    ConfigureListReportForm,
    ConfigureTableReportForm,
)
from corehq.apps.userreports.reports.filters.choice_providers import (
    ChoiceQueryContext,
)
from corehq.apps.userreports.reports.view import ConfigurableReport
from corehq.apps.userreports.specs import EvaluationContext
from corehq.apps.userreports.sql import IndicatorSqlAdapter
from corehq.apps.userreports.tasks import (
<<<<<<< HEAD
    rebuild_indicators,
    resume_building_indicators,
    delete_data_source_task,
=======
    rebuild_indicators, resume_building_indicators, rebuild_indicators_in_place
>>>>>>> b1ebea29
)
from corehq.apps.userreports.ui.forms import (
    ConfigurableReportEditForm,
    ConfigurableDataSourceEditForm,
    ConfigurableDataSourceFromAppForm,
)
from corehq.apps.userreports.util import (
    add_event,
    get_indicator_adapter,
    has_report_builder_access,
    has_report_builder_add_on_privilege,
    allowed_report_builder_reports,
    number_of_report_builder_reports,
)
from corehq.apps.userreports.reports.util import has_location_filter
from corehq.apps.users.decorators import require_permission
from corehq.apps.users.models import Permissions
from corehq.util.couch import get_document_or_404
from pillowtop.dao.exceptions import DocumentNotFoundError


SAMPLE_DATA_MAX_ROWS = 100
TEMP_REPORT_PREFIX = '__tmp'
TEMP_DATA_SOURCE_LIFESPAN = 24 * 60 * 60


def get_datasource_config_or_404(config_id, domain):
    try:
        return get_datasource_config(config_id, domain)
    except DataSourceConfigurationNotFoundError:
        raise Http404


def get_report_config_or_404(config_id, domain):
    try:
        return get_report_config(config_id, domain)
    except ReportConfigurationNotFoundError:
        raise Http404


def swallow_programming_errors(fn):
    @functools.wraps(fn)
    def decorated(request, domain, *args, **kwargs):
        try:
            return fn(request, domain, *args, **kwargs)
        except ProgrammingError as e:
            if settings.DEBUG:
                raise
            messages.error(
                request,
                _('There was a problem processing your request. '
                  'If you have recently modified your report data source please try again in a few minutes.'
                  '<br><br>Technical details:<br>{}'.format(e)),
                extra_tags='html',
            )
            return HttpResponseRedirect(reverse('configurable_reports_home', args=[domain]))
    return decorated


class BaseUserConfigReportsView(BaseDomainView):
    section_name = ugettext_lazy("Configurable Reports")

    @property
    def main_context(self):
        static_reports = list(StaticReportConfiguration.by_domain(self.domain))
        static_data_sources = list(StaticDataSourceConfiguration.by_domain(self.domain))
        context = super(BaseUserConfigReportsView, self).main_context
        context.update({
            'reports': ReportConfiguration.by_domain(self.domain) + static_reports,
            'data_sources': DataSourceConfiguration.by_domain(self.domain) + static_data_sources,
        })
        return context

    @property
    def section_url(self):
        return reverse(UserConfigReportsHomeView.urlname, args=(self.domain,))

    @property
    def page_url(self):
        return reverse(self.urlname, args=(self.domain,))

    @method_decorator(toggles.USER_CONFIGURABLE_REPORTS.required_decorator())
    def dispatch(self, request, *args, **kwargs):
        return super(BaseUserConfigReportsView, self).dispatch(request, *args, **kwargs)


class UserConfigReportsHomeView(BaseUserConfigReportsView):
    urlname = 'configurable_reports_home'
    template_name = 'userreports/configurable_reports_home.html'
    page_title = ugettext_lazy("Reports Home")


class BaseEditConfigReportView(BaseUserConfigReportsView):
    template_name = 'userreports/edit_report_config.html'

    @property
    def report_id(self):
        return self.kwargs.get('report_id')

    @property
    def page_url(self):
        if self.report_id:
            return reverse(self.urlname, args=(self.domain, self.report_id,))
        return super(BaseEditConfigReportView, self).page_url

    @property
    def page_context(self):
        return {
            'form': self.edit_form,
            'report': self.config,
            'code_mirror_off': self.request.GET.get('code_mirror', 'true') == 'false',
        }

    @property
    @memoized
    def config(self):
        if self.report_id is None:
            return ReportConfiguration(domain=self.domain)
        return get_report_config_or_404(self.report_id, self.domain)[0]

    @property
    def read_only(self):
        return report_config_id_is_static(self.report_id) if self.report_id is not None else False

    @property
    @memoized
    def edit_form(self):
        if self.request.method == 'POST':
            return ConfigurableReportEditForm(
                self.domain, self.config, self.read_only,
                data=self.request.POST)
        return ConfigurableReportEditForm(self.domain, self.config, self.read_only)

    def post(self, request, *args, **kwargs):
        if self.edit_form.is_valid():
            self.edit_form.save(commit=True)
            messages.success(request, _(u'Report "{}" saved!').format(self.config.title))
            return HttpResponseRedirect(reverse(
                'edit_configurable_report', args=[self.domain, self.config._id])
            )
        return self.get(request, *args, **kwargs)


class EditConfigReportView(BaseEditConfigReportView):
    urlname = 'edit_configurable_report'
    page_title = ugettext_lazy("Edit Report")


class CreateConfigReportView(BaseEditConfigReportView):
    urlname = 'create_configurable_report'
    page_title = ugettext_lazy("Create Report")


class ReportBuilderView(BaseDomainView):

    @method_decorator(require_permission(Permissions.edit_data))
    @cls_to_view_login_and_domain
    @use_select2
    @use_daterangepicker
    @use_datatables
    def dispatch(self, request, *args, **kwargs):
        if has_report_builder_access(request):
            return super(ReportBuilderView, self).dispatch(request, *args, **kwargs)
        else:
            raise Http404

    @property
    def section_name(self):
        return _("Report Builder")

    @property
    def section_url(self):
        return reverse(ReportBuilderDataSourceSelect.urlname, args=[self.domain])


@quickcache(["domain"], timeout=0, memoize_timeout=4)
def paywall_home(domain):
    """
    Return the url for the page in the report builder paywall that users
    in the given domain should be directed to upon clicking "+ Create new report"
    """
    project = Domain.get_by_name(domain, strict=True)
    if project.requested_report_builder_subscription:
        return reverse(ReportBuilderPaywallActivatingSubscription.urlname, args=[domain])
    else:
        return reverse(ReportBuilderPaywallPricing.urlname, args=[domain])


class ReportBuilderPaywallBase(BaseDomainView):
    page_title = ugettext_lazy('Subscribe')

    @property
    def section_name(self):
        return _("Report Builder")

    @property
    def section_url(self):
        return paywall_home(self.domain)

    @property
    def page_context(self):
        context = super(ReportBuilderPaywallBase, self).page_context
        context.update({
            'support_email': settings.SUPPORT_EMAIL
        })
        return context

    @property
    @memoized
    def plan_name(self):
        plan_version, _ = Subscription.get_subscribed_plan_by_domain(self.domain)
        return plan_version.plan.name


class ReportBuilderPaywallPricing(ReportBuilderPaywallBase):
    template_name = "userreports/paywall/pricing.html"
    urlname = 'report_builder_paywall_pricing'
    page_title = ugettext_lazy('Pricing')

    @property
    def page_context(self):
        context = super(ReportBuilderPaywallPricing, self).page_context
        if has_report_builder_access(self.request):
            max_allowed_reports = allowed_report_builder_reports(self.request)
            num_builder_reports = number_of_report_builder_reports(self.domain)
            if num_builder_reports >= max_allowed_reports:
                context.update({
                    'at_report_limit': True,
                    'max_allowed_reports': max_allowed_reports,

                })
        return context


class ReportBuilderPaywallActivatingSubscription(ReportBuilderPaywallBase):
    template_name = "userreports/paywall/activating_subscription.html"
    urlname = 'report_builder_paywall_activating_subscription'

    def post(self, request, domain, *args, **kwargs):
        self.domain_object.requested_report_builder_subscription.append(request.user.username)
        self.domain_object.save()
        send_mail_async.delay(
            "Report Builder Subscription Request: {}".format(domain),
            "User {} in the {} domain has requested a report builder subscription."
            " Current subscription is '{}'.".format(
                request.user.username,
                domain,
                self.plan_name
            ),
            settings.DEFAULT_FROM_EMAIL,
            [settings.REPORT_BUILDER_ADD_ON_EMAIL],
        )
        update_hubspot_properties.delay(request.couch_user, {'report_builder_subscription_request': 'yes'})
        return self.get(request, domain, *args, **kwargs)


# TODO: kill
class ReportBuilderTypeSelect(JSONResponseMixin, ReportBuilderView):
    template_name = "userreports/reportbuilder/report_type_select.html"
    urlname = 'report_builder_select_type'
    page_title = ugettext_lazy('Select Report Type')

    @use_angular_js
    def dispatch(self, request, *args, **kwargs):
        max_allowed_reports = allowed_report_builder_reports(self.request)
        num_builder_reports = number_of_report_builder_reports(self.domain)
        if num_builder_reports >= max_allowed_reports:
            return redirect(ReportBuilderPaywallPricing.urlname, self.domain)

        return super(ReportBuilderTypeSelect, self).dispatch(request, *args, **kwargs)

    @property
    def page_url(self):
        return "#"

    @property
    def page_context(self):
        return {
            "has_apps": domain_has_apps(self.domain),
            "report": {
                "title": _("Create New Report")
            },
            "tiles": [{
                'title': tile.title,
                'slug': tile.slug,
                'ng_directive': tile.ng_directive,
            } for tile in self.tiles],
        }

    @allow_remote_invocation
    def update_tile(self, in_data):
        tile = self.make_tile(in_data['slug'], in_data)
        return {
            'response': tile.context,
            'success': True,
        }

    def make_tile(self, slug, in_data):
        config = self.slug_to_tile[slug]
        return Tile(config, self.request, in_data)

    @property
    def slug_to_tile(self):
        return dict([(a.slug, a) for a in self.tiles])

    @property
    def tiles(self):
        clicked_tile = "Clicked on Report Builder Tile"
        tiles = [
            TileConfiguration(
                title=_('Chart'),
                slug='chart',
                analytics_usage_label="Chart",
                analytics_workflow_labels=[
                    clicked_tile,
                    "Clicked Chart Tile",
                ],
                icon='fcc fcc-piegraph-report',
                context_processor_class=IconContext,
                url=reverse('report_builder_select_source', args=[self.domain, 'chart']),
                help_text=_('A bar graph or a pie chart to show data from your cases or forms.'
                            ' You choose the property to graph.'),
            ),
            TileConfiguration(
                title=_('Form or Case List'),
                slug='form-or-case-list',
                analytics_usage_label="List",
                analytics_workflow_labels=[
                    clicked_tile,
                    "Clicked Form or Case List Tile"
                ],
                icon='fcc fcc-form-report',
                context_processor_class=IconContext,
                url=reverse('report_builder_select_source', args=[self.domain, 'list']),
                help_text=_('A list of cases or form submissions.'
                            ' You choose which properties will be columns.'),
            ),
            TileConfiguration(
                title=_('Worker Report'),
                slug='worker-report',
                analytics_usage_label="Worker",
                analytics_workflow_labels=[
                    clicked_tile,
                    "Clicked Worker Report Tile",
                ],
                icon='fcc fcc-user-report',
                context_processor_class=IconContext,
                url=reverse('report_builder_select_source', args=[self.domain, 'worker']),
                help_text=_('A table of your mobile workers.'
                            ' You choose which properties will be the columns.'),
            ),
            TileConfiguration(
                title=_('Data Table'),
                slug='data-table',
                analytics_usage_label="Table",
                analytics_workflow_labels=[
                    clicked_tile,
                    "Clicked Data Table Tile"
                ],
                icon='fcc fcc-datatable-report',
                context_processor_class=IconContext,
                url=reverse('report_builder_select_source', args=[self.domain, 'table']),
                help_text=_('A table of aggregated data from form submissions or case properties.'
                            ' You choose the columns and rows.'),
            ),
            TileConfiguration(
                title=_('Map'),
                slug='map',
                analytics_usage_label="Map",
                analytics_workflow_labels=[clicked_tile],
                icon='fcc fcc-globe',
                context_processor_class=IconContext,
                url=reverse('report_builder_select_source', args=[self.domain, 'map']),
                help_text=_('A map to show data from your cases or forms.'
                            ' You choose the property to map.'),
            )
        ]
        return tiles


class ReportBuilderDataSourceSelect(ReportBuilderView):
    template_name = 'userreports/reportbuilder/data_source_select.html'
    page_title = ugettext_lazy('Create Report')
    urlname = 'report_builder_select_source'

    @property
    def page_context(self):
        context = {
            "sources_map": self.form.sources_map,
            "domain": self.domain,
            'report': {"title": _("Create New Report")},
            'form': self.form,
        }
        return context

    @property
    @memoized
    def form(self):
        max_allowed_reports = allowed_report_builder_reports(self.request)
        if self.request.method == 'POST':
            return DataSourceForm(self.domain, max_allowed_reports, self.request.POST)
        return DataSourceForm(self.domain, max_allowed_reports)

    def _get_config_kwargs(self, app_source):
        app = Application.get(app_source.application)
        builder = DataSourceBuilder(self.domain, app, app_source.source_type, app_source.source)
        return {
            'display_name': builder.data_source_name,
            'referenced_doc_type': builder.source_doc_type,
            'configured_filter': builder.filter,
            'configured_indicators': builder.indicators(),
            'base_item_expression': builder.base_item_expression(False),
            'meta': DataSourceMeta(
                build=DataSourceBuildInformation(
                    source_id=app_source.source,
                    app_id=app._id,
                    app_version=app.version,
                )
            )
        }

    def _expire_data_source(self, data_source_config_id):
        always_eager = hasattr(settings, "CELERY_ALWAYS_EAGER") and settings.CELERY_ALWAYS_EAGER
        # CELERY_ALWAYS_EAGER will cause the data source to be deleted immediately. Switch it off temporarily
        settings.CELERY_ALWAYS_EAGER = False
        delete_data_source_task.apply_async(
            (self.domain, data_source_config_id),
            countdown=TEMP_DATA_SOURCE_LIFESPAN
        )
        settings.CELERY_ALWAYS_EAGER = always_eager

    def _build_temp_data_source(self, app_source, username):
        data_source_config = DataSourceConfiguration(
            domain=self.domain,
            table_id=_clean_table_name(self.domain, uuid.uuid4().hex),
            **self._get_config_kwargs(app_source)
        )
        data_source_config.validate()
        data_source_config.save()
        self._expire_data_source(data_source_config._id)
        rebuild_indicators(data_source_config._id, username, limit=SAMPLE_DATA_MAX_ROWS)  # Do synchronously
        return data_source_config._id

    @staticmethod
    def filter_data_source_changes(data_source_config_id):
        """
        Add filter to data source to prevent it from being updated by DB changes
        """
        # Reload using the ID instead of just passing in the object to avoid ResourceConflicts
        data_source_config = DataSourceConfiguration.get(data_source_config_id)
        data_source_config.configured_filter = {
            # An expression that is always false:
            "type": "boolean_expression",
            "operator": "eq",
            "expression": 1,
            "property_value": 2,
        }
        data_source_config.validate()
        data_source_config.save()

    def post(self, request, *args, **kwargs):
        if self.form.is_valid():
            app_source = self.form.get_selected_source()
            data_source_config_id = self._build_temp_data_source(app_source, request.user.username)
            self.filter_data_source_changes(data_source_config_id)

            track_workflow(
                request.user.email,
                "Successfully submitted the first part of the Report Builder "
                "wizard where you give your report a name and choose a data source"
            )

            add_event(request, [
                "Report Builder",
                "Successful Click on Next (Data Source)",
                app_source.source_type,
            ])

            get_params = {
                'report_name': self.form.cleaned_data['report_name'],
                'application': app_source.application,
                'source_type': app_source.source_type,
                'source': app_source.source,
                'data_source': data_source_config_id,
            }
            return HttpResponseRedirect(
                reverse(ConfigureReport.urlname, args=[self.domain], params=get_params)
            )
        else:
            return self.get(request, *args, **kwargs)


class EditReportInBuilder(View):

    def dispatch(self, request, *args, **kwargs):
        report_id = kwargs['report_id']
        report = get_document_or_404(ReportConfiguration, request.domain, report_id)
        if report.report_meta.created_by_builder:
            try:
                return ConfigureReport.as_view(existing_report=report)(request, *args, **kwargs)
            except BadBuilderConfigError as e:
                messages.error(request, e.message)
                return HttpResponseRedirect(reverse(ConfigurableReport.slug, args=[request.domain, report_id]))
        raise Http404("Report was not created by the report builder")


class ConfigureReport(ReportBuilderView):
    urlname = 'configure_report'
    page_title = ugettext_lazy("Configure Report")
    template_name = "userreports/reportbuilder/configure_report.html"
    report_title = '{}'
    existing_report = None

    @use_jquery_ui
    @use_datatables
    @use_nvd3
    def dispatch(self, request, *args, **kwargs):
        if self.existing_report:
            self.source_type = {
                "CommCareCase": "case",
                "XFormInstance": "form"
            }[self.existing_report.config.referenced_doc_type]
            self.source_id = self.existing_report.config.meta.build.source_id
            self.app_id = self.existing_report.config.meta.build.app_id
            self.app = Application.get(self.app_id) if self.app_id else None
        else:
            self.app_id = self.request.GET['application']
            self.app = Application.get(self.app_id)
            self.source_type = self.request.GET['source_type']
            self.source_id = self.request.GET['source']

        self.data_source_builder = DataSourceBuilder(self.domain, self.app, self.source_type, self.source_id)
        self._properties_by_column = {
            p.column_id: p for p in self.data_source_builder.data_source_properties.values()
        }

        return super(ConfigureReport, self).dispatch(request, *args, **kwargs)

    @property
    def page_name(self):
        title = self._get_report_name()
        return _(self.report_title).format(title)

    @property
    def report_description(self):
        if self.existing_report:
            return self.existing_report.description or None
        return None

    def _get_report_name(self, request=None):
        if self.existing_report:
            return self.existing_report.title
        else:
            request = request or self.request
            return request.GET.get('report_name', '')

    def _get_data_source(self, request=None):
        """
        Return the ID of the report's DataSourceConfiguration
        """
        if self.existing_report:
            return self.existing_report.config_id
        else:
            request = request or self.request
            return request.GET['data_source']

    def _get_existing_report_type(self):
        if self.existing_report:
            type_ = "list"
            if self.existing_report.aggregation_columns != ["doc_id"]:
                type_ = "table"
            if self.existing_report.map_config:
                type_ = "map"
            return type_

    def _get_property_id_by_indicator_id(self, indicator_column_id):
        """
        Return the data source property id corresponding to the given data
        source indicator column id.
        :param indicator_column_id: The column_id field of a data source indicator
            configuration dictionary
        :return: A DataSourceProperty property id, e.g. "/data/question1"
        """
        data_source_property = self._properties_by_column.get(indicator_column_id)
        if data_source_property:
            return data_source_property.id

    def _get_initial_location(self, report_form):
        if self.existing_report:
            cols = [col for col in self.existing_report.report_columns if col.type == 'location']
            if cols:
                indicator_id = cols[0].field
                return report_form._get_property_id_by_indicator_id(indicator_id)

    def _get_initial_chart_type(self):
        if self.existing_report:
            if self.existing_report.configured_charts:
                type_ = self.existing_report.configured_charts[0]['type']
                if type_ == "multibar":
                    return "bar"
                if type_ == "pie":
                    return "pie"

    @property
    def page_context(self):
        form_type = _get_form_type(self._get_existing_report_type())
        report_form = form_type(
            self.page_name, self.app_id, self.source_type, self.source_id, self.existing_report
        )
        return {
            'existing_report': self.existing_report,
            'report_description': self.report_description,
            'report_title': self.page_name,
            'existing_report_type': self._get_existing_report_type(),

            'column_options': [p.to_dict() for p in report_form.report_column_options.values()],
            # TODO: Consider renaming this because it's more like "possible" data source props
            'data_source_properties': [p._asdict() for p in report_form.data_source_properties.values()],
            'initial_user_filters': [f._asdict() for f in report_form.initial_user_filters],
            'initial_default_filters': [f._asdict() for f in report_form.initial_default_filters],
            'initial_columns': [c._asdict() for c in report_form.initial_columns],
            'initial_location': self._get_initial_location(report_form),
            'initial_chart_type': self._get_initial_chart_type(),
            'source_type': self.source_type,
            'source_id': self.source_id,
            'application': self.app_id,
            'report_preview_url': reverse(ReportPreview.urlname,
                                       args=[self.domain, self._get_data_source()]),
            'report_builder_events': self.request.session.pop(REPORT_BUILDER_EVENTS_KEY, []),
            'MAPBOX_ACCESS_TOKEN': settings.MAPBOX_ACCESS_TOKEN,
        }

    def _handle_exception(self, response, exception):
        if self.existing_report and self.existing_report.report_meta.edited_manually:
            error_message_base = _(
                'It looks like this report was edited by hand and is no longer editable in report builder.'
            )
            if toggle_enabled(self.request, toggles.USER_CONFIGURABLE_REPORTS):
                error_message = '{} {}'.format(error_message_base, _(
                    'You can edit the report manually using the <a href="{}">advanced UI</a>.'
                ).format(reverse(EditConfigReportView.urlname, args=[self.domain, self.existing_report._id])))
            else:
                error_message = '{} {}'.format(
                    error_message_base,
                    _('You can delete and recreate this report using the button below, or '
                      'report an issue if you believe you are seeing this page in error.')
                )
            response['error_message'] = error_message
            return response
        elif isinstance(exception, DataSourceConfigurationNotFoundError):
            response['details'] = None
            response['error_message'] = '{} {}'.format(
                str(exception),
                DATA_SOURCE_NOT_FOUND_ERROR_MESSAGE
            )
            return response
        else:
            raise

    def _get_bound_form(self, report_data):
        form_class = _get_form_type(report_data['report_type'])
        return form_class(
            self._get_report_name(),
            self.app._id,
            self.source_type,
            self.source_id,
            self.existing_report,
            report_data
        )

    def post(self, request, domain, *args, **kwargs):
        report_data = json.loads(request.body)
        if report_data['existing_report'] and not self.existing_report:
            # This is the case if the user has clicked "Save" for a second time from the new report page
            # i.e. the user created a report with the first click, but didn't navigate to the report view page
            self.existing_report = ReportConfiguration.get(report_data['existing_report'])

        _munge_report_data(report_data)

        bound_form = self._get_bound_form(report_data)
        
        if bound_form.is_valid():
            if self.existing_report:
                report_configuration = bound_form.update_report()
            else:
                self._confirm_report_limit()
                try:
                    report_configuration = bound_form.create_report()
                except BadSpecError as err:
                    messages.error(self.request, str(err))
                    notify_exception(self.request, str(err), details={
                        'domain': self.domain,
                        'report_form_class': bound_form.__class__.__name__,
                        'report_type': bound_form.report_type,
                        'group_by': getattr(bound_form, 'group_by', 'Not set'),
                        'user_filters': getattr(bound_form, 'user_filters', 'Not set'),
                        'default_filters': getattr(bound_form, 'default_filters', 'Not set'),
                    })
                    return self.get(*args, **kwargs)
            self._delete_temp_data_source(report_data)
            return json_response({
                'report_url': reverse(ConfigurableReport.slug, args=[self.domain, report_configuration._id]),
                'report_id': report_configuration._id,
            })

    def _delete_temp_data_source(self, report_data):
        if report_data.get("delete_temp_data_source", False) and "data_source" in self.request.GET:
            delete_data_source_shared(self.domain, self.request.GET['data_source'])

    def _confirm_report_limit(self):
        """
        This method is used to confirm that the user is not creating more reports
        than they are allowed.
        The user is normally turned back earlier in the process, but this check
        is necessary in case they navigated directly to this view either
        maliciously or with a bookmark perhaps.
        """
        if (number_of_report_builder_reports(self.domain) >=
                allowed_report_builder_reports(self.request)):
            raise Http404()


def _get_form_type(report_type):
    assert report_type in (None, "list", "table", "chart", "map")
    if report_type == "list" or report_type is None:
        return ConfigureListReportForm
    if report_type == "table":
            return ConfigureTableReportForm
    if report_type == "map":
        return ConfigureMapReportForm


def _munge_report_data(report_data):
    """
    Split aggregation columns out of report_data and into
    :param report_data:
    :return:
    """
    agg_columns = []
    if report_data['report_type'] == "table":
        clean_columns = []

        for col in report_data['columns']:
            if col['calculation'] == "Group By":
                agg_columns.append(col)
            else:
                clean_columns.append(col)
        agg_columns = [x['property'] for x in agg_columns]

        report_data['columns'] = clean_columns

    report_data['group_by'] = agg_columns or None

    report_data['columns'] = json.dumps(report_data['columns'])
    report_data['user_filters'] = json.dumps(report_data['user_filters'])
    report_data['default_filters'] = json.dumps(report_data['default_filters'])


class ReportPreview(BaseDomainView):
    urlname = 'report_preview'

    def post(self, request, domain, data_source):
        report_data = json.loads(urllib.unquote(request.body))
        form_class = _get_form_type(report_data['report_type'])

        # ignore filters
        report_data['user_filters'] = []
        report_data['default_filters'] = []

        _munge_report_data(report_data)

        bound_form = form_class(
            '{}_{}_{}'.format(TEMP_REPORT_PREFIX, self.domain, data_source),
            report_data['app'],
            report_data['source_type'],
            report_data['source_id'],
            None,
            report_data
        )
        if bound_form.is_valid():
            temp_report = bound_form.create_temp_report(data_source)
            response_data = ConfigurableReport.report_preview_data(self.domain, temp_report)
            if response_data:
                return json_response(response_data)
        return json_response({'status': 'error', 'message': 'Invalid report configuration'}, status_code=400)


class ConfigureMapReport(ConfigureReport):
    urlname = 'configure_map_report'
    report_title = ugettext_lazy("Map Report: {}")
    report_type = 'map'


def delete_report(request, domain, report_id):
    if not (toggle_enabled(request, toggles.USER_CONFIGURABLE_REPORTS)
            or toggle_enabled(request, toggles.REPORT_BUILDER)
            or toggle_enabled(request, toggles.REPORT_BUILDER_BETA_GROUP)
            or has_report_builder_add_on_privilege(request)):
        raise Http404()

    config = get_document_or_404(ReportConfiguration, domain, report_id)

    # Delete the data source too if it's not being used by any other reports.
    try:
        data_source, __ = get_datasource_config(config.config_id, domain)
    except DataSourceConfigurationNotFoundError:
        # It's possible the data source has already been deleted, but that's fine with us.
        pass
    else:
        if data_source.get_report_count() <= 1:
            # No other reports reference this data source.
            data_source.deactivate()

    config.delete()
    did_purge_something = purge_report_from_mobile_ucr(config)

    messages.success(request, _(u'Report "{}" deleted!').format(config.title))
    if did_purge_something:
        messages.warning(
            request,
            _(u"This report was used in one or more applications. "
              "It has been removed from there too.")
        )
    redirect = request.GET.get("redirect", None)
    if not redirect:
        redirect = reverse('configurable_reports_home', args=[domain])
    return HttpResponseRedirect(redirect)


class ImportConfigReportView(BaseUserConfigReportsView):
    page_title = ugettext_lazy("Import Report")
    template_name = "userreports/import_report.html"
    urlname = 'import_configurable_report'

    @property
    def spec(self):
        if self.request.method == "POST":
            return self.request.POST['report_spec']
        return ''

    def post(self, request, *args, **kwargs):
        try:
            json_spec = json.loads(self.spec)
            if '_id' in json_spec:
                del json_spec['_id']
            json_spec['domain'] = self.domain
            report = ReportConfiguration.wrap(json_spec)
            report.validate()
            report.save()
            messages.success(request, _('Report created!'))
            return HttpResponseRedirect(reverse(
                EditConfigReportView.urlname, args=[self.domain, report._id]
            ))
        except (ValueError, BadSpecError) as e:
            messages.error(request, _('Bad report source: {}').format(e))
        return self.get(request, *args, **kwargs)

    @property
    def page_context(self):
        return {
            'spec': self.spec,
        }


@login_and_domain_required
@toggles.USER_CONFIGURABLE_REPORTS.required_decorator()
def report_source_json(request, domain, report_id):
    config, _ = get_report_config_or_404(report_id, domain)
    config._doc.pop('_rev', None)
    return json_response(config)


class ExpressionDebuggerView(BaseUserConfigReportsView):
    urlname = 'expression_debugger'
    template_name = 'userreports/expression_debugger.html'
    page_title = ugettext_lazy("Expression Debugger")


@login_and_domain_required
@toggles.USER_CONFIGURABLE_REPORTS.required_decorator()
def evaluate_expression(request, domain):
    doc_type = request.POST['doc_type']
    doc_id = request.POST['doc_id']
    data_source_id = request.POST['data_source']
    try:
        if data_source_id:
            data_source = get_datasource_config(data_source_id, domain)[0]
            factory_context = data_source.get_factory_context()
        else:
            factory_context = FactoryContext.empty()
        usable_type = {
            'form': 'XFormInstance',
            'case': 'CommCareCase',
        }.get(doc_type, 'Unknown')
        document_store = get_document_store(domain, usable_type)
        doc = document_store.get_document(doc_id)
        expression_text = request.POST['expression']
        expression_json = json.loads(expression_text)
        parsed_expression = ExpressionFactory.from_spec(
            expression_json,
            context=factory_context
        )
        result = parsed_expression(doc, EvaluationContext(doc))
        return json_response({
            "result": result,
        })
    except DataSourceConfigurationNotFoundError:
        return json_response(
            {"error": _("Data source with id {} not found in domain {}.").format(
                data_source_id, domain
            )},
            status_code=404,
        )
    except DocumentNotFoundError:
        return json_response(
            {"error": _("{} with id {} not found in domain {}.").format(
                doc_type, doc_id, domain
            )},
            status_code=404,
        )
    except BadSpecError as e:
        return json_response(
            {"error": _("Problem with expression: {}.").format(
                e
            )},
            status_code=400,
        )
    except Exception as e:
        return json_response(
            {"error": unicode(e)},
            status_code=500,
        )


class CreateDataSourceFromAppView(BaseUserConfigReportsView):
    urlname = 'create_configurable_data_source_from_app'
    template_name = "userreports/data_source_from_app.html"
    page_title = ugettext_lazy("Create Data Source from Application")

    @property
    @memoized
    def form(self):
        if self.request.method == 'POST':
            return ConfigurableDataSourceFromAppForm(self.domain, self.request.POST)
        return ConfigurableDataSourceFromAppForm(self.domain)

    def post(self, request, *args, **kwargs):
        if self.form.is_valid():
            app_source = self.form.app_source_helper.get_app_source(self.form.cleaned_data)
            app = Application.get(app_source.application)
            if app_source.source_type == 'case':
                data_source = get_case_data_source(app, app_source.source)
                data_source.save()
                messages.success(request, _(u"Data source created for '{}'".format(app_source.source)))
            else:
                assert app_source.source_type == 'form'
                xform = Form.get_form(app_source.source)
                data_source = get_form_data_source(app, xform)
                data_source.save()
                messages.success(request, _(u"Data source created for '{}'".format(xform.default_name())))

            return HttpResponseRedirect(reverse(
                EditDataSourceView.urlname, args=[self.domain, data_source._id]
            ))
        return self.get(request, *args, **kwargs)

    @property
    def page_context(self):
        return {
            'sources_map': self.form.app_source_helper.all_sources,
            'form': self.form,
        }


class BaseEditDataSourceView(BaseUserConfigReportsView):
    template_name = 'userreports/edit_data_source.html'

    @property
    def page_context(self):
        return {
            'form': self.edit_form,
            'data_source': self.config,
            'read_only': self.read_only,
            'code_mirror_off': self.request.GET.get('code_mirror', 'true') == 'false',
        }

    @property
    def page_url(self):
        if self.config_id:
            return reverse(self.urlname, args=(self.domain, self.config_id,))
        return super(BaseEditDataSourceView, self).page_url

    @property
    def config_id(self):
        return self.kwargs.get('config_id')

    @property
    def read_only(self):
        return id_is_static(self.config_id) if self.config_id is not None else False

    @property
    @memoized
    def config(self):
        if self.config_id is None:
            return DataSourceConfiguration(domain=self.domain)
        return get_datasource_config_or_404(self.config_id, self.domain)[0]

    @property
    @memoized
    def edit_form(self):
        if self.request.method == 'POST':
            return ConfigurableDataSourceEditForm(
                self.domain,
                self.config,
                self.read_only,
                data=self.request.POST
            )
        return ConfigurableDataSourceEditForm(
            self.domain, self.config, self.read_only
        )

    def post(self, request, *args, **kwargs):
        if self.edit_form.is_valid():
            config = self.edit_form.save(commit=True)
            messages.success(request, _(u'Data source "{}" saved!').format(
                config.display_name
            ))
            if self.config_id is None:
                return HttpResponseRedirect(reverse(
                    EditDataSourceView.urlname, args=[self.domain, config._id])
                )
        return self.get(request, *args, **kwargs)

    def get(self, request, *args, **kwargs):
        if self.config.is_deactivated:
            messages.info(
                request, _(
                    'Data source "{}" has no associated table.\n'
                    'Click "Rebuild Data Source" to recreate the table.'
                ).format(self.config.display_name)
            )
        return super(BaseEditDataSourceView, self).get(request, *args, **kwargs)


class CreateDataSourceView(BaseEditDataSourceView):
    urlname = 'create_configurable_data_source'
    page_title = ugettext_lazy("Create Data Source")


class EditDataSourceView(BaseEditDataSourceView):
    urlname = 'edit_configurable_data_source'
    page_title = ugettext_lazy("Edit Data Source")

    @property
    def page_name(self):
        return u"Edit {}".format(self.config.display_name)


@toggles.USER_CONFIGURABLE_REPORTS.required_decorator()
@require_POST
def delete_data_source(request, domain, config_id):
    delete_data_source_shared(domain, config_id, request)
    return HttpResponseRedirect(reverse('configurable_reports_home', args=[domain]))


def delete_data_source_shared(domain, config_id, request=None):
    config = get_document_or_404(DataSourceConfiguration, domain, config_id)
    adapter = get_indicator_adapter(config)
    adapter.drop_table()
    config.delete()
    if request:
        messages.success(
            request,
            _(u'Data source "{}" has been deleted.'.format(config.display_name))
        )


@toggles.USER_CONFIGURABLE_REPORTS.required_decorator()
@require_POST
def rebuild_data_source(request, domain, config_id):
    config, is_static = get_datasource_config_or_404(config_id, domain)
    if config.is_deactivated:
        config.is_deactivated = False
        config.save()

    messages.success(
        request,
        _('Table "{}" is now being rebuilt. Data should start showing up soon').format(
            config.display_name
        )
    )

    rebuild_indicators.delay(config_id, request.user.username)
    return HttpResponseRedirect(reverse(
        EditDataSourceView.urlname, args=[domain, config._id]
    ))


@toggles.USER_CONFIGURABLE_REPORTS.required_decorator()
@require_POST
def resume_building_data_source(request, domain, config_id):
    config, is_static = get_datasource_config_or_404(config_id, domain)
    if not is_static and config.meta.build.finished:
        messages.warning(
            request,
            _(u'Table "{}" has already finished building. Rebuild table to start over.').format(
                config.display_name
            )
        )
    elif not DataSourceResumeHelper(config).has_resume_info():
        messages.warning(
            request,
            _(u'Table "{}" did not finish building but resume information is not available. '
              u'Unfortunately, this means you need to rebuild the table.').format(
                config.display_name
            )
        )
    else:
        messages.success(
            request,
            _(u'Resuming rebuilding table "{}".').format(config.display_name)
        )
        resume_building_indicators.delay(config_id, request.user.username)
    return HttpResponseRedirect(reverse(
        EditDataSourceView.urlname, args=[domain, config._id]
    ))


@toggles.USER_CONFIGURABLE_REPORTS.required_decorator()
@require_POST
def build_data_source_in_place(request, domain, config_id):
    config, is_static = get_datasource_config_or_404(config_id, domain)
    if config.is_deactivated:
        config.is_deactivated = False
        config.save()

    messages.success(
        request,
        _('Table "{}" is now being rebuilt. Data should start showing up soon').format(
            config.display_name
        )
    )

    rebuild_indicators_in_place.delay(config_id, request.user.username)
    return HttpResponseRedirect(reverse(
        EditDataSourceView.urlname, args=[domain, config._id]
    ))


@login_and_domain_required
@toggles.USER_CONFIGURABLE_REPORTS.required_decorator()
def data_source_json(request, domain, config_id):
    config, _ = get_datasource_config_or_404(config_id, domain)
    config._doc.pop('_rev', None)
    return json_response(config)


class PreviewDataSourceView(BaseUserConfigReportsView):
    urlname = 'preview_configurable_data_source'
    template_name = "userreports/preview_data.html"
    page_title = ugettext_lazy("Preview Data Source")

    @method_decorator(swallow_programming_errors)
    def dispatch(self, request, *args, **kwargs):
        return super(PreviewDataSourceView, self).dispatch(request, *args, **kwargs)

    @property
    def config_id(self):
        return self.kwargs['config_id']

    @property
    def page_url(self):
        return reverse(self.urlname, args=(self.domain, self.config_id,))

    @property
    def page_context(self):
        config, is_static = get_datasource_config_or_404(self.config_id, self.domain)
        adapter = get_indicator_adapter(config)
        q = adapter.get_query_object()
        return {
            'data_source': config,
            'columns': q.column_descriptions,
            'data': q[:20],
            'total_rows': q.count(),
        }


ExportParameters = namedtuple('ExportParameters',
                              ['format', 'keyword_filters', 'sql_filters'])


def _last_n_days(column, value):
    if not isinstance(column.type, (types.Date, types.DateTime)):
        raise UserQueryError(_("You can only use 'lastndays' on date columns"))
    end = datetime.date.today()
    start = end - datetime.timedelta(days=int(value))
    return column.between(start, end)


def _range_filter(column, value):
    try:
        start, end = value.split('..')
    except ValueError:
        raise UserQueryError(_('Ranges must have the format "start..end"'))
    return column.between(start, end)


sql_directives = [
    # (suffix matching url parameter, callable returning a filter),
    ('-lastndays', _last_n_days),
    ('-range', _range_filter),
]


def process_url_params(params, columns):
    """
    Converts a dictionary of parameters from the user to sql filters.

    If a parameter is of the form <field name>-<suffix>, where suffix is
    defined in `sql_directives`, the corresponding function is used to
    produce a filter.
    """
    # support passing `format` instead of `$format` so we don't break people's
    # existing URLs.  Let's remove this once we can.
    format_ = params.get('$format', params.get('format', Format.UNZIPPED_CSV))
    keyword_filters = {}
    sql_filters = []
    for key, value in params.items():
        if key in ('$format', 'format'):
            continue

        for suffix, fn in sql_directives:
            if key.endswith(suffix):
                field = key[:-len(suffix)]
                if field not in columns:
                    raise UserQueryError(_('No field named {}').format(field))
                sql_filters.append(fn(columns[field], value))
                break
        else:
            if key in columns:
                keyword_filters[key] = value
            else:
                raise UserQueryError(_('Invalid filter parameter: {}')
                                     .format(key))
    return ExportParameters(format_, keyword_filters, sql_filters)


@login_or_basic
@require_permission(Permissions.view_reports)
@swallow_programming_errors
def export_data_source(request, domain, config_id):
    config, _ = get_datasource_config_or_404(config_id, domain)
    adapter = IndicatorSqlAdapter(config)
    q = adapter.get_query_object()
    table = adapter.get_table()

    try:
        params = process_url_params(request.GET, table.columns)
        allowed_formats = [
            Format.CSV,
            Format.HTML,
            Format.XLS,
            Format.XLS_2007,
        ]
        if params.format not in allowed_formats:
            msg = ugettext_lazy('format must be one of the following: {}').format(', '.join(allowed_formats))
            return HttpResponse(msg, status=400)
    except UserQueryError as e:
        return HttpResponse(e.message, status=400)

    q = q.filter_by(**params.keyword_filters)
    for sql_filter in params.sql_filters:
        q = q.filter(sql_filter)

    # xls format has limit of 65536 rows
    # First row is taken up by headers
    if params.format == Format.XLS and q.count() >= 65535:
        keyword_params = dict(**request.GET)
        # use default format
        if 'format' in keyword_params:
            del keyword_params['format']
        return HttpResponseRedirect(
            '%s?%s' % (
                reverse('export_configurable_data_source', args=[domain, config._id]),
                urlencode(keyword_params)
            )
        )

    # build export
    def get_table(q):
        yield table.columns.keys()
        for row in q:
            yield row

    fd, path = tempfile.mkstemp()
    with os.fdopen(fd, 'wb') as tmpfile:
        try:
            tables = [[config.table_id, get_table(q)]]
            export_from_tables(tables, tmpfile, params.format)
        except exc.DataError:
            msg = ugettext_lazy(
                "There was a problem executing your query, "
                "please make sure your parameters are valid."
            )
            return HttpResponse(msg, status=400)
        return export_response(Temp(path), params.format, config.display_name)


@login_and_domain_required
def data_source_status(request, domain, config_id):
    config, _ = get_datasource_config_or_404(config_id, domain)
    return json_response({'isBuilt': config.meta.build.finished})


def _get_report_filter(domain, report_id, filter_id):
    report = get_report_config_or_404(report_id, domain)[0]
    report_filter = report.get_ui_filter(filter_id)
    if report_filter is None:
        raise Http404(_(u'Filter {} not found!').format(filter_id))
    return report_filter


def _is_location_safe_choice_list(view_fn, domain, report_id, filter_id, **view_kwargs):
    return has_location_filter(view_fn, domain=domain, subreport_slug=report_id)


@login_and_domain_required
@conditionally_location_safe(_is_location_safe_choice_list)
def choice_list_api(request, domain, report_id, filter_id):
    report_filter = _get_report_filter(domain, report_id, filter_id)
    if hasattr(report_filter, 'choice_provider'):
        query_context = ChoiceQueryContext(
            query=request.GET.get('q', None),
            limit=int(request.GET.get('limit', 20)),
            page=int(request.GET.get('page', 1)) - 1,
            user=request.couch_user
        )
        return json_response([
            choice._asdict() for choice in
            report_filter.choice_provider.query(query_context)
        ])
    else:
        # mobile UCR hits this API for invalid filters. Just return no choices.
        return json_response([])


def _shared_context(domain):
    static_reports = list(StaticReportConfiguration.by_domain(domain))
    static_data_sources = list(StaticDataSourceConfiguration.by_domain(domain))
    return {
        'domain': domain,
        'reports': ReportConfiguration.by_domain(domain) + static_reports,
        'data_sources': DataSourceConfiguration.by_domain(domain) + static_data_sources,
    }<|MERGE_RESOLUTION|>--- conflicted
+++ resolved
@@ -95,13 +95,12 @@
 from corehq.apps.userreports.specs import EvaluationContext
 from corehq.apps.userreports.sql import IndicatorSqlAdapter
 from corehq.apps.userreports.tasks import (
-<<<<<<< HEAD
     rebuild_indicators,
     resume_building_indicators,
     delete_data_source_task,
-=======
-    rebuild_indicators, resume_building_indicators, rebuild_indicators_in_place
->>>>>>> b1ebea29
+    rebuild_indicators,
+    resume_building_indicators,
+    rebuild_indicators_in_place,
 )
 from corehq.apps.userreports.ui.forms import (
     ConfigurableReportEditForm,
