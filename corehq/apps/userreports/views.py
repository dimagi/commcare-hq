import datetime
import functools
import json
import os
import tempfile
from collections import OrderedDict, namedtuple
from urllib.parse import unquote, urlparse

from django.conf import settings
from django.contrib import messages
from django.db import IntegrityError
from django.http import HttpResponse, HttpResponseRedirect
from django.http.response import Http404, JsonResponse
from django.shortcuts import render
from django.utils.decorators import method_decorator
from django.utils.html import format_html
from django.utils.http import urlencode
from django.utils.translation import gettext as _
from django.utils.translation import gettext_lazy
from django.views.decorators.csrf import csrf_exempt
from django.views.decorators.http import require_POST
from django.views.generic import View

from couchdbkit.exceptions import ResourceNotFound
from memoized import memoized
from no_exceptions.exceptions import HttpException
from sqlalchemy import exc, types
from sqlalchemy.exc import ProgrammingError

from couchexport.export import export_from_tables
from couchexport.files import Temp
from couchexport.models import Format
from couchexport.shortcuts import export_response
from dimagi.utils.couch.undo import (
    get_deleted_doc_type,
    is_deleted,
    soft_delete,
    undo_delete,
)
from dimagi.utils.logging import notify_exception
from dimagi.utils.web import json_response
from pillowtop.dao.exceptions import DocumentNotFoundError

from corehq import toggles
from corehq.apps.accounting.models import Subscription
from corehq.apps.analytics.tasks import (
    HUBSPOT_SAVED_UCR_FORM_ID,
    send_hubspot_form,
    track_workflow,
    update_hubspot_properties,
)
from corehq.apps.api.decorators import api_throttle
from corehq.apps.app_manager.exceptions import FormNotFoundException
from corehq.apps.app_manager.models import Application
from corehq.apps.app_manager.util import purge_report_from_mobile_ucr
from corehq.apps.change_feed.data_sources import (
    get_document_store_for_doc_type,
)
from corehq.apps.domain.decorators import api_auth, login_and_domain_required
from corehq.apps.domain.models import AllowedUCRExpressionSettings, Domain
from corehq.apps.domain.views.base import BaseDomainView
from corehq.apps.es import CaseSearchES, FormES
from corehq.apps.hqwebapp.decorators import (
    use_datatables,
    use_daterangepicker,
    use_jquery_ui,
    use_multiselect,
)
from corehq.apps.hqwebapp.tasks import send_mail_async
from corehq.apps.hqwebapp.templatetags.hq_shared_tags import toggle_enabled
from corehq.apps.hqwebapp.utils.html import safe_replace
from corehq.apps.hqwebapp.views import CRUDPaginatedViewMixin
from corehq.apps.linked_domain.util import is_linked_report
from corehq.apps.locations.permissions import conditionally_location_safe
from corehq.apps.registry.helper import DataRegistryHelper
from corehq.apps.registry.utils import RegistryPermissionCheck
from corehq.apps.reports.daterange import get_simple_dateranges
from corehq.apps.reports.dispatcher import cls_to_view_login_and_domain
from corehq.apps.saved_reports.models import ReportConfig
from corehq.apps.settings.views import BaseProjectDataView
from corehq.apps.userreports.app_manager.data_source_meta import (
    DATA_SOURCE_TYPE_CASE,
    DATA_SOURCE_TYPE_RAW,
)
from corehq.apps.userreports.app_manager.helpers import (
    get_case_data_source,
    get_form_data_source,
)
from corehq.apps.userreports.const import (
    DATA_SOURCE_MISSING_APP_ERROR_MESSAGE,
    DATA_SOURCE_NOT_FOUND_ERROR_MESSAGE,
    DATA_SOURCE_REBUILD_RESTRICTED_AT,
    FORM_NOT_FOUND_ERROR_MESSAGE,
    NAMED_EXPRESSION_PREFIX,
    NAMED_FILTER_PREFIX,
    REPORT_BUILDER_EVENTS_KEY,
    TEMP_REPORT_PREFIX,
)
from corehq.apps.userreports.dbaccessors import (
    get_datasources_for_domain,
    get_report_and_registry_report_configs_for_domain,
)
from corehq.apps.userreports.exceptions import (
    BadBuilderConfigError,
    BadSpecError,
    DataSourceConfigurationNotFoundError,
    ReportConfigurationNotFoundError,
    TableNotFoundWarning,
    UserQueryError,
    UserReportsError,
    translate_programming_error,
)
from corehq.apps.userreports.expressions.factory import ExpressionFactory
from corehq.apps.userreports.filters.factory import FilterFactory
from corehq.apps.userreports.forms import UCRExpressionForm
from corehq.apps.userreports.indicators.factory import IndicatorFactory
from corehq.apps.userreports.models import (
    DataSourceConfiguration,
    RegistryDataSourceConfiguration,
    RegistryReportConfiguration,
    ReportConfiguration,
    StaticReportConfiguration,
    UCRExpression,
    get_datasource_config,
    get_report_config,
    id_is_static,
    is_data_registry_report,
    report_config_id_is_static,
)
from corehq.apps.userreports.rebuild import DataSourceResumeHelper
from corehq.apps.userreports.reports.builder.forms import (
    ConfigureListReportForm,
    ConfigureMapReportForm,
    ConfigureTableReportForm,
    DataSourceForm,
    get_data_source_interface,
)
from corehq.apps.userreports.reports.builder.sources import (
    get_source_type_from_report_config,
)
from corehq.apps.userreports.reports.filters.choice_providers import (
    ChoiceQueryContext,
)
from corehq.apps.userreports.reports.util import report_has_location_filter
from corehq.apps.userreports.reports.view import (
    ConfigurableReportView,
    delete_report_config,
)
from corehq.apps.userreports.specs import EvaluationContext, FactoryContext
from corehq.apps.userreports.tasks import (
    rebuild_indicators,
    rebuild_indicators_in_place,
    resume_building_indicators,
)
from corehq.apps.userreports.ui.forms import (
    ConfigurableDataSourceEditForm,
    ConfigurableDataSourceFromAppForm,
    ConfigurableReportEditForm,
)
from corehq.apps.userreports.util import (
    add_event,
    allowed_report_builder_reports,
    get_configurable_and_static_reports_for_data_source,
    get_indicator_adapter,
    get_referring_apps,
    has_report_builder_access,
    has_report_builder_add_on_privilege,
    number_of_report_builder_reports,
    wrap_report_config_by_type,
)
from corehq.apps.users.decorators import (
    get_permission_name,
    require_permission,
)
from corehq.apps.users.models import HqPermissions
from corehq.motech.const import OAUTH2_CLIENT
from corehq.motech.models import ConnectionSettings
from corehq.motech.repeaters.models import DataSourceRepeater
from corehq.tabs.tabclasses import ProjectReportsTab
from corehq.util import reverse
from corehq.util.couch import get_document_or_404
from corehq.util.metrics import metrics_counter, metrics_gauge
from corehq.util.quickcache import quickcache
from corehq.util.soft_assert import soft_assert


def get_datasource_config_or_404(config_id, domain):
    try:
        return get_datasource_config(config_id, domain)
    except DataSourceConfigurationNotFoundError:
        raise Http404


def get_report_config_or_404(config_id, domain):
    try:
        return get_report_config(config_id, domain)
    except ReportConfigurationNotFoundError:
        raise Http404


def swallow_programming_errors(fn):
    @functools.wraps(fn)
    def decorated(request, domain, *args, **kwargs):
        try:
            return fn(request, domain, *args, **kwargs)
        except ProgrammingError as e:
            if settings.DEBUG:
                raise
            messages.error(
                request,
                _('There was a problem processing your request. '
                  'If you have recently modified your report data source please try again in a few minutes.'),
            )
            if request.couch_user.is_superuser:
                messages.error(
                    request,
                    _('Technical details:<br>{}').format(e),
                    extra_tags='html'
                )
            return HttpResponseRedirect(reverse('configurable_reports_home', args=[domain]))
    return decorated


@method_decorator(toggles.USER_CONFIGURABLE_REPORTS.required_decorator(), name='dispatch')
class BaseUserConfigReportsView(BaseDomainView):
    section_name = gettext_lazy("Configurable Reports")

    @property
    def main_context(self):
        static_reports = list(StaticReportConfiguration.by_domain(self.domain))
        context = super(BaseUserConfigReportsView, self).main_context
        context.update({
            'reports': (
                ReportConfiguration.by_domain(self.domain)
                + RegistryReportConfiguration.by_domain(self.domain)
                + static_reports
            ),
            'data_sources': get_datasources_for_domain(self.domain, include_static=True),
            'use_updated_ucr_naming': toggle_enabled(self.request, toggles.UCR_UPDATED_NAMING)
        })
        if toggle_enabled(self.request, toggles.AGGREGATE_UCRS):
            from corehq.apps.aggregate_ucrs.models import AggregateTableDefinition
            context['aggregate_data_sources'] = AggregateTableDefinition.objects.filter(domain=self.domain)
        return context

    @property
    def section_url(self):
        return reverse(UserConfigReportsHomeView.urlname, args=(self.domain,))

    @property
    def page_url(self):
        return reverse(self.urlname, args=(self.domain,))

    def dispatch(self, *args, **kwargs):
        allow_access_to_ucrs = (
            hasattr(self.request, 'couch_user') and self.request.couch_user.has_permission(
                self.domain,
                get_permission_name(HqPermissions.edit_ucrs)
            )
        )
        if toggles.UCR_UPDATED_NAMING.enabled(self.domain):
            self.section_name = gettext_lazy("Custom Web Reports")

        if allow_access_to_ucrs:
            return super().dispatch(*args, **kwargs)
        raise Http404()


class UserConfigReportsHomeView(BaseUserConfigReportsView):
    urlname = 'configurable_reports_home'
    template_name = 'userreports/configurable_reports_home.html'
    page_title = gettext_lazy("Reports Home")


class BaseEditConfigReportView(BaseUserConfigReportsView):
    template_name = 'userreports/edit_report_config.html'

    @use_multiselect
    def dispatch(self, *args, **kwargs):
        return super().dispatch(*args, **kwargs)

    @property
    def report_id(self):
        return self.kwargs.get('report_id')

    @property
    def page_url(self):
        if self.report_id:
            return reverse(self.urlname, args=(self.domain, self.report_id,))
        return super(BaseEditConfigReportView, self).page_url

    @property
    def page_context(self):
        return {
            'form': self.edit_form,
            'report': self.config,
            'referring_apps': get_referring_apps(self.domain, self.report_id),
        }

    @property
    @memoized
    def config(self):
        if self.report_id is None:
            return ReportConfiguration(domain=self.domain)
        return get_report_config_or_404(self.report_id, self.domain)[0]

    @property
    def read_only(self):
        if self.report_id is not None:
            return (report_config_id_is_static(self.report_id)
                    or is_linked_report(self.config)
                    or (
                        is_data_registry_report(self.config)
                        and not toggles.DATA_REGISTRY_UCR.enabled(self.domain)
            ))
        return False

    @property
    @memoized
    def edit_form(self):
        if self.request.method == 'POST':
            return ConfigurableReportEditForm(
                self.domain, self.config, self.read_only,
                data=self.request.POST)
        return ConfigurableReportEditForm(self.domain, self.config, self.read_only)

    def post(self, request, *args, **kwargs):
        if self.edit_form.is_valid():
            self.edit_form.save(commit=True)
            messages.success(request, _('Report "{}" saved!').format(self.config.title))
            return HttpResponseRedirect(reverse(
                'edit_configurable_report', args=[self.domain, self.config._id])
            )
        return self.get(request, *args, **kwargs)


class EditConfigReportView(BaseEditConfigReportView):
    urlname = 'edit_configurable_report'
    page_title = gettext_lazy("Edit Report")


class CreateConfigReportView(BaseEditConfigReportView):
    urlname = 'create_configurable_report'
    page_title = gettext_lazy("Create Report")


class ReportBuilderView(BaseDomainView):

    @method_decorator(require_permission(HqPermissions.edit_reports))
    @cls_to_view_login_and_domain
    @use_daterangepicker
    @use_datatables
    def dispatch(self, request, *args, **kwargs):
        return super(ReportBuilderView, self).dispatch(request, *args, **kwargs)

    @property
    def main_context(self):
        main_context = super(ReportBuilderView, self).main_context
        allowed_num_reports = allowed_report_builder_reports(self.request)
        main_context.update({
            'has_report_builder_access': has_report_builder_access(self.request),
            'at_report_limit': number_of_report_builder_reports(self.domain) >= allowed_num_reports,
            'report_limit': allowed_num_reports,
            'paywall_url': paywall_home(self.domain),
            'pricing_page_url': settings.PRICING_PAGE_URL,
        })
        return main_context

    @property
    def section_name(self):
        return _("Report Builder")

    @property
    def section_url(self):
        return reverse(ReportBuilderDataSourceSelect.urlname, args=[self.domain])


@quickcache(["domain"], timeout=0, memoize_timeout=4)
def paywall_home(domain):
    """
    Return the url for the page in the report builder paywall that users
    in the given domain should be directed to upon clicking "+ Create new report"
    """
    domain_obj = Domain.get_by_name(domain, strict=True)
    if domain_obj.requested_report_builder_subscription:
        return reverse(ReportBuilderPaywallActivatingSubscription.urlname, args=[domain])
    else:
        return reverse(ReportBuilderPaywallPricing.urlname, args=[domain])


class ReportBuilderPaywallBase(BaseDomainView):
    page_title = gettext_lazy('Subscribe')

    @property
    def section_name(self):
        return _("Report Builder")

    @property
    def section_url(self):
        return paywall_home(self.domain)

    @property
    @memoized
    def plan_name(self):
        return Subscription.get_subscribed_plan_by_domain(self.domain).plan.name


class ReportBuilderPaywallPricing(ReportBuilderPaywallBase):
    template_name = "userreports/paywall/pricing.html"
    urlname = 'report_builder_paywall_pricing'
    page_title = gettext_lazy('Pricing')

    @property
    def page_context(self):
        context = super(ReportBuilderPaywallPricing, self).page_context
        max_allowed_reports = allowed_report_builder_reports(self.request)
        num_builder_reports = number_of_report_builder_reports(self.domain)
        context.update({
            'has_report_builder_access': has_report_builder_access(self.request),
            'at_report_limit': num_builder_reports >= max_allowed_reports,
            'max_allowed_reports': max_allowed_reports,
            'pricing_page_url': settings.PRICING_PAGE_URL,
        })
        return context


class ReportBuilderPaywallActivatingSubscription(ReportBuilderPaywallBase):
    template_name = "userreports/paywall/activating_subscription.html"
    urlname = 'report_builder_paywall_activating_subscription'

    def post(self, request, domain, *args, **kwargs):
        self.domain_object.requested_report_builder_subscription.append(request.user.username)
        self.domain_object.save()
        send_mail_async.delay(
            "Report Builder Subscription Request: {}".format(domain),
            "User {} in the {} domain has requested a report builder subscription."
            " Current subscription is '{}'.".format(
                request.user.username,
                domain,
                self.plan_name
            ),
            [settings.SALES_EMAIL],
        )
        update_hubspot_properties.delay(request.couch_user.get_id, {'report_builder_subscription_request': 'yes'})
        return self.get(request, domain, *args, **kwargs)


class ReportBuilderDataSourceSelect(ReportBuilderView):
    template_name = 'userreports/reportbuilder/data_source_select.html'
    page_title = gettext_lazy('Create Report')
    urlname = 'report_builder_select_source'

    @property
    def page_context(self):
        context = {
            "sources_map": self.form.sources_map,
            "domain": self.domain,
            'report': {"title": _("Create New Report")},
            'form': self.form,
            "dropdown_map": self.form.dropdown_map,
        }
        return context

    @property
    @memoized
    def form(self):
        max_allowed_reports = allowed_report_builder_reports(self.request)
        if self.request.method == 'POST':
            return DataSourceForm(self.domain, max_allowed_reports, self.request.couch_user, self.request.POST)
        return DataSourceForm(self.domain, max_allowed_reports, self.request.couch_user)

    def post(self, request, *args, **kwargs):
        if self.form.is_valid():
            app_source = self.form.get_selected_source()

            track_workflow(
                request.user.email,
                "Successfully submitted the first part of the Report Builder "
                "wizard where you give your report a name and choose a data source"
            )

            add_event(request, [
                "Report Builder",
                "Successful Click on Next (Data Source)",
                app_source.source_type,
            ])

            get_params = {
                'report_name': self.form.cleaned_data['report_name'],
                'application': app_source.application,
                'source_type': app_source.source_type,
                'source': app_source.source,
            }
            registry_permission_checker = RegistryPermissionCheck(self.domain, self.request.couch_user)
            if app_source.registry_slug != '' and \
                    registry_permission_checker.can_view_some_data_registry_contents():
                get_params['registry_slug'] = app_source.registry_slug
            return HttpResponseRedirect(
                reverse(ConfigureReport.urlname, args=[self.domain], params=get_params)
            )
        else:
            return self.get(request, *args, **kwargs)


class EditReportInBuilder(View):

    def dispatch(self, request, *args, **kwargs):
        report_id = kwargs['report_id']
        report = get_document_or_404(ReportConfiguration, request.domain, report_id,
                                     additional_doc_types=["RegistryReportConfiguration"])
        if report.report_meta.created_by_builder:
            try:
                return ConfigureReport.as_view(existing_report=report)(request, *args, **kwargs)
            except BadBuilderConfigError as e:
                messages.error(request, str(e))
                return HttpResponseRedirect(reverse(ConfigurableReportView.slug, args=[request.domain, report_id]))
        raise Http404("Report was not created by the report builder")


class ConfigureReport(ReportBuilderView):
    urlname = 'configure_report'
    page_title = gettext_lazy("Configure Report")
    template_name = "userreports/reportbuilder/configure_report.html"
    report_title = '{}'
    existing_report = None

    @use_jquery_ui
    @use_datatables
    @use_multiselect
    def dispatch(self, request, *args, **kwargs):
        if self.existing_report:
            self.source_type = get_source_type_from_report_config(self.existing_report)
            if self.source_type != DATA_SOURCE_TYPE_RAW:
                self.source_id = self.existing_report.config.meta.build.source_id
                self.app_id = self.existing_report.config.meta.build.app_id
                self.app = Application.get(self.app_id) if self.app_id else None
                self.registry_slug = self.existing_report.config.meta.build.registry_slug
            else:
                self.source_id = self.existing_report.config_id
                self.app_id = self.app = self.registry_slug = None
        else:
            self.registry_slug = self.request.GET.get('registry_slug', None)
            self.app_id = self.request.GET.get('application', None)
            self.source_id = self.request.GET['source']
            if self.registry_slug:
                helper = DataRegistryHelper(self.domain, registry_slug=self.registry_slug)
                helper.check_data_access(request.couch_user, [self.source_id], case_domain=self.domain)
                self.source_type = DATA_SOURCE_TYPE_CASE
                self.app = None
            else:
                self.app = Application.get(self.app_id)
                self.source_type = self.request.GET['source_type']

        if self.registry_slug and not toggles.DATA_REGISTRY_UCR.enabled(self.domain):
            return self.render_error_response(
                _("Creating or Editing Data Registry Reports are not enabled for this project."),
                allow_delete=False
            )

        if not self.app_id and self.source_type != DATA_SOURCE_TYPE_RAW and not self.registry_slug:
            raise BadBuilderConfigError(DATA_SOURCE_MISSING_APP_ERROR_MESSAGE)
        try:
            data_source_interface = get_data_source_interface(
                self.domain, self.app, self.source_type, self.source_id, self.registry_slug
            )
        except ResourceNotFound:
            return self.render_error_response(DATA_SOURCE_NOT_FOUND_ERROR_MESSAGE)
        except FormNotFoundException:
            return self.render_error_response(
                FORM_NOT_FOUND_ERROR_MESSAGE,
                allow_delete=True,
                # when this error is thrown, the report_id in the template context is still not set
                # this ensures the correct id is set so that the delete action is functional
                report_id=self.existing_report.get_id
            )

        self._populate_data_source_properties_from_interface(data_source_interface)
        return super(ConfigureReport, self).dispatch(request, *args, **kwargs)

    def render_error_response(self, message, allow_delete=None, report_id=None):
        if self.existing_report:
            context = {
                'allow_delete': self.existing_report.get_id and not self.existing_report.is_static
            }
        else:
            context = {}
        if allow_delete is not None:
            context['allow_delete'] = allow_delete
        context['error_message'] = message
        context.update(self.main_context)
        if report_id:
            context['report_id'] = report_id
        return render(self.request, 'userreports/report_error.html', context)

    @property
    def page_name(self):
        title = self._get_report_name()
        return _(self.report_title).format(title)

    @property
    def report_description(self):
        if self.existing_report:
            return self.existing_report.description or None
        return None

    def _populate_data_source_properties_from_interface(self, data_source_interface):
        self._properties_by_column_id = {}
        for p in data_source_interface.data_source_properties.values():
            column = p.to_report_column_option()
            for agg in column.aggregation_options:
                indicators = column.get_indicators(agg)
                for i in indicators:
                    self._properties_by_column_id[i['column_id']] = p

    def _get_report_name(self, request=None):
        if self.existing_report:
            return self.existing_report.title
        else:
            request = request or self.request
            return request.GET.get('report_name', '')

    def _get_existing_report_type(self):
        if self.existing_report:
            type_ = "list"
            if self.existing_report.aggregation_columns != ["doc_id"]:
                type_ = "table"
            if self.existing_report.map_config:
                type_ = "map"
            return type_

    def _get_property_id_by_indicator_id(self, indicator_column_id):
        """
        Return the data source property id corresponding to the given data
        source indicator column id.
        :param indicator_column_id: The column_id field of a data source indicator
            configuration dictionary
        :return: A DataSourceProperty property id, e.g. "/data/question1"
        """
        data_source_property = self._properties_by_column_id.get(indicator_column_id)
        if data_source_property:
            return data_source_property.get_id()

    def _get_initial_location(self, report_form):
        if self.existing_report:
            cols = [col for col in self.existing_report.report_columns if col.type == 'location']
            if cols:
                indicator_id = cols[0].field
                return report_form._get_property_id_by_indicator_id(indicator_id)

    def _get_initial_chart_type(self):
        if self.existing_report:
            if self.existing_report.configured_charts:
                type_ = self.existing_report.configured_charts[0]['type']
                if type_ == "multibar":
                    return "bar"
                if type_ == "pie":
                    return "pie"

    def _get_column_options(self, report_form):
        options = OrderedDict()
        for option in report_form.report_column_options.values():
            key = option.get_uniquenss_key()
            if key in options:
                options[key].append(option)
            else:
                options[key] = [option]

    @property
    def page_context(self):
        form_type = _get_form_type(self._get_existing_report_type())
        report_form = form_type(
            self.domain, self.page_name, self.app_id, self.source_type, self.source_id,
            self.existing_report, self.registry_slug,
        )
        temp_ds_id = report_form.create_temp_data_source_if_necessary(self.request.user.username)
        return {
            'existing_report': self.existing_report,
            'report_description': self.report_description,
            'report_title': self.page_name,
            'existing_report_type': self._get_existing_report_type(),

            'column_options': [p.to_view_model() for p in report_form.report_column_options.values()],
            # TODO: Consider renaming this because it's more like "possible" data source props
            'data_source_properties': [p.to_view_model() for p in report_form.data_source_properties.values()],
            'initial_user_filters': [f._asdict() for f in report_form.initial_user_filters],
            'initial_default_filters': [f._asdict() for f in report_form.initial_default_filters],
            'initial_columns': [c._asdict() for c in report_form.initial_columns],
            'initial_location': self._get_initial_location(report_form),
            'initial_chart_type': self._get_initial_chart_type(),
            'source_type': self.source_type,
            'source_id': self.source_id,
            'application': self.app_id,
            'registry_slug': self.registry_slug,
            'report_preview_url': reverse(ReportPreview.urlname,
                                          args=[self.domain, temp_ds_id]),
            'preview_datasource_id': temp_ds_id,
            'report_builder_events': self.request.session.pop(REPORT_BUILDER_EVENTS_KEY, []),
            'MAPBOX_ACCESS_TOKEN': settings.MAPBOX_ACCESS_TOKEN,
            'date_range_options': [r._asdict() for r in get_simple_dateranges()],
        }

    def _get_bound_form(self, report_data):
        form_class = _get_form_type(report_data['report_type'])
        return form_class(
            self.domain,
            self._get_report_name(),
            self.app._id if self.app else None,
            self.source_type,
            self.source_id,
            self.existing_report,
            self.registry_slug,
            report_data
        )

    def post(self, request, domain, *args, **kwargs):
        if not has_report_builder_access(request):
            raise Http404

        report_data = json.loads(request.body.decode('utf-8'))
        if report_data['existing_report'] and not self.existing_report:
            # This is the case if the user has clicked "Save" for a second time from the new report page
            # i.e. the user created a report with the first click, but didn't navigate to the report view page
            self.existing_report = ReportConfiguration.get(report_data['existing_report'])

        _munge_report_data(report_data)

        bound_form = self._get_bound_form(report_data)

        if bound_form.is_valid():
            if self.existing_report:
                report_configuration = bound_form.update_report()
            else:
                self._confirm_report_limit()
                try:
                    report_configuration = bound_form.create_report()
                except BadSpecError as err:
                    messages.error(self.request, str(err))
                    notify_exception(self.request, str(err), details={
                        'domain': self.domain,
                        'report_form_class': bound_form.__class__.__name__,
                        'report_type': bound_form.report_type,
                        'group_by': getattr(bound_form, 'group_by', 'Not set'),
                        'user_filters': getattr(bound_form, 'user_filters', 'Not set'),
                        'default_filters': getattr(bound_form, 'default_filters', 'Not set'),
                    })
                    return self.get(request, domain, *args, **kwargs)
                else:
                    ProjectReportsTab.clear_dropdown_cache(domain, request.couch_user)
            self._delete_temp_data_source(report_data)
            send_hubspot_form(HUBSPOT_SAVED_UCR_FORM_ID, request)
            return json_response({
                'report_url': reverse(ConfigurableReportView.slug, args=[self.domain, report_configuration._id]),
                'report_id': report_configuration._id,
            })

    def _delete_temp_data_source(self, report_data):
        if report_data.get("delete_temp_data_source", False):
            delete_data_source_shared(self.domain, report_data["preview_data_source_id"])

    def _confirm_report_limit(self):
        """
        This method is used to confirm that the user is not creating more reports
        than they are allowed.
        The user is normally turned back earlier in the process, but this check
        is necessary in case they navigated directly to this view either
        maliciously or with a bookmark perhaps.
        """
        if (number_of_report_builder_reports(self.domain)
                >= allowed_report_builder_reports(self.request)):
            raise Http404()


def update_report_description(request, domain, report_id):
    new_description = request.POST['value']
    report = get_document_or_404(ReportConfiguration, domain, report_id,
                                 additional_doc_types=["RegistryReportConfiguration"])
    report.description = new_description
    report.save()
    return json_response({})


def _get_form_type(report_type):
    assert report_type in (None, "list", "table", "chart", "map")
    if report_type == "list" or report_type is None:
        return ConfigureListReportForm
    if report_type == "table":
        return ConfigureTableReportForm
    if report_type == "map":
        return ConfigureMapReportForm


def _munge_report_data(report_data):
    """
    Split aggregation columns out of report_data and into
    :param report_data:
    :return:
    """
    report_data['columns'] = json.dumps(report_data['columns'])
    report_data['user_filters'] = json.dumps(report_data['user_filters'])
    report_data['default_filters'] = json.dumps(report_data['default_filters'])


class ReportPreview(BaseDomainView):
    urlname = 'report_preview'

    def post(self, request, domain, data_source):
        report_data = json.loads(unquote(request.body.decode('utf-8')))
        form_class = _get_form_type(report_data['report_type'])

        # ignore user filters
        report_data['user_filters'] = []

        _munge_report_data(report_data)
        bound_form = form_class(
            domain,
            '{}_{}_{}'.format(TEMP_REPORT_PREFIX, self.domain, data_source),
            report_data['app'],
            report_data['source_type'],
            report_data['source_id'],
            None,
            report_data['registry_slug'],
            report_data
        )
        if bound_form.is_valid():
            try:
                temp_report = bound_form.create_temp_report(data_source, self.request.user.username)
                with delete_report_config(temp_report) as report_config:
                    response_data = ConfigurableReportView.report_preview_data(self.domain, report_config)
                if response_data:
                    return json_response(response_data)
            except BadBuilderConfigError as e:
                return json_response({'status': 'error', 'message': str(e)}, status_code=400)
            except UserReportsError as err:
                notify_exception(request, str(err), details={'domain': self.domain})
                # Empty message -> generic error in the template.
                return json_response({'status': 'error', 'message': ''}, status_code=400)
            return json_response({
                'status': 'error',
                'message': 'Report preview returned no response',
            }, status_code=400)
        else:
            return json_response({
                'status': 'error',
                'message': 'Invalid report configuration',
                'errors': bound_form.errors,
            }, status_code=400)


def _assert_report_delete_privileges(request):
    if not (toggle_enabled(request, toggles.USER_CONFIGURABLE_REPORTS)
            or toggle_enabled(request, toggles.REPORT_BUILDER)
            or toggle_enabled(request, toggles.REPORT_BUILDER_BETA_GROUP)
            or has_report_builder_add_on_privilege(request)):
        raise Http404()


@login_and_domain_required
@require_permission(HqPermissions.edit_reports)
def delete_report(request, domain, report_id):
    _assert_report_delete_privileges(request)
    config = get_document_or_404(ReportConfiguration, domain, report_id,
                                 additional_doc_types=["RegistryReportConfiguration"])

    # Delete the data source too if it's not being used by any other reports.
    try:
        data_source, __ = get_datasource_config(config.config_id, domain)
    except DataSourceConfigurationNotFoundError:
        # It's possible the data source has already been deleted, but that's fine with us.
        pass
    else:
        if data_source.get_report_count() <= 1:
            # No other reports reference this data source.
            data_source.deactivate(initiated_by=request.user.username)

    soft_delete(config)
    did_purge_something = purge_report_from_mobile_ucr(config)

    messages.success(
        request,
        _('Report "{name}" has been deleted. <a href="{url}" class="post-link">Undo</a>').format(
            name=config.title,
            url=reverse('undo_delete_configurable_report', args=[domain, config._id]),
        ),
        extra_tags='html'
    )

    report_configs = ReportConfig.by_domain_and_owner(
        domain, request.couch_user.get_id, "configurable")
    for rc in report_configs:
        if rc.subreport_slug == config.get_id:
            rc.delete()

    if did_purge_something:
        messages.warning(
            request,
            _("This report was used in one or more applications. "
              "It has been removed from there too.")
        )
    ProjectReportsTab.clear_dropdown_cache(domain, request.couch_user)
    redirect = request.GET.get("redirect", None)
    if not redirect:
        redirect = reverse('saved_reports', args=[domain])
    return HttpResponseRedirect(redirect)


@login_and_domain_required
@require_permission(HqPermissions.edit_reports)
def undelete_report(request, domain, report_id):
    _assert_report_delete_privileges(request)
    config = get_document_or_404(ReportConfiguration, domain, report_id, additional_doc_types=[
        get_deleted_doc_type(ReportConfiguration),
        RegistryReportConfiguration.doc_type,
        get_deleted_doc_type(RegistryReportConfiguration)
    ])
    if config and is_deleted(config):
        undo_delete(config)
        indicator_adapter = get_indicator_adapter(config.config)
        indicator_adapter.adapter.rebuild_table(initiated_by=request.user.username)
        messages.success(
            request,
            _('Successfully restored report "{name}"').format(name=config.title)
        )
    else:
        messages.info(request, _('Report "{name}" not deleted.').format(name=config.title))
    return HttpResponseRedirect(reverse(ConfigurableReportView.slug, args=[request.domain, report_id]))


class ImportConfigReportView(BaseUserConfigReportsView):
    page_title = gettext_lazy("Import Report")
    template_name = "userreports/import_report.html"
    urlname = 'import_configurable_report'

    @property
    def spec(self):
        if self.request.method == "POST":
            return self.request.POST['report_spec']
        return ''

    def post(self, request, *args, **kwargs):
        try:
            json_spec = json.loads(self.spec)
            if '_id' in json_spec:
                del json_spec['_id']
            json_spec['domain'] = self.domain
            report = wrap_report_config_by_type(json_spec)
            report.validate()
            report.save()
            messages.success(request, _('Report created!'))
            return HttpResponseRedirect(reverse(
                EditConfigReportView.urlname, args=[self.domain, report._id]
            ))
        except (ValueError, BadSpecError) as e:
            messages.error(request, _('Bad report source: {}').format(e))
        return self.get(request, *args, **kwargs)

    @property
    def page_context(self):
        return {
            'spec': self.spec,
        }


@login_and_domain_required
@toggles.USER_CONFIGURABLE_REPORTS.required_decorator()
def report_source_json(request, domain, report_id):
    config, _ = get_report_config_or_404(report_id, domain)
    config._doc.pop('_rev', None)
    return json_response(config)


class ExpressionDebuggerView(BaseUserConfigReportsView):
    urlname = 'expression_debugger'
    template_name = 'userreports/expression_debugger.html'
    page_title = gettext_lazy("Expression Debugger")

    @property
    def main_context(self):
        context = super().main_context
        if toggle_enabled(self.request, toggles.UCR_EXPRESSION_REGISTRY):
            context['ucr_expressions'] = UCRExpression.objects.filter(domain=self.domain)
        return context


class DataSourceDebuggerView(BaseUserConfigReportsView):
    urlname = 'expression_debugger'
    template_name = 'userreports/data_source_debugger.html'
    page_title = gettext_lazy("Data Source Debugger")

    def dispatch(self, *args, **kwargs):
        if toggles.UCR_UPDATED_NAMING.enabled(self.domain):
            self.page_title = gettext_lazy("Custom Web Report Source Debugger")
        return super().dispatch(*args, **kwargs)


@login_and_domain_required
@toggles.USER_CONFIGURABLE_REPORTS.required_decorator()
def evaluate_expression(request, domain):
    input_type = request.POST['input_type']
    data_source_id = request.POST['data_source']
    expression_text = request.POST.get('expression')
    ucr_expression_id = request.POST.get('ucr_expression_id')

    try:
        factory_context = _get_factory_context(domain, data_source_id)
        parsed_expression = _get_parsed_expression(domain, factory_context, expression_text, ucr_expression_id)
        if input_type == 'doc':
            doc_type = request.POST['doc_type']
            doc_id = request.POST['doc_id']
            doc = _get_document(domain, doc_type, doc_id)
        else:
            doc = json.loads(request.POST['raw_doc'])
        result = parsed_expression(doc, EvaluationContext(doc))
        return JsonResponse({"result": result})
    except HttpException as e:
        return JsonResponse({'error': e.message}, status=e.status)
    except Exception as e:
        return JsonResponse({"error": str(e)}, status=500)


def _get_factory_context(domain, data_source_id):
    if data_source_id:
        try:
            data_source = get_datasource_config(data_source_id, domain)[0]
            return data_source.get_factory_context()
        except DataSourceConfigurationNotFoundError:
            raise HttpException(
                404, _("Data source with id {} not found in domain {}.").format(data_source_id, domain)
            )
    return FactoryContext.empty(domain=domain)


def _get_parsed_expression(domain, factory_context, expression_text, expression_id):
    if expression_id:
        try:
            expression_model = UCRExpression.objects.get(domain=domain, id=expression_id)
            return expression_model.wrapped_definition(factory_context)
        except UCRExpression.DoesNotExist:
            raise HttpException(404, _("Expression not found"))
        except BadSpecError as e:
            raise HttpException(400, _("Problem with expression: {}").format(e))

    try:
        expression_json = json.loads(expression_text)
        return ExpressionFactory.from_spec(
            expression_json, factory_context
        )
    except BadSpecError as e:
        raise HttpException(400, _("Problem with expression: {}").format(e))


def _get_document(domain, doc_type, doc_id):
    try:
        usable_type = {
            'form': 'XFormInstance',
            'case': 'CommCareCase',
        }.get(doc_type, 'Unknown')
        document_store = get_document_store_for_doc_type(
            domain, usable_type, load_source="eval_expression")
        return document_store.get_document(doc_id)
    except DocumentNotFoundError:
        raise HttpException(404, _("{} with id {} not found in domain {}.").format(doc_type, doc_id, domain))


@login_and_domain_required
@toggles.USER_CONFIGURABLE_REPORTS.required_decorator()
def evaluate_data_source(request, domain):
    data_source_id = request.POST['data_source']
    docs_id = request.POST['docs_id']
    try:
        data_source = get_datasource_config(data_source_id, domain)[0]
    except DataSourceConfigurationNotFoundError:
        return JsonResponse(
            {"error": _("Data source with id {} not found in domain {}.").format(
                data_source_id, domain
            )},
            status=404,
        )

    docs_id = [doc_id.strip() for doc_id in docs_id.split(',')]
    document_store = get_document_store_for_doc_type(
        domain, data_source.referenced_doc_type, load_source="eval_data_source")
    rows = []
    docs = 0
    for doc in document_store.iter_documents(docs_id):
        docs += 1
        for row in data_source.get_all_values(doc):
            rows.append({i.column.database_column_name.decode(): i.value for i in row})

    if not docs:
        return JsonResponse(data={'error': _('No documents found. Check the IDs and try again.')}, status=404)

    data = {
        'rows': rows,
        'db_rows': [],
        'columns': [
            column.database_column_name.decode() for column in data_source.get_columns()
        ],
    }

    try:
        adapter = get_indicator_adapter(data_source)
        table = adapter.get_table()
        query = adapter.get_query_object().filter(table.c.doc_id.in_(docs_id))
        db_rows = [
            {column.name: getattr(row, column.name) for column in table.columns}
            for row in query
        ]
        data['db_rows'] = db_rows
    except ProgrammingError as e:
        err = translate_programming_error(e)
        if err and isinstance(err, TableNotFoundWarning):
            data['db_error'] = _("Datasource table does not exist. Try rebuilding the datasource.")
        else:
            data['db_error'] = _("Error querying database for data.")

    return JsonResponse(data=data)


class CreateDataSourceFromAppView(BaseUserConfigReportsView):
    urlname = 'create_configurable_data_source_from_app'
    template_name = "userreports/data_source_from_app.html"
    page_title = gettext_lazy("Create Data Source from Application")

    @property
    @memoized
    def form(self):
        if self.request.method == 'POST':
            return ConfigurableDataSourceFromAppForm(self.domain, self.request.POST)
        return ConfigurableDataSourceFromAppForm(self.domain)

    def post(self, request, *args, **kwargs):
        if self.form.is_valid():
            app_source = self.form.app_source_helper.get_app_source(self.form.cleaned_data)
            app = Application.get(app_source.application)
            if app_source.source_type == 'case':
                data_source = get_case_data_source(app, app_source.source)
                data_source.save()
                messages.success(request, _("Data source created for '{}'".format(app_source.source)))
            else:
                assert app_source.source_type == 'form'
                xform = app.get_form(app_source.source)
                data_source = get_form_data_source(app, xform)
                data_source.save()
                messages.success(request, _("Data source created for '{}'".format(xform.default_name())))

            return HttpResponseRedirect(reverse(
                EditDataSourceView.urlname, args=[self.domain, data_source._id]
            ))
        return self.get(request, *args, **kwargs)

    @property
    def page_context(self):
        return {
            'sources_map': self.form.app_source_helper.all_sources,
            'form': self.form,
        }


class BaseEditDataSourceView(BaseUserConfigReportsView):
    template_name = 'userreports/edit_data_source.html'

    @property
    def page_context(self):
        allowed_ucr_expression = AllowedUCRExpressionSettings.get_allowed_ucr_expressions(self.request.domain)
        return {
            'form': self.edit_form,
            'data_source': self.config,
            'read_only': self.read_only,
            'used_by_reports': self.get_reports(),
            'allowed_ucr_expressions': allowed_ucr_expression,
        }

    @property
    def page_url(self):
        if self.config_id:
            return reverse(self.urlname, args=(self.domain, self.config_id,))
        return super(BaseEditDataSourceView, self).page_url

    @property
    def config_id(self):
        return self.kwargs.get('config_id')

    @property
    def read_only(self):
        return id_is_static(self.config_id) if self.config_id is not None else False

    @property
    @memoized
    def config(self):
        if self.config_id is None:
            return DataSourceConfiguration(domain=self.domain)
        return get_datasource_config_or_404(self.config_id, self.domain)[0]

    @property
    @memoized
    def edit_form(self):
        if self.request.method == 'POST':
            return ConfigurableDataSourceEditForm(
                self.domain,
                self.config,
                self.read_only,
                data=self.request.POST
            )
        return ConfigurableDataSourceEditForm(
            self.domain, self.config, self.read_only
        )

    def post(self, request, *args, **kwargs):
        try:
            if self.edit_form.is_valid():
                config = self.edit_form.save(commit=True)
                messages.success(request, _('Data source "{}" saved!').format(
                    config.display_name
                ))
                messages.success(request, _(
                    'This data source will be built / rebuilt automatically by CommCare HQ.'
                ))
                if self.config_id is None:
                    return HttpResponseRedirect(reverse(
                        EditDataSourceView.urlname, args=[self.domain, config._id])
                    )
            else:
<<<<<<< HEAD
                messages.error(request, _('Data source not saved!'))
=======
                messages.error(request, _('Data source not saved. Please check the form for errors.'))
>>>>>>> 244b5ebb
        except BadSpecError as e:
            messages.error(request, str(e))
        return self.get(request, *args, **kwargs)

    def get_reports(self):
        reports = StaticReportConfiguration.by_domain(self.domain)
        reports += get_report_and_registry_report_configs_for_domain(self.domain)
        ret = []
        for report in reports:
            try:
                if report.table_id == self.config.table_id:
                    ret.append(report)
            except DataSourceConfigurationNotFoundError:
                _soft_assert = soft_assert(to=[
                    '{}@{}'.format(name, 'dimagi.com')
                    for name in ['cellowitz', 'frener']
                ])
                _soft_assert(False, "Report {} on domain {} attempted to reference deleted table".format(
                    report._id, self.domain
                ))
        return ret

    def get(self, request, *args, **kwargs):
        if self.config.is_deactivated:
            messages.info(
                request, _(
                    'Data source "{}" has no associated table.\n'
                    'Click "Rebuild Data Source" to recreate the table.'
                ).format(self.config.display_name)
            )
        return super(BaseEditDataSourceView, self).get(request, *args, **kwargs)


class CreateDataSourceView(BaseEditDataSourceView):
    urlname = 'create_configurable_data_source'
    page_title = gettext_lazy("Create Data Source")


class EditDataSourceView(BaseEditDataSourceView):
    urlname = 'edit_configurable_data_source'
    page_title = gettext_lazy("Edit Data Source")

    @property
    def page_name(self):
        return "Edit {}".format(self.config.display_name)

    @property
    def page_context(self):
        page_context = super().page_context
        adapter = get_indicator_adapter(self.config)
        page_context['data_source_table_exists'] = adapter.table_exists
        if not self.config.is_deactivated:
            page_context['data_source_rebuild_resumable'] = DataSourceResumeHelper(self.config).has_resume_info()
        return page_context


@toggles.USER_CONFIGURABLE_REPORTS.required_decorator()
@require_POST
def delete_data_source(request, domain, config_id):
    try:
        delete_data_source_shared(domain, config_id, request)
    except BadSpecError as err:
        err_text = f"Unable to delete this Web Report Source because {str(err)}"
        messages.error(request, err_text)
        return HttpResponseRedirect(reverse(
            EditDataSourceView.urlname, args=[domain, config_id]
        ))
    return HttpResponseRedirect(reverse('configurable_reports_home', args=[domain]))


def delete_data_source_shared(domain, config_id, request=None):
    config = get_document_or_404(DataSourceConfiguration, domain, config_id,
                                 additional_doc_types=["RegistryDataSourceConfiguration"])
    adapter = get_indicator_adapter(config)
    username = request.user.username if request else None
    skip = not request  # skip logging when we remove temporary tables
    adapter.drop_table(initiated_by=username, source='delete_data_source', skip_log=skip)
    soft_delete(config)
    if request:
        messages.success(
            request,
            _('Data source "{name}" has been deleted. <a href="{url}" class="post-link">Undo</a>').format(
                name=config.display_name,
                url=reverse('undo_delete_data_source', args=[domain, config._id]),
            ),
            extra_tags='html'
        )


@toggles.USER_CONFIGURABLE_REPORTS.required_decorator()
@require_POST
def undelete_data_source(request, domain, config_id):
    config = get_document_or_404(DataSourceConfiguration, domain, config_id, additional_doc_types=[
        get_deleted_doc_type(DataSourceConfiguration),
        RegistryDataSourceConfiguration.doc_type,
        get_deleted_doc_type(RegistryDataSourceConfiguration),
    ])
    if config and is_deleted(config):
        undo_delete(config)
        messages.success(
            request,
            _('Successfully restored data source "{name}"').format(name=config.display_name)
        )
    else:
        messages.info(request, _('Data source "{name}" not deleted.').format(name=config.display_name))
    return HttpResponseRedirect(reverse(
        EditDataSourceView.urlname, args=[domain, config._id]
    ))


@toggles.USER_CONFIGURABLE_REPORTS.required_decorator()
@require_POST
def rebuild_data_source(request, domain, config_id):
    config, is_static = get_datasource_config_or_404(config_id, domain)

<<<<<<< HEAD
=======
    response = _redirect_response_if_build_awaiting(request, domain, config)
    if response:
        return response

>>>>>>> 244b5ebb
    if not config.asynchronous and toggles.RESTRICT_DATA_SOURCE_REBUILD.enabled(domain):
        number_of_records = number_of_records_to_be_processed(datasource_configuration=config)
        if number_of_records and number_of_records > DATA_SOURCE_REBUILD_RESTRICTED_AT:
            messages.error(
                request,
                _error_message_for_restricting_rebuild(number_of_records)
            )
            return HttpResponseRedirect(reverse(
                EditDataSourceView.urlname, args=[domain, config_id]
            ))

    _prep_data_source_for_rebuild(config, is_static)

    messages.success(
        request,
        _('Table "{}" is now being rebuilt. Data should start showing up soon').format(
            config.display_name
        )
    )

    rebuild_indicators.delay(config_id, request.user.username, domain=domain, source='edit_data_source_rebuild')
    _report_ucr_rebuild_metrics(domain, config, 'rebuild_datasource')
    return HttpResponseRedirect(reverse(
        EditDataSourceView.urlname, args=[domain, config._id]
    ))


def _redirect_response_if_build_awaiting(request, domain, config):
    if config.meta.build.awaiting:
        messages.error(
            request,
            _('Rebuilding is not available until CommCare HQ finishes building / rebuilding.')
        )
        return HttpResponseRedirect(reverse(
            EditDataSourceView.urlname, args=[domain, config.get_id]
        ))


def _prep_data_source_for_rebuild(data_source_config, is_static):
    save_config = False
    if not is_static:
        data_source_config.meta.build.awaiting = True
        save_config = True
    if data_source_config.is_deactivated:
        data_source_config.is_deactivated = False
        save_config = True

    if save_config:
        data_source_config.save()


def _report_ucr_rebuild_metrics(domain, config, action):
    metrics_counter(
        f'commcare.ucr.{action}.count',
        tags={
            'domain': domain,
            'datasource_id': config.get_id,
        }
    )
    metrics_gauge(
        f'commcare.ucr.{action}.columns.count',
        len(config.get_columns()),
        tags={'domain': domain}
    )
    _report_metric_report_counts_by_datasource(domain, config.get_id, action)


def _report_metric_report_counts_by_datasource(domain, data_source_id, action):
    try:
        reports = get_configurable_and_static_reports_for_data_source(domain, data_source_id)
    except Exception:
        pass
    else:
        metrics_gauge(
            f'commcare.ucr.{action}.reports_per_datasource.count',
            len(reports),
            tags={'domain': domain}
        )


def number_of_records_to_be_processed(datasource_configuration):
    if datasource_configuration.referenced_doc_type == 'CommCareCase':
        es_query = CaseSearchES().domain(datasource_configuration.domain)
        case_types = [
            case_type
            for case_type in datasource_configuration.get_case_type_or_xmlns_filter()
            if case_type is not None
        ]
        if case_types:
            es_query = es_query.case_type(case_types)
        count_of_records = es_query.count()
    elif datasource_configuration.referenced_doc_type == 'XFormInstance':
        es_query = FormES().domain(datasource_configuration.domain)
        xmlnses = [
            xmlns
            for xmlns in datasource_configuration.get_case_type_or_xmlns_filter()
            if xmlns is not None
        ]
        if xmlnses:
            es_query = es_query.xmlns(xmlnses)
        count_of_records = es_query.count()
    else:
        # DataSourceConfiguration.referenced_doc_type is neither
        # 'CommCareCase' nor 'XFormInstance'
        count_of_records = None

    return count_of_records


def _error_message_for_restricting_rebuild(number_of_records_to_be_iterated):
    return _(
        'Rebuilt was not initiated due to high number of records this data source is expected to '
        'iterate during a rebuild. Expected records to be processed is currently {number_of_records} '
        'which is above the limit of {rebuild_limit}. '
        'Please update the data source to have asynchronous processing.'
    ).format(
        number_of_records=number_of_records_to_be_iterated,
        rebuild_limit=f"{DATA_SOURCE_REBUILD_RESTRICTED_AT:,}"
    )


@toggles.USER_CONFIGURABLE_REPORTS.required_decorator()
@require_POST
def resume_building_data_source(request, domain, config_id):
    config, is_static = get_datasource_config_or_404(config_id, domain)
    if not is_static and config.meta.build.finished:
        messages.warning(
            request,
            _('Table "{}" has already finished building. Rebuild table to start over.').format(
                config.display_name
            )
        )
    elif not DataSourceResumeHelper(config).has_resume_info():
        messages.warning(
            request,
            _('Table "{}" did not finish building but resume information is not available. '
              'Unfortunately, this means you need to rebuild the table.').format(
                config.display_name
            )
        )
    else:
        if not is_static:
            config.meta.build.awaiting = True
            config.save()
        messages.success(
            request,
            _('Resuming rebuilding table "{}".').format(config.display_name)
        )
        resume_building_indicators.delay(config_id, request.user.username)
    return HttpResponseRedirect(reverse(
        EditDataSourceView.urlname, args=[domain, config._id]
    ))


@toggles.USER_CONFIGURABLE_REPORTS.required_decorator()
@require_POST
def build_data_source_in_place(request, domain, config_id):
    config, is_static = get_datasource_config_or_404(config_id, domain)

    response = _redirect_response_if_build_awaiting(request, domain, config)
    if response:
        return response

    _prep_data_source_for_rebuild(config, is_static)

    messages.success(
        request,
        _('Table "{}" is now being rebuilt. Data should start showing up soon').format(
            config.display_name
        )
    )
    rebuild_indicators_in_place.delay(
        config_id,
        request.user.username,
        source='edit_data_source_build_in_place',
        domain=config.domain,
    )
    _report_ucr_rebuild_metrics(domain, config, 'rebuild_datasource_in_place')
    return HttpResponseRedirect(reverse(
        EditDataSourceView.urlname, args=[domain, config._id]
    ))


@login_and_domain_required
@toggles.USER_CONFIGURABLE_REPORTS.required_decorator()
def data_source_json(request, domain, config_id):
    try:
        config, _ = get_datasource_config_or_404(config_id, domain)
        config._doc.pop('_rev', None)
        return json_response(config)
    except BadSpecError as err:
        err_text = f"Unable to generate JSON for this Web Report Source because {str(err)}"
        messages.error(request, err_text)
        return HttpResponseRedirect(reverse(
            EditDataSourceView.urlname, args=[domain, config_id]
        ))


class PreviewDataSourceView(BaseUserConfigReportsView):
    urlname = 'preview_configurable_data_source'
    template_name = "userreports/preview_data.html"
    page_title = gettext_lazy("Preview Data Source")

    @method_decorator(swallow_programming_errors)
    def dispatch(self, request, *args, **kwargs):
        return super(PreviewDataSourceView, self).dispatch(request, *args, **kwargs)

    @property
    def config_id(self):
        return self.kwargs['config_id']

    @property
    def page_url(self):
        return reverse(self.urlname, args=(self.domain, self.config_id,))

    @property
    def page_context(self):
        config, is_static = get_datasource_config_or_404(self.config_id, self.domain)
        adapter = get_indicator_adapter(config)
        q = adapter.get_query_object()
        if adapter.table_exists:
            data = [list(row) for row in q[:20]]
        else:
            data = []
            messages.error(
                self.request,
                _('Data source table not found!'
                  '<br/>If you have recently added the data source, please wait for it to be created.'
                  '<br/>If you see this repeatedly please report an issue.'),
                extra_tags='html',
            )

        return {
            'data_source': config,
            'columns': q.column_descriptions,
            'data': data,
            'total_rows': q.count() if data else 0,
        }


ExportParameters = namedtuple('ExportParameters',
                              ['format', 'keyword_filters', 'sql_filters'])


def _last_n_days(column, value):
    if not isinstance(column.type, (types.Date, types.DateTime)):
        raise UserQueryError(_("You can only use 'lastndays' on date columns"))
    end = datetime.date.today()
    start = end - datetime.timedelta(days=int(value))
    return column.between(start, end)


def _range_filter(column, value):
    try:
        start, end = value.split('..')
    except ValueError:
        raise UserQueryError(_('Ranges must have the format "start..end"'))
    return column.between(start, end)


sql_directives = [
    # (suffix matching url parameter, callable returning a filter),
    ('-lastndays', _last_n_days),
    ('-range', _range_filter),
]


def process_url_params(params, columns):
    """
    Converts a dictionary of parameters from the user to sql filters.

    If a parameter is of the form <field name>-<suffix>, where suffix is
    defined in `sql_directives`, the corresponding function is used to
    produce a filter.
    """
    # support passing `format` instead of `$format` so we don't break people's
    # existing URLs.  Let's remove this once we can.
    format_ = params.get('$format', params.get('format', Format.UNZIPPED_CSV))
    keyword_filters = {}
    sql_filters = []
    for key, value in params.items():
        if key in ('$format', 'format'):
            continue

        for suffix, fn in sql_directives:
            if key.endswith(suffix):
                field = key[:-len(suffix)]
                if field not in columns:
                    raise UserQueryError(_('No field named {}').format(field))
                sql_filters.append(fn(columns[field], value))
                break
        else:
            if key in columns:
                keyword_filters[key] = value
            else:
                raise UserQueryError(_('Invalid filter parameter: {}')
                                     .format(key))
    return ExportParameters(format_, keyword_filters, sql_filters)


@api_auth(oauth_scopes=['reports:view'])
@require_permission(HqPermissions.view_reports)
@swallow_programming_errors
@api_throttle
def export_data_source(request, domain, config_id):
    """See README.rst for docs"""
    config, _ = get_datasource_config_or_404(config_id, domain)
    adapter = get_indicator_adapter(config, load_source='export_data_source')
    url = reverse('export_configurable_data_source', args=[domain, config._id])
    return export_sql_adapter_view(request, domain, adapter, url)


def export_sql_adapter_view(request, domain, adapter, too_large_redirect_url):
    q = adapter.get_query_object()
    table = adapter.get_table()

    try:
        params = process_url_params(request.GET, table.columns)
        allowed_formats = [
            Format.CSV,
            Format.HTML,
            Format.XLS,
            Format.XLS_2007,
        ]
        if params.format not in allowed_formats:
            msg = gettext_lazy('format must be one of the following: {}').format(', '.join(allowed_formats))
            return HttpResponse(msg, status=400)
    except UserQueryError as e:
        return HttpResponse(str(e), status=400)

    q = q.filter_by(**params.keyword_filters)
    for sql_filter in params.sql_filters:
        q = q.filter(sql_filter)

    # xls format has limit of 65536 rows
    # First row is taken up by headers
    if params.format == Format.XLS and q.count() >= 65535:
        keyword_params = dict(**request.GET)
        # use default format
        if 'format' in keyword_params:
            del keyword_params['format']
        return HttpResponseRedirect(
            '%s?%s' % (
                too_large_redirect_url,
                urlencode(keyword_params)
            )
        )

    # build export
    def get_table(q):
        yield list(table.columns.keys())
        for row in q:
            adapter.track_load()
            yield row

    fd, path = tempfile.mkstemp()
    with os.fdopen(fd, 'wb') as tmpfile:
        try:
            tables = [[adapter.table_id, get_table(q)]]
            export_from_tables(tables, tmpfile, params.format)
        except exc.DataError:
            msg = gettext_lazy(
                "There was a problem executing your query, "
                "please make sure your parameters are valid."
            )
            return HttpResponse(msg, status=400)
        return export_response(Temp(path), params.format, adapter.display_name)


@csrf_exempt
@require_POST
@api_auth()
@require_permission(HqPermissions.view_reports)
@toggles.SUPERSET_ANALYTICS.required_decorator()
@api_throttle
def subscribe_to_data_source_changes(request, domain, config_id):
    reqd_params = {'webhook_url', 'client_id', 'client_secret', 'token_url'}
    missing_params = reqd_params - set(request.POST)
    if missing_params:
        return HttpResponse(
            status=422,
            content=f"Missing parameters: {', '.join(sorted(missing_params))}",
        )

    webhook_url = request.POST['webhook_url']
    client_hostname = urlparse(webhook_url).hostname
    conn_name = gettext_lazy('CommCare Analytics on {server}').format(
        server=client_hostname,
    )
    conn_settings, __ = ConnectionSettings.objects.update_or_create(
        client_id=request.POST['client_id'],
        defaults={
            'domain': domain,
            'name': conn_name,
            'auth_type': OAUTH2_CLIENT,
            'client_secret': request.POST['client_secret'],
            'url': webhook_url,
            'token_url': request.POST['token_url'],
        }
    )

    repeater_name = gettext_lazy('Data source {ds} on {server}').format(
        ds=config_id,
        server=client_hostname,
    )

    datasource_query = DataSourceRepeater.objects.filter(
        domain=domain,
        connection_settings_id=conn_settings.id,
        options={"data_source_id": config_id},
    )
    if not datasource_query.exists():
        DataSourceRepeater.objects.create(
            name=repeater_name,
            domain=domain,
            data_source_id=config_id,
            connection_settings_id=conn_settings.id,
        )
    return HttpResponse(status=201)


@csrf_exempt
@require_POST
@api_auth()
@require_permission(HqPermissions.view_reports)
@toggles.SUPERSET_ANALYTICS.required_decorator()
@api_throttle
def unsubscribe_from_data_source(request, domain, config_id):
    if 'client_id' not in request.POST:
        return HttpResponse(
            status=422,
            content="The client_id parameter is required",
        )
    client_id = request.POST['client_id']

    try:
        conn_settings = ConnectionSettings.objects.get(client_id=client_id)
    except ConnectionSettings.DoesNotExist:
        return HttpResponse(
            status=422,
            content="Invalid client_id"
        )

    repeater = DataSourceRepeater.objects.filter(
        domain=domain,
        connection_settings_id=conn_settings.id,
        options={"data_source_id": config_id},
    )
    if not repeater.exists():
        return HttpResponse(
            status=422,
            content="Invalid data source ID"
        )
    repeater.delete()
    conn_settings.clear_caches()

    if not conn_settings.used_by:
        conn_settings.delete()

    return HttpResponse(status=200)


def _get_report_filter(domain, report_id, filter_id):
    report = get_report_config_or_404(report_id, domain)[0]
    report_filter = report.get_ui_filter(filter_id)
    if report_filter is None:
        raise Http404(_('Filter {} not found!').format(filter_id))
    return report_filter


def _is_location_safe_choice_list(view_fn, request, domain, report_id, filter_id, **view_kwargs):
    return report_has_location_filter(config_id=report_id, domain=domain)


@login_and_domain_required
@conditionally_location_safe(_is_location_safe_choice_list)
def choice_list_api(request, domain, report_id, filter_id):
    report_filter = _get_report_filter(domain, report_id, filter_id)
    if hasattr(report_filter, 'choice_provider'):
        query_context = ChoiceQueryContext(
            query=request.GET.get('q', None),
            limit=int(request.GET.get('limit', 20)),
            page=int(request.GET.get('page', 1)) - 1,
            user=request.couch_user
        )
        return json_response([
            choice._asdict() for choice in
            report_filter.choice_provider.query(query_context)
        ])
    else:
        # mobile UCR hits this API for invalid filters. Just return no choices.
        return json_response([])


class DataSourceSummaryView(BaseUserConfigReportsView):
    urlname = 'summary_configurable_data_source'
    template_name = "userreports/summary_data_source.html"
    page_title = gettext_lazy("Data Source Summary")

    @property
    def config_id(self):
        return self.kwargs['config_id']

    @property
    @memoized
    def config(self):
        return get_datasource_config_or_404(self.config_id, self.domain)[0]

    @property
    def page_url(self):
        return reverse(self.urlname, args=(self.domain, self.config_id,))

    @property
    def page_name(self):
        return "Summary - {}".format(self.config.display_name)

    @property
    def page_context(self):
        return {
            'datasource_display_name': self.config.display_name,
            'filter_summary': self.configured_filter_summary(),
            'indicator_summary': self.indicator_summary(),
            'named_expression_summary': self.named_expression_summary(),
            'named_filter_summary': self.named_filter_summary(),
            'named_filter_prefix': NAMED_FILTER_PREFIX,
            'named_expression_prefix': NAMED_EXPRESSION_PREFIX,
        }

    def indicator_summary(self):
        factory_context = self.config.get_factory_context()
        wrapped_specs = [
            IndicatorFactory.from_spec(spec, factory_context).wrapped_spec
            for spec in self.config.configured_indicators
        ]
        return [
            {
                "column_id": wrapped.column_id,
                "comment": wrapped.comment,
                "readable_output": NamedExpressionHighlighter.highlight_links(
                    wrapped.readable_output(factory_context))
            }
            for wrapped in wrapped_specs if wrapped
        ]

    def named_expression_summary(self):
        return [
            {
                "name": name,
                "comment": self.config.named_expressions[name].get('comment'),
                "readable_output": NamedExpressionHighlighter.highlight_links(str(exp))
            }
            for name, exp in self.config.named_expression_objects.items()
        ]

    def named_filter_summary(self):
        return [
            {
                "name": name,
                "comment": self.config.named_filters[name].get('comment'),
                "readable_output": NamedExpressionHighlighter.highlight_links(str(filter))
            }
            for name, filter in self.config.named_filter_objects.items()
        ]

    def configured_filter_summary(self):
        if self.config.configured_filter:
            return str(FilterFactory.from_spec(
                self.config.configured_filter, self.config.get_factory_context()))
        return _("No filter defined")


class NamedExpressionHighlighter:
    # NOTE: This might be worth looking into the intent on the name after the prefix
    # this looks like it could be simplified as [\w-], but that allows other word characters for non-ASCII
    # inputs that might change existing behavior
    NAMED_FILTER_PATTERN = f'{NAMED_FILTER_PREFIX}:[A-Za-z0-9_-]+'
    NAMED_EXPRESSION_PATTERN = f'{NAMED_EXPRESSION_PREFIX}:[A-Za-z0-9_-]+'

    @classmethod
    def highlight_links(cls, content):
        pattern = f'{cls.NAMED_FILTER_PATTERN}|{cls.NAMED_EXPRESSION_PATTERN}'
        return safe_replace(pattern, cls._make_link, content)

    @classmethod
    def _make_link(cls, match):
        value = match.group()
        return format_html('<a href="#{value}">{value}</a>', value=value)


class UCRExpressionListView(BaseProjectDataView, CRUDPaginatedViewMixin):
    page_title = _("UCR Expressions")
    urlname = "ucr_expressions"
    template_name = "userreports/ucr_expressions.html"

    @property
    def base_query(self):
        return UCRExpression.objects.filter(domain=self.domain)

    @property
    def total(self):
        return self.base_query.count()

    def post(self, *args, **kwargs):
        return self.paginate_crud_response

    @property
    def column_names(self):
        return [
            _("Name"),
            _("Type"),
            _("Description"),
            _("Definition"),
            _("Actions"),
        ]

    @property
    def page_context(self):
        return self.pagination_context

    @property
    def paginated_list(self):
        for expression in self.base_query[self.skip:self.skip + self.limit]:
            yield {
                "itemData": self._item_data(expression),
                "template": "base-ucr-statement-template",
            }

    def _item_data(self, expression):
        return {
            'id': expression.id,
            'name': expression.name,
            'type': expression.expression_type,
            'description': expression.description,
            'definition': json.dumps(expression.definition, indent=2),
            'definition_preview': self._truncate_value(json.dumps(expression.definition)),
            'upstream_id': expression.upstream_id,
            'edit_url': reverse(UCRExpressionEditView.urlname, args=[self.domain, expression.id]),
        }

    def _truncate_value(self, value):
        MAX_VALUE_LENGTH = 24
        if len(value) > MAX_VALUE_LENGTH:
            value = f"{value[:MAX_VALUE_LENGTH]}…"
        return value

    create_item_form_class = "form form-horizontal"

    def get_create_form(self, is_blank=False):
        if self.request.method == 'POST' and not is_blank:
            return UCRExpressionForm(self.request, self.request.POST)
        return UCRExpressionForm(self.request)

    def get_create_item_data(self, create_form):
        try:
            new_expression = create_form.save()
        except IntegrityError:
            return {'error': _(f"UCR Expression with name \"{create_form.cleaned_data['name']}\" already exists.")}
        return {
            "itemData": self._item_data(new_expression),
            "template": "base-ucr-statement-template",
        }

    def delete_item(self, item_id):
        deleted_expression = self.base_query.get(id=item_id)
        deleted_expression.delete()
        return {
            'itemData': {
                'name': deleted_expression.name,
            },
            'template': 'deleted-ucr-statement-template',
        }


@method_decorator(toggles.UCR_EXPRESSION_REGISTRY.required_decorator(), name='dispatch')
class UCRExpressionEditView(BaseProjectDataView):
    page_title = _("Edit UCR Expression")
    urlname = "edit_ucr_expression"
    template_name = "userreports/ucr_expression.html"

    @property
    def expression_id(self):
        try:
            return int(self.kwargs['expression_id'])
        except ValueError:
            raise Http404

    @property
    @memoized
    def expression(self):
        try:
            return UCRExpression.objects.get(id=self.expression_id)
        except UCRExpression.DoesNotExist:
            raise Http404

    @property
    def page_url(self):
        return reverse(self.urlname, args=(self.domain, self.expression_id,))

    @property
    def main_context(self):
        main_context = super(UCRExpressionEditView, self).main_context

        main_context.update({
            "expression": {
                "id": self.expression.id,
                "domain": self.expression.domain,
                "name": self.expression.name,
                "description": self.expression.description,
                "expression_type": self.expression.expression_type,
                "definition_raw": self.expression.definition,
            },
        })
        return main_context

    def post(self, request, domain, **kwargs):
        form = UCRExpressionForm(self.request, self.request.POST, instance=self.expression)
        if form.is_valid():
            form.save()
            try:
                self.expression.wrapped_definition(FactoryContext.empty(domain=self.domain))
            except BadSpecError as e:
                return JsonResponse({"warning": _("Problem with expression: {}").format(e)})
            return JsonResponse({})

        return JsonResponse({"errors": [
            f"{field} {error}" for field, error in form.errors.items()
        ]}, status=400)<|MERGE_RESOLUTION|>--- conflicted
+++ resolved
@@ -1220,11 +1220,7 @@
                         EditDataSourceView.urlname, args=[self.domain, config._id])
                     )
             else:
-<<<<<<< HEAD
-                messages.error(request, _('Data source not saved!'))
-=======
                 messages.error(request, _('Data source not saved. Please check the form for errors.'))
->>>>>>> 244b5ebb
         except BadSpecError as e:
             messages.error(request, str(e))
         return self.get(request, *args, **kwargs)
@@ -1340,13 +1336,10 @@
 def rebuild_data_source(request, domain, config_id):
     config, is_static = get_datasource_config_or_404(config_id, domain)
 
-<<<<<<< HEAD
-=======
     response = _redirect_response_if_build_awaiting(request, domain, config)
     if response:
         return response
 
->>>>>>> 244b5ebb
     if not config.asynchronous and toggles.RESTRICT_DATA_SOURCE_REBUILD.enabled(domain):
         number_of_records = number_of_records_to_be_processed(datasource_configuration=config)
         if number_of_records and number_of_records > DATA_SOURCE_REBUILD_RESTRICTED_AT:
