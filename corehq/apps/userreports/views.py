import datetime
import functools
import json
import os
import tempfile
from collections import OrderedDict, namedtuple
from urllib.parse import unquote, urlparse

from django.conf import settings
from django.contrib import messages
from django.db import IntegrityError
from django.http import HttpResponse, HttpResponseRedirect
from django.http.response import Http404, JsonResponse
from django.shortcuts import render
from django.utils.decorators import method_decorator
from django.utils.html import format_html
from django.utils.http import urlencode
from django.utils.translation import gettext as _
from django.utils.translation import gettext_lazy
from django.views.decorators.csrf import csrf_exempt
from django.views.decorators.http import require_POST
from django.views.generic import View

from couchdbkit.exceptions import ResourceNotFound
from memoized import memoized
from no_exceptions.exceptions import HttpException
from sqlalchemy import exc, types
from sqlalchemy.exc import ProgrammingError

from couchexport.export import export_from_tables
from couchexport.files import Temp
from couchexport.models import Format
from couchexport.shortcuts import export_response
from dimagi.utils.couch.undo import (
    get_deleted_doc_type,
    is_deleted,
    soft_delete,
    undo_delete,
)
from dimagi.utils.logging import notify_exception
from dimagi.utils.web import json_response
from pillowtop.dao.exceptions import DocumentNotFoundError

from corehq import toggles
from corehq.apps.accounting.models import Subscription
from corehq.apps.analytics.tasks import (
    HUBSPOT_SAVED_UCR_FORM_ID,
    send_hubspot_form,
    track_workflow,
    update_hubspot_properties,
)
from corehq.apps.api.decorators import api_throttle
from corehq.apps.app_manager.exceptions import FormNotFoundException
from corehq.apps.app_manager.models import Application
from corehq.apps.app_manager.util import purge_report_from_mobile_ucr
from corehq.apps.change_feed.data_sources import (
    get_document_store_for_doc_type,
)
from corehq.apps.domain.decorators import api_auth, login_and_domain_required
from corehq.apps.domain.models import AllowedUCRExpressionSettings, Domain
from corehq.apps.domain.views.base import BaseDomainView
from corehq.apps.es import CaseSearchES, FormES
from corehq.apps.hqwebapp.decorators import (
    use_datatables,
    use_daterangepicker,
    use_jquery_ui,
    use_multiselect,
    use_nvd3,
)
from corehq.apps.hqwebapp.tasks import send_mail_async
from corehq.apps.hqwebapp.templatetags.hq_shared_tags import toggle_enabled
from corehq.apps.hqwebapp.utils.html import safe_replace
from corehq.apps.hqwebapp.views import CRUDPaginatedViewMixin
from corehq.apps.linked_domain.util import is_linked_report
from corehq.apps.locations.permissions import conditionally_location_safe
from corehq.apps.registry.helper import DataRegistryHelper
from corehq.apps.registry.utils import RegistryPermissionCheck
from corehq.apps.reports.daterange import get_simple_dateranges
from corehq.apps.reports.dispatcher import cls_to_view_login_and_domain
from corehq.apps.saved_reports.models import ReportConfig
from corehq.apps.settings.views import BaseProjectDataView
from corehq.apps.userreports.app_manager.data_source_meta import (
    DATA_SOURCE_TYPE_CASE,
    DATA_SOURCE_TYPE_RAW,
)
from corehq.apps.userreports.app_manager.helpers import (
    get_case_data_source,
    get_form_data_source,
)
from corehq.apps.userreports.const import (
    DATA_SOURCE_MISSING_APP_ERROR_MESSAGE,
    DATA_SOURCE_NOT_FOUND_ERROR_MESSAGE,
    DATA_SOURCE_REBUILD_RESTRICTED_AT,
    FORM_NOT_FOUND_ERROR_MESSAGE,
    NAMED_EXPRESSION_PREFIX,
    NAMED_FILTER_PREFIX,
    REPORT_BUILDER_EVENTS_KEY,
    TEMP_REPORT_PREFIX,
)
from corehq.apps.userreports.dbaccessors import (
    get_datasources_for_domain,
    get_report_and_registry_report_configs_for_domain,
)
from corehq.apps.userreports.exceptions import (
    BadBuilderConfigError,
    BadSpecError,
    DataSourceConfigurationNotFoundError,
    ReportConfigurationNotFoundError,
    TableNotFoundWarning,
    UserQueryError,
    UserReportsError,
    translate_programming_error,
)
from corehq.apps.userreports.expressions.factory import ExpressionFactory
from corehq.apps.userreports.filters.factory import FilterFactory
from corehq.apps.userreports.forms import UCRExpressionForm
from corehq.apps.userreports.indicators.factory import IndicatorFactory
from corehq.apps.userreports.models import (
    DataSourceConfiguration,
    RegistryDataSourceConfiguration,
    RegistryReportConfiguration,
    ReportConfiguration,
    StaticReportConfiguration,
    UCRExpression,
    get_datasource_config,
    get_report_config,
    id_is_static,
    is_data_registry_report,
    report_config_id_is_static,
)
from corehq.apps.userreports.rebuild import DataSourceResumeHelper
from corehq.apps.userreports.reports.builder.forms import (
    ConfigureListReportForm,
    ConfigureMapReportForm,
    ConfigureTableReportForm,
    DataSourceForm,
    get_data_source_interface,
)
from corehq.apps.userreports.reports.builder.sources import (
    get_source_type_from_report_config,
)
from corehq.apps.userreports.reports.filters.choice_providers import (
    ChoiceQueryContext,
)
from corehq.apps.userreports.reports.util import report_has_location_filter
from corehq.apps.userreports.reports.view import (
    ConfigurableReportView,
    delete_report_config,
)
from corehq.apps.userreports.specs import EvaluationContext, FactoryContext
from corehq.apps.userreports.tasks import (
    rebuild_indicators,
    rebuild_indicators_in_place,
    resume_building_indicators,
)
from corehq.apps.userreports.ui.forms import (
    ConfigurableDataSourceEditForm,
    ConfigurableDataSourceFromAppForm,
    ConfigurableReportEditForm,
)
from corehq.apps.userreports.util import (
    add_event,
    allowed_report_builder_reports,
    get_configurable_and_static_reports_for_data_source,
    get_indicator_adapter,
    get_referring_apps,
    has_report_builder_access,
    has_report_builder_add_on_privilege,
    number_of_report_builder_reports,
    wrap_report_config_by_type,
)
from corehq.apps.users.decorators import (
    get_permission_name,
    require_permission,
)
from corehq.apps.users.models import HqPermissions
from corehq.motech.const import OAUTH2_CLIENT
from corehq.motech.models import ConnectionSettings
from corehq.motech.repeaters.models import DataSourceRepeater
from corehq.tabs.tabclasses import ProjectReportsTab
from corehq.util import reverse
from corehq.util.couch import get_document_or_404
from corehq.util.metrics import metrics_counter, metrics_gauge
from corehq.util.quickcache import quickcache
from corehq.util.soft_assert import soft_assert


def get_datasource_config_or_404(config_id, domain):
    try:
        return get_datasource_config(config_id, domain)
    except DataSourceConfigurationNotFoundError:
        raise Http404


def get_report_config_or_404(config_id, domain):
    try:
        return get_report_config(config_id, domain)
    except ReportConfigurationNotFoundError:
        raise Http404


def swallow_programming_errors(fn):
    @functools.wraps(fn)
    def decorated(request, domain, *args, **kwargs):
        try:
            return fn(request, domain, *args, **kwargs)
        except ProgrammingError as e:
            if settings.DEBUG:
                raise
            messages.error(
                request,
                _('There was a problem processing your request. '
                  'If you have recently modified your report data source please try again in a few minutes.'
                  '<br><br>Technical details:<br>{}'.format(e)),
                extra_tags='html',
            )
            return HttpResponseRedirect(reverse('configurable_reports_home', args=[domain]))
    return decorated


@method_decorator(toggles.USER_CONFIGURABLE_REPORTS.required_decorator(), name='dispatch')
class BaseUserConfigReportsView(BaseDomainView):
    section_name = gettext_lazy("Configurable Reports")

    @property
    def main_context(self):
        static_reports = list(StaticReportConfiguration.by_domain(self.domain))
        context = super(BaseUserConfigReportsView, self).main_context
        context.update({
            'reports': (
                ReportConfiguration.by_domain(self.domain)
                + RegistryReportConfiguration.by_domain(self.domain)
                + static_reports
            ),
            'data_sources': get_datasources_for_domain(self.domain, include_static=True),
            'use_updated_ucr_naming': toggle_enabled(self.request, toggles.UCR_UPDATED_NAMING)
        })
        if toggle_enabled(self.request, toggles.AGGREGATE_UCRS):
            from corehq.apps.aggregate_ucrs.models import AggregateTableDefinition
            context['aggregate_data_sources'] = AggregateTableDefinition.objects.filter(domain=self.domain)
        return context

    @property
    def section_url(self):
        return reverse(UserConfigReportsHomeView.urlname, args=(self.domain,))

    @property
    def page_url(self):
        return reverse(self.urlname, args=(self.domain,))

    def dispatch(self, *args, **kwargs):
        allow_access_to_ucrs = (
            hasattr(self.request, 'couch_user') and self.request.couch_user.has_permission(
                self.domain,
                get_permission_name(HqPermissions.edit_ucrs)
            )
        )
        if toggles.UCR_UPDATED_NAMING.enabled(self.domain):
            self.section_name = gettext_lazy("Custom Web Reports")

        if allow_access_to_ucrs:
            return super().dispatch(*args, **kwargs)
        raise Http404()


class UserConfigReportsHomeView(BaseUserConfigReportsView):
    urlname = 'configurable_reports_home'
    template_name = 'userreports/configurable_reports_home.html'
    page_title = gettext_lazy("Reports Home")


class BaseEditConfigReportView(BaseUserConfigReportsView):
    template_name = 'userreports/edit_report_config.html'

    @use_multiselect
    def dispatch(self, *args, **kwargs):
        return super().dispatch(*args, **kwargs)

    @property
    def report_id(self):
        return self.kwargs.get('report_id')

    @property
    def page_url(self):
        if self.report_id:
            return reverse(self.urlname, args=(self.domain, self.report_id,))
        return super(BaseEditConfigReportView, self).page_url

    @property
    def page_context(self):
        return {
            'form': self.edit_form,
            'report': self.config,
            'referring_apps': get_referring_apps(self.domain, self.report_id),
        }

    @property
    @memoized
    def config(self):
        if self.report_id is None:
            return ReportConfiguration(domain=self.domain)
        return get_report_config_or_404(self.report_id, self.domain)[0]

    @property
    def read_only(self):
        if self.report_id is not None:
            return (report_config_id_is_static(self.report_id)
                    or is_linked_report(self.config)
                    or (
                        is_data_registry_report(self.config)
                        and not toggles.DATA_REGISTRY_UCR.enabled(self.domain)
            ))
        return False

    @property
    @memoized
    def edit_form(self):
        if self.request.method == 'POST':
            return ConfigurableReportEditForm(
                self.domain, self.config, self.read_only,
                data=self.request.POST)
        return ConfigurableReportEditForm(self.domain, self.config, self.read_only)

    def post(self, request, *args, **kwargs):
        if self.edit_form.is_valid():
            self.edit_form.save(commit=True)
            messages.success(request, _('Report "{}" saved!').format(self.config.title))
            return HttpResponseRedirect(reverse(
                'edit_configurable_report', args=[self.domain, self.config._id])
            )
        return self.get(request, *args, **kwargs)


class EditConfigReportView(BaseEditConfigReportView):
    urlname = 'edit_configurable_report'
    page_title = gettext_lazy("Edit Report")


class CreateConfigReportView(BaseEditConfigReportView):
    urlname = 'create_configurable_report'
    page_title = gettext_lazy("Create Report")


class ReportBuilderView(BaseDomainView):

    @method_decorator(require_permission(HqPermissions.edit_reports))
    @cls_to_view_login_and_domain
    @use_daterangepicker
    @use_datatables
    def dispatch(self, request, *args, **kwargs):
        return super(ReportBuilderView, self).dispatch(request, *args, **kwargs)

    @property
    def main_context(self):
        main_context = super(ReportBuilderView, self).main_context
        allowed_num_reports = allowed_report_builder_reports(self.request)
        main_context.update({
            'has_report_builder_access': has_report_builder_access(self.request),
            'at_report_limit': number_of_report_builder_reports(self.domain) >= allowed_num_reports,
            'report_limit': allowed_num_reports,
            'paywall_url': paywall_home(self.domain),
            'pricing_page_url': settings.PRICING_PAGE_URL,
        })
        return main_context

    @property
    def section_name(self):
        return _("Report Builder")

    @property
    def section_url(self):
        return reverse(ReportBuilderDataSourceSelect.urlname, args=[self.domain])


@quickcache(["domain"], timeout=0, memoize_timeout=4)
def paywall_home(domain):
    """
    Return the url for the page in the report builder paywall that users
    in the given domain should be directed to upon clicking "+ Create new report"
    """
    domain_obj = Domain.get_by_name(domain, strict=True)
    if domain_obj.requested_report_builder_subscription:
        return reverse(ReportBuilderPaywallActivatingSubscription.urlname, args=[domain])
    else:
        return reverse(ReportBuilderPaywallPricing.urlname, args=[domain])


class ReportBuilderPaywallBase(BaseDomainView):
    page_title = gettext_lazy('Subscribe')

    @property
    def section_name(self):
        return _("Report Builder")

    @property
    def section_url(self):
        return paywall_home(self.domain)

    @property
    @memoized
    def plan_name(self):
        return Subscription.get_subscribed_plan_by_domain(self.domain).plan.name


class ReportBuilderPaywallPricing(ReportBuilderPaywallBase):
    template_name = "userreports/paywall/pricing.html"
    urlname = 'report_builder_paywall_pricing'
    page_title = gettext_lazy('Pricing')

    @property
    def page_context(self):
        context = super(ReportBuilderPaywallPricing, self).page_context
        max_allowed_reports = allowed_report_builder_reports(self.request)
        num_builder_reports = number_of_report_builder_reports(self.domain)
        context.update({
            'has_report_builder_access': has_report_builder_access(self.request),
            'at_report_limit': num_builder_reports >= max_allowed_reports,
            'max_allowed_reports': max_allowed_reports,
            'pricing_page_url': settings.PRICING_PAGE_URL,
        })
        return context


class ReportBuilderPaywallActivatingSubscription(ReportBuilderPaywallBase):
    template_name = "userreports/paywall/activating_subscription.html"
    urlname = 'report_builder_paywall_activating_subscription'

    def post(self, request, domain, *args, **kwargs):
        self.domain_object.requested_report_builder_subscription.append(request.user.username)
        self.domain_object.save()
        send_mail_async.delay(
            "Report Builder Subscription Request: {}".format(domain),
            "User {} in the {} domain has requested a report builder subscription."
            " Current subscription is '{}'.".format(
                request.user.username,
                domain,
                self.plan_name
            ),
            [settings.SALES_EMAIL],
        )
        update_hubspot_properties.delay(request.couch_user.get_id, {'report_builder_subscription_request': 'yes'})
        return self.get(request, domain, *args, **kwargs)


class ReportBuilderDataSourceSelect(ReportBuilderView):
    template_name = 'userreports/reportbuilder/data_source_select.html'
    page_title = gettext_lazy('Create Report')
    urlname = 'report_builder_select_source'

    @property
    def page_context(self):
        context = {
            "sources_map": self.form.sources_map,
            "domain": self.domain,
            'report': {"title": _("Create New Report")},
            'form': self.form,
            "dropdown_map": self.form.dropdown_map,
        }
        return context

    @property
    @memoized
    def form(self):
        max_allowed_reports = allowed_report_builder_reports(self.request)
        if self.request.method == 'POST':
            return DataSourceForm(self.domain, max_allowed_reports, self.request.couch_user, self.request.POST)
        return DataSourceForm(self.domain, max_allowed_reports, self.request.couch_user)

    def post(self, request, *args, **kwargs):
        if self.form.is_valid():
            app_source = self.form.get_selected_source()

            track_workflow(
                request.user.email,
                "Successfully submitted the first part of the Report Builder "
                "wizard where you give your report a name and choose a data source"
            )

            add_event(request, [
                "Report Builder",
                "Successful Click on Next (Data Source)",
                app_source.source_type,
            ])

            get_params = {
                'report_name': self.form.cleaned_data['report_name'],
                'application': app_source.application,
                'source_type': app_source.source_type,
                'source': app_source.source,
            }
            registry_permission_checker = RegistryPermissionCheck(self.domain, self.request.couch_user)
            if app_source.registry_slug != '' and \
                    registry_permission_checker.can_view_some_data_registry_contents():
                get_params['registry_slug'] = app_source.registry_slug
            return HttpResponseRedirect(
                reverse(ConfigureReport.urlname, args=[self.domain], params=get_params)
            )
        else:
            return self.get(request, *args, **kwargs)


class EditReportInBuilder(View):

    def dispatch(self, request, *args, **kwargs):
        report_id = kwargs['report_id']
        report = get_document_or_404(ReportConfiguration, request.domain, report_id,
                                     additional_doc_types=["RegistryReportConfiguration"])
        if report.report_meta.created_by_builder:
            try:
                return ConfigureReport.as_view(existing_report=report)(request, *args, **kwargs)
            except BadBuilderConfigError as e:
                messages.error(request, str(e))
                return HttpResponseRedirect(reverse(ConfigurableReportView.slug, args=[request.domain, report_id]))
        raise Http404("Report was not created by the report builder")


class ConfigureReport(ReportBuilderView):
    urlname = 'configure_report'
    page_title = gettext_lazy("Configure Report")
    template_name = "userreports/reportbuilder/configure_report.html"
    report_title = '{}'
    existing_report = None

    @use_jquery_ui
    @use_datatables
    @use_nvd3
    @use_multiselect
    def dispatch(self, request, *args, **kwargs):
        if self.existing_report:
            self.source_type = get_source_type_from_report_config(self.existing_report)
            if self.source_type != DATA_SOURCE_TYPE_RAW:
                self.source_id = self.existing_report.config.meta.build.source_id
                self.app_id = self.existing_report.config.meta.build.app_id
                self.app = Application.get(self.app_id) if self.app_id else None
                self.registry_slug = self.existing_report.config.meta.build.registry_slug
            else:
                self.source_id = self.existing_report.config_id
                self.app_id = self.app = self.registry_slug = None
        else:
            self.registry_slug = self.request.GET.get('registry_slug', None)
            self.app_id = self.request.GET.get('application', None)
            self.source_id = self.request.GET['source']
            if self.registry_slug:
                helper = DataRegistryHelper(self.domain, registry_slug=self.registry_slug)
                helper.check_data_access(request.couch_user, [self.source_id], case_domain=self.domain)
                self.source_type = DATA_SOURCE_TYPE_CASE
                self.app = None
            else:
                self.app = Application.get(self.app_id)
                self.source_type = self.request.GET['source_type']

        if self.registry_slug and not toggles.DATA_REGISTRY_UCR.enabled(self.domain):
            return self.render_error_response(
                _("Creating or Editing Data Registry Reports are not enabled for this project."),
                allow_delete=False
            )

        if not self.app_id and self.source_type != DATA_SOURCE_TYPE_RAW and not self.registry_slug:
            raise BadBuilderConfigError(DATA_SOURCE_MISSING_APP_ERROR_MESSAGE)
        try:
            data_source_interface = get_data_source_interface(
                self.domain, self.app, self.source_type, self.source_id, self.registry_slug
            )
        except ResourceNotFound:
            return self.render_error_response(DATA_SOURCE_NOT_FOUND_ERROR_MESSAGE)
        except FormNotFoundException:
            return self.render_error_response(
                FORM_NOT_FOUND_ERROR_MESSAGE,
                allow_delete=True,
                # when this error is thrown, the report_id in the template context is still not set
                # this ensures the correct id is set so that the delete action is functional
                report_id=self.existing_report.get_id
            )

        self._populate_data_source_properties_from_interface(data_source_interface)
        return super(ConfigureReport, self).dispatch(request, *args, **kwargs)

    def render_error_response(self, message, allow_delete=None, report_id=None):
        if self.existing_report:
            context = {
                'allow_delete': self.existing_report.get_id and not self.existing_report.is_static
            }
        else:
            context = {}
        if allow_delete is not None:
            context['allow_delete'] = allow_delete
        context['error_message'] = message
        context.update(self.main_context)
        if report_id:
            context['report_id'] = report_id
        return render(self.request, 'userreports/report_error.html', context)

    @property
    def page_name(self):
        title = self._get_report_name()
        return _(self.report_title).format(title)

    @property
    def report_description(self):
        if self.existing_report:
            return self.existing_report.description or None
        return None

    def _populate_data_source_properties_from_interface(self, data_source_interface):
        self._properties_by_column_id = {}
        for p in data_source_interface.data_source_properties.values():
            column = p.to_report_column_option()
            for agg in column.aggregation_options:
                indicators = column.get_indicators(agg)
                for i in indicators:
                    self._properties_by_column_id[i['column_id']] = p

    def _get_report_name(self, request=None):
        if self.existing_report:
            return self.existing_report.title
        else:
            request = request or self.request
            return request.GET.get('report_name', '')

    def _get_existing_report_type(self):
        if self.existing_report:
            type_ = "list"
            if self.existing_report.aggregation_columns != ["doc_id"]:
                type_ = "table"
            if self.existing_report.map_config:
                type_ = "map"
            return type_

    def _get_property_id_by_indicator_id(self, indicator_column_id):
        """
        Return the data source property id corresponding to the given data
        source indicator column id.
        :param indicator_column_id: The column_id field of a data source indicator
            configuration dictionary
        :return: A DataSourceProperty property id, e.g. "/data/question1"
        """
        data_source_property = self._properties_by_column_id.get(indicator_column_id)
        if data_source_property:
            return data_source_property.get_id()

    def _get_initial_location(self, report_form):
        if self.existing_report:
            cols = [col for col in self.existing_report.report_columns if col.type == 'location']
            if cols:
                indicator_id = cols[0].field
                return report_form._get_property_id_by_indicator_id(indicator_id)

    def _get_initial_chart_type(self):
        if self.existing_report:
            if self.existing_report.configured_charts:
                type_ = self.existing_report.configured_charts[0]['type']
                if type_ == "multibar":
                    return "bar"
                if type_ == "pie":
                    return "pie"

    def _get_column_options(self, report_form):
        options = OrderedDict()
        for option in report_form.report_column_options.values():
            key = option.get_uniquenss_key()
            if key in options:
                options[key].append(option)
            else:
                options[key] = [option]

    @property
    def page_context(self):
        form_type = _get_form_type(self._get_existing_report_type())
        report_form = form_type(
            self.domain, self.page_name, self.app_id, self.source_type, self.source_id,
            self.existing_report, self.registry_slug,
        )
        temp_ds_id = report_form.create_temp_data_source_if_necessary(self.request.user.username)
        return {
            'existing_report': self.existing_report,
            'report_description': self.report_description,
            'report_title': self.page_name,
            'existing_report_type': self._get_existing_report_type(),

            'column_options': [p.to_view_model() for p in report_form.report_column_options.values()],
            # TODO: Consider renaming this because it's more like "possible" data source props
            'data_source_properties': [p.to_view_model() for p in report_form.data_source_properties.values()],
            'initial_user_filters': [f._asdict() for f in report_form.initial_user_filters],
            'initial_default_filters': [f._asdict() for f in report_form.initial_default_filters],
            'initial_columns': [c._asdict() for c in report_form.initial_columns],
            'initial_location': self._get_initial_location(report_form),
            'initial_chart_type': self._get_initial_chart_type(),
            'source_type': self.source_type,
            'source_id': self.source_id,
            'application': self.app_id,
            'registry_slug': self.registry_slug,
            'report_preview_url': reverse(ReportPreview.urlname,
                                          args=[self.domain, temp_ds_id]),
            'preview_datasource_id': temp_ds_id,
            'report_builder_events': self.request.session.pop(REPORT_BUILDER_EVENTS_KEY, []),
            'MAPBOX_ACCESS_TOKEN': settings.MAPBOX_ACCESS_TOKEN,
            'date_range_options': [r._asdict() for r in get_simple_dateranges()],
        }

    def _get_bound_form(self, report_data):
        form_class = _get_form_type(report_data['report_type'])
        return form_class(
            self.domain,
            self._get_report_name(),
            self.app._id if self.app else None,
            self.source_type,
            self.source_id,
            self.existing_report,
            self.registry_slug,
            report_data
        )

    def post(self, request, domain, *args, **kwargs):
        if not has_report_builder_access(request):
            raise Http404

        report_data = json.loads(request.body.decode('utf-8'))
        if report_data['existing_report'] and not self.existing_report:
            # This is the case if the user has clicked "Save" for a second time from the new report page
            # i.e. the user created a report with the first click, but didn't navigate to the report view page
            self.existing_report = ReportConfiguration.get(report_data['existing_report'])

        _munge_report_data(report_data)

        bound_form = self._get_bound_form(report_data)

        if bound_form.is_valid():
            if self.existing_report:
                report_configuration = bound_form.update_report()
            else:
                self._confirm_report_limit()
                try:
                    report_configuration = bound_form.create_report()
                except BadSpecError as err:
                    messages.error(self.request, str(err))
                    notify_exception(self.request, str(err), details={
                        'domain': self.domain,
                        'report_form_class': bound_form.__class__.__name__,
                        'report_type': bound_form.report_type,
                        'group_by': getattr(bound_form, 'group_by', 'Not set'),
                        'user_filters': getattr(bound_form, 'user_filters', 'Not set'),
                        'default_filters': getattr(bound_form, 'default_filters', 'Not set'),
                    })
                    return self.get(request, domain, *args, **kwargs)
                else:
                    ProjectReportsTab.clear_dropdown_cache(domain, request.couch_user)
            self._delete_temp_data_source(report_data)
            send_hubspot_form(HUBSPOT_SAVED_UCR_FORM_ID, request)
            return json_response({
                'report_url': reverse(ConfigurableReportView.slug, args=[self.domain, report_configuration._id]),
                'report_id': report_configuration._id,
            })

    def _delete_temp_data_source(self, report_data):
        if report_data.get("delete_temp_data_source", False):
            delete_data_source_shared(self.domain, report_data["preview_data_source_id"])

    def _confirm_report_limit(self):
        """
        This method is used to confirm that the user is not creating more reports
        than they are allowed.
        The user is normally turned back earlier in the process, but this check
        is necessary in case they navigated directly to this view either
        maliciously or with a bookmark perhaps.
        """
        if (number_of_report_builder_reports(self.domain)
                >= allowed_report_builder_reports(self.request)):
            raise Http404()


def update_report_description(request, domain, report_id):
    new_description = request.POST['value']
    report = get_document_or_404(ReportConfiguration, domain, report_id,
                                 additional_doc_types=["RegistryReportConfiguration"])
    report.description = new_description
    report.save()
    return json_response({})


def _get_form_type(report_type):
    assert report_type in (None, "list", "table", "chart", "map")
    if report_type == "list" or report_type is None:
        return ConfigureListReportForm
    if report_type == "table":
        return ConfigureTableReportForm
    if report_type == "map":
        return ConfigureMapReportForm


def _munge_report_data(report_data):
    """
    Split aggregation columns out of report_data and into
    :param report_data:
    :return:
    """
    report_data['columns'] = json.dumps(report_data['columns'])
    report_data['user_filters'] = json.dumps(report_data['user_filters'])
    report_data['default_filters'] = json.dumps(report_data['default_filters'])


class ReportPreview(BaseDomainView):
    urlname = 'report_preview'

    def post(self, request, domain, data_source):
        report_data = json.loads(unquote(request.body.decode('utf-8')))
        form_class = _get_form_type(report_data['report_type'])

        # ignore user filters
        report_data['user_filters'] = []

        _munge_report_data(report_data)
        bound_form = form_class(
            domain,
            '{}_{}_{}'.format(TEMP_REPORT_PREFIX, self.domain, data_source),
            report_data['app'],
            report_data['source_type'],
            report_data['source_id'],
            None,
            report_data['registry_slug'],
            report_data
        )
        if bound_form.is_valid():
            try:
                temp_report = bound_form.create_temp_report(data_source, self.request.user.username)
                with delete_report_config(temp_report) as report_config:
                    response_data = ConfigurableReportView.report_preview_data(self.domain, report_config)
                if response_data:
                    return json_response(response_data)
            except BadBuilderConfigError as e:
                return json_response({'status': 'error', 'message': str(e)}, status_code=400)
            except UserReportsError as err:
                notify_exception(request, str(err), details={'domain': self.domain})
                # Empty message -> generic error in the template.
                return json_response({'status': 'error', 'message': ''}, status_code=400)
            return json_response({
                'status': 'error',
                'message': 'Report preview returned no response',
            }, status_code=400)
        else:
            return json_response({
                'status': 'error',
                'message': 'Invalid report configuration',
                'errors': bound_form.errors,
            }, status_code=400)


def _assert_report_delete_privileges(request):
    if not (toggle_enabled(request, toggles.USER_CONFIGURABLE_REPORTS)
            or toggle_enabled(request, toggles.REPORT_BUILDER)
            or toggle_enabled(request, toggles.REPORT_BUILDER_BETA_GROUP)
            or has_report_builder_add_on_privilege(request)):
        raise Http404()


@login_and_domain_required
@require_permission(HqPermissions.edit_reports)
def delete_report(request, domain, report_id):
    _assert_report_delete_privileges(request)
    config = get_document_or_404(ReportConfiguration, domain, report_id,
                                 additional_doc_types=["RegistryReportConfiguration"])

    # Delete the data source too if it's not being used by any other reports.
    try:
        data_source, __ = get_datasource_config(config.config_id, domain)
    except DataSourceConfigurationNotFoundError:
        # It's possible the data source has already been deleted, but that's fine with us.
        pass
    else:
        if data_source.get_report_count() <= 1:
            # No other reports reference this data source.
            data_source.deactivate(initiated_by=request.user.username)

    soft_delete(config)
    did_purge_something = purge_report_from_mobile_ucr(config)

    messages.success(
        request,
        _('Report "{name}" has been deleted. <a href="{url}" class="post-link">Undo</a>').format(
            name=config.title,
            url=reverse('undo_delete_configurable_report', args=[domain, config._id]),
        ),
        extra_tags='html'
    )

    report_configs = ReportConfig.by_domain_and_owner(
        domain, request.couch_user.get_id, "configurable")
    for rc in report_configs:
        if rc.subreport_slug == config.get_id:
            rc.delete()

    if did_purge_something:
        messages.warning(
            request,
            _("This report was used in one or more applications. "
              "It has been removed from there too.")
        )
    ProjectReportsTab.clear_dropdown_cache(domain, request.couch_user)
    redirect = request.GET.get("redirect", None)
    if not redirect:
        redirect = reverse('saved_reports', args=[domain])
    return HttpResponseRedirect(redirect)


@login_and_domain_required
@require_permission(HqPermissions.edit_reports)
def undelete_report(request, domain, report_id):
    _assert_report_delete_privileges(request)
    config = get_document_or_404(ReportConfiguration, domain, report_id, additional_doc_types=[
        get_deleted_doc_type(ReportConfiguration),
        RegistryReportConfiguration.doc_type,
        get_deleted_doc_type(RegistryReportConfiguration)
    ])
    if config and is_deleted(config):
        undo_delete(config)
        indicator_adapter = get_indicator_adapter(config.config)
        indicator_adapter.adapter.rebuild_table(initiated_by=request.user.username)
        messages.success(
            request,
            _('Successfully restored report "{name}"').format(name=config.title)
        )
    else:
        messages.info(request, _('Report "{name}" not deleted.').format(name=config.title))
    return HttpResponseRedirect(reverse(ConfigurableReportView.slug, args=[request.domain, report_id]))


class ImportConfigReportView(BaseUserConfigReportsView):
    page_title = gettext_lazy("Import Report")
    template_name = "userreports/import_report.html"
    urlname = 'import_configurable_report'

    @property
    def spec(self):
        if self.request.method == "POST":
            return self.request.POST['report_spec']
        return ''

    def post(self, request, *args, **kwargs):
        try:
            json_spec = json.loads(self.spec)
            if '_id' in json_spec:
                del json_spec['_id']
            json_spec['domain'] = self.domain
            report = wrap_report_config_by_type(json_spec)
            report.validate()
            report.save()
            messages.success(request, _('Report created!'))
            return HttpResponseRedirect(reverse(
                EditConfigReportView.urlname, args=[self.domain, report._id]
            ))
        except (ValueError, BadSpecError) as e:
            messages.error(request, _('Bad report source: {}').format(e))
        return self.get(request, *args, **kwargs)

    @property
    def page_context(self):
        return {
            'spec': self.spec,
        }


@login_and_domain_required
@toggles.USER_CONFIGURABLE_REPORTS.required_decorator()
def report_source_json(request, domain, report_id):
    config, _ = get_report_config_or_404(report_id, domain)
    config._doc.pop('_rev', None)
    return json_response(config)


class ExpressionDebuggerView(BaseUserConfigReportsView):
    urlname = 'expression_debugger'
    template_name = 'userreports/expression_debugger.html'
    page_title = gettext_lazy("Expression Debugger")

    @property
    def main_context(self):
        context = super().main_context
        if toggle_enabled(self.request, toggles.UCR_EXPRESSION_REGISTRY):
            context['ucr_expressions'] = UCRExpression.objects.filter(domain=self.domain)
        return context


class DataSourceDebuggerView(BaseUserConfigReportsView):
    urlname = 'expression_debugger'
    template_name = 'userreports/data_source_debugger.html'
    page_title = gettext_lazy("Data Source Debugger")

    def dispatch(self, *args, **kwargs):
        if toggles.UCR_UPDATED_NAMING.enabled(self.domain):
            self.page_title = gettext_lazy("Custom Web Report Source Debugger")
        return super().dispatch(*args, **kwargs)


@login_and_domain_required
@toggles.USER_CONFIGURABLE_REPORTS.required_decorator()
def evaluate_expression(request, domain):
    input_type = request.POST['input_type']
    data_source_id = request.POST['data_source']
    expression_text = request.POST.get('expression')
    ucr_expression_id = request.POST.get('ucr_expression_id')

    try:
        factory_context = _get_factory_context(domain, data_source_id)
        parsed_expression = _get_parsed_expression(domain, factory_context, expression_text, ucr_expression_id)
        if input_type == 'doc':
            doc_type = request.POST['doc_type']
            doc_id = request.POST['doc_id']
            doc = _get_document(domain, doc_type, doc_id)
        else:
            doc = json.loads(request.POST['raw_doc'])
        result = parsed_expression(doc, EvaluationContext(doc))
        return JsonResponse({"result": result})
    except HttpException as e:
        return JsonResponse({'error': e.message}, status=e.status)
    except Exception as e:
        return JsonResponse({"error": str(e)}, status=500)


def _get_factory_context(domain, data_source_id):
    if data_source_id:
        try:
            data_source = get_datasource_config(data_source_id, domain)[0]
            return data_source.get_factory_context()
        except DataSourceConfigurationNotFoundError:
            raise HttpException(
                404, _("Data source with id {} not found in domain {}.").format(data_source_id, domain)
            )
    return FactoryContext.empty(domain=domain)


def _get_parsed_expression(domain, factory_context, expression_text, expression_id):
    if expression_id:
        try:
            expression_model = UCRExpression.objects.get(domain=domain, id=expression_id)
            return expression_model.wrapped_definition(factory_context)
        except UCRExpression.DoesNotExist:
            raise HttpException(404, _("Expression not found"))
        except BadSpecError as e:
            raise HttpException(400, _("Problem with expression: {}").format(e))

    try:
        expression_json = json.loads(expression_text)
        return ExpressionFactory.from_spec(
            expression_json, factory_context
        )
    except BadSpecError as e:
        raise HttpException(400, _("Problem with expression: {}").format(e))


def _get_document(domain, doc_type, doc_id):
    try:
        usable_type = {
            'form': 'XFormInstance',
            'case': 'CommCareCase',
        }.get(doc_type, 'Unknown')
        document_store = get_document_store_for_doc_type(
            domain, usable_type, load_source="eval_expression")
        return document_store.get_document(doc_id)
    except DocumentNotFoundError:
        raise HttpException(404, _("{} with id {} not found in domain {}.").format(doc_type, doc_id, domain))


@login_and_domain_required
@toggles.USER_CONFIGURABLE_REPORTS.required_decorator()
def evaluate_data_source(request, domain):
    data_source_id = request.POST['data_source']
    docs_id = request.POST['docs_id']
    try:
        data_source = get_datasource_config(data_source_id, domain)[0]
    except DataSourceConfigurationNotFoundError:
        return JsonResponse(
            {"error": _("Data source with id {} not found in domain {}.").format(
                data_source_id, domain
            )},
            status=404,
        )

    docs_id = [doc_id.strip() for doc_id in docs_id.split(',')]
    document_store = get_document_store_for_doc_type(
        domain, data_source.referenced_doc_type, load_source="eval_data_source")
    rows = []
    docs = 0
    for doc in document_store.iter_documents(docs_id):
        docs += 1
        for row in data_source.get_all_values(doc):
            rows.append({i.column.database_column_name.decode(): i.value for i in row})

    if not docs:
        return JsonResponse(data={'error': _('No documents found. Check the IDs and try again.')}, status=404)

    data = {
        'rows': rows,
        'db_rows': [],
        'columns': [
            column.database_column_name.decode() for column in data_source.get_columns()
        ],
    }

    try:
        adapter = get_indicator_adapter(data_source)
        table = adapter.get_table()
        query = adapter.get_query_object().filter(table.c.doc_id.in_(docs_id))
        db_rows = [
            {column.name: getattr(row, column.name) for column in table.columns}
            for row in query
        ]
        data['db_rows'] = db_rows
    except ProgrammingError as e:
        err = translate_programming_error(e)
        if err and isinstance(err, TableNotFoundWarning):
            data['db_error'] = _("Datasource table does not exist. Try rebuilding the datasource.")
        else:
            data['db_error'] = _("Error querying database for data.")

    return JsonResponse(data=data)


class CreateDataSourceFromAppView(BaseUserConfigReportsView):
    urlname = 'create_configurable_data_source_from_app'
    template_name = "userreports/data_source_from_app.html"
    page_title = gettext_lazy("Create Data Source from Application")

    @property
    @memoized
    def form(self):
        if self.request.method == 'POST':
            return ConfigurableDataSourceFromAppForm(self.domain, self.request.POST)
        return ConfigurableDataSourceFromAppForm(self.domain)

    def post(self, request, *args, **kwargs):
        if self.form.is_valid():
            app_source = self.form.app_source_helper.get_app_source(self.form.cleaned_data)
            app = Application.get(app_source.application)
            if app_source.source_type == 'case':
                data_source = get_case_data_source(app, app_source.source)
                data_source.save()
                messages.success(request, _("Data source created for '{}'".format(app_source.source)))
            else:
                assert app_source.source_type == 'form'
                xform = app.get_form(app_source.source)
                data_source = get_form_data_source(app, xform)
                data_source.save()
                messages.success(request, _("Data source created for '{}'".format(xform.default_name())))

            return HttpResponseRedirect(reverse(
                EditDataSourceView.urlname, args=[self.domain, data_source._id]
            ))
        return self.get(request, *args, **kwargs)

    @property
    def page_context(self):
        return {
            'sources_map': self.form.app_source_helper.all_sources,
            'form': self.form,
        }


class BaseEditDataSourceView(BaseUserConfigReportsView):
    template_name = 'userreports/edit_data_source.html'

    @property
    def page_context(self):
        allowed_ucr_expression = AllowedUCRExpressionSettings.get_allowed_ucr_expressions(self.request.domain)
        return {
            'form': self.edit_form,
            'data_source': self.config,
            'read_only': self.read_only,
            'used_by_reports': self.get_reports(),
            'allowed_ucr_expressions': allowed_ucr_expression,
        }

    @property
    def page_url(self):
        if self.config_id:
            return reverse(self.urlname, args=(self.domain, self.config_id,))
        return super(BaseEditDataSourceView, self).page_url

    @property
    def config_id(self):
        return self.kwargs.get('config_id')

    @property
    def read_only(self):
        return id_is_static(self.config_id) if self.config_id is not None else False

    @property
    @memoized
    def config(self):
        if self.config_id is None:
            return DataSourceConfiguration(domain=self.domain)
        return get_datasource_config_or_404(self.config_id, self.domain)[0]

    @property
    @memoized
    def edit_form(self):
        if self.request.method == 'POST':
            return ConfigurableDataSourceEditForm(
                self.domain,
                self.config,
                self.read_only,
                data=self.request.POST
            )
        return ConfigurableDataSourceEditForm(
            self.domain, self.config, self.read_only
        )

    def post(self, request, *args, **kwargs):
        try:
            if self.edit_form.is_valid():
                config = self.edit_form.save(commit=True)
                messages.success(request, _('Data source "{}" saved!').format(
                    config.display_name
                ))
                messages.success(request, _(
                    'This data source will be built/rebuilt automatically the '
                    'next time a row is added.'
                ))
                if self.config_id is None:
                    return HttpResponseRedirect(reverse(
                        EditDataSourceView.urlname, args=[self.domain, config._id])
                    )
            else:
                messages.error(request, _('Data source not saved. Please check the form for errors.'))
        except BadSpecError as e:
            messages.error(request, str(e))
        return self.get(request, *args, **kwargs)

    def get_reports(self):
        reports = StaticReportConfiguration.by_domain(self.domain)
        reports += get_report_and_registry_report_configs_for_domain(self.domain)
        ret = []
        for report in reports:
            try:
                if report.table_id == self.config.table_id:
                    ret.append(report)
            except DataSourceConfigurationNotFoundError:
                _soft_assert = soft_assert(to=[
                    '{}@{}'.format(name, 'dimagi.com')
                    for name in ['cellowitz', 'frener']
                ])
                _soft_assert(False, "Report {} on domain {} attempted to reference deleted table".format(
                    report._id, self.domain
                ))
        return ret

    def get(self, request, *args, **kwargs):
        if self.config.is_deactivated:
            messages.info(
                request, _(
                    'Data source "{}" has no associated table.\n'
                    'Click "Rebuild Data Source" to recreate the table.'
                ).format(self.config.display_name)
            )
        return super(BaseEditDataSourceView, self).get(request, *args, **kwargs)


class CreateDataSourceView(BaseEditDataSourceView):
    urlname = 'create_configurable_data_source'
    page_title = gettext_lazy("Create Data Source")


class EditDataSourceView(BaseEditDataSourceView):
    urlname = 'edit_configurable_data_source'
    page_title = gettext_lazy("Edit Data Source")

    @property
    def page_name(self):
        return "Edit {}".format(self.config.display_name)


@toggles.USER_CONFIGURABLE_REPORTS.required_decorator()
@require_POST
def delete_data_source(request, domain, config_id):
    try:
        delete_data_source_shared(domain, config_id, request)
    except BadSpecError as err:
        err_text = f"Unable to delete this Web Report Source because {str(err)}"
        messages.error(request, err_text)
        return HttpResponseRedirect(reverse(
            EditDataSourceView.urlname, args=[domain, config_id]
        ))
    return HttpResponseRedirect(reverse('configurable_reports_home', args=[domain]))


def delete_data_source_shared(domain, config_id, request=None):
    config = get_document_or_404(DataSourceConfiguration, domain, config_id,
                                 additional_doc_types=["RegistryDataSourceConfiguration"])
    adapter = get_indicator_adapter(config)
    username = request.user.username if request else None
    skip = not request  # skip logging when we remove temporary tables
    adapter.drop_table(initiated_by=username, source='delete_data_source', skip_log=skip)
    soft_delete(config)
    if request:
        messages.success(
            request,
            _('Data source "{name}" has been deleted. <a href="{url}" class="post-link">Undo</a>').format(
                name=config.display_name,
                url=reverse('undo_delete_data_source', args=[domain, config._id]),
            ),
            extra_tags='html'
        )


@toggles.USER_CONFIGURABLE_REPORTS.required_decorator()
@require_POST
def undelete_data_source(request, domain, config_id):
    config = get_document_or_404(DataSourceConfiguration, domain, config_id, additional_doc_types=[
        get_deleted_doc_type(DataSourceConfiguration),
        RegistryDataSourceConfiguration.doc_type,
        get_deleted_doc_type(RegistryDataSourceConfiguration),
    ])
    if config and is_deleted(config):
        undo_delete(config)
        messages.success(
            request,
            _('Successfully restored data source "{name}"').format(name=config.display_name)
        )
    else:
        messages.info(request, _('Data source "{name}" not deleted.').format(name=config.display_name))
    return HttpResponseRedirect(reverse(
        EditDataSourceView.urlname, args=[domain, config._id]
    ))


@toggles.USER_CONFIGURABLE_REPORTS.required_decorator()
@require_POST
def rebuild_data_source(request, domain, config_id):
    config, is_static = get_datasource_config_or_404(config_id, domain)

    if not config.asynchronous and toggles.RESTRICT_DATA_SOURCE_REBUILD.enabled(domain):
        number_of_records = number_of_records_to_be_processed(datasource_configuration=config)
        if number_of_records and number_of_records > DATA_SOURCE_REBUILD_RESTRICTED_AT:
            messages.error(
                request,
                _error_message_for_restricting_rebuild(number_of_records)
            )
            return HttpResponseRedirect(reverse(
                EditDataSourceView.urlname, args=[domain, config_id]
            ))

    if config.is_deactivated:
        config.is_deactivated = False
        config.save()

    messages.success(
        request,
        _('Table "{}" is now being rebuilt. Data should start showing up soon').format(
            config.display_name
        )
    )

    rebuild_indicators.delay(config_id, request.user.username, domain=domain, source='edit_data_source_rebuild')
    _report_ucr_rebuild_metrics(domain, config, 'rebuild_datasource')
    return HttpResponseRedirect(reverse(
        EditDataSourceView.urlname, args=[domain, config._id]
    ))


<<<<<<< HEAD
def number_of_records_to_be_processed(datasource_configuration):
=======
def _report_ucr_rebuild_metrics(domain, config, action):
    metrics_counter(
        f'commcare.ucr.{action}.count',
        tags={
            'domain': domain,
            'datasource_id': config.get_id,
        }
    )
    metrics_gauge(
        f'commcare.ucr.{action}.columns.count',
        len(config.get_columns()),
        tags={'domain': domain}
    )
    _report_metric_report_counts_by_datasource(domain, config.get_id, action)


def _report_metric_report_counts_by_datasource(domain, data_source_id, action):
    try:
        reports = get_configurable_and_static_reports_for_data_source(domain, data_source_id)
    except Exception:
        pass
    else:
        metrics_gauge(
            f'commcare.ucr.{action}.reports_per_datasource.count',
            len(reports),
            tags={'domain': domain}
        )


def _number_of_records_to_be_iterated_for_rebuild(datasource_configuration):
>>>>>>> 4e7214f8
    if datasource_configuration.referenced_doc_type == 'CommCareCase':
        es_query = CaseSearchES().domain(datasource_configuration.domain)
        case_types = [
            case_type
            for case_type in datasource_configuration.get_case_type_or_xmlns_filter()
            if case_type is not None
        ]
        if case_types:
            es_query = es_query.case_type(case_types)
        count_of_records = es_query.count()
    elif datasource_configuration.referenced_doc_type == 'XFormInstance':
        es_query = FormES().domain(datasource_configuration.domain)
        xmlnses = [
            xmlns
            for xmlns in datasource_configuration.get_case_type_or_xmlns_filter()
            if xmlns is not None
        ]
        if xmlnses:
            es_query = es_query.xmlns(xmlnses)
        count_of_records = es_query.count()
    else:
        # DataSourceConfiguration.referenced_doc_type is neither
        # 'CommCareCase' nor 'XFormInstance'
        count_of_records = None

    return count_of_records


def _error_message_for_restricting_rebuild(number_of_records_to_be_iterated):
    return _(
        'Rebuilt was not initiated due to high number of records this data source is expected to '
        'iterate during a rebuild. Expected records to be processed is currently {number_of_records} '
        'which is above the limit of {rebuild_limit}. '
        'Please update the data source to have asynchronous processing.'
    ).format(
        number_of_records=number_of_records_to_be_iterated,
        rebuild_limit=f"{DATA_SOURCE_REBUILD_RESTRICTED_AT:,}"
    )


@toggles.USER_CONFIGURABLE_REPORTS.required_decorator()
@require_POST
def resume_building_data_source(request, domain, config_id):
    config, is_static = get_datasource_config_or_404(config_id, domain)
    if not is_static and config.meta.build.finished:
        messages.warning(
            request,
            _('Table "{}" has already finished building. Rebuild table to start over.').format(
                config.display_name
            )
        )
    elif not DataSourceResumeHelper(config).has_resume_info():
        messages.warning(
            request,
            _('Table "{}" did not finish building but resume information is not available. '
              'Unfortunately, this means you need to rebuild the table.').format(
                config.display_name
            )
        )
    else:
        messages.success(
            request,
            _('Resuming rebuilding table "{}".').format(config.display_name)
        )
        resume_building_indicators.delay(config_id, request.user.username)
    return HttpResponseRedirect(reverse(
        EditDataSourceView.urlname, args=[domain, config._id]
    ))


@toggles.USER_CONFIGURABLE_REPORTS.required_decorator()
@require_POST
def build_data_source_in_place(request, domain, config_id):
    config, is_static = get_datasource_config_or_404(config_id, domain)
    if config.is_deactivated:
        config.is_deactivated = False
        config.save()

    messages.success(
        request,
        _('Table "{}" is now being rebuilt. Data should start showing up soon').format(
            config.display_name
        )
    )
    rebuild_indicators_in_place.delay(
        config_id,
        request.user.username,
        source='edit_data_source_build_in_place',
        domain=config.domain,
    )
    _report_ucr_rebuild_metrics(domain, config, 'rebuild_datasource_in_place')
    return HttpResponseRedirect(reverse(
        EditDataSourceView.urlname, args=[domain, config._id]
    ))


@login_and_domain_required
@toggles.USER_CONFIGURABLE_REPORTS.required_decorator()
def data_source_json(request, domain, config_id):
    try:
        config, _ = get_datasource_config_or_404(config_id, domain)
        config._doc.pop('_rev', None)
        return json_response(config)
    except BadSpecError as err:
        err_text = f"Unable to generate JSON for this Web Report Source because {str(err)}"
        messages.error(request, err_text)
        return HttpResponseRedirect(reverse(
            EditDataSourceView.urlname, args=[domain, config_id]
        ))


class PreviewDataSourceView(BaseUserConfigReportsView):
    urlname = 'preview_configurable_data_source'
    template_name = "userreports/preview_data.html"
    page_title = gettext_lazy("Preview Data Source")

    @method_decorator(swallow_programming_errors)
    def dispatch(self, request, *args, **kwargs):
        return super(PreviewDataSourceView, self).dispatch(request, *args, **kwargs)

    @property
    def config_id(self):
        return self.kwargs['config_id']

    @property
    def page_url(self):
        return reverse(self.urlname, args=(self.domain, self.config_id,))

    @property
    def page_context(self):
        config, is_static = get_datasource_config_or_404(self.config_id, self.domain)
        adapter = get_indicator_adapter(config)
        q = adapter.get_query_object()
        return {
            'data_source': config,
            'columns': q.column_descriptions,
            'data': [list(row) for row in q[:20]],
            'total_rows': q.count(),
        }


ExportParameters = namedtuple('ExportParameters',
                              ['format', 'keyword_filters', 'sql_filters'])


def _last_n_days(column, value):
    if not isinstance(column.type, (types.Date, types.DateTime)):
        raise UserQueryError(_("You can only use 'lastndays' on date columns"))
    end = datetime.date.today()
    start = end - datetime.timedelta(days=int(value))
    return column.between(start, end)


def _range_filter(column, value):
    try:
        start, end = value.split('..')
    except ValueError:
        raise UserQueryError(_('Ranges must have the format "start..end"'))
    return column.between(start, end)


sql_directives = [
    # (suffix matching url parameter, callable returning a filter),
    ('-lastndays', _last_n_days),
    ('-range', _range_filter),
]


def process_url_params(params, columns):
    """
    Converts a dictionary of parameters from the user to sql filters.

    If a parameter is of the form <field name>-<suffix>, where suffix is
    defined in `sql_directives`, the corresponding function is used to
    produce a filter.
    """
    # support passing `format` instead of `$format` so we don't break people's
    # existing URLs.  Let's remove this once we can.
    format_ = params.get('$format', params.get('format', Format.UNZIPPED_CSV))
    keyword_filters = {}
    sql_filters = []
    for key, value in params.items():
        if key in ('$format', 'format'):
            continue

        for suffix, fn in sql_directives:
            if key.endswith(suffix):
                field = key[:-len(suffix)]
                if field not in columns:
                    raise UserQueryError(_('No field named {}').format(field))
                sql_filters.append(fn(columns[field], value))
                break
        else:
            if key in columns:
                keyword_filters[key] = value
            else:
                raise UserQueryError(_('Invalid filter parameter: {}')
                                     .format(key))
    return ExportParameters(format_, keyword_filters, sql_filters)


@api_auth(oauth_scopes=['reports:view'])
@require_permission(HqPermissions.view_reports)
@swallow_programming_errors
@api_throttle
def export_data_source(request, domain, config_id):
    """See README.rst for docs"""
    config, _ = get_datasource_config_or_404(config_id, domain)
    adapter = get_indicator_adapter(config, load_source='export_data_source')
    url = reverse('export_configurable_data_source', args=[domain, config._id])
    return export_sql_adapter_view(request, domain, adapter, url)


def export_sql_adapter_view(request, domain, adapter, too_large_redirect_url):
    q = adapter.get_query_object()
    table = adapter.get_table()

    try:
        params = process_url_params(request.GET, table.columns)
        allowed_formats = [
            Format.CSV,
            Format.HTML,
            Format.XLS,
            Format.XLS_2007,
        ]
        if params.format not in allowed_formats:
            msg = gettext_lazy('format must be one of the following: {}').format(', '.join(allowed_formats))
            return HttpResponse(msg, status=400)
    except UserQueryError as e:
        return HttpResponse(str(e), status=400)

    q = q.filter_by(**params.keyword_filters)
    for sql_filter in params.sql_filters:
        q = q.filter(sql_filter)

    # xls format has limit of 65536 rows
    # First row is taken up by headers
    if params.format == Format.XLS and q.count() >= 65535:
        keyword_params = dict(**request.GET)
        # use default format
        if 'format' in keyword_params:
            del keyword_params['format']
        return HttpResponseRedirect(
            '%s?%s' % (
                too_large_redirect_url,
                urlencode(keyword_params)
            )
        )

    # build export
    def get_table(q):
        yield list(table.columns.keys())
        for row in q:
            adapter.track_load()
            yield row

    fd, path = tempfile.mkstemp()
    with os.fdopen(fd, 'wb') as tmpfile:
        try:
            tables = [[adapter.table_id, get_table(q)]]
            export_from_tables(tables, tmpfile, params.format)
        except exc.DataError:
            msg = gettext_lazy(
                "There was a problem executing your query, "
                "please make sure your parameters are valid."
            )
            return HttpResponse(msg, status=400)
        return export_response(Temp(path), params.format, adapter.display_name)


@csrf_exempt
@require_POST
@api_auth()
@require_permission(HqPermissions.view_reports)
@toggles.SUPERSET_ANALYTICS.required_decorator()
@api_throttle
def subscribe_to_data_source_changes(request, domain, config_id):
    reqd_params = {'webhook_url', 'client_id', 'client_secret', 'token_url'}
    missing_params = reqd_params - set(request.POST)
    if missing_params:
        return HttpResponse(
            status=422,
            content=f"Missing parameters: {', '.join(sorted(missing_params))}",
        )

    webhook_url = request.POST['webhook_url']
    client_hostname = urlparse(webhook_url).hostname
    conn_name = gettext_lazy('CommCare Analytics on {server}').format(
        server=client_hostname,
    )
    conn_settings, __ = ConnectionSettings.objects.update_or_create(
        client_id=request.POST['client_id'],
        defaults={
            'domain': domain,
            'name': conn_name,
            'auth_type': OAUTH2_CLIENT,
            'client_secret': request.POST['client_secret'],
            'url': webhook_url,
            'token_url': request.POST['token_url'],
        }
    )

    repeater_name = gettext_lazy('Data source {ds} on {server}').format(
        ds=config_id,
        server=client_hostname,
    )

    datasource_query = DataSourceRepeater.objects.filter(
        domain=domain,
        connection_settings_id=conn_settings.id,
        options={"data_source_id": config_id},
    )
    if not datasource_query.exists():
        DataSourceRepeater.objects.create(
            name=repeater_name,
            domain=domain,
            data_source_id=config_id,
            connection_settings_id=conn_settings.id,
        )
    return HttpResponse(status=201)


@csrf_exempt
@require_POST
@api_auth()
@require_permission(HqPermissions.view_reports)
@toggles.SUPERSET_ANALYTICS.required_decorator()
@api_throttle
def unsubscribe_from_data_source(request, domain, config_id):
    if 'client_id' not in request.POST:
        return HttpResponse(
            status=422,
            content="The client_id parameter is required",
        )
    client_id = request.POST['client_id']

    try:
        conn_settings = ConnectionSettings.objects.get(client_id=client_id)
    except ConnectionSettings.DoesNotExist:
        return HttpResponse(
            status=422,
            content="Invalid client_id"
        )

    repeater = DataSourceRepeater.objects.filter(
        domain=domain,
        connection_settings_id=conn_settings.id,
        options={"data_source_id": config_id},
    )
    if not repeater.exists():
        return HttpResponse(
            status=422,
            content="Invalid data source ID"
        )
    repeater.delete()
    conn_settings.clear_caches()

    if not conn_settings.used_by:
        conn_settings.delete()

    return HttpResponse(status=200)


def _get_report_filter(domain, report_id, filter_id):
    report = get_report_config_or_404(report_id, domain)[0]
    report_filter = report.get_ui_filter(filter_id)
    if report_filter is None:
        raise Http404(_('Filter {} not found!').format(filter_id))
    return report_filter


def _is_location_safe_choice_list(view_fn, request, domain, report_id, filter_id, **view_kwargs):
    return report_has_location_filter(config_id=report_id, domain=domain)


@login_and_domain_required
@conditionally_location_safe(_is_location_safe_choice_list)
def choice_list_api(request, domain, report_id, filter_id):
    report_filter = _get_report_filter(domain, report_id, filter_id)
    if hasattr(report_filter, 'choice_provider'):
        query_context = ChoiceQueryContext(
            query=request.GET.get('q', None),
            limit=int(request.GET.get('limit', 20)),
            page=int(request.GET.get('page', 1)) - 1,
            user=request.couch_user
        )
        return json_response([
            choice._asdict() for choice in
            report_filter.choice_provider.query(query_context)
        ])
    else:
        # mobile UCR hits this API for invalid filters. Just return no choices.
        return json_response([])


class DataSourceSummaryView(BaseUserConfigReportsView):
    urlname = 'summary_configurable_data_source'
    template_name = "userreports/summary_data_source.html"
    page_title = gettext_lazy("Data Source Summary")

    @property
    def config_id(self):
        return self.kwargs['config_id']

    @property
    @memoized
    def config(self):
        return get_datasource_config_or_404(self.config_id, self.domain)[0]

    @property
    def page_url(self):
        return reverse(self.urlname, args=(self.domain, self.config_id,))

    @property
    def page_name(self):
        return "Summary - {}".format(self.config.display_name)

    @property
    def page_context(self):
        return {
            'datasource_display_name': self.config.display_name,
            'filter_summary': self.configured_filter_summary(),
            'indicator_summary': self.indicator_summary(),
            'named_expression_summary': self.named_expression_summary(),
            'named_filter_summary': self.named_filter_summary(),
            'named_filter_prefix': NAMED_FILTER_PREFIX,
            'named_expression_prefix': NAMED_EXPRESSION_PREFIX,
        }

    def indicator_summary(self):
        factory_context = self.config.get_factory_context()
        wrapped_specs = [
            IndicatorFactory.from_spec(spec, factory_context).wrapped_spec
            for spec in self.config.configured_indicators
        ]
        return [
            {
                "column_id": wrapped.column_id,
                "comment": wrapped.comment,
                "readable_output": NamedExpressionHighlighter.highlight_links(
                    wrapped.readable_output(factory_context))
            }
            for wrapped in wrapped_specs if wrapped
        ]

    def named_expression_summary(self):
        return [
            {
                "name": name,
                "comment": self.config.named_expressions[name].get('comment'),
                "readable_output": NamedExpressionHighlighter.highlight_links(str(exp))
            }
            for name, exp in self.config.named_expression_objects.items()
        ]

    def named_filter_summary(self):
        return [
            {
                "name": name,
                "comment": self.config.named_filters[name].get('comment'),
                "readable_output": NamedExpressionHighlighter.highlight_links(str(filter))
            }
            for name, filter in self.config.named_filter_objects.items()
        ]

    def configured_filter_summary(self):
        if self.config.configured_filter:
            return str(FilterFactory.from_spec(
                self.config.configured_filter, self.config.get_factory_context()))
        return _("No filter defined")


class NamedExpressionHighlighter:
    # NOTE: This might be worth looking into the intent on the name after the prefix
    # this looks like it could be simplified as [\w-], but that allows other word characters for non-ASCII
    # inputs that might change existing behavior
    NAMED_FILTER_PATTERN = f'{NAMED_FILTER_PREFIX}:[A-Za-z0-9_-]+'
    NAMED_EXPRESSION_PATTERN = f'{NAMED_EXPRESSION_PREFIX}:[A-Za-z0-9_-]+'

    @classmethod
    def highlight_links(cls, content):
        pattern = f'{cls.NAMED_FILTER_PATTERN}|{cls.NAMED_EXPRESSION_PATTERN}'
        return safe_replace(pattern, cls._make_link, content)

    @classmethod
    def _make_link(cls, match):
        value = match.group()
        return format_html('<a href="#{value}">{value}</a>', value=value)


class UCRExpressionListView(BaseProjectDataView, CRUDPaginatedViewMixin):
    page_title = _("UCR Expressions")
    urlname = "ucr_expressions"
    template_name = "userreports/ucr_expressions.html"

    @property
    def base_query(self):
        return UCRExpression.objects.filter(domain=self.domain)

    @property
    def total(self):
        return self.base_query.count()

    def post(self, *args, **kwargs):
        return self.paginate_crud_response

    @property
    def column_names(self):
        return [
            _("Name"),
            _("Type"),
            _("Description"),
            _("Definition"),
            _("Actions"),
        ]

    @property
    def page_context(self):
        return self.pagination_context

    @property
    def paginated_list(self):
        for expression in self.base_query[self.skip:self.skip + self.limit]:
            yield {
                "itemData": self._item_data(expression),
                "template": "base-ucr-statement-template",
            }

    def _item_data(self, expression):
        return {
            'id': expression.id,
            'name': expression.name,
            'type': expression.expression_type,
            'description': expression.description,
            'definition': json.dumps(expression.definition, indent=2),
            'definition_preview': self._truncate_value(json.dumps(expression.definition)),
            'upstream_id': expression.upstream_id,
            'edit_url': reverse(UCRExpressionEditView.urlname, args=[self.domain, expression.id]),
        }

    def _truncate_value(self, value):
        MAX_VALUE_LENGTH = 24
        if len(value) > MAX_VALUE_LENGTH:
            value = f"{value[:MAX_VALUE_LENGTH]}…"
        return value

    create_item_form_class = "form form-horizontal"

    def get_create_form(self, is_blank=False):
        if self.request.method == 'POST' and not is_blank:
            return UCRExpressionForm(self.request, self.request.POST)
        return UCRExpressionForm(self.request)

    def get_create_item_data(self, create_form):
        try:
            new_expression = create_form.save()
        except IntegrityError:
            return {'error': _(f"UCR Expression with name \"{create_form.cleaned_data['name']}\" already exists.")}
        return {
            "itemData": self._item_data(new_expression),
            "template": "base-ucr-statement-template",
        }

    def get_deleted_item_data(self, item_id):
        deleted_expression = self.base_query.get(id=item_id)
        deleted_expression.delete()
        return {
            'itemData': {
                'name': deleted_expression.name,
            },
            'template': 'deleted-ucr-statement-template',
        }


@method_decorator(toggles.UCR_EXPRESSION_REGISTRY.required_decorator(), name='dispatch')
class UCRExpressionEditView(BaseProjectDataView):
    page_title = _("Edit UCR Expression")
    urlname = "edit_ucr_expression"
    template_name = "userreports/ucr_expression.html"

    @property
    def expression_id(self):
        try:
            return int(self.kwargs['expression_id'])
        except ValueError:
            raise Http404

    @property
    @memoized
    def expression(self):
        try:
            return UCRExpression.objects.get(id=self.expression_id)
        except UCRExpression.DoesNotExist:
            raise Http404

    @property
    def page_url(self):
        return reverse(self.urlname, args=(self.domain, self.expression_id,))

    @property
    def main_context(self):
        main_context = super(UCRExpressionEditView, self).main_context

        main_context.update({
            "expression": {
                "id": self.expression.id,
                "domain": self.expression.domain,
                "name": self.expression.name,
                "description": self.expression.description,
                "expression_type": self.expression.expression_type,
                "definition_raw": self.expression.definition,
            },
        })
        return main_context

    def post(self, request, domain, **kwargs):
        form = UCRExpressionForm(self.request, self.request.POST, instance=self.expression)
        if form.is_valid():
            form.save()
            try:
                self.expression.wrapped_definition(FactoryContext.empty(domain=self.domain))
            except BadSpecError as e:
                return JsonResponse({"warning": _("Problem with expression: {}").format(e)})
            return JsonResponse({})

        return JsonResponse({"errors": [
            f"{field} {error}" for field, error in form.errors.items()
        ]}, status=400)<|MERGE_RESOLUTION|>--- conflicted
+++ resolved
@@ -1355,9 +1355,6 @@
     ))
 
 
-<<<<<<< HEAD
-def number_of_records_to_be_processed(datasource_configuration):
-=======
 def _report_ucr_rebuild_metrics(domain, config, action):
     metrics_counter(
         f'commcare.ucr.{action}.count',
@@ -1387,8 +1384,7 @@
         )
 
 
-def _number_of_records_to_be_iterated_for_rebuild(datasource_configuration):
->>>>>>> 4e7214f8
+def number_of_records_to_be_processed(datasource_configuration):
     if datasource_configuration.referenced_doc_type == 'CommCareCase':
         es_query = CaseSearchES().domain(datasource_configuration.domain)
         case_types = [
