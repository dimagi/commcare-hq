import uuid
from unittest.mock import call, patch

from django.contrib.messages import get_messages
from django.http import HttpRequest
from django.test import TestCase
from django.urls import reverse

from casexml.apps.case.mock import CaseBlock
from casexml.apps.case.tests.util import delete_all_cases

from corehq import toggles
from corehq.apps.domain.models import Domain
from corehq.apps.es.case_search import case_search_adapter
from corehq.apps.es.tests.utils import es_test, populate_case_search_index
from corehq.apps.hqcase.utils import submit_case_blocks
from corehq.apps.userreports import tasks
from corehq.apps.userreports.const import DATA_SOURCE_NOT_FOUND_ERROR_MESSAGE
from corehq.apps.userreports.dbaccessors import delete_all_report_configs
from corehq.apps.userreports.exceptions import (
    BadBuilderConfigError,
    DataSourceConfigurationNotFoundError,
    UserReportsError,
)
from corehq.apps.userreports.models import (
    DataSourceConfiguration,
    ReportConfiguration,
)
from corehq.apps.userreports.reports.view import ConfigurableReportView
from corehq.apps.userreports.util import (
    get_indicator_adapter,
    get_ucr_datasource_config_by_id,
)
from corehq.apps.userreports.views import (
<<<<<<< HEAD
=======
    _prep_data_source_for_rebuild,
>>>>>>> 244b5ebb
    number_of_records_to_be_processed,
)
from corehq.apps.users.models import HQApiKey, HqPermissions, UserRole, WebUser
from corehq.form_processor.models import CommCareCase
from corehq.form_processor.signals import sql_case_post_save
from corehq.motech.const import OAUTH2_CLIENT
from corehq.motech.models import ConnectionSettings
from corehq.motech.repeaters.models import DataSourceRepeater
from corehq.sql_db.connections import Session
from corehq.util.context_managers import drop_connected_signals
from corehq.util.test_utils import flag_enabled


class ConfigurableReportTestMixin(object):
    domain = "TEST_DOMAIN"
    case_type = "CASE_TYPE"

    @classmethod
    def _sample_data_source_config(cls):
        return DataSourceConfiguration(
            domain=cls.domain,
            display_name='foo',
            referenced_doc_type='CommCareCase',
            table_id="woop_woop",
            configured_filter={
                "type": "boolean_expression",
                "operator": "eq",
                "expression": {
                    "type": "property_name",
                    "property_name": "type"
                },
                "property_value": cls.case_type,
            },
            configured_indicators=[
                {
                    "type": "expression",
                    "expression": {
                        "type": "property_name",
                        "property_name": 'fruit'
                    },
                    "column_id": 'indicator_col_id_fruit',
                    "display_name": 'indicator_display_name_fruit',
                    "datatype": "string"
                },
                {
                    "type": "expression",
                    "expression": {
                        "type": "property_name",
                        "property_name": 'num1'
                    },
                    "column_id": 'indicator_col_id_num1',
                    "datatype": "integer"
                },
                {
                    "type": "expression",
                    "expression": {
                        "type": "property_name",
                        "property_name": 'num2'
                    },
                    "column_id": 'indicator_col_id_num2',
                    "datatype": "integer"
                },
            ],
        )

    @classmethod
    def _new_case(cls, properties):
        id = uuid.uuid4().hex
        case_block = CaseBlock(
            create=True,
            case_id=id,
            case_type=cls.case_type,
            update=properties,
        ).as_text()
        with drop_connected_signals(sql_case_post_save):
            submit_case_blocks(case_block, domain=cls.domain)
        return CommCareCase.objects.get_case(id, cls.domain)

    @classmethod
    def _delete_everything(cls):
        delete_all_cases()
        for config in DataSourceConfiguration.all():
            config.delete()
        delete_all_report_configs()


class ConfigurableReportViewTest(ConfigurableReportTestMixin, TestCase):

    def _build_report_and_view(self, request=HttpRequest()):
        # Create report
        data_source_config = self._sample_data_source_config()
        data_source_config.validate()
        data_source_config.save()
        self.addCleanup(data_source_config.delete)
        tasks.rebuild_indicators(data_source_config._id)
        adapter = get_indicator_adapter(data_source_config)
        self.addCleanup(adapter.drop_table)

        report_config = ReportConfiguration(
            domain=self.domain,
            config_id=data_source_config._id,
            title='foo',
            aggregation_columns=['doc_id'],
            columns=[
                {
                    "type": "field",
                    "display": "report_column_display_fruit",
                    "field": 'indicator_col_id_fruit',
                    'column_id': 'report_column_col_id_fruit',
                    'aggregation': 'simple'
                },
                {
                    "type": "percent",
                    "display": "report_column_display_percent",
                    'column_id': 'report_column_col_id_percent',
                    'format': 'percent',
                    "denominator": {
                        "type": "field",
                        "aggregation": "sum",
                        "field": "indicator_col_id_num1",
                        "column_id": "report_column_col_id_percent_num1"
                    },
                    "numerator": {
                        "type": "field",
                        "aggregation": "sum",
                        "field": "indicator_col_id_num2",
                        "column_id": "report_column_col_id_percent_num2"
                    }
                },
                {
                    "type": "expanded",
                    "display": "report_column_display_expanded_num1",
                    "field": 'indicator_col_id_num1',
                    'column_id': 'report_column_col_id_expanded_num1',
                }
            ],
            configured_charts=[
                {
                    "type": 'pie',
                    "value_column": 'count',
                    "aggregation_column": 'fruit',
                    "title": 'Fruits'
                },
                {
                    "type": 'multibar',
                    "title": 'Fruit Properties',
                    "x_axis_column": 'fruit',
                    "y_axis_columns": [
                        {"column_id": "report_column_col_id_expanded_num1", "display": "Num1 values"}
                    ]
                },

            ]
        )
        report_config.save()
        self.addCleanup(report_config.delete)

        view = ConfigurableReportView(request=request)
        view._domain = self.domain
        view._lang = "en"
        view._report_config_id = report_config._id

        return report_config, view

    @classmethod
    def tearDownClass(cls):
        # todo: understand why this is necessary. the view call uses the session and the
        # signal doesn't fire to kill it.
        Session.remove()
        super().tearDownClass()

    @classmethod
    def setUpClass(cls):
        super().setUpClass()
        cls.cases = []
        cls.cases.append(cls._new_case({'fruit': 'apple', 'num1': 4, 'num2': 6}))
        cls.cases.append(cls._new_case({'fruit': 'mango', 'num1': 7, 'num2': 4}))
        cls.cases.append(cls._new_case({'fruit': 'unknown', 'num1': 1, 'num2': 0}))

    def test_export_table(self):
        """
        Test the output of ConfigurableReportView.export_table()
        """
        report, view = self._build_report_and_view()
        expected = [
            [
                'foo',
                [
                    [
                        'report_column_display_fruit',
                        'report_column_display_percent',
                        'report_column_display_expanded_num1-1',
                        'report_column_display_expanded_num1-4',
                        'report_column_display_expanded_num1-7',
                    ],
                    ['apple', '150%', 0, 1, 0],
                    ['mango', '57%', 0, 0, 1],
                    ['unknown', '0%', 1, 0, 0]
                ]
            ]
        ]
        self.assertEqual(view.export_table, expected)

    def test_report_preview_data(self):
        """
        Test the output of ConfigurableReportView.export_table()
        """
        report, view = self._build_report_and_view()

        actual = ConfigurableReportView.report_preview_data(report.domain, report)
        expected = {
            "table": [
                [
                    'report_column_display_fruit',
                    'report_column_display_percent',
                    'report_column_display_expanded_num1-1',
                    'report_column_display_expanded_num1-4',
                    'report_column_display_expanded_num1-7',
                ],
                ['apple', '150%', 0, 1, 0],
                ['mango', '57%', 0, 0, 1],
                ['unknown', '0%', 1, 0, 0]
            ],
            "map_config": report.map_config,
            "chart_configs": report.charts,
            "aaData": [
                {
                    "report_column_col_id_fruit": "apple",
                    "report_column_col_id_percent": "150%",
                    'report_column_col_id_expanded_num1-0': 0,
                    'report_column_col_id_expanded_num1-1': 1,
                    'report_column_col_id_expanded_num1-2': 0,
                },
                {
                    'report_column_col_id_fruit': 'mango',
                    'report_column_col_id_percent': '57%',
                    'report_column_col_id_expanded_num1-0': 0,
                    'report_column_col_id_expanded_num1-1': 0,
                    'report_column_col_id_expanded_num1-2': 1,
                },
                {
                    'report_column_col_id_fruit': 'unknown',
                    'report_column_col_id_percent': '0%',
                    'report_column_col_id_expanded_num1-0': 1,
                    'report_column_col_id_expanded_num1-1': 0,
                    'report_column_col_id_expanded_num1-2': 0,
                }
            ]
        }
        self.assertEqual(actual, expected)

    def test_report_preview_data_with_expanded_columns(self):
        report, view = self._build_report_and_view()
        multibar_chart = report.charts[1].to_json()
        self.assertEqual(multibar_chart['type'], 'multibar')
        self.assertEqual(
            multibar_chart['y_axis_columns'],
            [
                {
                    'column_id': 'report_column_col_id_expanded_num1',
                    'display': 'Num1 values'
                }
            ]
        )

        with flag_enabled('SUPPORT_EXPANDED_COLUMN_IN_REPORTS'):
            report, view = self._build_report_and_view()
            multibar_chart = report.charts[1].to_json()
            self.assertEqual(multibar_chart['type'], 'multibar')
            self.assertEqual(
                multibar_chart['y_axis_columns'],
                [
                    {
                        'column_id': 'report_column_col_id_expanded_num1-0',
                        'display': 'report_column_display_expanded_num1-1'
                    },
                    {
                        'column_id': 'report_column_col_id_expanded_num1-1',
                        'display': 'report_column_display_expanded_num1-4'
                    },
                    {
                        'column_id': 'report_column_col_id_expanded_num1-2',
                        'display': 'report_column_display_expanded_num1-7'
                    },
                ]
            )

            # just test that preview works
            self.test_report_preview_data()

    def test_report_charts(self):
        report, view = self._build_report_and_view()

        preview_data = ConfigurableReportView.report_preview_data(report.domain, report)
        preview_data_pie_chart = preview_data['chart_configs'][0]
        self.assertEqual(preview_data_pie_chart.type, 'pie')
        self.assertEqual(preview_data_pie_chart.title, 'Fruits')
        self.assertEqual(preview_data_pie_chart.value_column, 'count')
        self.assertEqual(preview_data_pie_chart.aggregation_column, 'fruit')

        preview_data_multibar_chart = preview_data['chart_configs'][1]
        self.assertEqual(preview_data_multibar_chart.type, 'multibar')
        self.assertEqual(preview_data_multibar_chart.title, 'Fruit Properties')
        self.assertEqual(preview_data_multibar_chart.title, 'Fruit Properties')
        self.assertEqual(preview_data_multibar_chart.x_axis_column, 'fruit')
        self.assertEqual(
            preview_data_multibar_chart.y_axis_columns[0].column_id,
            'report_column_col_id_expanded_num1'
        )
        self.assertEqual(
            preview_data_multibar_chart.y_axis_columns[0].display,
            'Num1 values'
        )

    @flag_enabled('SUPPORT_EXPANDED_COLUMN_IN_REPORTS')
    def test_report_charts_with_expanded_columns(self):
        report, view = self._build_report_and_view()

        preview_data = ConfigurableReportView.report_preview_data(report.domain, report)
        multibar_chart = preview_data['chart_configs'][1].to_json()
        self.assertEqual(multibar_chart['type'], 'multibar')
        self.assertEqual(
            multibar_chart['y_axis_columns'],
            [
                {
                    'column_id': 'report_column_col_id_expanded_num1-0',
                    'display': 'report_column_display_expanded_num1-1'
                },
                {
                    'column_id': 'report_column_col_id_expanded_num1-1',
                    'display': 'report_column_display_expanded_num1-4'
                },
                {
                    'column_id': 'report_column_col_id_expanded_num1-2',
                    'display': 'report_column_display_expanded_num1-7'
                },
            ]
        )

    @patch("corehq.apps.userreports.reports.view.ReportExport")
    def test_report_preview_data_does_not_handle_user_reports_error(self, mock):
        mock.side_effect = UserReportsError
        report, view = self._build_report_and_view()

        with self.assertRaises(UserReportsError):
            ConfigurableReportView.report_preview_data(report.domain, report)

    @patch("corehq.apps.userreports.reports.view.ReportExport")
    def test_report_preview_data_propagates_data_source_not_found_error(self, mock):
        mock.side_effect = DataSourceConfigurationNotFoundError
        report, view = self._build_report_and_view()

        with self.assertRaises(BadBuilderConfigError) as err:
            ConfigurableReportView.report_preview_data(report.domain, report)
        self.assertEqual(str(err.exception), DATA_SOURCE_NOT_FOUND_ERROR_MESSAGE)

    def test_paginated_build_table(self):
        """
        Simulate building a report where chunking occurs
        """

        with patch('corehq.apps.userreports.tasks.ID_CHUNK_SIZE', 1):
            report, view = self._build_report_and_view()
        expected = [
            [
                'foo',
                [
                    [
                        'report_column_display_fruit',
                        'report_column_display_percent',
                        'report_column_display_expanded_num1-1',
                        'report_column_display_expanded_num1-4',
                        'report_column_display_expanded_num1-7',
                    ],
                    ['apple', '150%', 0, 1, 0],
                    ['mango', '57%', 0, 0, 1],
                    ['unknown', '0%', 1, 0, 0]
                ]
            ]
        ]
        self.assertEqual(view.export_table, expected)

    def test_redirect_custom_report(self):
        report, view = self._build_report_and_view()
        request = HttpRequest()
        self.assertFalse(view.should_redirect_to_paywall(request))

    def test_redirect_report_builder(self):
        report, view = self._build_report_and_view()
        report.report_meta.created_by_builder = True
        report.save()
        request = HttpRequest()
        self.assertTrue(view.should_redirect_to_paywall(request))

    def test_can_edit_report(self):
        """
        Test whether ConfigurableReportView.page_context allows report editing
        """
        domain = Domain(name='test_domain', is_active=True)
        domain.save()
        self.addCleanup(domain.delete)

        def create_view(can_edit_reports):
            rolename = 'edit_role' if can_edit_reports else 'view_role'
            username = 'editor' if can_edit_reports else 'viewer'
            toggles.USER_CONFIGURABLE_REPORTS.set(username, True, toggles.NAMESPACE_USER)

            # user_role should be deleted along with the domain.
            user_role = UserRole.create(
                domain=domain.name,
                name=rolename,
                permissions=HqPermissions(edit_commcare_users=True,
                                          view_commcare_users=True,
                                          edit_groups=True,
                                          view_groups=True,
                                          edit_locations=True,
                                          view_locations=True,
                                          access_all_locations=False,
                                          edit_data=True,
                                          edit_reports=can_edit_reports,
                                          view_reports=True
                                          )
            )

            web_user = WebUser.create(domain.name, username, '***', None, None)
            web_user.set_role(domain.name, user_role.get_qualified_id())
            web_user.current_domain = domain.name
            web_user.save()
            self.addCleanup(web_user.delete, domain.name, deleted_by=None)

            request = HttpRequest()
            request.can_access_all_locations = True
            request.user = web_user.get_django_user()
            request.couch_user = web_user
            request.session = {}
            _, view = self._build_report_and_view(request=request)
            return view

        cannot_edit_view = create_view(False)
        self.assertEqual(cannot_edit_view.page_context['can_edit_report'], False)

        can_edit_view = create_view(True)
        self.assertEqual(can_edit_view.page_context['can_edit_report'], True)


@es_test(requires=[case_search_adapter], setup_class=True)
class TestDataSourceRebuild(ConfigurableReportTestMixin, TestCase):
    @classmethod
    def setUpClass(cls):
        super().setUpClass()

        cases = [
            cls._new_case({'fruit': 'apple', 'num1': 4, 'num2': 6}),
            cls._new_case({'fruit': 'mango', 'num1': 7, 'num2': 4}),
            cls._new_case({'fruit': 'unknown', 'num1': 1, 'num2': 0})
        ]
        populate_case_search_index(cases)

        cls.data_source_config = cls._sample_data_source_config()
        cls.data_source_config.save()

    @classmethod
    def tearDownClass(cls):
        cls._delete_everything()
        super().tearDownClass()

    def _send_data_source_rebuild_request(self):
        path = reverse("rebuild_configurable_data_source", args=(self.domain, self.data_source_config.get_id))
        return self.client.post(path)

<<<<<<< HEAD
    def test_number_of_records_to_be_iterated_for_rebuild(self):
=======
    def test_number_of_records_to_be_processed(self):
>>>>>>> 244b5ebb
        number_of_cases = number_of_records_to_be_processed(self.data_source_config)
        self.assertEqual(number_of_cases, 3)

    def test_feature_flag(self):
        response = self._send_data_source_rebuild_request()
        self.assertEqual(response.status_code, 404)

    @flag_enabled('USER_CONFIGURABLE_REPORTS')
    @patch('corehq.apps.userreports.views._prep_data_source_for_rebuild')
    def test_successful_rebuilt(self, mock_prep_data_source_for_rebuild):
        response = self._send_data_source_rebuild_request()
        self.assertEqual(response.status_code, 302)

        messages = list(get_messages(response.wsgi_request))
        self.assertEqual(
            str(messages[0]),
            'Table "foo" is now being rebuilt. Data should start showing up soon'
        )

        mock_prep_data_source_for_rebuild.assert_called_once()

    @flag_enabled('USER_CONFIGURABLE_REPORTS')
    @flag_enabled('RESTRICT_DATA_SOURCE_REBUILD')
    def test_blocked_rebuild_for_restricted_data_source(self):
        with patch('corehq.apps.userreports.views.DATA_SOURCE_REBUILD_RESTRICTED_AT', 2):
            response = self._send_data_source_rebuild_request()

            self.assertEqual(response.status_code, 302)

            messages = list(get_messages(response.wsgi_request))
            self.assertEqual(
                str(messages[0]),
                (
                    'Rebuilt was not initiated due to high number of records this data source is expected to '
                    'iterate during a rebuild. Expected records to be processed is currently 3 '
                    'which is above the limit of 2. '
                    'Please update the data source to have asynchronous processing.'
                )
            )

    @flag_enabled('USER_CONFIGURABLE_REPORTS')
    @flag_enabled('RESTRICT_DATA_SOURCE_REBUILD')
    def test_successful_rebuild_for_restricted_data_source(self):
        response = self._send_data_source_rebuild_request()

        self.assertEqual(response.status_code, 302)

        messages = list(get_messages(response.wsgi_request))
        self.assertEqual(
            str(messages[0]),
            'Table "foo" is now being rebuilt. Data should start showing up soon'
        )

    @flag_enabled('USER_CONFIGURABLE_REPORTS')
    def test_if_build_awaiting(self):
        self.data_source_config.meta.build.awaiting = True
        self.data_source_config.save()

        response = self._send_data_source_rebuild_request()

        self.assertEqual(response.status_code, 302)
        messages = list(get_messages(response.wsgi_request))
        self.assertEqual(
            str(messages[0]),
            'Rebuilding is not available until CommCare HQ finishes building / rebuilding.'
        )

        # reset for other tests
        self.data_source_config.meta.build.awaiting = False
        self.data_source_config.save()


class TestPrepDataSourceForRebuild(ConfigurableReportTestMixin, TestCase):
    def test_prep_data_source_for_rebuild_for_non_static(self):
        data_source_config = self._sample_data_source_config()
        data_source_config.is_deactivated = True
        data_source_config.meta.build.awaiting = False
        _prep_data_source_for_rebuild(data_source_config, is_static=False)

        self.assertTrue(data_source_config.meta.build.awaiting)
        self.assertFalse(data_source_config.is_deactivated)

    def test_prep_data_source_for_rebuild_for_static(self):
        data_source_config = self._sample_data_source_config()
        data_source_config.is_deactivated = True
        data_source_config.meta.build.awaiting = False
        _prep_data_source_for_rebuild(data_source_config, is_static=True)

        self.assertFalse(data_source_config.meta.build.awaiting)
        self.assertFalse(data_source_config.is_deactivated)


class TestBuildDataSourceInPlace(ConfigurableReportTestMixin, TestCase):
    @classmethod
    def setUpClass(cls):
        super().setUpClass()
        cls.data_source_config = cls._sample_data_source_config()
        cls.data_source_config.save()

    @classmethod
    def tearDownClass(cls):
        cls._delete_everything()
        super().tearDownClass()

    def _send_build_data_source_in_place_request(self):
        path = reverse("build_in_place", args=(self.domain, self.data_source_config.get_id))
        return self.client.post(path)

    @flag_enabled('USER_CONFIGURABLE_REPORTS')
    @patch('corehq.apps.userreports.views._report_ucr_rebuild_metrics')
    @patch('corehq.apps.userreports.views.rebuild_indicators_in_place')
    @patch('corehq.apps.userreports.views._prep_data_source_for_rebuild')
    def test_successful_rebuilt(self, mock_prep_data_source_for_rebuild, mock_rebuild_indicators_in_place,
                                mock_report_ucr_rebuild_metrics):
        response = self._send_build_data_source_in_place_request()
        self.assertEqual(response.status_code, 302)

        messages = list(get_messages(response.wsgi_request))
        self.assertEqual(
            str(messages[0]),
            'Table "foo" is now being rebuilt. Data should start showing up soon'
        )

        mock_prep_data_source_for_rebuild.assert_called_once()
        mock_rebuild_indicators_in_place.assert_has_calls([
            call.delay(self.data_source_config.get_id, '', source='edit_data_source_build_in_place',
                       domain=self.domain)
        ])
        mock_report_ucr_rebuild_metrics.assert_called_once()

    @flag_enabled('USER_CONFIGURABLE_REPORTS')
    def test_if_build_awaiting(self):
        self.data_source_config.meta.build.awaiting = True
        self.data_source_config.save()

        response = self._send_build_data_source_in_place_request()

        self.assertEqual(response.status_code, 302)
        messages = list(get_messages(response.wsgi_request))
        self.assertEqual(
            str(messages[0]),
            'Rebuilding is not available until CommCare HQ finishes building / rebuilding.'
        )

        # reset for other tests
        self.data_source_config.meta.build.awaiting = False
        self.data_source_config.save()


class TestResumeBuildingDataSource(ConfigurableReportTestMixin, TestCase):
    @classmethod
    def setUpClass(cls):
        super().setUpClass()
        cls.data_source_config = cls._sample_data_source_config()
        cls.data_source_config.save()

    @classmethod
    def tearDownClass(cls):
        cls._delete_everything()
        super().tearDownClass()

    def _send_resume_building_data_source_request(self):
        path = reverse("resume_build", args=(self.domain, self.data_source_config.get_id))
        return self.client.post(path)

    @flag_enabled('USER_CONFIGURABLE_REPORTS')
    @patch('corehq.apps.userreports.views.DataSourceResumeHelper')
    @patch('corehq.apps.userreports.views.resume_building_indicators')
    def test_awaiting_set(self, mock_resume_building_indicators, mock_helper):
        self.data_source_config.meta.build.awaiting = False
        self.data_source_config.save()

        self._send_resume_building_data_source_request()

        mock_resume_building_indicators.assert_has_calls([
            call.delay(self.data_source_config.get_id, '')
        ])
        data_source_config = get_ucr_datasource_config_by_id(self.data_source_config.get_id)
        self.assertTrue(data_source_config.meta.build.awaiting)


class TestSubscribeToDataSource(TestCase):

    urlname = "subscribe_to_configurable_data_source"
    domain = "test-domain"
    USERNAME = "username"

    @classmethod
    def setUpClass(cls):
        super().setUpClass()
        cls.project = Domain.get_or_create_with_name(cls.domain, is_active=True)

        cls.api_user_role = UserRole.create(
            cls.domain, 'api-user', permissions=HqPermissions(access_api=True, view_reports=True)
        )
        cls.user = WebUser.create(cls.domain, cls.USERNAME, "password", None, None,
                                  role_id=cls.api_user_role.get_id)
        cls.api_key, _ = HQApiKey.objects.get_or_create(user=WebUser.get_django_user(cls.user))
        cls.domain_api_key, _ = HQApiKey.objects.get_or_create(user=WebUser.get_django_user(cls.user),
                                                               name='domain-scoped',
                                                               domain=cls.domain)

    @classmethod
    def tearDownClass(cls):
        cls.user.delete(deleted_by_domain=cls.domain, deleted_by=None)
        cls.project.delete()
        super().tearDownClass()

    def _construct_api_auth_header(self, api_key):
        return f'ApiKey {self.USERNAME}:{api_key.plaintext_key}'

    def _post_request(self, domain, data_source_id, data, **extras):
        path = reverse("subscribe_to_configurable_data_source", args=(domain, data_source_id,))
        return self.client.post(path, data=data, **extras)

    @flag_enabled('SUPERSET_ANALYTICS')
    @flag_enabled('API_THROTTLE_WHITELIST')
    def test_subscribe_successful(self):
        data_source_id = "data_source_id"
        client_id = "client_id"

        post_data = {
            'webhook_url': 'https://hostname.com/webhook',
            'client_id': client_id,
            'client_secret': 'client_secret',
            'token_url': 'https://hostname.com/token',
            'refresh_url': 'https://hostname.com/refresh',
        }
        response = self._post_request(
            domain=self.domain,
            data_source_id=data_source_id,
            data=post_data,
            HTTP_AUTHORIZATION=self._construct_api_auth_header(self.domain_api_key),
        )

        self.assertEqual(response.status_code, 201)

        conn_settings = ConnectionSettings.objects.get(client_id=client_id)
        self.assertEqual(conn_settings.name, "CommCare Analytics on hostname.com")
        self.assertEqual(conn_settings.auth_type, OAUTH2_CLIENT)

        repeater = DataSourceRepeater.objects.get(
            name="Data source data_source_id on hostname.com"
        )
        self.assertEqual(repeater.connection_settings_id, conn_settings.id)
        self.assertEqual(repeater.data_source_id, data_source_id)

    @flag_enabled('SUPERSET_ANALYTICS')
    @flag_enabled('API_THROTTLE_WHITELIST')
    def test_subscribe_create_only_one_repeater_instance(self):
        data_source_id = "data_source_id"
        client_id = "client_id"

        post_data = {
            'webhook_url': 'https://hostname.com/webhook',
            'client_id': client_id,
            'client_secret': 'client_secret',
            'token_url': 'https://hostname.com/token',
            'refresh_url': 'https://hostname.com/refresh',
        }
        response = self._post_request(
            domain=self.domain,
            data_source_id=data_source_id,
            data=post_data,
            HTTP_AUTHORIZATION=self._construct_api_auth_header(self.domain_api_key),
        )
        self.assertEqual(response.status_code, 201)

        conn_settings = ConnectionSettings.objects.get(client_id=client_id)
        repeater_count = DataSourceRepeater.objects.filter(
            domain=self.domain,
            connection_settings_id=conn_settings.id,
            options={"data_source_id": data_source_id},
        ).count()
        self.assertEqual(repeater_count, 1)

        response = self._post_request(
            domain=self.domain,
            data_source_id=data_source_id,
            data=post_data,
            HTTP_AUTHORIZATION=self._construct_api_auth_header(self.domain_api_key),
        )
        self.assertEqual(response.status_code, 201)

        repeater_count = DataSourceRepeater.objects.filter(
            domain=self.domain,
            connection_settings_id=conn_settings.id,
            options={"data_source_id": data_source_id},
        ).count()
        self.assertEqual(repeater_count, 1)

        conn_settings_count = ConnectionSettings.objects.filter(client_id=client_id).count()
        self.assertEqual(conn_settings_count, 1)

    @flag_enabled('API_THROTTLE_WHITELIST')
    def test_subscribe_unsuccessful_without_ff(self):
        data_source_id = "data_source_id"
        request = self._post_request(
            domain=self.domain,
            data_source_id=data_source_id,
            data={},
            HTTP_AUTHORIZATION=self._construct_api_auth_header(self.domain_api_key),
        )
        self.assertEqual(request.status_code, 404)

    @flag_enabled('SUPERSET_ANALYTICS')
    @flag_enabled('API_THROTTLE_WHITELIST')
    def test_subscribe_unsuccessful_with_a_missing_param(self):
        data_source_id = "data_source_id"
        post_data = {
            'webhook_url': 'https://hostname.com/webhook',
            'client_secret': 'client_secret',
            'token_url': 'https://hostname.com/token',
            'refresh_url': 'https://hostname.com/refresh',
        }

        request = self._post_request(
            domain=self.domain,
            data_source_id=data_source_id,
            data=post_data,
            HTTP_AUTHORIZATION=self._construct_api_auth_header(self.domain_api_key),
        )
        self.assertEqual(request.status_code, 422)
        self.assertEqual(request.content.decode("utf-8"), "Missing parameters: client_id")

    @flag_enabled('SUPERSET_ANALYTICS')
    @flag_enabled('API_THROTTLE_WHITELIST')
    def test_subscribe_unsuccessful_with_missing_params(self):
        data_source_id = "data_source_id"
        post_data = {
            'webhook_url': 'https://hostname.com/webhook',
            'client_secret': 'client_secret',
        }

        request = self._post_request(
            domain=self.domain,
            data_source_id=data_source_id,
            data=post_data,
            HTTP_AUTHORIZATION=self._construct_api_auth_header(self.domain_api_key),
        )
        self.assertEqual(request.status_code, 422)
        self.assertEqual(
            request.content.decode("utf-8"),
            "Missing parameters: client_id, token_url",
        )


class TestUnsubscribeFromDataSource(TestCase):

    DOMAIN = "test-domain"
    CLIENT_ID = "client_id"
    USERNAME = "username"

    @classmethod
    def setUpClass(cls):
        super().setUpClass()
        cls.project = Domain.get_or_create_with_name(cls.DOMAIN, is_active=True)

        cls.api_user_role = UserRole.create(
            cls.DOMAIN, 'api-user', permissions=HqPermissions(access_api=True, view_reports=True)
        )
        cls.user = WebUser.create(cls.DOMAIN, cls.USERNAME, "password", None, None,
                                  role_id=cls.api_user_role.get_id)
        cls.api_key, _ = HQApiKey.objects.get_or_create(user=WebUser.get_django_user(cls.user))
        cls.domain_api_key, _ = HQApiKey.objects.get_or_create(user=WebUser.get_django_user(cls.user),
                                                               name='domain-scoped',
                                                               domain=cls.DOMAIN)

    @classmethod
    def tearDownClass(cls):
        cls.user.delete(deleted_by_domain=cls.DOMAIN, deleted_by=None)
        cls.project.delete()
        super().tearDownClass()

    def _construct_api_auth_header(self, api_key):
        return f'ApiKey {self.USERNAME}:{api_key.plaintext_key}'

    def _post_request(self, domain, data_source_id, data=None, **extras):
        path = reverse("unsubscribe_from_configurable_data_source", args=(domain, data_source_id,))
        return self.client.post(path, data=data, **extras)

    def _subscribe_to_datasource(self, datasource_id):
        conn_settings, __ = ConnectionSettings.objects.update_or_create(
            client_id=self.CLIENT_ID,
            defaults={
                'domain': self.DOMAIN,
                'name': "testy",
                'auth_type': "oauth2_client",
                'client_secret': 'client_secret',
                'url': "",
                'token_url': 'token_url',
            }
        )
        DataSourceRepeater.objects.create(
            name=f"{datasource_id} name",
            domain=self.DOMAIN,
            data_source_id=datasource_id,
            connection_settings_id=conn_settings.id,
        )

    @flag_enabled('SUPERSET_ANALYTICS')
    @flag_enabled('API_THROTTLE_WHITELIST')
    def test_basic_unsubscribe_successful(self):
        data_source_id = "data_source_id"
        self._subscribe_to_datasource(data_source_id)

        conn_settings = ConnectionSettings.objects.get(client_id=self.CLIENT_ID)
        connection_settings_id = conn_settings.id

        repeaters = DataSourceRepeater.objects.filter(connection_settings_id=connection_settings_id)
        self.assertEqual(repeaters.count(), 1)

        response = self._post_request(
            domain=self.DOMAIN,
            data={"client_id": self.CLIENT_ID},
            data_source_id=data_source_id,
            HTTP_AUTHORIZATION=self._construct_api_auth_header(self.domain_api_key),
        )
        self.assertEqual(response.status_code, 200)

        repeaters = DataSourceRepeater.objects.filter(connection_settings_id=connection_settings_id)
        self.assertEqual(repeaters.count(), 0)
        self.assertEqual(ConnectionSettings.objects.filter(id=connection_settings_id).count(), 0)

    @flag_enabled('SUPERSET_ANALYTICS')
    @flag_enabled('API_THROTTLE_WHITELIST')
    def test_unsubscribe_when_multiple_repeaters(self):
        data_source_id_1 = "data_source_id1"
        data_source_id_2 = "data_source_id2"
        self._subscribe_to_datasource(data_source_id_1)
        self._subscribe_to_datasource(data_source_id_2)

        conn_settings = ConnectionSettings.objects.get(client_id=self.CLIENT_ID)
        connection_settings_id = conn_settings.id

        repeaters = DataSourceRepeater.objects.filter(connection_settings_id=connection_settings_id)
        self.assertEqual(repeaters.count(), 2)

        response = self._post_request(
            domain=self.DOMAIN,
            data={"client_id": self.CLIENT_ID},
            data_source_id=data_source_id_1,
            HTTP_AUTHORIZATION=self._construct_api_auth_header(self.domain_api_key),
        )
        self.assertEqual(response.status_code, 200)

        repeaters = DataSourceRepeater.objects.filter(connection_settings_id=connection_settings_id)
        self.assertEqual(repeaters.count(), 1)
        self.assertEqual(ConnectionSettings.objects.filter(id=connection_settings_id).count(), 1)

    @flag_enabled('SUPERSET_ANALYTICS')
    @flag_enabled('API_THROTTLE_WHITELIST')
    def test_missing_client_id(self):
        response = self._post_request(
            domain=self.DOMAIN,
            data={},
            data_source_id='datasource_id',
            HTTP_AUTHORIZATION=self._construct_api_auth_header(self.domain_api_key),
        )
        self.assertEqual(response.status_code, 422)
        self.assertEqual(response.content.decode("utf-8"), "The client_id parameter is required")

    @flag_enabled('SUPERSET_ANALYTICS')
    @flag_enabled('API_THROTTLE_WHITELIST')
    def test_invalid_client_id(self):
        response = self._post_request(
            domain=self.DOMAIN,
            data={'client_id': 'client_id'},
            data_source_id='datasource_id',
            HTTP_AUTHORIZATION=self._construct_api_auth_header(self.domain_api_key),
        )
        self.assertEqual(response.status_code, 422)
        self.assertEqual(response.content.decode("utf-8"), "Invalid client_id")

    @flag_enabled('SUPERSET_ANALYTICS')
    @flag_enabled('API_THROTTLE_WHITELIST')
    def test_invalid_data_source_id(self):
        self._subscribe_to_datasource('datasource_id')

        response = self._post_request(
            domain=self.DOMAIN,
            data={'client_id': 'client_id'},
            data_source_id='invalid_datasource_id',
            HTTP_AUTHORIZATION=self._construct_api_auth_header(self.domain_api_key),
        )
        self.assertEqual(response.status_code, 422)
        self.assertEqual(response.content.decode("utf-8"), "Invalid data source ID")<|MERGE_RESOLUTION|>--- conflicted
+++ resolved
@@ -32,10 +32,7 @@
     get_ucr_datasource_config_by_id,
 )
 from corehq.apps.userreports.views import (
-<<<<<<< HEAD
-=======
     _prep_data_source_for_rebuild,
->>>>>>> 244b5ebb
     number_of_records_to_be_processed,
 )
 from corehq.apps.users.models import HQApiKey, HqPermissions, UserRole, WebUser
@@ -506,11 +503,7 @@
         path = reverse("rebuild_configurable_data_source", args=(self.domain, self.data_source_config.get_id))
         return self.client.post(path)
 
-<<<<<<< HEAD
-    def test_number_of_records_to_be_iterated_for_rebuild(self):
-=======
     def test_number_of_records_to_be_processed(self):
->>>>>>> 244b5ebb
         number_of_cases = number_of_records_to_be_processed(self.data_source_config)
         self.assertEqual(number_of_cases, 3)
 
