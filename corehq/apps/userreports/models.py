from __future__ import absolute_import
from __future__ import unicode_literals

from collections import namedtuple
from copy import copy, deepcopy
from datetime import datetime
import glob
import json
import os
import re

from couchdbkit.exceptions import BadValueError
from django.conf import settings
from django.contrib.postgres.fields import ArrayField
from django.db import models
from django.utils.translation import ugettext as _
import yaml

from corehq.sql_db.connections import UCR_ENGINE_ID
from corehq.util.quickcache import quickcache
from dimagi.ext.couchdbkit import (
    BooleanProperty,
    DateTimeProperty,
    DecimalProperty,
    DictProperty,
    Document,
    DocumentSchema,
    IntegerProperty,
    ListProperty,
    SchemaProperty,
    SchemaListProperty,
    StringProperty,
    StringListProperty,
)
from dimagi.ext.jsonobject import JsonObject
from corehq.apps.cachehq.mixins import (
    CachedCouchDocumentMixin,
    QuickCachedDocumentMixin,
)
from corehq.apps.userreports.const import (
    FILTER_INTERPOLATION_DOC_TYPES,
    UCR_SQL_BACKEND,
    VALID_REFERENCED_DOC_TYPES,
    DATA_SOURCE_TYPE_STANDARD, DATA_SOURCE_TYPE_AGGREGATE)
from corehq.apps.userreports.dbaccessors import get_number_of_report_configs_by_data_source, \
    get_report_configs_for_domain, get_datasources_for_domain
from corehq.apps.userreports.exceptions import (
    BadSpecError,
    DataSourceConfigurationNotFoundError,
    ReportConfigurationNotFoundError,
    StaticDataSourceConfigurationNotFoundError,
    InvalidDataSourceType)
from corehq.apps.userreports.expressions.factory import ExpressionFactory
from corehq.apps.userreports.filters.factory import FilterFactory
from corehq.apps.userreports.indicators.factory import IndicatorFactory
from corehq.apps.userreports.indicators import CompoundIndicator
from corehq.apps.userreports.reports.filters.factory import ReportFilterFactory
from corehq.apps.userreports.reports.factory import ChartFactory, \
    ReportColumnFactory, ReportOrderByFactory
from corehq.apps.userreports.reports.filters.specs import FilterSpec
from corehq.apps.userreports.specs import EvaluationContext, FactoryContext
from corehq.apps.userreports.util import get_indicator_adapter, get_async_indicator_modify_lock_key
from corehq.pillows.utils import get_deleted_doc_types
from corehq.util.couch import get_document_or_not_found, DocumentNotFound
from dimagi.utils.couch import CriticalSection
from dimagi.utils.couch.bulk import get_docs
from dimagi.utils.couch.database import iter_docs
from memoized import memoized
from dimagi.utils.mixins import UnicodeMixIn

from dimagi.utils.modules import to_function
from io import open


ID_REGEX_CHECK = re.compile("^[\w\-:]+$")


def _check_ids(value):
    if not ID_REGEX_CHECK.match(value):
        raise BadValueError("Invalid ID")


class ElasticSearchIndexSettings(DocumentSchema):
    refresh_interval = StringProperty(default="5s")
    number_of_shards = IntegerProperty(default=2)


class SQLColumnIndexes(DocumentSchema):
    column_ids = StringListProperty()


class SQLPartition(DocumentSchema):
    """Uses architect library to partition

    http://architect.readthedocs.io/features/partition/index.html
    """
    column = StringProperty()
    subtype = StringProperty(choices=['date', 'string_firstchars', 'string_lastchars'])
    constraint = StringProperty()


class SQLSettings(DocumentSchema):
    partition_config = SchemaListProperty(SQLPartition)


class DataSourceBuildInformation(DocumentSchema):
    """
    A class to encapsulate meta information about the process through which
    its DataSourceConfiguration was configured and built.
    """
    # Either the case type or the form xmlns that this data source is based on.
    source_id = StringProperty()
    # The app that the form belongs to, or the app that was used to infer the case properties.
    app_id = StringProperty()
    # The version of the app at the time of the data source's configuration.
    app_version = IntegerProperty()
    # True if the data source has been built, that is, if the corresponding SQL table has been populated.
    finished = BooleanProperty(default=False)
    # Start time of the most recent build SQL table celery task.
    initiated = DateTimeProperty()
    # same as previous attributes but used for rebuilding tables in place
    finished_in_place = BooleanProperty(default=False)
    initiated_in_place = DateTimeProperty()
    rebuilt_asynchronously = BooleanProperty(default=False)


class DataSourceMeta(DocumentSchema):
    build = SchemaProperty(DataSourceBuildInformation)


class AbstractUCRDataSource(object):
    """
    Base wrapper class for datasource-like things to be used in reports.

    This doesn't use abc because of this issue: https://stackoverflow.com/q/8723639/8207

    This is not really a "designed" interface so much as the set of methods/properties that
    the objects need to have in order to work with UCRs.

    In addition to the methods defined, the following should also exist:

    domain: a string
    engine_id: a string
    table_id: a string
    display_name: a string
    sql_column_indexes: a list of SQLColumnIndexes
    sql_settings: a SQLSettings object
    """

    def get_columns(self):
        raise NotImplementedError()


class DataSourceConfiguration(UnicodeMixIn, CachedCouchDocumentMixin, Document, AbstractUCRDataSource):
    """
    A data source configuration. These map 1:1 with database tables that get created.
    Each data source can back an arbitrary number of reports.
    """
    domain = StringProperty(required=True)
    engine_id = StringProperty(default=UCR_ENGINE_ID)
    es_index_settings = SchemaProperty(ElasticSearchIndexSettings)
    backend_id = StringProperty(default=UCR_SQL_BACKEND)  # no longer used
    referenced_doc_type = StringProperty(required=True)
    table_id = StringProperty(required=True)
    display_name = StringProperty()
    base_item_expression = DictProperty()
    configured_filter = DictProperty()
    configured_indicators = ListProperty()
    named_expressions = DictProperty()
    named_filters = DictProperty()
    meta = SchemaProperty(DataSourceMeta)
    is_deactivated = BooleanProperty(default=False)
    last_modified = DateTimeProperty()
    asynchronous = BooleanProperty(default=False)
    sql_column_indexes = SchemaListProperty(SQLColumnIndexes)
    icds_rebuild_related_docs = BooleanProperty(default=False)
    disable_destructive_rebuild = BooleanProperty(default=False)
    sql_settings = SchemaProperty(SQLSettings)

    class Meta(object):
        # prevent JsonObject from auto-converting dates etc.
        string_conversions = ()

    def __unicode__(self):
        return '{} - {}'.format(self.domain, self.display_name)

    def save(self, **params):
        self.last_modified = datetime.utcnow()
        super(DataSourceConfiguration, self).save(**params)

    def filter(self, document):
        filter_fn = self._get_main_filter()
        return filter_fn(document, EvaluationContext(document, 0))

    def deleted_filter(self, document):
        filter_fn = self._get_deleted_filter()
        return filter_fn and filter_fn(document, EvaluationContext(document, 0))

    @memoized
    def _get_main_filter(self):
        return self._get_filter([self.referenced_doc_type])

    @memoized
    def _get_deleted_filter(self):
        return self._get_filter(get_deleted_doc_types(self.referenced_doc_type), include_configured=False)

    def _get_filter(self, doc_types, include_configured=True):
        if not doc_types:
            return None

        extras = (
            [self.configured_filter]
            if include_configured and self.configured_filter else []
        )
        built_in_filters = [
            self._get_domain_filter_spec(),
            {
                'type': 'or',
                'filters': [
                    {
                        "type": "boolean_expression",
                        "expression": {
                            "type": "property_name",
                            "property_name": "doc_type",
                        },
                        "operator": "eq",
                        "property_value": doc_type,
                    }
                    for doc_type in doc_types
                ],
            },
        ]
        return FilterFactory.from_spec(
            {
                'type': 'and',
                'filters': built_in_filters + extras,
            },
            context=self.get_factory_context(),
        )

    def _get_domain_filter_spec(self):
        return {
            "type": "boolean_expression",
            "expression": {
                "type": "property_name",
                "property_name": "domain",
            },
            "operator": "eq",
            "property_value": self.domain,
        }

    @property
    @memoized
    def named_expression_objects(self):
        named_expression_specs = deepcopy(self.named_expressions)
        named_expressions = {}
        spec_error = None
        while named_expression_specs:
            number_generated = 0
            for name, expression in named_expression_specs.items():
                try:
                    named_expressions[name] = ExpressionFactory.from_spec(
                        expression,
                        FactoryContext(named_expressions=named_expressions, named_filters={})
                    )
                    number_generated += 1
                    del named_expression_specs[name]
                except BadSpecError as spec_error:
                    # maybe a nested name resolution issue, try again on the next pass
                    pass
            if number_generated == 0 and named_expression_specs:
                # we unsuccessfully generated anything on this pass and there are still unresolved
                # references. we have to fail.
                assert spec_error is not None
                raise spec_error
        return named_expressions

    @property
    @memoized
    def named_filter_objects(self):
        return {name: FilterFactory.from_spec(filter, FactoryContext(self.named_expression_objects, {}))
                for name, filter in self.named_filters.items()}

    def get_factory_context(self):
        return FactoryContext(self.named_expression_objects, self.named_filter_objects)

    @property
    @memoized
    def default_indicators(self):
        default_indicators = [IndicatorFactory.from_spec({
            "column_id": "doc_id",
            "type": "expression",
            "display_name": "document id",
            "datatype": "string",
            "is_nullable": False,
            "is_primary_key": True,
            "expression": {
                "type": "root_doc",
                "expression": {
                    "type": "property_name",
                    "property_name": "_id"
                }
            }
        }, self.get_factory_context())]

        default_indicators.append(IndicatorFactory.from_spec({
            "type": "inserted_at",
        }, self.get_factory_context()))

        if self.base_item_expression:
            default_indicators.append(IndicatorFactory.from_spec({
                "type": "repeat_iteration",
            }, self.get_factory_context()))

        return default_indicators

    @property
    @memoized
    def indicators(self):
        return CompoundIndicator(
            self.display_name,
            self.default_indicators + [
                IndicatorFactory.from_spec(indicator, self.get_factory_context())
                for indicator in self.configured_indicators
            ],
            None,
        )

    @property
    @memoized
    def parsed_expression(self):
        if self.base_item_expression:
            return ExpressionFactory.from_spec(self.base_item_expression, context=self.get_factory_context())
        return None

    def get_columns(self):
        return self.indicators.get_columns()

    @property
    @memoized
    def columns_by_id(self):
        return {c.id: c for c in self.get_columns()}

    def get_column_by_id(self, column_id):
        return self.columns_by_id.get(column_id)

    def get_items(self, document, eval_context=None):
        if self.filter(document):
            if not self.base_item_expression:
                return [document]
            else:
                result = self.parsed_expression(document, eval_context)
                if result is None:
                    return []
                elif isinstance(result, list):
                    return result
                else:
                    return [result]
        else:
            return []

    def get_all_values(self, doc, eval_context=None):
        if not eval_context:
            eval_context = EvaluationContext(doc)

        rows = []
        for item in self.get_items(doc, eval_context):
            indicators = self.indicators.get_values(item, eval_context)
            rows.append(indicators)
            eval_context.increment_iteration()

        return rows

    def get_report_count(self):
        """
        Return the number of ReportConfigurations that reference this data source.
        """
        return ReportConfiguration.count_by_data_source(self.domain, self._id)

    def validate(self, required=True):
        super(DataSourceConfiguration, self).validate(required)
        # these two properties implicitly call other validation
        self._get_main_filter()
        self._get_deleted_filter()

        # validate indicators and column uniqueness
        columns = [c.id for c in self.indicators.get_columns()]
        unique_columns = set(columns)
        if len(columns) != len(unique_columns):
            for column in set(columns):
                columns.remove(column)
            raise BadSpecError(_('Report contains duplicate column ids: {}').format(', '.join(set(columns))))

        if self.referenced_doc_type not in VALID_REFERENCED_DOC_TYPES:
            raise BadSpecError(
                _('Report contains invalid referenced_doc_type: {}').format(self.referenced_doc_type))

        self.parsed_expression

    @classmethod
    def by_domain(cls, domain):
        return get_datasources_for_domain(domain)

    @classmethod
    def all_ids(cls):
        return [res['id'] for res in cls.get_db().view('userreports/data_sources_by_build_info',
                                                       reduce=False, include_docs=False)]

    @classmethod
    def all(cls):
        for result in iter_docs(cls.get_db(), cls.all_ids()):
            yield cls.wrap(result)

    @property
    def is_static(self):
        return id_is_static(self._id)

    def deactivate(self):
        if not self.is_static:
            self.is_deactivated = True
            self.save()
            get_indicator_adapter(self).drop_table()

    def get_es_index_settings(self):
        es_index_settings = self.es_index_settings.to_json()
        es_index_settings.pop('doc_type')
        return {"settings": es_index_settings}

    def get_case_type_or_xmlns_filter(self):
        """Returns a list of case types or xmlns from the filter of this data source.

        If this can't figure out the case types or xmlns's that filter, then returns [None]
        Currently always returns a list because it is called by a loop in _iteratively_build_table
        Could be reworked to return [] to be more pythonic
        """
        if self.referenced_doc_type not in FILTER_INTERPOLATION_DOC_TYPES:
            return [None]

        property_name = FILTER_INTERPOLATION_DOC_TYPES[self.referenced_doc_type]
        prop_value = self._filter_interploation_helper(self.configured_filter, property_name)

        return prop_value or [None]

    def _filter_interploation_helper(self, config_filter, property_name):
        filter_type = config_filter.get('type')
        if filter_type == 'and':
            sub_config_filters = [
                self._filter_interploation_helper(f, property_name)
                for f in config_filter.get('filters')
            ]
            for filter_ in sub_config_filters:
                if filter_[0]:
                    return filter_

        if filter_type != 'boolean_expression':
            return [None]

        if config_filter['operator'] not in ('eq', 'in'):
            return [None]

        expression = config_filter['expression']
        if expression['type'] == 'property_name' and expression['property_name'] == property_name:
            prop_value = config_filter['property_value']
            if not isinstance(prop_value, list):
                prop_value = [prop_value]
            return prop_value
        return [None]


class ReportMeta(DocumentSchema):
    # `True` if this report was initially constructed by the report builder.
    created_by_builder = BooleanProperty(default=False)
    report_builder_version = StringProperty(default="")
    # `True` if this report was ever edited in the advanced JSON UIs (after June 7, 2016)
    edited_manually = BooleanProperty(default=False)
    last_modified = DateTimeProperty()
    builder_report_type = StringProperty(choices=['chart', 'list', 'table', 'worker', 'map'])


class ReportConfiguration(UnicodeMixIn, QuickCachedDocumentMixin, Document):
    """
    A report configuration. These map 1:1 with reports that show up in the UI.
    """
    domain = StringProperty(required=True)
    visible = BooleanProperty(default=True)
    # config_id of the datasource
    config_id = StringProperty(required=True)
    data_source_type = StringProperty(default=DATA_SOURCE_TYPE_STANDARD,
                                      choices=[DATA_SOURCE_TYPE_STANDARD, DATA_SOURCE_TYPE_AGGREGATE])
    title = StringProperty()
    description = StringProperty()
    aggregation_columns = StringListProperty()
    filters = ListProperty()
    columns = ListProperty()
    configured_charts = ListProperty()
    sort_expression = ListProperty()
    soft_rollout = DecimalProperty(default=0)  # no longer used
    report_meta = SchemaProperty(ReportMeta)
    custom_query_provider = StringProperty(required=False)

    def __unicode__(self):
        return '{} - {}'.format(self.domain, self.title)

    def save(self, *args, **kwargs):
        self.report_meta.last_modified = datetime.utcnow()
        super(ReportConfiguration, self).save(*args, **kwargs)

    @property
    @memoized
    def filters_without_prefilters(self):
        return [f for f in self.filters if f['type'] != 'pre']

    @property
    @memoized
    def prefilters(self):
        return [f for f in self.filters if f['type'] == 'pre']

    @property
    @memoized
    def config(self):
        return get_datasource_config(self.config_id, self.domain)[0]

    @property
    @memoized
    def report_columns(self):
        return [ReportColumnFactory.from_spec(c) for c in self.columns]

    @property
    @memoized
    def ui_filters(self):
        return [ReportFilterFactory.from_spec(f, self) for f in self.filters]

    @property
    @memoized
    def charts(self):
        return [ChartFactory.from_spec(g._obj) for g in self.configured_charts]

    @property
    @memoized
    def location_column_id(self):
        cols = [col for col in self.report_columns if col.type == 'location']
        if cols:
            return cols[0].column_id

    @property
    def map_config(self):
        def map_col(column):
            if column['column_id'] != self.location_column_id:
                return {
                    'column_id': column['column_id'],
                    'label': column['display']
                }

        if self.location_column_id:
            return {
                'location_column_id': self.location_column_id,
                'layer_name': {
                    'XFormInstance': _('Forms'),
                    'CommCareCase': _('Cases')
                }.get(self.config.referenced_doc_type, "Layer"),
                'columns': [x for x in (map_col(col) for col in self.columns) if x]
            }

    @property
    @memoized
    def sort_order(self):
        return [ReportOrderByFactory.from_spec(e) for e in self.sort_expression]

    @property
    def table_id(self):
        return self.config.table_id

    def get_ui_filter(self, filter_slug):
        for filter in self.ui_filters:
            if filter.name == filter_slug:
                return filter
        return None

    def get_languages(self):
        """
        Return the languages used in this report's column and filter display properties.
        Note that only explicitly identified languages are returned. So, if the
        display properties are all strings, "en" would not be returned.
        """
        langs = set()
        for item in self.columns + self.filters:
            if isinstance(item['display'], dict):
                langs |= set(item['display'].keys())
        return langs

    def validate(self, required=True):
        from corehq.apps.userreports.reports.data_source import ConfigurableReportDataSource
        def _check_for_duplicates(supposedly_unique_list, error_msg):
            # http://stackoverflow.com/questions/9835762/find-and-list-duplicates-in-python-list
            duplicate_items = set(
                [item for item in supposedly_unique_list if supposedly_unique_list.count(item) > 1]
            )
            if len(duplicate_items) > 0:
                raise BadSpecError(
                    _(error_msg).format(', '.join(sorted(duplicate_items)))
                )

        super(ReportConfiguration, self).validate(required)

        # check duplicates before passing to factory since it chokes on them
        _check_for_duplicates(
            [FilterSpec.wrap(f).slug for f in self.filters],
            'Filters cannot contain duplicate slugs: {}',
        )
        _check_for_duplicates(
            [column_id for c in self.report_columns for column_id in c.get_column_ids()],
            'Columns cannot contain duplicate column_ids: {}',
        )

        # these calls all implicitly do validation
        ConfigurableReportDataSource.from_spec(self)
        self.ui_filters
        self.charts
        self.sort_order

    @classmethod
    @quickcache(['cls.__name__', 'domain'])
    def by_domain(cls, domain):
        return get_report_configs_for_domain(domain)

    @classmethod
    @quickcache(['cls.__name__', 'domain', 'data_source_id'])
    def count_by_data_source(cls, domain, data_source_id):
        return get_number_of_report_configs_by_data_source(domain, data_source_id)

    def clear_caches(self):
        super(ReportConfiguration, self).clear_caches()
        self.by_domain.clear(self.__class__, self.domain)
        self.count_by_data_source.clear(self.__class__, self.domain, self.config_id)

    @property
    def is_static(self):
        return report_config_id_is_static(self._id)

STATIC_PREFIX = 'static-'
CUSTOM_REPORT_PREFIX = 'custom-'


class StaticDataSourceConfiguration(JsonObject):
    """
    For custom data sources maintained in the repository.

    This class keeps the full list of static data source configurations relevant to the
    current environment in memory and upon requests builds a new data source configuration
    from the static config.

    See 0002-keep-static-ucr-configurations-in-memory.md
    """
    _datasource_id_prefix = STATIC_PREFIX
    domains = ListProperty(required=True)
    server_environment = ListProperty(required=True)
    config = DictProperty()

    @classmethod
    def get_doc_id(cls, domain, table_id):
        return '{}{}-{}'.format(cls._datasource_id_prefix, domain, table_id)

    @classmethod
    @memoized
    def by_id_mapping(cls):
        """Memoized method that maps domains to static data source config"""
        return {
            cls.get_doc_id(domain, wrapped.config['table_id']): (domain, wrapped)
            for wrapped in cls._all()
            for domain in wrapped.domains
        }

    @classmethod
<<<<<<< HEAD
    def _all(cls, ignore_server_environment=False):
        """
        :return: Generator of all wrapped configs read from disk
        """
        def __get_all():
            for path_or_glob in settings.STATIC_DATA_SOURCES:
                if os.path.isfile(path_or_glob):
                    yield cls.wrap(_read_file(path_or_glob))
                else:
                    files = glob.glob(path_or_glob)
                    for path in files:
                        yield cls.wrap(_read_file(path))
=======
    def _all(cls):
        for path_or_glob in settings.STATIC_DATA_SOURCES:
            if os.path.isfile(path_or_glob):
                yield _get_wrapped_object_from_file(path_or_glob, cls), path_or_glob
            else:
                files = glob.glob(path_or_glob)
                for path in files:
                    yield _get_wrapped_object_from_file(path, cls), path
>>>>>>> 621d6b7a

            for provider_path in settings.STATIC_DATA_SOURCE_PROVIDERS:
                provider_fn = to_function(provider_path, failhard=True)
                for wrapped, path in provider_fn():
                    yield wrapped

        return __get_all() if ignore_server_environment else _filter_by_server_env(__get_all())

    @classmethod
    def all(cls, ignore_server_environment=True):
        """Unoptimized method that get's all configs by re-reading from disk"""
        for wrapped in cls._all(ignore_server_environment):
            for domain in wrapped.domains:
                yield cls._get_datasource_config(wrapped, domain)

    @classmethod
    def by_domain(cls, domain):
        return [
            cls._get_datasource_config(wrapped, dom)
            for dom, wrapped in cls.by_id_mapping().values()
            if domain == dom
        ]

    @classmethod
    def by_id(cls, config_id):
        try:
            domain, wrapped = cls.by_id_mapping()[config_id]
        except KeyError:
            raise StaticDataSourceConfigurationNotFoundError(_(
                'The data source referenced by this report could not be found.'
            ))

<<<<<<< HEAD
        return cls._get_datasource_config(wrapped, domain)
=======
        return cls._get_from_metadata(metadata)

    @classmethod
    def _get_from_metadata(cls, metadata):
        wrapped = _get_wrapped_object_from_file(metadata.path, cls)
        return cls._get_datasource_config(wrapped, metadata.domain)
>>>>>>> 621d6b7a

    @classmethod
    def _get_datasource_config(cls, static_config, domain):
        doc = deepcopy(static_config.to_json()['config'])
        doc['domain'] = domain
        doc['_id'] = cls.get_doc_id(domain, doc['table_id'])
        return DataSourceConfiguration.wrap(doc)


class StaticReportConfiguration(JsonObject):
    """
    For statically defined reports based off of custom data sources

    This class keeps the full list of static report configurations relevant to the
    current environment in memory and upon requests builds a new report configuration
    from the static report config.

    See 0002-keep-static-ucr-configurations-in-memory.md
    """
    domains = ListProperty(required=True)
    report_id = StringProperty(validators=(_check_ids))
    data_source_table = StringProperty()
    config = DictProperty()
    custom_configurable_report = StringProperty()
    server_environment = ListProperty(required=True)

    @classmethod
    def get_doc_id(cls, domain, report_id, custom_configurable_report):
        return '{}{}-{}'.format(
            STATIC_PREFIX if not custom_configurable_report else CUSTOM_REPORT_PREFIX,
            domain,
            report_id,
        )

    @classmethod
<<<<<<< HEAD
    def _all(cls, ignore_server_environment=False):
        def __get_all():
            for path_or_glob in settings.STATIC_UCR_REPORTS:
                if os.path.isfile(path_or_glob):
                    yield cls.wrap(_read_file(path_or_glob))
                else:
                    files = glob.glob(path_or_glob)
                    for path in files:
                        yield cls.wrap(_read_file(path))

        return __get_all() if ignore_server_environment else _filter_by_server_env(__get_all())
=======
    def _all(cls):
        for path_or_glob in settings.STATIC_UCR_REPORTS:
            if os.path.isfile(path_or_glob):
                yield _get_wrapped_object_from_file(path_or_glob, cls), path_or_glob
            else:
                files = glob.glob(path_or_glob)
                for path in files:
                    yield _get_wrapped_object_from_file(path, cls), path
>>>>>>> 621d6b7a

    @classmethod
    @memoized
    def by_id_mapping(cls):
        return {
            cls.get_doc_id(domain, wrapped.report_id, wrapped.custom_configurable_report): (domain, wrapped)
            for wrapped in cls._all()
            for domain in wrapped.domains
        }

    @classmethod
    def all(cls, ignore_server_environment=False):
        """Only used in tests"""
        for wrapped in StaticReportConfiguration._all(ignore_server_environment):
            for domain in wrapped.domains:
                yield cls._get_report_config(wrapped, domain)

    @classmethod
    def by_domain(cls, domain):
        """
        Returns a list of ReportConfiguration objects, NOT StaticReportConfigurations.
        """
        return [
            cls._get_report_config(wrapped, dom)
            for dom, wrapped in cls.by_id_mapping().values()
            if domain == dom
        ]

    @classmethod
    def by_id(cls, config_id, domain=None):
        """
        Returns a ReportConfiguration object, NOT StaticReportConfigurations.

        :param domain: Optionally specify domain name to validate access.
                       Raises ``DocumentNotFound`` if domains don't match.
        """
        try:
            report_domain, wrapped = cls.by_id_mapping()[config_id]
        except KeyError:
            raise BadSpecError(_('The report configuration referenced by this report could '
                                 'not be found: %(report_id)s') % {'report_id': config_id})

        if domain and report_domain != domain:
            raise DocumentNotFound("Document {} of class {} not in domain {}!".format(
                config_id,
                ReportConfiguration.__class__.__name__,
                domain,
            ))
        return cls._get_report_config(wrapped, domain)

    @classmethod
    def by_ids(cls, config_ids):
        mapping = cls.by_id_mapping()

        return_configs = []
        for config_id in set(config_ids):
            try:
                domain, wrapped = mapping[config_id]
            except KeyError:
                raise ReportConfigurationNotFoundError(_(
                    "The following report configuration could not be found: {}".format(config_id)
                ))
            return_configs.append(cls._get_report_config(wrapped, domain))
        return return_configs

    @classmethod
    def report_class_by_domain_and_id(cls, domain, config_id):
<<<<<<< HEAD
        try:
            report_domain, wrapped = cls.by_id_mapping()[config_id]
        except KeyError:
            raise BadSpecError(
                _('The report configuration referenced by this report could not be found.')
            )
        if report_domain != domain:
            raise DocumentNotFound("Document {} of class {} not in domain {}!".format(
                config_id,
                ReportConfiguration.__class__.__name__,
                domain,
            ))
        return wrapped.custom_configurable_report
=======
        for wrapped, path in cls._all():
            if cls.get_doc_id(domain, wrapped.report_id, wrapped.custom_configurable_report) == config_id:
                return wrapped.custom_configurable_report
        raise BadSpecError(_('The report configuration referenced by this report could '
                             'not be found.'))

    @classmethod
    def _get_from_metadata(cls, metadata):
        wrapped = _get_wrapped_object_from_file(metadata.path, cls)
        domain = metadata.domain
        return cls._get_report_config(wrapped, domain)
>>>>>>> 621d6b7a

    @classmethod
    def _get_report_config(cls, static_config, domain):
        doc = copy(static_config.to_json()['config'])
        doc['domain'] = domain
        doc['_id'] = cls.get_doc_id(domain, static_config.report_id, static_config.custom_configurable_report)
        doc['config_id'] = StaticDataSourceConfiguration.get_doc_id(domain, static_config.data_source_table)
        return ReportConfiguration.wrap(doc)


class AsyncIndicator(models.Model):
    """Indicator that has not yet been processed

    These indicators will be picked up by a queue and placed into celery to be
    saved. Once saved to the data sources, this record will be deleted
    """
    doc_id = models.CharField(max_length=255, null=False, db_index=True, unique=True)
    doc_type = models.CharField(max_length=126, null=False)
    domain = models.CharField(max_length=126, null=False, db_index=True)
    indicator_config_ids = ArrayField(
        models.CharField(max_length=126, null=True, blank=True),
        null=False
    )
    date_created = models.DateTimeField(auto_now_add=True, db_index=True)
    date_queued = models.DateTimeField(null=True, db_index=True)
    unsuccessful_attempts = models.IntegerField(default=0)

    class Meta(object):
        ordering = ["date_created"]

    @classmethod
    def update_record(cls, doc_id, doc_type, domain, config_ids):
        if not isinstance(config_ids, list):
            config_ids = list(config_ids)
        config_ids = sorted(config_ids)

        indicator, created = cls.objects.get_or_create(
            doc_id=doc_id, doc_type=doc_type, domain=domain,
            defaults={'indicator_config_ids': config_ids}
        )

        if created:
            return indicator
        elif set(config_ids) == indicator.indicator_config_ids:
            return indicator

        with CriticalSection([get_async_indicator_modify_lock_key(doc_id)]):
            # Add new config ids. Need to grab indicator again in case it was
            # processed since we called get_or_create
            try:
                indicator = cls.objects.get(doc_id=doc_id)
            except cls.DoesNotExist:
                indicator = AsyncIndicator.objects.create(
                    doc_id=doc_id,
                    doc_type=doc_type,
                    domain=domain,
                    indicator_config_ids=config_ids
                )
            else:
                current_config_ids = set(indicator.indicator_config_ids)
                config_ids = set(config_ids)
                if config_ids - current_config_ids:
                    new_config_ids = sorted(list(current_config_ids.union(config_ids)))
                    indicator.indicator_config_ids = new_config_ids
                    indicator.unsuccessful_attempts = 0
                    indicator.save()

        return indicator

    @classmethod
    def update_from_kafka_change(cls, change, config_ids):
        return cls.update_record(
            change.id, change.document['doc_type'], change.document['domain'], config_ids
        )

    def update_failure(self, to_remove):
        self.refresh_from_db(fields=['indicator_config_ids'])
        new_indicators = set(self.indicator_config_ids) - set(to_remove)
        self.indicator_config_ids = sorted(list(new_indicators))
        self.unsuccessful_attempts += 1
        self.date_queued = None

    @classmethod
    def bulk_creation(cls, doc_ids, doc_type, domain, config_ids):
        """Ignores the locking in update_record

        Should only be used if you know the table is not otherwise being used,
        and the doc ids you're supplying are not currently being used in another
        asynchronous table.

        For example the first build of a table, or any complete rebuilds.

        If after reading the above and you're still wondering whether it's safe
        to use, don't.
        """

        AsyncIndicator.objects.bulk_create([
            AsyncIndicator(doc_id=doc_id, doc_type=doc_type, domain=domain, indicator_config_ids=config_ids)
            for doc_id in doc_ids
        ])


def get_datasource_config(config_id, domain, data_source_type=DATA_SOURCE_TYPE_STANDARD):
    def _raise_not_found():
        raise DataSourceConfigurationNotFoundError(_(
            'The data source referenced by this report could not be found.'
        ))

    is_static = id_is_static(config_id)
    if is_static:
        config = StaticDataSourceConfiguration.by_id(config_id)
        if config.domain != domain:
            _raise_not_found()
    elif data_source_type == DATA_SOURCE_TYPE_STANDARD:
        try:
            config = get_document_or_not_found(DataSourceConfiguration, domain, config_id)
        except DocumentNotFound:
            _raise_not_found()
    elif data_source_type == DATA_SOURCE_TYPE_AGGREGATE:
        from corehq.apps.aggregate_ucrs.models import AggregateTableDefinition
        try:
            config = AggregateTableDefinition.objects.get(id=int(config_id), domain=domain)
        except AggregateTableDefinition.DoesNotExist:
            _raise_not_found()
    else:
        raise InvalidDataSourceType('{} is not a valid data source type!'.format(data_source_type))
    return config, is_static


def id_is_static(data_source_id):
    if data_source_id is None:
        return False
    return data_source_id.startswith(StaticDataSourceConfiguration._datasource_id_prefix)


def report_config_id_is_static(config_id):
    """
    Return True if the given report configuration id refers to a static report
    configuration.
    """
    return any(
        config_id.startswith(prefix)
        for prefix in [STATIC_PREFIX, CUSTOM_REPORT_PREFIX]
    )


def get_report_configs(config_ids, domain):
    """
    Return a list of ReportConfigurations.
    config_ids may be ReportConfiguration or StaticReportConfiguration ids.
    """

    static_report_config_ids = []
    dynamic_report_config_ids = []
    for config_id in config_ids:
        if report_config_id_is_static(config_id):
            static_report_config_ids.append(config_id)
        else:
            dynamic_report_config_ids.append(config_id)
    static_report_configs = StaticReportConfiguration.by_ids(static_report_config_ids)
    for config in static_report_configs:
        if config.domain != domain:
            raise ReportConfigurationNotFoundError

    dynamic_report_configs = []
    if dynamic_report_config_ids:
        dynamic_report_configs = [
            ReportConfiguration.wrap(doc) for doc in
            get_docs(ReportConfiguration.get_db(), dynamic_report_config_ids)
        ]

    if len(dynamic_report_configs) != len(dynamic_report_config_ids):
        raise ReportConfigurationNotFoundError
    for config in dynamic_report_configs:
        if config.domain != domain:
            raise ReportConfigurationNotFoundError

    return dynamic_report_configs + static_report_configs


def get_report_config(config_id, domain):
    """
    Return a ReportConfiguration, and if it is static or not.
    config_id may be a ReportConfiguration or StaticReportConfiguration id
    """
    config = get_report_configs([config_id], domain)[0]
    return config, report_config_id_is_static(config_id)


def _get_wrapped_object_from_file(path, wrapper):
    with open(path, encoding='utf-8') as f:
        if path.endswith('.json'):
            doc = json.load(f)
        else:
<<<<<<< HEAD
            return yaml.load(f)


def _filter_by_server_env(configs):
    for wrapped in configs:
        if wrapped.server_environment and settings.SERVER_ENVIRONMENT not in wrapped.server_environment:
            continue
        yield wrapped
=======
            doc = yaml.load(f)

    try:
        return wrapper.wrap(doc)
    except Exception as ex:
        msg = '{}: {}'.format(path, ex.args[0]) if ex.args else str(path)
        ex.args = (msg,) + ex.args[1:]
        raise
>>>>>>> 621d6b7a
<|MERGE_RESOLUTION|>--- conflicted
+++ resolved
@@ -671,7 +671,6 @@
         }
 
     @classmethod
-<<<<<<< HEAD
     def _all(cls, ignore_server_environment=False):
         """
         :return: Generator of all wrapped configs read from disk
@@ -679,21 +678,11 @@
         def __get_all():
             for path_or_glob in settings.STATIC_DATA_SOURCES:
                 if os.path.isfile(path_or_glob):
-                    yield cls.wrap(_read_file(path_or_glob))
+                    yield _get_wrapped_object_from_file(path_or_glob, cls)
                 else:
                     files = glob.glob(path_or_glob)
                     for path in files:
-                        yield cls.wrap(_read_file(path))
-=======
-    def _all(cls):
-        for path_or_glob in settings.STATIC_DATA_SOURCES:
-            if os.path.isfile(path_or_glob):
-                yield _get_wrapped_object_from_file(path_or_glob, cls), path_or_glob
-            else:
-                files = glob.glob(path_or_glob)
-                for path in files:
-                    yield _get_wrapped_object_from_file(path, cls), path
->>>>>>> 621d6b7a
+                        yield _get_wrapped_object_from_file(path, cls)
 
             for provider_path in settings.STATIC_DATA_SOURCE_PROVIDERS:
                 provider_fn = to_function(provider_path, failhard=True)
@@ -726,16 +715,7 @@
                 'The data source referenced by this report could not be found.'
             ))
 
-<<<<<<< HEAD
         return cls._get_datasource_config(wrapped, domain)
-=======
-        return cls._get_from_metadata(metadata)
-
-    @classmethod
-    def _get_from_metadata(cls, metadata):
-        wrapped = _get_wrapped_object_from_file(metadata.path, cls)
-        return cls._get_datasource_config(wrapped, metadata.domain)
->>>>>>> 621d6b7a
 
     @classmethod
     def _get_datasource_config(cls, static_config, domain):
@@ -771,28 +751,17 @@
         )
 
     @classmethod
-<<<<<<< HEAD
     def _all(cls, ignore_server_environment=False):
         def __get_all():
             for path_or_glob in settings.STATIC_UCR_REPORTS:
                 if os.path.isfile(path_or_glob):
-                    yield cls.wrap(_read_file(path_or_glob))
+                    yield _get_wrapped_object_from_file(path_or_glob, cls)
                 else:
                     files = glob.glob(path_or_glob)
                     for path in files:
-                        yield cls.wrap(_read_file(path))
+                        yield _get_wrapped_object_from_file(path, cls)
 
         return __get_all() if ignore_server_environment else _filter_by_server_env(__get_all())
-=======
-    def _all(cls):
-        for path_or_glob in settings.STATIC_UCR_REPORTS:
-            if os.path.isfile(path_or_glob):
-                yield _get_wrapped_object_from_file(path_or_glob, cls), path_or_glob
-            else:
-                files = glob.glob(path_or_glob)
-                for path in files:
-                    yield _get_wrapped_object_from_file(path, cls), path
->>>>>>> 621d6b7a
 
     @classmethod
     @memoized
@@ -860,7 +829,6 @@
 
     @classmethod
     def report_class_by_domain_and_id(cls, domain, config_id):
-<<<<<<< HEAD
         try:
             report_domain, wrapped = cls.by_id_mapping()[config_id]
         except KeyError:
@@ -874,19 +842,6 @@
                 domain,
             ))
         return wrapped.custom_configurable_report
-=======
-        for wrapped, path in cls._all():
-            if cls.get_doc_id(domain, wrapped.report_id, wrapped.custom_configurable_report) == config_id:
-                return wrapped.custom_configurable_report
-        raise BadSpecError(_('The report configuration referenced by this report could '
-                             'not be found.'))
-
-    @classmethod
-    def _get_from_metadata(cls, metadata):
-        wrapped = _get_wrapped_object_from_file(metadata.path, cls)
-        domain = metadata.domain
-        return cls._get_report_config(wrapped, domain)
->>>>>>> 621d6b7a
 
     @classmethod
     def _get_report_config(cls, static_config, domain):
@@ -1081,16 +1036,6 @@
         if path.endswith('.json'):
             doc = json.load(f)
         else:
-<<<<<<< HEAD
-            return yaml.load(f)
-
-
-def _filter_by_server_env(configs):
-    for wrapped in configs:
-        if wrapped.server_environment and settings.SERVER_ENVIRONMENT not in wrapped.server_environment:
-            continue
-        yield wrapped
-=======
             doc = yaml.load(f)
 
     try:
@@ -1099,4 +1044,10 @@
         msg = '{}: {}'.format(path, ex.args[0]) if ex.args else str(path)
         ex.args = (msg,) + ex.args[1:]
         raise
->>>>>>> 621d6b7a
+
+
+def _filter_by_server_env(configs):
+    for wrapped in configs:
+        if wrapped.server_environment and settings.SERVER_ENVIRONMENT not in wrapped.server_environment:
+            continue
+        yield wrapped