from __future__ import absolute_import
from __future__ import unicode_literals

import glob
import os
from collections import namedtuple
from copy import copy, deepcopy
from datetime import datetime
import json

from django.conf import settings
from django.contrib.postgres.fields import ArrayField
from django.db import models
from django.utils.translation import ugettext as _
import yaml

from corehq.sql_db.connections import UCR_ENGINE_ID
from corehq.util.quickcache import quickcache
from dimagi.ext.couchdbkit import (
    BooleanProperty,
    DateTimeProperty,
    DecimalProperty,
    DictProperty,
    Document,
    DocumentSchema,
    IntegerProperty,
    ListProperty,
    SchemaProperty,
    SchemaListProperty,
    StringProperty,
    StringListProperty,
)
from dimagi.ext.jsonobject import JsonObject
from corehq.apps.cachehq.mixins import (
    CachedCouchDocumentMixin,
    QuickCachedDocumentMixin,
)
from corehq.apps.userreports.const import (
    FILTER_INTERPOLATION_DOC_TYPES,
    UCR_SQL_BACKEND,
    VALID_REFERENCED_DOC_TYPES
)
from corehq.apps.userreports.dbaccessors import get_number_of_report_configs_by_data_source, \
    get_report_configs_for_domain, get_datasources_for_domain
from corehq.apps.userreports.exceptions import (
    BadSpecError,
    DataSourceConfigurationNotFoundError,
    ReportConfigurationNotFoundError,
    StaticDataSourceConfigurationNotFoundError,
)
from corehq.apps.userreports.expressions.factory import ExpressionFactory
from corehq.apps.userreports.filters.factory import FilterFactory
from corehq.apps.userreports.indicators.factory import IndicatorFactory
from corehq.apps.userreports.indicators import CompoundIndicator
from corehq.apps.userreports.reports.filters.factory import ReportFilterFactory
from corehq.apps.userreports.reports.factory import ChartFactory, \
    ReportColumnFactory, ReportOrderByFactory
from corehq.apps.userreports.reports.filters.specs import FilterSpec
from corehq.apps.userreports.specs import EvaluationContext, FactoryContext
from corehq.apps.userreports.util import get_indicator_adapter, get_async_indicator_modify_lock_key
from corehq.pillows.utils import get_deleted_doc_types
from corehq.util.couch import get_document_or_not_found, DocumentNotFound
from dimagi.utils.couch import CriticalSection
from dimagi.utils.couch.bulk import get_docs
from dimagi.utils.couch.database import iter_docs
from memoized import memoized
from dimagi.utils.mixins import UnicodeMixIn

from dimagi.utils.modules import to_function
from io import open


class ElasticSearchIndexSettings(DocumentSchema):
    refresh_interval = StringProperty(default="5s")
    number_of_shards = IntegerProperty(default=2)


class SQLColumnIndexes(DocumentSchema):
    column_ids = StringListProperty()


class SQLPartition(DocumentSchema):
    """Uses architect library to partition

    http://architect.readthedocs.io/features/partition/index.html
    """
    column = StringProperty()
    subtype = StringProperty(choices=['date', 'string_firstchars', 'string_lastchars'])
    constraint = StringProperty()


class SQLSettings(DocumentSchema):
    partition_config = SchemaListProperty(SQLPartition)


class DataSourceBuildInformation(DocumentSchema):
    """
    A class to encapsulate meta information about the process through which
    its DataSourceConfiguration was configured and built.
    """
    # Either the case type or the form xmlns that this data source is based on.
    source_id = StringProperty()
    # The app that the form belongs to, or the app that was used to infer the case properties.
    app_id = StringProperty()
    # The version of the app at the time of the data source's configuration.
    app_version = IntegerProperty()
    # True if the data source has been built, that is, if the corresponding SQL table has been populated.
    finished = BooleanProperty(default=False)
    # Start time of the most recent build SQL table celery task.
    initiated = DateTimeProperty()
    # same as previous attributes but used for rebuilding tables in place
    finished_in_place = BooleanProperty(default=False)
    initiated_in_place = DateTimeProperty()
    rebuilt_asynchronously = BooleanProperty(default=False)


class DataSourceMeta(DocumentSchema):
    build = SchemaProperty(DataSourceBuildInformation)


class DataSourceConfiguration(UnicodeMixIn, CachedCouchDocumentMixin, Document):
    """
    A data source configuration. These map 1:1 with database tables that get created.
    Each data source can back an arbitrary number of reports.
    """
    domain = StringProperty(required=True)
    engine_id = StringProperty(default=UCR_ENGINE_ID)
    es_index_settings = SchemaProperty(ElasticSearchIndexSettings)
    backend_id = StringProperty(default=UCR_SQL_BACKEND)  # no longer used
    referenced_doc_type = StringProperty(required=True)
    table_id = StringProperty(required=True)
    display_name = StringProperty()
    base_item_expression = DictProperty()
    configured_filter = DictProperty()
    configured_indicators = ListProperty()
    named_expressions = DictProperty()
    named_filters = DictProperty()
    meta = SchemaProperty(DataSourceMeta)
    is_deactivated = BooleanProperty(default=False)
    last_modified = DateTimeProperty()
    asynchronous = BooleanProperty(default=False)
    sql_column_indexes = SchemaListProperty(SQLColumnIndexes)
    icds_rebuild_related_docs = BooleanProperty(default=False)
    disable_destructive_rebuild = BooleanProperty(default=False)
    sql_settings = SchemaProperty(SQLSettings)

    class Meta(object):
        # prevent JsonObject from auto-converting dates etc.
        string_conversions = ()

    def __unicode__(self):
        return '{} - {}'.format(self.domain, self.display_name)

    def save(self, **params):
        self.last_modified = datetime.utcnow()
        super(DataSourceConfiguration, self).save(**params)

    def filter(self, document):
        filter_fn = self._get_main_filter()
        return filter_fn(document, EvaluationContext(document, 0))

    def deleted_filter(self, document):
        filter_fn = self._get_deleted_filter()
        return filter_fn and filter_fn(document, EvaluationContext(document, 0))

    @memoized
    def _get_main_filter(self):
        return self._get_filter([self.referenced_doc_type])

    @memoized
    def _get_deleted_filter(self):
        return self._get_filter(get_deleted_doc_types(self.referenced_doc_type), include_configured=False)

    def _get_filter(self, doc_types, include_configured=True):
        if not doc_types:
            return None

        extras = (
            [self.configured_filter]
            if include_configured and self.configured_filter else []
        )
        built_in_filters = [
            self._get_domain_filter_spec(),
            {
                'type': 'or',
                'filters': [
                    {
                        "type": "boolean_expression",
                        "expression": {
                            "type": "property_name",
                            "property_name": "doc_type",
                        },
                        "operator": "eq",
                        "property_value": doc_type,
                    }
                    for doc_type in doc_types
                ],
            },
        ]
        return FilterFactory.from_spec(
            {
                'type': 'and',
                'filters': built_in_filters + extras,
            },
            context=self.get_factory_context(),
        )

    def _get_domain_filter_spec(self):
        return {
            "type": "boolean_expression",
            "expression": {
                "type": "property_name",
                "property_name": "domain",
            },
            "operator": "eq",
            "property_value": self.domain,
        }

    @property
    @memoized
    def named_expression_objects(self):
        named_expression_specs = deepcopy(self.named_expressions)
        named_expressions = {}
        spec_error = None
        while named_expression_specs:
            number_generated = 0
            for name, expression in named_expression_specs.items():
                try:
                    named_expressions[name] = ExpressionFactory.from_spec(
                        expression,
                        FactoryContext(named_expressions=named_expressions, named_filters={})
                    )
                    number_generated += 1
                    del named_expression_specs[name]
                except BadSpecError as spec_error:
                    # maybe a nested name resolution issue, try again on the next pass
                    pass
            if number_generated == 0 and named_expression_specs:
                # we unsuccessfully generated anything on this pass and there are still unresolved
                # references. we have to fail.
                assert spec_error is not None
                raise spec_error
        return named_expressions

    @property
    @memoized
    def named_filter_objects(self):
        return {name: FilterFactory.from_spec(filter, FactoryContext(self.named_expression_objects, {}))
                for name, filter in self.named_filters.items()}

    def get_factory_context(self):
        return FactoryContext(self.named_expression_objects, self.named_filter_objects)

    @property
    @memoized
    def default_indicators(self):
        default_indicators = [IndicatorFactory.from_spec({
            "column_id": "doc_id",
            "type": "expression",
            "display_name": "document id",
            "datatype": "string",
            "is_nullable": False,
            "is_primary_key": True,
            "expression": {
                "type": "root_doc",
                "expression": {
                    "type": "property_name",
                    "property_name": "_id"
                }
            }
        }, self.get_factory_context())]

        default_indicators.append(IndicatorFactory.from_spec({
            "type": "inserted_at",
        }, self.get_factory_context()))

        if self.base_item_expression:
            default_indicators.append(IndicatorFactory.from_spec({
                "type": "repeat_iteration",
            }, self.get_factory_context()))

        return default_indicators

    @property
    @memoized
    def indicators(self):
        return CompoundIndicator(
            self.display_name,
            self.default_indicators + [
                IndicatorFactory.from_spec(indicator, self.get_factory_context())
                for indicator in self.configured_indicators
            ],
            None,
        )

    @property
    @memoized
    def parsed_expression(self):
        if self.base_item_expression:
            return ExpressionFactory.from_spec(self.base_item_expression, context=self.get_factory_context())
        return None

    def get_columns(self):
        return self.indicators.get_columns()

    @property
    @memoized
    def columns_by_id(self):
        return {c.id: c for c in self.get_columns()}

    def get_column_by_id(self, column_id):
        return self.columns_by_id.get(column_id)

    def get_items(self, document, eval_context=None):
        if self.filter(document):
            if not self.base_item_expression:
                return [document]
            else:
                result = self.parsed_expression(document, eval_context)
                if result is None:
                    return []
                elif isinstance(result, list):
                    return result
                else:
                    return [result]
        else:
            return []

    def get_all_values(self, doc, eval_context=None):
        if not eval_context:
            eval_context = EvaluationContext(doc)

        rows = []
        for item in self.get_items(doc, eval_context):
            indicators = self.indicators.get_values(item, eval_context)
            rows.append(indicators)
            eval_context.increment_iteration()

        return rows

    def get_report_count(self):
        """
        Return the number of ReportConfigurations that reference this data source.
        """
        return ReportConfiguration.count_by_data_source(self.domain, self._id)

    def validate(self, required=True):
        super(DataSourceConfiguration, self).validate(required)
        # these two properties implicitly call other validation
        self._get_main_filter()
        self._get_deleted_filter()

        # validate indicators and column uniqueness
        columns = [c.id for c in self.indicators.get_columns()]
        unique_columns = set(columns)
        if len(columns) != len(unique_columns):
            for column in set(columns):
                columns.remove(column)
            raise BadSpecError(_('Report contains duplicate column ids: {}').format(', '.join(set(columns))))

        if self.referenced_doc_type not in VALID_REFERENCED_DOC_TYPES:
            raise BadSpecError(
                _('Report contains invalid referenced_doc_type: {}').format(self.referenced_doc_type))

        self.parsed_expression

    @classmethod
    def by_domain(cls, domain):
        return get_datasources_for_domain(domain)

    @classmethod
    def all_ids(cls):
        return [res['id'] for res in cls.get_db().view('userreports/data_sources_by_build_info',
                                                       reduce=False, include_docs=False)]

    @classmethod
    def all(cls):
        for result in iter_docs(cls.get_db(), cls.all_ids()):
            yield cls.wrap(result)

    @property
    def is_static(self):
        return id_is_static(self._id)

    def deactivate(self):
        if not self.is_static:
            self.is_deactivated = True
            self.save()
            get_indicator_adapter(self).drop_table()

    def get_es_index_settings(self):
        es_index_settings = self.es_index_settings.to_json()
        es_index_settings.pop('doc_type')
        return {"settings": es_index_settings}

    def get_case_type_or_xmlns_filter(self):
        """Returns a list of case types or xmlns from the filter of this data source.

        If this can't figure out the case types or xmlns's that filter, then returns [None]
        Currently always returns a list because it is called by a loop in _iteratively_build_table
        Could be reworked to return [] to be more pythonic
        """
        if self.referenced_doc_type not in FILTER_INTERPOLATION_DOC_TYPES:
            return [None]

        property_name = FILTER_INTERPOLATION_DOC_TYPES[self.referenced_doc_type]
        prop_value = self._filter_interploation_helper(self.configured_filter, property_name)

        return prop_value or [None]

    def _filter_interploation_helper(self, config_filter, property_name):
        filter_type = config_filter.get('type')
        if filter_type == 'and':
            sub_config_filters = [
                self._filter_interploation_helper(f, property_name)
                for f in config_filter.get('filters')
            ]
            for filter_ in sub_config_filters:
                if filter_[0]:
                    return filter_

        if filter_type != 'boolean_expression':
            return [None]

        if config_filter['operator'] not in ('eq', 'in'):
            return [None]

        expression = config_filter['expression']
        if expression['type'] == 'property_name' and expression['property_name'] == property_name:
            prop_value = config_filter['property_value']
            if not isinstance(prop_value, list):
                prop_value = [prop_value]
            return prop_value
        return [None]


class ReportMeta(DocumentSchema):
    # `True` if this report was initially constructed by the report builder.
    created_by_builder = BooleanProperty(default=False)
    report_builder_version = StringProperty(default="")
    # `True` if this report was ever edited in the advanced JSON UIs (after June 7, 2016)
    edited_manually = BooleanProperty(default=False)
    last_modified = DateTimeProperty()
    builder_report_type = StringProperty(choices=['chart', 'list', 'table', 'worker', 'map'])


class ReportConfiguration(UnicodeMixIn, QuickCachedDocumentMixin, Document):
    """
    A report configuration. These map 1:1 with reports that show up in the UI.
    """
    domain = StringProperty(required=True)
    visible = BooleanProperty(default=True)
    # config_id of the datasource
    config_id = StringProperty(required=True)
    title = StringProperty()
    description = StringProperty()
    aggregation_columns = StringListProperty()
    filters = ListProperty()
    columns = ListProperty()
    configured_charts = ListProperty()
    sort_expression = ListProperty()
    soft_rollout = DecimalProperty(default=0)  # no longer used
    report_meta = SchemaProperty(ReportMeta)
    custom_query_provider = StringProperty(required=False)

    def __unicode__(self):
        return '{} - {}'.format(self.domain, self.title)

    def save(self, *args, **kwargs):
        self.report_meta.last_modified = datetime.utcnow()
        super(ReportConfiguration, self).save(*args, **kwargs)

    @property
    @memoized
    def filters_without_prefilters(self):
        return [f for f in self.filters if f['type'] != 'pre']

    @property
    @memoized
    def prefilters(self):
        return [f for f in self.filters if f['type'] == 'pre']

    @property
    @memoized
    def config(self):
        return get_datasource_config(self.config_id, self.domain)[0]

    @property
    @memoized
    def report_columns(self):
        return [ReportColumnFactory.from_spec(c) for c in self.columns]

    @property
    @memoized
    def ui_filters(self):
        return [ReportFilterFactory.from_spec(f, self) for f in self.filters]

    @property
    @memoized
    def charts(self):
        return [ChartFactory.from_spec(g._obj) for g in self.configured_charts]

    @property
    @memoized
    def location_column_id(self):
        cols = [col for col in self.report_columns if col.type == 'location']
        if cols:
            return cols[0].column_id

    @property
    def map_config(self):
        def map_col(column):
            if column['column_id'] != self.location_column_id:
                return {
                    'column_id': column['column_id'],
                    'label': column['display']
                }

        if self.location_column_id:
            return {
                'location_column_id': self.location_column_id,
                'layer_name': {
                    'XFormInstance': _('Forms'),
                    'CommCareCase': _('Cases')
                }.get(self.config.referenced_doc_type, "Layer"),
                'columns': [x for x in (map_col(col) for col in self.columns) if x]
            }

    @property
    @memoized
    def sort_order(self):
        return [ReportOrderByFactory.from_spec(e) for e in self.sort_expression]

    @property
    def table_id(self):
        return self.config.table_id

    def get_ui_filter(self, filter_slug):
        for filter in self.ui_filters:
            if filter.name == filter_slug:
                return filter
        return None

    def get_languages(self):
        """
        Return the languages used in this report's column and filter display properties.
        Note that only explicitly identified languages are returned. So, if the
        display properties are all strings, "en" would not be returned.
        """
        langs = set()
        for item in self.columns + self.filters:
            if isinstance(item['display'], dict):
                langs |= set(item['display'].keys())
        return langs

    def validate(self, required=True):
        from corehq.apps.userreports.reports.data_source import ConfigurableReportDataSource
        def _check_for_duplicates(supposedly_unique_list, error_msg):
            # http://stackoverflow.com/questions/9835762/find-and-list-duplicates-in-python-list
            duplicate_items = set(
                [item for item in supposedly_unique_list if supposedly_unique_list.count(item) > 1]
            )
            if len(duplicate_items) > 0:
                raise BadSpecError(
                    _(error_msg).format(', '.join(sorted(duplicate_items)))
                )

        super(ReportConfiguration, self).validate(required)

        # check duplicates before passing to factory since it chokes on them
        _check_for_duplicates(
            [FilterSpec.wrap(f).slug for f in self.filters],
            'Filters cannot contain duplicate slugs: {}',
        )
        _check_for_duplicates(
            [column_id for c in self.report_columns for column_id in c.get_column_ids()],
            'Columns cannot contain duplicate column_ids: {}',
        )

        # these calls all implicitly do validation
        ConfigurableReportDataSource.from_spec(self)
        self.ui_filters
        self.charts
        self.sort_order

    @classmethod
    @quickcache(['cls.__name__', 'domain'])
    def by_domain(cls, domain):
        return get_report_configs_for_domain(domain)

    @classmethod
    @quickcache(['cls.__name__', 'domain', 'data_source_id'])
    def count_by_data_source(cls, domain, data_source_id):
        return get_number_of_report_configs_by_data_source(domain, data_source_id)

    def clear_caches(self):
        super(ReportConfiguration, self).clear_caches()
        self.by_domain.clear(self.__class__, self.domain)
        self.count_by_data_source.clear(self.__class__, self.domain, self.config_id)

    @property
    def is_static(self):
        return report_config_id_is_static(self._id)

STATIC_PREFIX = 'static-'
CUSTOM_REPORT_PREFIX = 'custom-'


class StaticDataSourceConfiguration(JsonObject):
    """
    For custom data sources maintained in the repository.

    This class keeps the full list of static data source configurations relevant to the
    current environment in memory and upon requests builds a new data source configuration
    from the static config.

    See 0002-keep-static-ucr-configurations-in-memory.md
    """
    _datasource_id_prefix = STATIC_PREFIX
    domains = ListProperty()
    server_environment = ListProperty()
    config = DictProperty()

    @classmethod
    def get_doc_id(cls, domain, table_id):
        return '{}{}-{}'.format(cls._datasource_id_prefix, domain, table_id)

    @classmethod
    @memoized
    def by_id_mapping(cls):
        """Memoized method that maps domains to static data source config"""
        return {
            cls.get_doc_id(domain, wrapped.config['table_id']): (domain, wrapped)
            for wrapped in cls._all()
            for domain in wrapped.domains
        }

    @classmethod
    def _all(cls):
<<<<<<< HEAD
        """
        :return: Generator of all wrapped configs read from disk
        """
        for path in settings.STATIC_DATA_SOURCES:
            yield cls.wrap(_read_file(path))
=======
        for path_or_glob in settings.STATIC_DATA_SOURCES:
            if os.path.isfile(path_or_glob):
                yield cls.wrap(_read_file(path_or_glob)), path_or_glob
            else:
                files = glob.glob(path_or_glob)
                for path in files:
                    yield cls.wrap(_read_file(path)), path
>>>>>>> 29679261

        for provider_path in settings.STATIC_DATA_SOURCE_PROVIDERS:
            provider_fn = to_function(provider_path, failhard=True)
            for wrapped, path in provider_fn():
                yield wrapped

    @classmethod
    def all(cls, use_server_filter=True):
        """Unoptimized method that get's all configs by re-reading from disk"""
        for wrapped in cls._all():
            if (use_server_filter and
                    wrapped.server_environment and
                    settings.SERVER_ENVIRONMENT not in wrapped.server_environment):
                continue

            for domain in wrapped.domains:
                yield cls._get_datasource_config(wrapped, domain)

    @classmethod
    def by_domain(cls, domain):
        return [
            cls._get_datasource_config(wrapped, dom)
            for dom, wrapped in cls.by_id_mapping().values()
            if domain == dom
        ]

    @classmethod
    def by_id(cls, config_id):
        try:
            domain, wrapped = cls.by_id_mapping()[config_id]
        except KeyError:
            raise StaticDataSourceConfigurationNotFoundError(_(
                'The data source referenced by this report could not be found.'
            ))

        return cls._get_datasource_config(wrapped, domain)

    @classmethod
    def _get_datasource_config(cls, static_config, domain):
        doc = deepcopy(static_config.to_json()['config'])
        doc['domain'] = domain
        doc['_id'] = cls.get_doc_id(domain, doc['table_id'])
        return DataSourceConfiguration.wrap(doc)


class StaticReportConfiguration(JsonObject):
    """
    For statically defined reports based off of custom data sources

    This class keeps the full list of static report configurations relevant to the
    current environment in memory and upon requests builds a new report configuration
    from the static report config.

    See 0002-keep-static-ucr-configurations-in-memory.md
    """
    domains = ListProperty()
    report_id = StringProperty()
    data_source_table = StringProperty()
    config = DictProperty()
    custom_configurable_report = StringProperty()
    server_environment = ListProperty()

    @classmethod
    def get_doc_id(cls, domain, report_id, custom_configurable_report):
        return '{}{}-{}'.format(
            STATIC_PREFIX if not custom_configurable_report else CUSTOM_REPORT_PREFIX,
            domain,
            report_id,
        )

    @classmethod
    def _all(cls):
<<<<<<< HEAD
        for path in settings.STATIC_UCR_REPORTS:
            yield cls.wrap(_read_file(path))
=======
        for path_or_glob in settings.STATIC_UCR_REPORTS:
            if os.path.isfile(path_or_glob):
                yield cls.wrap(_read_file(path_or_glob)), path_or_glob
            else:
                files = glob.glob(path_or_glob)
                for path in files:
                    yield cls.wrap(_read_file(path)), path
>>>>>>> 29679261

    @classmethod
    @memoized
    def by_id_mapping(cls):
        return {
            cls.get_doc_id(domain, wrapped.report_id, wrapped.custom_configurable_report): (domain, wrapped)
            for wrapped in cls._all()
            for domain in wrapped.domains
        }

    @classmethod
    def all(cls, ignore_server_environment=False):
        """Only used in tests"""
        for wrapped in StaticReportConfiguration._all():
            if (not ignore_server_environment and wrapped.server_environment and
                    settings.SERVER_ENVIRONMENT not in wrapped.server_environment):
                continue

            for domain in wrapped.domains:
                yield cls._get_report_config(wrapped, domain)

    @classmethod
    def by_domain(cls, domain):
        """
        Returns a list of ReportConfiguration objects, NOT StaticReportConfigurations.
        """
        return [
            cls._get_report_config(wrapped, dom)
            for dom, wrapped in cls.by_id_mapping().values()
            if domain == dom
        ]

    @classmethod
    def by_id(cls, config_id, domain=None):
        """
        Returns a ReportConfiguration object, NOT StaticReportConfigurations.

        :param domain: Optionally specify domain name to validate access.
                       Raises ``DocumentNotFound`` if domains don't match.
        """
        try:
            report_domain, wrapped = cls.by_id_mapping()[config_id]
        except KeyError:
            raise BadSpecError(_('The report configuration referenced by this report could '
                                 'not be found: %(report_id)s') % {'report_id': config_id})

        if domain and report_domain != domain:
            raise DocumentNotFound("Document {} of class {} not in domain {}!".format(
                config_id,
                ReportConfiguration.__class__.__name__,
                domain,
            ))
        return cls._get_report_config(wrapped, domain)

    @classmethod
    def by_ids(cls, config_ids):
        mapping = cls.by_id_mapping()

        return_configs = []
        for config_id in set(config_ids):
            try:
                domain, wrapped = mapping[config_id]
            except KeyError:
                raise ReportConfigurationNotFoundError(_(
                    "The following report configuration could not be found: {}".format(config_id)
                ))
            return_configs.append(cls._get_report_config(wrapped, domain))
        return return_configs

    @classmethod
    def report_class_by_domain_and_id(cls, domain, config_id):
        try:
            report_domain, wrapped = cls.by_id_mapping()[config_id]
        except KeyError:
            raise BadSpecError(
                _('The report configuration referenced by this report could not be found.')
            )
        if report_domain != domain:
            raise DocumentNotFound("Document {} of class {} not in domain {}!".format(
                config_id,
                ReportConfiguration.__class__.__name__,
                domain,
            ))
        return wrapped.custom_configurable_report

    @classmethod
    def _get_report_config(cls, static_config, domain):
        doc = copy(static_config.to_json()['config'])
        doc['domain'] = domain
        doc['_id'] = cls.get_doc_id(domain, static_config.report_id, static_config.custom_configurable_report)
        doc['config_id'] = StaticDataSourceConfiguration.get_doc_id(domain, static_config.data_source_table)
        return ReportConfiguration.wrap(doc)


class AsyncIndicator(models.Model):
    """Indicator that has not yet been processed

    These indicators will be picked up by a queue and placed into celery to be
    saved. Once saved to the data sources, this record will be deleted
    """
    doc_id = models.CharField(max_length=255, null=False, db_index=True, unique=True)
    doc_type = models.CharField(max_length=126, null=False)
    domain = models.CharField(max_length=126, null=False, db_index=True)
    indicator_config_ids = ArrayField(
        models.CharField(max_length=126, null=True, blank=True),
        null=False
    )
    date_created = models.DateTimeField(auto_now_add=True, db_index=True)
    date_queued = models.DateTimeField(null=True, db_index=True)
    unsuccessful_attempts = models.IntegerField(default=0)

    class Meta(object):
        ordering = ["date_created"]

    @classmethod
    def update_record(cls, doc_id, doc_type, domain, config_ids):
        if not isinstance(config_ids, list):
            config_ids = list(config_ids)
        config_ids = sorted(config_ids)

        indicator, created = cls.objects.get_or_create(
            doc_id=doc_id, doc_type=doc_type, domain=domain,
            defaults={'indicator_config_ids': config_ids}
        )

        if created:
            return indicator
        elif set(config_ids) == indicator.indicator_config_ids:
            return indicator

        with CriticalSection([get_async_indicator_modify_lock_key(doc_id)]):
            # Add new config ids. Need to grab indicator again in case it was
            # processed since we called get_or_create
            try:
                indicator = cls.objects.get(doc_id=doc_id)
            except cls.DoesNotExist:
                indicator = AsyncIndicator.objects.create(
                    doc_id=doc_id,
                    doc_type=doc_type,
                    domain=domain,
                    indicator_config_ids=config_ids
                )
            else:
                current_config_ids = set(indicator.indicator_config_ids)
                config_ids = set(config_ids)
                if config_ids - current_config_ids:
                    new_config_ids = sorted(list(current_config_ids.union(config_ids)))
                    indicator.indicator_config_ids = new_config_ids
                    indicator.unsuccessful_attempts = 0
                    indicator.save()

        return indicator

    @classmethod
    def update_from_kafka_change(cls, change, config_ids):
        return cls.update_record(
            change.id, change.document['doc_type'], change.document['domain'], config_ids
        )

    def update_failure(self, to_remove):
        self.refresh_from_db(fields=['indicator_config_ids'])
        new_indicators = set(self.indicator_config_ids) - set(to_remove)
        self.indicator_config_ids = sorted(list(new_indicators))
        self.unsuccessful_attempts += 1
        self.date_queued = None

    @classmethod
    def bulk_creation(cls, doc_ids, doc_type, domain, config_ids):
        """Ignores the locking in update_record

        Should only be used if you know the table is not otherwise being used,
        and the doc ids you're supplying are not currently being used in another
        asynchronous table.

        For example the first build of a table, or any complete rebuilds.

        If after reading the above and you're still wondering whether it's safe
        to use, don't.
        """

        AsyncIndicator.objects.bulk_create([
            AsyncIndicator(doc_id=doc_id, doc_type=doc_type, domain=domain, indicator_config_ids=config_ids)
            for doc_id in doc_ids
        ])


def get_datasource_config(config_id, domain):
    def _raise_not_found():
        raise DataSourceConfigurationNotFoundError(_(
            'The data source referenced by this report could not be found.'
        ))

    is_static = id_is_static(config_id)
    if is_static:
        config = StaticDataSourceConfiguration.by_id(config_id)
        if config.domain != domain:
            _raise_not_found()
    else:
        try:
            config = get_document_or_not_found(DataSourceConfiguration, domain, config_id)
        except DocumentNotFound:
            _raise_not_found()
    return config, is_static


def id_is_static(data_source_id):
    if data_source_id is None:
        return False
    return data_source_id.startswith(StaticDataSourceConfiguration._datasource_id_prefix)


def report_config_id_is_static(config_id):
    """
    Return True if the given report configuration id refers to a static report
    configuration.
    """
    return any(
        config_id.startswith(prefix)
        for prefix in [STATIC_PREFIX, CUSTOM_REPORT_PREFIX]
    )


def get_report_configs(config_ids, domain):
    """
    Return a list of ReportConfigurations.
    config_ids may be ReportConfiguration or StaticReportConfiguration ids.
    """

    static_report_config_ids = []
    dynamic_report_config_ids = []
    for config_id in config_ids:
        if report_config_id_is_static(config_id):
            static_report_config_ids.append(config_id)
        else:
            dynamic_report_config_ids.append(config_id)
    static_report_configs = StaticReportConfiguration.by_ids(static_report_config_ids)
    for config in static_report_configs:
        if config.domain != domain:
            raise ReportConfigurationNotFoundError

    dynamic_report_configs = []
    if dynamic_report_config_ids:
        dynamic_report_configs = [
            ReportConfiguration.wrap(doc) for doc in
            get_docs(ReportConfiguration.get_db(), dynamic_report_config_ids)
        ]

    if len(dynamic_report_configs) != len(dynamic_report_config_ids):
        raise ReportConfigurationNotFoundError
    for config in dynamic_report_configs:
        if config.domain != domain:
            raise ReportConfigurationNotFoundError

    return dynamic_report_configs + static_report_configs


def get_report_config(config_id, domain):
    """
    Return a ReportConfiguration, and if it is static or not.
    config_id may be a ReportConfiguration or StaticReportConfiguration id
    """
    config = get_report_configs([config_id], domain)[0]
    return config, report_config_id_is_static(config_id)


def _read_file(path):
    with open(path, encoding='utf-8') as f:
        if path.endswith('.json'):
            return json.load(f)
        else:
            return yaml.load(f)<|MERGE_RESOLUTION|>--- conflicted
+++ resolved
@@ -637,13 +637,9 @@
 
     @classmethod
     def _all(cls):
-<<<<<<< HEAD
         """
         :return: Generator of all wrapped configs read from disk
         """
-        for path in settings.STATIC_DATA_SOURCES:
-            yield cls.wrap(_read_file(path))
-=======
         for path_or_glob in settings.STATIC_DATA_SOURCES:
             if os.path.isfile(path_or_glob):
                 yield cls.wrap(_read_file(path_or_glob)), path_or_glob
@@ -651,7 +647,6 @@
                 files = glob.glob(path_or_glob)
                 for path in files:
                     yield cls.wrap(_read_file(path)), path
->>>>>>> 29679261
 
         for provider_path in settings.STATIC_DATA_SOURCE_PROVIDERS:
             provider_fn = to_function(provider_path, failhard=True)
@@ -724,10 +719,6 @@
 
     @classmethod
     def _all(cls):
-<<<<<<< HEAD
-        for path in settings.STATIC_UCR_REPORTS:
-            yield cls.wrap(_read_file(path))
-=======
         for path_or_glob in settings.STATIC_UCR_REPORTS:
             if os.path.isfile(path_or_glob):
                 yield cls.wrap(_read_file(path_or_glob)), path_or_glob
@@ -735,7 +726,6 @@
                 files = glob.glob(path_or_glob)
                 for path in files:
                     yield cls.wrap(_read_file(path)), path
->>>>>>> 29679261
 
     @classmethod
     @memoized
