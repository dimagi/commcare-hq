from django import forms
from django.conf import settings
from django.core.exceptions import ValidationError
from django.utils.translation import gettext as _

from crispy_forms import bootstrap as twbscrispy
from crispy_forms import layout as crispy
from crispy_forms.helper import FormHelper
from crispy_forms.layout import Submit

from corehq import toggles
from corehq.apps.app_manager.fields import ApplicationDataSourceUIHelper
from corehq.apps.domain.models import AllowedUCRExpressionSettings
from corehq.apps.hqwebapp import crispy as hqcrispy
from corehq.apps.hqwebapp.widgets import BootstrapCheckboxInput
from corehq.apps.userreports.const import DATA_SOURCE_REBUILD_RESTRICTED_AT
from corehq.apps.userreports.models import guess_data_source_type
from corehq.apps.userreports.ui import help_text
from corehq.apps.userreports.ui.fields import JsonField, ReportDataSourceField
from corehq.apps.userreports.util import get_table_name
from corehq.util.metrics import metrics_counter


class DocumentFormBase(forms.Form):
    """
    HQ specific document base form. Loosely modeled off of Django's ModelForm
    """

    def __init__(self, instance=None, read_only=False, *args, **kwargs):
        self.instance = instance
        object_data = instance._doc if instance is not None else {}
        self.helper = FormHelper()
        self.helper.form_method = 'post'
        if not read_only:
            self.helper.add_input(Submit('submit', _('Save Changes')))
        super(DocumentFormBase, self).__init__(initial=object_data, *args, **kwargs)

    def save(self, commit=False):
        self.populate_instance(self.instance, self.cleaned_data)
        if commit:
            self.instance.save()
        return self.instance

    def populate_instance(self, instance, cleaned_data):
        for field in self.fields:
            setattr(instance, field, cleaned_data[field])
        return instance


VISIBILITY_CHOICES = (
    (True, _('all users')),
    (False, _('feature flag only'))
)


class ConfigurableReportEditForm(DocumentFormBase):

    _id = forms.CharField(required=False, disabled=True, label=_('Report ID'),
                          help_text=help_text.REPORT_ID)
    config_id = forms.ChoiceField()  # gets overridden on instantiation
    title = forms.CharField()
    visible = forms.ChoiceField(label=_('Visible to:'), choices=VISIBILITY_CHOICES)
    description = forms.CharField(required=False)
    aggregation_columns = JsonField(expected_type=list)
    filters = JsonField(expected_type=list)
    columns = JsonField(expected_type=list)
    configured_charts = JsonField(expected_type=list)
    sort_expression = JsonField(expected_type=list)
    distinct_on = JsonField(expected_type=list)

    def __init__(self, domain, instance=None, read_only=False, *args, **kwargs):
        super(ConfigurableReportEditForm, self).__init__(instance, read_only, *args, **kwargs)
        self.fields['config_id'] = ReportDataSourceField(domain=domain)

        self.helper = FormHelper()

        self.helper.form_method = 'POST'
        self.helper.form_class = 'form-horizontal'
        self.helper.form_action = '#'

        self.helper.label_class = 'col-sm-3 col-md-2'
        self.helper.field_class = 'col-sm-9 col-md-9'

        fields = [
            crispy.Field('config_id', css_class="hqwebapp-select2"),
            'title',
            'visible',
            'description',
            'aggregation_columns',
            'filters',
            'columns',
            'configured_charts',
            'sort_expression',
            'distinct_on',
        ]
        if instance.config_id:
            fields.append('_id')

        self.helper.layout = crispy.Layout(
            *fields
        )
        # Restrict edit for static reports
        if not read_only:
            self.helper.layout.append(
                hqcrispy.FormActions(
                    twbscrispy.StrictButton(
                        _("Save"),
                        type="submit",
                        css_class="btn btn-primary",
                    ),
                )
            )

    def clean_visible(self):
        return self.cleaned_data['visible'] == 'True'

    def clean(self):
        cleaned_data = super(ConfigurableReportEditForm, self).clean()
        # only call additional validation if initial validation has passed for all fields
        for field in self.fields:
            if field not in cleaned_data:
                return
        try:
            config = self.populate_instance(self.instance, cleaned_data)
            config.validate()
        except Exception as e:
            raise ValidationError(_('Problem with report spec: {}').format(e))
        return cleaned_data

    def save(self, commit=False):
        self.instance.report_meta.edited_manually = True
        if toggles.AGGREGATE_UCRS.enabled(self.instance.domain):
            self.instance.data_source_type = guess_data_source_type(self.instance.config_id)

        return super(ConfigurableReportEditForm, self).save(commit)


DOC_TYPE_CHOICES = (
    ('CommCareCase', _('cases')),
    ('XFormInstance', _('forms'))
)


class ConfigurableDataSourceEditForm(DocumentFormBase):

    _id = forms.CharField(required=False, disabled=True, label=_('Data Source ID'),
                          help_text=help_text.DATA_SOURCE_ID)
    table_id = forms.CharField(label=_("Table ID"),
                               help_text=help_text.TABLE_ID)
    referenced_doc_type = forms.ChoiceField(
        choices=DOC_TYPE_CHOICES,
        label=_("Source Type"))
    display_name = forms.CharField(label=_("Data Source Display Name"),
                                   help_text=help_text.DISPLAY_NAME)
    description = forms.CharField(required=False,
                                  help_text=help_text.DESCRIPTION)
    base_item_expression = JsonField(expected_type=dict,
                                     help_text=help_text.BASE_ITEM_EXPRESSION)
    configured_filter = JsonField(expected_type=dict,
                                  help_text=help_text.CONFIGURED_FILTER)
    configured_indicators = JsonField(
        expected_type=list, help_text=help_text.CONFIGURED_INDICATORS)
    named_expressions = JsonField(required=False, expected_type=dict,
                              label=_("Named expressions (optional)"),
                              help_text=help_text.NAMED_EXPRESSIONS)
    named_filters = JsonField(required=False, expected_type=dict,
                              label=_("Named filters (optional)"),
                              help_text=help_text.NAMED_FILTER)
    asynchronous = forms.BooleanField(
        initial=False,
        required=False,
        label="",
        widget=BootstrapCheckboxInput(
            inline_label="Asynchronous processing"
        )
    )
    is_available_in_analytics = forms.BooleanField(
        initial=False,
        required=False,
        label="",
        widget=forms.HiddenInput(),
        help_text=help_text.ANALYTICS
    )

    def __init__(self, domain, data_source_config, read_only, *args, **kwargs):
        self.domain = domain
        super(ConfigurableDataSourceEditForm, self).__init__(data_source_config, read_only, *args, **kwargs)

        if toggles.LOCATIONS_IN_UCR.enabled(domain):
            choices = self.fields['referenced_doc_type'].choices
            choices.append(
                ('Location', _('locations'))
            )
            self.fields['referenced_doc_type'].choices = choices

        if toggles.SUPERSET_ANALYTICS.enabled(domain):
            self.fields['is_available_in_analytics'].widget = BootstrapCheckboxInput(
                inline_label="Available in Analytics"
            )
        self.helper = FormHelper()

        self.helper.form_method = 'POST'
        self.helper.form_class = 'form-horizontal'
        self.helper.form_action = '#'

        self.helper.label_class = 'col-sm-3 col-md-2'
        self.helper.field_class = 'col-sm-9 col-md-9'

        fields = [
            'table_id',
            'referenced_doc_type',
            'display_name',
            'description',
        ]
        if 'base_item_expression' in AllowedUCRExpressionSettings.get_allowed_ucr_expressions(self.domain):
            fields.append('base_item_expression')

        fields += [
            'configured_filter',
            'configured_indicators',
            'named_expressions',
            'named_filters',
            'asynchronous',
            'is_available_in_analytics',
        ]

        if data_source_config.get_id:
            fields.append('_id')

        self.helper.layout = crispy.Layout(
            *fields,
            hqcrispy.FormActions(
                twbscrispy.StrictButton(
                    _("Save"),
                    type="submit",
                    css_id="gtm-save-ds-btn",
                    css_class="btn btn-primary",
                ),
            ),
        )

    def clean_table_id(self):
        # todo: validate table_id as [a-z][a-z0-9_]*
        table_id = self.cleaned_data['table_id']
        table_name = get_table_name(self.domain, table_id)
        if len(table_name) > 63:  # max table name length for postgres
            raise ValidationError(
                _('Table id is too long. Your table id and domain name must add up to fewer than 40 characters')
            )
        for src in self.instance.by_domain(self.domain):
            if src.table_id == table_id and src.get_id != self.instance.get_id:
                raise ValidationError(
                    _('A data source with this table id already exists. Table'
                      ' ids must be unique')
                )
        return table_id

    def clean(self):
        cleaned_data = super(ConfigurableDataSourceEditForm, self).clean()
        # only call additional validation if initial validation has passed for all fields
        for field in self.fields:
            if field not in cleaned_data:
                return
        try:
            config = self.populate_instance(self.instance, cleaned_data)
            config.validate()
        except Exception as e:
            if settings.DEBUG:
                raise
            raise ValidationError(_('Problem with data source spec: {}').format(e))
        self._check_for_asynchronous(config)
        return cleaned_data

    def _check_for_asynchronous(self, config):
        from corehq.apps.userreports.views import number_of_records_to_be_processed

        if not config.asynchronous and toggles.RESTRICT_DATA_SOURCE_REBUILD.enabled(self.domain):
            number_of_records = number_of_records_to_be_processed(
                datasource_configuration=config
            )
            if number_of_records and number_of_records > DATA_SOURCE_REBUILD_RESTRICTED_AT:
                self.add_error(
                    'asynchronous',
                    _('This data source covers more than {record_limit} records. '
                      'Please mark it for asynchronous processing for effective building/rebuilding'
<<<<<<< HEAD
                      ).format(record_limit=f"{DATA_SOURCE_REBUILD_RESTRICTED_AT:,}")
=======
                      ).format(record_limit=DATA_SOURCE_REBUILD_RESTRICTED_AT)
>>>>>>> afbdefa1
                )

    def save(self, commit=False):
        self.instance.meta.build.finished = False
        self.instance.meta.build.initiated = None
        instance = super(ConfigurableDataSourceEditForm, self).save(commit)
        self._report_edit_datasource_metrics()
        return instance

    def _report_edit_datasource_metrics(self):
        if 'configured_filter' in self.changed_data:
            metrics_counter('commcare.ucr.datasource.change_in_filters', tags={'domain': self.domain})
        if 'configured_indicators' in self.changed_data:
            if len(self.instance.configured_indicators) > len(self.initial.get('configured_indicators', [])):
                metrics_counter('commcare.ucr.datasource.increase_in_columns', tags={'domain': self.domain})


class ConfigurableDataSourceFromAppForm(forms.Form):

    def __init__(self, domain, *args, **kwargs):
        super(ConfigurableDataSourceFromAppForm, self).__init__(*args, **kwargs)
        self.app_source_helper = ApplicationDataSourceUIHelper()
        self.app_source_helper.bootstrap(domain)
        self.fields.update(self.app_source_helper.get_fields())
        self.helper = FormHelper()
        self.helper.form_id = "data-source-config"

        self.helper.form_method = 'POST'
        self.helper.form_class = 'form-horizontal'
        self.helper.form_action = '#'

        self.helper.label_class = 'col-sm-3 col-md-2'
        self.helper.field_class = 'col-sm-9 col-md-9'

        self.helper.layout = crispy.Layout(
            crispy.Fieldset(
                _("Create Data Source from Application"),
                *self.app_source_helper.get_crispy_fields()
            ),
            hqcrispy.FormActions(
                twbscrispy.StrictButton(
                    _("Create Data Source"),
                    type="submit",
                    css_class="btn btn-primary",
                ),
            ),
        )<|MERGE_RESOLUTION|>--- conflicted
+++ resolved
@@ -283,11 +283,7 @@
                     'asynchronous',
                     _('This data source covers more than {record_limit} records. '
                       'Please mark it for asynchronous processing for effective building/rebuilding'
-<<<<<<< HEAD
                       ).format(record_limit=f"{DATA_SOURCE_REBUILD_RESTRICTED_AT:,}")
-=======
-                      ).format(record_limit=DATA_SOURCE_REBUILD_RESTRICTED_AT)
->>>>>>> afbdefa1
                 )
 
     def save(self, commit=False):
