{% extends "reports_core/base_template_new.html" %}
{% load i18n %}
{% load hq_shared_tags %}
{% block js %}{{ block.super }}
    <script src="{% static 'hqwebapp/js/lib/jquery-ui-datepicker/jquery-ui-1.8.17.custom.datepicker.min.js' %}"></script>
    <script src="{% static 'hqwebapp/js-custom/hq.legacy.js' %}"></script>
    <script src="{% static 'reports/javascripts/reports.config.js' %}"></script>
    <script src="{% static 'reports/ko/saved_reports.js' %}"></script>
{% endblock %}
{% block js-inline %}{{ block.super }}
    <script type="text/javascript">
        $(function(){
            // Poll the status of the data source
            var retrying = false;
            (function poll() {
                $.ajax({
                    url: "{% url 'configurable_data_source_status' domain report.spec.config_id %}",
                    dataType: 'json',
                    success: function(data) {
                        if (data.isBuilt){
                            $('#built-warning').addClass('hide');
                            if (retrying){
                                location.reload();
                            } else {
                                $('#report-filters').submit();
                            }
                        } else {
                            retrying = true;
                            $('#built-warning').removeClass('hide');
                            setTimeout(poll, 5000);
                        }
                    }
                });
            })();
        });
    </script>

    <script type="text/javascript">
        var standardHQReport = new HQReport({
            domain: '{{ domain }}',
            urlRoot: '{{ report.url_root }}',
            slug: {{ report.slug|JSON }},
            subReportSlug: {{ report.sub_slug|JSON }},
            type: {{ report.type|JSON }},
            filterSet: {{ report.filter_set|JSON }},
            needsFilters: {{ report.needs_filters|JSON }},
            isExportable: {{ report.is_exportable|JSON }},
            isExportAll: {{ report.is_export_all|JSON }},
            isEmailable: {{ report.is_emailable|JSON }},
            emailDefaultSubject: {{ report.title|JSON }},
            emailSuccessMessage: "{% trans 'Report successfully emailed' %}",
            emailErrorMessage: "{% trans 'An error occurred emailing you report. Please try again.' %}",

            {% if request.datespan %}
                datespan: {
                    startdate: '{{ datespan.startdate|date:"Y-m-d" }}',
                    enddate: '{{ datespan.enddate|date:"Y-m-d" }}'
                },
            {% endif %}
        });
        standardHQReport.init();

        // Bind the ReportConfigsViewModel to the save button.
        var defaultConfig = {{ default_config|JSON }};
        {% if report.has_datespan %}
            if(!defaultConfig.date_range) {
                defaultConfig.date_range = 'last7';
            }
            defaultConfig.has_ucr_datespan = true;
            defaultConfig.datespan_filters = {{ datespan_filters|JSON }};
        {% else %}
            defaultConfig.date_range = null;
            defaultConfig.has_ucr_datespan = false;
            defaultConfig.datespan_filters = [];
        {% endif %}
        if(!defaultConfig.datespan_slug) {
            defaultConfig.datespan_slug = null;
        }
        $("#savedReports").reportUserConfigurableConfigEditor({
            filterForm: $("#report-filters"),
            items: {{ report_configs|JSON }},
            defaultItem: defaultConfig,
            saveUrl: '{% url "add_report_config" domain %}'
        });

        $('#email-enabled').tooltip({
            placement: 'right',
            html: true,
            title: '{% trans "You can email a saved version<br />of this report." %}'
        });
    </script>
{% endblock %}
{% block main_column %}
    <div id="built-warning" class="alert alert-info hide">
        {% blocktrans %}
        Warning! Your report is still being populated.
        What you are seeing now is just a preview, and contains some or none of your data.
        The report will refresh automatically when the data is finished being populated.
        {% endblocktrans %}
    </div>
<<<<<<< HEAD
    {% if request|toggle_enabled:"USER_CONFIGURABLE_REPORTS" and not report.spec.report_meta.created_by_builder %}
        <a class="btn btn-primary pull-right" href="
            {% url 'edit_configurable_report' domain report.report_config_id %}
        ">{% trans "Edit Report" %}</a>
    {% elif request|toggle_enabled:"REPORT_BUILDER" and report.spec.report_meta.created_by_builder %}
        <a class="btn btn-primary pull-right" href="
            {% url 'edit_report_in_builder' domain report.report_config_id %}
        ">{% trans "Edit Report" %}</a>
=======
    {% if request|toggle_enabled:"USER_CONFIGURABLE_REPORTS" %}
        <div class="pull-right">
            <a class="btn btn-primary" href="
                {% if report.spec.report_meta.created_by_builder %}
                    {% url 'edit_report_in_builder' domain report.report_config_id %}
                {% else %}
                    {% url 'edit_configurable_report' domain report.report_config_id %}
                {% endif %}
            ">{% trans "Edit Report" %}</a>
        </div>
>>>>>>> fd949933
    {% endif %}
    {{ block.super }}
{% endblock %}

{% block report_filter_actions %}
<div id="savedReports">
    <div class="btn-toolbar">
        <div class="btn-group">
            <button id="apply-filters" type="submit" class="filters btn btn-primary"
                data-loading-text="{% trans 'Generating Report...' %}"
                data-standard-text="{% trans 'Apply' %}">
                {% trans 'Apply' %}
            </button>
        </div>
        <div class="btn-group">
            <a class="btn dropdown-toggle" data-toggle="dropdown">
                {% trans 'Favorites' %}<span class="caret"></span>
            </a>

            <ul class="dropdown-menu">
                <li data-bind="ifnot: reportConfigs().length">
                    <a href="#">{% trans "You don't have any favorites" %}</a>
                </li>
                <!-- ko foreach: reportConfigs -->
                <li>
                    <a href="#" tabindex="-1"
                        data-bind="text: name, attr: { title: description }, click: $root.setUserConfigurableConfigBeingViewed">
                    </a>
                </li>
                <!-- /ko -->
            </ul>
        </div>

        <a class="btn" data-bind="click: setConfigBeingEdited"
                onclick="ga_track_event('Scheduled Reports', 'Configure a saved report', '-');">
            {% trans "Save" %}...
        </a>

        {% if report.is_emailable %}
            <div style="display: inline-block; margin-left:0.5em;" class="label label-info" id="email-enabled">
                <i class="icon-white icon-info-sign"></i> {% trans "Email Supported" %}
            </div>
        {% endif %}
    </div>
    {% include "reports/partials/save_reports_modal.html" %}
</div>
{% endblock %}<|MERGE_RESOLUTION|>--- conflicted
+++ resolved
@@ -98,27 +98,18 @@
         The report will refresh automatically when the data is finished being populated.
         {% endblocktrans %}
     </div>
-<<<<<<< HEAD
     {% if request|toggle_enabled:"USER_CONFIGURABLE_REPORTS" and not report.spec.report_meta.created_by_builder %}
-        <a class="btn btn-primary pull-right" href="
-            {% url 'edit_configurable_report' domain report.report_config_id %}
-        ">{% trans "Edit Report" %}</a>
-    {% elif request|toggle_enabled:"REPORT_BUILDER" and report.spec.report_meta.created_by_builder %}
-        <a class="btn btn-primary pull-right" href="
-            {% url 'edit_report_in_builder' domain report.report_config_id %}
-        ">{% trans "Edit Report" %}</a>
-=======
-    {% if request|toggle_enabled:"USER_CONFIGURABLE_REPORTS" %}
         <div class="pull-right">
             <a class="btn btn-primary" href="
-                {% if report.spec.report_meta.created_by_builder %}
-                    {% url 'edit_report_in_builder' domain report.report_config_id %}
-                {% else %}
-                    {% url 'edit_configurable_report' domain report.report_config_id %}
-                {% endif %}
+                {% url 'edit_configurable_report' domain report.report_config_id %}
             ">{% trans "Edit Report" %}</a>
         </div>
->>>>>>> fd949933
+    {% elif request|toggle_enabled:"REPORT_BUILDER" and report.spec.report_meta.created_by_builder %}
+        <div class="pull-right">
+            <a class="btn btn-primary pull-right" href="
+                {% url 'edit_report_in_builder' domain report.report_config_id %}
+            ">{% trans "Edit Report" %}</a>
+        </div>
     {% endif %}
     {{ block.super }}
 {% endblock %}
