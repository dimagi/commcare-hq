import xlrd
from dimagi.utils.couch.database import get_db
from corehq.apps.importer.const import LookupErrors
from datetime import date
from casexml.apps.case.models import CommCareCase
from couchdbkit.exceptions import MultipleResultsFound, NoResultFound
from xlrd import xldate_as_tuple
from soil import DownloadBase
from corehq.apps import importer

def get_case_properties(domain, case_type=None):
    """
    For a given case type and domain, get all unique existing case properties,
    known and unknown
    """
    key = [domain]
    if case_type:
        key.append(case_type)
    rows = get_db().view('hqcase/all_case_properties',
                         startkey=key,
                         endkey=key + [{}],
                         reduce=True, group=True, group_level=3).all()
    return sorted(set([r['key'][2] for r in rows]))

class ImporterConfig(object):
    """
    Class for storing config values from the POST in a format that can
    be pickled and passed to celery tasks.
    """

    def __init__(self, request):
        self.couch_user_id = request.couch_user._id
        self.excel_fields = request.POST.getlist('excel_field[]')
        self.case_fields = request.POST.getlist('case_field[]')
        self.custom_fields = request.POST.getlist('custom_field[]')
        self.date_fields = request.POST.getlist('is_date_field[]')

        self.search_column = request.POST['search_column']

        self.key_column = request.POST['key_column']
        self.value_column = request.POST['value_column']

        self.named_columns = request.POST['named_columns']
        self.case_type = request.POST['case_type']
        self.search_field = request.POST['search_field']
        self.create_new_cases = request.POST['create_new_cases'] == 'True'

class ExcelFile(object):
    """
    Class to deal with Excel files.

    xlrd support for .xlsx isn't complete
    NOTE: other code makes the assumption that this is the only supported
    extension so if you fix this you should also fix these assumptions
    (see get_spreadsheet)
    """

    ALLOWED_EXTENSIONS = ['xls']

    file_path = ''
    workbook = None
    column_headers = False
    has_errors = False

    def __init__(self, file_path, column_headers):
        self.file_path = file_path
        self.column_headers = column_headers

        try:
            self.workbook = xlrd.open_workbook(self.file_path)
        except Exception:
            self.has_errors = True

    def get_first_sheet(self):
        if self.workbook:
            return self.workbook.sheet_by_index(0)
        else:
            return None

    def get_header_columns(self):
        sheet = self.get_first_sheet()

        if sheet and sheet.ncols > 0:
            columns = []

            # get columns
            if self.column_headers:
                columns = sheet.row_values(0)
            else:
                for colnum in range(sheet.ncols):
                    columns.append("Column %i" % (colnum,))

            return columns
        else:
            return []

    def get_column_values(self, column_index):
        sheet = self.get_first_sheet()

        if sheet:
            if self.column_headers:
                return sheet.col_values(column_index)[1:]
            else:
                return sheet.col_values(column_index)
        else:
            return []

    def get_unique_column_values(self, column_index):
        return list(set(self.get_column_values(column_index)))

    def get_num_rows(self):
        sheet = self.get_first_sheet()

        if sheet:
            return sheet.nrows

    def get_row(self, index):
        sheet = self.get_first_sheet()

        if sheet:
            return sheet.row_values(index)

def convert_custom_fields_to_struct(config):
    excel_fields = config.excel_fields
    case_fields = config.case_fields
    custom_fields = config.custom_fields
    date_fields = config.date_fields

    field_map = {}
    for i, field in enumerate(excel_fields):
        if field and (case_fields[i] or custom_fields[i]):
            field_map[field] = {'case': case_fields[i],
                                'custom': custom_fields[i],
                                'is_date_field': date_fields[i] == 'true'}

    return field_map

def parse_excel_date(date_val):
    """ Convert field value from excel to a date value """
    return str(date(*xldate_as_tuple(date_val, 0)[:3]))

def parse_search_id(config, columns, row):
    """ Find and convert the search id in an excel row """

    # Find index of user specified search column
    search_column = config.search_column
    search_column_index = columns.index(search_column)

    search_id = row[search_column_index]
    try:
        # if the spreadsheet gives a number, strip any decimals off
        # float(x) is more lenient in conversion from string so both
        # are used
        search_id = int(float(search_id))
    except ValueError:
        # if it's not a number that's okay too
        pass

    # need a string no matter what the type was
    return str(search_id)

def get_key_column_index(config, columns):
    key_column = config.key_column
    try:
        key_column_index = columns.index(key_column)
    except ValueError:
        key_column_index = False

    return key_column_index

def get_value_column_index(config, columns):
    value_column = config.value_column
    try:
        value_column_index = columns.index(value_column)
    except ValueError:
        value_column_index = False

    return value_column_index

def lookup_case(search_field, search_id, domain):
    """
    Attempt to find the case in CouchDB by the provided search_field and search_id.

    Returns a tuple with case (if found) and an
    error code (if there was an error in lookup).
    """
    found = False
    if search_field == 'case_id':
        try:
            case = CommCareCase.get(search_id)
            if case.domain == domain:
                found = True
        except Exception:
            pass
    elif search_field == 'external_id':
        try:
<<<<<<< HEAD
            case = CommCareCase.view('hqcase/by_domain_external_id',
                                     key=[domain, search_id],
                                     reduce=False,
                                     include_docs=True).one()
=======
            case = CommCareCase.view(
                'hqcase/by_domain_external_id',
                key=[domain, search_id],
                reduce=False,
                include_docs=True).one()
>>>>>>> 2e4ba611
            found = bool(case)
        except NoResultFound:
            pass
        except MultipleResultsFound:
            return (None, LookupErrors.MultipleResults)

    if found:
        return (case, None)
    else:
        return (None, LookupErrors.NotFound)

def populate_updated_fields(config, columns, row):
    """
    Returns a dict map of fields that were marked to be updated
    due to the import. This can be then used to pass to the CaseBlock
    to trigger updates.
    """

    field_map = convert_custom_fields_to_struct(config)
    key_column_index = get_key_column_index(config, columns)
    value_column_index = get_value_column_index(config, columns)
    fields_to_update = {}

    for key in field_map:
        try:
            if key_column_index and key == row[key_column_index]:
                update_value = row[value_column_index]
            else:
                update_value = row[columns.index(key)]
        except:
            continue

        if field_map[key]['custom']:
            # custom (new) field was entered
            update_field_name = field_map[key]['custom']
        else:
            # existing case field was chosen
            update_field_name = field_map[key]['case']

        if update_value:
            if field_map[key]['is_date_field']:
                update_value = parse_excel_date(update_value)
            else:
                update_value = str(update_value)

        fields_to_update[update_field_name] = update_value

    return fields_to_update

def get_spreadsheet(download_ref, column_headers=True):
    if not download_ref:
        return None
    return ExcelFile(download_ref.get_filename(), column_headers)<|MERGE_RESOLUTION|>--- conflicted
+++ resolved
@@ -194,18 +194,11 @@
             pass
     elif search_field == 'external_id':
         try:
-<<<<<<< HEAD
-            case = CommCareCase.view('hqcase/by_domain_external_id',
-                                     key=[domain, search_id],
-                                     reduce=False,
-                                     include_docs=True).one()
-=======
             case = CommCareCase.view(
                 'hqcase/by_domain_external_id',
                 key=[domain, search_id],
                 reduce=False,
                 include_docs=True).one()
->>>>>>> 2e4ba611
             found = bool(case)
         except NoResultFound:
             pass
