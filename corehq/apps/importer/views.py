import os.path
from django.http import HttpResponseRedirect
from casexml.apps.case.models import CommCareCase
from casexml.apps.phone.xml import get_case_xml
from corehq.apps.hqcase.utils import submit_case_blocks
from corehq.apps.importer import base
from corehq.apps.importer.const import LookupErrors
import corehq.apps.importer.util as importer_util
from corehq.apps.importer.util import ExcelFile
from couchdbkit.exceptions import MultipleResultsFound, NoResultFound
from django.views.decorators.http import require_POST
from datetime import datetime, date
from xlrd import xldate_as_tuple
from corehq.apps.users.decorators import require_permission
from corehq.apps.users.models import Permissions
from corehq.apps.app_manager.models import ApplicationBase
from soil.util import expose_download
from soil import DownloadBase

from casexml.apps.case.tests.util import CaseBlock
import uuid

from casexml.apps.case.xml import V2
from django.contrib import messages
from django.shortcuts import render
from django.utils.translation import ugettext as _

require_can_edit_data = require_permission(Permissions.edit_data)

EXCEL_SESSION_ID = "excel_id"
MAX_ALLOWED_ROWS = 500

def render_error(request, domain, message):
    """ Load error message and reload page for excel file load errors """
    messages.error(request, _(message))
    return HttpResponseRedirect(base.ImportCases.get_url(domain=domain))

@require_can_edit_data
def excel_config(request, domain):
    if request.method != 'POST':
        return HttpResponseRedirect(base.ImportCases.get_url(domain=domain))

    if not request.FILES:
        return render_error(request, domain, 'Please choose an Excel file to import.')

<<<<<<< HEAD
    named_columns = request.POST['named_columns'].lower()
    uses_headers = named_columns == 'yes'
=======
    named_columns = request.POST.get('named_columns') == "on"
>>>>>>> 8d531c8a
    uploaded_file_handle = request.FILES['file']

    extension = os.path.splitext(uploaded_file_handle.name)[1][1:].strip().lower()

    # NOTE: We may not always be able to reference files from subsequent
    # views if your worker changes, so we have to store it elsewhere
    # using the soil framework.

    if extension not in ExcelFile.ALLOWED_EXTENSIONS:
        return render_error(request, domain,
                            'The Excel file you chose could not be processed. '
                            'Please check that it is saved as a Microsoft '
                            'Excel 97/2000 .xls file.')

    # stash content in the default storage for subsequent views
    file_ref = expose_download(uploaded_file_handle.read(), expiry=1*60*60)
    request.session[EXCEL_SESSION_ID] = file_ref.download_id
<<<<<<< HEAD
    spreadsheet = _get_spreadsheet(file_ref, uses_headers)
=======
    spreadsheet = _get_spreadsheet(file_ref, named_columns)
>>>>>>> 8d531c8a

    if not spreadsheet:
        return _spreadsheet_expired(request, domain)

    columns = spreadsheet.get_header_columns()
    row_count = spreadsheet.get_num_rows()

    if row_count > MAX_ALLOWED_ROWS:
        return render_error(request, domain,
                            'Sorry, your spreadsheet is too big. Please reduce the '
                            'number of rows to less than %s and try again.' % MAX_ALLOWED_ROWS)
    if row_count == 0:
        return render_error(request, domain,
                            'Your spreadsheet is empty. '
                            'Please try again with a different spreadsheet.')

    case_types_from_apps = []
    # load types from all modules
    for row in ApplicationBase.view('app_manager/types_by_module',
                                 reduce=True,
                                 group=True,
                                 startkey=[domain],
                                 endkey=[domain,{}]).all():
        if not row['key'][1] in case_types_from_apps:
            case_types_from_apps.append(row['key'][1])

    case_types_from_cases = []
    # load types from all case records
    for row in CommCareCase.view('hqcase/types_by_domain',
                                 reduce=True,
                                 group=True,
                                 startkey=[domain],
                                 endkey=[domain,{}]).all():
        if not row['key'][1] in case_types_from_cases:
            case_types_from_cases.append(row['key'][1])

    # for this we just want cases that have data but aren't being used anymore
    case_types_from_cases = filter(lambda x: x not in case_types_from_apps, case_types_from_cases)

    if len(case_types_from_apps) == 0 or len(case_types_from_cases) == 0:
        return render_error(request, domain,
                            'No cases have been submitted to this domain and there are no '
                            'applications yet. You cannot import case details from an Excel '
                            'file until you have existing cases or applications.')

    return render(request, "importer/excel_config.html", {
                                'named_columns': named_columns,
                                'columns': columns,
                                'case_types_from_cases': case_types_from_cases,
                                'case_types_from_apps': case_types_from_apps,
                                'domain': domain,
                                'report': {
                                    'name': 'Import: Configuration'
                                 },
                                'slug': base.ImportCases.slug})

@require_POST
@require_can_edit_data
def excel_fields(request, domain):
<<<<<<< HEAD
    named_columns = request.POST['named_columns'].lower()
    uses_headers = named_columns == 'yes'
    case_type = request.POST['case_type']
    search_column = request.POST['search_column']
    search_field = request.POST['search_field']
    create_new_cases = request.POST['create_new_cases']
    key_value_columns = request.POST['key_value_columns'].lower()
=======
    named_columns = request.POST['named_columns']
    case_type = request.POST['case_type']
    search_column = request.POST['search_column']
    search_field = request.POST['search_field']
    create_new_cases = request.POST.get('create_new_cases') == 'on'
    key_value_columns = request.POST.get('key_value_columns') == 'on'
>>>>>>> 8d531c8a
    key_column = ''
    value_column = ''

    download_ref = DownloadBase.get(request.session.get(EXCEL_SESSION_ID))

    spreadsheet = _get_spreadsheet(download_ref, named_columns)
    if not spreadsheet:
        return _spreadsheet_expired(request, domain)

    columns = spreadsheet.get_header_columns()

    if key_value_columns:
        key_column = request.POST['key_column']
        value_column = request.POST['value_column']

        excel_fields = []
        key_column_index = columns.index(key_column)

        # if key/value columns were specified, get all the unique keys listed
        if key_column_index:
            excel_fields = spreadsheet.get_unique_column_values(key_column_index)

        # concatenate unique key fields with the rest of the columns
        excel_fields = columns + excel_fields
        # remove key/value column names from list
        excel_fields.remove(key_column)
        if value_column in excel_fields:
            excel_fields.remove(value_column)
    else:
        excel_fields = columns

    case_fields = importer_util.get_case_properties(domain, case_type)

    # hide search column and matching case fields from the update list
    try:
        excel_fields.remove(search_column)
    except:
        pass

    try:
        case_fields.remove(search_field)
    except:
        pass

    return render(request, "importer/excel_fields.html", {
                                'named_columns': named_columns,
                                'case_type': case_type,
                                'search_column': search_column,
                                'search_field': search_field,
                                'create_new_cases': create_new_cases,
                                'key_column': key_column,
                                'value_column': value_column,
                                'columns': columns,
                                'excel_fields': excel_fields,
                                'excel_fields_range': range(len(excel_fields)),
                                'case_fields': case_fields,
                                'domain': domain,
                                'report': {
                                    'name': 'Import: Match columns to fields'
                                 },
                                'slug': base.ImportCases.slug})

@require_POST
@require_can_edit_data
def excel_commit(request, domain):
<<<<<<< HEAD
    named_columns = request.POST['named_columns'].lower()
    uses_headers = named_columns == 'yes'
    case_type = request.POST['case_type']
    search_field = request.POST['search_field']
    create_new_cases = True if request.POST['create_new_cases'].lower() == 'yes' else False
=======
    named_columns = request.POST['named_columns']
    case_type = request.POST['case_type']
    search_field = request.POST['search_field']
    create_new_cases = request.POST['create_new_cases']
>>>>>>> 8d531c8a

    download_ref = DownloadBase.get(request.session.get(EXCEL_SESSION_ID))
    spreadsheet = _get_spreadsheet(download_ref, named_columns)
    if not spreadsheet:
        return _spreadsheet_expired(request, domain)

    if spreadsheet.has_errors:
        messages.error(request, _('The session containing the file you '
                                  'uploaded has expired - please upload '
                                  'a new one.'))
        return HttpResponseRedirect(base.ImportCases.get_url(domain=domain) + "?error=cache")

    columns = spreadsheet.get_header_columns()
    match_count = no_match_count = too_many_matches = 0
    cases = {}

    for i in range(spreadsheet.get_num_rows()):
        # skip first row if it is a header field
        if i == 0 and named_columns:
            continue

        row = spreadsheet.get_row(i)
        search_id = importer_util.parse_search_id(request, columns, row)
        case, error = importer_util.lookup_case(search_field, search_id, domain)

        if case:
            match_count += 1
        elif error == LookupErrors.NotFound:
            no_match_count += 1
            if not create_new_cases:
                continue
        elif error == LookupErrors.MultipleResults:
            too_many_matches += 1
            continue

        fields_to_update = importer_util.populate_updated_fields(request, columns, row)

        user = request.couch_user
        username = user.username
        user_id = user._id
        if not case:
            id = uuid.uuid4().hex
            owner_id = user_id

            caseblock = CaseBlock(
                create = True,
                case_id = id,
                version = V2,
                user_id = user_id,
                owner_id = owner_id,
                case_type = case_type,
                external_id = search_id if search_field == 'external_id' else '',
                update = fields_to_update
            )
            importer_util.submit_case_block(caseblock, domain, username, user_id)
        elif case and case.type == case_type:
            caseblock = CaseBlock(
                create = False,
                case_id = case._id,
                version = V2,
                update = fields_to_update
            )
            importer_util.submit_case_block(caseblock, domain, username, user_id)

    # unset filename session var
    try:
        del request.session[EXCEL_SESSION_ID]
    except KeyError:
        pass

    return render(request, "importer/excel_commit.html", {
                                'match_count': match_count,
                                'no_match_count': no_match_count,
                                'too_many_matches': too_many_matches,
                                'domain': domain,
                                'report': {
                                    'name': 'Import: Completed'
                                 },
                                'slug': base.ImportCases.slug})

def _spreadsheet_expired(req, domain):
    messages.error(req, _('Sorry, your session has expired. Please start over and try again.'))
    return HttpResponseRedirect(base.ImportCases.get_url(domain))

def _get_spreadsheet(download_ref, column_headers=True):
    if not download_ref:
        return None
    return ExcelFile(download_ref.get_filename(), column_headers)<|MERGE_RESOLUTION|>--- conflicted
+++ resolved
@@ -43,12 +43,7 @@
     if not request.FILES:
         return render_error(request, domain, 'Please choose an Excel file to import.')
 
-<<<<<<< HEAD
-    named_columns = request.POST['named_columns'].lower()
-    uses_headers = named_columns == 'yes'
-=======
     named_columns = request.POST.get('named_columns') == "on"
->>>>>>> 8d531c8a
     uploaded_file_handle = request.FILES['file']
 
     extension = os.path.splitext(uploaded_file_handle.name)[1][1:].strip().lower()
@@ -66,11 +61,7 @@
     # stash content in the default storage for subsequent views
     file_ref = expose_download(uploaded_file_handle.read(), expiry=1*60*60)
     request.session[EXCEL_SESSION_ID] = file_ref.download_id
-<<<<<<< HEAD
-    spreadsheet = _get_spreadsheet(file_ref, uses_headers)
-=======
     spreadsheet = _get_spreadsheet(file_ref, named_columns)
->>>>>>> 8d531c8a
 
     if not spreadsheet:
         return _spreadsheet_expired(request, domain)
@@ -130,22 +121,12 @@
 @require_POST
 @require_can_edit_data
 def excel_fields(request, domain):
-<<<<<<< HEAD
-    named_columns = request.POST['named_columns'].lower()
-    uses_headers = named_columns == 'yes'
-    case_type = request.POST['case_type']
-    search_column = request.POST['search_column']
-    search_field = request.POST['search_field']
-    create_new_cases = request.POST['create_new_cases']
-    key_value_columns = request.POST['key_value_columns'].lower()
-=======
     named_columns = request.POST['named_columns']
     case_type = request.POST['case_type']
     search_column = request.POST['search_column']
     search_field = request.POST['search_field']
     create_new_cases = request.POST.get('create_new_cases') == 'on'
     key_value_columns = request.POST.get('key_value_columns') == 'on'
->>>>>>> 8d531c8a
     key_column = ''
     value_column = ''
 
@@ -211,18 +192,10 @@
 @require_POST
 @require_can_edit_data
 def excel_commit(request, domain):
-<<<<<<< HEAD
-    named_columns = request.POST['named_columns'].lower()
-    uses_headers = named_columns == 'yes'
-    case_type = request.POST['case_type']
-    search_field = request.POST['search_field']
-    create_new_cases = True if request.POST['create_new_cases'].lower() == 'yes' else False
-=======
     named_columns = request.POST['named_columns']
     case_type = request.POST['case_type']
     search_field = request.POST['search_field']
     create_new_cases = request.POST['create_new_cases']
->>>>>>> 8d531c8a
 
     download_ref = DownloadBase.get(request.session.get(EXCEL_SESSION_ID))
     spreadsheet = _get_spreadsheet(download_ref, named_columns)
