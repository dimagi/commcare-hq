{% extends "hqwebapp/two_column.html" %}
{% load report_tags %}
{% load i18n %}

{% block head %}
    {{ block.super }}
{% endblock %}

{% block js-inline %}{{ block.super }}
    <script type="text/javascript">
        $(function() {
            $('#key_value_columns').change(function() {
<<<<<<< HEAD
                if ($(this).val().toLowerCase() == "yes") {
                    $('#key_column').removeAttr('disabled');
                    $('#value_column').removeAttr('disabled');
=======
                if ($(this).attr('checked') === 'checked') {
                    $('#key_val_selection_fields').show();
>>>>>>> 8d531c8a
                } else {
                    $('#key_val_selection_fields').hide();
                }
            });

            $('#key_value_columns').change();

            $('#back_button').click(function() {
                history.back();
                return false;
            });
        });
    </script>
{% endblock %}

{% block main_column %}
    <form class="form-horizontal form-report"
          action="{% url corehq.apps.importer.views.excel_fields domain %}"
          method="post">
<<<<<<< HEAD
    <input type="hidden" name="named_columns" value="{{named_columns}}" />

    <fieldset>
        <legend>{% trans "Which cases do you want to update?" %}</legend>
        <div class="control-group">
            <div class="controls">
                <label for="case_type">{% trans "Case type" %}</label>
                <select name="case_type" id="case_type">
                    <option disabled>{% trans "Used in applications:" %}</option>
                    {% for case_type in case_types_from_apps %}
                        <option value="{{case_type|escape}}">{{case_type|escape}}</option>
                    {% endfor %}

                    <option disabled>{% trans "From unknown or deleted applications:" %}</option>
                    {% for case_type in case_types_from_cases %}
                        <option value="{{case_type|escape}}">{{case_type|escape}}</option>
                    {% endfor %}
                </select>
=======
        <input type="hidden" name="named_columns" value="{{named_columns}}" />

        <fieldset>
            <legend>{% trans "Case Type to Update/Create" %}</legend>
            <div class="control-group">
                <label class="control-label" for="case_type">
                    {% trans "Case type" %}
                </label>
                <div class="controls">
                    <select name="case_type" id="case_type">
                        <option disabled>{% trans "Used in existing applications:" %}</option>
                        {% for case_type in case_types_from_apps %}
                        <option value="{{case_type|escape}}">{{case_type|escape}}</option>
                        {% endfor %}

                        <option disabled>{% trans "From unknown or deleted applications:" %}</option>
                        {% for case_type in case_types_from_cases %}
                        <option value="{{case_type|escape}}">{{case_type|escape}}</option>
                        {% endfor %}
                    </select>
                </div>
>>>>>>> 8d531c8a
            </div>
        </fieldset>

<<<<<<< HEAD
    <fieldset>
        <legend>{% trans "Which column should be used to identify cases?" %}</legend>
        <div class="control-group">
            <div class="controls">
                <label for="search_column">{% trans "Excel column" %}</label>
                <select name="search_column" id="search_column">
                    {% for column in columns %}
                    <option value="{{column|escape}}">{{column|escape}}</option>
                    {% endfor %}
                </select>

                <label for="search_field">{% trans "Corresponding case field" %}</label>
                <select name="search_field" id="search_field">
                    <option value="case_id">{% trans "case_id" %}</option>
                    <option value="external_id">{% trans "external_id" %}</option>
                </select>
            </div>
        </div>
    </fieldset>

    <fieldset>
        <legend>{% trans "Do you want to create new cases if there isn't a match found to update?" %}</legend>
        <div class="control-group">
            <div class="controls">
                <select class="input-small" name="create_new_cases" id="create_new_cases">
                    <option selected>No</option>
                    <option>Yes</option>
                </select>
=======
        <fieldset>
            <legend>{% trans "Identifying Cases to Update/Create" %}</legend>
            <div class="control-group">
                <label class="control-label" for="search_column">
                    {% trans "Excel Column" %}
                </label>
                <div class="controls">
                    <select name="search_column" id="search_column">
                        {% for column in columns %}
                        <option value="{{column|escape}}">
                            {{column|escape}}
                        </option>
                        {% endfor %}
                    </select>
                </div>
            </div>

            <div class="control-group">
                <label class="control-label" for="search_field">
                    {% trans "Corresponding Case Field" %}
                </label>
                <div class="controls">
                    <select name="search_field" id="search_field">
                        <option value="case_id">
                            {% trans "Case ID" %}
                        </option>
                        <option value="external_id">
                            {% trans "External ID" %}
                        </option>
                    </select>
                </div>
>>>>>>> 8d531c8a
            </div>

<<<<<<< HEAD
    <fieldset>
        <legend>{% trans "Are there columns in the file that contain key/value fields?" %}</legend>
        <div class="control-group">
            <div class="controls">
                <select class="input-small" name="key_value_columns" id="key_value_columns">
                    <option selected>No</option>
                    <option>Yes</option>
                </select>
=======
            <div class="control-group">
                <div class="controls">
                    <label class="checkbox" for="create_new_cases">
                        <input type="checkbox"
                               name="create_new_cases"
                               id="create_new_cases" />
                        {% trans "Create new records if there is no matching case" %}
                    </label>
                </div>
>>>>>>> 8d531c8a
            </div>
        </fieldset>

<<<<<<< HEAD
    <fieldset>
        <legend>{% trans "Which Excel columns correspond to the key/value fields?" %}</legend>
        <div class="control-group">
            <div class="controls">
                <label for="key_column">{% trans "Key column" %}</label>
                <select name="key_column" id="key_column">
                    {% for column in columns %}
                    <option value="{{column|escape}}">{{column|escape}}</option>
                    {% endfor %}
                </select>

                <label for="value_column">{% trans "Value column" %}</label>
                <select name="value_column" id="value_column">
                    {% for column in columns %}
                    <option value="{{column|escape}}">{{column|escape}}</option>
                    {% endfor %}
                </select>
=======
        <fieldset>
            <legend>{% trans "Key/Value Fields" %}</legend>
            <div class="control-group">
                <div class="controls">
                    <label class="checkbox" for="key_value_columns">
                        <input type="checkbox"
                               name="key_value_columns"
                               id="key_value_columns" />
                        {% trans "This file contains matching key/value columns" %}
                    </label>
                </div>
            </div>
        </fieldset>

        <fieldset id="key_val_selection_fields">
            <legend>
                {% trans "Corresponding Key/Value fields from Excel" %}
            </legend>
            <div class="control-group">
                <label class="control-label" for="key_column">
                    {% trans "Key column" %}
                </label>
                <div class="controls">
                    <select name="key_column" id="key_column">
                        {% for column in columns %}
                        <option value="{{column|escape}}">
                            {{column|escape}}
                        </option>
                        {% endfor %}
                    </select>
                </div>
>>>>>>> 8d531c8a
            </div>

<<<<<<< HEAD
    <div class="form-actions">
        <button type="button" class="btn btn-primary btn-large" id="back_button">
            <i class="icon-backward icon-white"></i> {% trans "Back" %}
        </button>
        <button type="submit" class="btn btn-primary btn-large">
            <i class="icon-forward icon-white"></i> {% trans "Next Step" %}
        </button>
    </div>
=======
            <div class="control-group">
                <label class="control-label" for="value_column">
                    {% trans "Value column" %}
                </label>
                <div class="controls">
                    <select name="value_column" id="value_column">
                        {% for column in columns %}
                        <option value="{{column|escape}}">
                            {{column|escape}}
                        </option>
                        {% endfor %}
                    </select>
                </div>
            </div>
        </fieldset>

        <div class="form-actions">
            <button type="button"
                    class="btn btn-primary"
                    id="back_button">
                <i class="icon-backward icon-white"></i> {% trans "Back" %}
            </button>
            <button type="submit"
                    class="btn btn-primary">
                <i class="icon-forward icon-white"></i> {% trans "Next step" %}
            </button>
        </div>
>>>>>>> 8d531c8a
    </form>
{% endblock %}<|MERGE_RESOLUTION|>--- conflicted
+++ resolved
@@ -10,14 +10,8 @@
     <script type="text/javascript">
         $(function() {
             $('#key_value_columns').change(function() {
-<<<<<<< HEAD
-                if ($(this).val().toLowerCase() == "yes") {
-                    $('#key_column').removeAttr('disabled');
-                    $('#value_column').removeAttr('disabled');
-=======
                 if ($(this).attr('checked') === 'checked') {
                     $('#key_val_selection_fields').show();
->>>>>>> 8d531c8a
                 } else {
                     $('#key_val_selection_fields').hide();
                 }
@@ -37,26 +31,6 @@
     <form class="form-horizontal form-report"
           action="{% url corehq.apps.importer.views.excel_fields domain %}"
           method="post">
-<<<<<<< HEAD
-    <input type="hidden" name="named_columns" value="{{named_columns}}" />
-
-    <fieldset>
-        <legend>{% trans "Which cases do you want to update?" %}</legend>
-        <div class="control-group">
-            <div class="controls">
-                <label for="case_type">{% trans "Case type" %}</label>
-                <select name="case_type" id="case_type">
-                    <option disabled>{% trans "Used in applications:" %}</option>
-                    {% for case_type in case_types_from_apps %}
-                        <option value="{{case_type|escape}}">{{case_type|escape}}</option>
-                    {% endfor %}
-
-                    <option disabled>{% trans "From unknown or deleted applications:" %}</option>
-                    {% for case_type in case_types_from_cases %}
-                        <option value="{{case_type|escape}}">{{case_type|escape}}</option>
-                    {% endfor %}
-                </select>
-=======
         <input type="hidden" name="named_columns" value="{{named_columns}}" />
 
         <fieldset>
@@ -78,40 +52,9 @@
                         {% endfor %}
                     </select>
                 </div>
->>>>>>> 8d531c8a
             </div>
         </fieldset>
 
-<<<<<<< HEAD
-    <fieldset>
-        <legend>{% trans "Which column should be used to identify cases?" %}</legend>
-        <div class="control-group">
-            <div class="controls">
-                <label for="search_column">{% trans "Excel column" %}</label>
-                <select name="search_column" id="search_column">
-                    {% for column in columns %}
-                    <option value="{{column|escape}}">{{column|escape}}</option>
-                    {% endfor %}
-                </select>
-
-                <label for="search_field">{% trans "Corresponding case field" %}</label>
-                <select name="search_field" id="search_field">
-                    <option value="case_id">{% trans "case_id" %}</option>
-                    <option value="external_id">{% trans "external_id" %}</option>
-                </select>
-            </div>
-        </div>
-    </fieldset>
-
-    <fieldset>
-        <legend>{% trans "Do you want to create new cases if there isn't a match found to update?" %}</legend>
-        <div class="control-group">
-            <div class="controls">
-                <select class="input-small" name="create_new_cases" id="create_new_cases">
-                    <option selected>No</option>
-                    <option>Yes</option>
-                </select>
-=======
         <fieldset>
             <legend>{% trans "Identifying Cases to Update/Create" %}</legend>
             <div class="control-group">
@@ -143,19 +86,8 @@
                         </option>
                     </select>
                 </div>
->>>>>>> 8d531c8a
             </div>
 
-<<<<<<< HEAD
-    <fieldset>
-        <legend>{% trans "Are there columns in the file that contain key/value fields?" %}</legend>
-        <div class="control-group">
-            <div class="controls">
-                <select class="input-small" name="key_value_columns" id="key_value_columns">
-                    <option selected>No</option>
-                    <option>Yes</option>
-                </select>
-=======
             <div class="control-group">
                 <div class="controls">
                     <label class="checkbox" for="create_new_cases">
@@ -165,29 +97,9 @@
                         {% trans "Create new records if there is no matching case" %}
                     </label>
                 </div>
->>>>>>> 8d531c8a
             </div>
         </fieldset>
 
-<<<<<<< HEAD
-    <fieldset>
-        <legend>{% trans "Which Excel columns correspond to the key/value fields?" %}</legend>
-        <div class="control-group">
-            <div class="controls">
-                <label for="key_column">{% trans "Key column" %}</label>
-                <select name="key_column" id="key_column">
-                    {% for column in columns %}
-                    <option value="{{column|escape}}">{{column|escape}}</option>
-                    {% endfor %}
-                </select>
-
-                <label for="value_column">{% trans "Value column" %}</label>
-                <select name="value_column" id="value_column">
-                    {% for column in columns %}
-                    <option value="{{column|escape}}">{{column|escape}}</option>
-                    {% endfor %}
-                </select>
-=======
         <fieldset>
             <legend>{% trans "Key/Value Fields" %}</legend>
             <div class="control-group">
@@ -219,19 +131,8 @@
                         {% endfor %}
                     </select>
                 </div>
->>>>>>> 8d531c8a
             </div>
 
-<<<<<<< HEAD
-    <div class="form-actions">
-        <button type="button" class="btn btn-primary btn-large" id="back_button">
-            <i class="icon-backward icon-white"></i> {% trans "Back" %}
-        </button>
-        <button type="submit" class="btn btn-primary btn-large">
-            <i class="icon-forward icon-white"></i> {% trans "Next Step" %}
-        </button>
-    </div>
-=======
             <div class="control-group">
                 <label class="control-label" for="value_column">
                     {% trans "Value column" %}
@@ -259,6 +160,5 @@
                 <i class="icon-forward icon-white"></i> {% trans "Next step" %}
             </button>
         </div>
->>>>>>> 8d531c8a
     </form>
 {% endblock %}