from django.test import TestCase

from casexml.apps.case.mock import CaseFactory
from casexml.apps.case.tests.util import delete_all_cases

from corehq.apps.app_manager.const import USERCASE_TYPE
from corehq.apps.domain.models import Domain
from corehq.apps.hqcase.utils import (
    get_case_by_domain_hq_user_id,
    get_case_id_by_domain_hq_user_id,
)
from corehq.apps.users.models import CommCareUser


class GetCaseTest(TestCase):

    @classmethod
    def setUpClass(cls):
        super(GetCaseTest, cls).setUpClass()
        cls.domain = Domain(name='foo')
        cls.domain.save()
        cls.user = CommCareUser.create(cls.domain.name, 'username', 's3cr3t', None, None)

    @classmethod
    def tearDownClass(cls):
<<<<<<< HEAD
        cls.user.delete(cls.domain.name, deleted_by=None)
=======
        cls.user.delete(deleted_by=None)
        cls.domain.delete()
>>>>>>> a1aa1391
        super(GetCaseTest, cls).tearDownClass()

    def setUp(self):
        factory = CaseFactory(domain='foo')
        factory.create_case(case_type=USERCASE_TYPE, owner_id=self.user._id, case_name='bar',
                            update={'hq_user_id': self.user._id})

    def tearDown(self):
        delete_all_cases()

    def test_get_usercase(self):
        usercase = get_case_by_domain_hq_user_id(self.domain.name, self.user._id, USERCASE_TYPE)
        self.assertIsNotNone(usercase)
        self.assertEqual(usercase.name, 'bar')

    def test_get_usercase_id(self):
        usercase_id = get_case_id_by_domain_hq_user_id(self.domain.name, self.user._id, USERCASE_TYPE)
        self.assertIsNotNone(usercase_id)<|MERGE_RESOLUTION|>--- conflicted
+++ resolved
@@ -23,12 +23,8 @@
 
     @classmethod
     def tearDownClass(cls):
-<<<<<<< HEAD
         cls.user.delete(cls.domain.name, deleted_by=None)
-=======
-        cls.user.delete(deleted_by=None)
         cls.domain.delete()
->>>>>>> a1aa1391
         super(GetCaseTest, cls).tearDownClass()
 
     def setUp(self):
