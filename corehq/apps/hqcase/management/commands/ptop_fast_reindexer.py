--- conflicted
+++ resolved
@@ -121,12 +121,6 @@
         """
         def full_view_iter():
             start_seq = 0
-<<<<<<< HEAD
-            view_kwargs = {}
-            if self.couch_key is not None:
-                view_kwargs["key"] = self.couch_key
-            view_chunk = self.db.view(self.view_name, reduce=False, limit=self.chunk_size * self.chunk_size, skip=start_seq, **view_kwargs)
-=======
 
             view_kwargs = {}
             if self.couch_key is not None:
@@ -141,7 +135,6 @@
                 **view_kwargs,
             )
 
->>>>>>> f253ca52
             while len(view_chunk) > 0:
                 for item in view_chunk:
                     yield item
