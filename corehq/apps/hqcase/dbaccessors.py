from __future__ import absolute_import
from __future__ import unicode_literals

from corehq.util.python_compatibility import soft_assert_type_text
from corehq.util.soft_assert.api import soft_assert
from dimagi.utils.couch.database import iter_docs
from casexml.apps.case.models import CommCareCase
import six


def get_case_ids_in_domain(domain, type=None):
    if type is None:
        type_keys = [[]]
    elif isinstance(type, (list, tuple)):
        soft_assert('skelly@{}'.format('dimagi.com'))(
            False, 'get_case_ids_in_domain called with typle / list arg for type'
        )
        type_keys = [[t] for t in type]
    elif isinstance(type, six.string_types):
        soft_assert_type_text(type)
        type_keys = [[type]]
    else:
        raise ValueError(
            "Argument type should be a string, tuple, or None: {!r}"
            .format(type)
        )
    return [
        res['id'] for type_key in type_keys
        for res in CommCareCase.get_db().view(
            'case_types_by_domain/view',
            startkey=[domain] + type_key,
            endkey=[domain] + type_key + [{}],
            reduce=False,
            include_docs=False,
        )
    ]


def get_cases_in_domain(domain, type=None):
    return (CommCareCase.wrap(doc)
            for doc in iter_docs(CommCareCase.get_db(),
                                 get_case_ids_in_domain(domain, type=type)))


def get_case_ids_in_domain_by_owner(domain, owner_id=None, owner_id__in=None,
                                    closed=None):
    """
    get case_ids for open, closed, or all cases in a domain
    that belong to an owner_id or list of owner_ids

    domain: required
    owner_id: a single owner_id to filter on
    owner_id__in: a list of owner ids to filter on.
        A case matches if it belongs to any of them.
        You cannot specify both this and owner_id
    closed: True (only closed cases), False (only open cases), or None (all)
    returns a list of case_ids

    """
    assert not (owner_id__in and owner_id)
    assert closed in (True, False, None)
    if closed is None:
        closed_flags = [True, False]
    else:
        closed_flags = [closed]
    if owner_id:
        owner_id__in = [owner_id]
    return [res["id"] for res in CommCareCase.view(
        'cases_by_owner/view',
        keys=[[domain, owner_id, closed_flag]
              for owner_id in owner_id__in
              for closed_flag in closed_flags],
        include_docs=False,
        reduce=False,
    )]


def get_open_case_ids(domain, owner_id):
    """
    Get all open case ids for a given owner
    """
    return _get_case_ids(domain, owner_id, is_closed=False)


def get_closed_case_ids(domain, owner_id):
    """
    Get all closed case ids for a given owner
    """
    return _get_case_ids(domain, owner_id, is_closed=True)


def _get_case_ids(domain, owner_id, is_closed):
    from casexml.apps.case.models import CommCareCase
    if is_closed is None:
        key = [domain, owner_id]
    else:
        key = [domain, owner_id, is_closed]

    return [row['id'] for row in CommCareCase.get_db().view(
        'cases_by_owner/view',
        reduce=False,
        key=key,
    )]


<<<<<<< HEAD
def iter_lite_cases_json(case_ids, chunksize=100):
    for case_id_chunk in chunked(case_ids, chunksize):
        rows = CommCareCase.get_db().view(
            'cases_get_lite/get_lite',
            keys=case_id_chunk,
            reduce=False,
        )
        for row in rows:
            yield row['value']


def get_lite_case_json(case_id):
    return CommCareCase.get_db().view(
        "cases_get_lite/get_lite",
        key=case_id,
        include_docs=False,
    ).one()


=======
>>>>>>> a4441c08
def get_cases_in_domain_by_external_id(domain, external_id):
    return CommCareCase.view(
        'cases_by_domain_external_id/view',
        key=[domain, external_id],
        reduce=False,
        include_docs=True,
    ).all()


def get_all_case_owner_ids(domain):
    """
    Get all owner ids that are assigned to cases in a domain.
    """
    from casexml.apps.case.models import CommCareCase
    key = [domain]
    submitted = CommCareCase.get_db().view(
        'cases_by_owner/view',
        group_level=2,
        startkey=key,
        endkey=key + [{}],
    ).all()
    return set([row['key'][1] for row in submitted])


def get_deleted_case_ids_by_owner(owner_id):
    return [r["id"] for r in CommCareCase.get_db().view(
        'deleted_data/deleted_cases_by_user',
        startkey=[owner_id],
        endkey=[owner_id, {}],
        reduce=False,
    )]<|MERGE_RESOLUTION|>--- conflicted
+++ resolved
@@ -103,28 +103,6 @@
     )]
 
 
-<<<<<<< HEAD
-def iter_lite_cases_json(case_ids, chunksize=100):
-    for case_id_chunk in chunked(case_ids, chunksize):
-        rows = CommCareCase.get_db().view(
-            'cases_get_lite/get_lite',
-            keys=case_id_chunk,
-            reduce=False,
-        )
-        for row in rows:
-            yield row['value']
-
-
-def get_lite_case_json(case_id):
-    return CommCareCase.get_db().view(
-        "cases_get_lite/get_lite",
-        key=case_id,
-        include_docs=False,
-    ).one()
-
-
-=======
->>>>>>> a4441c08
 def get_cases_in_domain_by_external_id(domain, external_id):
     return CommCareCase.view(
         'cases_by_domain_external_id/view',
