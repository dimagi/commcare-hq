from calendar import monthrange
from datetime import datetime, timedelta

from django.db import transaction

from corehq.apps.saved_reports.models import (
    ReportNotification,
    ScheduledReportsCheckpoint,
)
from corehq.util.soft_assert import soft_assert

_soft_assert = soft_assert(
    to='{}@{}'.format('supportteam', 'dimagi.com'),
    exponential_backoff=False,
)


def _make_all_notification_view_keys(period, target):
    """

    :param period: 'hourly', 'daily', 'weekly', or 'monthly'
    :param target: The 15-minute-aligned point in time we are targeting for a match
    :return: generator of couch view kwargs to use in view query for 'reportconfig/all_notifications'
    """
    assert target.minute % 15 == 0
    assert target.second == 0
    assert target.microsecond == 0

    if target.minute == 0:
        # for legacy purposes, on the hour also include reports that didn't have a minute set
        minutes = (None, target.minute)
    else:
        minutes = (target.minute,)

    if period == 'hourly' and target.minute == 0:
        yield {
            'startkey': [period],
            'endkey': [period, {}]
        }
    elif period == 'daily':
        for minute in minutes:
            yield {
                'startkey': [period, target.hour, minute],
                'endkey': [period, target.hour, minute, {}],
            }
    elif period == 'weekly':
        for minute in minutes:
            yield {
                'key': [period, target.hour, minute, target.weekday()],
            }
    else:
        # monthly
        for minute in minutes:
            yield {
                'key': [period, target.hour, minute, target.day]
            }
        if target.day == monthrange(target.year, target.month)[1]:
            for day in range(target.day + 1, 32):
                for minute in minutes:
                    yield {
                        'key': [period, target.hour, minute, day]
                    }


@transaction.atomic
def create_records_for_scheduled_reports(fake_now_for_tests=None):
    end_datetime = fake_now_for_tests or datetime.utcnow()
    last_checkpoint = ScheduledReportsCheckpoint.get_latest()
    if last_checkpoint:
        start_datetime = last_checkpoint.end_datetime
    else:
        start_datetime = _get_default_start_datetime(end_datetime)
    new_checkpoint = ScheduledReportsCheckpoint(start_datetime=start_datetime, end_datetime=end_datetime)
    report_ids = []
    for period in ('hourly', 'daily', 'weekly', 'monthly'):
        for report_id in get_scheduled_report_ids(period, start_datetime, end_datetime):
            report_ids.append(report_id)
    new_checkpoint.save()
    return report_ids


def _get_default_start_datetime(end_datetime):
    target_minute = guess_reporting_minute(end_datetime)
    return end_datetime.replace(minute=target_minute, second=0, microsecond=0)


def get_scheduled_report_ids(period, start_datetime=None, end_datetime=None):
    end_datetime = end_datetime or datetime.utcnow()
    assert period in ('hourly', 'daily', 'weekly', 'monthly'), period
    if not start_datetime:
        start_datetime = _get_default_start_datetime(end_datetime)

    for target_point_in_time in _iter_15_minute_marks_in_range(start_datetime, end_datetime):
        if period == 'hourly' and target_point_in_time.minute != 0:
            # Don't care if not on hour
            continue
        keys = _make_all_notification_view_keys(period, target_point_in_time)

        for key in keys:
            for result in ReportNotification.view(
                "reportconfig/all_notifications",
                reduce=False,
                include_docs=False,
                **key
            ).all():
                if period == 'hourly':
<<<<<<< HEAD
                    try:
                        hour = int(result['value'].get('hour'))
                        stop_hour = int(result['value'].get('stop_hour'))

                        if hour <= target_point_in_time.hour <= stop_hour:
                            yield result['id']
                    except (TypeError, ValueError):
=======
                    hour = int(result['value'].get('hour') or 0)
                    stop_hour = int(result['value'].get('stop_hour') or 23)

                    if hour <= target_point_in_time.hour <= stop_hour:
>>>>>>> ff6e699d
                        yield result['id']
                else:
                    yield result['id']


def guess_reporting_minute(now=None):
    """
    Tries to guess a report window based on the current time.
    This is super sketchy - will choose a close time to the hour or 30 minute mark or
    fail hard in the event the task is too far from those.

    Only looks forwards in time.
    """
    now = now or datetime.utcnow()
    window = 5

    for reporting_minute in [0, 15, 30, 45]:
        if reporting_minute <= now.minute <= reporting_minute + window:
            return reporting_minute

    raise ValueError("Couldn't guess reporting minute for time: {}".format(now))


def _round_datetime_up_to_the_nearest_minute(dt):
    rounded_down = datetime(dt.year, dt.month, dt.day, dt.hour, dt.minute)
    if dt == rounded_down:
        return rounded_down
    else:
        return rounded_down + timedelta(minutes=1)


def _iter_15_minute_marks_in_range(start_datetime, end_datetime):
    first_minute_mark = _round_datetime_up_to_the_nearest_minute(start_datetime)
    number_of_minutes_until_divisible_by_15 = (0 - first_minute_mark.minute) % 15
    current_15_minute_mark = first_minute_mark + timedelta(minutes=number_of_minutes_until_divisible_by_15)
    assert current_15_minute_mark.minute % 15 == 0

    while current_15_minute_mark < end_datetime:
        yield current_15_minute_mark
        current_15_minute_mark += timedelta(minutes=15)<|MERGE_RESOLUTION|>--- conflicted
+++ resolved
@@ -104,20 +104,10 @@
                 **key
             ).all():
                 if period == 'hourly':
-<<<<<<< HEAD
-                    try:
-                        hour = int(result['value'].get('hour'))
-                        stop_hour = int(result['value'].get('stop_hour'))
-
-                        if hour <= target_point_in_time.hour <= stop_hour:
-                            yield result['id']
-                    except (TypeError, ValueError):
-=======
                     hour = int(result['value'].get('hour') or 0)
                     stop_hour = int(result['value'].get('stop_hour') or 23)
 
                     if hour <= target_point_in_time.hour <= stop_hour:
->>>>>>> ff6e699d
                         yield result['id']
                 else:
                     yield result['id']
