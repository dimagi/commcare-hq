import csv
import hashlib
import re
from collections import defaultdict
from datetime import date, datetime, time, timedelta

from django.conf import settings
from django.contrib.postgres.fields import ArrayField
from django.db import models, transaction
from django.db.models import Q
from django.utils.translation import gettext_lazy
from django.utils.functional import cached_property

import jsonfield
import pytz
from dateutil.parser import parse
from field_audit import audit_fields
from field_audit.models import AuditingManager
from jsonobject.api import JsonObject
from jsonobject.properties import (
    BooleanProperty,
    IntegerProperty,
    StringProperty,
)
from memoized import memoized

from casexml.apps.case.xform import get_case_updates
from corehq.apps.userreports.specs import EvaluationContext, FactoryContext
from dimagi.utils.chunked import chunked
from dimagi.utils.couch import CriticalSection
from dimagi.utils.logging import notify_exception
from dimagi.utils.modules import to_function

from corehq.apps.app_manager.dbaccessors import get_latest_released_app
from corehq.apps.app_manager.exceptions import FormNotFoundException
from corehq.apps.app_manager.models import AdvancedForm
from corehq.apps.data_interfaces.deduplication import (
    case_exists_in_es as _case_exists_in_es,
    find_duplicate_case_ids as _find_duplicate_case_ids,
    get_dedupe_xmlns,
    reset_and_backfill_deduplicate_rule,
    reset_deduplicate_rule,
)
from corehq.apps.data_interfaces.utils import property_references_parent
from corehq.apps.hqcase.utils import bulk_update_cases, update_case, AUTO_UPDATE_XMLNS, is_copied_case
from corehq.apps.users.util import SYSTEM_USER_ID
from corehq.apps.users.cases import get_wrapped_owner
from corehq.form_processor.models import DEFAULT_PARENT_IDENTIFIER
from corehq.form_processor.exceptions import CaseNotFound
from corehq.form_processor.models import CommCareCaseIndex, CommCareCase, XFormInstance
from corehq.messaging.scheduling.const import (
    VISIT_WINDOW_DUE_DATE,
    VISIT_WINDOW_END,
    VISIT_WINDOW_START,
)
from corehq.messaging.scheduling.models import AlertSchedule, TimedSchedule
from corehq.messaging.scheduling.scheduling_partitioned.dbaccessors import (
    get_case_alert_schedule_instances_for_schedule_id,
    get_case_timed_schedule_instances_for_schedule_id,
)
from corehq.messaging.scheduling.tasks import (
    delete_case_alert_schedule_instances,
    delete_case_timed_schedule_instances,
    refresh_case_alert_schedule_instances,
    refresh_case_timed_schedule_instances,
)
from corehq.sql_db.util import (
    get_db_aliases_for_partitioned_query,
    paginate_query,
    paginate_query_across_partitioned_databases, create_unique_index_name,
)
from corehq.util.log import with_progress_bar
from corehq.util.quickcache import quickcache
from corehq.util.test_utils import unit_testing_only
from corehq.apps.locations.models import SQLLocation
from corehq.apps.users.models import CouchUser


ALLOWED_DATE_REGEX = re.compile(r'^\d{4}-\d{2}-\d{2}')


def _try_date_conversion(date_or_string):
    if isinstance(date_or_string, bytes):
        date_or_string = date_or_string.decode('utf-8')
    if isinstance(date_or_string, str) and ALLOWED_DATE_REGEX.match(date_or_string):
        try:
            return parse(date_or_string)
        except ValueError:
            pass
    return date_or_string


@audit_fields("active", "case_type", "deleted", "domain", "name", "workflow",
              audit_special_queryset_writes=True)
class AutomaticUpdateRule(models.Model):
    # Used when the rule performs case update actions
    WORKFLOW_CASE_UPDATE = 'CASE_UPDATE'
    # Used when the rule spawns schedule instances in the scheduling framework
    WORKFLOW_SCHEDULING = 'SCHEDULING'
    # Used when the rule runs a deduplication workflow to find duplicate cases
    WORKFLOW_DEDUPLICATE = 'DEDUPLICATE'
    WORKFLOW_CHOICES = (
        (WORKFLOW_CASE_UPDATE, gettext_lazy('Case Update')),
        (WORKFLOW_DEDUPLICATE, gettext_lazy('Deduplicate')),
        (WORKFLOW_SCHEDULING, gettext_lazy('Scheduling')),
    )

    domain = models.CharField(max_length=126, db_index=True)
    name = models.CharField(max_length=126)
    case_type = models.CharField(max_length=126)
    active = models.BooleanField(default=False)
    deleted = models.BooleanField(default=False)
    deleted_on = models.DateTimeField(null=True)
    last_run = models.DateTimeField(null=True)
    filter_on_server_modified = models.BooleanField(default=True)
    workflow = models.CharField(max_length=126, choices=WORKFLOW_CHOICES)

    objects = AuditingManager()

    class CriteriaOperator(models.TextChoices):
        ALL = 'ALL', gettext_lazy('ALL of the criteria are met')
        ANY = 'ANY', gettext_lazy('ANY of the criteria are met')

    criteria_operator = models.CharField(
        max_length=3,
        choices=CriteriaOperator.choices,
        default='ALL',
    )

    # Minimum number of days old a case must be before the rule processes it
    server_modified_boundary = models.IntegerField(null=True)

    upstream_id = models.CharField(max_length=32, null=True)
    locked_for_editing = models.BooleanField(default=False)

    class Meta(object):
        app_label = "data_interfaces"
        indexes = [
            models.Index(fields=['deleted_on'],
                         name=create_unique_index_name('data_interfaces',
                                                       'automaticupdaterule',
                                                       ['deleted_on']),
                         condition=Q(deleted_on__isnull=False))
        ]

    class MigrationError(Exception):
        pass

    class RuleError(Exception):
        pass

    def __str__(self):
        return f"rule: '{self.name}', id: {self.id}, domain: {self.domain}"

    @property
    def references_parent_case(self):
        for criterion in self.memoized_criteria:
            definition = criterion.definition
            if isinstance(definition, ClosedParentDefinition):
                return True
            elif (
                isinstance(definition, MatchPropertyDefinition)
                and property_references_parent(definition.property_name)
            ):
                return True

        for action in self.memoized_actions:
            definition = action.definition
            if isinstance(definition, UpdateCaseDefinition):
                for property_definition in definition.get_properties_to_update():
                    if property_references_parent(property_definition.name):
                        return True
                    if (
                        property_definition.value_type == UpdateCaseDefinition.VALUE_TYPE_CASE_PROPERTY
                        and property_references_parent(property_definition.value)
                    ):
                        return True
            elif isinstance(definition, CreateScheduleInstanceActionDefinition):
                if (
                    property_references_parent(definition.reset_case_property_name)
                    or property_references_parent(definition.start_date_case_property)
                ):
                    return True

        return False

    @classmethod
    def by_domain(cls, domain, workflow, active_only=True):
        additional_filters = {}
        if active_only:
            additional_filters['active'] = True

        return cls.objects.filter(
            domain=domain,
            workflow=workflow,
            deleted=False,
            **additional_filters
        )

    @classmethod
    def domain_has_conditional_alerts(cls, domain):
        return cls.by_domain(domain, cls.WORKFLOW_SCHEDULING, active_only=False).exists()

    @classmethod
    @quickcache(['domain', 'workflow', 'active_only'], timeout=30 * 60)
    def by_domain_cached(cls, domain, workflow, active_only=True):
        result = cls.by_domain(domain, workflow, active_only=active_only)
        result = list(result)

        for rule in result:
            # Make the criteria and actions be memoized in the cached result
            rule.memoized_criteria
            rule.memoized_actions

        return result

    @classmethod
    def organize_rules_by_case_type(cls, rules):
        rules_by_case_type = {}
        for rule in rules:
            if rule.case_type not in rules_by_case_type:
                rules_by_case_type[rule.case_type] = [rule]
            else:
                rules_by_case_type[rule.case_type].append(rule)
        return rules_by_case_type

    @staticmethod
    def get_boundary_date(rules, now):
        """
        :returns: ``datetime`` based on smallest server_modified_boundary value or None if any rule does not filter
        on server modified
        """
        min_boundary = None
        for rule in rules:
            if not rule.filter_on_server_modified:
                return None
            elif not min_boundary:
                min_boundary = rule.server_modified_boundary
            elif rule.server_modified_boundary < min_boundary:
                min_boundary = rule.server_modified_boundary
        return now - timedelta(days=min_boundary)

    @classmethod
    def iter_cases(cls, domain, case_type, db=None, modified_lte=None, include_closed=False):
        q_expression = Q(domain=domain, type=case_type, deleted=False)

        if not include_closed:
            q_expression = q_expression & Q(closed=False)

        if modified_lte:
            q_expression = q_expression & Q(server_modified_on__lte=modified_lte)

        if db:
            return paginate_query(db, CommCareCase, q_expression, load_source='auto_update_rule')
        else:
            return paginate_query_across_partitioned_databases(
                CommCareCase, q_expression, load_source='auto_update_rule'
            )

    def activate(self, active=True):
        previous_active = self.active
        self.active = active
        self.save()

        if self.workflow == self.WORKFLOW_DEDUPLICATE:
            if not previous_active and active:  # This is an activation, rerun the rules
                reset_and_backfill_deduplicate_rule(self)

    def soft_delete(self):
        with transaction.atomic():
            self.deleted_on = datetime.utcnow()
            self.deleted = True
            self.save()
            if self.workflow == self.WORKFLOW_SCHEDULING:
                schedule = self.get_schedule()
                schedule.deleted = True
                schedule.deleted_on = datetime.utcnow()
                schedule.save()
                if isinstance(schedule, AlertSchedule):
                    delete_case_alert_schedule_instances.delay(schedule.schedule_id.hex)
                elif isinstance(schedule, TimedSchedule):
                    delete_case_timed_schedule_instances.delay(schedule.schedule_id.hex)
                else:
                    raise TypeError("Unexpected schedule type")

            elif self.workflow == self.WORKFLOW_DEDUPLICATE:
                reset_deduplicate_rule(self)

    @unit_testing_only
    def hard_delete(self):
        self.delete_criteria()
        self.delete_actions()
        CaseRuleSubmission.objects.filter(rule=self).delete()
        self.delete()

    @property
    @memoized
    def memoized_criteria(self):
        return list(self.caserulecriteria_set.all().select_related(
            'match_property_definition',
            'custom_match_definition',
            'closed_parent_definition',
            'location_filter_definition',
            'ucr_filter_definition',
        ))

    @property
    @memoized
    def memoized_actions(self):
        return list(self.caseruleaction_set.all().select_related(
            'update_case_definition',
            'custom_action_definition',
            'create_schedule_instance_definition',
            'case_deduplication_action_definition',
        ))

    def run_rule(self, case, now):
        """
        :return: CaseRuleActionResult object aggregating the results from all actions.
        """
        if self.deleted:
            raise self.RuleError("Attempted to call run_rule on a deleted rule")

        if not self.active:
            raise self.RuleError("Attempted to call run_rule on an inactive rule")

        if not isinstance(case, CommCareCase) or case.domain != self.domain:
            raise self.RuleError("Invalid case given")

        if self.criteria_match(case, now):
            return self.run_actions_when_case_matches(case)
        else:
            return self.run_actions_when_case_does_not_match(case)

    def criteria_match(self, case, now):
        if case.is_deleted or case.closed:
            return False

        if case.type != self.case_type:
            return False

        def _evaluate_criteria(criteria):
            try:
                return criteria.definition.matches(case, now)
            except CaseNotFound:
                # This might happen if the criteria references a parent case and the
                # parent case is not found
                return False

        results = [_evaluate_criteria(criteria) for criteria in self.memoized_criteria]

        if self.filter_on_server_modified:
            case_not_modified_since = case.server_modified_on < (
                now - timedelta(days=self.server_modified_boundary))
            results.append(case_not_modified_since)

        if self.criteria_operator == 'ANY':
            return any(results)
        else:
            return all(results)

    def _run_method_on_action_definitions(self, case, method):
        aggregated_result = CaseRuleActionResult()

        for action in self.memoized_actions:
            callable_method = getattr(action.definition, method)
            result = callable_method(case, self)
            if not isinstance(result, CaseRuleActionResult):
                raise TypeError("Expected CaseRuleActionResult")

            aggregated_result.add_result(result)

        return aggregated_result

    def run_actions_when_case_matches(self, case):
        return self._run_method_on_action_definitions(case, 'when_case_matches')

    def run_actions_when_case_does_not_match(self, case):
        return self._run_method_on_action_definitions(case, 'when_case_does_not_match')

    def delete_criteria(self):
        for item in self.caserulecriteria_set.all():
            item.definition.delete()

        self.caserulecriteria_set.all().delete()

    def delete_actions(self):
        for item in self.caseruleaction_set.all():
            item.definition.delete()

        self.caseruleaction_set.all().delete()

    def log_submission(self, form_id):
        CaseRuleSubmission.objects.create(
            domain=self.domain,
            rule=self,
            created_on=datetime.utcnow(),
            form_id=form_id,
        )

    def add_criteria(self, definition_class, **definition_kwargs):
        criteria = CaseRuleCriteria(rule=self)
        definition = definition_class.objects.create(**definition_kwargs)
        criteria.definition = definition
        criteria.save()
        return criteria, definition

    def add_action(self, definition_class, **definition_kwargs):
        action = CaseRuleAction(rule=self)
        definition = definition_class.objects.create(**definition_kwargs)
        action.definition = definition
        action.save()
        return action, definition

    def save(self, *args, **kwargs):
        super(AutomaticUpdateRule, self).save(*args, **kwargs)
        # If we're in a transaction.atomic() block, this gets executed after commit
        # If we're not, this gets executed right away
        transaction.on_commit(lambda: self.clear_caches(self.domain, self.workflow))

    @classmethod
    def clear_caches(cls, domain, workflow):
        # domain and workflow should never change once set
        for active_only in (True, False):
            cls.by_domain_cached.clear(
                AutomaticUpdateRule,
                domain,
                workflow,
                active_only=active_only,
            )

    def get_action_definition(self):
        if self.workflow != self.WORKFLOW_SCHEDULING:
            raise ValueError("Expected scheduling workflow")

        if len(self.memoized_actions) != 1:
            raise ValueError("Expected exactly 1 action")

        action = self.memoized_actions[0]
        action_definition = action.definition
        if not isinstance(action_definition, CreateScheduleInstanceActionDefinition):
            raise TypeError("Expected CreateScheduleInstanceActionDefinition")

        return action_definition

    def get_schedule(self):
        return self.get_action_definition().schedule

    def to_json(self):
        '''
        This method returns a dictionary of the surface-level properties of the update rule
        '''
        simple_fields = [
            "domain",
            "name",
            "case_type",
            "active",
            "deleted",
            "last_run",
            "filter_on_server_modified",
            "server_modified_boundary",
            "workflow",
            "locked_for_editing",
            "upstream_id"
        ]
        data = {}
        for field in simple_fields:
            data[field] = getattr(self, field)
        data['id'] = self.id
        return data

    def to_dict(self):
        '''
        This method returns a dictionary of the full automatic update rule, including any child properties.
        This provides all the necessary data to reconstruct the rule.
        '''
        criteria_set = self.caserulecriteria_set.all()
        action_set = self.caseruleaction_set.all()

        return {
            'rule': self.to_json(),
            'criteria': [criteria.to_dict() for criteria in criteria_set],
            'actions': [action.to_dict() for action in action_set],
        }


class CaseRuleCriteria(models.Model):
    rule = models.ForeignKey('AutomaticUpdateRule', on_delete=models.PROTECT)
    match_property_definition = models.ForeignKey('MatchPropertyDefinition', on_delete=models.CASCADE, null=True)
    custom_match_definition = models.ForeignKey('CustomMatchDefinition', on_delete=models.CASCADE, null=True)
    closed_parent_definition = models.ForeignKey('ClosedParentDefinition', on_delete=models.CASCADE, null=True)
    location_filter_definition = models.ForeignKey('LocationFilterDefinition', on_delete=models.CASCADE, null=True)
    ucr_filter_definition = models.ForeignKey('UCRFilterDefinition', on_delete=models.CASCADE, null=True)

    @property
    def definition(self):
        if self.match_property_definition_id:
            return self.match_property_definition
        elif self.custom_match_definition_id:
            return self.custom_match_definition
        elif self.closed_parent_definition_id:
            return self.closed_parent_definition
        elif self.location_filter_definition:
            return self.location_filter_definition
        elif self.ucr_filter_definition_id:
            return self.ucr_filter_definition
        else:
            raise ValueError("No available definition found")

    @definition.setter
    def definition(self, value):
        self.match_property_definition = None
        self.custom_match_definition = None
        self.closed_parent_definition = None
        self.location_filter_definition = None

        if isinstance(value, MatchPropertyDefinition):
            self.match_property_definition = value
        elif isinstance(value, CustomMatchDefinition):
            self.custom_match_definition = value
        elif isinstance(value, ClosedParentDefinition):
            self.closed_parent_definition = value
        elif isinstance(value, LocationFilterDefinition):
            self.location_filter_definition = value
        elif isinstance(value, UCRFilterDefinition):
            self.ucr_filter_definition = value
        else:
            raise ValueError("Unexpected type found: %s" % type(value))

    def to_dict(self):
        return {
            'match_property_definition':
                self.match_property_definition.to_dict() if self.match_property_definition is not None else None,
            'custom_match_definition':
                self.custom_match_definition.to_dict() if self.custom_match_definition is not None else None,
            'location_filter_definition':
                self.location_filter_definition.to_dict() if self.location_filter_definition is not None else None,
            'ucr_filter_definition':
                self.ucr_filter_definition.to_dict() if self.ucr_filter_definition is not None else None,
            'closed_parent_definition': self.closed_parent_definition is not None,
        }


class CaseRuleCriteriaDefinition(models.Model):

    class Meta(object):
        abstract = True

    def matches(self, case, now):
        raise NotImplementedError()


class MatchPropertyDefinition(CaseRuleCriteriaDefinition):
    # True when today < (the date in property_name + property_value days)
    MATCH_DAYS_BEFORE = 'DAYS_BEFORE'

    # True when today >= (the date in property_name + property_value days)
    MATCH_DAYS_AFTER = 'DAYS'

    MATCH_EQUAL = 'EQUAL'
    MATCH_NOT_EQUAL = 'NOT_EQUAL'
    MATCH_HAS_VALUE = 'HAS_VALUE'
    MATCH_HAS_NO_VALUE = 'HAS_NO_VALUE'
    MATCH_REGEX = 'REGEX'

    MATCH_CHOICES = (
        MATCH_DAYS_BEFORE,
        MATCH_DAYS_AFTER,
        MATCH_EQUAL,
        MATCH_NOT_EQUAL,
        MATCH_HAS_VALUE,
        MATCH_HAS_NO_VALUE,
        MATCH_REGEX,
    )

    property_name = models.CharField(max_length=126)
    property_value = models.CharField(max_length=126, null=True)
    match_type = models.CharField(max_length=15)

    def get_case_values(self, case):
        values = case.resolve_case_property(self.property_name)
        return [element.value for element in values]

    def clean_datetime(self, timestamp):
        if not isinstance(timestamp, datetime):
            timestamp = datetime.combine(timestamp, time(0, 0))

        if timestamp.tzinfo:
            # Convert to UTC and make it a naive datetime for comparison to datetime.utcnow()
            timestamp = timestamp.astimezone(pytz.utc).replace(tzinfo=None)

        return timestamp

    def check_days_before(self, case, now):
        values = self.get_case_values(case)
        for date_to_check in values:
            date_to_check = _try_date_conversion(date_to_check)

            if not isinstance(date_to_check, date):
                continue

            date_to_check = self.clean_datetime(date_to_check)

            days = int(self.property_value)
            if now < (date_to_check + timedelta(days=days)):
                return True

        return False

    def check_days_after(self, case, now):
        values = self.get_case_values(case)
        for date_to_check in values:
            date_to_check = _try_date_conversion(date_to_check)

            if not isinstance(date_to_check, date):
                continue

            date_to_check = self.clean_datetime(date_to_check)

            days = int(self.property_value)
            if now >= (date_to_check + timedelta(days=days)):
                return True

        return False

    def check_equal(self, case, now):
        return any([
            value == self.property_value for value in self.get_case_values(case)
        ])

    def check_not_equal(self, case, now):
        return any([
            value != self.property_value for value in self.get_case_values(case)
        ])

    def check_has_value(self, case, now):
        values = self.get_case_values(case)
        for value in values:
            if value is None:
                continue
            if isinstance(value, str) and not value.strip():
                continue
            return True

        return False

    def check_has_no_value(self, case, now):
        return not self.check_has_value(case, now)

    def check_regex(self, case, now):
        try:
            regex = re.compile(self.property_value)
        except (re.error, ValueError, TypeError):
            return False

        for value in self.get_case_values(case):
            if isinstance(value, str):
                try:
                    if regex.match(value):
                        return True
                except (re.error, ValueError, TypeError):
                    pass

        return False

    def matches(self, case, now):
        return {
            self.MATCH_DAYS_BEFORE: self.check_days_before,
            self.MATCH_DAYS_AFTER: self.check_days_after,
            self.MATCH_EQUAL: self.check_equal,
            self.MATCH_NOT_EQUAL: self.check_not_equal,
            self.MATCH_HAS_VALUE: self.check_has_value,
            self.MATCH_HAS_NO_VALUE: self.check_has_no_value,
            self.MATCH_REGEX: self.check_regex,
        }.get(self.match_type)(case, now)

    def to_dict(self):
        return {
            'property_name': self.property_name,
            'property_value': self.property_value,
            'match_type': self.match_type,
        }


class CustomMatchDefinition(CaseRuleCriteriaDefinition):
    name = models.CharField(max_length=126)

    def matches(self, case, now):
        if self.name not in settings.AVAILABLE_CUSTOM_RULE_CRITERIA:
            raise ValueError("%s not found in AVAILABLE_CUSTOM_RULE_CRITERIA" % self.name)

        custom_function_path = settings.AVAILABLE_CUSTOM_RULE_CRITERIA[self.name]
        try:
            custom_function = to_function(custom_function_path)
        except:  # noqa: E722
            raise ValueError("Unable to resolve '%s'" % custom_function_path)

        return custom_function(case, now)

    def to_dict(self):
        return {
            'name': self.name
        }


class ClosedParentDefinition(CaseRuleCriteriaDefinition):
    # This matches up to the identifier attribute of CommCareCaseIndex.
    identifier = models.CharField(max_length=126, default=DEFAULT_PARENT_IDENTIFIER)

    # This matches up to the CommCareCaseIndex.relationship_id field.
    relationship_id = models.PositiveSmallIntegerField(default=CommCareCaseIndex.CHILD)

    def matches(self, case, now):
        relationship = CommCareCaseIndex.relationship_id_to_name(self.relationship_id)

        for parent in case.get_parents(identifier=self.identifier, relationship=relationship):
            if parent.closed:
                return True

        return False


class LocationFilterDefinition(CaseRuleCriteriaDefinition):

    location_id = models.CharField(max_length=255)
    include_child_locations = models.BooleanField(default=True)

    def matches(self, case, now):
        if case.owner_id:
            def is_matching_location(location_id):
                if self.include_child_locations:
                    location = self.location
                    return location and location.descendants_include_location(location_id)
                else:
                    return location_id == self.location_id

            if is_matching_location(case.owner_id):
                return True

            owner = get_wrapped_owner(case.owner_id)
            if owner and isinstance(owner, CouchUser) and is_matching_location(owner.location_id):
                return True

        return False

    @cached_property
    def location(self):
        return SQLLocation.by_location_id(self.location_id)

    def to_dict(self):
        return {
            'location_id': self.location_id,
            'include_child_locations': self.include_child_locations,
        }


class UCRFilterDefinition(CaseRuleCriteriaDefinition):
    configured_filter = models.JSONField()

    @memoized
    def _parsed_filter(self, domain):
        from corehq.apps.userreports.filters.factory import FilterFactory
        return FilterFactory.from_spec(self.configured_filter, FactoryContext.empty(domain=domain))

    def matches(self, case, now):
        case_json = case.to_json()
        parsed_filter = self._parsed_filter(domain=case.domain)
        return parsed_filter(case_json, EvaluationContext(case_json))

    def to_dict(self):
        return {
            'configured_filter': self.configured_filter,
        }


class CaseRuleAction(models.Model):
    rule = models.ForeignKey('AutomaticUpdateRule', on_delete=models.PROTECT)
    update_case_definition = models.ForeignKey('UpdateCaseDefinition', on_delete=models.CASCADE, null=True)
    custom_action_definition = models.ForeignKey('CustomActionDefinition', on_delete=models.CASCADE, null=True)
    create_schedule_instance_definition = models.ForeignKey('CreateScheduleInstanceActionDefinition',
        on_delete=models.CASCADE, null=True)
    case_deduplication_action_definition = models.ForeignKey('CaseDeduplicationActionDefinition',
                                                             on_delete=models.CASCADE, null=True)

    @property
    def definition(self):
        if self.update_case_definition_id:
            return self.update_case_definition
        elif self.custom_action_definition_id:
            return self.custom_action_definition
        elif self.create_schedule_instance_definition_id:
            return self.create_schedule_instance_definition
        elif self.case_deduplication_action_definition_id:
            return self.case_deduplication_action_definition
        else:
            raise ValueError("No available definition found")

    @definition.setter
    def definition(self, value):
        self.update_case_definition = None
        self.custom_action_definition = None
        self.create_schedule_instance_definition = None

        if isinstance(value, UpdateCaseDefinition):
            self.update_case_definition = value
        elif isinstance(value, CustomActionDefinition):
            self.custom_action_definition = value
        elif isinstance(value, CreateScheduleInstanceActionDefinition):
            self.create_schedule_instance_definition = value
        elif isinstance(value, CaseDeduplicationActionDefinition):
            self.case_deduplication_action_definition = value
        else:
            raise ValueError("Unexpected type found: %s" % type(value))

    def to_dict(self):
        return {
            'update_case_definition':
                self.update_case_definition.to_dict() if self.update_case_definition is not None else None,
            'custom_action_definition':
                self.custom_action_definition.to_dict() if self.custom_action_definition is not None else None,
            'create_schedule_instance_definition':
                self.create_schedule_instance_definition.to_dict()
                if self.create_schedule_instance_definition is not None else None,
            'case_deduplication_action_definition':
                self.case_deduplication_action_definition.to_dict()
                if self.case_deduplication_action_definition is not None else None,
        }


class CaseRuleActionResult(object):

    def __eq__(self, other):
        return self.__dict__ == other.__dict__

    __hash__ = None

    def _validate_int(self, value):
        if not isinstance(value, int):
            raise ValueError("Expected int")

    def __init__(self, num_updates=0, num_closes=0, num_related_updates=0,
                 num_related_closes=0, num_creates=0, num_errors=0):
        self._validate_int(num_updates)
        self._validate_int(num_closes)
        self._validate_int(num_related_updates)
        self._validate_int(num_related_closes)
        self._validate_int(num_creates)
        self._validate_int(num_errors)

        self.num_updates = num_updates
        self.num_closes = num_closes
        self.num_related_updates = num_related_updates
        self.num_related_closes = num_related_closes
        self.num_creates = num_creates
        self.num_errors = num_errors

    def add_result(self, result):
        self.num_updates += result.num_updates
        self.num_closes += result.num_closes
        self.num_related_updates += result.num_related_updates
        self.num_related_closes += result.num_related_closes
        self.num_creates += result.num_creates
        self.num_errors += result.num_errors

    @property
    def total_updates(self):
        return (
            self.num_updates
            + self.num_closes
            + self.num_related_updates
            + self.num_related_closes
            + self.num_creates
        )


class CaseRuleActionDefinition(models.Model):

    class Meta(object):
        abstract = True

    def when_case_matches(self, case, rule):
        """
        Defines the actions to be taken when the case matches the rule.
        Should return an instance of CaseRuleActionResult
        """
        raise NotImplementedError()

    def when_case_does_not_match(self, case, rule):
        """
        Defines the actions to be taken when the case does not match the rule.
        This method can be optionally overriden, but by default does nothing.
        Should return an instance of CaseRuleActionResult
        """
        return CaseRuleActionResult()


class BaseUpdateCaseDefinition(CaseRuleActionDefinition):
    class Meta(object):
        abstract = True

    # Expected to be a list of PropertyDefinition objects representing the
    # case properties to update
    properties_to_update = jsonfield.JSONField(default=list)

    VALUE_TYPE_EXACT = "EXACT"
    VALUE_TYPE_CASE_PROPERTY = "CASE_PROPERTY"

    VALUE_TYPE_CHOICES = (
        VALUE_TYPE_EXACT,
        VALUE_TYPE_CASE_PROPERTY,
    )

    class PropertyDefinition(JsonObject):
        # The case property name
        name = StringProperty()

        # The type of the value property:
        #   VALUE_TYPE_EXACT means `value` is the exact value to set to the case property referred to by `name`.
        #   VALUE_TYPE_CASE_PROPERTY means `value` is a case property to resolve first and then set to the case
        #   property referred to by `name`.
        value_type = StringProperty()

        # Meaning depends on value_type, see above
        value = StringProperty()

    def get_properties_to_update(self):
        return [self.PropertyDefinition(**fields) for fields in self.properties_to_update]

    def set_properties_to_update(self, properties):
        if not isinstance(properties, (list, tuple)):
            raise ValueError("Expected list or tuple")

        result = []
        for p in properties:
            if not isinstance(p, self.PropertyDefinition):
                raise ValueError(f"Expected {self.__class__.__name__}.PropertyDefinition")

            result.append(p.to_json())

        self.properties_to_update = result

    def get_case_and_ancestor_updates(self, case):
        cases_to_update = defaultdict(dict)

        def _get_case_property_value(current_case, name):
            result = current_case.resolve_case_property(name)
            if result:
                return result[0].value

            return None

        def _add_update_property(name, value, current_case):
            while True:
                if name.lower().startswith('parent/'):
                    name = name[7:]
                    # uses first parent if there are multiple
                    parent_cases = current_case.get_parents(identifier=DEFAULT_PARENT_IDENTIFIER)
                    if parent_cases:
                        current_case = parent_cases[0]
                    else:
                        return
                elif name.lower().startswith('host/'):
                    name = name[5:]
                    current_case = current_case.host
                    if not current_case:
                        return
                else:
                    break

            cases_to_update[current_case.case_id][name] = value

        for prop in self.get_properties_to_update():
            if prop.value_type == self.VALUE_TYPE_CASE_PROPERTY:
                value = _get_case_property_value(case, prop.value)
                if value is None:
                    continue
            elif prop.value_type == self.VALUE_TYPE_EXACT:
                value = prop.value
            else:
                raise ValueError("Unexpected value_type found: %s" % prop.value_type)

            if value != _get_case_property_value(case, prop.name):
                _add_update_property(prop.name, value, case)

        return cases_to_update

    def get_cases_to_update(self):
        raise NotImplementedError()


class UpdateCaseDefinition(BaseUpdateCaseDefinition):
    # True to close the case, otherwise False
    close_case = models.BooleanField()

    def when_case_matches(self, case, rule):
        cases_to_update = self.get_case_and_ancestor_updates(case)

        num_updates = 0
        num_closes = 0
        num_related_updates = 0

        # Update any referenced parent cases
        for case_id, properties in cases_to_update.items():
            if case_id == case.case_id:
                continue
            result = update_case(case.domain, case_id, case_properties=properties, close=False,
                                 xmlns=AUTO_UPDATE_XMLNS, max_wait=15, device_id=rule.id, form_name=rule.name)
            rule.log_submission(result[0].form_id)
            num_related_updates += 1

        # Update / close the case
        properties = cases_to_update[case.case_id]
        try:
            close_case = self.close_case
        except AttributeError:
            close_case = False

        if close_case or properties:
            result = update_case(case.domain, case.case_id, case_properties=properties, close=close_case,
                                 xmlns=AUTO_UPDATE_XMLNS, max_wait=15, device_id=rule.id, form_name=rule.name)

            rule.log_submission(result[0].form_id)

            if properties:
                num_updates += 1

            if close_case:
                num_closes += 1

        return CaseRuleActionResult(
            num_updates=num_updates,
            num_closes=num_closes,
            num_related_updates=num_related_updates,
        )

    def to_dict(self):
        return {
            'properties_to_update': self.properties_to_update,
            'close_case': self.close_case,
        }


class CustomActionDefinition(CaseRuleActionDefinition):
    name = models.CharField(max_length=126)

    def when_case_matches(self, case, rule):
        if self.name not in settings.AVAILABLE_CUSTOM_RULE_ACTIONS:
            raise ValueError("%s not found in AVAILABLE_CUSTOM_RULE_ACTIONS" % self.name)

        custom_function_path = settings.AVAILABLE_CUSTOM_RULE_ACTIONS[self.name]
        try:
            custom_function = to_function(custom_function_path)
        except:  # noqa: E722
            raise ValueError("Unable to resolve '%s'" % custom_function_path)

        return custom_function(case, rule)

    def to_dict(self):
        return {
            'name': self.name,
        }


class CaseDeduplicationMatchTypeChoices:
    ANY = "ANY"
    ALL = "ALL"
    CHOICES = (
        (ANY, ANY),
        (ALL, ALL),
    )


def case_matching_rule_exists_in_es(case, rule):
    """Returns whether or not the current case, according to the properties
    that the given rule cares about, is present in elasticsearch
    """
    action = CaseDeduplicationActionDefinition.from_rule(rule)
    return _case_exists_in_es(
        case.domain,
        case,
        action.case_properties,
        action.include_closed,
        action.match_type,
        case_filter_criteria=rule.memoized_criteria)


def find_matching_case_ids_in_es(case, rule, limit=0):
    action = CaseDeduplicationActionDefinition.from_rule(rule)
    return _find_duplicate_case_ids(
        case.domain,
        case,
        action.case_properties,
        action.include_closed,
        action.match_type,
        case_filter_criteria=rule.memoized_criteria,
        limit=limit
    )


class CaseDeduplicationActionDefinition(BaseUpdateCaseDefinition):
    match_type = models.CharField(choices=CaseDeduplicationMatchTypeChoices.CHOICES, max_length=5)
    case_properties = ArrayField(models.TextField())
    include_closed = models.BooleanField(default=False)

    @classmethod
    def from_rule(cls, rule):
        """There can only ever be one CaseDeduplicationActionDefinition for any AutomaticUpdateRule
        Given the rule, return that action
        """
        if not rule.workflow == AutomaticUpdateRule.WORKFLOW_DEDUPLICATE:
            raise ValueError(
                f"Rule must have workflow {AutomaticUpdateRule.WORKFLOW_DEDUPLICATE}, but we got {rule.workflow}"
            )

        assert len(rule.memoized_actions) == 1, f"an unexpected number of actions were found for rule {rule.id}"
        deduplicate_action_definition = rule.memoized_actions[0].definition
        if not isinstance(deduplicate_action_definition, cls):
            raise ValueError(f"The action from rule {rule.pk} is not a {cls.__name__}")

        return deduplicate_action_definition

    def properties_fit_definition(self, updated_case_properties):
        """Given a list of case properties, returns whether these will be pertinent in
        finding duplicate cases.
        """

        definition_properties = set(self.case_properties)
        updated_case_properties = set(updated_case_properties)

        if self.match_type == CaseDeduplicationMatchTypeChoices.ALL:
            return updated_case_properties.issuperset(definition_properties)
        elif self.match_type == CaseDeduplicationMatchTypeChoices.ANY:
            return updated_case_properties.intersection(definition_properties)

        raise ValueError(f"Unknown match type: {self.match_type}")

    def when_case_matches(self, case, rule):
<<<<<<< HEAD
        result = self._handle_case_duplicate_new(case, rule)
        self._handle_case_duplicate(case, rule)
=======
        if is_copied_case(case):
            return CaseRuleActionResult()

        self._handle_case_duplicate_new(case, rule)
        result = self._handle_case_duplicate(case, rule)
>>>>>>> 9f017fb5

        return result

    def _handle_case_duplicate_new(self, case, rule):
        if not case_matching_rule_exists_in_es(case, rule):
            ALLOWED_ES_DELAY = timedelta(hours=1)
            if datetime.utcnow() - case.modified_on > ALLOWED_ES_DELAY:
                # If old data was found that is not present in ElasticSearch, the data is unreliable.
                # We've decided skipping this record and recording an error is likely the safest way to handle this
                # Hopefully, these errors allow us to track down the underlying bug or infrastructure issue
                # and fix the issue at the source
                raise ValueError(f'Unable to find current ElasticSearch data for: {case.case_id}')
            else:
                # Normal processing can involve latency between when a case is written to the database and when
                # it arrives in ElasticSearch. If this case was modified within the acceptable latency window,
                # we can skip it now, with the expectation that the CaseDeduplicationProcessor will correctly
                # handle it when it arrives in ElasticSearch
                return CaseRuleActionResult(num_updates=0)

        try:
            existing_duplicate = CaseDuplicateNew.objects.get(case_id=case.case_id, action=self)
        except CaseDuplicateNew.DoesNotExist:
            existing_duplicate = None

        current_hash = CaseDuplicateNew.case_and_action_to_hash(case, self)

        # Check if the new parameters have changed.
        if existing_duplicate and existing_duplicate.hash == current_hash:
            # Nothing has changed. We can stop processing here
            return CaseRuleActionResult(num_updates=0)

        with transaction.atomic():
            if existing_duplicate:
                existing_duplicate.delete()
            duplicate_ids = self._create_duplicates(case, rule, current_hash)

        num_updates = self._update_duplicates(duplicate_ids, case, rule)
        return CaseRuleActionResult(num_updates=num_updates)

    def _create_duplicates(self, case, rule, current_hash):
        """Create any necessary duplicates for this case that don't already exist.
        Returns a list of those newly-created ids"""
        # Pull 3 matching cases to answer whether this is a new duplicate, an existing duplicate,
        # or not a duplicate. When this is an existing duplicate, we'd expect to see at least
        # 2 other matching records plus the current case, hence needing to fetch at least 3 records
        matching_ids = find_matching_case_ids_in_es(case, rule, limit=3)

        other_duplicate_ids = {case_id for case_id in matching_ids if case_id != case.case_id}
        if not other_duplicate_ids:
            # This isn't a duplicate, just return
            return []

        duplicates = [CaseDuplicateNew(case_id=case.case_id, action=self, hash=current_hash)]
        missing_ids = self._get_case_ids_not_recorded_as_duplicates(other_duplicate_ids)
        if missing_ids:
            # create a new duplicate for anything that currently isn't registered as one
            new_duplicates = [
                CaseDuplicateNew(case_id=missing_id, action=self, hash=current_hash)
                for missing_id in missing_ids
            ]
            duplicates.extend(new_duplicates)

        CaseDuplicateNew.objects.bulk_create(duplicates)
        return [duplicate.case_id for duplicate in duplicates]

    def _get_case_ids_not_recorded_as_duplicates(self, all_ids):
        existing_ids = set(CaseDuplicateNew.objects.filter(
            action=self, case_id__in=all_ids
        ).values_list('case_id', flat=True))
        return all_ids - existing_ids

    def _update_duplicates(self, duplicate_ids, case, rule):
        num_updates = 0
        if duplicate_ids and self.properties_to_update:
            num_updates = self._update_cases(case.domain, rule, duplicate_ids)

        return num_updates

    # OLD APPROACH -- remove when _handle_case_duplicate_new has been proven safe
    def _handle_case_duplicate(self, case, rule):
        domain = case.domain
        new_duplicate_case_ids = set(_find_duplicate_case_ids(
            domain,
            case,
            self.case_properties,
            self.include_closed,
            self.match_type,
            case_filter_criteria=rule.memoized_criteria,
        ))
        # If the case being searched isn't in the case search index
        # (e.g. if this is a case create, and the pillows are racing each other.)
        # Add it to the list
        new_duplicate_case_ids.add(case.case_id)

        with transaction.atomic():
            # Compare the list of the elastic search duplicates with those
            # stored in CaseDuplicate. If the lists are the same or no other duplicates exist,
            # no work is required. If the lists differ, then delete all the existing entries
            # then recreate all the duplicates again
            # all of this seem unnecessary with the new model
            if self._handle_existing_duplicates(case.case_id, new_duplicate_case_ids):
                return CaseRuleActionResult(num_updates=0)
            CaseDuplicate.bulk_create_duplicate_relationships(self, case, new_duplicate_case_ids)

        return CaseRuleActionResult(0)

    def _handle_existing_duplicates(self, case_id, new_duplicate_case_ids):
        """Handles existing duplicate objects.

        Returns True if there is nothing else to be done
        """
        try:
            existing_duplicate_case_ids = set(
                CaseDuplicate.objects
                .prefetch_related('potential_duplicates')
                .get(action=self, case_id=case_id)
                .potential_duplicates
                .all()
                .values_list('case_id', flat=True)
            ) | set([case_id])  # The duplicates we currently have for this case tracked in the system
        except CaseDuplicate.DoesNotExist:
            # There are no duplicate cases currently in the system.
            # We continue on to create duplicates only if there are duplicates to create.
            return new_duplicate_case_ids == {case_id}

        if new_duplicate_case_ids == {case_id}:
            # This is no longer a duplicate, so check that there aren't any
            # other cases that are no longer duplicates
            CaseDuplicate.remove_unique_cases(action=self, case_id=case_id)
            CaseDuplicate.remove_duplicates_for_action(action=self, case_id=case_id)
            return True

        if new_duplicate_case_ids == existing_duplicate_case_ids:
            # If the list of duplicates hasn't changed, we don't need to do anything more
            return True

        # Delete all CaseDuplicates with this case_id, we'll recreate them later
        CaseDuplicate.remove_duplicates_for_action(action=self, case_id=case_id)
        return False

    def _update_cases(self, domain, rule, duplicate_case_ids):
        """Updates all the duplicate cases according to the rule
        """
        duplicate_cases = CommCareCase.objects.get_cases(list(duplicate_case_ids), domain)
        case_updates = self._get_case_updates(duplicate_cases)
        for case_update_batch in chunked(case_updates, 100):
            result = bulk_update_cases(
                domain,
                case_update_batch,
                device_id="CaseDeduplicationActionDefinition-update-cases",
                xmlns=get_dedupe_xmlns(rule),
            )
            rule.log_submission(result[0].form_id)
        return len(case_updates)

    def _get_case_updates(self, duplicate_cases):
        cases_to_update = defaultdict(dict)
        for duplicate_case in duplicate_cases:
            cases_to_update.update(self.get_case_and_ancestor_updates(duplicate_case))
        return [
            (case_id, case_properties, False) for case_id, case_properties in cases_to_update.items()
        ]

    def to_dict(self):
        return {
            'match_type': self.match_type,
            'case_properties': self.case_properties,
            'include_closed': self.include_closed,
        }


class CaseDuplicateNew(models.Model):
    id = models.BigAutoField(primary_key=True)
    case_id = models.CharField(max_length=126, db_index=True)
    action = models.ForeignKey("CaseDeduplicationActionDefinition", on_delete=models.CASCADE)
    hash = models.CharField(max_length=256)

    class Meta:
        db_table = "data_interfaces_caseduplicate_new"
        unique_together = ('case_id', 'action')
        indexes = [
            models.Index(fields=['hash', 'action_id'])
        ]

    def __str__(self):
        return (
            f"CaseDuplicateNew("
            f"case_id={self.case_id}, action_id={self.action_id}, hash={self.hash})"
        )

    def delete(self, *args, check_for_orphans=True, **kwargs):
        with transaction.atomic():
            if check_for_orphans:
                other_records = CaseDuplicateNew.objects.filter(
                    action=self.action, hash=self.hash).exclude(case_id=self.case_id)[:2]

                if other_records.count() == 1:
                    # This will be orphaned when the current record is deleted, so delete it as well
                    other_records[0].delete(check_for_orphans=False)

            return super().delete(*args, **kwargs)

    @classmethod
    def create(cls, case, action, save=True):
        hash = cls.case_and_action_to_hash(case, action)
        obj = cls(case_id=case.case_id, action=action, hash=hash)
        if save:
            obj.save()
        return obj

    @classmethod
    def get_case_ids(cls, rule_id):
        """Given a AutomaticUpdateRule id, return all case_ids that match
        """
        try:
            rule = AutomaticUpdateRule.objects.get(
                id=rule_id,
                workflow=AutomaticUpdateRule.WORKFLOW_DEDUPLICATE,
                deleted=False
            )
        except AutomaticUpdateRule.DoesNotExist:
            return []
        action_id = CaseDeduplicationActionDefinition.from_rule(rule).id
        return list(cls.objects.filter(action_id=action_id).values_list('case_id', flat=True))

    @classmethod
    def remove_duplicates_for_case_ids(cls, case_ids):
        duplicates = cls.objects.filter(case_id__in=case_ids)
        for duplicate in duplicates:
            # Individually delete models, rather than use a bulk query, so that the custom delete logic triggers
            duplicate.delete()

    @classmethod
    def case_and_action_to_hash(cls, case, action):
        current_values = []
        for prop in action.case_properties:
            properties = case.resolve_case_property(prop)
            current_values.extend(prop.value for prop in properties)

        return hash_arguments(*current_values)


def hash_arguments(*args):
    # mimic file-like object
    class Updater:
        def __init__(self):
            self.combined = hashlib.sha256()

        def write(self, value):
            self.combined.update(value.encode('utf8'))

    updater = Updater()

    writer = csv.writer(
        updater,
        delimiter='\t',
        quotechar=None,
        escapechar='|',
        quoting=csv.QUOTE_NONE,
    )

    writer.writerow(args)

    return updater.combined.hexdigest()


class CaseDuplicate(models.Model):
    id = models.BigAutoField(primary_key=True)
    case_id = models.CharField(max_length=126, null=True, db_index=True)
    action = models.ForeignKey("CaseDeduplicationActionDefinition", on_delete=models.CASCADE)
    potential_duplicates = models.ManyToManyField('self', symmetrical=True)

    class Meta:
        unique_together = ('case_id', 'action')

    def __str__(self):
        return f"CaseDuplicate(id={self.id}, case_id={self.case_id}, action_id={self.action_id})"

    @classmethod
    def get_case_ids(cls, rule_id):
        """Given a AutomaticUpdateRule id, return all case_ids that match
        """
        try:
            rule = AutomaticUpdateRule.objects.get(
                id=rule_id,
                workflow=AutomaticUpdateRule.WORKFLOW_DEDUPLICATE,
                deleted=False
            )
        except AutomaticUpdateRule.DoesNotExist:
            return []
        action_id = CaseDeduplicationActionDefinition.from_rule(rule).id
        return list(cls.objects.filter(action_id=action_id).values_list('case_id', flat=True))

    @classmethod
    def bulk_remove_unique_cases(cls, case_ids):
        """Given a list of case_ids that are deleted, make sure there are no
        other CaseDuplicates pointing to them

        """
        return (
            cls.objects
            .filter(Q(potential_duplicates__case_id__in=case_ids))
            .annotate(potential_duplicates_count=models.Count("potential_duplicates"))
            .filter(potential_duplicates_count=1)
            .delete()
        )

    @classmethod
    def remove_unique_cases(cls, action, case_id):
        # Given a case_id that is no longer a duplicate, ensure there are no
        # other CaseDuplicates that were only pointing to this case
        return (
            cls.objects
            .filter(action=action)
            .filter(Q(potential_duplicates__case_id=case_id))
            .annotate(potential_duplicates_count=models.Count("potential_duplicates"))
            .filter(potential_duplicates_count=1)
            .delete()
        )

    @classmethod
    def remove_duplicates_for_action(cls, action, case_id):
        return cls.objects.filter(action=action, case_id=case_id).delete()

    @classmethod
    def remove_duplicates_for_case_ids(cls, case_ids):
        return cls.objects.filter(
            case_id__in=case_ids
        ).delete()

    @classmethod
    def bulk_create_duplicate_relationships(cls, action, initial_case, duplicate_case_ids):
        existing_case_duplicates = CaseDuplicate.objects.filter(case_id__in=duplicate_case_ids, action=action)
        existing_case_duplicate_case_ids = [case.case_id for case in existing_case_duplicates]
        case_duplicates = cls.objects.bulk_create([
            cls(case_id=duplicate_case_id, action=action)
            for duplicate_case_id in duplicate_case_ids
            if duplicate_case_id not in existing_case_duplicate_case_ids
        ])
        case_duplicates += existing_case_duplicates
        initial_case_duplicate = next(
            duplicate for duplicate in case_duplicates if duplicate.case_id == initial_case.case_id
        )
        # Create symmetrical many-to-many relationship between each duplicate in bulk
        through_models = [
            through_model
            for case_duplicate in case_duplicates
            if case_duplicate.case_id != initial_case.case_id

            for through_model in (
                cls.potential_duplicates.through(
                    from_caseduplicate=initial_case_duplicate,
                    to_caseduplicate=case_duplicate,
                ),
                cls.potential_duplicates.through(
                    from_caseduplicate=case_duplicate,
                    to_caseduplicate=initial_case_duplicate,
                )
            )
        ]
        cls.potential_duplicates.through.objects.bulk_create(through_models)


class VisitSchedulerIntegrationHelper(object):

    class VisitSchedulerIntegrationException(Exception):
        pass

    def __init__(self, case, scheduler_module_info):
        self.case = case
        self.scheduler_module_info = scheduler_module_info

    @classmethod
    @quickcache(['domain', 'app_id', 'form_unique_id'], timeout=60 * 60, memoize_timeout=60, session_function=None)
    def get_visit_scheduler_module_and_form(cls, domain, app_id, form_unique_id):
        app = get_latest_released_app(domain, app_id)
        if app is None:
            raise cls.VisitSchedulerIntegrationException("App not found")

        try:
            form = app.get_form(form_unique_id)
        except FormNotFoundException:
            raise cls.VisitSchedulerIntegrationException("Form not found")

        if not isinstance(form, AdvancedForm):
            raise cls.VisitSchedulerIntegrationException("Expected AdvancedForm")

        if not form.schedule:
            raise cls.VisitSchedulerIntegrationException("Expected form.schedule")

        if not form.schedule.enabled:
            raise cls.VisitSchedulerIntegrationException("Expected form.schedule.enabled")

        return form.get_module(), form

    def get_visit_scheduler_form_phase(self, module):
        for i, phase in enumerate(module.schedule_phases):
            for form_reference in phase.forms:
                if form_reference.form_id == self.scheduler_module_info.form_unique_id:
                    # The indexes are 0-based, but the visit scheduler refers to them as being 1-based
                    return i + 1, phase

        raise self.VisitSchedulerIntegrationException("Schedule phase not found")

    def calculate_window_date(self, visit, visit_due_date):
        if self.scheduler_module_info.window_position == VISIT_WINDOW_START:
            return visit_due_date + timedelta(days=visit.starts)
        elif self.scheduler_module_info.window_position == VISIT_WINDOW_END:
            if not isinstance(visit.expires, int):
                raise self.VisitSchedulerIntegrationException(
                    "Cannot schedule end date of visit that does not expire")

            return visit_due_date + timedelta(days=visit.expires)
        elif self.scheduler_module_info.window_position == VISIT_WINDOW_DUE_DATE:
            return visit_due_date
        else:
            raise self.VisitSchedulerIntegrationException("Unrecognized value for window_position")

    def get_case_current_schedule_phase(self):
        phase_num = self.case.get_case_property('current_schedule_phase')
        try:
            return int(phase_num)
        except:  # noqa: E722
            return None

    def get_visit(self, form):
        try:
            visit = form.schedule.visits[self.scheduler_module_info.visit_number]
        except IndexError:
            raise self.VisitSchedulerIntegrationException("Visit not found")

        if visit.repeats:
            raise self.VisitSchedulerIntegrationException("Repeat visits are not supported")

        return visit

    def get_anchor_date(self, anchor_case_property):
        anchor_date = self.case.get_case_property(anchor_case_property)
        anchor_date = _try_date_conversion(anchor_date)
        if isinstance(anchor_date, datetime):
            anchor_date = anchor_date.date()

        if not isinstance(anchor_date, date):
            raise self.VisitSchedulerIntegrationException("Unable to get anchor date")

        return anchor_date

    def get_result(self):
        module, form = self.get_visit_scheduler_module_and_form(
            self.case.domain,
            self.scheduler_module_info.app_id,
            self.scheduler_module_info.form_unique_id
        )

        form_phase_num, phase = self.get_visit_scheduler_form_phase(module)
        if form_phase_num != self.get_case_current_schedule_phase():
            return False, None

        anchor_date = self.get_anchor_date(phase.anchor)
        visit = self.get_visit(form)
        visit_due_date = anchor_date + timedelta(days=visit.due)
        return True, self.calculate_window_date(visit, visit_due_date)


class CreateScheduleInstanceActionDefinition(CaseRuleActionDefinition):
    alert_schedule = models.ForeignKey('scheduling.AlertSchedule', null=True, on_delete=models.PROTECT)
    timed_schedule = models.ForeignKey('scheduling.TimedSchedule', null=True, on_delete=models.PROTECT)

    # A List of [recipient_type, recipient_id]
    recipients = jsonfield.JSONField(default=list)

    # (Optional, ignored if None) The name of a case property whose value will be tracked
    # over time on the schedule instance as last_reset_case_property_value.
    # Every time the case property's value changes, the schedule's start date is
    # reset to the current date.
    # Applicable to AlertSchedules and TimedSchedules
    reset_case_property_name = models.CharField(max_length=126, null=True)

    # (Optional) The name of a case property which represents the date on which to start
    # the schedule instance.
    # Only applicable when the schedule is a TimedSchedule
    start_date_case_property = models.CharField(max_length=126, null=True)

    # (Optional) A specific date which represents the date on which to start
    # the schedule instance.
    # Only applicable when the schedule is a TimedSchedule
    specific_start_date = models.DateField(null=True)

    # (Optional) A dict with the structure represented by SchedulerModuleInfo.
    # enabled must be set to True in this dict in order for it to count.
    # the framework uses info related to the specified visit number to set
    # the start date for any schedule instances created from this CreateScheduleInstanceActionDefinition.
    # Only applicable when the schedule is a TimedSchedule
    scheduler_module_info = jsonfield.JSONField(default=dict)

    class SchedulerModuleInfo(JsonObject):
        # Set to True to enable setting the start date of any schedule instances
        # based on the visit scheduler info details below
        enabled = BooleanProperty(default=False)

        # The app that contains the visit scheduler form being referenced
        app_id = StringProperty()

        # The unique_id of the visit scheduler form in the above app
        form_unique_id = StringProperty()

        # The visit number from which to pull the start date for any schedule
        # instances; this should be the 0-based index in the FormSchedule.visits list
        visit_number = IntegerProperty()

        # VISIT_WINDOW_START - the start date used will be the first date in the window
        # VISIT_WINDOW_END - the start date used will be the last date in the window
        # VISIT_WINDOW_DUE_DATE - the start date used will be the due date of the visit
        window_position = StringProperty(choices=[VISIT_WINDOW_START, VISIT_WINDOW_END, VISIT_WINDOW_DUE_DATE])

    @property
    def schedule(self):
        if self.alert_schedule_id:
            return self.alert_schedule
        elif self.timed_schedule_id:
            return self.timed_schedule

        raise ValueError("Expected a schedule")

    @schedule.setter
    def schedule(self, value):
        from corehq.messaging.scheduling.models import (
            AlertSchedule,
            TimedSchedule,
        )

        self.alert_schedule = None
        self.timed_schedule = None

        if isinstance(value, AlertSchedule):
            self.alert_schedule = value
        elif isinstance(value, TimedSchedule):
            self.timed_schedule = value
        else:
            raise TypeError("Expected an instance of AlertSchedule or TimedSchedule")

    def notify_scheduler_integration_exception(self, case, scheduler_module_info):
        details = scheduler_module_info.to_json()
        details.update({
            'domain': case.domain,
            'case_id': case.case_id,
        })
        notify_exception(
            None,
            message="Error in messaging / visit scheduler integration",
            details=details
        )

    def get_date_from_start_date_case_property(self, case):
        value = case.get_case_property(self.start_date_case_property)
        if not value:
            return None

        value = _try_date_conversion(value)
        if isinstance(value, datetime):
            return value.date()
        elif isinstance(value, date):
            return value

        return None

    def when_case_matches(self, case, rule):
        schedule = self.schedule
        if isinstance(schedule, AlertSchedule):
            refresh_case_alert_schedule_instances(case, schedule, self, rule)
        elif isinstance(schedule, TimedSchedule):
            kwargs = {}
            scheduler_module_info = self.get_scheduler_module_info()

            # Figure out what to use as the start date of the schedule instance.
            # Use the information from start_date_case_property, specific_start_date, or
            # scheduler_module_info. If no start date configuration is provided in
            # any of those options, then the date the rule is satisfied will be used
            # as the start date for the schedule instance.

            if self.start_date_case_property:
                start_date = self.get_date_from_start_date_case_property(case)
                if not start_date:
                    # The case property doesn't reference a date, so delete any
                    # schedule instances pertaining to this rule and case and return
                    self.delete_schedule_instances(case)
                    return CaseRuleActionResult()

                kwargs['start_date'] = start_date
            elif self.specific_start_date:
                kwargs['start_date'] = self.specific_start_date
            elif scheduler_module_info.enabled:
                try:
                    case_phase_matches, schedule_instance_start_date = VisitSchedulerIntegrationHelper(case,
                        scheduler_module_info).get_result()
                except VisitSchedulerIntegrationHelper.VisitSchedulerIntegrationException:
                    self.delete_schedule_instances(case)
                    self.notify_scheduler_integration_exception(case, scheduler_module_info)
                    return CaseRuleActionResult()

                if not case_phase_matches:
                    # The case is not in the matching schedule phase, so delete
                    # schedule instances pertaining to this rule and case and return
                    self.delete_schedule_instances(case)
                    return CaseRuleActionResult()
                else:
                    kwargs['start_date'] = schedule_instance_start_date

            refresh_case_timed_schedule_instances(case, schedule, self, rule, **kwargs)

        return CaseRuleActionResult()

    def when_case_does_not_match(self, case, rule):
        self.delete_schedule_instances(case)
        return CaseRuleActionResult()

    def delete_schedule_instances(self, case):
        if self.alert_schedule_id:
            get_case_alert_schedule_instances_for_schedule_id(case.case_id, self.alert_schedule_id).delete()

        if self.timed_schedule_id:
            get_case_timed_schedule_instances_for_schedule_id(case.case_id, self.timed_schedule_id).delete()

    def get_scheduler_module_info(self):
        return self.SchedulerModuleInfo(**self.scheduler_module_info)

    def set_scheduler_module_info(self, info):
        if not isinstance(info, self.SchedulerModuleInfo):
            raise ValueError("Expected CreateScheduleInstanceActionDefinition.SchedulerModuleInfo")

        self.scheduler_module_info = info.to_json()

    def to_dict(self):
        return {
            'recipients': self.recipients,
            'reset_case_property_name': self.reset_case_property_name,
            'start_date_case_property': self.start_date_case_property,
            'specific_start_date': self.specific_start_date,
            'scheduler_module_info': self.scheduler_module_info,
        }


class CaseRuleSubmission(models.Model):
    """This model records which forms were submitted as a result of a case
    update rule. This serves both as a log as well as providing the ability
    to undo the effects of rules in case of errors.

    This data is not stored permanently but is removed after 90 days (see tasks file)
    """
    domain = models.CharField(max_length=126)
    rule = models.ForeignKey('AutomaticUpdateRule', on_delete=models.PROTECT)

    # The timestamp that this record was created on
    created_on = models.DateTimeField(db_index=True)

    # Reference to XFormInstance.form_id
    form_id = models.CharField(max_length=255, unique=True, db_index=True)

    # A shortcut to keep track of which forms get archived
    archived = models.BooleanField(default=False)

    class Meta(object):
        index_together = (
            ('domain', 'created_on'),
            ('domain', 'rule', 'created_on'),
        )


class CaseRuleUndoer(object):

    def __init__(self, domain, rule_id=None, since=None):
        self.domain = domain
        self.rule_id = rule_id
        self.since = since

    def get_submission_queryset(self):
        qs = CaseRuleSubmission.objects.filter(
            domain=self.domain,
            archived=False,
        )

        if self.rule_id is not None:
            qs = qs.filter(rule_id=self.rule_id)

        if self.since:
            qs = qs.filter(created_on__gte=self.since)

        return qs

    def bulk_undo(self, progress_bar=False):
        chunk_size = 100
        result = {
            'processed': 0,
            'skipped': 0,
            'archived': 0,
        }

        form_ids = list(self.get_submission_queryset().values_list('form_id', flat=True))
        form_id_chunks = chunked(form_ids, chunk_size)
        if progress_bar:
            length = len(form_ids) // chunk_size
            if len(form_ids) % chunk_size > 0:
                length += 1
            form_id_chunks = with_progress_bar(form_id_chunks, length=length)

        for form_id_chunk in form_id_chunks:
            archived_form_ids = []
            for form in XFormInstance.objects.iter_forms(form_id_chunk, self.domain):
                result['processed'] += 1

                if not form.is_normal or any([u.creates_case() for u in get_case_updates(form)]):
                    result['skipped'] += 1
                    continue

                if not form.is_archived:
                    form.archive(user_id=SYSTEM_USER_ID)
                result['archived'] += 1
                archived_form_ids.append(form.form_id)

            CaseRuleSubmission.objects.filter(form_id__in=archived_form_ids).update(archived=True)

        return result


class DomainCaseRuleRun(models.Model):
    STATUS_RUNNING = 'R'
    STATUS_FINISHED = 'F'
    STATUS_HALTED = 'H'
    STATUS_HAD_ERRORS = 'E'
    STATUS_CHOICES = (
        (STATUS_RUNNING, gettext_lazy("Running")),
        (STATUS_FINISHED, gettext_lazy("Finished")),
        (STATUS_HALTED, gettext_lazy("Stopped")),
        (STATUS_HAD_ERRORS, gettext_lazy("Error")),
    )

    domain = models.CharField(max_length=126)
    case_type = models.CharField(max_length=255, null=True)
    started_on = models.DateTimeField(db_index=True)
    finished_on = models.DateTimeField(null=True)
    status = models.CharField(max_length=1, choices=STATUS_CHOICES)
    workflow = models.CharField(max_length=126, choices=AutomaticUpdateRule.WORKFLOW_CHOICES, null=True)

    cases_checked = models.IntegerField(default=0)
    num_updates = models.IntegerField(default=0)
    num_closes = models.IntegerField(default=0)
    num_related_updates = models.IntegerField(default=0)
    num_related_closes = models.IntegerField(default=0)
    num_creates = models.IntegerField(default=0)
    num_errors = models.IntegerField(default=0)

    dbs_completed = models.JSONField(default=list)

    class Meta(object):
        index_together = (
            ('domain', 'started_on'),
        )

    @classmethod
    def done(cls, run_id, cases_checked, result, db=None, halted=False):
        if not isinstance(result, CaseRuleActionResult):
            raise TypeError("Expected an instance of CaseRuleActionResult")

        with CriticalSection(['update-domain-case-rule-run-%s' % run_id]):
            run = cls.objects.get(pk=run_id)

            run.cases_checked += cases_checked
            run.num_updates += result.num_updates
            run.num_closes += result.num_closes
            run.num_related_updates += result.num_related_updates
            run.num_related_closes += result.num_related_closes
            run.num_creates += result.num_creates
            run.num_errors += result.num_errors

            if db:
                run.dbs_completed.append(db)
                all_dbs = get_db_aliases_for_partitioned_query()

                if set(all_dbs) == set(run.dbs_completed):
                    run.finished_on = datetime.utcnow()
            else:
                run.finished_on = datetime.utcnow()

            if halted or run.status == cls.STATUS_HALTED:
                run.status = cls.STATUS_HALTED
            elif run.num_errors > 0:
                run.status = cls.STATUS_HAD_ERRORS
            elif run.finished_on:
                run.status = cls.STATUS_FINISHED
            run.save()
            return run<|MERGE_RESOLUTION|>--- conflicted
+++ resolved
@@ -1135,16 +1135,11 @@
         raise ValueError(f"Unknown match type: {self.match_type}")
 
     def when_case_matches(self, case, rule):
-<<<<<<< HEAD
+        if is_copied_case(case):
+            return CaseRuleActionResult()
+
         result = self._handle_case_duplicate_new(case, rule)
         self._handle_case_duplicate(case, rule)
-=======
-        if is_copied_case(case):
-            return CaseRuleActionResult()
-
-        self._handle_case_duplicate_new(case, rule)
-        result = self._handle_case_duplicate(case, rule)
->>>>>>> 9f017fb5
 
         return result
 
