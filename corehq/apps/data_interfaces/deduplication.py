from datetime import datetime

from django.utils.text import slugify

from corehq.apps.case_search.const import SPECIAL_CASE_PROPERTIES_MAP
from corehq.apps.data_interfaces.utils import iter_cases_and_run_rules
from corehq.apps.es import queries
from corehq.apps.es.case_search import CaseSearchES, case_property_missing
from corehq.apps.locations.dbaccessors import user_ids_at_locations
from corehq.messaging.util import MessagingRuleProgressHelper

DUPLICATE_LIMIT = 1000
DEDUPE_XMLNS = 'http://commcarehq.org/hq_case_deduplication_rule'


def _get_es_filtered_case_query(domain, case, case_filter_criteria=None):
    # Import here to avoid circular import error
    from corehq.apps.data_interfaces.models import (
        LocationFilterDefinition,
        MatchPropertyDefinition,
    )

    if case_filter_criteria is None:
        case_filter_criteria = []

    query = CaseSearchES().domain(domain).size(DUPLICATE_LIMIT).case_type(case.type)

    def apply_criterion_to_query(query_, definition):
        if isinstance(definition, MatchPropertyDefinition):
            match_type = definition.match_type

            if match_type == MatchPropertyDefinition.MATCH_HAS_NO_VALUE:
                query_ = query_.case_property_missing(definition.property_name)
            elif match_type == MatchPropertyDefinition.MATCH_HAS_VALUE:
                query_ = query_.NOT(case_property_missing(definition.property_name))
            elif match_type == MatchPropertyDefinition.MATCH_EQUAL:
                query_ = query_.case_property_query(
                    definition.property_name,
                    definition.property_value,
                    queries.MUST,
                )
            elif match_type == MatchPropertyDefinition.MATCH_NOT_EQUAL:
                query_ = query_.case_property_query(
                    definition.property_name,
                    definition.property_value,
                    queries.MUST_NOT,
                )
        elif isinstance(definition, LocationFilterDefinition):
            # Get all users owning cases at definition.location_id
            owners_ids = user_ids_at_locations([definition.location_id])
            # Add the definition.location_id for cases which belong to definition.location_id
            owners_ids.append(definition.location_id)

            query_ = query_.owner(owners_ids)

        return query_

    for criterion in case_filter_criteria:
        query = apply_criterion_to_query(query, criterion.definition)

    return query


def case_exists_in_es(
    domain,
    case,
    case_properties,
    include_closed=False,
    match_type="ALL",
    case_filter_criteria=None,
    exclude_copied_cases=True,
):
    es = _get_es_filtered_case_query(domain, case, case_filter_criteria).size(1)

    if not include_closed:
        es = es.is_closed(False)

    es, _ = add_case_properties_to_query(es, case, case_properties, match_type)

    es = es.case_property_query('@case_id', case.case_id, queries.MUST)

    return es.count() == 1


def find_duplicate_case_ids(
    domain,
    case,
    case_properties,
    include_closed=False,
    match_type="ALL",
    case_filter_criteria=None,
    limit=0
):
    if case_filter_criteria is None:
        case_filter_criteria = []

    es = _get_es_filtered_case_query(domain, case, case_filter_criteria=case_filter_criteria)

    if limit:
        es = es.size(limit)

    if not include_closed:
        es = es.is_closed(False)

<<<<<<< HEAD
    es, at_least_one_property_query = add_case_properties_to_query(es, case, case_properties, match_type)

    if at_least_one_property_query:
        # We need at least one property query otherwise this would return all the cases in the domain
        return es.get_ids()
    else:
        return [case.case_id]


def add_case_properties_to_query(es, case, case_properties, match_type):
=======
    if exclude_copied_cases:
        from corehq.apps.hqcase.case_helper import CaseCopier
        es = es.case_property_missing(CaseCopier.COMMCARE_CASE_COPY_PROPERTY_NAME)

>>>>>>> d541a905
    clause = queries.MUST if match_type == "ALL" else queries.SHOULD
    _case_json = None

    at_least_one_property_query = False

    for case_property_name in case_properties:
        if case_property_name in SPECIAL_CASE_PROPERTIES_MAP:
            if _case_json is None:
                _case_json = case.to_json()
            case_property_value = SPECIAL_CASE_PROPERTIES_MAP[case_property_name].value_getter(_case_json)
        else:
            case_property_value = case.get_case_property(case_property_name)

        if not case_property_value:
            continue

        at_least_one_property_query = True

        es = es.case_property_query(
            case_property_name,
            case_property_value,
            clause
        )

    return (es, at_least_one_property_query)


def reset_and_backfill_deduplicate_rule(rule):
    from corehq.apps.data_interfaces.models import AutomaticUpdateRule
    from corehq.apps.data_interfaces.tasks import (
        reset_and_backfill_deduplicate_rule_task,
    )

    if not rule.active or rule.deleted:
        return

    if rule.workflow != AutomaticUpdateRule.WORKFLOW_DEDUPLICATE:
        raise ValueError("You can only backfill a rule with workflow DEDUPLICATE")

    rule.locked_for_editing = True
    rule.save()
    reset_and_backfill_deduplicate_rule_task.delay(rule.domain, rule.pk)


def reset_deduplicate_rule(rule):
    """Deletes all case duplicates for this rule
    """
    from corehq.apps.data_interfaces.models import (
        CaseDeduplicationActionDefinition,
        CaseDuplicate,
        CaseDuplicateNew,
    )
    deduplicate_action = CaseDeduplicationActionDefinition.from_rule(rule)
    CaseDuplicate.objects.filter(action=deduplicate_action).delete()
    CaseDuplicateNew.objects.filter(action=deduplicate_action).delete()


def backfill_deduplicate_rule(domain, rule):
    from corehq.apps.data_interfaces.models import (
        AutomaticUpdateRule,
        CaseDeduplicationActionDefinition,
        DomainCaseRuleRun,
    )

    progress_helper = MessagingRuleProgressHelper(rule.pk)
    total_cases_count = CaseSearchES().domain(domain).case_type(rule.case_type).count()
    progress_helper.set_initial_progress()
    progress_helper.set_total_cases_to_be_processed(total_cases_count)
    now = datetime.utcnow()
    try:
        run_record = DomainCaseRuleRun.objects.create(
            domain=domain,
            started_on=now,
            status=DomainCaseRuleRun.STATUS_RUNNING,
            case_type=rule.case_type,
            workflow=AutomaticUpdateRule.WORKFLOW_DEDUPLICATE,
        )
        action = CaseDeduplicationActionDefinition.from_rule(rule)
        case_iterator = AutomaticUpdateRule.iter_cases(
            domain, rule.case_type, include_closed=action.include_closed
        )
        iter_cases_and_run_rules(
            domain,
            case_iterator,
            [rule],
            now,
            run_record.id,
            rule.case_type,
            progress_helper=progress_helper,
        )
    finally:
        progress_helper.set_rule_complete()
        rule.last_run = now
        rule.locked_for_editing = False
        rule.save(update_fields=['last_run', 'locked_for_editing'])


def get_dedupe_xmlns(rule):
    name_slug = slugify(rule.name)
    return f"{DEDUPE_XMLNS}__{name_slug}-{rule.case_type}"


def is_dedupe_xmlns(xmlns):
    return xmlns.startswith(DEDUPE_XMLNS)<|MERGE_RESOLUTION|>--- conflicted
+++ resolved
@@ -75,6 +75,10 @@
     if not include_closed:
         es = es.is_closed(False)
 
+    if exclude_copied_cases:
+        from corehq.apps.hqcase.case_helper import CaseCopier
+        es = es.case_property_missing(CaseCopier.COMMCARE_CASE_COPY_PROPERTY_NAME)
+
     es, _ = add_case_properties_to_query(es, case, case_properties, match_type)
 
     es = es.case_property_query('@case_id', case.case_id, queries.MUST)
@@ -89,6 +93,7 @@
     include_closed=False,
     match_type="ALL",
     case_filter_criteria=None,
+    exclude_copied_cases=True,
     limit=0
 ):
     if case_filter_criteria is None:
@@ -102,7 +107,10 @@
     if not include_closed:
         es = es.is_closed(False)
 
-<<<<<<< HEAD
+    if exclude_copied_cases:
+        from corehq.apps.hqcase.case_helper import CaseCopier
+        es = es.case_property_missing(CaseCopier.COMMCARE_CASE_COPY_PROPERTY_NAME)
+
     es, at_least_one_property_query = add_case_properties_to_query(es, case, case_properties, match_type)
 
     if at_least_one_property_query:
@@ -113,12 +121,6 @@
 
 
 def add_case_properties_to_query(es, case, case_properties, match_type):
-=======
-    if exclude_copied_cases:
-        from corehq.apps.hqcase.case_helper import CaseCopier
-        es = es.case_property_missing(CaseCopier.COMMCARE_CASE_COPY_PROPERTY_NAME)
-
->>>>>>> d541a905
     clause = queries.MUST if match_type == "ALL" else queries.SHOULD
     _case_json = None
 
