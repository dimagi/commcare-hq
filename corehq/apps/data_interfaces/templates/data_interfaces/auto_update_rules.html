{% extends "hqwebapp/bootstrap3/base_section.html" %}
{% load i18n %}
{% load hq_shared_tags %}

{% requirejs_main 'data_interfaces/js/auto_update_rules' %}

{% block page_content %}
  {% initial_page_data 'rules' rules %}
  {% initial_page_data 'rule_runs' rule_runs %}
  {% initial_page_data 'has_linked_data' has_linked_data %}
<<<<<<< HEAD
=======
  {% initial_page_data 'can_edit_linked_data' can_edit_linked_data %}
>>>>>>> 2c531314

  <div id="ko-auto-update-rules">
    <div class="row">
      <div class="col-sm-8">
        <p class="lead">
          {% blocktrans %}
            Automatically update or close cases from CommCare HQ
          {% endblocktrans %}
        </p>
        <p>
          {% blocktrans %}
            Create rules for updating or closing cases from CommCare HQ.
            All rules run every day at {{ time }} GMT.
            For more information, see the <a href="https://confluence.dimagi.com/display/commcarepublic/Automatically+Close+Cases">Help Site</a>.
          {% endblocktrans %}
        </p>
      </div>
    </div>
    <div class="spacer"></div>
    <ul class="nav nav-tabs">
      <li class="active"><a data-toggle="tab" href="#tabs-update-rules">{% trans "Automatic Update Rules" %}</a></li>
      <li><a data-toggle="tab" href="#tabs-rule-run-history">{% trans "Rule Run History" %}</a></li>
    </ul>

    <div class="tab-content">
      <div class="tab-pane fade in active" id="tabs-update-rules">
        {% include 'data_interfaces/partials/auto_update_rule_list.html' %}
      </div>
      <div class="tab-pane" id="tabs-rule-run-history">
        {% include 'data_interfaces/partials/auto_update_rule_run_history.html' %}
      </div>
    </div>
  </div>

  {% include 'data_interfaces/partials/modal_edit.html' %}

{% endblock %}<|MERGE_RESOLUTION|>--- conflicted
+++ resolved
@@ -8,10 +8,7 @@
   {% initial_page_data 'rules' rules %}
   {% initial_page_data 'rule_runs' rule_runs %}
   {% initial_page_data 'has_linked_data' has_linked_data %}
-<<<<<<< HEAD
-=======
   {% initial_page_data 'can_edit_linked_data' can_edit_linked_data %}
->>>>>>> 2c531314
 
   <div id="ko-auto-update-rules">
     <div class="row">
