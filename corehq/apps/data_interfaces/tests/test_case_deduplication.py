from datetime import datetime
from itertools import chain
from unittest.mock import patch

from django.test import TestCase, override_settings

from faker import Faker

from casexml.apps.case.mock import CaseFactory

from corehq.apps.change_feed import topics
from corehq.apps.change_feed.topics import get_topic_offset
from corehq.apps.data_interfaces.deduplication import (
    _get_es_filtered_case_query,
    backfill_deduplicate_rule,
    find_duplicate_case_ids,
    case_exists_in_es
)
from corehq.apps.data_interfaces.models import (
    AutomaticUpdateRule,
    CaseDeduplicationActionDefinition,
    CaseDeduplicationMatchTypeChoices,
    CaseDuplicateNew,
    CaseRuleCriteria,
    LocationFilterDefinition,
    MatchPropertyDefinition,
)
from corehq.apps.data_interfaces.utils import run_rules_for_case
from corehq.apps.domain.shortcuts import create_domain
from corehq.apps.es.case_search import case_search_adapter
from corehq.apps.es.tests.utils import es_test
from corehq.apps.es.users import user_adapter
from corehq.apps.hqcase.case_helper import CaseCopier
from corehq.apps.users.models import CommCareUser
from corehq.apps.users.tasks import tag_cases_as_deleted_and_remove_indices
from corehq.form_processor.models import CommCareCase
from corehq.pillows.case import get_case_pillow
from corehq.util.test_utils import flag_enabled, set_parent_case
from corehq.apps.hqcase.utils import resave_case


@es_test(requires=[case_search_adapter])
@es_test(requires=[user_adapter], setup_class=True)
class FindingDuplicatesQueryTest(TestCase):
    def setUp(self):
        super().setUp()
        self.domain = 'naboo'
        self.factory = CaseFactory(self.domain)

    def _prime_es_index(self, cases):
        case_search_adapter.bulk_index(cases, refresh=True)

    def test_without_filters(self):
        cases = [
            self.factory.create_case(case_name=case_name, update={'dob': dob}) for (case_name, dob) in [
                ("Pixel Brain", ""),
                ("Anakin Skywalker", "1977-03-25"),
                ("Darth Vadar", "1977-03-25"),
            ]
        ]
        self._prime_es_index(cases)

        query = _get_es_filtered_case_query(self.domain, cases[0])
        retrieved_cases = query.run().hits

        self.assertEqual(len(retrieved_cases), len(cases))

    def test_with_location_filter(self):
        cases = [
            self.factory.create_case(case_name=case_name, update={'dob': dob}) for (case_name, dob) in [
                ("Anakin Skywalker", "1977-03-25"),
                ("Darth Vadar", "1977-03-25"),
                ("Wannabe Anakin Skywalker", "1977-03-25"),
                ("Wannabe Darth Vadar", "1977-03-25"),
            ]
        ]

        rule = self.create_rule('test rule', cases[0].type)
        # Create a filter criteria of cases to consider
        definition = LocationFilterDefinition.objects.create(
            location_id='mustafar_id',
        )
        criteria = CaseRuleCriteria(rule=rule)
        criteria.definition = definition
        criteria.save()

        location_id = 'mustafar_id'

        # Only assign location id to first 2 cases, since we want only those two cases to be considered
        cases[0].owner_id = location_id
        cases[1].owner_id = location_id

        self._prime_es_index(cases)

        query = _get_es_filtered_case_query(self.domain, cases[0], rule.memoized_criteria)
        retrieved_cases = query.run().hits

        self.assertEqual(len(retrieved_cases), 2)
        self.assertTrue(retrieved_cases[0]['owner_id'] == location_id)
        self.assertTrue(retrieved_cases[1]['owner_id'] == location_id)

    def test_with_case_properties_filter_match_equal(self):
        match_type = MatchPropertyDefinition.MATCH_EQUAL

        cases = [
            self.factory.create_case(case_name=case_name, update={'dob': dob}) for (case_name, dob) in [
                ("Anakin Skywalker", "1977-03-25"),
                ("Darth Vadar", "1977-03-25"),
                ("Anakin Skywalker", "1977-03-25"),
                ("Wannabe Darth Vadar", "1977-03-25"),
            ]
        ]
        self._prime_es_index(cases)

        rule = self.create_rule('test rule', cases[0].type)
        # Create a filter criteria of cases to consider
        definition_property_value = 'Anakin Skywalker'
        definition = MatchPropertyDefinition.objects.create(
            property_name='name',
            property_value=definition_property_value,
            match_type=match_type,
        )
        criteria = CaseRuleCriteria(rule=rule)
        criteria.definition = definition
        criteria.save()

        query = _get_es_filtered_case_query(self.domain, cases[0], rule.memoized_criteria)
        retrieved_cases = query.run().hits

        self.assertEqual(len(retrieved_cases), 2)

        for case in retrieved_cases:
            self.assertEqual(case['name'], definition_property_value)

    def test_with_case_properties_filter_match_not_equal(self):
        match_type = MatchPropertyDefinition.MATCH_NOT_EQUAL

        cases = [
            self.factory.create_case(case_name=case_name, update={'dob': dob}) for (case_name, dob) in [
                ("Anakin Skywalker", "1977-03-25"),
                ("Darth Vadar", "1977-03-25"),
                ("Anakin Skywalker", "1977-03-25"),
                ("Wannabe Darth Vadar", "1977-03-25"),
            ]
        ]
        self._prime_es_index(cases)

        rule = self.create_rule('test rule', cases[0].type)
        # Create a filter criteria of cases to consider
        definition = MatchPropertyDefinition.objects.create(
            property_name='name',
            property_value='Wannabe Darth Vadar',
            match_type=match_type,
        )
        criteria = CaseRuleCriteria(rule=rule)
        criteria.definition = definition
        criteria.save()

        query = _get_es_filtered_case_query(self.domain, cases[0], rule.memoized_criteria)
        retrieved_cases = query.run().hits

        self.assertEqual(len(retrieved_cases), 3)
        for case in retrieved_cases:
            self.assertNotEqual(case['name'], 'Wannabe Darth Vadar')

    def test_with_case_properties_filter_match_has_value(self):
        match_type = MatchPropertyDefinition.MATCH_HAS_VALUE

        cases = [
            self.factory.create_case(case_name=case_name, update={'dob': dob}) for (case_name, dob) in [
                ("Anakin Skywalker", ""),
                ("Darth Vadar", "1977-03-25"),
            ]
        ]
        cases.append(self.factory.create_case(case_name='Chewbacca'))

        self._prime_es_index(cases)

        rule = self.create_rule('test rule', cases[0].type)
        # Create a filter criteria of cases to consider
        definition = MatchPropertyDefinition.objects.create(
            property_name='dob',
            match_type=match_type,
        )
        criteria = CaseRuleCriteria(rule=rule)
        criteria.definition = definition
        criteria.save()

        query = _get_es_filtered_case_query(self.domain, cases[0], rule.memoized_criteria)
        retrieved_cases = query.run().hits

        self.assertEqual(len(retrieved_cases), 1)

        case_properties = retrieved_cases[0]['case_properties']
        dob = next((prop['value'] for prop in case_properties if prop['key'] == 'dob'))
        self.assertEqual(dob, "1977-03-25")

    def test_with_case_properties_filter_match_has_no_value(self):
        match_type = MatchPropertyDefinition.MATCH_HAS_NO_VALUE

        cases = [
            self.factory.create_case(case_name=case_name, update={'age': age}) for (case_name, age) in [
                ("Anakin Skywalker", ""),
                ("Darth Vadar", "41"),
                ("Wannabe Darth Vadar", "14"),
            ]
        ]
        cases.append(self.factory.create_case(case_name='Chewbacca', update={'needs_to_see_hairdresser': 'yes'}))
        self._prime_es_index(cases)

        rule = self.create_rule('test rule', cases[0].type)
        # Create a filter criteria of cases to consider
        definition = MatchPropertyDefinition.objects.create(
            property_name='age',
            match_type=match_type,
        )
        criteria = CaseRuleCriteria(rule=rule)
        criteria.definition = definition
        criteria.save()

        query = _get_es_filtered_case_query(self.domain, cases[0], rule.memoized_criteria)
        retrieved_cases = query.run().hits

        self.assertEqual(len(retrieved_cases), 2)
        retrieved_cases_names = [case['name'] for case in retrieved_cases]
        self.assertIn('Anakin Skywalker', retrieved_cases_names)
        self.assertIn('Chewbacca', retrieved_cases_names)

    def create_rule(self, rule_name, case_type):
        return AutomaticUpdateRule.objects.create(
            domain=self.domain,
            name=rule_name,
            case_type=case_type,
            active=True,
            deleted=False,
            filter_on_server_modified=False,
            server_modified_boundary=None,
            workflow=AutomaticUpdateRule.WORKFLOW_DEDUPLICATE,
        )


@es_test(requires=[case_search_adapter])
class EnsureCaseExistsTest(TestCase):
    def setUp(self):
        super().setUp()
        self.domain = 'naboo'
        self.factory = CaseFactory(self.domain)

    def _prime_es_index(self, cases):
        case_search_adapter.bulk_index(cases, refresh=True)

    def test_when_case_is_not_in_elasticsearch_returns_false(self):
        case = self._create_case()
        self._prime_es_index([])
        self.assertFalse(case_exists_in_es(self.domain, case, ['case_name']))

    def test_when_case_exists_returns_true(self):
        case = self._create_case()
        self._prime_es_index([case])
        self.assertTrue(case_exists_in_es(self.domain, case, ['case_name']))

    def test_when_case_parameters_do_not_match_returns_false(self):
        case = self._create_case(name='Anakin Skywalker')
        updated_case = self.factory.update_case(case.case_id, update={'case_name': 'Darth Vader'})
        self._prime_es_index([case])

        self.assertFalse(case_exists_in_es(self.domain, updated_case, ['case_name']))

    def test_case_requires_matching_on_case_id(self):
        cases = [self._create_case() for i in range(2)]

        self._prime_es_index([cases[0]])
        self.assertFalse(case_exists_in_es(self.domain, cases[1], ['case_name']))

    def test_when_case_parameters_match_returns_true(self):
        case = self._create_case(name='Anakin Skywalker')
        updated_case = self.factory.update_case(case.case_id, update={'age': 27})
        self._prime_es_index([case])

        self.assertTrue(case_exists_in_es(self.domain, updated_case, ['case_name']))

    def _create_case(self, name='Anakin Skywalker'):
        return self.factory.create_case(case_name=name, update={})


@es_test(requires=[case_search_adapter])
class FindingDuplicatesTest(TestCase):

    def setUp(self):
        super().setUp()

        self.domain = 'naboo'
        self.factory = CaseFactory(self.domain)

    def _prime_es_index(self, cases):
        case_search_adapter.bulk_index(cases, refresh=True)

    def test_find_simple_duplicates(self):
        cases = [
            self.factory.create_case(case_name=case_name, update={'dob': dob}) for (case_name, dob) in [
                ("Padme Amidala", "1901-05-01"),
                ("Padme Amidala", "1901-05-01"),
                ("Anakin Skywalker", "1977-03-25"),
                ("Darth Vadar", "1977-03-25"),
            ]
        ]

        self._prime_es_index(cases)

        # Padme is clearly a duplicate
        self.assertItemsEqual([cases[0].case_id, cases[1].case_id],
                              find_duplicate_case_ids(self.domain, cases[0], ["name", "dob"]))

        # Spoiler alert, Anakin is Vadar!
        self.assertItemsEqual([cases[2].case_id, cases[3].case_id],
                              find_duplicate_case_ids(self.domain, cases[2], ["dob"]))

        # When you go to the dark side, you are no longer the same jedi.
        self.assertNotIn(cases[3].case_id, find_duplicate_case_ids(self.domain, cases[2], ["name"]))

    @patch("corehq.apps.data_interfaces.deduplication.DUPLICATE_LIMIT", 2)
    def test_find_maximum_number_of_results(self):
        cases = [
            self.factory.create_case(case_name='Padme Amidala', update={'dob': '1901-05-01'}) for i in range(3)
        ]

        self._prime_es_index(cases)

        results = find_duplicate_case_ids(self.domain, cases[0], ["name", "dob"])
        self.assertEqual(len(results), 2)

    def test_limit_is_respected(self):
        cases = [
            self.factory.create_case(case_name='Padme Amidala', update={'dob': '1901-05-01'}) for i in range(3)
        ]

        self._prime_es_index(cases)

        results = find_duplicate_case_ids(self.domain, cases[0], ["name", "dob"], limit=2)
        self.assertEqual(len(results), 2)

    @patch("corehq.apps.data_interfaces.deduplication.DUPLICATE_LIMIT", 2)
    def test_limit_overrides_default_maximum(self):
        cases = [
            self.factory.create_case(case_name='Padme Amidala', update={'dob': '1901-05-01'}) for i in range(4)
        ]

        self._prime_es_index(cases)
        results = find_duplicate_case_ids(self.domain, cases[0], ["name", "dob"], limit=3)
        self.assertEqual(len(results), 3)

    def test_duplicates_different_case_types(self):
        """Should not return duplicates
        """
        cases = [
            self.factory.create_case(case_name=case_name, case_type=case_type, update={'dob': dob})
            for (case_name, dob, case_type) in [
                ("Padme Amidala", "1901-05-01", "Ashla"),
                ("Padme Amidala", "1901-05-01", "Light"),
                ("Anakin Skywalker", "1977-03-25", "Dark"),
                ("Darth Vadar", "1977-03-25", "Dark"),
            ]
        ]

        self._prime_es_index(cases)

        # Padme cases are of different case types
        self.assertNotIn(
            cases[1].case_id,
            find_duplicate_case_ids(self.domain, cases[0], ["name", "dob"]),
        )

        # Anakin / Vadar are still the same
        self.assertIn(cases[3].case_id, find_duplicate_case_ids(self.domain, cases[2], ["dob"]))

    def test_find_closed_duplicates(self):
        """closed duplicates should or shouldn't be found based on input
        """

        cases = [
            self.factory.create_case(case_name=case_name, close=closed, update={'dob': dob})
            for (case_name, dob, closed) in [
                ("Padme Amidala", "1901-05-01", False),
                ("Padme Amidala", "1901-05-01", True),
                ("Anakin Skywalker", "1977-03-25", False),
                ("Darth Vadar", "1977-03-25", True),
            ]
        ]

        self._prime_es_index(cases)

        # Even though the Padme case is closed, it should still be flagged as a duplicate
        self.assertItemsEqual([cases[0].case_id, cases[1].case_id],
                              find_duplicate_case_ids(self.domain, cases[0], ["name", "dob"], include_closed=True))

        # The Vadar case is closed, so shouldn't be returned
        self.assertItemsEqual([cases[2].case_id],
                              find_duplicate_case_ids(self.domain, cases[2], ["dob"], include_closed=False))

    def test_find_duplicates_any_rule(self):
        """find duplicates where any case properties match
        """
        cases = [
            self.factory.create_case(case_name=case_name, update={'dob': dob}) for (case_name, dob) in [
                ("Padme Amidala", "1901-05-01"),
                ("Padme Amidala", "1901-05-01"),
                ("Padme Amidala", "1901-05-02"),
                ("Padme Naberrie", "1901-05-01"),
                ("Anakin Skywalker", "1977-03-25"),
                ("Darth Vadar", "1977-03-25"),
            ]
        ]

        self._prime_es_index(cases)

        self.assertItemsEqual([cases[0].case_id, cases[1].case_id, cases[2].case_id, cases[3].case_id],
                              find_duplicate_case_ids(self.domain, cases[0], ["name", "dob"], match_type="ANY"))

        self.assertItemsEqual([cases[4].case_id, cases[5].case_id],
                              find_duplicate_case_ids(self.domain, cases[4], ["name", "dob"], match_type="ANY"))

    def test_find_duplicates_blank_case_properties(self):
        """cases with blank properties shouldn't match
        """
        cases = [
            self.factory.create_case(case_name=case_name, update={'dob': dob}) for (case_name, dob) in [
                ("Padme Amidala", ""),
                ("Padme Naberrie", ""),
                ("Anakin Skywalker", "1977-03-25"),
                ("Darth Vadar", "1977-03-25"),
            ]
        ]

        self._prime_es_index(cases)

        # An inexistent property shouldn't match any cases
        self.assertItemsEqual([
            cases[0].case_id
        ], find_duplicate_case_ids(self.domain, cases[0], ["random_property"], match_type="ANY"))

        # A blank property shouldn't match any cases, even though there are
        # other cases where that property is blank
        self.assertItemsEqual([cases[0].case_id],
                              find_duplicate_case_ids(self.domain, cases[0], ["name", "dob"], match_type="ANY"))

    def test_find_duplicates_exclude_copied_cases(self):
        """cases that were copied using copy cases feature should not be considered as duplicates
        """
        cases = [
            self.factory.create_case(case_name=case_name, update={'dob': dob}) for (case_name, dob) in [
                ("Padme Amidala", "1901-05-01"),
                ("Padme Amidala", "1901-05-01"),
                ("Padme Amidala", "1901-05-01"),
                ("Anakin Skywalker", "1977-03-25"),
                ("Darth Vadar", "1977-03-25"),
            ]
        ]

        cases[2] = self.factory.update_case(
            case_id=cases[2].case_id,
            update={CaseCopier.COMMCARE_CASE_COPY_PROPERTY_NAME: cases[0].case_id}
        )

        self._prime_es_index(cases)

        self.assertCountEqual(
            [cases[0].case_id, cases[1].case_id],
            find_duplicate_case_ids(self.domain, cases[0], ["name", "dob"], match_type="ALL")
        )

        self.assertCountEqual(
            [cases[0].case_id, cases[1].case_id, cases[2].case_id],
            find_duplicate_case_ids(
                self.domain, cases[0], ["name", "dob"], match_type="ALL", exclude_copied_cases=False
            )
        )

        self.assertCountEqual(
            [cases[3].case_id, cases[4].case_id],
            find_duplicate_case_ids(self.domain, cases[3], ["name", "dob"], match_type="ANY")
        )


@flag_enabled('CASE_DEDUPE_UPDATES')
class CaseDeduplicationActionTest(TestCase):
    def setUp(self):
        super().setUp()

        self.domain = 'case-dedupe-test'
        self.case_type = 'adult'
        self.factory = CaseFactory(self.domain)

        self.rule = AutomaticUpdateRule.objects.create(
            domain=self.domain,
            name='test',
            case_type=self.case_type,
            active=True,
            deleted=False,
            filter_on_server_modified=False,
            server_modified_boundary=None,
            workflow=AutomaticUpdateRule.WORKFLOW_DEDUPLICATE,
        )
        _, self.action = self.rule.add_action(
            CaseDeduplicationActionDefinition,
            match_type=CaseDeduplicationMatchTypeChoices.ALL,
            case_properties=["name", "age"],
        )

        self.action.set_properties_to_update([
            CaseDeduplicationActionDefinition.PropertyDefinition(
                name='is_potential_duplicate',
                value_type=CaseDeduplicationActionDefinition.VALUE_TYPE_EXACT,
                value='yes',
            )
        ])
        self.action.save()

        case_exists_patcher = patch('corehq.apps.data_interfaces.models._case_exists_in_es')
        self.case_exists_mock = case_exists_patcher.start()
        self.case_exists_mock.return_value = True
        self.addCleanup(case_exists_patcher.stop)

    def _create_cases(self, num_cases=5):
        faker = Faker()

        duplicates = [
            self._create_case(name='George Simon Esq.', age=12) for _ in range(num_cases)
        ]
        uniques = [
            self._create_case(name=faker.name(), age=faker.random_int(1, 100)) for _ in range(num_cases)
        ]

        return duplicates, uniques

    def _create_case(self, name='George Simon Esq.', age=12):
        return self.factory.create_case(case_name=name, case_type=self.case_type, update={'age': age})

    @patch("corehq.apps.data_interfaces.models._find_duplicate_case_ids")
    def test_updates_a_duplicate(self, find_duplicates_mock):
        """Ensure that all duplicates are updated by the rule
        """

        duplicates, uniques = self._create_cases()
        find_duplicates_mock.return_value = [duplicate.case_id for duplicate in duplicates]

        self.rule.run_actions_when_case_matches(duplicates[0])

        for duplicate_case in duplicates:
            self.assertEqual(
                CommCareCase.objects.get_case(duplicate_case.case_id, self.domain)
                .get_case_property('is_potential_duplicate'),
                'yes',
            )

        for unique_case in uniques:
            self.assertIsNone(
                CommCareCase.objects.get_case(unique_case.case_id, self.domain)
                .get_case_property('is_potential_duplicate'),
            )

    @patch("corehq.apps.data_interfaces.models._find_duplicate_case_ids")
    def test_updates_a_duplicate_only_once(self, find_duplicates_mock):
        """Ensure that all duplicates are only updated once per change
        """

        duplicates, uniques = self._create_cases()
        find_duplicates_mock.return_value = [duplicate.case_id for duplicate in duplicates]

        self.rule.run_actions_when_case_matches(duplicates[0])
        self.rule.run_actions_when_case_matches(duplicates[1])

        # duplicates[1] should already have been updated by the first action.
        # It should only have two transactions (create and the initial
        # duplicate update). This prevents a situation where there are many
        # duplicates of the same case that get updated N times
        form_transactions = CommCareCase.objects.get_case(
            duplicates[1].case_id, self.domain).get_form_transactions()
        self.assertEqual(2, len(form_transactions))

    @patch("corehq.apps.data_interfaces.models._find_duplicate_case_ids")
    def test_unique_not_updated(self, find_duplicates_mock):
        """Ensure that new unique cases are not updated
        """

        duplicates, uniques = self._create_cases(1)
        find_duplicates_mock.return_value = [duplicate.case_id for duplicate in duplicates]

        self.rule.run_actions_when_case_matches(duplicates[0])

        for duplicate_case in duplicates:
            self.assertIsNone(
                CommCareCase.objects.get_case(duplicate_case.case_id, self.domain)
                .get_case_property('is_potential_duplicate'),
            )

        for unique_case in uniques:
            self.assertIsNone(
                CommCareCase.objects.get_case(unique_case.case_id, self.domain)
                .get_case_property('is_potential_duplicate'),
            )

    @patch("corehq.apps.data_interfaces.models._find_duplicate_case_ids")
    def test_stores_new_duplicate(self, find_duplicates_mock):
        """When it finds a duplicate, store it in the CaseDuplicate model
        """
        duplicates, _ = self._create_cases(num_cases=5)
        find_duplicates_mock.return_value = [duplicate.case_id for duplicate in duplicates]

        self.rule.run_actions_when_case_matches(duplicates[0])

        # We only guarantee that the matching case and at least one other case will get inserted
        resulting_case_ids = CaseDuplicateNew.objects.filter(
            action=self.action).all().values_list('case_id', flat=True)
        self.assertIn(duplicates[0].case_id, resulting_case_ids)
        self.assertGreater(len(resulting_case_ids), 1)

    def test_calls_resave_cases_for_case_not_in_elasticsearch(self):
        duplicates, _ = self._create_cases(num_cases=1)
        self.case_exists_mock.return_value = False

        # Remove these lines when the old model is removed
        from corehq.apps.data_interfaces.models import CaseRuleActionResult
        with patch.object(CaseDeduplicationActionDefinition, '_handle_case_duplicate') as handle_case_duplicate:
            handle_case_duplicate.return_value = CaseRuleActionResult(num_updates=0)

            with patch('corehq.apps.data_interfaces.models.resave_case') as resave_case_mock:
                self.rule.run_actions_when_case_matches(duplicates[0])
                resave_case_mock.assert_called()

    @patch("corehq.apps.data_interfaces.models._find_duplicate_case_ids")
    def test_case_no_longer_duplicate(self, find_duplicates_mock):
        """When the case is no longer a duplicate, it should be removed from the CaseDuplicate model
        """
        case = self._create_case(age=12)
        CaseDuplicateNew.create(case, self.action)

        updated_case = self.factory.update_case(case.case_id, update={'age': 15})

        # The first case is no longer a duplicate
        find_duplicates_mock.return_value = [case.case_id]
        self.rule.run_actions_when_case_matches(updated_case)

        self.assertEqual(
            CaseDuplicateNew.objects.filter(action=self.action, case_id=case.case_id).count(), 0
        )

    @patch("corehq.apps.data_interfaces.models._find_duplicate_case_ids")
    def test_orphaned_case_is_removed(self, find_duplicates_mock):
        """A case that becomes unique due to an update can orphan the case that was previously
        considered a duplicate of it. Make sure that orphaned case is removed
        """
        duplicates, uniques = self._create_cases(num_cases=2)
        find_duplicates_mock.return_value = [duplicate.case_id for duplicate in duplicates]

        self.rule.run_actions_when_case_matches(duplicates[0])

        updated_case = self.factory.update_case(duplicates[0].case_id, update={'age': 15})

        find_duplicates_mock.return_value = [duplicates[0].case_id]
        self.rule.run_actions_when_case_matches(updated_case)

        duplicate_ids = [case.case_id for case in duplicates]

        self.assertEqual(
            CaseDuplicateNew.objects.filter(action=self.action, case_id__in=duplicate_ids).count(), 0
        )

    @patch("corehq.apps.data_interfaces.models._find_duplicate_case_ids")
    def test_case_already_marked_duplicate(self, find_duplicates_mock):
        """What happens when a case is already in the list
        """
        duplicates, uniques = self._create_cases(num_cases=2)
        find_duplicates_mock.return_value = [duplicate.case_id for duplicate in duplicates]

        self.rule.run_actions_when_case_matches(duplicates[0])

        # Running a second time shouldn't change the results
        self.rule.run_actions_when_case_matches(duplicates[0])
        duplicate = CaseDuplicateNew.objects.get(action=self.action, case_id=duplicates[0].case_id)
        self.assertEqual(duplicate.case_id, duplicates[0].case_id)

    @patch.object(CaseDeduplicationActionDefinition, '_update_cases')
    @patch("corehq.apps.data_interfaces.models._find_duplicate_case_ids")
    def test_cases_not_fetched_no_updates(self, find_duplicates_mock, update_cases_mock):
        """Test that running a rule that has no updates doesn't fetch all the cases
        """
        duplicates, _ = self._create_cases()
        find_duplicates_mock.return_value = [duplicate.case_id for duplicate in duplicates]

        no_update_rule = AutomaticUpdateRule.objects.create(
            domain=self.domain,
            name='test',
            case_type=self.case_type,
            active=True,
            deleted=False,
            filter_on_server_modified=False,
            server_modified_boundary=None,
            workflow=AutomaticUpdateRule.WORKFLOW_DEDUPLICATE,
        )
        _, self.action = self.rule.add_action(
            CaseDeduplicationActionDefinition,
            match_type=CaseDeduplicationMatchTypeChoices.ALL,
            case_properties=["name", "age"],
        )

        no_update_rule.run_actions_when_case_matches(duplicates[0])
        update_cases_mock.assert_not_called()

    def test_rule_activation(self):
        """Test that activating or deactivating a rule will trigger the right action
        """
        self.rule.active = False

        with patch("corehq.apps.data_interfaces.models.reset_and_backfill_deduplicate_rule") as backfill_patch:
            self.rule.activate()  # reactivate
            backfill_patch.assert_called_with(self.rule)

        with patch("corehq.apps.data_interfaces.models.reset_and_backfill_deduplicate_rule") as backfill_patch:
            self.rule.activate()  # This should do nothing, since the rule is already active
            backfill_patch.assert_not_called()

    def test_rule_deletion(self):
        """Test that deleting a rule will also delete case duplicates
        """
        duplicates, uniques = self._create_cases()
        CaseDuplicateNew.objects.bulk_create([
            CaseDuplicateNew(
                case_id=case.case_id, action=self.action, hash="abc"
            ) for case in duplicates])

        self.rule.soft_delete()
        self.assertEqual(CaseDuplicateNew.objects.filter(action=self.action).count(), 0)

    def test_case_deletion(self):
        """Test that deleting cases also deletes Duplicate Relationships
        """
        duplicates, _ = self._create_cases()
        duplicate_case_ids = [c.case_id for c in duplicates]
        duplicate_entries = [
            CaseDuplicateNew(case_id=case.case_id, action=self.action, hash='abc') for case in duplicates
        ]
        CaseDuplicateNew.objects.bulk_create(duplicate_entries)

        # Delete all cases except the last one, which is now no longer a duplicate.
        tag_cases_as_deleted_and_remove_indices(
            self.domain, duplicate_case_ids[0:-1], "deletion", datetime.utcnow()
        )

        # All CaseDuplicates should be deleted (including the last one)
        self.assertEqual(CaseDuplicateNew.objects.filter(case_id__in=duplicate_case_ids).count(), 0)

    @es_test(requires=[case_search_adapter])
    def test_integration_test(self):
        """Don't mock the find_duplicate_ids response to make sure it works
        """
        duplicates, uniques = self._create_cases()

        case_search_adapter.bulk_index(chain(duplicates, uniques), refresh=True)
        # Each run only ensures that it will insert itself and one other record if its a duplicate,
        # so run through all duplicates to ensure they all exist
        for i in range(len(duplicates)):
            self.rule.run_actions_when_case_matches(duplicates[i])

        duplicate = CaseDuplicateNew.objects.get(action=self.action, case_id=duplicates[0].case_id)
        results = set(CaseDuplicateNew.objects.filter(
            action=self.action, hash=duplicate.hash).values_list('case_id', flat=True))
        duplicate_case_ids = {c.case_id for c in duplicates}
        self.assertSetEqual(results, duplicate_case_ids)

    @es_test(requires=[case_search_adapter])
    def test_update_parent(self):
        duplicates, uniques = self._create_cases(num_cases=2)
        parent = uniques[0]
        child = duplicates[0]
        set_parent_case(self.domain, child, parent)
        case_search_adapter.bulk_index(chain(duplicates, uniques), refresh=True)

        new_parent_case_property_value = 'UpdatedName'
        self.action.set_properties_to_update([
            CaseDeduplicationActionDefinition.PropertyDefinition(
                name='parent/name',
                value_type=CaseDeduplicationActionDefinition.VALUE_TYPE_EXACT,
                value=new_parent_case_property_value,
            )
        ])
        self.action.save()
        self.rule = AutomaticUpdateRule.objects.get(id=self.rule.id)

        self.rule.run_actions_when_case_matches(child)

        updated_parent_case = CommCareCase.objects.get_case(parent.case_id, self.domain)
        self.assertEqual(updated_parent_case.get_case_property('name'), new_parent_case_property_value)


@override_settings(RUN_UNKNOWN_USER_PILLOW=False)
@override_settings(RUN_FORM_META_PILLOW=False)
@flag_enabled('CASE_DEDUPE_UPDATES')
class DeduplicationPillowTest(TestCase):

    @classmethod
    def setUpClass(cls):
        super().setUpClass()

        cls.domain = 'naboo'
        cls.case_type = 'people'
        cls.factory = CaseFactory(cls.domain)
        cls.pillow = get_case_pillow(skip_ucr=True)

    def setUp(self):
        self.kafka_offset = get_topic_offset(topics.CASE_SQL)

        find_duplicates_patcher = patch('corehq.apps.data_interfaces.models._find_duplicate_case_ids')
        self.find_duplicates_mock = find_duplicates_patcher.start()
        self.addCleanup(find_duplicates_patcher.stop)

        case_exists_patcher = patch('corehq.apps.data_interfaces.models._case_exists_in_es')
        self.case_exists_mock = case_exists_patcher.start()
        self.case_exists_mock.return_value = True
        self.addCleanup(case_exists_patcher.stop)

    def test_pillow_processes_changes(self):
        rule = self._create_rule('test', ["age"])
        self._configure_properties_to_update(rule, {"name": "Herman Miller", "age": "5"})

        case1 = self.factory.create_case(case_type=self.case_type, update={"age": 2})
        case2 = self.factory.create_case(case_type=self.case_type, update={"age": 2})

        self.find_duplicates_mock.return_value = [case1.case_id, case2.case_id]

        new_kafka_sec = get_topic_offset(topics.CASE_SQL)
        self.pillow.process_changes(since=self.kafka_offset, forever=False)

        self.assertEqual(CaseDuplicateNew.objects.count(), 2)
        self.assertEqual(CommCareCase.objects.get_case(case1.case_id, self.domain).get_case_property('age'), '5')
        self.assertEqual(CommCareCase.objects.get_case(case1.case_id, self.domain).name, 'Herman Miller')

        self.pillow.process_changes(since=new_kafka_sec, forever=False)

    def test_pillow_ignores_deduplication_changes(self):
        rule = self._create_rule('test', ["age"])
        self._configure_properties_to_update(rule, {"name": "Herman Miller", "age": "5"})

        case = self.factory.create_case(case_type=self.case_type, update={"age": 2})
        self.find_duplicates_mock.return_value = [case.case_id, 'test_id']

        new_kafka_sec = get_topic_offset(topics.CASE_SQL)
        self.pillow.process_changes(since=self.kafka_offset, forever=False)

        with patch('corehq.apps.data_interfaces.pillow.run_rules_for_case') as p:
            self.pillow.process_changes(since=new_kafka_sec, forever=False)
            p.assert_not_called()

    def test_pillow_processes_normalized_system_properties(self):
        rule = self._create_rule('system_prop_test', ['name'])
        action = CaseDeduplicationActionDefinition.from_rule(rule)

        case = self.factory.create_case(case_name="foo", case_type=self.case_type)

        self.find_duplicates_mock.return_value = [case.case_id, 'duplicate_case_id']

        self.pillow.process_changes(since=self.kafka_offset, forever=False)

        hash = CaseDuplicateNew.case_and_action_to_hash(case, action)
        results = CaseDuplicateNew.objects.filter(
            action=action, hash=hash).values_list('case_id', flat=True)

        self.assertSetEqual(set(results), {case.case_id, 'duplicate_case_id'})

    def test_pillow_processes_resaves(self):
        rule = self._create_rule('test', ['age'])
        action = CaseDeduplicationActionDefinition.from_rule(rule)

        case = self.factory.create_case(case_type=self.case_type, update={"age": 2})
        new_kafka_sec = get_topic_offset(topics.CASE_SQL)
        resave_case(self.domain, case, send_post_save_signal=False)

        self.find_duplicates_mock.return_value = [case.case_id, 'duplicate_case_id']

        self.pillow.process_changes(since=new_kafka_sec, forever=False)

        hash = CaseDuplicateNew.case_and_action_to_hash(case, action)
        results = CaseDuplicateNew.objects.filter(
            action=action, hash=hash).values_list('case_id', flat=True)

        self.assertSetEqual(set(results), {case.case_id, 'duplicate_case_id'})

    def _create_rule(self, name='test', match_on=None):
        rule = AutomaticUpdateRule.objects.create(
            domain=self.domain,
            name=name,
            case_type=self.case_type,
            active=True,
            deleted=False,
            filter_on_server_modified=False,
            server_modified_boundary=None,
            workflow=AutomaticUpdateRule.WORKFLOW_DEDUPLICATE
        )

        match_on = match_on or []

        rule.add_action(
            CaseDeduplicationActionDefinition,
            match_type=CaseDeduplicationMatchTypeChoices.ALL,
            case_properties=match_on
        )

        AutomaticUpdateRule.clear_caches(self.domain, AutomaticUpdateRule.WORKFLOW_DEDUPLICATE)

        return rule

    def _configure_properties_to_update(self, rule, prop_map):
        action = rule.memoized_actions[0].definition
        action.set_properties_to_update([
            CaseDeduplicationActionDefinition.PropertyDefinition(
                name=name,
                value=value,
                value_type=CaseDeduplicationActionDefinition.VALUE_TYPE_EXACT,
            ) for (name, value) in prop_map.items()
        ])
        action.save()


@flag_enabled('CASE_DEDUPE_UPDATES')
@es_test(requires=[case_search_adapter, user_adapter])
class TestDeduplicationRuleRuns(TestCase):
    def setUp(self):
        super().setUp()

        self.case_type = 'duck'
        self.domain = 'naboo'
        self.domain_obj = create_domain(self.domain)
        self.factory = CaseFactory(self.domain)

    def tearDown(self):
        self.domain_obj.delete()
        super().tearDown()

    def create_rule(self, rule_name, case_type):
        return AutomaticUpdateRule.objects.create(
            domain=self.domain,
            name=rule_name,
            case_type=case_type,
            active=True,
            deleted=False,
            filter_on_server_modified=False,
            server_modified_boundary=None,
            workflow=AutomaticUpdateRule.WORKFLOW_DEDUPLICATE,
        )

    def _create_mobile_worker(self, username):
        return CommCareUser.create(
            domain=self.domain,
            username=username,
            password="*****",
            created_by=None,
            created_via=None,
            metadata=None,
        )

    def _prime_es_index(self, cases):
        case_search_adapter.bulk_index(cases, refresh=True)

    def _send_user_to_es(self, user):
        with patch('corehq.apps.groups.dbaccessors.get_group_id_name_map_by_user', return_value=[]):
            user_adapter.index(user, refresh=True)
        return user

    def get_case_property_value(self, case, property_value):
        return next((prop['value'] for prop in case['case_properties'] if prop['key'] == property_value))

    def test_simple_rule(self):
        cases = [
            self.factory.create_case(case_name="Anakin Skywalker", update={'age': '14'}),
            self.factory.create_case(case_name="Darth Vadar", update={'age': '14'}),
        ]

        for case in cases:
            case.type = self.case_type

        self._prime_es_index(cases)

        rule = self.create_rule(rule_name='Testy Rule', case_type=self.case_type)

        _, self.action = rule.add_action(
            CaseDeduplicationActionDefinition,
            match_type=CaseDeduplicationMatchTypeChoices.ALL,
            case_properties=["age"],
        )

        self.action.set_properties_to_update([
            CaseDeduplicationActionDefinition.PropertyDefinition(
                name='age',
                value_type=CaseDeduplicationActionDefinition.VALUE_TYPE_EXACT,
                value='41',
            ),
        ])
        self.action.save()

        cases_ids = []
        for case in cases:
            cases_ids.append(case.case_id)
            run_rules_for_case(case, [rule], datetime.utcnow())

        refreshed_cases = CommCareCase.objects.get_cases(cases_ids, self.domain)
        self.assertEqual(len(refreshed_cases), 2)
        self.assertTrue(refreshed_cases[0].get_case_property('age') == '41')
        self.assertTrue(refreshed_cases[1].get_case_property('age') == '41')

    def test_rule_with_closed_cases(self):
        cases = [
            self.factory.create_case(case_name="Anakin Skywalker", update={'age': '14', 'is_evil': '1'}),
            self.factory.create_case(case_name="Darth Vadar", update={'age': '14', 'is_evil': '1'}),
        ]

        for case in cases:
            case.type = self.case_type

        cases[0].closed = True
        cases[0].save()

        self._prime_es_index(cases)

        rule = self.create_rule(rule_name='Testy Rule', case_type=self.case_type)

        _, self.action = rule.add_action(
            CaseDeduplicationActionDefinition,
            match_type=CaseDeduplicationMatchTypeChoices.ALL,
            case_properties=["is_evil"],
            include_closed=True,
        )

        self.action.set_properties_to_update([
            CaseDeduplicationActionDefinition.PropertyDefinition(
                name='age',
                value_type=CaseDeduplicationActionDefinition.VALUE_TYPE_EXACT,
                value='41',
            ),
        ])
        self.action.save()

        cases_ids = []
        for case in cases:
            cases_ids.append(case.case_id)
            run_rules_for_case(case, [rule], datetime.utcnow())

        refreshed_cases = CommCareCase.objects.get_cases(cases_ids, self.domain)

        self.assertEqual(len(refreshed_cases), 2)
        self.assertTrue(refreshed_cases[0].get_case_property('age') == '41')
        self.assertTrue(refreshed_cases[1].get_case_property('age') == '41')

    def test_rule_with_location_as_owner(self):
        cases = [
            self.factory.create_case(case_name="Anakin Skywalker", update={'age': '14'}),
            self.factory.create_case(case_name="Darth Vadar", update={'age': '14'}),
            self.factory.create_case(case_name="Wannabe Anakin Skywalker", update={'age': '14'}),
            self.factory.create_case(case_name="Wannabe Darth Vadar", update={'age': '14'}),
        ]

        for case in cases:
            case.type = self.case_type

        from corehq.apps.locations.models import LocationType, make_location
        loc_type = LocationType.objects.create(
            name='place',
            domain=self.domain,
        )
        location = make_location(
            domain=self.domain,
            location_type=loc_type.name,
            name='Mustafar'
        )
        location.save()
        location_id = location.location_id

        # Only assign location id to first 2 cases, since we want only those two cases to be considered
        cases[0].owner_id = location_id
        cases[1].owner_id = location_id

        real_cases = [
            cases[0].case_id,
            cases[1].case_id,
        ]
        fake_cases = [
            cases[2].case_id,
            cases[3].case_id,
        ]

        self._prime_es_index(cases)
        rule = self.create_rule(rule_name='Testy Rule', case_type=self.case_type)

        # Create rule criteria
        definition = LocationFilterDefinition.objects.create(
            location_id=location.location_id,
        )
        criteria = CaseRuleCriteria(rule=rule)
        criteria.definition = definition
        criteria.save()

        # Create rule actions
        _, self.action = rule.add_action(
            CaseDeduplicationActionDefinition,
            match_type=CaseDeduplicationMatchTypeChoices.ALL,
            case_properties=["age"],
        )

        self.action.set_properties_to_update([
            CaseDeduplicationActionDefinition.PropertyDefinition(
                name='age',
                value_type=CaseDeduplicationActionDefinition.VALUE_TYPE_EXACT,
                value='41',
            ),
        ])
        self.action.save()

        cases_ids = []
        for case in cases:
            cases_ids.append(case.case_id)
            run_rules_for_case(case, [rule], datetime.utcnow())

        refreshed_cases = CommCareCase.objects.get_cases(cases_ids, self.domain)

        refreshed_real_cases = [case for case in refreshed_cases if case.case_id in real_cases]
        refreshed_fake_cases = [case for case in refreshed_cases if case.case_id in fake_cases]

        self.assertEqual(refreshed_real_cases[0].get_case_property('age'), '41')
        self.assertEqual(refreshed_real_cases[1].get_case_property('age'), '41')

        self.assertEqual(refreshed_fake_cases[0].get_case_property('age'), '14')
        self.assertEqual(refreshed_fake_cases[1].get_case_property('age'), '14')

    def test_rule_with_user_as_owner(self):
        cases = [
            self.factory.create_case(case_name="Anakin Skywalker", update={'age': '14'}),
            self.factory.create_case(case_name="Darth Vadar", update={'age': '14'}),
            self.factory.create_case(case_name="Wannabe Anakin Skywalker", update={'age': '14'}),
            self.factory.create_case(case_name="Wannabe Darth Vadar", update={'age': '14'}),
        ]

        for case in cases:
            case.type = self.case_type

        from corehq.apps.locations.models import LocationType, make_location
        loc_type = LocationType.objects.create(
            name='place',
            domain=self.domain,
        )
        location = make_location(
            domain=self.domain,
            location_type=loc_type.name,
            name='Mustafar'
        )
        location.save()

        user = self._create_mobile_worker('Location User')
        user.set_location(location)

        self._send_user_to_es(user)

        cases[0].owner_id = user.user_id
        cases[1].owner_id = user.user_id

        real_cases = [
            cases[0].case_id,
            cases[1].case_id,
        ]
        fake_cases = [
            cases[2].case_id,
            cases[3].case_id,
        ]

        self._prime_es_index(cases)
        rule = self.create_rule(rule_name='Testy Rule', case_type=self.case_type)

        # Create rule criteria
        definition = LocationFilterDefinition.objects.create(
            location_id=location.location_id,
        )
        criteria = CaseRuleCriteria(rule=rule)
        criteria.definition = definition
        criteria.save()

        # Create rule actions
        _, self.action = rule.add_action(
            CaseDeduplicationActionDefinition,
            match_type=CaseDeduplicationMatchTypeChoices.ALL,
            case_properties=["age"],
        )

        self.action.set_properties_to_update([
            CaseDeduplicationActionDefinition.PropertyDefinition(
                name='age',
                value_type=CaseDeduplicationActionDefinition.VALUE_TYPE_EXACT,
                value='41',
            ),
        ])
        self.action.save()

        cases_ids = []
        for case in cases:
            cases_ids.append(case.case_id)
            run_rules_for_case(case, [rule], datetime.utcnow())

        refreshed_cases = CommCareCase.objects.get_cases(cases_ids, self.domain)

        refreshed_real_cases = [case for case in refreshed_cases if case.case_id in real_cases]
        refreshed_fake_cases = [case for case in refreshed_cases if case.case_id in fake_cases]

        self.assertEqual(refreshed_real_cases[0].get_case_property('age'), '41')
        self.assertEqual(refreshed_real_cases[1].get_case_property('age'), '41')

        self.assertEqual(refreshed_fake_cases[0].get_case_property('age'), '14')
        self.assertEqual(refreshed_fake_cases[1].get_case_property('age'), '14')


@flag_enabled('CASE_DEDUPE_UPDATES')
@es_test(requires=[case_search_adapter], setup_class=True)
class DeduplicationBackfillTest(TestCase):
    @classmethod
    def setUpClass(cls):
        super().setUpClass()

        cls.domain = 'naboo'
        cls.domain_obj = create_domain(cls.domain)
        cls.case_type = 'people'
        cls.factory = CaseFactory(cls.domain)

        cls.case1 = cls.factory.create_case(
            case_name="foo", case_type=cls.case_type, update={"age": 2}, close=True
        )
        cls.case2 = cls.factory.create_case(case_name="foo", case_type=cls.case_type, update={"age": 2})
        cls.case3 = cls.factory.create_case(case_name="foo", case_type=cls.case_type, update={"age": 2})
        cls.case4 = cls.factory.create_case(
            case_name="foo", case_type=cls.case_type,
            update={"age": 2, CaseCopier.COMMCARE_CASE_COPY_PROPERTY_NAME: cls.case1.case_id}
        )

        case_search_adapter.bulk_index([cls.case1, cls.case2, cls.case3, cls.case4], refresh=True)

    @classmethod
    def tearDownClass(cls):
        cls.domain_obj.delete()
        return super().tearDownClass()

    def _set_up_rule(self, include_closed):
        self.rule = AutomaticUpdateRule.objects.create(
            domain=self.domain,
            name='test',
            case_type=self.case_type,
            active=True,
            deleted=False,
            filter_on_server_modified=False,
            server_modified_boundary=None,
            workflow=AutomaticUpdateRule.WORKFLOW_DEDUPLICATE,
        )
        _, self.action = self.rule.add_action(
            CaseDeduplicationActionDefinition,
            match_type=CaseDeduplicationMatchTypeChoices.ALL,
            case_properties=["case_name", "age"],
            include_closed=include_closed
        )

        self.action.save()
        AutomaticUpdateRule.clear_caches(self.domain, AutomaticUpdateRule.WORKFLOW_DEDUPLICATE)

    def test_include_closed_finds_open_and_closed_cases(self):
        self._set_up_rule(include_closed=True)

        backfill_deduplicate_rule(self.domain, self.rule)
<<<<<<< HEAD

        duplicate_case_ids = CaseDuplicate.objects.filter(action=self.action).values_list('case_id', flat=True)
        self.assertEqual(len(duplicate_case_ids), 3)
        self.assertNotIn(self.case4.case_id, duplicate_case_ids)
=======
        self.assertEqual(CaseDuplicateNew.objects.filter(action=self.action).count(), 3)
>>>>>>> 1d531e28

    def test_finds_open_cases_only(self):
        self._set_up_rule(include_closed=False)

        backfill_deduplicate_rule(self.domain, self.rule)
<<<<<<< HEAD

        duplicate_case_ids = CaseDuplicate.objects.filter(action=self.action).values_list('case_id', flat=True)
        self.assertEqual(len(duplicate_case_ids), 2)
        self.assertNotIn(self.case4.case_id, duplicate_case_ids)
=======
        self.assertEqual(CaseDuplicateNew.objects.filter(action=self.action).count(), 2)
>>>>>>> 1d531e28
<|MERGE_RESOLUTION|>--- conflicted
+++ resolved
@@ -1267,24 +1267,16 @@
         self._set_up_rule(include_closed=True)
 
         backfill_deduplicate_rule(self.domain, self.rule)
-<<<<<<< HEAD
-
-        duplicate_case_ids = CaseDuplicate.objects.filter(action=self.action).values_list('case_id', flat=True)
+
+        duplicate_case_ids = CaseDuplicateNew.objects.filter(action=self.action).values_list('case_id', flat=True)
         self.assertEqual(len(duplicate_case_ids), 3)
         self.assertNotIn(self.case4.case_id, duplicate_case_ids)
-=======
-        self.assertEqual(CaseDuplicateNew.objects.filter(action=self.action).count(), 3)
->>>>>>> 1d531e28
 
     def test_finds_open_cases_only(self):
         self._set_up_rule(include_closed=False)
 
         backfill_deduplicate_rule(self.domain, self.rule)
-<<<<<<< HEAD
-
-        duplicate_case_ids = CaseDuplicate.objects.filter(action=self.action).values_list('case_id', flat=True)
+
+        duplicate_case_ids = CaseDuplicateNew.objects.filter(action=self.action).values_list('case_id', flat=True)
         self.assertEqual(len(duplicate_case_ids), 2)
-        self.assertNotIn(self.case4.case_id, duplicate_case_ids)
-=======
-        self.assertEqual(CaseDuplicateNew.objects.filter(action=self.action).count(), 2)
->>>>>>> 1d531e28
+        self.assertNotIn(self.case4.case_id, duplicate_case_ids)