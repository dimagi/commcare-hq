--- conflicted
+++ resolved
@@ -684,15 +684,9 @@
         """Test that deleting a rule will also delete case duplicates
         """
         duplicates, uniques = self._create_cases()
-<<<<<<< HEAD
         CaseDuplicate.objects.bulk_create([
             CaseDuplicate(
-                case_id=case.case_id, action=self.action, match_values="abc"
-=======
-        CaseDuplicateNew.objects.bulk_create([
-            CaseDuplicateNew(
                 case_id=case.case_id, action=self.action, hash="abc"
->>>>>>> e794a66d
             ) for case in duplicates])
 
         self.rule.soft_delete()
@@ -705,11 +699,7 @@
         duplicates, _ = self._create_cases()
         duplicate_case_ids = [c.case_id for c in duplicates]
         duplicate_entries = [
-<<<<<<< HEAD
-            CaseDuplicate(case_id=case.case_id, action=self.action, match_values='abc') for case in duplicates
-=======
-            CaseDuplicateNew(case_id=case.case_id, action=self.action, hash='abc') for case in duplicates
->>>>>>> e794a66d
+            CaseDuplicate(case_id=case.case_id, action=self.action, hash='abc') for case in duplicates
         ]
         CaseDuplicate.objects.bulk_create(duplicate_entries)
 
@@ -733,15 +723,9 @@
         for i in range(len(duplicates)):
             self.rule.run_actions_when_case_matches(duplicates[i])
 
-<<<<<<< HEAD
         duplicate = CaseDuplicate.objects.get(action=self.action, case_id=duplicates[0].case_id)
         results = set(CaseDuplicate.objects.filter(
-            action=self.action, match_values=duplicate.match_values).values_list('case_id', flat=True))
-=======
-        duplicate = CaseDuplicateNew.objects.get(action=self.action, case_id=duplicates[0].case_id)
-        results = set(CaseDuplicateNew.objects.filter(
             action=self.action, hash=duplicate.hash).values_list('case_id', flat=True))
->>>>>>> e794a66d
         duplicate_case_ids = {c.case_id for c in duplicates}
         self.assertSetEqual(results, duplicate_case_ids)
 
@@ -838,15 +822,9 @@
 
         self.pillow.process_changes(since=self.kafka_offset, forever=False)
 
-<<<<<<< HEAD
-        match_values = CaseDuplicate.case_and_action_to_hash(case, action)
+        hash = CaseDuplicate.case_and_action_to_hash(case, action)
         results = CaseDuplicate.objects.filter(
-            action=action, match_values=match_values).values_list('case_id', flat=True)
-=======
-        hash = CaseDuplicateNew.case_and_action_to_hash(case, action)
-        results = CaseDuplicateNew.objects.filter(
             action=action, hash=hash).values_list('case_id', flat=True)
->>>>>>> e794a66d
 
         self.assertSetEqual(set(results), {case.case_id, 'duplicate_case_id'})
 
@@ -862,15 +840,9 @@
 
         self.pillow.process_changes(since=new_kafka_sec, forever=False)
 
-<<<<<<< HEAD
-        match_values = CaseDuplicate.case_and_action_to_hash(case, action)
+        hash = CaseDuplicate.case_and_action_to_hash(case, action)
         results = CaseDuplicate.objects.filter(
-            action=action, match_values=match_values).values_list('case_id', flat=True)
-=======
-        hash = CaseDuplicateNew.case_and_action_to_hash(case, action)
-        results = CaseDuplicateNew.objects.filter(
             action=action, hash=hash).values_list('case_id', flat=True)
->>>>>>> e794a66d
 
         self.assertSetEqual(set(results), {case.case_id, 'duplicate_case_id'})
 
