--- conflicted
+++ resolved
@@ -9,11 +9,7 @@
     def test_removes_all_existing_entries(self):
         rule = create_dedupe_rule()
         action = CaseDeduplicationActionDefinition.from_rule(rule)
-<<<<<<< HEAD
-        CaseDuplicate.objects.create(case_id='1234', action=action, match_values='123')
-=======
-        CaseDuplicateNew.objects.create(case_id='1234', action=action, hash='123')
->>>>>>> e794a66d
+        CaseDuplicate.objects.create(case_id='1234', action=action, hash='123')
 
         reset_deduplicate_rule(rule)
 
