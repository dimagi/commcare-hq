hqDefine("data_interfaces/js/case_rule_criteria", [
    'jquery',
    'underscore',
    'knockout',
    'hqwebapp/js/initial_page_data',
    'hqwebapp/js/base_ace',  // ace editor for UCR filter
    'hqwebapp/js/components.ko',    // select toggle widget
], function ($, _, ko, initialPageData, baseAce) {

    var CaseRuleCriteria = function (initial, constants, caseTypeObservable) {
        'use strict';
        var self = {};

        self.constants = constants;
        self.caseType = caseTypeObservable || ko.observable(initial.case_type);
        self.criteriaOperator = ko.observable(initial.criteria_operator);
        self.criteria = ko.observableArray();

        self.filterOnServerModified = ko.computed(function () {
            var result = 'false';
            $.each(self.criteria(), function (index, value) {
                if (value.koTemplateId === 'case-modified-filter') {
                    result = 'true';
                }
            });
            return result;
        });

        self.serverModifiedBoundary = ko.computed(function () {
            var result = '';
            $.each(self.criteria(), function (index, value) {
                if (value.koTemplateId === 'case-modified-filter') {
                    result = value.days();
                }
            });
            return result;
        });

        self.customMatchDefinitions = ko.computed(function () {
            var result = [];
            $.each(self.criteria(), function (index, value) {
                if (value.koTemplateId === 'custom-filter') {
                    result.push({
                        name: value.name() || '',
                    });
                }
            });
            return JSON.stringify(result);
        });

        self.ucrFilterDefinitions = ko.computed(function () {
            var result = [];
            $.each(self.criteria(), function (index, value) {
                if (value.koTemplateId === 'ucr-filter') {
                    result.push({
                        configured_filter: value.configured_filter() || {},
                    });
                }
            });
            return JSON.stringify(result);
        });

        self.propertyMatchDefinitions = ko.computed(function () {
            var result = [];
            $.each(self.criteria(), function (index, value) {
                if (value.koTemplateId === 'case-property-filter') {
                    result.push({
                        property_name: value.property_name() || '',
                        property_value: value.property_value() || '',
                        match_type: value.match_type() || '',
                    });
                } else if (value.koTemplateId === 'date-case-property-filter') {
                    result.push({
                        property_name: value.property_name() || '',
                        property_value: '0',
                        match_type: value.match_type() || '',
                    });
                } else if (value.koTemplateId === 'advanced-date-case-property-filter') {
                    var property_value = value.property_value();
                    if ($.isNumeric(property_value) && value.plus_minus() === '-') {
                        // The value of plus_minus tells us if we should negate the number
                        // given in property_value(). We only attempt to do this if it
                        // actually represents a number. If it doesn't, let the django
                        // validation catch it.
                        property_value = -1 * Number.parseInt(property_value);
                        property_value = property_value.toString();
                    }
                    result.push({
                        property_name: value.property_name() || '',
                        property_value: property_value || '',
                        match_type: value.match_type() || '',
                    });
                }
            });
            return JSON.stringify(result);
        });

        self.filterOnClosedParent = ko.computed(function () {
            var result = 'false';
            $.each(self.criteria(), function (index, value) {
                if (value.koTemplateId === 'parent-closed-filter') {
                    result = 'true';
                }
            });
            return result;
        });

        self.locationFilterDefinition = ko.computed(function () {
            var result = [];
            $.each(self.criteria(), function (index, value) {
                if (value.koTemplateId === 'locations-filter') {
                    result.push({
                        location_id: value.location_id() || '',
                        include_child_locations: value.include_child_locations() || '',
                    });
                }
            });
            return JSON.stringify(result);
        });

        self.getKoTemplateId = function (obj) {
            return obj.koTemplateId;
        };

        self.filterAlreadyAdded = function (koTemplateId) {
            for (var i = 0; i < self.criteria().length; i++) {
                if (self.criteria()[i].koTemplateId === koTemplateId) {
                    return true;
                }
            }

            return false;
        };

        self.enableAce = function (element) {
            baseAce.initObservableJsonWidget($(element).siblings()[0]);
        };

        self.disableCriteriaField = function () {
            if (initialPageData.get('read_only_mode')) {
                $('.main-form :input').prop('disabled', true);
            }
        };

        self.addFilter = function (caseFilterId) {
            if (caseFilterId === 'select-one') {
                return;
            }

            if (caseFilterId === 'case-modified-filter') {
                if (!self.filterAlreadyAdded(caseFilterId)) {
                    self.criteria.push(notModifiedSinceDefinition(caseFilterId));
                }
            } else if (
                caseFilterId === 'case-property-filter' ||
                caseFilterId === 'date-case-property-filter' ||
                caseFilterId === 'advanced-date-case-property-filter'
            ) {
                self.criteria.push(matchPropertyDefinition(caseFilterId));
            } else if (caseFilterId === 'parent-closed-filter') {
                if (!self.filterAlreadyAdded(caseFilterId)) {
                    self.criteria.push(closedParentDefinition(caseFilterId));
                }
            } else if (caseFilterId === 'locations-filter') {
                if (!self.filterAlreadyAdded('locations-filter')) {
                    self.criteria.push(locationDefinition(caseFilterId));
                }
            } else if (caseFilterId === 'custom-filter') {
                self.criteria.push(customMatchDefinition(caseFilterId));
            } else if (caseFilterId === 'ucr-filter') {
                self.criteria.push(ucrFilterDefinition(caseFilterId));
            }
        };

        self.removeFilter = function () {
            self.criteria.remove(this);
        };

        self.loadInitial = function () {
            var obj = null;
            if (initial.filter_on_server_modified !== 'false') {
                // check for not false in order to help prevent accidents in the future
                obj = notModifiedSinceDefinition('case-modified-filter');
                obj.days(initial.server_modified_boundary);
                self.criteria.push(obj);
            }
            $.each(initial.property_match_definitions, function (index, value) {
                if (
                    value.match_type === constants.MATCH_EQUAL ||
                    value.match_type === constants.MATCH_NOT_EQUAL ||
                    value.match_type === constants.MATCH_REGEX ||
                    value.match_type === constants.MATCH_HAS_VALUE ||
                    value.match_type === constants.MATCH_HAS_NO_VALUE
                ) {
                    obj = matchPropertyDefinition('case-property-filter');
                    obj.property_name(value.property_name);
                    obj.property_value(value.property_value);
                    obj.match_type(value.match_type);
                    self.criteria.push(obj);
                } else if (
                    value.match_type === constants.MATCH_DAYS_BEFORE ||
                    value.match_type === constants.MATCH_DAYS_AFTER
                ) {
                    var days = Number.parseInt(value.property_value);
                    if (days === 0) {
                        obj = matchPropertyDefinition('date-case-property-filter');
                        obj.property_value(value.property_value);
                    } else {
                        obj = matchPropertyDefinition('advanced-date-case-property-filter');
                        obj.plus_minus((days > 0) ? '+' : '-');
                        obj.property_value(Math.abs(days).toString());
                    }
                    obj.property_name(value.property_name);
                    obj.match_type(value.match_type);
                    self.criteria.push(obj);
                }
            });

            $.each(initial.custom_match_definitions, function (index, value) {
                obj = customMatchDefinition('custom-filter');
                obj.name(value.name);
                self.criteria.push(obj);
            });

            if (initial.location_filter_definition) {
                obj = locationDefinition('locations-filter');
                obj.name(initial.location_filter_definition.name);
                obj.location_id(initial.location_filter_definition.location_id);
                obj.include_child_locations(initial.location_filter_definition.include_child_locations);
                self.criteria.push(obj);
            }

            $.each(initial.ucr_filter_definitions, function (index, value) {
                obj = ucrFilterDefinition('ucr-filter');
                obj.configured_filter(value.configured_filter);
                self.criteria.push(obj);
            });

            if (initial.filter_on_closed_parent !== 'false') {
                // check for not false in order to help prevent accidents in the future
                self.criteria.push(closedParentDefinition('parent-closed-filter'));
            }
        };

        self.setScheduleTabVisibility = function () {
            if (self.ruleTabValid()) {
                $("#schedule-nav").removeClass("hidden");
            }
        };

        self.ruleTabValid = ko.computed(function () {
            return !_.isEmpty(self.caseType());
        });

        self.handleRuleNavContinue = function () {
            $("#schedule-nav").removeClass("hidden");
            $('#schedule-nav').find('a').trigger('click');
        };

        var notModifiedSinceDefinition = function (koTemplateId) {
            'use strict';
            var self = {};
            self.koTemplateId = koTemplateId;

            // This model does not match a Django model; the `days` are stored as the `server_modified_boundary` on the rule
            self.days = ko.observable();
            return self;
        };

        var matchPropertyDefinition = function (koTemplateId) {
            'use strict';
            var self = {};
            self.koTemplateId = koTemplateId;
            self.plus_minus = ko.observable();

            // This model matches the Django model with the same name
            self.property_name = ko.observable();
            self.property_value = ko.observable();
            self.match_type = ko.observable();

            self.showPropertyValueInput = ko.computed(function () {
                return (
                    self.match_type() !== constants.MATCH_HAS_VALUE &&
                    self.match_type() !== constants.MATCH_HAS_NO_VALUE
                );
            });
            return self;
        };

        var customMatchDefinition = function (koTemplateId) {
            'use strict';
            var self = {};
            self.koTemplateId = koTemplateId;

            // This model matches the Django model with the same name
            self.name = ko.observable();
            return self;
        };

        var closedParentDefinition = function (koTemplateId) {
            'use strict';
            var self = {};
            self.koTemplateId = koTemplateId;

            // This model matches the Django model with the same name
            return self;
        };

        var locationDefinition = function (koTemplateId) {
<<<<<<< HEAD
            // This model matches the Django model with the same name
=======
            'use strict';
            var self = {};
            self.koTemplateId = koTemplateId;

            // This model matches the Django model with the same name
            self.location_id = ko.observable();
            self.include_child_locations = ko.observable();
            self.name = ko.observable();
            return self;
        };

        var ucrFilterDefinition = function (koTemplateId) {
>>>>>>> 95eadc39
            'use strict';
            var self = {};
            self.koTemplateId = koTemplateId;

            self.location_id = ko.observable();
            self.include_child_locations = ko.observable();
            self.name = ko.observable();
            return self;
        };

        var ucrFilterDefinition = function (koTemplateId) {
            'use strict';
            var self = {};
            self.koTemplateId = koTemplateId;
            self.configured_filter = ko.observable();
            // This model matches the Django model with the same name
            return self;
        };

        self.loadInitial();
        self.setScheduleTabVisibility();
        return self;
    };

    return CaseRuleCriteria;
});<|MERGE_RESOLUTION|>--- conflicted
+++ resolved
@@ -307,9 +307,6 @@
         };
 
         var locationDefinition = function (koTemplateId) {
-<<<<<<< HEAD
-            // This model matches the Django model with the same name
-=======
             'use strict';
             var self = {};
             self.koTemplateId = koTemplateId;
@@ -321,8 +318,8 @@
             return self;
         };
 
-        var ucrFilterDefinition = function (koTemplateId) {
->>>>>>> 95eadc39
+        var locationDefinition = function (koTemplateId) {
+            // This model matches the Django model with the same name
             'use strict';
             var self = {};
             self.koTemplateId = koTemplateId;
