--- conflicted
+++ resolved
@@ -29,10 +29,7 @@
         var self = {};
 
         self.has_linked_data = initialPageData.get('has_linked_data');
-<<<<<<< HEAD
-=======
         self.allowEdit = initialPageData.get('can_edit_linked_data');
->>>>>>> 2c531314
         self.unlockLinkedData = ko.observable(false);
 
         self.toggleLinkedLock = function () {
@@ -128,10 +125,6 @@
             self.modalModel(model);
         };
 
-<<<<<<< HEAD
-
-=======
->>>>>>> 2c531314
         return self;
     };
 
