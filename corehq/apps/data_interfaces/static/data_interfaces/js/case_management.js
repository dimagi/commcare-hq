--- conflicted
+++ resolved
@@ -151,10 +151,6 @@
                 // users are u__id and groups are sg__id
                 newOwner = newOwner.slice(newOwner.indexOf('__') + 2);
             }
-<<<<<<< HEAD
-
-=======
->>>>>>> a51f9d47
             if (_.isEmpty(newOwner)) {
                 $modal.find('.modal-body').text("Please select an owner");
                 $modal.modal('show');
@@ -177,11 +173,7 @@
                     contentType: "application/json",
                     success: function (response) {
                         updateCaseRowCopy(self.selectedCases())();
-<<<<<<< HEAD
-                        var message = gettext("Successfully copied " + response.copied_cases + " case(s).");
-=======
                         var message = gettext("Cases copied") + ": " + response.copied_cases;
->>>>>>> a51f9d47
                         alertUser.alert_user(message, "success");
                     },
                     error: function (response) {
@@ -292,11 +284,7 @@
             var $select = $('#reassign_owner_select');
             if ($select.length) {
                 $select.select2({
-<<<<<<< HEAD
-                    placeholder: gettext(placeholderText),
-=======
                     placeholder: placeholderText,
->>>>>>> a51f9d47
                     ajax: {
                         url: initialPageData.reverse("case_action_options"),
                         data: function (params) {
