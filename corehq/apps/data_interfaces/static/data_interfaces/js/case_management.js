
hqDefine("data_interfaces/js/case_management",[
    'jquery',
    'underscore',
    'knockout',
    'case/js/casexml',
    'hqwebapp/js/initial_page_data',
    'reports/js/standard_hq_report',
<<<<<<< HEAD
    'hqwebapp/js/alert_user',
=======
    'hqwebapp/js/bootstrap3/alert_user',
>>>>>>> 4fac9e95
], function ($, _, ko, casexmlModule, initialPageData, standardHqReport, alertUser) {
    var caseManagement = function (o) {
        'use strict';
        var self = {};

        self.receiverUrl = o.receiverUrl;
        self.updatedCase = null;
        self.webUserID = o.webUserID;
        self.webUserName = o.webUserName;
        self.formName = o.formName;

        // What's checked in the table below
        self.selectedCases = ko.observableArray();
        self.selectedOwners = ko.observableArray();
        self.selectedOwnerTypes = ko.observableArray();
        self.selectAllMatches = ko.observable(false);

        // What we're assigning to
        self.newOwner = ko.observable();

        self.isSubmitEnabled = ko.computed(function () {
            return !!self.newOwner();
        }, self);

        self.selectedCount = ko.computed(function () {
            return self.selectedCases().length;
        }, self);

        self.shouldShowOwners = ko.observable(true);

        var endDate = new Date(o.endDate),
            now = new Date();
        self.onToday = (endDate.toDateString() === now.toDateString());

        var getOwnerType = function (ownerId) {
            if (ownerId.startsWith('u')) {
                return 'user';
            } else if (ownerId.startsWith('sg')) {
                return 'group';
            }
        };

        var updateCaseRowReassign = function (caseId, ownerId, ownerType) {
            return function () {
                var $checkbox = $('#data-interfaces-reassign-cases input[data-caseid="' + caseId + '"].selected-commcare-case');
                var $row = $checkbox.closest("tr");
                var labelMessage = gettext("Out of range of filter. Will not appear on page refresh.");
                var username = $('#reassign_owner_select').data().select2.data().text,
                    dateMessage = (self.onToday) ? '<span title="0"></span>' :
                        '<span class="label label-warning" title="0">' + labelMessage + '</span>';
                $checkbox.data('owner', ownerId);
                $checkbox.data('ownertype', ownerType);

                var groupLabel = '';

                if (ownerType === 'group') {
                    groupLabel = ' <span class="label label-inverse" title="' + username + '">group</span>';
                }

                var labelText = gettext("updated");
                $row.find('td:nth-child(4)').html(username + groupLabel + ' <span class="label label-info" title="' + username +
                                                '">' + labelText + '</span>');
                $row.find('td:nth-child(5)').html('Today ' + dateMessage);
                $checkbox.prop("checked", false).change();
            };
        };

        var updateCaseRowCopy = function (caseIds) {
            return function () {
                var caseIdsArr = caseIds.slice();
                for (var i = 0 ; i < caseIdsArr.length ; i++) {
                    var caseId = caseIdsArr[i];
                    var $checkbox = $('#data-interfaces-reassign-cases input[data-caseid="' + caseId + '"].selected-commcare-case');
                    var $row = $checkbox.closest("tr");
                    var labelMessage = gettext("Case copied");
                    var dateMessage = (self.onToday) ? '<span title="0"></span>' :
                        '<span class="label label-info" title="0">' + labelMessage + '</span>';
                    $row.find('td:nth-child(5)').html('Today ' + dateMessage);
                    $checkbox.prop("checked", false).change();
                }
            };
        };

        self.changeNewOwner = function () {
            self.newOwner($('#reassign_owner_select').val());
        };

        self.updateCaseSelection = function (data, event) {
            var $checkbox = $(event.currentTarget),
                caseID = $checkbox.data('caseid'),
                ownerID = $checkbox.data('owner'),
                ownerType = $checkbox.data('ownertype');

            var ind = self.selectedCases().indexOf(caseID),
                $selectedRow = $checkbox.closest('tr');

            if ($checkbox.is(':checked')) {
                $selectedRow.addClass('active');
                if (ind < 0) {
                    self.selectedCases.push(caseID);
                }
                self.selectedOwnerTypes.push(ownerType);
                self.selectedOwners.push(ownerID);
            } else {
                $selectedRow.removeClass('active');
                if (ind >= 0) {
                    self.selectedCases.splice(ind, 1);
                }
                self.selectedOwnerTypes.splice(self.selectedOwnerTypes().indexOf(ownerType), 1);
                self.selectedOwners.splice(self.selectedOwners().indexOf(ownerID), 1);
            }
        };

        self.clearCaseSelection = function () {
            self.selectedCases.removeAll();
        };

        self.updateAllMatches = function (ownerId) {
            var paramsObject = self.getReportParamsObject();
            paramsObject['new_owner_id'] = ownerId;
            var bulkReassignUrl = window.location.href.replace("data/edit", "data/edit/bulk");
            $.postGo(
                bulkReassignUrl,
                paramsObject
            );
        };

        self.onSubmit = function (form) {
            if (initialPageData.get("action") === "copy") {
                self.copyCases(form);
            } else {
                self.updateCaseOwners(form);
            }
        };

        self.copyCases = function (form) {
            var newOwner = $(form).find('#reassign_owner_select').val(),
                $modal = $('#caseManagementStatusModal');

            if (newOwner.includes('__')) {
                // groups and users have different number of characters before the id
                // users are u__id and groups are sg__id
                newOwner = newOwner.slice(newOwner.indexOf('__') + 2);
            }
<<<<<<< HEAD

=======
>>>>>>> 4fac9e95
            if (_.isEmpty(newOwner)) {
                $modal.find('.modal-body').text("Please select an owner");
                $modal.modal('show');
            } else {
                if (self.selectAllMatches()) {
                    self.updateAllMatches(newOwner);
                    return;
                }
                $(form).find("[type='submit']").disableButton();
                var sensitiveProperties = JSON.parse(self.getReportParamsObject().sensitive_properties);

                $.ajax({
                    url: initialPageData.reverse("copy_cases"),
                    type: 'POST',
                    data: JSON.stringify({
                        case_ids: self.selectedCases(),
                        owner_id: newOwner,
                        sensitive_properties: sensitiveProperties,
                    }),
                    contentType: "application/json",
                    success: function (response) {
                        updateCaseRowCopy(self.selectedCases())();
<<<<<<< HEAD
                        var message = gettext("Successfully copied " + response.copied_cases + " case(s).");
=======
                        var message = gettext("Cases copied") + ": " + response.copied_cases;
>>>>>>> 4fac9e95
                        alertUser.alert_user(message, "success");
                    },
                    error: function (response) {
                        self.clearCaseSelection();
                        alertUser.alert_user(response.responseJSON.error, "danger");
                    },
                });
            }
        };

        self.updateCaseOwners = function (form) {
            var newOwner = $(form).find('#reassign_owner_select').val(),
                $modal = $('#caseManagementStatusModal'),
                ownerType = getOwnerType(newOwner);

            if (newOwner.includes('__')) {
                // groups and users have different number of characters before the id
                // users are u__id and groups are sg__id
                newOwner = newOwner.slice(newOwner.indexOf('__') + 2);
            }

            if (_.isEmpty(newOwner)) {
                $modal.find('.modal-body').text("Please select an owner");
                $modal.modal('show');
            } else {
                if (self.selectAllMatches()) {
                    self.updateAllMatches(newOwner);
                    return;
                }
                $(form).find("[type='submit']").disableButton();
                for (var i = 0; i < self.selectedCases().length; i++) {
                    var caseId = self.selectedCases()[i],
                        xform;
                    xform = casexmlModule.casexml.CaseDelta.wrap({
                        case_id: caseId,
                        properties: {owner_id: newOwner},
                    }).asXFormInstance({
                        user_id: self.webUserID,
                        username: self.webUserName,
                        form_name: self.formName,
                    }).serialize();

                    $.ajax({
                        url: self.receiverUrl,
                        type: 'post',
                        data: xform,
                        success: updateCaseRowReassign(caseId, newOwner, ownerType),
                    });

                }
            }
        };

        self.getReportParamsObject = function () {
            var report = standardHqReport.getStandardHQReport();
            var params = new URLSearchParams(report.getReportParams());
            return Object.fromEntries(params.entries());
        };

        return self;
    };

    ko.bindingHandlers.caseActionForm = {
        update: function (element, valueAccessor) {
            var value = valueAccessor()();
            var $element = $(element);
            if (value.length > 0) {
                $element.slideDown();
            } else {
                $element.find("[type='submit']").enableButton();
                $element.slideUp();
            }
        },
    };

    $(function () {
        var interfaceSelector = '#data-interfaces-reassign-cases',
            caseManagementModel;

        var applyBindings = function () {
            if ($(interfaceSelector).length) {
                caseManagementModel = caseManagement({
                    receiverUrl: initialPageData.reverse("receiver_secure_post"),
                    endDate: initialPageData.get("reassign_cases_enddate"),
                    webUserID: initialPageData.get("web_user_id"),
                    webUserName: initialPageData.get("web_username"),
                    formName: gettext("Case Reassignment (via HQ)"),
                });
                caseManagementModel.selectAllMatches.subscribe(function (selectAllMatches) {
                    if (selectAllMatches) {
                        selectAll();
                    } else {
                        selectNone();
                    }
                });
                $(interfaceSelector).koApplyBindings(caseManagementModel);
            }

            var caseAction = initialPageData.get('action');
            var placeholderText = "";

            if (caseAction === 'copy') {
                placeholderText = gettext("Search for users");
            } else {
                placeholderText = gettext("Search for users or groups");
            }

            var $select = $('#reassign_owner_select');
            if ($select.length) {
                $select.select2({
<<<<<<< HEAD
                    placeholder: gettext(placeholderText),
=======
                    placeholder: placeholderText,
>>>>>>> 4fac9e95
                    ajax: {
                        url: initialPageData.reverse("case_action_options"),
                        data: function (params) {
                            return {
                                q: params.term,
                                action: caseAction,
                            };
                        },
                        dataType: 'json',
                        quietMillis: 250,
                        processResults: function (data) {
                            return {
                                total: data.total,
                                results: data.results,
                            };
                        },
                        cache: true,
                    },
                });
            }
        };

        // Apply bindings whenever report content is refreshed
        applyBindings();
        $(document).on('ajaxSuccess', function (e, xhr, ajaxOptions) {
            var jsOptions = initialPageData.get("js_options");
            if (jsOptions && ajaxOptions.url.indexOf(jsOptions.asyncUrl) === -1) {
                return;
            }
            applyBindings();
        });

        // Event handlers for selecting & de-selecting cases
        // Similar to archive_forms.js, would be good to combine the two
        $(document).on("click", interfaceSelector + " a.select-all", function () {
            caseManagementModel.selectAllMatches(false);
            selectAll();
            return false;
        });

        function selectAll() {
            $(interfaceSelector).find('input.selected-commcare-case').prop('checked', true).change();
        }

        function selectNone() {
            $(interfaceSelector).find('input.selected-commcare-case:checked').prop('checked', false).change();
        }

        $(document).on("click", interfaceSelector + " a.select-none", function () {
            caseManagementModel.selectAllMatches(false);
            selectNone();
            return false;
        });

        $(document).on("mouseup", interfaceSelector + " .dataTables_paginate a", selectNone);
        $(document).on("change", interfaceSelector + " .dataTables_length select", selectNone);

        $(document).on("change", interfaceSelector + " input.selected-commcare-case", function (e) {
            caseManagementModel.updateCaseSelection({}, e);
        });
    });
});<|MERGE_RESOLUTION|>--- conflicted
+++ resolved
@@ -6,11 +6,7 @@
     'case/js/casexml',
     'hqwebapp/js/initial_page_data',
     'reports/js/standard_hq_report',
-<<<<<<< HEAD
-    'hqwebapp/js/alert_user',
-=======
     'hqwebapp/js/bootstrap3/alert_user',
->>>>>>> 4fac9e95
 ], function ($, _, ko, casexmlModule, initialPageData, standardHqReport, alertUser) {
     var caseManagement = function (o) {
         'use strict';
@@ -155,10 +151,6 @@
                 // users are u__id and groups are sg__id
                 newOwner = newOwner.slice(newOwner.indexOf('__') + 2);
             }
-<<<<<<< HEAD
-
-=======
->>>>>>> 4fac9e95
             if (_.isEmpty(newOwner)) {
                 $modal.find('.modal-body').text("Please select an owner");
                 $modal.modal('show');
@@ -181,11 +173,7 @@
                     contentType: "application/json",
                     success: function (response) {
                         updateCaseRowCopy(self.selectedCases())();
-<<<<<<< HEAD
-                        var message = gettext("Successfully copied " + response.copied_cases + " case(s).");
-=======
                         var message = gettext("Cases copied") + ": " + response.copied_cases;
->>>>>>> 4fac9e95
                         alertUser.alert_user(message, "success");
                     },
                     error: function (response) {
@@ -296,11 +284,7 @@
             var $select = $('#reassign_owner_select');
             if ($select.length) {
                 $select.select2({
-<<<<<<< HEAD
-                    placeholder: gettext(placeholderText),
-=======
                     placeholder: placeholderText,
->>>>>>> 4fac9e95
                     ajax: {
                         url: initialPageData.reverse("case_action_options"),
                         data: function (params) {
