--- conflicted
+++ resolved
@@ -354,17 +354,9 @@
     def count(self):
         # Just asks ES for the count by limiting results to zero, leveraging slice implementation
         total = self[0:0].results['hits']['total']
-<<<<<<< HEAD
-        if type(total) == int:
-            return total
-        else:
-            # some queries in ES7 return a dict
-            return total.get('value', 0)
-=======
         if isinstance(total, dict):
             total = total.get('value', 0)
         return total
->>>>>>> c8e9c3f3
 
     def order_by(self, *fields):
         
