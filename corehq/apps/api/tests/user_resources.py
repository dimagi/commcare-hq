import json
from copy import deepcopy

from django.urls import reverse
from django.utils.http import urlencode

from flaky import flaky

from corehq.apps.api.resources import v0_5
from corehq.apps.custom_data_fields.models import (
    CustomDataFieldsDefinition,
    CustomDataFieldsProfile,
    Field,
    PROFILE_SLUG,
)
from corehq.apps.groups.models import Group
from corehq.apps.es.tests.utils import es_test
from corehq.apps.users.analytics import update_analytics_indexes
from corehq.apps.users.models import (
    CommCareUser,
    UserRole,
    WebUser,
)
from corehq.apps.users.role_utils import init_domain_with_presets
from corehq.apps.users.views.mobile.custom_data_fields import UserFieldsView
from corehq.elastic import send_to_elasticsearch
from corehq.pillows.mappings.user_mapping import USER_INDEX_INFO
from corehq.util.elastic import reset_es_index
from corehq.util.es.testing import sync_users_to_es

from .utils import APIResourceTest


@es_test
class TestCommCareUserResource(APIResourceTest):
    """
    Basic sanity checking of v0_5.CommCareUserResource
    """
    resource = v0_5.CommCareUserResource
    api_name = 'v0.5'

    @classmethod
    def setUpClass(cls):
        reset_es_index(USER_INDEX_INFO)
        super().setUpClass()
        cls.definition = CustomDataFieldsDefinition(domain=cls.domain.name,
                                                    field_type=UserFieldsView.field_type)
        cls.definition.save()
        cls.definition.set_fields([
            Field(
                slug='imaginary',
                label='Imaginary Person',
                choices=['yes', 'no'],
            ),
        ])
        cls.definition.save()
        cls.profile = CustomDataFieldsProfile(
            name='character',
            fields={'imaginary': 'yes'},
            definition=cls.definition,
        )
        cls.profile.save()

    @classmethod
    def tearDownClass(cls):
        cls.definition.delete()
        super().tearDownClass()

    @sync_users_to_es()
    def test_get_list(self):

        commcare_user = CommCareUser.create(domain=self.domain.name, username='fake_user', password='*****',
                                            created_by=None, created_via=None)
        self.addCleanup(commcare_user.delete, self.domain, deleted_by=None)
        backend_id = commcare_user.get_id
        update_analytics_indexes()

        response = self._assert_auth_get_resource(self.list_endpoint)
        self.assertEqual(response.status_code, 200)

        api_users = json.loads(response.content)['objects']
        self.assertEqual(len(api_users), 1, api_users)
        self.assertEqual(api_users[0]['id'], backend_id)
        self.assertEqual(api_users[0], {
            'default_phone_number': None,
            'email': '',
            'first_name': '',
            'groups': [],
            'id': backend_id,
            'last_name': '',
            'phone_numbers': [],
            'resource_uri': '/a/qwerty/api/v0.5/user/{}/'.format(backend_id),
            'user_data': {'commcare_project': 'qwerty'},
            'username': 'fake_user'
        })

    @flaky
    def test_get_single(self):

        commcare_user = CommCareUser.create(domain=self.domain.name, username='fake_user', password='*****',
                                            created_by=None, created_via=None)
        self.addCleanup(commcare_user.delete, self.domain, deleted_by=None)
        backend_id = commcare_user._id

        response = self._assert_auth_get_resource(self.single_endpoint(backend_id))
        self.assertEqual(response.status_code, 200)

        api_user = json.loads(response.content)
        self.assertEqual(api_user['id'], backend_id)
        self.assertEqual(api_user, {
            'default_phone_number': None,
            'email': '',
            'first_name': '',
            'groups': [],
            'id': backend_id,
            'last_name': '',
            'phone_numbers': [],
            'resource_uri': '/a/qwerty/api/v0.5/user/{}/'.format(backend_id),
            'user_data': {'commcare_project': 'qwerty'},
            'username': 'fake_user',
        })

    def test_create(self):

        group = Group({"name": "test"})
        group.save()
        self.addCleanup(group.delete)

        self.assertEqual(0, len(CommCareUser.by_domain(self.domain.name)))

        user_json = {
            "username": "jdoe",
            "password": "qwer1234",
            "first_name": "John",
            "last_name": "Doe",
            "email": "jdoe@example.org",
            "language": "en",
            "phone_numbers": [
                "+50253311399",
                "50253314588"
            ],
            "groups": [
                group._id
            ],
            "user_data": {
                "chw_id": "13/43/DFA"
            }
        }
        response = self._assert_auth_post_resource(self.list_endpoint,
                                    json.dumps(user_json),
                                    content_type='application/json')
        self.assertEqual(response.status_code, 201)
        [user_back] = CommCareUser.by_domain(self.domain.name)
        self.addCleanup(user_back.delete, self.domain, deleted_by=None)
        self.addCleanup(lambda: send_to_elasticsearch('users', user_back.to_json(), delete=True))

        self.assertEqual(user_back.username, "jdoe")
        self.assertEqual(user_back.first_name, "John")
        self.assertEqual(user_back.last_name, "Doe")
        self.assertEqual(user_back.email, "jdoe@example.org")
        self.assertEqual(user_back.language, "en")
        self.assertEqual(user_back.get_group_ids()[0], group._id)
        self.assertEqual(user_back.user_data["chw_id"], "13/43/DFA")
        self.assertEqual(user_back.default_phone_number, "50253311399")

    def test_update(self):

        user = CommCareUser.create(domain=self.domain.name, username="test", password="qwer1234",
                                   created_by=None, created_via=None)
        group = Group({"name": "test"})
        group.save()

        self.addCleanup(user.delete, self.domain, deleted_by=None)
        self.addCleanup(group.delete)

        user_json = {
            "first_name": "test",
            "last_name": "last",
            "email": "tlast@example.org",
            "language": "pol",
            "phone_numbers": [
                "+50253311399",
                "50253314588"
            ],
            "groups": [
                group._id
            ],
            "user_data": {
                PROFILE_SLUG: self.profile.id,
                "chw_id": "13/43/DFA"
            }
        }

        backend_id = user._id
        response = self._assert_auth_post_resource(self.single_endpoint(backend_id),
                                                   json.dumps(user_json),
                                                   content_type='application/json',
                                                   method='PUT')
        self.assertEqual(response.status_code, 200, response.content)
        self.assertEqual(1, len(CommCareUser.by_domain(self.domain.name)))
        modified = CommCareUser.get(backend_id)
        self.assertEqual(modified.username, "test")
        self.assertEqual(modified.first_name, "test")
        self.assertEqual(modified.last_name, "last")
        self.assertEqual(modified.email, "tlast@example.org")
        self.assertEqual(modified.language, "pol")
        self.assertEqual(modified.get_group_ids()[0], group._id)
        self.assertEqual(modified.metadata["chw_id"], "13/43/DFA")
        self.assertEqual(modified.metadata[PROFILE_SLUG], self.profile.id)
        self.assertEqual(modified.metadata["imaginary"], "yes")
        self.assertEqual(modified.default_phone_number, "50253311399")

    def test_update_profile_conflict(self):

        user = CommCareUser.create(domain=self.domain.name, username="test", password="qwer1234",
                                   created_by=None, created_via=None)
        self.addCleanup(user.delete, self.domain, deleted_by=None)

        user_json = {
            "first_name": "florence",
            "last_name": "ballard",
            "email": "fballard@example.org",
            "language": "en",
            "user_data": {
                PROFILE_SLUG: self.profile.id,
                "imaginary": "no",
            }
        }

        backend_id = user._id
        response = self._assert_auth_post_resource(self.single_endpoint(backend_id),
                                                   json.dumps(user_json),
                                                   content_type='application/json',
                                                   method='PUT')
        self.assertEqual(response.status_code, 400)
        self.assertEqual(
            response.content.decode('utf-8'),
            '{"error": "metadata properties conflict with profile: imaginary"}'
        )


class TestWebUserResource(APIResourceTest):
    """
    Basic sanity checking of v0_1.CommCareUserResource
    """
    resource = v0_5.WebUserResource
    api_name = 'v0.5'
    default_user_json = {
        "username": "test_1234",
        "password": "qwer1234",
        "email": "admin@example.com",
        "first_name": "Joe",
        "is_admin": True,
        "last_name": "Admin",
        "permissions": {
            "edit_apps": True,
            "view_apps": True,
            "edit_commcare_users": True,
            "view_commcare_users": True,
            "edit_groups": True,
            "view_groups": True,
            "edit_users_in_groups": True,
            "edit_locations": True,
            "view_locations": True,
            "edit_users_in_locations": True,
            "edit_data": True,
            "edit_web_users": True,
            "view_web_users": True,
            "view_roles": True,
            "edit_reports": True,
            "view_reports": True,
        },
        "phone_numbers": [
        ],
        "role": "Admin"
    }

    @classmethod
    def setUpClass(cls):
        super().setUpClass()
        init_domain_with_presets(cls.domain.name)

    def _check_user_data(self, user, json_user):
        self.assertEqual(user._id, json_user['id'])
        role = user.get_role(self.domain.name)
        self.assertEqual(role.name, json_user['role'])
        self.assertEqual(user.is_domain_admin(self.domain.name), json_user['is_admin'])
        for perm in [
            'edit_web_users',
            'view_web_users',
            'view_roles',
            'edit_commcare_users',
            'view_commcare_users',
            'edit_groups',
            'view_groups',
            'edit_users_in_groups',
            'edit_locations',
            'view_locations',
            'edit_users_in_locations',
            'edit_data',
            'edit_apps',
            'view_apps',
            'edit_reports',
            'view_reports',
        ]:
            self.assertEqual(getattr(role.permissions, perm), json_user['permissions'][perm])

    def test_get_list(self):

        response = self._assert_auth_get_resource(self.list_endpoint)
        self.assertEqual(response.status_code, 200)

        api_users = json.loads(response.content)['objects']
        self.assertEqual(len(api_users), 1)
        self._check_user_data(self.user, api_users[0])

        another_user = WebUser.create(self.domain.name, 'anotherguy', '***', None, None)
        another_user.set_role(self.domain.name, 'field-implementer')
        another_user.save()
        self.addCleanup(another_user.delete, self.domain, deleted_by=None)

        response = self._assert_auth_get_resource(self.list_endpoint)
        self.assertEqual(response.status_code, 200)
        api_users = json.loads(response.content)['objects']
        self.assertEqual(len(api_users), 2)

        # username filter
        response = self._assert_auth_get_resource('%s?web_username=%s' % (self.list_endpoint, 'anotherguy'))
        self.assertEqual(response.status_code, 200)
        api_users = json.loads(response.content)['objects']
        self.assertEqual(len(api_users), 1)
        self._check_user_data(another_user, api_users[0])

        response = self._assert_auth_get_resource('%s?web_username=%s' % (self.list_endpoint, 'nomatch'))
        self.assertEqual(response.status_code, 200)
        api_users = json.loads(response.content)['objects']
        self.assertEqual(len(api_users), 0)

    def test_get_single(self):

        response = self._assert_auth_get_resource(self.single_endpoint(self.user._id))
        self.assertEqual(response.status_code, 200)

        api_user = json.loads(response.content)
        self._check_user_data(self.user, api_user)

    def test_create(self):
        user_json = deepcopy(self.default_user_json)
        self.addCleanup(self._delete_user, user_json["username"])
        response = self._assert_auth_post_resource(self.list_endpoint,
                                                   json.dumps(user_json),
                                                   content_type='application/json')
        self.assertEqual(response.status_code, 201)
        user_back = WebUser.get_by_username("test_1234")
        self.assertEqual(user_back.username, "test_1234")
        self.assertEqual(user_back.first_name, "Joe")
        self.assertEqual(user_back.last_name, "Admin")
        self.assertEqual(user_back.email, "admin@example.com")
        self.assertTrue(user_back.is_domain_admin(self.domain.name))
<<<<<<< HEAD
        user_back.delete(self.domain, deleted_by=None)
=======
>>>>>>> 9c94a570

    def test_create_admin_without_role(self):
        user_json = deepcopy(self.default_user_json)
        user_json.pop('role')
        self.addCleanup(self._delete_user, user_json["username"])
        response = self._assert_auth_post_resource(self.list_endpoint,
                                                   json.dumps(user_json),
                                                   content_type='application/json')
        self.assertEqual(response.status_code, 201)
        user_back = WebUser.get_by_username("test_1234")
        self.assertEqual(user_back.username, "test_1234")
        self.assertEqual(user_back.first_name, "Joe")
        self.assertEqual(user_back.last_name, "Admin")
        self.assertEqual(user_back.email, "admin@example.com")
        self.assertTrue(user_back.is_domain_admin(self.domain.name))
<<<<<<< HEAD
        user_back.delete(self.domain, deleted_by=None)
=======
>>>>>>> 9c94a570

    def test_create_with_preset_role(self):
        user_json = deepcopy(self.default_user_json)
        user_json["role"] = "Field Implementer"
        user_json["is_admin"] = False
        self.addCleanup(self._delete_user, user_json["username"])
        response = self._assert_auth_post_resource(self.list_endpoint,
                                                   json.dumps(user_json),
                                                   content_type='application/json')
        self.assertEqual(response.status_code, 201)
        user_back = WebUser.get_by_username("test_1234")
<<<<<<< HEAD
        self.assertEqual(user_back.role, 'Field Implementer')
        user_back.delete(self.domain, deleted_by=None)
=======
        self.assertEqual(user_back.get_role(self.domain.name).name, 'Field Implementer')
>>>>>>> 9c94a570

    def test_create_with_custom_role(self):
        new_user_role = UserRole.create(self.domain.name, 'awesomeness')
        user_json = deepcopy(self.default_user_json)
        user_json["role"] = new_user_role.name
        user_json["is_admin"] = False
        self.addCleanup(self._delete_user, user_json["username"])
        response = self._assert_auth_post_resource(self.list_endpoint,
                                                   json.dumps(user_json),
                                                   content_type='application/json')
        self.assertEqual(response.status_code, 201)
        user_back = WebUser.get_by_username("test_1234")
<<<<<<< HEAD
        self.assertEqual(user_back.role, new_user_role.name)
        user_back.delete(self.domain, deleted_by=None)
=======
        self.assertEqual(user_back.get_role(self.domain.name).name, new_user_role.name)
>>>>>>> 9c94a570

    def test_create_with_invalid_admin_role(self):
        user_json = deepcopy(self.default_user_json)
        user_json["role"] = 'Jack of all trades'
        response = self._assert_auth_post_resource(self.list_endpoint, json.dumps(user_json))
        self.assertEqual(response.status_code, 400)
        self.assertEqual(response.content.decode('utf-8'), '{"error": "An admin can have only one role : Admin"}')

    def test_create_with_invalid_non_admin_role(self):
        user_json = deepcopy(self.default_user_json)
        user_json['is_admin'] = False
        user_json["role"] = 'Jack of all trades'
        response = self._assert_auth_post_resource(self.list_endpoint, json.dumps(user_json))
        self.assertEqual(response.status_code, 400)
        self.assertEqual(response.content.decode('utf-8'), '{"error": "Invalid User Role \'Jack of all trades\'"}')

    def test_create_with_missing_non_admin_role(self):
        user_json = deepcopy(self.default_user_json)
        user_json['is_admin'] = False
        user_json.pop("role")
        response = self._assert_auth_post_resource(self.list_endpoint, json.dumps(user_json))
        self.assertEqual(response.status_code, 400)
        self.assertEqual(response.content.decode('utf-8'), '{"error": "Please assign role for non admin user"}')

    def test_update(self):
        user = WebUser.create(domain=self.domain.name, username="test", password="qwer1234",
                              created_by=None, created_via=None)
        self.addCleanup(user.delete, self.domain, deleted_by=None)
        user_json = deepcopy(self.default_user_json)
        user_json.pop('username')
        backend_id = user._id
        response = self._assert_auth_post_resource(self.single_endpoint(backend_id),
                                                   json.dumps(user_json),
                                                   content_type='application/json',
                                                   method='PUT')
        self.assertEqual(response.status_code, 200, response.content)
        modified = WebUser.get(backend_id)
        self.assertEqual(modified.username, "test")
        self.assertEqual(modified.first_name, "Joe")
        self.assertEqual(modified.last_name, "Admin")
        self.assertEqual(modified.email, "admin@example.com")

    def _delete_user(self, username):
        user = WebUser.get_by_username(username)
        if user:
            user.delete(deleted_by=None)


class FakeUserES(object):

    def __init__(self):
        self.docs = []
        self.queries = []

    def add_doc(self, doc):
        self.docs.append(doc)

    def make_query(self, q=None, fields=None, domain=None, start_at=None, size=None):
        self.queries.append(q)
        start = int(start_at) if start_at else 0
        end = min(len(self.docs), start + int(size)) if size else None
        return self.docs[start:end]


class TestBulkUserAPI(APIResourceTest):
    resource = v0_5.BulkUserResource
    api_name = 'v0.5'

    @classmethod
    def setUpClass(cls):
        super(TestBulkUserAPI, cls).setUpClass()
        cls.fake_user_es = FakeUserES()
        v0_5.MOCK_BULK_USER_ES = cls.mock_es_wrapper
        cls.make_users()

    @classmethod
    def tearDownClass(cls):
        v0_5.MOCK_BULK_USER_ES = None
        super(TestBulkUserAPI, cls).tearDownClass()

    @classmethod
    def make_users(cls):
        users = [
            ('Robb', 'Stark'),
            ('Jon', 'Snow'),
            ('Brandon', 'Stark'),
            ('Eddard', 'Stark'),
            ('Catelyn', 'Stark'),
            ('Tyrion', 'Lannister'),
            ('Tywin', 'Lannister'),
            ('Jamie', 'Lannister'),
            ('Cersei', 'Lannister'),
        ]
        for first, last in users:
            username = '_'.join([first.lower(), last.lower()])
            email = username + '@qwerty.commcarehq.org'
            cls.fake_user_es.add_doc({
                'id': 'lskdjflskjflaj',
                'email': email,
                'username': username,
                'first_name': first,
                'last_name': last,
                'phone_numbers': ['9042411080'],
            })

    @classmethod
    def mock_es_wrapper(cls, *args, **kwargs):
        return cls.fake_user_es.make_query(**kwargs)

    @property
    def list_endpoint(self):
        return reverse(
            'api_dispatch_list',
            kwargs={
                'domain': self.domain.name,
                'api_name': self.api_name,
                'resource_name': self.resource.Meta.resource_name,
            }
        )

    def test_excluded_field(self):
        result = self.query(fields=['email', 'first_name', 'password'])
        self.assertEqual(result.status_code, 400)

    def query(self, **params):
        url = '%s?%s' % (self.list_endpoint, urlencode(params, doseq=True))
        return self._assert_auth_get_resource(url)

    def test_paginate(self):
        limit = 3
        result = self.query(limit=limit)
        self.assertEqual(result.status_code, 200)
        users = json.loads(result.content)['objects']
        self.assertEqual(len(users), limit)

        result = self.query(start_at=limit, limit=limit)
        self.assertEqual(result.status_code, 200)
        users = json.loads(result.content)['objects']
        self.assertEqual(len(users), limit)

    def test_basic(self):
        response = self.query()
        self.assertEqual(response.status_code, 200)


@es_test
class TestIdentityResource(APIResourceTest):

    resource = v0_5.IdentityResource
    api_name = 'v0.5'

    @classmethod
    def setUpClass(cls):
        reset_es_index(USER_INDEX_INFO)
        super().setUpClass()

    @classmethod
    def _get_list_endpoint(cls):
        return reverse('api_dispatch_list',
                kwargs=dict(api_name=cls.api_name,
                            resource_name=cls.resource._meta.resource_name))

    @sync_users_to_es()
    def test_get_list(self):
        response = self._assert_auth_get_resource(self.list_endpoint)
        self.assertEqual(response.status_code, 200)
        data = json.loads(response.content)
        self.assertEqual(data['id'], self.user.get_id)
        self.assertEqual(data['username'], self.username)
        self.assertEqual(data['first_name'], self.user.first_name)
        self.assertEqual(data['last_name'], self.user.last_name)
        self.assertEqual(data['email'], self.user.email)<|MERGE_RESOLUTION|>--- conflicted
+++ resolved
@@ -357,10 +357,6 @@
         self.assertEqual(user_back.last_name, "Admin")
         self.assertEqual(user_back.email, "admin@example.com")
         self.assertTrue(user_back.is_domain_admin(self.domain.name))
-<<<<<<< HEAD
-        user_back.delete(self.domain, deleted_by=None)
-=======
->>>>>>> 9c94a570
 
     def test_create_admin_without_role(self):
         user_json = deepcopy(self.default_user_json)
@@ -376,10 +372,6 @@
         self.assertEqual(user_back.last_name, "Admin")
         self.assertEqual(user_back.email, "admin@example.com")
         self.assertTrue(user_back.is_domain_admin(self.domain.name))
-<<<<<<< HEAD
-        user_back.delete(self.domain, deleted_by=None)
-=======
->>>>>>> 9c94a570
 
     def test_create_with_preset_role(self):
         user_json = deepcopy(self.default_user_json)
@@ -391,12 +383,7 @@
                                                    content_type='application/json')
         self.assertEqual(response.status_code, 201)
         user_back = WebUser.get_by_username("test_1234")
-<<<<<<< HEAD
-        self.assertEqual(user_back.role, 'Field Implementer')
-        user_back.delete(self.domain, deleted_by=None)
-=======
         self.assertEqual(user_back.get_role(self.domain.name).name, 'Field Implementer')
->>>>>>> 9c94a570
 
     def test_create_with_custom_role(self):
         new_user_role = UserRole.create(self.domain.name, 'awesomeness')
@@ -409,12 +396,7 @@
                                                    content_type='application/json')
         self.assertEqual(response.status_code, 201)
         user_back = WebUser.get_by_username("test_1234")
-<<<<<<< HEAD
-        self.assertEqual(user_back.role, new_user_role.name)
-        user_back.delete(self.domain, deleted_by=None)
-=======
         self.assertEqual(user_back.get_role(self.domain.name).name, new_user_role.name)
->>>>>>> 9c94a570
 
     def test_create_with_invalid_admin_role(self):
         user_json = deepcopy(self.default_user_json)
@@ -460,7 +442,7 @@
     def _delete_user(self, username):
         user = WebUser.get_by_username(username)
         if user:
-            user.delete(deleted_by=None)
+            user.delete(self.domain.name, deleted_by=None)
 
 
 class FakeUserES(object):
