--- conflicted
+++ resolved
@@ -7,12 +7,10 @@
 from django.test import TestCase
 from django.utils.http import urlencode
 
-<<<<<<< HEAD
+
 import six
 from tastypie.exceptions import NotFound, ImmediateHttpResponse
 
-=======
->>>>>>> f2f4fa67
 from casexml.apps.case.mock import CaseBlock
 from corehq.apps.app_manager.models import Application, FormBase, ModuleBase
 from corehq.apps.users.models import WebUser
@@ -237,8 +235,7 @@
         for fn in transform_functions:
             cleaned = fn(bad_appVersion)
             self.assertFalse(isinstance(cleaned['form']['meta']['appVersion'], dict))
-<<<<<<< HEAD
-            self.assertTrue(isinstance(cleaned['form']['meta']['appVersion'], six.text_type))
+            self.assertTrue(isinstance(cleaned['form']['meta']['appVersion'], str))
             self.assertTrue(cleaned['form']['meta']['appVersion'], "CCODK:\"2.5.1\"(11126). v236 CC2.5b[11126] on April-15-2013")
 
 
@@ -348,8 +345,4 @@
         bundle.request.user = self.user
         result = api.obj_get_list(bundle, domain=self.domain.name)
         self.assertIsInstance(result, list)
-        self.assertEqual(len(result), 0)
-=======
-            self.assertTrue(isinstance(cleaned['form']['meta']['appVersion'], str))
-            self.assertTrue(cleaned['form']['meta']['appVersion'], "CCODK:\"2.5.1\"(11126). v236 CC2.5b[11126] on April-15-2013")
->>>>>>> f2f4fa67
+        self.assertEqual(len(result), 0)