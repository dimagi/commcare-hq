--- conflicted
+++ resolved
@@ -59,10 +59,7 @@
         }
 
     def dehydrate_calculated_properties(self, bundle):
-<<<<<<< HEAD
-=======
         calc_prop_prefix = 'cp_'
->>>>>>> a4441c08
         domain_obj = _get_domain(bundle)
         try:
             es_data = (DomainES()
