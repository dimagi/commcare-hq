--- conflicted
+++ resolved
@@ -275,59 +275,6 @@
             self.assertEqual(result['domain'], repeater.domain)
             self.assertEqual(result['type'], cls.__name__)
 
-<<<<<<< HEAD
-        commcare_user.delete()
-
-class TestRepeaterResource(TestCase):
-    """
-    Basic sanity checking of v0_4.RepeaterResource
-    """
-
-    def setUp(self):
-        self.maxDiff = None
-        
-        self.domain = Domain.get_or_create_with_name('qwerty', is_active=True)
-        self.repeater_types = [FormRepeater, CaseRepeater, ShortFormRepeater]
-
-        self.list_endpoint = reverse('api_dispatch_list', kwargs=dict(domain=self.domain.name, 
-                                                                      api_name='v0.4', 
-                                                                      resource_name=v0_4.RepeaterResource.Meta.resource_name))
-        
-
-        self.username = 'rudolph'
-        self.password = '***'
-        self.user = WebUser.create(self.domain.name, self.username, self.password)
-        self.user.set_role(self.domain.name, 'admin')
-        self.user.save()
-
-    def single_endpoint(self, id):
-        return reverse('api_dispatch_detail', kwargs=dict(domain=self.domain.name,
-                                                          api_name='v0.4',
-                                                          resource_name=v0_4.RepeaterResource.Meta.resource_name,
-                                                          pk=id))
-
-    def tearDown(self):
-        self.user.delete()
-        self.domain.delete()
-
-    def test_get(self):
-        self.client.login(username=self.username, password=self.password)
-        # Add a repeater of various types and check that it comes back
-        for cls in self.repeater_types:
-            repeater = cls(domain=self.domain.name,
-                           url='http://example.com/forwarding/{cls}'.format(cls=cls.__name__))
-            repeater.save()
-            backend_id = repeater._id
-            response = self.client.get(self.single_endpoint(backend_id))
-            self.assertEqual(response.status_code, 200)
-            result = simplejson.loads(response.content)
-            self.assertEqual(result['id'], backend_id)
-            self.assertEqual(result['url'], repeater.url)
-            self.assertEqual(result['domain'], repeater.domain)
-            self.assertEqual(result['type'], cls.__name__)
-
-=======
->>>>>>> be9d1261
     def test_get_list(self):
         self.client.login(username=self.username, password=self.password)
 
