--- conflicted
+++ resolved
@@ -25,11 +25,7 @@
     get_tableau_group_ids_by_names,
     get_tableau_groups_by_ids,
 )
-<<<<<<< HEAD
 from corehq.apps.api.validation import WebUserResourceSpec, WebUserValidationException
-=======
-from corehq.apps.api.validation import WebUserResourceValidator, WebUserSpec
->>>>>>> 272b8544
 
 
 class CommCareAnalyticsUserResource(CouchResourceMixin, HqBaseResource, DomainSpecificResourceMixin):
@@ -74,17 +70,10 @@
     id = fields.CharField(attribute='uuid', readonly=True, unique=True)
     email = fields.CharField(attribute='email')
     role = fields.CharField()
-<<<<<<< HEAD
-    primary_location_id = fields.CharField(null=True)
+    primary_location_id = fields.CharField(attribute='primary_location_id', null=True)
     assigned_location_ids = fields.ListField(null=True)
     profile = fields.CharField(null=True)
     user_data = fields.DictField(attribute='custom_user_data')
-=======
-    primary_location_id = fields.CharField(attribute='primary_location_id', null=True)
-    assigned_location_ids = fields.ListField(null=True)
-    profile = fields.CharField(null=True)
-    custom_user_data = fields.DictField(attribute='custom_user_data')
->>>>>>> 272b8544
     tableau_role = fields.CharField(attribute='tableau_role', null=True)
     tableau_groups = fields.ListField(null=True)
 
@@ -98,15 +87,7 @@
         return bundle.obj.get_role_name()
 
     def dehydrate_assigned_location_ids(self, bundle):
-<<<<<<< HEAD
-        return [loc.location_id for loc in bundle.obj.assigned_locations.all() if loc is not None]
-
-    def dehydrate_primary_location_id(self, bundle):
-        if bundle.obj.primary_location:
-            return bundle.obj.primary_location.location_id
-=======
         return list(bundle.obj.assigned_locations.values_list('location_id', flat=True))
->>>>>>> 272b8544
 
     def dehydrate_tableau_groups(self, bundle):
         return [group.name for group in get_tableau_groups_by_ids(bundle.obj.tableau_group_ids,
@@ -118,7 +99,6 @@
 
     def obj_create(self, bundle, **kwargs):
         domain = kwargs['domain']
-<<<<<<< HEAD
         try:
             spec = WebUserResourceSpec(
                 domain=domain,
@@ -141,62 +121,25 @@
         role_id = spec.roles_by_name.get(spec.role)
         tableau_group_ids = get_tableau_group_ids_by_names(spec.tableau_groups or [], domain)
 
-        primary_loc = None
-        assigned_locs = []
-        if spec.assigned_location_ids:
-            primary_loc = SQLLocation.active_objects.get(
-                location_id=spec.primary_location_id)
-=======
-        validator = WebUserResourceValidator(domain, bundle.request.couch_user)
-        spec = WebUserSpec(
-            email=bundle.data.pop('email'),
-            role=bundle.data.pop('role'),
-            primary_location_id=bundle.data.pop('primary_location_id', None),
-            assigned_location_ids=bundle.data.pop('assigned_location_ids', None),
-            profile=bundle.data.pop('profile', None),
-            custom_user_data=bundle.data.pop('custom_user_data', None),
-            tableau_role=bundle.data.pop('tableau_role', None),
-            tableau_groups=bundle.data.pop('tableau_groups', None),
-            unhandled_data=bundle.data,
-        )
-        errors = validator.is_valid(spec, True)
-        if errors:
-            raise ImmediateHttpResponse(JsonResponse({"errors": errors}, status=400))
-
-        profile = validator.profiles_by_name.get(spec.profile)
-        role_id = validator.roles_by_name.get(spec.role)
-        tableau_group_ids = get_tableau_group_ids_by_names(spec.tableau_groups or [], domain)
-
         primary_loc_id = None
         assigned_locs = []
         if spec.assigned_location_ids:
             primary_loc_id = spec.primary_location_id
->>>>>>> 272b8544
             assigned_locs = SQLLocation.active_objects.filter(
                 location_id__in=spec.assigned_location_ids, domain=domain)
             real_ids = [loc.location_id for loc in assigned_locs]
 
             if missing_ids := set(spec.assigned_location_ids) - set(real_ids):
                 raise ImmediateHttpResponse(JsonResponse(
-<<<<<<< HEAD
-                    {"errors": f"Could not find location ids: {', '.join(missing_ids)}."}, status=400))
-=======
                     {"error": f"Could not find location ids: {', '.join(missing_ids)}."}, status=400))
->>>>>>> 272b8544
 
         invite = Invitation.objects.create(
             domain=domain,
             email=spec.email.lower(),
             role=role_id,
-<<<<<<< HEAD
-            primary_location=primary_loc,
+            primary_location_id=primary_loc_id,
             profile=profile,
             custom_user_data=spec.new_or_existing_user_data or {},
-=======
-            primary_location_id=primary_loc_id,
-            profile=profile,
-            custom_user_data=spec.custom_user_data or {},
->>>>>>> 272b8544
             tableau_role=spec.tableau_role,
             tableau_group_ids=tableau_group_ids,
             invited_by=bundle.request.couch_user.user_id,
