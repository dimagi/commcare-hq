import datetime

from tastypie import fields
from tastypie.exceptions import BadRequest

from dimagi.utils.parsing import string_to_boolean

from corehq.apps.api.query_adapters import UserQuerySetAdapter
from corehq.apps.api.resources import (
    CouchResourceMixin,
    DomainSpecificResourceMixin,
    HqBaseResource,
)
from corehq.apps.api.resources.auth import RequirePermissionAuthentication
from corehq.apps.api.resources.meta import CustomResourceMeta
<<<<<<< HEAD
from corehq.apps.api.util import make_date_filter
from corehq.apps.es import users as user_es
=======
>>>>>>> 5802325a
from corehq.apps.es import FormES
from corehq.apps.groups.models import Group
from corehq.apps.user_importer.helpers import UserChangeLogger
from corehq.apps.users.models import CommCareUser, HqPermissions, WebUser
from corehq.apps.users.util import user_location_data
from corehq.const import USER_CHANGE_VIA_API


class UserResource(CouchResourceMixin, HqBaseResource, DomainSpecificResourceMixin):
    type = "user"
    id = fields.CharField(attribute='get_id', readonly=True, unique=True)
    username = fields.CharField(attribute='username', unique=True)
    first_name = fields.CharField(attribute='first_name', null=True)
    last_name = fields.CharField(attribute='last_name', null=True)
    default_phone_number = fields.CharField(attribute='default_phone_number', null=True)
    email = fields.CharField(attribute='email')
    phone_numbers = fields.ListField(attribute='phone_numbers')
    eulas = fields.CharField(attribute='eulas', null=True)

    def obj_get(self, bundle, **kwargs):
        domain = kwargs['domain']
        pk = kwargs['pk']
        try:
            user = self.Meta.object_class.get_by_user_id(pk, domain)
        except KeyError:
            user = None
        return user

    @staticmethod
    def _get_user_change_logger(bundle):
        if bundle.obj.is_commcare_user():
            for_domain = bundle.obj.domain
        else:
            for_domain = bundle.request.domain
        return UserChangeLogger(
            upload_domain=bundle.request.domain,
            user_domain=for_domain,
            user=bundle.obj,
            is_new_user=False,  # only used for tracking updates, creation already tracked by model's create method
            changed_by_user=bundle.request.couch_user,
            changed_via=USER_CHANGE_VIA_API,
            upload_record_id=None,
            user_domain_required_for_log=bundle.obj.is_commcare_user()
        )

    class Meta(CustomResourceMeta):
        list_allowed_methods = ['get']
        detail_allowed_methods = ['get']


class CommCareUserResource(UserResource):
    groups = fields.ListField(attribute='get_group_ids')
    user_data = fields.DictField()

    class Meta(UserResource.Meta):
        authentication = RequirePermissionAuthentication(HqPermissions.edit_commcare_users)
        object_class = CommCareUser
        resource_name = 'user'

    def dehydrate(self, bundle):
        show_extras = _safe_bool(bundle, 'extras')
        if show_extras:
            extras = {}
            now = datetime.datetime.utcnow()
            form_es_base = (FormES()
                .domain(bundle.request.domain)
                .user_id([bundle.obj._id])
            )

            extras['submitted_last_30'] = (form_es_base
                .submitted(gte=now - datetime.timedelta(days=30),
                           lte=now)
                .size(0).run()
            ).total
            extras['completed_last_30'] = (form_es_base
                .completed(gte=now - datetime.timedelta(days=30),
                           lte=now)
                .size(0).run()
            ).total
            first_of_this_month = datetime.datetime(now.year, now.month, 1)
            first_of_last_month = (first_of_this_month - datetime.timedelta(days=1)).replace(day=1)
            extras['submitted_last_month'] = (form_es_base
                .submitted(gte=first_of_last_month,
                           lte=first_of_this_month)
                .size(0).run()
            ).total
            extras['completed_last_month'] = (form_es_base
                .completed(gte=first_of_last_month,
                           lte=first_of_this_month)
                .size(0).run()
            ).total
            bundle.data['extras'] = extras
        return super(UserResource, self).dehydrate(bundle)

    def dehydrate_user_data(self, bundle):
        user_data = bundle.obj.get_user_data(bundle.obj.domain).to_dict()
        if location_id := bundle.obj.get_location_id(bundle.obj.domain):
            # This is all available in the top level, but add in here for backwards-compatibility
            user_data['commcare_location_id'] = location_id
            user_data['commcare_location_ids'] = user_location_data(
                bundle.obj.get_location_ids(bundle.obj.domain))
            user_data['commcare_primary_case_sharing_id'] = location_id

        user_data['commcare_project'] = bundle.obj.domain
        if self.determine_format(bundle.request) == 'application/xml':
            # attribute names can't start with digits in xml
            user_data = {k: v for k, v in user_data.items() if not k[0].isdigit()}
        return user_data

    def obj_get_list(self, bundle, **kwargs):
        domain = kwargs['domain']
        show_archived = _safe_bool(bundle, 'archived')
        group_id = bundle.request.GET.get('group')
        if group_id:
            group = Group.get(group_id)
            if not group or group.domain != domain:
                raise BadRequest('Project %s has no group with id=%s' % (domain, group_id))
            return list(group.get_users(only_commcare=True))
        else:
            return UserQuerySetAdapter(domain, show_archived=show_archived)


class WebUserResource(UserResource):
    role = fields.CharField()
    is_admin = fields.BooleanField()
    permissions = fields.DictField()

    def dehydrate_role(self, bundle):
        role = bundle.obj.get_role(bundle.request.domain)
        return role.name if role else ''

    def dehydrate_permissions(self, bundle):
        role = bundle.obj.get_role(bundle.request.domain)
        return role.permissions.to_json() if role else {}

    def dehydrate_is_admin(self, bundle):
        return bundle.obj.is_domain_admin(bundle.request.domain)

    class Meta(UserResource.Meta):
        authentication = RequirePermissionAuthentication(HqPermissions.edit_web_users)
        object_class = WebUser
        resource_name = 'web-user'

    def obj_get_list(self, bundle, **kwargs):
        domain = kwargs['domain']
        username = bundle.request.GET.get('web_username')
<<<<<<< HEAD

        SIMPLE_FILTERS = {
            'username': user_es.username
        }
        COMPOUND_FILTERS = {
            'last_modified': make_date_filter(user_es.last_modified)
        }

        filters = []
        for key in bundle.request.GET.keys():
            if '.' in key and key.split(".")[0] in COMPOUND_FILTERS:
                prefix, qualifier = key.split(".", maxsplit=1)
                filters.append(COMPOUND_FILTERS[prefix](qualifier, bundle.request.GET.get(key)))

        if username:
            filters.append(SIMPLE_FILTERS['username'](username))
        queryset = UserQuerySetAdapter(domain, show_archived=False, is_web_user=True, filters=filters)
        return queryset
=======
        if username:
            user = WebUser.get_by_username(username)
            if not (user and user.is_member_of(domain) and user.is_active):
                user = None
            return [user] if user else []
        return list(WebUser.by_domain(domain))
>>>>>>> 5802325a


def _safe_bool(bundle, param, default=False):
    try:
        return string_to_boolean(bundle.request.GET.get(param))
    except ValueError:
        return default<|MERGE_RESOLUTION|>--- conflicted
+++ resolved
@@ -13,11 +13,8 @@
 )
 from corehq.apps.api.resources.auth import RequirePermissionAuthentication
 from corehq.apps.api.resources.meta import CustomResourceMeta
-<<<<<<< HEAD
 from corehq.apps.api.util import make_date_filter
 from corehq.apps.es import users as user_es
-=======
->>>>>>> 5802325a
 from corehq.apps.es import FormES
 from corehq.apps.groups.models import Group
 from corehq.apps.user_importer.helpers import UserChangeLogger
@@ -164,7 +161,6 @@
     def obj_get_list(self, bundle, **kwargs):
         domain = kwargs['domain']
         username = bundle.request.GET.get('web_username')
-<<<<<<< HEAD
 
         SIMPLE_FILTERS = {
             'username': user_es.username
@@ -183,14 +179,6 @@
             filters.append(SIMPLE_FILTERS['username'](username))
         queryset = UserQuerySetAdapter(domain, show_archived=False, is_web_user=True, filters=filters)
         return queryset
-=======
-        if username:
-            user = WebUser.get_by_username(username)
-            if not (user and user.is_member_of(domain) and user.is_active):
-                user = None
-            return [user] if user else []
-        return list(WebUser.by_domain(domain))
->>>>>>> 5802325a
 
 
 def _safe_bool(bundle, param, default=False):
