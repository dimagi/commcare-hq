import dataclasses
import functools
import json
from base64 import b64decode, b64encode
from collections import namedtuple
from dataclasses import InitVar, dataclass
from datetime import datetime, timedelta
from urllib.parse import urlencode

from django.urls import re_path as url
from django.contrib.auth.models import User
from django.core.exceptions import ValidationError
from django.db.models import Max, Min, Q
from django.db.models.functions import TruncDate
from django.http import (
    Http404,
    HttpResponse,
    HttpResponseForbidden,
    HttpResponseNotFound,
    HttpResponseBadRequest,
    JsonResponse,
    QueryDict,
)
from django.test import override_settings
from django.urls import reverse
from django.utils.translation import gettext as _
from django.utils.translation import gettext_noop
from django.views.decorators.csrf import csrf_exempt

import pytz
from memoized import memoized_property
from tastypie import fields, http
from tastypie.authorization import ReadOnlyAuthorization
from tastypie.bundle import Bundle
from tastypie.exceptions import BadRequest, ImmediateHttpResponse, NotFound
from tastypie.http import HttpForbidden, HttpUnauthorized, HttpNotFound
from tastypie.resources import ModelResource, Resource


from phonelog.models import DeviceReportEntry

from corehq import privileges, toggles
from corehq.apps.accounting.decorators import requires_privilege_with_fallback
from corehq.apps.accounting.utils import domain_has_privilege
from corehq.apps.api.cors import add_cors_headers_to_response
from corehq.apps.api.decorators import allow_cors, api_throttle
from corehq.apps.api.odata.serializers import (
    ODataCaseSerializer,
    ODataFormSerializer,
)
from corehq.apps.api.odata.utils import record_feed_access_in_datadog
from corehq.apps.api.odata.views import (
    add_odata_headers,
    raise_odata_permissions_issues,
)
from corehq.apps.api.resources.auth import (
    LoginAuthentication,
    ODataAuthentication,
    RequirePermissionAuthentication,
)
from corehq.apps.api.resources.messaging_event.utils import get_request_params
from corehq.apps.api.resources.meta import (
    AdminResourceMeta,
    CustomResourceMeta,
)
from corehq.apps.api.resources.serializers import ListToSingleObjectSerializer
from corehq.apps.api.util import (
    django_date_filter,
    get_obj,
    make_date_filter,
    parse_str_to_date,
    cursor_based_query_for_datasource
)
from corehq.apps.app_manager.models import Application
from corehq.apps.auditcare.models import NavigationEventAudit
from corehq.apps.case_importer.views import require_can_edit_data
from corehq.apps.domain.decorators import api_auth
from corehq.apps.domain.models import Domain
from corehq.apps.es import UserES
from corehq.apps.export.models import CaseExportInstance, FormExportInstance
from corehq.apps.groups.models import Group
from corehq.apps.locations.permissions import location_safe
from corehq.apps.reports.analytics.esaccessors import (
    get_case_types_for_domain_es,
)
from corehq.apps.reports.standard.cases.utils import (
    query_location_restricted_cases,
    query_location_restricted_forms,
)
from corehq.apps.userreports.columns import UCRExpandDatabaseSubcolumn
from corehq.apps.userreports.dbaccessors import get_datasources_for_domain
from corehq.apps.userreports.exceptions import BadSpecError
from corehq.apps.userreports.models import (
    DataSourceConfiguration,
    ReportConfiguration,
    StaticReportConfiguration,
    get_datasource_config,
    report_config_id_is_static,
)
from corehq.apps.userreports.reports.data_source import (
    ConfigurableReportDataSource,
)
from corehq.apps.userreports.reports.view import (
    get_filter_values,
    query_dict_to_dict,
)
from corehq.apps.userreports.util import (
    get_configurable_and_static_reports,
    get_indicator_adapter,
    get_report_config_or_not_found,
)
from corehq.apps.users.dbaccessors import (
    get_all_user_id_username_pairs_by_domain,
    get_user_id_by_username,
)
from corehq.apps.users.exceptions import ModifyUserStatusException
from corehq.apps.users.models import (
    CommCareUser,
    ConnectIDUserLink,
    CouchUser,
    HqPermissions,
    WebUser,
)
from corehq.apps.users.views.mobile.users import remove_profile
from corehq.apps.users.util import (
    generate_mobile_username,
    raw_username,
    log_user_change,
    verify_modify_user_conditions,
)
from corehq.const import USER_CHANGE_VIA_API
from corehq.util import get_document_or_404
from corehq.util.couch import DocumentNotFound
from corehq.util.timer import TimingContext
from corehq.apps.users.role_utils import get_commcare_analytics_access_for_user_domain

from ..exceptions import UpdateUserException
from ..user_updates import update
from . import (
    ApiVersioningMixin,
    CorsResourceMixin,
    CouchResourceMixin,
    DomainSpecificResourceMixin,
    HqBaseResource,
    v0_1,
    v0_4,
)
from .pagination import DoesNothingPaginator, NoCountingPaginator, response_for_cursor_based_pagination

MOCK_BULK_USER_ES = None
EXPORT_DATASOURCE_DEFAULT_PAGINATION_LIMIT = 1000
EXPORT_DATASOURCE_MAX_PAGINATION_LIMIT = 10000


def user_es_call(domain, q, fields, size, start_at):
    query = (UserES()
             .domain(domain)
             .fields(fields)
             .size(size)
             .start(start_at))
    if q is not None:
        query.set_query({"query_string": {"query": q}})
    return query.run().hits


class BulkUserResource(HqBaseResource, DomainSpecificResourceMixin):
    """
    A read-only user data resource based on elasticsearch.
    Supported Params: limit offset q fields
    """
    type = "bulk-user"
    id = fields.CharField(attribute='id', readonly=True, unique=True)
    email = fields.CharField(attribute='email')
    username = fields.CharField(attribute='username', unique=True)
    first_name = fields.CharField(attribute='first_name', null=True)
    last_name = fields.CharField(attribute='last_name', null=True)
    phone_numbers = fields.ListField(attribute='phone_numbers', null=True)

    @staticmethod
    def to_obj(user):
        '''
        Takes a flat dict and returns an object
        '''
        if '_id' in user:
            user['id'] = user.pop('_id')
        return namedtuple('user', list(user))(**user)

    class Meta(CustomResourceMeta):
        authentication = RequirePermissionAuthentication(HqPermissions.edit_commcare_users)
        list_allowed_methods = ['get']
        detail_allowed_methods = ['get']
        object_class = object
        resource_name = 'bulk-user'

    def dehydrate(self, bundle):
        fields = bundle.request.GET.getlist('fields')
        data = {}
        if not fields:
            return bundle
        for field in fields:
            data[field] = bundle.data[field]
        bundle.data = data
        return bundle

    def obj_get_list(self, bundle, **kwargs):
        request_fields = bundle.request.GET.getlist('fields')
        for field in request_fields:
            if field not in self.fields:
                raise BadRequest('{0} is not a valid field'.format(field))

        params = bundle.request.GET

        def param(p):
            return params.get(p, None)

        fields = list(self.fields)
        fields.remove('id')
        fields.append('_id')
        fn = MOCK_BULK_USER_ES or user_es_call
        users = fn(
            domain=kwargs['domain'],
            q=param('q'),
            fields=fields,
            size=param('limit'),
            start_at=param('offset'),
        )
        return list(map(self.to_obj, users))

    def detail_uri_kwargs(self, bundle_or_obj):
        return {
            'pk': get_obj(bundle_or_obj).id
        }


class CommCareUserResource(v0_1.CommCareUserResource):
    primary_location = fields.CharField()
    locations = fields.ListField()

    class Meta(v0_1.CommCareUserResource.Meta):
        detail_allowed_methods = ['get', 'put', 'delete']
        list_allowed_methods = ['get', 'post']
        always_return_data = True

    def serialize(self, request, data, format, options=None):
        if not isinstance(data, dict) and request.method == 'POST':
            data = {'id': data.obj._id}
        return self._meta.serializer.serialize(data, format, options)

    def get_resource_uri(self, bundle_or_obj=None, url_name='api_dispatch_detail'):
        if bundle_or_obj is None:
            return super(CommCareUserResource, self).get_resource_uri(bundle_or_obj, url_name)
        elif isinstance(bundle_or_obj, Bundle):
            obj = bundle_or_obj.obj
        else:
            obj = bundle_or_obj

        return reverse('api_dispatch_detail', kwargs=dict(resource_name=self._meta.resource_name,
                                                          domain=obj.domain,
                                                          api_name=self.api_name,
                                                          pk=obj._id))

    def obj_create(self, bundle, **kwargs):
        try:
            username = generate_mobile_username(bundle.data['username'], kwargs['domain'])
        except ValidationError as e:
            raise BadRequest(e.message)

        if not (bundle.data.get('password') or bundle.data.get('connect_username')):
            raise BadRequest(_('Password or connect username required'))

        if bundle.data.get('connect_username') and not toggles.COMMCARE_CONNECT.enabled(kwargs['domain']):
            raise BadRequest(_("You don't have permission to use connect_username field"))

        try:
            bundle.obj = CommCareUser.create(
                domain=kwargs['domain'],
                username=username,
                password=bundle.data.get('password'),
                created_by=bundle.request.couch_user,
                created_via=USER_CHANGE_VIA_API,
                email=bundle.data.get('email', '').lower(),
            )
            # password was just set
            bundle.data.pop('password', None)
            # do not call update with username key
            bundle.data.pop('username', None)
            self._update(bundle)
            bundle.obj.save()
        except Exception:
            if bundle.obj._id:
                bundle.obj.retire(bundle.request.domain, deleted_by=bundle.request.couch_user,
                                  deleted_via=USER_CHANGE_VIA_API)
            try:
                django_user = bundle.obj.get_django_user()
            except User.DoesNotExist:
                pass
            else:
                django_user.delete()
            raise
        if bundle.data.get('connect_username'):
            ConnectIDUserLink.objects.create(
                domain=bundle.request.domain,
                connectid_username=bundle.data['connect_username'],
                commcare_user=bundle.obj.get_django_user()
            )
        return bundle

    def obj_update(self, bundle, **kwargs):
        bundle.obj = CommCareUser.get(kwargs['pk'])
        assert bundle.obj.domain == kwargs['domain']
        user_change_logger = self._get_user_change_logger(bundle)
        errors = self._update(bundle, user_change_logger)
        if errors:
            formatted_errors = ', '.join(errors)
            raise BadRequest(_('The request resulted in the following errors: {}').format(formatted_errors))
        assert bundle.obj.domain == kwargs['domain']
        bundle.obj.save()
        user_change_logger.save()
        return bundle

    def obj_delete(self, bundle, **kwargs):
        user = CommCareUser.get(kwargs['pk'])
        if user:
            user.retire(bundle.request.domain, deleted_by=bundle.request.couch_user,
                        deleted_via=USER_CHANGE_VIA_API)
        return ImmediateHttpResponse(response=http.HttpAccepted())

    def dehydrate_primary_location(self, bundle):
        return bundle.obj.get_location_id(bundle.obj.domain)

    def dehydrate_locations(self, bundle):
        return bundle.obj.get_location_ids(bundle.obj.domain)

    @classmethod
    def _update(cls, bundle, user_change_logger=None):
        errors = []

        location_object = {'primary_location': bundle.data.pop('primary_location', None),
                           'locations': bundle.data.pop('locations', None)}

        items_to_update = list(bundle.data.items()) + [('location', location_object)]

        for key, value in items_to_update:
            try:
                update(bundle.obj, key, value, user_change_logger)
            except UpdateUserException as e:
                errors.append(e.message)

        return errors

    def prepend_urls(self):
        return [
            url(r"^(?P<pk>\w[\w/-]*)/activate/$", self.wrap_view('activate_user'), name="api_activate_user"),
            url(r"^(?P<pk>\w[\w/-]*)/deactivate/$", self.wrap_view('deactivate_user'), name="api_deactivate_user"),
        ]

    @location_safe
    def activate_user(self, request, **kwargs):
        return self._modify_user_status(request, **kwargs, active=True)

    @location_safe
    def deactivate_user(self, request, **kwargs):
        return self._modify_user_status(request, **kwargs, active=False)

    def _modify_user_status(self, request, active, **kwargs):
        self.method_check(request, allowed=['post'])
        self.is_authenticated(request)
        self.throttle_check(request)

        user = CommCareUser.get_by_user_id(kwargs['pk'], kwargs["domain"])
        remove_profile(user, request.domain)
        if not user:
            raise NotFound()

        try:
            verify_modify_user_conditions(request, user, active)
        except ModifyUserStatusException as e:
            raise BadRequest(_(str(e)))

        user.is_active = active
        user.save(spawn_task=True)
        log_user_change(by_domain=request.domain, for_domain=user.domain,
                        couch_user=user, changed_by_user=request.couch_user,
                        changed_via=USER_CHANGE_VIA_API, fields_changed={'is_active': user.is_active})

        self.log_throttled_access(request)
        return self.create_response(request, {}, response_class=http.HttpAccepted)


class WebUserResource(v0_1.WebUserResource):

    def get_resource_uri(self, bundle_or_obj=None, url_name='api_dispatch_detail'):
        if bundle_or_obj is None:
            return super().get_resource_uri(None, url_name)
        return reverse('api_dispatch_detail', kwargs={
            'resource_name': self._meta.resource_name,
            'domain': bundle_or_obj.request.domain,
            'api_name': self.api_name,
            'pk': bundle_or_obj.obj._id,
        })


class AdminWebUserResource(v0_1.UserResource):
    domains = fields.ListField(attribute='domains')

    def obj_get(self, bundle, **kwargs):
        return WebUser.get(kwargs['pk'])

    def obj_get_list(self, bundle, **kwargs):
        if 'username' in bundle.request.GET:
            web_user = WebUser.get_by_username(bundle.request.GET['username'])
            return [web_user] if web_user.is_active else []
        return [WebUser.wrap(u) for u in UserES().web_users().run().hits]

    class Meta(AdminResourceMeta):
        detail_allowed_methods = ['get']
        list_allowed_methods = ['get']
        object_class = WebUser
        resource_name = 'web-user'


class GroupResource(v0_4.GroupResource):

    class Meta(v0_4.GroupResource.Meta):
        detail_allowed_methods = ['get', 'put', 'delete']
        list_allowed_methods = ['get', 'post', 'patch']
        always_return_data = True

    def serialize(self, request, data, format, options=None):
        if not isinstance(data, dict):
            if 'error_message' in data.data:
                data = {'error_message': data.data['error_message']}
            elif request.method == 'POST':
                data = {'id': data.obj._id}
        return self._meta.serializer.serialize(data, format, options)

    def patch_list(self, request=None, **kwargs):
        return super().patch_list_replica(self.obj_create, request, **kwargs)

    def post_list(self, request, **kwargs):
        """
        Exactly copied from https://github.com/toastdriven/django-tastypie/blob/v0.9.14/tastypie/resources.py#L1314
        (BSD licensed) and modified to catch Exception and not returning traceback
        """
        deserialized = self.deserialize(request, request.body,
                                        format=request.META.get('CONTENT_TYPE', 'application/json'))
        deserialized = self.alter_deserialized_detail_data(request, deserialized)
        bundle = self.build_bundle(data=deserialized, request=request)
        try:
            updated_bundle = self.obj_create(bundle, **self.remove_api_resource_names(kwargs))
            location = self.get_resource_uri(updated_bundle)

            if not self._meta.always_return_data:
                return http.HttpCreated(location=location)
            else:
                updated_bundle = self.full_dehydrate(updated_bundle)
                updated_bundle = self.alter_detail_data_to_serialize(request, updated_bundle)
                return self.create_response(request, updated_bundle, response_class=http.HttpCreated,
                                            location=location)
        except AssertionError as e:
            bundle.data['error_message'] = str(e)
            return self.create_response(request, bundle, response_class=http.HttpBadRequest)

    def _update(self, bundle):
        should_save = False
        for key, value in bundle.data.items():
            if key == 'name' and getattr(bundle.obj, key, None) != value:
                if not Group.by_name(bundle.obj.domain, value):
                    setattr(bundle.obj, key, value or '')
                    should_save = True
                else:
                    raise Exception("A group with this name already exists")
            if key == 'users' and getattr(bundle.obj, key, None) != value:
                users_to_add = set(value) - set(bundle.obj.users)
                users_to_remove = set(bundle.obj.users) - set(value)
                for user in users_to_add:
                    bundle.obj.add_user(user)
                    should_save = True
                for user in users_to_remove:
                    bundle.obj.remove_user(user)
                    should_save = True
            elif getattr(bundle.obj, key, None) != value:
                setattr(bundle.obj, key, value)
                should_save = True
        return should_save

    def get_resource_uri(self, bundle_or_obj=None, url_name='api_dispatch_detail'):
        if bundle_or_obj is None:
            return super(GroupResource, self).get_resource_uri(bundle_or_obj, url_name)
        elif isinstance(bundle_or_obj, Bundle):
            obj = bundle_or_obj.obj
        else:
            obj = bundle_or_obj
        return self._get_resource_uri(obj)

    def _get_resource_uri(self, obj):
        # This function is called up to 1000 times per request
        # so build url from a known string template
        # to avoid calling the expensive `reverse` function each time
        return self._get_resource_uri_template.format(domain=obj.domain, pk=obj._id)

    @memoized_property
    def _get_resource_uri_template(self):
        """Returns the literal string "/a/{domain}/api/v0.5/group/{pk}/" in a DRY way"""
        return reverse('api_dispatch_detail', kwargs=dict(
            resource_name=self._meta.resource_name,
            api_name=self.api_name,
            domain='__domain__',
            pk='__pk__')).replace('__pk__', '{pk}').replace('__domain__', '{domain}')

    def obj_create(self, bundle, request=None, **kwargs):
        if not Group.by_name(kwargs['domain'], bundle.data.get("name")):
            bundle.obj = Group(bundle.data)
            bundle.obj.name = bundle.obj.name or ''
            bundle.obj.domain = kwargs['domain']
            bundle.obj.save()
            for user in bundle.obj.users:
                CommCareUser.get(user).set_groups([bundle.obj._id])
        else:
            raise AssertionError("A group with name %s already exists" % bundle.data.get("name"))
        return bundle

    def obj_update(self, bundle, **kwargs):
        bundle.obj = Group.get(kwargs['pk'])
        assert bundle.obj.domain == kwargs['domain']
        if self._update(bundle):
            assert bundle.obj.domain == kwargs['domain']
            bundle.obj.save()
        return bundle

    def obj_delete(self, bundle, **kwargs):
        group = self.obj_get(bundle, **kwargs)
        group.soft_delete()
        return bundle


class DomainAuthorization(ReadOnlyAuthorization):

    def __init__(self, domain_key='domain', *args, **kwargs):
        self.domain_key = domain_key

    def read_list(self, object_list, bundle):
        return object_list.filter(**{self.domain_key: bundle.request.domain})


class DeviceReportResource(HqBaseResource, ModelResource):

    class Meta(object):
        queryset = DeviceReportEntry.objects.all()
        list_allowed_methods = ['get']
        detail_allowed_methods = ['get']
        resource_name = 'device-log'
        authentication = RequirePermissionAuthentication(HqPermissions.edit_data)
        authorization = DomainAuthorization()
        paginator_class = NoCountingPaginator
        filtering = {
            # this is needed for the domain filtering but any values passed in via the URL get overridden
            "domain": ('exact',),
            "date": ('exact', 'gt', 'gte', 'lt', 'lte', 'range'),
            "user_id": ('exact',),
            "username": ('exact',),
            "type": ('exact',),
            "xform_id": ('exact',),
            "device_id": ('exact',),
        }


ConfigurableReportData = namedtuple("ConfigurableReportData", [
    "data", "columns", "id", "domain", "total_records", "get_params", "next_page"
])


class ConfigurableReportDataResource(HqBaseResource, DomainSpecificResourceMixin):
    """
    A resource that replicates the behavior of the ajax part of the
    ConfigurableReportView view.
    """
    data = fields.ListField(attribute="data", readonly=True)
    columns = fields.ListField(attribute="columns", readonly=True)
    total_records = fields.IntegerField(attribute="total_records", readonly=True)
    next_page = fields.CharField(attribute="next_page", readonly=True)

    LIMIT_DEFAULT = 50
    LIMIT_MAX = 50

    def _get_start_param(self, bundle):
        try:
            start = int(bundle.request.GET.get('offset', 0))
            if start < 0:
                raise ValueError
        except (ValueError, TypeError):
            raise BadRequest("start must be a positive integer.")
        return start

    def _get_limit_param(self, bundle):
        try:
            limit = int(bundle.request.GET.get('limit', self.LIMIT_DEFAULT))
            if limit < 0:
                raise ValueError
        except (ValueError, TypeError):
            raise BadRequest("limit must be a positive integer.")

        if limit > self.LIMIT_MAX:
            raise BadRequest("Limit may not exceed {}.".format(self.LIMIT_MAX))
        return limit

    def _get_next_page(self, domain, id_, start, limit, total_records, get_query_dict):
        if total_records > start + limit:
            start += limit
            new_get_params = get_query_dict.copy()
            new_get_params["offset"] = start
            # limit has not changed, but it may not have been present in get params before.
            new_get_params["limit"] = limit
            return reverse('api_dispatch_detail', kwargs=dict(
                api_name=self.api_name,
                resource_name=self._meta.resource_name,
                domain=domain,
                pk=id_,
            )) + "?" + new_get_params.urlencode()
        else:
            return ""

    def _get_report_data(self, report_config, domain, start, limit, get_params, couch_user):
        report = ConfigurableReportDataSource.from_spec(report_config, include_prefilters=True)

        string_type_params = [
            filter.name
            for filter in report_config.ui_filters
            if getattr(filter, 'datatype', 'string') == "string"
        ]
        filter_values = get_filter_values(
            report_config.ui_filters,
            query_dict_to_dict(get_params, domain, string_type_params),
            couch_user,
        )
        report.set_filter_values(filter_values)

        page = list(report.get_data(start=start, limit=limit))

        columns = []
        for column in report.columns:
            simple_column = {
                "header": column.header,
                "slug": column.slug,
            }
            if isinstance(column, UCRExpandDatabaseSubcolumn):
                simple_column['expand_column_value'] = column.expand_value
            columns.append(simple_column)

        total_records = report.get_total_records()
        return page, columns, total_records

    def obj_get(self, bundle, **kwargs):
        domain = kwargs['domain']
        pk = kwargs['pk']
        start = self._get_start_param(bundle)
        limit = self._get_limit_param(bundle)

        report_config = self._get_report_configuration(pk, domain)
        page, columns, total_records = self._get_report_data(
            report_config, domain, start, limit, bundle.request.GET, bundle.request.couch_user)

        return ConfigurableReportData(
            data=page,
            columns=columns,
            total_records=total_records,
            id=report_config._id,
            domain=domain,
            get_params=bundle.request.GET,
            next_page=self._get_next_page(
                domain,
                report_config._id,
                start,
                limit,
                total_records,
                bundle.request.GET,
            )
        )

    def _get_report_configuration(self, id_, domain):
        """
        Fetch the required ReportConfiguration object
        :param id_: The id of the ReportConfiguration
        :param domain: The domain of the ReportConfiguration
        :return: A ReportConfiguration
        """
        try:
            if report_config_id_is_static(id_):
                return StaticReportConfiguration.by_id(id_, domain=domain)
            else:
                return get_report_config_or_not_found(domain, id_)
        except DocumentNotFound:
            raise NotFound

    def detail_uri_kwargs(self, bundle_or_obj):
        return {
            'domain': get_obj(bundle_or_obj).domain,
            'pk': get_obj(bundle_or_obj).id,
        }

    def get_resource_uri(self, bundle_or_obj=None, url_name='api_dispatch_list'):
        uri = super(ConfigurableReportDataResource, self).get_resource_uri(bundle_or_obj, url_name)
        if bundle_or_obj is not None and uri:
            get_params = get_obj(bundle_or_obj).get_params.copy()
            if "offset" not in get_params:
                get_params["offset"] = 0
            if "limit" not in get_params:
                get_params["limit"] = self.LIMIT_DEFAULT
            uri += "?{}".format(get_params.urlencode())
        return uri

    class Meta(CustomResourceMeta):
        authentication = RequirePermissionAuthentication(HqPermissions.view_reports, allow_session_auth=True)
        list_allowed_methods = []
        detail_allowed_methods = ["get"]


class SimpleReportConfigurationResource(CouchResourceMixin, HqBaseResource, DomainSpecificResourceMixin):
    id = fields.CharField(attribute='get_id', readonly=True, unique=True)
    title = fields.CharField(readonly=True, attribute="title", null=True)
    filters = fields.ListField(readonly=True)
    columns = fields.ListField(readonly=True)

    def dehydrate_filters(self, bundle):
        obj_filters = bundle.obj.filters
        return [{
            "type": f["type"],
            "datatype": f["datatype"],
            "slug": f["slug"]
        } for f in obj_filters]

    def dehydrate_columns(self, bundle):
        obj_columns = bundle.obj.columns
        return [{
            "column_id": c['column_id'],
            "display": c['display'],
            "type": c["type"],
        } for c in obj_columns]

    def obj_get(self, bundle, **kwargs):
        domain = kwargs['domain']
        pk = kwargs['pk']
        try:
            report_configuration = get_document_or_404(ReportConfiguration, domain, pk)
        except Http404 as e:
            raise NotFound(str(e))
        return report_configuration

    def obj_get_list(self, bundle, **kwargs):
        domain = kwargs['domain']
        return get_configurable_and_static_reports(domain)

    def detail_uri_kwargs(self, bundle_or_obj):
        return {
            'domain': get_obj(bundle_or_obj).domain,
            'pk': get_obj(bundle_or_obj)._id,
        }

    class Meta(CustomResourceMeta):
        list_allowed_methods = ["get"]
        detail_allowed_methods = ["get"]
        paginator_class = DoesNothingPaginator


class DataSourceConfigurationResource(CouchResourceMixin, HqBaseResource, DomainSpecificResourceMixin):
    """
    API resource for DataSourceConfigurations (UCR data sources)
    """
    id = fields.CharField(attribute='get_id', readonly=True, unique=True)
    display_name = fields.CharField(attribute="display_name", null=True)
    configured_filter = fields.DictField(attribute="configured_filter", use_in='detail')
    configured_indicators = fields.ListField(attribute="configured_indicators", use_in='detail')

    def _ensure_toggle_enabled(self, request):
        if not toggles.USER_CONFIGURABLE_REPORTS.enabled_for_request(request):
            raise ImmediateHttpResponse(
                add_cors_headers_to_response(
                    HttpResponse(
                        json.dumps({"error": _("You don't have permission to access this API")}),
                        content_type="application/json",
                        status=401,
                    )
                )
            )

    def obj_get(self, bundle, **kwargs):
        self._ensure_toggle_enabled(bundle.request)
        domain = kwargs['domain']
        pk = kwargs['pk']
        try:
            data_source = get_document_or_404(DataSourceConfiguration, domain, pk)
        except Http404 as e:
            raise NotFound(str(e))
        return data_source

    def obj_get_list(self, bundle, **kwargs):
        self._ensure_toggle_enabled(bundle.request)
        domain = kwargs['domain']
        return get_datasources_for_domain(domain)

    def obj_update(self, bundle, **kwargs):
        self._ensure_toggle_enabled(bundle.request)
        domain = kwargs['domain']
        pk = kwargs['pk']
        try:
            data_source = get_document_or_404(DataSourceConfiguration, domain, pk)
        except Http404 as e:
            raise NotFound(str(e))
        allowed_update_fields = [
            'display_name',
            'configured_filter',
            'configured_indicators',
        ]
        for key, value in bundle.data.items():
            if key in allowed_update_fields:
                data_source[key] = value
        try:
            data_source.validate()
            data_source.save()
        except BadSpecError as e:
            raise ImmediateHttpResponse(
                add_cors_headers_to_response(
                    HttpResponse(
                        json.dumps({"error": _("Invalid data source! Details: {details}").format(details=str(e))}),
                        content_type="application/json",
                        status=500,
                    )
                )
            )
        bundle.obj = data_source
        return bundle

    def detail_uri_kwargs(self, bundle_or_obj):
        return {
            'domain': get_obj(bundle_or_obj).domain,
            'pk': get_obj(bundle_or_obj)._id,
        }

    class Meta(CustomResourceMeta):
        resource_name = 'ucr_data_source'
        list_allowed_methods = ['get']
        detail_allowed_methods = ['get', 'put']
        always_return_data = True
        paginator_class = DoesNothingPaginator
        authentication = RequirePermissionAuthentication(HqPermissions.edit_ucrs)


UserDomain = namedtuple('UserDomain', 'domain_name project_name')
UserDomain.__new__.__defaults__ = ('', '')


class UserDomainsResource(ApiVersioningMixin, CorsResourceMixin, Resource):
    domain_name = fields.CharField(attribute='domain_name')
    project_name = fields.CharField(attribute='project_name')

    class Meta(object):
        resource_name = 'user_domains'
        authentication = LoginAuthentication(allow_session_auth=True)
        object_class = UserDomain
        include_resource_uri = False

    def dispatch_list(self, request, **kwargs):
        try:
            return super(UserDomainsResource, self).dispatch_list(request, **kwargs)
        except ImmediateHttpResponse as immediate_http_response:
            if isinstance(immediate_http_response.response, HttpUnauthorized):
                raise ImmediateHttpResponse(
                    response=HttpUnauthorized(
                        content='Username or API Key is incorrect, expired or deactivated',
                        content_type='text/plain'
                    )
                )
            else:
                raise

    def obj_get_list(self, bundle, **kwargs):
        return self.get_object_list(bundle.request)

    def get_object_list(self, request):
        feature_flag = request.GET.get("feature_flag")
        if feature_flag and feature_flag not in toggles.all_toggle_slugs():
            raise BadRequest(f"{feature_flag!r} is not a valid feature flag")
        can_view_reports = request.GET.get("can_view_reports")
        couch_user = CouchUser.from_django_user(request.user)
        username = request.user.username
        results = []
        for domain in couch_user.get_domains():
            if not domain_has_privilege(domain, privileges.ZAPIER_INTEGRATION):
                continue
            domain_object = Domain.get_by_name(domain)
            if feature_flag and feature_flag not in toggles.toggles_dict(username=username, domain=domain):
                continue
            if can_view_reports and not couch_user.can_view_reports(domain):
                continue
            results.append(UserDomain(
                domain_name=domain_object.name,
                project_name=domain_object.hr_name or domain_object.name
            ))
        return results


class IdentityResource(ApiVersioningMixin, CorsResourceMixin, Resource):
    id = fields.CharField(attribute='get_id', readonly=True)
    username = fields.CharField(attribute='username', readonly=True)
    first_name = fields.CharField(attribute='first_name', readonly=True)
    last_name = fields.CharField(attribute='last_name', readonly=True)
    email = fields.CharField(attribute='email', readonly=True)

    def obj_get_list(self, bundle, **kwargs):
        return [bundle.request.couch_user]

    class Meta(object):
        resource_name = 'identity'
        authentication = LoginAuthentication()
        serializer = ListToSingleObjectSerializer()
        detail_allowed_methods = []
        list_allowed_methods = ['get']
        object_class = CouchUser
        include_resource_uri = False


Form = namedtuple('Form', 'form_xmlns form_name')
Form.__new__.__defaults__ = ('', '')


class DomainForms(ApiVersioningMixin, Resource):
    """
    Returns: list of forms for a given domain with form name formatted for display in Zapier
    """
    form_xmlns = fields.CharField(attribute='form_xmlns')
    form_name = fields.CharField(attribute='form_name')

    class Meta(object):
        resource_name = 'domain_forms'
        authentication = RequirePermissionAuthentication(HqPermissions.access_api)
        object_class = Form
        include_resource_uri = False
        allowed_methods = ['get']
        limit = 200
        max_limit = 1000

    def obj_get_list(self, bundle, **kwargs):
        application_id = bundle.request.GET.get('application_id')
        if not application_id:
            raise NotFound('application_id parameter required')

        results = []
        application = Application.get(docid=application_id)
        if not application:
            return []
        forms_objects = application.get_forms(bare=False)

        for form_object in forms_objects:
            form = form_object['form']
            module = form_object['module']
            form_name = '{} > {} > {}'.format(application.name, module.default_name(), form.default_name())
            results.append(Form(form_xmlns=form.xmlns, form_name=form_name))
        return results


# Zapier requires id and name; case_type has no obvious id, placeholder inserted instead.
CaseType = namedtuple('CaseType', 'case_type placeholder')
CaseType.__new__.__defaults__ = ('', '')


class DomainCases(ApiVersioningMixin, Resource):
    """
    Returns: list of case types for a domain

    Note: only returns case types for which at least one case has been made
    """
    placeholder = fields.CharField(attribute='placeholder')
    case_type = fields.CharField(attribute='case_type')

    class Meta(object):
        resource_name = 'domain_cases'
        authentication = RequirePermissionAuthentication(HqPermissions.access_api)
        object_class = CaseType
        include_resource_uri = False
        allowed_methods = ['get']
        limit = 100
        max_limit = 1000

    def obj_get_list(self, bundle, **kwargs):
        domain = kwargs['domain']
        case_types = get_case_types_for_domain_es(domain)
        results = [CaseType(case_type=case_type) for case_type in case_types]
        return results


UserInfo = namedtuple('UserInfo', 'user_id user_name')
UserInfo.__new__.__defaults__ = ('', '')


class DomainUsernames(ApiVersioningMixin, Resource):
    """
    Returns: list of usernames for a domain.
    """
    user_id = fields.CharField(attribute='user_id')
    user_name = fields.CharField(attribute='user_name')

    class Meta(object):
        resource_name = 'domain_usernames'
        authentication = RequirePermissionAuthentication(HqPermissions.view_commcare_users)
        object_class = User
        include_resource_uri = False
        allowed_methods = ['get']

    def obj_get_list(self, bundle, **kwargs):
        domain = kwargs['domain']
        user_ids_username_pairs = get_all_user_id_username_pairs_by_domain(domain)
        results = [UserInfo(user_id=user_pair[0], user_name=raw_username(user_pair[1]))
                   for user_pair in user_ids_username_pairs]
        return results


class BaseODataResource(HqBaseResource, DomainSpecificResourceMixin):

    def dispatch(self, request_type, request, **kwargs):
        if not domain_has_privilege(request.domain, privileges.ODATA_FEED):
            raise ImmediateHttpResponse(
                response=HttpResponseNotFound('Feature flag not enabled.')
            )
        with TimingContext() as timer:
            response = super(BaseODataResource, self).dispatch(
                request_type, request, **kwargs
            )
        record_feed_access_in_datadog(request, kwargs['config_id'], timer.duration, response)
        return response

    def create_response(self, request, data, response_class=HttpResponse,
                        **response_kwargs):
        data['domain'] = request.domain
        data['api_path'] = request.path
        data['api_version'] = self.api_name
        # Avoids storing these properties on the class instance which protects against the possibility of
        # concurrent requests making conflicting updates to properties
        data['config_id'] = request.resolver_match.kwargs['config_id']
        data['table_id'] = int(request.resolver_match.kwargs.get('table_id', 0))
        response = super(BaseODataResource, self).create_response(
            request, data, response_class, **response_kwargs)
        return add_odata_headers(response)

    def detail_uri_kwargs(self, bundle_or_obj):
        # Not sure why this is required but the feed 500s without it
        return {
            'pk': get_obj(bundle_or_obj)['_id']
        }

    def determine_format(self, request):
        # Results should be sent as JSON
        return 'application/json'


@location_safe
class ODataCaseResource(BaseODataResource):

    def obj_get_list(self, bundle, domain, **kwargs):
        config = get_document_or_404(CaseExportInstance, domain, kwargs['config_id'])
        if raise_odata_permissions_issues(bundle.request.couch_user, domain, config):
            raise ImmediateHttpResponse(
                HttpForbidden(gettext_noop(
                    "You do not have permission to view this feed."
                ))
            )

        query = config.get_query()

        if not bundle.request.couch_user.has_permission(
            domain, 'access_all_locations'
        ):
            query = query_location_restricted_cases(
                query,
                bundle.request.domain,
                bundle.request.couch_user,
            )

        return query

    class Meta(v0_4.CommCareCaseResource.Meta):
        authentication = ODataAuthentication()
        resource_name = 'odata/cases'
        serializer = ODataCaseSerializer()
        limit = 2000
        max_limit = 10000

    def prepend_urls(self):
        return [
            url(r"^(?P<config_id>[\w\d_.-]+)/(?P<table_id>[\d]+)/feed", self.wrap_view('dispatch_list')),
            url(r"^(?P<config_id>[\w\d_.-]+)/feed", self.wrap_view('dispatch_list')),
        ]


@location_safe
class ODataFormResource(BaseODataResource):

    def obj_get_list(self, bundle, domain, **kwargs):
        config = get_document_or_404(FormExportInstance, domain, kwargs['config_id'])
        if raise_odata_permissions_issues(bundle.request.couch_user, domain, config):
            raise ImmediateHttpResponse(
                HttpForbidden(gettext_noop(
                    "You do not have permission to view this feed."
                ))
            )

        query = config.get_query()

        if not bundle.request.couch_user.has_permission(
            domain, 'access_all_locations'
        ):
            query = query_location_restricted_forms(
                query,
                bundle.request.domain,
                bundle.request.couch_user,
            )

        return query

    class Meta(v0_4.XFormInstanceResource.Meta):
        authentication = ODataAuthentication()
        resource_name = 'odata/forms'
        serializer = ODataFormSerializer()
        limit = 2000
        max_limit = 10000

    def prepend_urls(self):
        return [
            url(r"^(?P<config_id>[\w\d_.-]+)/(?P<table_id>[\d]+)/feed", self.wrap_view('dispatch_list')),
            url(r"^(?P<config_id>[\w\d_.-]+)/feed", self.wrap_view('dispatch_list')),
        ]


@dataclass
class NavigationEventAuditResourceParams:
    domain: InitVar
    default_limit: InitVar
    max_limit: InitVar
    raw_params: InitVar = None

    users: list[str] = dataclasses.field(default_factory=list)
    limit: int = None
    local_timezone: str = None
    cursor: str = None
    local_date: dict[str:str] = dataclasses.field(default_factory=dict)
    cursor_local_date: str = None
    cursor_user: str = None
    UTC_start_time_start: datetime = None
    UTC_start_time_end: datetime = None

    def __post_init__(self, domain, default_limit, max_limit, raw_params=None):
        if raw_params:
            self.cursor = raw_params.get('cursor')
            if self.cursor:
                raw_params = self._process_cursor()
            self._validate_keys(raw_params)

            self._set_compound_keys(raw_params)
            self.limit = raw_params.get('limit')
            self.users = raw_params.getlist('users')
            self.local_timezone = raw_params.get('local_timezone')
            self.UTC_start_time_start = raw_params.get('UTC_start_time_start')
            self.UTC_start_time_end = raw_params.get('UTC_start_time_end')

        if self.limit:
            self._process_limit(default_limit, max_limit)
        if self.UTC_start_time_start:
            self.UTC_start_time_start = parse_str_to_date(self.UTC_start_time_start)
        if self.UTC_start_time_end:
            self.UTC_start_time_end = parse_str_to_date(self.UTC_start_time_end)
        self._process_local_timezone(domain)

    def _validate_keys(self, params):
        valid_keys = {'users', 'limit', 'local_timezone', 'cursor', 'format', 'local_date',
                    'UTC_start_time_start', 'UTC_start_time_end'}
        standardized_keys = set()

        for key in params.keys():
            if '.' in key:
                key, qualifier = key.split('.', maxsplit=1)
            standardized_keys.add(key)

        invalid_keys = standardized_keys - valid_keys
        if invalid_keys:
            raise ValueError(f"Invalid parameter(s): {', '.join(invalid_keys)}")

    def _set_compound_keys(self, params):
        local_date = {}
        for key in params.keys():
            if '.' in key:
                prefix, qualifier = key.split('.', maxsplit=1)
                if prefix == 'local_date':
                    local_date[qualifier] = params.get(key)

        self.local_date = local_date

    def _process_limit(self, default_limit, max_limit):
        try:
            self.limit = int(self.limit) or default_limit
            if self.limit < 0:
                raise ValueError
        except (ValueError, TypeError):
            raise BadRequest(_('limit must be a positive integer.'))

        if self.limit > max_limit:
            raise BadRequest(_('Limit may not exceed {}.').format(max_limit))

    def _process_cursor(self):
        cursor_params_string = b64decode(self.cursor).decode('utf-8')
        cursor_params = QueryDict(cursor_params_string, mutable=True)
        self.cursor_local_date = cursor_params.pop('cursor_local_date', [None])[0]
        self.cursor_user = cursor_params.pop('cursor_user', [None])[0]
        return cursor_params

    def _process_local_timezone(self, domain):
        if self.local_timezone is None:
            self.local_timezone = Domain.get_by_name(domain).get_default_timezone()
        elif isinstance(self.local_timezone, str):
            self.local_timezone = pytz.timezone(self.local_timezone)


class NavigationEventAuditResource(HqBaseResource, Resource):
    local_date = fields.DateField(attribute='local_date', readonly=True)
    UTC_start_time = fields.DateTimeField(attribute='UTC_start_time', readonly=True)
    UTC_end_time = fields.DateTimeField(attribute='UTC_end_time', readonly=True)
    user = fields.CharField(attribute='user', readonly=True)

    class Meta:
        authentication = RequirePermissionAuthentication(HqPermissions.view_web_users)
        queryset = NavigationEventAudit.objects.all()
        resource_name = 'action_times'
        include_resource_uri = False
        allowed_methods = ['get']
        detail_allowed_methods = []
        limit = 10000
        max_limit = 10000

    # Compound filters take the form `prefix.qualifier=value`
    # These filter functions are called with qualifier and value
    COMPOUND_FILTERS = {
        'local_date': make_date_filter(functools.partial(django_date_filter, field_name='local_date'))
    }

    @staticmethod
    def to_obj(action_times):
        '''
        Takes a flat dict and returns an object
        '''
        return namedtuple('action_times', list(action_times))(**action_times)

    def dispatch(self, request_type, request, **kwargs):
        #super needs to be called first to authenticate user. Otherwise request.user returns AnonymousUser
        response = super(HqBaseResource, self).dispatch(request_type, request, **kwargs)
        if not toggles.ACTION_TIMES_API.enabled_for_request(request):
            msg = (_("You don't have permission to access this API"))
            raise ImmediateHttpResponse(JsonResponse({"error": msg}, status=403))
        else:
            return response

    def alter_list_data_to_serialize(self, request, data):
        data['meta']['local_date_timezone'] = self.api_params.local_timezone.zone
        data['meta']['total_count'] = self.count

        original_params = request.GET
        if 'cursor' in original_params:
            params_string = b64decode(original_params['cursor']).decode('utf-8')
            cursor_params = QueryDict(params_string, mutable=True)
            if 'limit' in cursor_params:
                data['meta']['limit'] = int(cursor_params['limit'])
        else:
            cursor_params = original_params.copy()

        if data['meta']['total_count'] > data['meta']['limit']:
            last_object = data['objects'][-1]
            cursor_params['cursor_local_date'] = last_object.data['local_date']
            cursor_params['cursor_user'] = last_object.data['user']
            encoded_cursor = b64encode(urlencode(cursor_params).encode('utf-8'))

            next_params = {'cursor': encoded_cursor}

            next_url = f'?{urlencode(next_params)}'
            data['meta']['next'] = next_url
        return data

    def dehydrate(self, bundle):
        bundle.data['user_id'] = get_user_id_by_username(bundle.data['user'])
        return bundle

    def obj_get_list(self, bundle, **kwargs):
        domain = kwargs['domain']
        self.api_params = NavigationEventAuditResourceParams(raw_params=bundle.request.GET, domain=domain,
                                                             default_limit=self._meta.limit,
                                                             max_limit=self._meta.max_limit)
        results = self.cursor_query(domain, self.api_params)
        return list(map(self.to_obj, results))

    @classmethod
    def cursor_query(cls, domain: str, params: NavigationEventAuditResourceParams) -> list:
        if not params.limit:
            params.limit = cls._meta.limit
        queryset = cls._query(domain, params)

        cursor_local_date = params.cursor_local_date
        cursor_user = params.cursor_user

        if cursor_local_date and cursor_user:
            queryset = queryset.filter(
                Q(local_date__gt=cursor_local_date)
                | (Q(local_date=cursor_local_date) & Q(user__gt=cursor_user))
            )

        queryset = queryset.annotate(UTC_start_time=Min('event_date'), UTC_end_time=Max('event_date'))

        if params.UTC_start_time_start:
            queryset = queryset.filter(UTC_start_time__gte=params.UTC_start_time_start)
        if params.UTC_start_time_end:
            queryset = queryset.filter(UTC_start_time__lte=params.UTC_start_time_end)

        with override_settings(USE_TZ=True):
            cls.count = queryset.count()
            # TruncDate ignores tzinfo if the queryset is not evaluated within overridden USE_TZ setting
            return list(queryset[:params.limit])

    @classmethod
    def _query(cls, domain: str, params: NavigationEventAuditResourceParams):
        queryset = NavigationEventAudit.objects.filter(domain=domain)
        if params.users:
            queryset = queryset.filter(user__in=params.users)

        # Initial approximate filtering for performance. The largest time difference between local timezone and UTC
        # is <24 hours so items outside that bound will not be within the eventual local_date grouping.
        approx_time_offset = timedelta(hours=24)
        if params.UTC_start_time_start:
            offset_UTC_start_time_start = params.UTC_start_time_start - approx_time_offset
            queryset = queryset.filter(event_date__gte=offset_UTC_start_time_start)
        if params.UTC_start_time_end:
            offset_UTC_start_time_end = params.UTC_start_time_end + approx_time_offset
            queryset = queryset.filter(event_date__lte=offset_UTC_start_time_end)

        local_date_filter = cls._get_compound_filter('local_date', params)

        results = (queryset
                .exclude(user__isnull=True)
                .annotate(local_date=TruncDate('event_date', tzinfo=params.local_timezone))
                .filter(local_date_filter)
                .values('local_date', 'user'))

        results = results.order_by('local_date', 'user')

        return results

    @classmethod
    def _get_compound_filter(cls, param_field_name: str, params: NavigationEventAuditResourceParams):
        compound_filter = Q()
        if param_field_name in cls.COMPOUND_FILTERS:
            for qualifier, val in getattr(params, param_field_name).items():
                filter_obj = cls.COMPOUND_FILTERS[param_field_name](qualifier, val)
                compound_filter &= Q(**filter_obj)
        return compound_filter


@csrf_exempt
@allow_cors(['GET'])
@api_auth()
@require_can_edit_data
@requires_privilege_with_fallback(privileges.API_ACCESS)
@api_throttle
def get_ucr_data(request, domain, api_version):
    if not toggles.EXPORT_DATA_SOURCE_DATA.enabled(domain):
        return HttpResponseForbidden()
    try:
        if request.method == 'GET':
            config_id = request.GET.get("data_source_id")
            if not config_id:
                return HttpResponseBadRequest("Missing data_source_id parameter")
            return get_datasource_data(request, config_id, domain)
        return JsonResponse({'error': "Request method not allowed"}, status=405)
    except BadRequest as e:
        return JsonResponse({'error': str(e)}, status=400)


def get_datasource_data(request, config_id, domain):
    """Fetch data of the datasource specified by `config_id` in a paginated manner"""
    config, _ = get_datasource_config(config_id, domain)
    datasource_adapter = get_indicator_adapter(config, load_source='export_data_source')
    request_params = get_request_params(request).params
    request_params["limit"] = request.GET.dict().get("limit", EXPORT_DATASOURCE_DEFAULT_PAGINATION_LIMIT)
    if int(request_params["limit"]) > EXPORT_DATASOURCE_MAX_PAGINATION_LIMIT:
        request_params["limit"] = EXPORT_DATASOURCE_MAX_PAGINATION_LIMIT
    query = cursor_based_query_for_datasource(request_params, datasource_adapter)
    data = response_for_cursor_based_pagination(request, query, request_params, datasource_adapter)
    return JsonResponse(data)


class CommCareAnalyticsUserResource(CouchResourceMixin, HqBaseResource, DomainSpecificResourceMixin):

    roles = fields.ListField()
    permissions = fields.DictField()

    class Meta(CustomResourceMeta):
        resource_name = 'analytics-roles'
        list_allowed_methods = []
        detail_allowed_methods = ['get']

    def dehydrate_roles(self, bundle):
        cca_access = get_commcare_analytics_access_for_user_domain(bundle.obj, bundle.request.domain)
        return cca_access['roles']

    def dehydrate_permissions(self, bundle):
        cca_access = get_commcare_analytics_access_for_user_domain(bundle.obj, bundle.request.domain)
        return cca_access['permissions']

    def obj_get(self, bundle, **kwargs):
        domain = kwargs['domain']
        if not toggles.SUPERSET_ANALYTICS.enabled(domain):
            raise ImmediateHttpResponse(
<<<<<<< HEAD
                HttpNotFound()
=======
                HttpForbidden()
>>>>>>> 1b6166f7
            )

        user = CouchUser.get_by_username(bundle.request.user.username)

        if not (user and user.is_member_of(domain) and user.is_active):
            return None
        return user

    def prepend_urls(self):
        return [
<<<<<<< HEAD
            url(r"^(?P<resource_name>%s)/$" % self._meta.resource_name, self.wrap_view('dispatch_detail')),
=======
            url(r"^$", self.wrap_view('dispatch_detail'), name='api_dispatch_detail'),
>>>>>>> 1b6166f7
        ]<|MERGE_RESOLUTION|>--- conflicted
+++ resolved
@@ -1413,11 +1413,7 @@
         domain = kwargs['domain']
         if not toggles.SUPERSET_ANALYTICS.enabled(domain):
             raise ImmediateHttpResponse(
-<<<<<<< HEAD
                 HttpNotFound()
-=======
-                HttpForbidden()
->>>>>>> 1b6166f7
             )
 
         user = CouchUser.get_by_username(bundle.request.user.username)
@@ -1428,9 +1424,5 @@
 
     def prepend_urls(self):
         return [
-<<<<<<< HEAD
-            url(r"^(?P<resource_name>%s)/$" % self._meta.resource_name, self.wrap_view('dispatch_detail')),
-=======
             url(r"^$", self.wrap_view('dispatch_detail'), name='api_dispatch_detail'),
->>>>>>> 1b6166f7
         ]