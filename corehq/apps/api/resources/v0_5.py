import json
from base64 import b64decode, b64encode
from collections import namedtuple
from dataclasses import asdict, dataclass, field, InitVar
import functools
import pytz
from urllib.parse import urlencode

from django.conf.urls import re_path as url
from django.contrib.auth.models import User
from django.core.exceptions import ValidationError
from django.db.models import Max, Min, Q
from django.db.models.functions import TruncDate

from django.http import Http404, HttpResponse, HttpResponseNotFound, JsonResponse, QueryDict
from django.test import override_settings
from django.urls import reverse
from django.utils.translation import gettext as _
from django.utils.translation import gettext_noop

from memoized import memoized_property
from tastypie import fields, http
from tastypie.authorization import ReadOnlyAuthorization
from tastypie.bundle import Bundle
from tastypie.exceptions import BadRequest, ImmediateHttpResponse, NotFound
from tastypie.http import HttpForbidden, HttpUnauthorized
from tastypie.resources import ModelResource, Resource, convert_post_to_patch
from tastypie.utils import dict_strip_unicode_keys

from phonelog.models import DeviceReportEntry

from corehq import privileges, toggles
from corehq.apps.accounting.utils import domain_has_privilege
from corehq.apps.api.cors import add_cors_headers_to_response
from corehq.apps.api.odata.serializers import (
    ODataCaseSerializer,
    ODataFormSerializer,
)
from corehq.apps.api.odata.utils import record_feed_access_in_datadog
from corehq.apps.api.odata.views import (
    add_odata_headers,
    raise_odata_permissions_issues,
)
from corehq.apps.api.resources.auth import (
    AdminAuthentication,
    LoginAuthentication,
    ODataAuthentication,
    RequirePermissionAuthentication,
)
from corehq.apps.auditcare.models import NavigationEventAudit
from corehq.apps.api.resources.meta import AdminResourceMeta, CustomResourceMeta
from corehq.apps.api.resources.serializers import ListToSingleObjectSerializer
from corehq.apps.api.util import (
    get_obj,
    django_date_filter,
    make_date_filter,
)
from corehq.apps.app_manager.models import Application
from corehq.apps.domain.models import Domain
from corehq.apps.es import UserES
from corehq.apps.export.models import CaseExportInstance, FormExportInstance
from corehq.apps.groups.models import Group
from corehq.apps.locations.permissions import location_safe
from corehq.apps.reports.analytics.esaccessors import (
    get_case_types_for_domain_es,
)
from corehq.apps.reports.standard.cases.utils import (
    query_location_restricted_cases,
    query_location_restricted_forms,
)
from corehq.apps.userreports.columns import UCRExpandDatabaseSubcolumn
from corehq.apps.userreports.dbaccessors import get_datasources_for_domain
from corehq.apps.userreports.exceptions import BadSpecError
from corehq.apps.userreports.models import (
    DataSourceConfiguration,
    ReportConfiguration,
    StaticReportConfiguration,
    report_config_id_is_static,
)
from corehq.apps.userreports.reports.data_source import (
    ConfigurableReportDataSource,
)
from corehq.apps.userreports.reports.view import (
    get_filter_values,
    query_dict_to_dict,
)
from corehq.apps.userreports.util import (
    get_configurable_and_static_reports,
    get_report_config_or_not_found,
)
from corehq.apps.users.dbaccessors import (
    get_all_user_id_username_pairs_by_domain,
    get_user_id_by_username,
)
from corehq.apps.users.models import (
    CommCareUser,
    CouchUser,
    HqPermissions,
    WebUser,
)
from corehq.apps.users.util import raw_username, generate_mobile_username
from corehq.const import USER_CHANGE_VIA_API
from corehq.util import get_document_or_404
from corehq.util.couch import DocumentNotFound
from corehq.util.timer import TimingContext

from . import (
    CorsResourceMixin,
    CouchResourceMixin,
    DomainSpecificResourceMixin,
    HqBaseResource,
    v0_1,
    v0_4,
)
from .pagination import DoesNothingPaginator, NoCountingPaginator
from ..exceptions import UpdateUserException
from ..user_updates import update

MOCK_BULK_USER_ES = None


def user_es_call(domain, q, fields, size, start_at):
    query = (UserES()
             .domain(domain)
             .fields(fields)
             .size(size)
             .start(start_at))
    if q is not None:
        query.set_query({"query_string": {"query": q}})
    return query.run().hits


class BulkUserResource(HqBaseResource, DomainSpecificResourceMixin):
    """
    A read-only user data resource based on elasticsearch.
    Supported Params: limit offset q fields
    """
    type = "bulk-user"
    id = fields.CharField(attribute='id', readonly=True, unique=True)
    email = fields.CharField(attribute='email')
    username = fields.CharField(attribute='username', unique=True)
    first_name = fields.CharField(attribute='first_name', null=True)
    last_name = fields.CharField(attribute='last_name', null=True)
    phone_numbers = fields.ListField(attribute='phone_numbers', null=True)

    @staticmethod
    def to_obj(user):
        '''
        Takes a flat dict and returns an object
        '''
        if '_id' in user:
            user['id'] = user.pop('_id')
        return namedtuple('user', list(user))(**user)

    class Meta(CustomResourceMeta):
        authentication = RequirePermissionAuthentication(HqPermissions.edit_commcare_users)
        list_allowed_methods = ['get']
        detail_allowed_methods = ['get']
        object_class = object
        resource_name = 'bulk-user'

    def dehydrate(self, bundle):
        fields = bundle.request.GET.getlist('fields')
        data = {}
        if not fields:
            return bundle
        for field in fields:
            data[field] = bundle.data[field]
        bundle.data = data
        return bundle

    def obj_get_list(self, bundle, **kwargs):
        request_fields = bundle.request.GET.getlist('fields')
        for field in request_fields:
            if field not in self.fields:
                raise BadRequest('{0} is not a valid field'.format(field))

        params = bundle.request.GET
        param = lambda p: params.get(p, None)
        fields = list(self.fields)
        fields.remove('id')
        fields.append('_id')
        fn = MOCK_BULK_USER_ES or user_es_call
        users = fn(
            domain=kwargs['domain'],
            q=param('q'),
            fields=fields,
            size=param('limit'),
            start_at=param('offset'),
        )
        return list(map(self.to_obj, users))

    def detail_uri_kwargs(self, bundle_or_obj):
        return {
            'pk': get_obj(bundle_or_obj).id
        }


class CommCareUserResource(v0_1.CommCareUserResource):

    class Meta(v0_1.CommCareUserResource.Meta):
        detail_allowed_methods = ['get', 'put', 'delete']
        list_allowed_methods = ['get', 'post']
        always_return_data = True

    def serialize(self, request, data, format, options=None):
        if not isinstance(data, dict) and request.method == 'POST':
            data = {'id': data.obj._id}
        return self._meta.serializer.serialize(data, format, options)

    def get_resource_uri(self, bundle_or_obj=None, url_name='api_dispatch_detail'):
        if bundle_or_obj is None:
            return super(CommCareUserResource, self).get_resource_uri(bundle_or_obj, url_name)
        elif isinstance(bundle_or_obj, Bundle):
            obj = bundle_or_obj.obj
        else:
            obj = bundle_or_obj

        return reverse('api_dispatch_detail', kwargs=dict(resource_name=self._meta.resource_name,
                                                          domain=obj.domain,
                                                          api_name=self._meta.api_name,
                                                          pk=obj._id))

    def obj_create(self, bundle, **kwargs):
        try:
            username = generate_mobile_username(bundle.data['username'], kwargs['domain'])
        except ValidationError as e:
            raise BadRequest(e.message)

        try:
            bundle.obj = CommCareUser.create(
                domain=kwargs['domain'],
                username=username,
                password=bundle.data['password'],
                created_by=bundle.request.couch_user,
                created_via=USER_CHANGE_VIA_API,
                email=bundle.data.get('email', '').lower(),
            )
            # password was just set
            bundle.data.pop('password', None)
            # do not call update with username key
            bundle.data.pop('username', None)
            self._update(bundle)
            bundle.obj.save()
        except Exception:
            if bundle.obj._id:
                bundle.obj.retire(bundle.request.domain, deleted_by=bundle.request.couch_user,
                                  deleted_via=USER_CHANGE_VIA_API)
            try:
                django_user = bundle.obj.get_django_user()
            except User.DoesNotExist:
                pass
            else:
                django_user.delete()
            raise
        return bundle

    def obj_update(self, bundle, **kwargs):
        bundle.obj = CommCareUser.get(kwargs['pk'])
        assert bundle.obj.domain == kwargs['domain']
        user_change_logger = self._get_user_change_logger(bundle)
        errors = self._update(bundle, user_change_logger)
        if errors:
            formatted_errors = ', '.join(errors)
            raise BadRequest(_('The request resulted in the following errors: {}').format(formatted_errors))
        assert bundle.obj.domain == kwargs['domain']
        bundle.obj.save()
        user_change_logger.save()
        return bundle

    def obj_delete(self, bundle, **kwargs):
        user = CommCareUser.get(kwargs['pk'])
        if user:
            user.retire(bundle.request.domain, deleted_by=bundle.request.couch_user,
                        deleted_via=USER_CHANGE_VIA_API)
        return ImmediateHttpResponse(response=http.HttpAccepted())

    @classmethod
    def _update(cls, bundle, user_change_logger=None):
        errors = []
        for key, value in bundle.data.items():
            try:
                update(bundle.obj, key, value, user_change_logger)
            except UpdateUserException as e:
                errors.append(e.message)

        return errors


class WebUserResource(v0_1.WebUserResource):

    def get_resource_uri(self, bundle_or_obj=None, url_name='api_dispatch_detail'):
        if bundle_or_obj is None:
            return super().get_resource_uri(None, url_name)
        return reverse('api_dispatch_detail', kwargs={
            'resource_name': self._meta.resource_name,
            'domain': bundle_or_obj.request.domain,
            'api_name': self._meta.api_name,
            'pk': bundle_or_obj.obj._id,
        })


class AdminWebUserResource(v0_1.UserResource):
    domains = fields.ListField(attribute='domains')

    def obj_get(self, bundle, **kwargs):
        return WebUser.get(kwargs['pk'])

    def obj_get_list(self, bundle, **kwargs):
        if 'username' in bundle.request.GET:
            return [WebUser.get_by_username(bundle.request.GET['username'])]
        return [WebUser.wrap(u) for u in UserES().web_users().run().hits]

    class Meta(AdminResourceMeta):
        detail_allowed_methods = ['get']
        list_allowed_methods = ['get']
        object_class = WebUser
        resource_name = 'web-user'



class GroupResource(v0_4.GroupResource):

    class Meta(v0_4.GroupResource.Meta):
        detail_allowed_methods = ['get', 'put', 'delete']
        list_allowed_methods = ['get', 'post', 'patch']
        always_return_data = True

    def serialize(self, request, data, format, options=None):
        if not isinstance(data, dict):
            if 'error_message' in data.data:
                data = {'error_message': data.data['error_message']}
            elif request.method == 'POST':
                data = {'id': data.obj._id}
        return self._meta.serializer.serialize(data, format, options)

    def patch_list(self, request=None, **kwargs):
        """
        Exactly copied from https://github.com/toastdriven/django-tastypie/blob/v0.9.14/tastypie/resources.py#L1466
        (BSD licensed) and modified to pass the kwargs to `obj_create` and support only create method
        """
        request = convert_post_to_patch(request)
        deserialized = self.deserialize(request, request.body, format=request.META.get('CONTENT_TYPE', 'application/json'))

        collection_name = self._meta.collection_name
        if collection_name not in deserialized:
            raise BadRequest("Invalid data sent: missing '%s'" % collection_name)

        if len(deserialized[collection_name]) and 'put' not in self._meta.detail_allowed_methods:
            raise ImmediateHttpResponse(response=http.HttpMethodNotAllowed())

        bundles_seen = []
        status = http.HttpAccepted
        for data in deserialized[collection_name]:

            data = self.alter_deserialized_detail_data(request, data)
            bundle = self.build_bundle(data=dict_strip_unicode_keys(data), request=request)
            try:

                self.obj_create(bundle=bundle, **self.remove_api_resource_names(kwargs))
            except AssertionError as e:
                status = http.HttpBadRequest
                bundle.data['_id'] = str(e)
            bundles_seen.append(bundle)

        to_be_serialized = [bundle.data['_id'] for bundle in bundles_seen]
        return self.create_response(request, to_be_serialized, response_class=status)

    def post_list(self, request, **kwargs):
        """
        Exactly copied from https://github.com/toastdriven/django-tastypie/blob/v0.9.14/tastypie/resources.py#L1314
        (BSD licensed) and modified to catch Exception and not returning traceback
        """
        deserialized = self.deserialize(request, request.body, format=request.META.get('CONTENT_TYPE', 'application/json'))
        deserialized = self.alter_deserialized_detail_data(request, deserialized)
        bundle = self.build_bundle(data=dict_strip_unicode_keys(deserialized), request=request)
        try:
            updated_bundle = self.obj_create(bundle, **self.remove_api_resource_names(kwargs))
            location = self.get_resource_uri(updated_bundle)

            if not self._meta.always_return_data:
                return http.HttpCreated(location=location)
            else:
                updated_bundle = self.full_dehydrate(updated_bundle)
                updated_bundle = self.alter_detail_data_to_serialize(request, updated_bundle)
                return self.create_response(request, updated_bundle, response_class=http.HttpCreated, location=location)
        except AssertionError as e:
            bundle.data['error_message'] = str(e)
            return self.create_response(request, bundle, response_class=http.HttpBadRequest)

    def _update(self, bundle):
        should_save = False
        for key, value in bundle.data.items():
            if key == 'name' and getattr(bundle.obj, key, None) != value:
                if not Group.by_name(bundle.obj.domain, value):
                    setattr(bundle.obj, key, value or '')
                    should_save = True
                else:
                    raise Exception("A group with this name already exists")
            if key == 'users' and getattr(bundle.obj, key, None) != value:
                users_to_add = set(value) - set(bundle.obj.users)
                users_to_remove = set(bundle.obj.users) - set(value)
                for user in users_to_add:
                    bundle.obj.add_user(user)
                    should_save = True
                for user in users_to_remove:
                    bundle.obj.remove_user(user)
                    should_save = True
            elif getattr(bundle.obj, key, None) != value:
                setattr(bundle.obj, key, value)
                should_save = True
        return should_save

    def get_resource_uri(self, bundle_or_obj=None, url_name='api_dispatch_detail'):
        if bundle_or_obj is None:
            return super(GroupResource, self).get_resource_uri(bundle_or_obj, url_name)
        elif isinstance(bundle_or_obj, Bundle):
            obj = bundle_or_obj.obj
        else:
            obj = bundle_or_obj
        return self._get_resource_uri(obj)

    def _get_resource_uri(self, obj):
        # This function is called up to 1000 times per request
        # so build url from a known string template
        # to avoid calling the expensive `reverse` function each time
        return self._get_resource_uri_template.format(domain=obj.domain, pk=obj._id)

    @memoized_property
    def _get_resource_uri_template(self):
        """Returns the literal string "/a/{domain}/api/v0.5/group/{pk}/" in a DRY way"""
        return reverse('api_dispatch_detail', kwargs=dict(
            resource_name=self._meta.resource_name,
            api_name=self._meta.api_name,
            domain='__domain__',
            pk='__pk__')).replace('__pk__', '{pk}').replace('__domain__', '{domain}')

    def obj_create(self, bundle, request=None, **kwargs):
        if not Group.by_name(kwargs['domain'], bundle.data.get("name")):
            bundle.obj = Group(bundle.data)
            bundle.obj.name = bundle.obj.name or ''
            bundle.obj.domain = kwargs['domain']
            bundle.obj.save()
            for user in bundle.obj.users:
                CommCareUser.get(user).set_groups([bundle.obj._id])
        else:
            raise AssertionError("A group with name %s already exists" % bundle.data.get("name"))
        return bundle

    def obj_update(self, bundle, **kwargs):
        bundle.obj = Group.get(kwargs['pk'])
        assert bundle.obj.domain == kwargs['domain']
        if self._update(bundle):
            assert bundle.obj.domain == kwargs['domain']
            bundle.obj.save()
        return bundle

    def obj_delete(self, bundle, **kwargs):
        group = self.obj_get(bundle, **kwargs)
        group.soft_delete()
        return bundle


class DomainAuthorization(ReadOnlyAuthorization):

    def __init__(self, domain_key='domain', *args, **kwargs):
        self.domain_key = domain_key

    def read_list(self, object_list, bundle):
        return object_list.filter(**{self.domain_key: bundle.request.domain})


class DeviceReportResource(HqBaseResource, ModelResource):

    class Meta(object):
        queryset = DeviceReportEntry.objects.all()
        list_allowed_methods = ['get']
        detail_allowed_methods = ['get']
        resource_name = 'device-log'
        authentication = RequirePermissionAuthentication(HqPermissions.edit_data)
        authorization = DomainAuthorization()
        paginator_class = NoCountingPaginator
        filtering = {
            # this is needed for the domain filtering but any values passed in via the URL get overridden
            "domain": ('exact',),
            "date": ('exact', 'gt', 'gte', 'lt', 'lte', 'range'),
            "user_id": ('exact',),
            "username": ('exact',),
            "type": ('exact',),
            "xform_id": ('exact',),
            "device_id": ('exact',),
        }


ConfigurableReportData = namedtuple("ConfigurableReportData", [
    "data", "columns", "id", "domain", "total_records", "get_params", "next_page"
])


class ConfigurableReportDataResource(HqBaseResource, DomainSpecificResourceMixin):
    """
    A resource that replicates the behavior of the ajax part of the
    ConfigurableReportView view.
    """
    data = fields.ListField(attribute="data", readonly=True)
    columns = fields.ListField(attribute="columns", readonly=True)
    total_records = fields.IntegerField(attribute="total_records", readonly=True)
    next_page = fields.CharField(attribute="next_page", readonly=True)

    LIMIT_DEFAULT = 50
    LIMIT_MAX = 50

    def _get_start_param(self, bundle):
        try:
            start = int(bundle.request.GET.get('offset', 0))
            if start < 0:
                raise ValueError
        except (ValueError, TypeError):
            raise BadRequest("start must be a positive integer.")
        return start

    def _get_limit_param(self, bundle):
        try:
            limit = int(bundle.request.GET.get('limit', self.LIMIT_DEFAULT))
            if limit < 0:
                raise ValueError
        except (ValueError, TypeError):
            raise BadRequest("limit must be a positive integer.")

        if limit > self.LIMIT_MAX:
            raise BadRequest("Limit may not exceed {}.".format(self.LIMIT_MAX))
        return limit

    def _get_next_page(self, domain, id_, start, limit, total_records, get_query_dict):
        if total_records > start + limit:
            start += limit
            new_get_params = get_query_dict.copy()
            new_get_params["offset"] = start
            # limit has not changed, but it may not have been present in get params before.
            new_get_params["limit"] = limit
            return reverse('api_dispatch_detail', kwargs=dict(
                api_name=self._meta.api_name,
                resource_name=self._meta.resource_name,
                domain=domain,
                pk=id_,
            )) + "?" + new_get_params.urlencode()
        else:
            return ""

    def _get_report_data(self, report_config, domain, start, limit, get_params, couch_user):
        report = ConfigurableReportDataSource.from_spec(report_config, include_prefilters=True)

        string_type_params = [
            filter.name
            for filter in report_config.ui_filters
            if getattr(filter, 'datatype', 'string') == "string"
        ]
        filter_values = get_filter_values(
            report_config.ui_filters,
            query_dict_to_dict(get_params, domain, string_type_params),
            couch_user,
        )
        report.set_filter_values(filter_values)

        page = list(report.get_data(start=start, limit=limit))

        columns = []
        for column in report.columns:
            simple_column = {
                "header": column.header,
                "slug": column.slug,
            }
            if isinstance(column, UCRExpandDatabaseSubcolumn):
                simple_column['expand_column_value'] = column.expand_value
            columns.append(simple_column)

        total_records = report.get_total_records()
        return page, columns, total_records

    def obj_get(self, bundle, **kwargs):
        domain = kwargs['domain']
        pk = kwargs['pk']
        start = self._get_start_param(bundle)
        limit = self._get_limit_param(bundle)

        report_config = self._get_report_configuration(pk, domain)
        page, columns, total_records = self._get_report_data(
            report_config, domain, start, limit, bundle.request.GET, bundle.request.couch_user)

        return ConfigurableReportData(
            data=page,
            columns=columns,
            total_records=total_records,
            id=report_config._id,
            domain=domain,
            get_params=bundle.request.GET,
            next_page=self._get_next_page(
                domain,
                report_config._id,
                start,
                limit,
                total_records,
                bundle.request.GET,
            )
        )

    def _get_report_configuration(self, id_, domain):
        """
        Fetch the required ReportConfiguration object
        :param id_: The id of the ReportConfiguration
        :param domain: The domain of the ReportConfiguration
        :return: A ReportConfiguration
        """
        try:
            if report_config_id_is_static(id_):
                return StaticReportConfiguration.by_id(id_, domain=domain)
            else:
                return get_report_config_or_not_found(domain, id_)
        except DocumentNotFound:
            raise NotFound

    def detail_uri_kwargs(self, bundle_or_obj):
        return {
            'domain': get_obj(bundle_or_obj).domain,
            'pk': get_obj(bundle_or_obj).id,
        }

    def get_resource_uri(self, bundle_or_obj=None, url_name='api_dispatch_list'):
        uri = super(ConfigurableReportDataResource, self).get_resource_uri(bundle_or_obj, url_name)
        if bundle_or_obj is not None and uri:
            get_params = get_obj(bundle_or_obj).get_params.copy()
            if "offset" not in get_params:
                get_params["offset"] = 0
            if "limit" not in get_params:
                get_params["limit"] = self.LIMIT_DEFAULT
            uri += "?{}".format(get_params.urlencode())
        return uri

    class Meta(CustomResourceMeta):
        authentication = RequirePermissionAuthentication(HqPermissions.view_reports, allow_session_auth=True)
        list_allowed_methods = []
        detail_allowed_methods = ["get"]


class SimpleReportConfigurationResource(CouchResourceMixin, HqBaseResource, DomainSpecificResourceMixin):
    id = fields.CharField(attribute='get_id', readonly=True, unique=True)
    title = fields.CharField(readonly=True, attribute="title", null=True)
    filters = fields.ListField(readonly=True)
    columns = fields.ListField(readonly=True)

    def dehydrate_filters(self, bundle):
        obj_filters = bundle.obj.filters
        return [{
            "type": f["type"],
            "datatype": f["datatype"],
            "slug": f["slug"]
        } for f in obj_filters]

    def dehydrate_columns(self, bundle):
        obj_columns = bundle.obj.columns
        return [{
            "column_id": c['column_id'],
            "display": c['display'],
            "type": c["type"],
        } for c in obj_columns]

    def obj_get(self, bundle, **kwargs):
        domain = kwargs['domain']
        pk = kwargs['pk']
        try:
            report_configuration = get_document_or_404(ReportConfiguration, domain, pk)
        except Http404 as e:
            raise NotFound(str(e))
        return report_configuration

    def obj_get_list(self, bundle, **kwargs):
        domain = kwargs['domain']
        return get_configurable_and_static_reports(domain)

    def detail_uri_kwargs(self, bundle_or_obj):
        return {
            'domain': get_obj(bundle_or_obj).domain,
            'pk': get_obj(bundle_or_obj)._id,
        }

    class Meta(CustomResourceMeta):
        list_allowed_methods = ["get"]
        detail_allowed_methods = ["get"]
        paginator_class = DoesNothingPaginator


class DataSourceConfigurationResource(CouchResourceMixin, HqBaseResource, DomainSpecificResourceMixin):
    """
    API resource for DataSourceConfigurations (UCR data sources)
    """
    id = fields.CharField(attribute='get_id', readonly=True, unique=True)
    display_name = fields.CharField(attribute="display_name", null=True)
    configured_filter = fields.DictField(attribute="configured_filter", use_in='detail')
    configured_indicators = fields.ListField(attribute="configured_indicators", use_in='detail')

    def _ensure_toggle_enabled(self, request):
        if not toggles.USER_CONFIGURABLE_REPORTS.enabled_for_request(request):
            raise ImmediateHttpResponse(
                add_cors_headers_to_response(
                    HttpResponse(
                        json.dumps({"error": _("You don't have permission to access this API")}),
                        content_type="application/json",
                        status=401,
                    )
                )
            )

    def obj_get(self, bundle, **kwargs):
        self._ensure_toggle_enabled(bundle.request)
        domain = kwargs['domain']
        pk = kwargs['pk']
        try:
            data_source = get_document_or_404(DataSourceConfiguration, domain, pk)
        except Http404 as e:
            raise NotFound(str(e))
        return data_source

    def obj_get_list(self, bundle, **kwargs):
        self._ensure_toggle_enabled(bundle.request)
        domain = kwargs['domain']
        return get_datasources_for_domain(domain)

    def obj_update(self, bundle, **kwargs):
        self._ensure_toggle_enabled(bundle.request)
        domain = kwargs['domain']
        pk = kwargs['pk']
        try:
            data_source = get_document_or_404(DataSourceConfiguration, domain, pk)
        except Http404 as e:
            raise NotFound(str(e))
        allowed_update_fields = [
            'display_name',
            'configured_filter',
            'configured_indicators',
        ]
        for key, value in bundle.data.items():
            if key in allowed_update_fields:
                data_source[key] = value
        try:
            data_source.validate()
            data_source.save()
        except BadSpecError as e:
            raise ImmediateHttpResponse(
                add_cors_headers_to_response(
                    HttpResponse(
                        json.dumps({"error": _("Invalid data source! Details: {details}").format(details=str(e))}),
                        content_type="application/json",
                        status=500,
                    )
                )
            )
        bundle.obj = data_source
        return bundle

    def detail_uri_kwargs(self, bundle_or_obj):
        return {
            'domain': get_obj(bundle_or_obj).domain,
            'pk': get_obj(bundle_or_obj)._id,
        }

    class Meta(CustomResourceMeta):
        resource_name = 'ucr_data_source'
        list_allowed_methods = ['get']
        detail_allowed_methods = ['get', 'put']
        always_return_data = True
        paginator_class = DoesNothingPaginator
        authentication = RequirePermissionAuthentication(HqPermissions.edit_ucrs)


UserDomain = namedtuple('UserDomain', 'domain_name project_name')
UserDomain.__new__.__defaults__ = ('', '')


class UserDomainsResource(CorsResourceMixin, Resource):
    domain_name = fields.CharField(attribute='domain_name')
    project_name = fields.CharField(attribute='project_name')

    class Meta(object):
        resource_name = 'user_domains'
        authentication = LoginAuthentication(allow_session_auth=True)
        object_class = UserDomain
        include_resource_uri = False

    def dispatch_list(self, request, **kwargs):
        try:
            return super(UserDomainsResource, self).dispatch_list(request, **kwargs)
        except ImmediateHttpResponse as immediate_http_response:
            if isinstance(immediate_http_response.response, HttpUnauthorized):
                raise ImmediateHttpResponse(
                    response=HttpUnauthorized(
                        content='Username or API Key is incorrect, expired or deactivated',
                        content_type='text/plain'
                    )
                )
            else:
                raise

    def obj_get_list(self, bundle, **kwargs):
        return self.get_object_list(bundle.request)

    def get_object_list(self, request):
        feature_flag = request.GET.get("feature_flag")
        if feature_flag and feature_flag not in toggles.all_toggle_slugs():
            raise BadRequest(f"{feature_flag!r} is not a valid feature flag")
        can_view_reports = request.GET.get("can_view_reports")
        couch_user = CouchUser.from_django_user(request.user)
        username = request.user.username
        results = []
        for domain in couch_user.get_domains():
            if not domain_has_privilege(domain, privileges.ZAPIER_INTEGRATION):
                continue
            domain_object = Domain.get_by_name(domain)
            if feature_flag and feature_flag not in toggles.toggles_dict(username=username, domain=domain):
                continue
            if can_view_reports and not couch_user.can_view_reports(domain):
                continue
            results.append(UserDomain(
                domain_name=domain_object.name,
                project_name=domain_object.hr_name or domain_object.name
            ))
        return results


class IdentityResource(CorsResourceMixin, Resource):
    id = fields.CharField(attribute='get_id', readonly=True)
    username = fields.CharField(attribute='username', readonly=True)
    first_name = fields.CharField(attribute='first_name', readonly=True)
    last_name = fields.CharField(attribute='last_name', readonly=True)
    email = fields.CharField(attribute='email', readonly=True)

    def obj_get_list(self, bundle, **kwargs):
        return [bundle.request.couch_user]

    class Meta(object):
        resource_name = 'identity'
        authentication = LoginAuthentication()
        serializer = ListToSingleObjectSerializer()
        detail_allowed_methods = []
        list_allowed_methods = ['get']
        object_class = CouchUser
        include_resource_uri = False


Form = namedtuple('Form', 'form_xmlns form_name')
Form.__new__.__defaults__ = ('', '')


class DomainForms(Resource):
    """
    Returns: list of forms for a given domain with form name formatted for display in Zapier
    """
    form_xmlns = fields.CharField(attribute='form_xmlns')
    form_name = fields.CharField(attribute='form_name')

    class Meta(object):
        resource_name = 'domain_forms'
        authentication = RequirePermissionAuthentication(HqPermissions.access_api)
        object_class = Form
        include_resource_uri = False
        allowed_methods = ['get']
        limit = 200
        max_limit = 1000

    def obj_get_list(self, bundle, **kwargs):
        application_id = bundle.request.GET.get('application_id')
        if not application_id:
            raise NotFound('application_id parameter required')

        results = []
        application = Application.get(docid=application_id)
        if not application:
            return []
        forms_objects = application.get_forms(bare=False)

        for form_object in forms_objects:
            form = form_object['form']
            module = form_object['module']
            form_name = '{} > {} > {}'.format(application.name, module.default_name(), form.default_name())
            results.append(Form(form_xmlns=form.xmlns, form_name=form_name))
        return results

# Zapier requires id and name; case_type has no obvious id, placeholder inserted instead.
CaseType = namedtuple('CaseType', 'case_type placeholder')
CaseType.__new__.__defaults__ = ('', '')


class DomainCases(Resource):
    """
    Returns: list of case types for a domain

    Note: only returns case types for which at least one case has been made
    """
    placeholder = fields.CharField(attribute='placeholder')
    case_type = fields.CharField(attribute='case_type')

    class Meta(object):
        resource_name = 'domain_cases'
        authentication = RequirePermissionAuthentication(HqPermissions.access_api)
        object_class = CaseType
        include_resource_uri = False
        allowed_methods = ['get']
        limit = 100
        max_limit = 1000

    def obj_get_list(self, bundle, **kwargs):
        domain = kwargs['domain']
        case_types = get_case_types_for_domain_es(domain)
        results = [CaseType(case_type=case_type) for case_type in case_types]
        return results


UserInfo = namedtuple('UserInfo', 'user_id user_name')
UserInfo.__new__.__defaults__ = ('', '')


class DomainUsernames(Resource):
    """
    Returns: list of usernames for a domain.
    """
    user_id = fields.CharField(attribute='user_id')
    user_name = fields.CharField(attribute='user_name')

    class Meta(object):
        resource_name = 'domain_usernames'
        authentication = RequirePermissionAuthentication(HqPermissions.view_commcare_users)
        object_class = User
        include_resource_uri = False
        allowed_methods = ['get']

    def obj_get_list(self, bundle, **kwargs):
        domain = kwargs['domain']
        user_ids_username_pairs = get_all_user_id_username_pairs_by_domain(domain)
        results = [UserInfo(user_id=user_pair[0], user_name=raw_username(user_pair[1]))
                   for user_pair in user_ids_username_pairs]
        return results


class BaseODataResource(HqBaseResource, DomainSpecificResourceMixin):
    config_id = None
    table_id = None

    def dispatch(self, request_type, request, **kwargs):
        if not domain_has_privilege(request.domain, privileges.ODATA_FEED):
            raise ImmediateHttpResponse(
                response=HttpResponseNotFound('Feature flag not enabled.')
            )
        self.config_id = kwargs['config_id']
        self.table_id = int(kwargs.get('table_id', 0))
        with TimingContext() as timer:
            response = super(BaseODataResource, self).dispatch(
                request_type, request, **kwargs
            )
        record_feed_access_in_datadog(request, self.config_id, timer.duration, response)
        return response

    def create_response(self, request, data, response_class=HttpResponse,
                        **response_kwargs):
        data['domain'] = request.domain
        data['config_id'] = self.config_id
        data['api_path'] = request.path
        data['table_id'] = self.table_id
        response = super(BaseODataResource, self).create_response(
            request, data, response_class, **response_kwargs)
        return add_odata_headers(response)

    def detail_uri_kwargs(self, bundle_or_obj):
        # Not sure why this is required but the feed 500s without it
        return {
            'pk': get_obj(bundle_or_obj)['_id']
        }

    def determine_format(self, request):
        # Results should be sent as JSON
        return 'application/json'


@location_safe
class ODataCaseResource(BaseODataResource):

    def obj_get_list(self, bundle, domain, **kwargs):
        config = get_document_or_404(CaseExportInstance, domain, self.config_id)
        if raise_odata_permissions_issues(bundle.request.couch_user, domain, config):
            raise ImmediateHttpResponse(
                HttpForbidden(gettext_noop(
                    "You do not have permission to view this feed."
                ))
            )

        query = config.get_query()

        if not bundle.request.couch_user.has_permission(
            domain, 'access_all_locations'
        ):
            query = query_location_restricted_cases(
                query,
                bundle.request.domain,
                bundle.request.couch_user,
            )

        return query

    class Meta(v0_4.CommCareCaseResource.Meta):
        authentication = ODataAuthentication()
        resource_name = 'odata/cases'
        serializer = ODataCaseSerializer()
        limit = 2000
        max_limit = 10000

    def prepend_urls(self):
        return [
            url(r"^(?P<resource_name>{})/(?P<config_id>[\w\d_.-]+)/(?P<table_id>[\d]+)/feed".format(
                self._meta.resource_name), self.wrap_view('dispatch_list')),
            url(r"^(?P<resource_name>{})/(?P<config_id>[\w\d_.-]+)/feed".format(
                self._meta.resource_name), self.wrap_view('dispatch_list')),
        ]


@location_safe
class ODataFormResource(BaseODataResource):

    def obj_get_list(self, bundle, domain, **kwargs):
        config = get_document_or_404(FormExportInstance, domain, self.config_id)
        if raise_odata_permissions_issues(bundle.request.couch_user, domain, config):
            raise ImmediateHttpResponse(
                HttpForbidden(gettext_noop(
                    "You do not have permission to view this feed."
                ))
            )

        query = config.get_query()

        if not bundle.request.couch_user.has_permission(
            domain, 'access_all_locations'
        ):
            query = query_location_restricted_forms(
                query,
                bundle.request.domain,
                bundle.request.couch_user,
            )

        return query

    class Meta(v0_4.XFormInstanceResource.Meta):
        authentication = ODataAuthentication()
        resource_name = 'odata/forms'
        serializer = ODataFormSerializer()
        limit = 2000
        max_limit = 10000

    def prepend_urls(self):
        return [
            url(r"^(?P<resource_name>{})/(?P<config_id>[\w\d_.-]+)/(?P<table_id>[\d]+)/feed".format(
                self._meta.resource_name), self.wrap_view('dispatch_list')),
            url(r"^(?P<resource_name>{})/(?P<config_id>[\w\d_.-]+)/feed".format(
                self._meta.resource_name), self.wrap_view('dispatch_list')),
        ]


@dataclass
class NavigationEventAuditResourceParams:
    raw_params: InitVar = None
    users: list[str] = field(default_factory=list)
    limit: int = None
    local_timezone: str = None
    cursor: str = None
    local_date: dict[str:str] = field(default_factory=dict)
    cursor_local_date: str = None
    cursor_user: str = None

    def __post_init__(self, raw_params=None):
        if raw_params:
            self._validate_keys(raw_params)

            self._set_compound_keys(raw_params)
            self.users = raw_params.getlist('users')
            self.limit = raw_params.get('limit')
            self.local_timezone = raw_params.get('local_timezone')
            self.cursor = raw_params.get('cursor')

    def _validate_keys(self, params):
        valid_keys = {'users', 'limit', 'local_timezone', 'cursor', 'format', 'local_date'}
        standardized_keys = set()

        for key in params.keys():
            if '.' in key:
                key, qualifier = key.split('.', maxsplit=1)
            standardized_keys.add(key)

        invalid_keys = standardized_keys - valid_keys
        if invalid_keys:
            raise ValueError(f"Invalid parameter(s): {', '.join(invalid_keys)}")

    def _set_compound_keys(self, params):
        local_date = {}
        for key in params.keys():
            if '.' in key:
                prefix, qualifier = key.split('.', maxsplit=1)
                if prefix == 'local_date':
                    local_date[key] = params.get(key)

        self.local_date = local_date

    def process_limit(self, default_limit, max_limit):
        try:
            self.limit = int(self.limit) or default_limit
            if self.limit < 0:
                raise ValueError
        except (ValueError, TypeError):
            raise BadRequest(_('limit must be a positive integer.'))

        if self.limit > max_limit:
            raise BadRequest(_('Limit may not exceed {}.').format(max_limit))

    def process_cursor(self):
        cursor_params_string = b64decode(self.cursor).decode('utf-8')
        cursor_params = QueryDict(cursor_params_string, mutable=True)
        self.cursor_local_date = cursor_params.get('cursor_local_date')
        self.cursor_user = cursor_params.get('cursor_user')

    def process_local_timezone(self, domain):
        if self.local_timezone is None:
            self.local_timezone = Domain.get_by_name(domain).get_default_timezone()
        elif isinstance(self.local_timezone, str):
            self.local_timezone = pytz.timezone(self.local_timezone)


class NavigationEventAuditResource(HqBaseResource, Resource):
    local_date = fields.DateField(attribute='local_date', readonly=True)
    UTC_start_time = fields.DateTimeField(attribute='UTC_start_time', readonly=True)
    UTC_end_time = fields.DateTimeField(attribute='UTC_end_time', readonly=True)
    user = fields.CharField(attribute='user', readonly=True)

    class Meta:
        authentication = RequirePermissionAuthentication(HqPermissions.view_web_users)
        queryset = NavigationEventAudit.objects.all()
        resource_name = 'action_times'
        include_resource_uri = False
        allowed_methods = ['get']
        detail_allowed_methods = []
        limit = 10000
        max_limit = 10000

    # Compound filters take the form `prefix.qualifier=value`
    # These filter functions are called with qualifier and value
    COMPOUND_FILTERS = {
        'local_date': make_date_filter(functools.partial(django_date_filter, field_name='local_date'))
    }

    @staticmethod
    def to_obj(action_times):
        '''
        Takes a flat dict and returns an object
        '''
        return namedtuple('action_times', list(action_times))(**action_times)

    def dispatch(self, request_type, request, **kwargs):
        #super needs to be called first to authenticate user. Otherwise request.user returns AnonymousUser
        response = super(HqBaseResource, self).dispatch(request_type, request, **kwargs)
        if not toggles.ACTION_TIMES_API.enabled_for_request(request):
            msg = (_("You don't have permission to access this API"))
            raise ImmediateHttpResponse(JsonResponse({"error": msg}, status=403))
        else:
            return response

    def alter_list_data_to_serialize(self, request, data):
        data['meta']['local_date_timezone'] = self.api_params.local_timezone.zone
        data['meta']['total_count'] = self.count

        params = request.GET.copy()  # Makes params mutable for creating next_url below

        if data['meta']['total_count'] > data['meta']['limit']:
            last_object = data['objects'][-1]
            cursor = {
                'cursor_local_date': last_object.data['local_date'],
                'cursor_user': last_object.data['user'],
            }
            encoded_cursor = b64encode(urlencode(cursor).encode('utf-8'))
            params['cursor'] = encoded_cursor
            next_url = '{}?{}'.format(request.path, params.urlencode())
            data['meta']['next'] = next_url
        return data

    def dehydrate(self, bundle):
        bundle.data['user_id'] = get_user_id_by_username(bundle.data['user'])
        return bundle

    def obj_get_list(self, bundle, **kwargs):
        domain = kwargs['domain']
        self.api_params = self._process_params(domain, bundle.request.GET)

        results = self.cursor_query(domain, self.api_params)
        return list(map(self.to_obj, results))

    def _process_params(self, domain, params):
        api_params = NavigationEventAuditResourceParams(raw_params=params)

        if api_params.limit:
            api_params.process_limit(self._meta.limit, self._meta.max_limit)
        if api_params.cursor:
            api_params.process_cursor()
        api_params.process_local_timezone(domain)

        return api_params

    @classmethod
    def cursor_query(cls, domain: str, params: NavigationEventAuditResourceParams) -> list:
        if not params.limit:
            params.limit = cls._meta.limit
        queryset = cls._query(domain, params)

        cursor_local_date = params.cursor_local_date
        cursor_user = params.cursor_user

        if cursor_local_date and cursor_user:
            queryset = queryset.filter(
                Q(local_date__gt=cursor_local_date)
                | (Q(local_date=cursor_local_date) & Q(user__gt=cursor_user))
            )

        queryset = queryset.annotate(UTC_start_time=Min('event_date'), UTC_end_time=Max('event_date'))

        with override_settings(USE_TZ=True):
            cls.count = queryset.count()
            # TruncDate ignores tzinfo if the queryset is not evaluated within overridden USE_TZ setting
            return list(queryset[:params.limit])

    @classmethod
    def _query(cls, domain: str, params: NavigationEventAuditResourceParams):
        queryset = NavigationEventAudit.objects.filter(domain=domain)
        if params.users:
            queryset = queryset.filter(user__in=params.users)

        local_date_filter = cls._get_compound_filter('local_date', params)

        results = (queryset
<<<<<<< HEAD
                .annotate(local_date=TruncDate('event_date', tzinfo=params.local_timezone))
=======
                .exclude(user__isnull=True)
                .annotate(local_date=TruncDate('event_date', tzinfo=local_timezone))
>>>>>>> 0d231360
                .filter(local_date_filter)
                .values('local_date', 'user'))

        results = results.order_by('local_date', 'user')

        return results

    @classmethod
    def _get_compound_filter(cls, key, params):
        compound_filter = Q()
        for key, val in asdict(params)[key].items():
            if '.' in key and key.split('.')[0] in cls.COMPOUND_FILTERS:
                prefix, qualifier = key.split('.', maxsplit=1)
                filter_obj = cls.COMPOUND_FILTERS[prefix](qualifier, val)
                compound_filter &= Q(**filter_obj)
        return compound_filter<|MERGE_RESOLUTION|>--- conflicted
+++ resolved
@@ -1238,12 +1238,8 @@
         local_date_filter = cls._get_compound_filter('local_date', params)
 
         results = (queryset
-<<<<<<< HEAD
+                .exclude(user__isnull=True)
                 .annotate(local_date=TruncDate('event_date', tzinfo=params.local_timezone))
-=======
-                .exclude(user__isnull=True)
-                .annotate(local_date=TruncDate('event_date', tzinfo=local_timezone))
->>>>>>> 0d231360
                 .filter(local_date_filter)
                 .values('local_date', 'user'))
 
