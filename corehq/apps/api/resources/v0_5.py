import dataclasses
import functools
import json
from base64 import b64decode, b64encode
from collections import namedtuple
from dataclasses import InitVar, dataclass
from datetime import datetime, timedelta
from urllib.parse import urlencode

from django.urls import re_path as url
from django.contrib.auth.models import User
from django.core.exceptions import ValidationError
from django.db.models import Max, Min, Q
from django.db.models.functions import TruncDate
from django.http import (
    Http404,
    HttpResponse,
    HttpResponseForbidden,
    HttpResponseNotFound,
    HttpResponseBadRequest,
    JsonResponse,
    QueryDict,
)
from django.test import override_settings
from django.urls import reverse
from django.utils.translation import gettext as _
from django.utils.translation import gettext_noop
from django.views.decorators.csrf import csrf_exempt

import pytz
from memoized import memoized_property
from tastypie import fields, http
from tastypie.authorization import ReadOnlyAuthorization
from tastypie.bundle import Bundle
from tastypie.exceptions import BadRequest, ImmediateHttpResponse, NotFound
from tastypie.http import HttpForbidden, HttpUnauthorized
from tastypie.resources import ModelResource, Resource


from phonelog.models import DeviceReportEntry

from corehq import privileges, toggles
from corehq.apps.accounting.decorators import requires_privilege_with_fallback
from corehq.apps.accounting.utils import domain_has_privilege
from corehq.apps.api.cors import add_cors_headers_to_response
from corehq.apps.api.decorators import allow_cors, api_throttle
from corehq.apps.api.odata.serializers import (
    ODataCaseSerializer,
    ODataFormSerializer,
)
from corehq.apps.api.odata.utils import record_feed_access_in_datadog
from corehq.apps.api.odata.views import (
    add_odata_headers,
    raise_odata_permissions_issues,
)
from corehq.apps.api.resources.auth import (
    LoginAuthentication,
    ODataAuthentication,
    RequirePermissionAuthentication,
)
from corehq.apps.api.resources.messaging_event.utils import get_request_params
from corehq.apps.api.resources.meta import (
    AdminResourceMeta,
    CustomResourceMeta,
)
from corehq.apps.api.resources.serializers import ListToSingleObjectSerializer
from corehq.apps.api.util import (
    django_date_filter,
    get_obj,
    make_date_filter,
    parse_str_to_date,
    cursor_based_query_for_datasource
)
from corehq.apps.app_manager.models import Application
from corehq.apps.auditcare.models import NavigationEventAudit
from corehq.apps.case_importer.views import require_can_edit_data
from corehq.apps.domain.decorators import api_auth
from corehq.apps.domain.models import Domain
from corehq.apps.es import UserES
from corehq.apps.export.models import CaseExportInstance, FormExportInstance
from corehq.apps.groups.models import Group
from corehq.apps.locations.permissions import location_safe
from corehq.apps.reports.analytics.esaccessors import (
    get_case_types_for_domain_es,
)
from corehq.apps.reports.standard.cases.utils import (
    query_location_restricted_cases,
    query_location_restricted_forms,
)
from corehq.apps.userreports.columns import UCRExpandDatabaseSubcolumn
from corehq.apps.userreports.dbaccessors import get_datasources_for_domain
from corehq.apps.userreports.exceptions import BadSpecError
from corehq.apps.userreports.models import (
    DataSourceConfiguration,
    ReportConfiguration,
    StaticReportConfiguration,
    get_datasource_config,
    report_config_id_is_static,
)
from corehq.apps.userreports.reports.data_source import (
    ConfigurableReportDataSource,
)
from corehq.apps.userreports.reports.view import (
    get_filter_values,
    query_dict_to_dict,
)
from corehq.apps.userreports.util import (
    get_configurable_and_static_reports,
    get_indicator_adapter,
    get_report_config_or_not_found,
)
from corehq.apps.users.dbaccessors import (
    get_all_user_id_username_pairs_by_domain,
    get_user_id_by_username,
)
from corehq.apps.users.exceptions import ModifyUserStatusException
from corehq.apps.users.models import (
    CommCareUser,
    ConnectIDUserLink,
    CouchUser,
    HqPermissions,
    WebUser,
)
from corehq.apps.users.views.mobile.users import remove_profile
from corehq.apps.users.util import (
    generate_mobile_username,
    raw_username,
    log_user_change,
    verify_modify_user_conditions,
)
from corehq.const import USER_CHANGE_VIA_API
from corehq.util import get_document_or_404
from corehq.util.couch import DocumentNotFound
from corehq.util.timer import TimingContext
from corehq.apps.users.role_utils import get_commcare_analytics_access_for_user_domain

from ..exceptions import UpdateUserException
from ..user_updates import update
from . import (
    ApiVersioningMixin,
    CorsResourceMixin,
    CouchResourceMixin,
    DomainSpecificResourceMixin,
    HqBaseResource,
    v0_1,
    v0_4,
)
from .pagination import DoesNothingPaginator, NoCountingPaginator, response_for_cursor_based_pagination

MOCK_BULK_USER_ES = None
EXPORT_DATASOURCE_DEFAULT_PAGINATION_LIMIT = 1000
EXPORT_DATASOURCE_MAX_PAGINATION_LIMIT = 10000


def user_es_call(domain, q, fields, size, start_at):
    query = (UserES()
             .domain(domain)
             .fields(fields)
             .size(size)
             .start(start_at))
    if q is not None:
        query.set_query({"query_string": {"query": q}})
    return query.run().hits


class BulkUserResource(HqBaseResource, DomainSpecificResourceMixin):
    """
    A read-only user data resource based on elasticsearch.
    Supported Params: limit offset q fields
    """
    type = "bulk-user"
    id = fields.CharField(attribute='id', readonly=True, unique=True)
    email = fields.CharField(attribute='email')
    username = fields.CharField(attribute='username', unique=True)
    first_name = fields.CharField(attribute='first_name', null=True)
    last_name = fields.CharField(attribute='last_name', null=True)
    phone_numbers = fields.ListField(attribute='phone_numbers', null=True)

    @staticmethod
    def to_obj(user):
        '''
        Takes a flat dict and returns an object
        '''
        if '_id' in user:
            user['id'] = user.pop('_id')
        return namedtuple('user', list(user))(**user)

    class Meta(CustomResourceMeta):
        authentication = RequirePermissionAuthentication(HqPermissions.edit_commcare_users)
        list_allowed_methods = ['get']
        detail_allowed_methods = ['get']
        object_class = object
        resource_name = 'bulk-user'

    def dehydrate(self, bundle):
        fields = bundle.request.GET.getlist('fields')
        data = {}
        if not fields:
            return bundle
        for field in fields:
            data[field] = bundle.data[field]
        bundle.data = data
        return bundle

    def obj_get_list(self, bundle, **kwargs):
        request_fields = bundle.request.GET.getlist('fields')
        for field in request_fields:
            if field not in self.fields:
                raise BadRequest('{0} is not a valid field'.format(field))

        params = bundle.request.GET

        def param(p):
            return params.get(p, None)

        fields = list(self.fields)
        fields.remove('id')
        fields.append('_id')
        fn = MOCK_BULK_USER_ES or user_es_call
        users = fn(
            domain=kwargs['domain'],
            q=param('q'),
            fields=fields,
            size=param('limit'),
            start_at=param('offset'),
        )
        return list(map(self.to_obj, users))

    def detail_uri_kwargs(self, bundle_or_obj):
        return {
            'pk': get_obj(bundle_or_obj).id
        }


class CommCareUserResource(v0_1.CommCareUserResource):
    primary_location = fields.CharField()
    locations = fields.ListField()

    class Meta(v0_1.CommCareUserResource.Meta):
        detail_allowed_methods = ['get', 'put', 'delete']
        list_allowed_methods = ['get', 'post']
        always_return_data = True

    def serialize(self, request, data, format, options=None):
        if not isinstance(data, dict) and request.method == 'POST':
            data = {'id': data.obj._id}
        return self._meta.serializer.serialize(data, format, options)

    def get_resource_uri(self, bundle_or_obj=None, url_name='api_dispatch_detail'):
        if bundle_or_obj is None:
            return super(CommCareUserResource, self).get_resource_uri(bundle_or_obj, url_name)
        elif isinstance(bundle_or_obj, Bundle):
            obj = bundle_or_obj.obj
        else:
            obj = bundle_or_obj

        return reverse('api_dispatch_detail', kwargs=dict(resource_name=self._meta.resource_name,
                                                          domain=obj.domain,
                                                          api_name=self.api_name,
                                                          pk=obj._id))

    def obj_create(self, bundle, **kwargs):
        try:
            username = generate_mobile_username(bundle.data['username'], kwargs['domain'])
        except ValidationError as e:
            raise BadRequest(e.message)

        if not (bundle.data.get('password') or bundle.data.get('connect_username')):
            raise BadRequest(_('Password or connect username required'))

        if bundle.data.get('connect_username') and not toggles.COMMCARE_CONNECT.enabled(kwargs['domain']):
            raise BadRequest(_("You don't have permission to use connect_username field"))

        try:
            bundle.obj = CommCareUser.create(
                domain=kwargs['domain'],
                username=username,
                password=bundle.data.get('password'),
                created_by=bundle.request.couch_user,
                created_via=USER_CHANGE_VIA_API,
                email=bundle.data.get('email', '').lower(),
            )
            # password was just set
            bundle.data.pop('password', None)
            # do not call update with username key
            bundle.data.pop('username', None)
            self._update(bundle)
            bundle.obj.save()
        except Exception:
            if bundle.obj._id:
                bundle.obj.retire(bundle.request.domain, deleted_by=bundle.request.couch_user,
                                  deleted_via=USER_CHANGE_VIA_API)
            try:
                django_user = bundle.obj.get_django_user()
            except User.DoesNotExist:
                pass
            else:
                django_user.delete()
            raise
        if bundle.data.get('connect_username'):
            ConnectIDUserLink.objects.create(
                domain=bundle.request.domain,
                connectid_username=bundle.data['connect_username'],
                commcare_user=bundle.obj.get_django_user()
            )
        return bundle

    def obj_update(self, bundle, **kwargs):
        bundle.obj = CommCareUser.get(kwargs['pk'])
        assert bundle.obj.domain == kwargs['domain']
        user_change_logger = self._get_user_change_logger(bundle)
        errors = self._update(bundle, user_change_logger)
        if errors:
            formatted_errors = ', '.join(errors)
            raise BadRequest(_('The request resulted in the following errors: {}').format(formatted_errors))
        assert bundle.obj.domain == kwargs['domain']
        bundle.obj.save()
        user_change_logger.save()
        return bundle

    def obj_delete(self, bundle, **kwargs):
        user = CommCareUser.get(kwargs['pk'])
        if user:
            user.retire(bundle.request.domain, deleted_by=bundle.request.couch_user,
                        deleted_via=USER_CHANGE_VIA_API)
        return ImmediateHttpResponse(response=http.HttpAccepted())

    def dehydrate_primary_location(self, bundle):
        return bundle.obj.get_location_id(bundle.obj.domain)

    def dehydrate_locations(self, bundle):
        return bundle.obj.get_location_ids(bundle.obj.domain)

    @classmethod
    def _update(cls, bundle, user_change_logger=None):
        errors = []

        location_object = {'primary_location': bundle.data.pop('primary_location', None),
                           'locations': bundle.data.pop('locations', None)}

        items_to_update = list(bundle.data.items()) + [('location', location_object)]

        for key, value in items_to_update:
            try:
                update(bundle.obj, key, value, user_change_logger)
            except UpdateUserException as e:
                errors.append(e.message)

        return errors

    def prepend_urls(self):
        return [
            url(r"^(?P<pk>\w[\w/-]*)/activate/$", self.wrap_view('activate_user'), name="api_activate_user"),
            url(r"^(?P<pk>\w[\w/-]*)/deactivate/$", self.wrap_view('deactivate_user'), name="api_deactivate_user"),
        ]

    @location_safe
    def activate_user(self, request, **kwargs):
        return self._modify_user_status(request, **kwargs, active=True)

    @location_safe
    def deactivate_user(self, request, **kwargs):
        return self._modify_user_status(request, **kwargs, active=False)

    def _modify_user_status(self, request, active, **kwargs):
        self.method_check(request, allowed=['post'])
        self.is_authenticated(request)
        self.throttle_check(request)

        user = CommCareUser.get_by_user_id(kwargs['pk'], kwargs["domain"])
        remove_profile(user, request.domain)
        if not user:
            raise NotFound()

        try:
            verify_modify_user_conditions(request, user, active)
        except ModifyUserStatusException as e:
            raise BadRequest(_(str(e)))

        user.is_active = active
        user.save(spawn_task=True)
        log_user_change(by_domain=request.domain, for_domain=user.domain,
                        couch_user=user, changed_by_user=request.couch_user,
                        changed_via=USER_CHANGE_VIA_API, fields_changed={'is_active': user.is_active})

        self.log_throttled_access(request)
        return self.create_response(request, {}, response_class=http.HttpAccepted)


class WebUserResource(v0_1.WebUserResource):

    def get_resource_uri(self, bundle_or_obj=None, url_name='api_dispatch_detail'):
        if bundle_or_obj is None:
            return super().get_resource_uri(None, url_name)
        return reverse('api_dispatch_detail', kwargs={
            'resource_name': self._meta.resource_name,
            'domain': bundle_or_obj.request.domain,
            'api_name': self.api_name,
            'pk': bundle_or_obj.obj._id,
        })


class AdminWebUserResource(v0_1.UserResource):
    domains = fields.ListField(attribute='domains')

    def obj_get(self, bundle, **kwargs):
        return WebUser.get(kwargs['pk'])

    def obj_get_list(self, bundle, **kwargs):
        if 'username' in bundle.request.GET:
            web_user = WebUser.get_by_username(bundle.request.GET['username'])
            return [web_user] if web_user.is_active else []
        return [WebUser.wrap(u) for u in UserES().web_users().run().hits]

    class Meta(AdminResourceMeta):
        detail_allowed_methods = ['get']
        list_allowed_methods = ['get']
        object_class = WebUser
        resource_name = 'web-user'


class GroupResource(v0_4.GroupResource):

    class Meta(v0_4.GroupResource.Meta):
        detail_allowed_methods = ['get', 'put', 'delete']
        list_allowed_methods = ['get', 'post', 'patch']
        always_return_data = True

    def serialize(self, request, data, format, options=None):
        if not isinstance(data, dict):
            if 'error_message' in data.data:
                data = {'error_message': data.data['error_message']}
            elif request.method == 'POST':
                data = {'id': data.obj._id}
        return self._meta.serializer.serialize(data, format, options)

    def patch_list(self, request=None, **kwargs):
        return super().patch_list_replica(self.obj_create, request, **kwargs)

    def post_list(self, request, **kwargs):
        """
        Exactly copied from https://github.com/toastdriven/django-tastypie/blob/v0.9.14/tastypie/resources.py#L1314
        (BSD licensed) and modified to catch Exception and not returning traceback
        """
        deserialized = self.deserialize(request, request.body,
                                        format=request.META.get('CONTENT_TYPE', 'application/json'))
        deserialized = self.alter_deserialized_detail_data(request, deserialized)
        bundle = self.build_bundle(data=deserialized, request=request)
        try:
            updated_bundle = self.obj_create(bundle, **self.remove_api_resource_names(kwargs))
            location = self.get_resource_uri(updated_bundle)

            if not self._meta.always_return_data:
                return http.HttpCreated(location=location)
            else:
                updated_bundle = self.full_dehydrate(updated_bundle)
                updated_bundle = self.alter_detail_data_to_serialize(request, updated_bundle)
                return self.create_response(request, updated_bundle, response_class=http.HttpCreated,
                                            location=location)
        except AssertionError as e:
            bundle.data['error_message'] = str(e)
            return self.create_response(request, bundle, response_class=http.HttpBadRequest)

    def _update(self, bundle):
        should_save = False
        for key, value in bundle.data.items():
            if key == 'name' and getattr(bundle.obj, key, None) != value:
                if not Group.by_name(bundle.obj.domain, value):
                    setattr(bundle.obj, key, value or '')
                    should_save = True
                else:
                    raise Exception("A group with this name already exists")
            if key == 'users' and getattr(bundle.obj, key, None) != value:
                users_to_add = set(value) - set(bundle.obj.users)
                users_to_remove = set(bundle.obj.users) - set(value)
                for user in users_to_add:
                    bundle.obj.add_user(user)
                    should_save = True
                for user in users_to_remove:
                    bundle.obj.remove_user(user)
                    should_save = True
            elif getattr(bundle.obj, key, None) != value:
                setattr(bundle.obj, key, value)
                should_save = True
        return should_save

    def get_resource_uri(self, bundle_or_obj=None, url_name='api_dispatch_detail'):
        if bundle_or_obj is None:
            return super(GroupResource, self).get_resource_uri(bundle_or_obj, url_name)
        elif isinstance(bundle_or_obj, Bundle):
            obj = bundle_or_obj.obj
        else:
            obj = bundle_or_obj
        return self._get_resource_uri(obj)

    def _get_resource_uri(self, obj):
        # This function is called up to 1000 times per request
        # so build url from a known string template
        # to avoid calling the expensive `reverse` function each time
        return self._get_resource_uri_template.format(domain=obj.domain, pk=obj._id)

    @memoized_property
    def _get_resource_uri_template(self):
        """Returns the literal string "/a/{domain}/api/v0.5/group/{pk}/" in a DRY way"""
        return reverse('api_dispatch_detail', kwargs=dict(
            resource_name=self._meta.resource_name,
            api_name=self.api_name,
            domain='__domain__',
            pk='__pk__')).replace('__pk__', '{pk}').replace('__domain__', '{domain}')

    def obj_create(self, bundle, request=None, **kwargs):
        if not Group.by_name(kwargs['domain'], bundle.data.get("name")):
            bundle.obj = Group(bundle.data)
            bundle.obj.name = bundle.obj.name or ''
            bundle.obj.domain = kwargs['domain']
            bundle.obj.save()
            for user in bundle.obj.users:
                CommCareUser.get(user).set_groups([bundle.obj._id])
        else:
            raise AssertionError("A group with name %s already exists" % bundle.data.get("name"))
        return bundle

    def obj_update(self, bundle, **kwargs):
        bundle.obj = Group.get(kwargs['pk'])
        assert bundle.obj.domain == kwargs['domain']
        if self._update(bundle):
            assert bundle.obj.domain == kwargs['domain']
            bundle.obj.save()
        return bundle

    def obj_delete(self, bundle, **kwargs):
        group = self.obj_get(bundle, **kwargs)
        group.soft_delete()
        return bundle


class DomainAuthorization(ReadOnlyAuthorization):

    def __init__(self, domain_key='domain', *args, **kwargs):
        self.domain_key = domain_key

    def read_list(self, object_list, bundle):
        return object_list.filter(**{self.domain_key: bundle.request.domain})


class DeviceReportResource(HqBaseResource, ModelResource):

    class Meta(object):
        queryset = DeviceReportEntry.objects.all()
        list_allowed_methods = ['get']
        detail_allowed_methods = ['get']
        resource_name = 'device-log'
        authentication = RequirePermissionAuthentication(HqPermissions.edit_data)
        authorization = DomainAuthorization()
        paginator_class = NoCountingPaginator
        filtering = {
            # this is needed for the domain filtering but any values passed in via the URL get overridden
            "domain": ('exact',),
            "date": ('exact', 'gt', 'gte', 'lt', 'lte', 'range'),
            "user_id": ('exact',),
            "username": ('exact',),
            "type": ('exact',),
            "xform_id": ('exact',),
            "device_id": ('exact',),
        }


ConfigurableReportData = namedtuple("ConfigurableReportData", [
    "data", "columns", "id", "domain", "total_records", "get_params", "next_page"
])


class ConfigurableReportDataResource(HqBaseResource, DomainSpecificResourceMixin):
    """
    A resource that replicates the behavior of the ajax part of the
    ConfigurableReportView view.
    """
    data = fields.ListField(attribute="data", readonly=True)
    columns = fields.ListField(attribute="columns", readonly=True)
    total_records = fields.IntegerField(attribute="total_records", readonly=True)
    next_page = fields.CharField(attribute="next_page", readonly=True)

    LIMIT_DEFAULT = 50
    LIMIT_MAX = 50

    def _get_start_param(self, bundle):
        try:
            start = int(bundle.request.GET.get('offset', 0))
            if start < 0:
                raise ValueError
        except (ValueError, TypeError):
            raise BadRequest("start must be a positive integer.")
        return start

    def _get_limit_param(self, bundle):
        try:
            limit = int(bundle.request.GET.get('limit', self.LIMIT_DEFAULT))
            if limit < 0:
                raise ValueError
        except (ValueError, TypeError):
            raise BadRequest("limit must be a positive integer.")

        if limit > self.LIMIT_MAX:
            raise BadRequest("Limit may not exceed {}.".format(self.LIMIT_MAX))
        return limit

    def _get_next_page(self, domain, id_, start, limit, total_records, get_query_dict):
        if total_records > start + limit:
            start += limit
            new_get_params = get_query_dict.copy()
            new_get_params["offset"] = start
            # limit has not changed, but it may not have been present in get params before.
            new_get_params["limit"] = limit
            return reverse('api_dispatch_detail', kwargs=dict(
                api_name=self.api_name,
                resource_name=self._meta.resource_name,
                domain=domain,
                pk=id_,
            )) + "?" + new_get_params.urlencode()
        else:
            return ""

    def _get_report_data(self, report_config, domain, start, limit, get_params, couch_user):
        report = ConfigurableReportDataSource.from_spec(report_config, include_prefilters=True)

        string_type_params = [
            filter.name
            for filter in report_config.ui_filters
            if getattr(filter, 'datatype', 'string') == "string"
        ]
        filter_values = get_filter_values(
            report_config.ui_filters,
            query_dict_to_dict(get_params, domain, string_type_params),
            couch_user,
        )
        report.set_filter_values(filter_values)

        page = list(report.get_data(start=start, limit=limit))

        columns = []
        for column in report.columns:
            simple_column = {
                "header": column.header,
                "slug": column.slug,
            }
            if isinstance(column, UCRExpandDatabaseSubcolumn):
                simple_column['expand_column_value'] = column.expand_value
            columns.append(simple_column)

        total_records = report.get_total_records()
        return page, columns, total_records

    def obj_get(self, bundle, **kwargs):
        domain = kwargs['domain']
        pk = kwargs['pk']
        start = self._get_start_param(bundle)
        limit = self._get_limit_param(bundle)

        report_config = self._get_report_configuration(pk, domain)
        page, columns, total_records = self._get_report_data(
            report_config, domain, start, limit, bundle.request.GET, bundle.request.couch_user)

        return ConfigurableReportData(
            data=page,
            columns=columns,
            total_records=total_records,
            id=report_config._id,
            domain=domain,
            get_params=bundle.request.GET,
            next_page=self._get_next_page(
                domain,
                report_config._id,
                start,
                limit,
                total_records,
                bundle.request.GET,
            )
        )

    def _get_report_configuration(self, id_, domain):
        """
        Fetch the required ReportConfiguration object
        :param id_: The id of the ReportConfiguration
        :param domain: The domain of the ReportConfiguration
        :return: A ReportConfiguration
        """
        try:
            if report_config_id_is_static(id_):
                return StaticReportConfiguration.by_id(id_, domain=domain)
            else:
                return get_report_config_or_not_found(domain, id_)
        except DocumentNotFound:
            raise NotFound

    def detail_uri_kwargs(self, bundle_or_obj):
        return {
            'domain': get_obj(bundle_or_obj).domain,
            'pk': get_obj(bundle_or_obj).id,
        }

    def get_resource_uri(self, bundle_or_obj=None, url_name='api_dispatch_list'):
        uri = super(ConfigurableReportDataResource, self).get_resource_uri(bundle_or_obj, url_name)
        if bundle_or_obj is not None and uri:
            get_params = get_obj(bundle_or_obj).get_params.copy()
            if "offset" not in get_params:
                get_params["offset"] = 0
            if "limit" not in get_params:
                get_params["limit"] = self.LIMIT_DEFAULT
            uri += "?{}".format(get_params.urlencode())
        return uri

    class Meta(CustomResourceMeta):
        authentication = RequirePermissionAuthentication(HqPermissions.view_reports, allow_session_auth=True)
        list_allowed_methods = []
        detail_allowed_methods = ["get"]


class SimpleReportConfigurationResource(CouchResourceMixin, HqBaseResource, DomainSpecificResourceMixin):
    id = fields.CharField(attribute='get_id', readonly=True, unique=True)
    title = fields.CharField(readonly=True, attribute="title", null=True)
    filters = fields.ListField(readonly=True)
    columns = fields.ListField(readonly=True)

    def dehydrate_filters(self, bundle):
        obj_filters = bundle.obj.filters
        return [{
            "type": f["type"],
            "datatype": f["datatype"],
            "slug": f["slug"]
        } for f in obj_filters]

    def dehydrate_columns(self, bundle):
        obj_columns = bundle.obj.columns
        return [{
            "column_id": c['column_id'],
            "display": c['display'],
            "type": c["type"],
        } for c in obj_columns]

    def obj_get(self, bundle, **kwargs):
        domain = kwargs['domain']
        pk = kwargs['pk']
        try:
            report_configuration = get_document_or_404(ReportConfiguration, domain, pk)
        except Http404 as e:
            raise NotFound(str(e))
        return report_configuration

    def obj_get_list(self, bundle, **kwargs):
        domain = kwargs['domain']
        return get_configurable_and_static_reports(domain)

    def detail_uri_kwargs(self, bundle_or_obj):
        return {
            'domain': get_obj(bundle_or_obj).domain,
            'pk': get_obj(bundle_or_obj)._id,
        }

    class Meta(CustomResourceMeta):
        list_allowed_methods = ["get"]
        detail_allowed_methods = ["get"]
        paginator_class = DoesNothingPaginator


class DataSourceConfigurationResource(CouchResourceMixin, HqBaseResource, DomainSpecificResourceMixin):
    """
    API resource for DataSourceConfigurations (UCR data sources)
    """
    id = fields.CharField(attribute='get_id', readonly=True, unique=True)
    display_name = fields.CharField(attribute="display_name", null=True)
    configured_filter = fields.DictField(attribute="configured_filter", use_in='detail')
    configured_indicators = fields.ListField(attribute="configured_indicators", use_in='detail')

    def _ensure_toggle_enabled(self, request):
        if not toggles.USER_CONFIGURABLE_REPORTS.enabled_for_request(request):
            raise ImmediateHttpResponse(
                add_cors_headers_to_response(
                    HttpResponse(
                        json.dumps({"error": _("You don't have permission to access this API")}),
                        content_type="application/json",
                        status=401,
                    )
                )
            )

    def obj_get(self, bundle, **kwargs):
        self._ensure_toggle_enabled(bundle.request)
        domain = kwargs['domain']
        pk = kwargs['pk']
        try:
            data_source = get_document_or_404(DataSourceConfiguration, domain, pk)
        except Http404 as e:
            raise NotFound(str(e))
        return data_source

    def obj_get_list(self, bundle, **kwargs):
        self._ensure_toggle_enabled(bundle.request)
        domain = kwargs['domain']
        return get_datasources_for_domain(domain)

    def obj_update(self, bundle, **kwargs):
        self._ensure_toggle_enabled(bundle.request)
        domain = kwargs['domain']
        pk = kwargs['pk']
        try:
            data_source = get_document_or_404(DataSourceConfiguration, domain, pk)
        except Http404 as e:
            raise NotFound(str(e))
        allowed_update_fields = [
            'display_name',
            'configured_filter',
            'configured_indicators',
        ]
        for key, value in bundle.data.items():
            if key in allowed_update_fields:
                data_source[key] = value
        try:
            data_source.validate()
            data_source.save()
        except BadSpecError as e:
            raise ImmediateHttpResponse(
                add_cors_headers_to_response(
                    HttpResponse(
                        json.dumps({"error": _("Invalid data source! Details: {details}").format(details=str(e))}),
                        content_type="application/json",
                        status=500,
                    )
                )
            )
        bundle.obj = data_source
        return bundle

    def detail_uri_kwargs(self, bundle_or_obj):
        return {
            'domain': get_obj(bundle_or_obj).domain,
            'pk': get_obj(bundle_or_obj)._id,
        }

    class Meta(CustomResourceMeta):
        resource_name = 'ucr_data_source'
        list_allowed_methods = ['get']
        detail_allowed_methods = ['get', 'put']
        always_return_data = True
        paginator_class = DoesNothingPaginator
        authentication = RequirePermissionAuthentication(HqPermissions.edit_ucrs)


UserDomain = namedtuple('UserDomain', 'domain_name project_name')
UserDomain.__new__.__defaults__ = ('', '')


class UserDomainsResource(ApiVersioningMixin, CorsResourceMixin, Resource):
    domain_name = fields.CharField(attribute='domain_name')
    project_name = fields.CharField(attribute='project_name')

    class Meta(object):
        resource_name = 'user_domains'
        authentication = LoginAuthentication(allow_session_auth=True)
        object_class = UserDomain
        include_resource_uri = False

    def dispatch_list(self, request, **kwargs):
        try:
            return super(UserDomainsResource, self).dispatch_list(request, **kwargs)
        except ImmediateHttpResponse as immediate_http_response:
            if isinstance(immediate_http_response.response, HttpUnauthorized):
                raise ImmediateHttpResponse(
                    response=HttpUnauthorized(
                        content='Username or API Key is incorrect, expired or deactivated',
                        content_type='text/plain'
                    )
                )
            else:
                raise

    def obj_get_list(self, bundle, **kwargs):
        return self.get_object_list(bundle.request)

    def get_object_list(self, request):
        feature_flag = request.GET.get("feature_flag")
        if feature_flag and feature_flag not in toggles.all_toggle_slugs():
            raise BadRequest(f"{feature_flag!r} is not a valid feature flag")
        can_view_reports = request.GET.get("can_view_reports")
        couch_user = CouchUser.from_django_user(request.user)
        username = request.user.username
        results = []
        for domain in couch_user.get_domains():
            if not domain_has_privilege(domain, privileges.ZAPIER_INTEGRATION):
                continue
            domain_object = Domain.get_by_name(domain)
            if feature_flag and feature_flag not in toggles.toggles_dict(username=username, domain=domain):
                continue
            if can_view_reports and not couch_user.can_view_reports(domain):
                continue
            results.append(UserDomain(
                domain_name=domain_object.name,
                project_name=domain_object.hr_name or domain_object.name
            ))
        return results


class IdentityResource(ApiVersioningMixin, CorsResourceMixin, Resource):
    id = fields.CharField(attribute='get_id', readonly=True)
    username = fields.CharField(attribute='username', readonly=True)
    first_name = fields.CharField(attribute='first_name', readonly=True)
    last_name = fields.CharField(attribute='last_name', readonly=True)
    email = fields.CharField(attribute='email', readonly=True)

    def obj_get_list(self, bundle, **kwargs):
        return [bundle.request.couch_user]

    class Meta(object):
        resource_name = 'identity'
        authentication = LoginAuthentication()
        serializer = ListToSingleObjectSerializer()
        detail_allowed_methods = []
        list_allowed_methods = ['get']
        object_class = CouchUser
        include_resource_uri = False


Form = namedtuple('Form', 'form_xmlns form_name')
Form.__new__.__defaults__ = ('', '')


class DomainForms(ApiVersioningMixin, Resource):
    """
    Returns: list of forms for a given domain with form name formatted for display in Zapier
    """
    form_xmlns = fields.CharField(attribute='form_xmlns')
    form_name = fields.CharField(attribute='form_name')

    class Meta(object):
        resource_name = 'domain_forms'
        authentication = RequirePermissionAuthentication(HqPermissions.access_api)
        object_class = Form
        include_resource_uri = False
        allowed_methods = ['get']
        limit = 200
        max_limit = 1000

    def obj_get_list(self, bundle, **kwargs):
        application_id = bundle.request.GET.get('application_id')
        if not application_id:
            raise NotFound('application_id parameter required')

        results = []
        application = Application.get(docid=application_id)
        if not application:
            return []
        forms_objects = application.get_forms(bare=False)

        for form_object in forms_objects:
            form = form_object['form']
            module = form_object['module']
            form_name = '{} > {} > {}'.format(application.name, module.default_name(), form.default_name())
            results.append(Form(form_xmlns=form.xmlns, form_name=form_name))
        return results


# Zapier requires id and name; case_type has no obvious id, placeholder inserted instead.
CaseType = namedtuple('CaseType', 'case_type placeholder')
CaseType.__new__.__defaults__ = ('', '')


class DomainCases(ApiVersioningMixin, Resource):
    """
    Returns: list of case types for a domain

    Note: only returns case types for which at least one case has been made
    """
    placeholder = fields.CharField(attribute='placeholder')
    case_type = fields.CharField(attribute='case_type')

    class Meta(object):
        resource_name = 'domain_cases'
        authentication = RequirePermissionAuthentication(HqPermissions.access_api)
        object_class = CaseType
        include_resource_uri = False
        allowed_methods = ['get']
        limit = 100
        max_limit = 1000

    def obj_get_list(self, bundle, **kwargs):
        domain = kwargs['domain']
        case_types = get_case_types_for_domain_es(domain)
        results = [CaseType(case_type=case_type) for case_type in case_types]
        return results


UserInfo = namedtuple('UserInfo', 'user_id user_name')
UserInfo.__new__.__defaults__ = ('', '')


class DomainUsernames(ApiVersioningMixin, Resource):
    """
    Returns: list of usernames for a domain.
    """
    user_id = fields.CharField(attribute='user_id')
    user_name = fields.CharField(attribute='user_name')

    class Meta(object):
        resource_name = 'domain_usernames'
        authentication = RequirePermissionAuthentication(HqPermissions.view_commcare_users)
        object_class = User
        include_resource_uri = False
        allowed_methods = ['get']

    def obj_get_list(self, bundle, **kwargs):
        domain = kwargs['domain']
        user_ids_username_pairs = get_all_user_id_username_pairs_by_domain(domain)
        results = [UserInfo(user_id=user_pair[0], user_name=raw_username(user_pair[1]))
                   for user_pair in user_ids_username_pairs]
        return results


class BaseODataResource(HqBaseResource, DomainSpecificResourceMixin):

    def dispatch(self, request_type, request, **kwargs):
        if not domain_has_privilege(request.domain, privileges.ODATA_FEED):
            raise ImmediateHttpResponse(
                response=HttpResponseNotFound('Feature flag not enabled.')
            )
        with TimingContext() as timer:
            response = super(BaseODataResource, self).dispatch(
                request_type, request, **kwargs
            )
        record_feed_access_in_datadog(request, kwargs['config_id'], timer.duration, response)
        return response

    def create_response(self, request, data, response_class=HttpResponse,
                        **response_kwargs):
        data['domain'] = request.domain
        data['api_path'] = request.path
        data['api_version'] = self.api_name
        # Avoids storing these properties on the class instance which protects against the possibility of
        # concurrent requests making conflicting updates to properties
        data['config_id'] = request.resolver_match.kwargs['config_id']
        data['table_id'] = int(request.resolver_match.kwargs.get('table_id', 0))
        response = super(BaseODataResource, self).create_response(
            request, data, response_class, **response_kwargs)
        return add_odata_headers(response)

    def detail_uri_kwargs(self, bundle_or_obj):
        # Not sure why this is required but the feed 500s without it
        return {
            'pk': get_obj(bundle_or_obj)['_id']
        }

    def determine_format(self, request):
        # Results should be sent as JSON
        return 'application/json'


@location_safe
class ODataCaseResource(BaseODataResource):

    def obj_get_list(self, bundle, domain, **kwargs):
        config = get_document_or_404(CaseExportInstance, domain, kwargs['config_id'])
        if raise_odata_permissions_issues(bundle.request.couch_user, domain, config):
            raise ImmediateHttpResponse(
                HttpForbidden(gettext_noop(
                    "You do not have permission to view this feed."
                ))
            )

        query = config.get_query()

        if not bundle.request.couch_user.has_permission(
            domain, 'access_all_locations'
        ):
            query = query_location_restricted_cases(
                query,
                bundle.request.domain,
                bundle.request.couch_user,
            )

        return query

    class Meta(v0_4.CommCareCaseResource.Meta):
        authentication = ODataAuthentication()
        resource_name = 'odata/cases'
        serializer = ODataCaseSerializer()
        limit = 2000
        max_limit = 10000

    def prepend_urls(self):
        return [
            url(r"^(?P<config_id>[\w\d_.-]+)/(?P<table_id>[\d]+)/feed", self.wrap_view('dispatch_list')),
            url(r"^(?P<config_id>[\w\d_.-]+)/feed", self.wrap_view('dispatch_list')),
        ]


@location_safe
class ODataFormResource(BaseODataResource):

    def obj_get_list(self, bundle, domain, **kwargs):
        config = get_document_or_404(FormExportInstance, domain, kwargs['config_id'])
        if raise_odata_permissions_issues(bundle.request.couch_user, domain, config):
            raise ImmediateHttpResponse(
                HttpForbidden(gettext_noop(
                    "You do not have permission to view this feed."
                ))
            )

        query = config.get_query()

        if not bundle.request.couch_user.has_permission(
            domain, 'access_all_locations'
        ):
            query = query_location_restricted_forms(
                query,
                bundle.request.domain,
                bundle.request.couch_user,
            )

        return query

    class Meta(v0_4.XFormInstanceResource.Meta):
        authentication = ODataAuthentication()
        resource_name = 'odata/forms'
        serializer = ODataFormSerializer()
        limit = 2000
        max_limit = 10000

    def prepend_urls(self):
        return [
            url(r"^(?P<config_id>[\w\d_.-]+)/(?P<table_id>[\d]+)/feed", self.wrap_view('dispatch_list')),
            url(r"^(?P<config_id>[\w\d_.-]+)/feed", self.wrap_view('dispatch_list')),
        ]


@dataclass
class NavigationEventAuditResourceParams:
    domain: InitVar
    default_limit: InitVar
    max_limit: InitVar
    raw_params: InitVar = None

    users: list[str] = dataclasses.field(default_factory=list)
    limit: int = None
    local_timezone: str = None
    cursor: str = None
    local_date: dict[str:str] = dataclasses.field(default_factory=dict)
    cursor_local_date: str = None
    cursor_user: str = None
    UTC_start_time_start: datetime = None
    UTC_start_time_end: datetime = None

    def __post_init__(self, domain, default_limit, max_limit, raw_params=None):
        if raw_params:
            self.cursor = raw_params.get('cursor')
            if self.cursor:
                raw_params = self._process_cursor()
            self._validate_keys(raw_params)

            self._set_compound_keys(raw_params)
            self.limit = raw_params.get('limit')
            self.users = raw_params.getlist('users')
            self.local_timezone = raw_params.get('local_timezone')
            self.UTC_start_time_start = raw_params.get('UTC_start_time_start')
            self.UTC_start_time_end = raw_params.get('UTC_start_time_end')

        if self.limit:
            self._process_limit(default_limit, max_limit)
        if self.UTC_start_time_start:
            self.UTC_start_time_start = parse_str_to_date(self.UTC_start_time_start)
        if self.UTC_start_time_end:
            self.UTC_start_time_end = parse_str_to_date(self.UTC_start_time_end)
        self._process_local_timezone(domain)

    def _validate_keys(self, params):
        valid_keys = {'users', 'limit', 'local_timezone', 'cursor', 'format', 'local_date',
                    'UTC_start_time_start', 'UTC_start_time_end'}
        standardized_keys = set()

        for key in params.keys():
            if '.' in key:
                key, qualifier = key.split('.', maxsplit=1)
            standardized_keys.add(key)

        invalid_keys = standardized_keys - valid_keys
        if invalid_keys:
            raise ValueError(f"Invalid parameter(s): {', '.join(invalid_keys)}")

    def _set_compound_keys(self, params):
        local_date = {}
        for key in params.keys():
            if '.' in key:
                prefix, qualifier = key.split('.', maxsplit=1)
                if prefix == 'local_date':
                    local_date[qualifier] = params.get(key)

        self.local_date = local_date

    def _process_limit(self, default_limit, max_limit):
        try:
            self.limit = int(self.limit) or default_limit
            if self.limit < 0:
                raise ValueError
        except (ValueError, TypeError):
            raise BadRequest(_('limit must be a positive integer.'))

        if self.limit > max_limit:
            raise BadRequest(_('Limit may not exceed {}.').format(max_limit))

    def _process_cursor(self):
        cursor_params_string = b64decode(self.cursor).decode('utf-8')
        cursor_params = QueryDict(cursor_params_string, mutable=True)
        self.cursor_local_date = cursor_params.pop('cursor_local_date', [None])[0]
        self.cursor_user = cursor_params.pop('cursor_user', [None])[0]
        return cursor_params

    def _process_local_timezone(self, domain):
        if self.local_timezone is None:
            self.local_timezone = Domain.get_by_name(domain).get_default_timezone()
        elif isinstance(self.local_timezone, str):
            self.local_timezone = pytz.timezone(self.local_timezone)


class NavigationEventAuditResource(HqBaseResource, Resource):
    local_date = fields.DateField(attribute='local_date', readonly=True)
    UTC_start_time = fields.DateTimeField(attribute='UTC_start_time', readonly=True)
    UTC_end_time = fields.DateTimeField(attribute='UTC_end_time', readonly=True)
    user = fields.CharField(attribute='user', readonly=True)

    class Meta:
        authentication = RequirePermissionAuthentication(HqPermissions.view_web_users)
        queryset = NavigationEventAudit.objects.all()
        resource_name = 'action_times'
        include_resource_uri = False
        allowed_methods = ['get']
        detail_allowed_methods = []
        limit = 10000
        max_limit = 10000

    # Compound filters take the form `prefix.qualifier=value`
    # These filter functions are called with qualifier and value
    COMPOUND_FILTERS = {
        'local_date': make_date_filter(functools.partial(django_date_filter, field_name='local_date'))
    }

    @staticmethod
    def to_obj(action_times):
        '''
        Takes a flat dict and returns an object
        '''
        return namedtuple('action_times', list(action_times))(**action_times)

    def dispatch(self, request_type, request, **kwargs):
        #super needs to be called first to authenticate user. Otherwise request.user returns AnonymousUser
        response = super(HqBaseResource, self).dispatch(request_type, request, **kwargs)
        if not toggles.ACTION_TIMES_API.enabled_for_request(request):
            msg = (_("You don't have permission to access this API"))
            raise ImmediateHttpResponse(JsonResponse({"error": msg}, status=403))
        else:
            return response

    def alter_list_data_to_serialize(self, request, data):
        data['meta']['local_date_timezone'] = self.api_params.local_timezone.zone
        data['meta']['total_count'] = self.count

        original_params = request.GET
        if 'cursor' in original_params:
            params_string = b64decode(original_params['cursor']).decode('utf-8')
            cursor_params = QueryDict(params_string, mutable=True)
            if 'limit' in cursor_params:
                data['meta']['limit'] = int(cursor_params['limit'])
        else:
            cursor_params = original_params.copy()

        if data['meta']['total_count'] > data['meta']['limit']:
            last_object = data['objects'][-1]
            cursor_params['cursor_local_date'] = last_object.data['local_date']
            cursor_params['cursor_user'] = last_object.data['user']
            encoded_cursor = b64encode(urlencode(cursor_params).encode('utf-8'))

            next_params = {'cursor': encoded_cursor}

            next_url = f'?{urlencode(next_params)}'
            data['meta']['next'] = next_url
        return data

    def dehydrate(self, bundle):
        bundle.data['user_id'] = get_user_id_by_username(bundle.data['user'])
        return bundle

    def obj_get_list(self, bundle, **kwargs):
        domain = kwargs['domain']
        self.api_params = NavigationEventAuditResourceParams(raw_params=bundle.request.GET, domain=domain,
                                                             default_limit=self._meta.limit,
                                                             max_limit=self._meta.max_limit)
        results = self.cursor_query(domain, self.api_params)
        return list(map(self.to_obj, results))

    @classmethod
    def cursor_query(cls, domain: str, params: NavigationEventAuditResourceParams) -> list:
        if not params.limit:
            params.limit = cls._meta.limit
        queryset = cls._query(domain, params)

        cursor_local_date = params.cursor_local_date
        cursor_user = params.cursor_user

        if cursor_local_date and cursor_user:
            queryset = queryset.filter(
                Q(local_date__gt=cursor_local_date)
                | (Q(local_date=cursor_local_date) & Q(user__gt=cursor_user))
            )

        queryset = queryset.annotate(UTC_start_time=Min('event_date'), UTC_end_time=Max('event_date'))

        if params.UTC_start_time_start:
            queryset = queryset.filter(UTC_start_time__gte=params.UTC_start_time_start)
        if params.UTC_start_time_end:
            queryset = queryset.filter(UTC_start_time__lte=params.UTC_start_time_end)

        with override_settings(USE_TZ=True):
            cls.count = queryset.count()
            # TruncDate ignores tzinfo if the queryset is not evaluated within overridden USE_TZ setting
            return list(queryset[:params.limit])

    @classmethod
    def _query(cls, domain: str, params: NavigationEventAuditResourceParams):
        queryset = NavigationEventAudit.objects.filter(domain=domain)
        if params.users:
            queryset = queryset.filter(user__in=params.users)

        # Initial approximate filtering for performance. The largest time difference between local timezone and UTC
        # is <24 hours so items outside that bound will not be within the eventual local_date grouping.
        approx_time_offset = timedelta(hours=24)
        if params.UTC_start_time_start:
            offset_UTC_start_time_start = params.UTC_start_time_start - approx_time_offset
            queryset = queryset.filter(event_date__gte=offset_UTC_start_time_start)
        if params.UTC_start_time_end:
            offset_UTC_start_time_end = params.UTC_start_time_end + approx_time_offset
            queryset = queryset.filter(event_date__lte=offset_UTC_start_time_end)

        local_date_filter = cls._get_compound_filter('local_date', params)

        results = (queryset
                .exclude(user__isnull=True)
                .annotate(local_date=TruncDate('event_date', tzinfo=params.local_timezone))
                .filter(local_date_filter)
                .values('local_date', 'user'))

        results = results.order_by('local_date', 'user')

        return results

    @classmethod
    def _get_compound_filter(cls, param_field_name: str, params: NavigationEventAuditResourceParams):
        compound_filter = Q()
        if param_field_name in cls.COMPOUND_FILTERS:
            for qualifier, val in getattr(params, param_field_name).items():
                filter_obj = cls.COMPOUND_FILTERS[param_field_name](qualifier, val)
                compound_filter &= Q(**filter_obj)
        return compound_filter


@csrf_exempt
@allow_cors(['GET'])
@api_auth()
@require_can_edit_data
@requires_privilege_with_fallback(privileges.API_ACCESS)
@api_throttle
def get_ucr_data(request, domain, api_version):
    if not toggles.EXPORT_DATA_SOURCE_DATA.enabled(domain):
        return HttpResponseForbidden()
    try:
        if request.method == 'GET':
            config_id = request.GET.get("data_source_id")
            if not config_id:
                return HttpResponseBadRequest("Missing data_source_id parameter")
            return get_datasource_data(request, config_id, domain)
        return JsonResponse({'error': "Request method not allowed"}, status=405)
    except BadRequest as e:
        return JsonResponse({'error': str(e)}, status=400)


def get_datasource_data(request, config_id, domain):
    """Fetch data of the datasource specified by `config_id` in a paginated manner"""
    config, _ = get_datasource_config(config_id, domain)
    datasource_adapter = get_indicator_adapter(config, load_source='export_data_source')
    request_params = get_request_params(request).params
    request_params["limit"] = request.GET.dict().get("limit", EXPORT_DATASOURCE_DEFAULT_PAGINATION_LIMIT)
    if int(request_params["limit"]) > EXPORT_DATASOURCE_MAX_PAGINATION_LIMIT:
        request_params["limit"] = EXPORT_DATASOURCE_MAX_PAGINATION_LIMIT
    query = cursor_based_query_for_datasource(request_params, datasource_adapter)
    data = response_for_cursor_based_pagination(request, query, request_params, datasource_adapter)
    return JsonResponse(data)


class CommCareAnalyticsUserResource(CouchResourceMixin, HqBaseResource, DomainSpecificResourceMixin):

    roles = fields.ListField()
    permissions = fields.DictField()

    class Meta(CustomResourceMeta):
        resource_name = 'analytics-roles'
        list_allowed_methods = []
        detail_allowed_methods = ['get']

    def dehydrate_roles(self, bundle):
        cca_access = get_commcare_analytics_access_for_user_domain(bundle.obj, bundle.request.domain)
        return cca_access['roles']

    def dehydrate_permissions(self, bundle):
        cca_access = get_commcare_analytics_access_for_user_domain(bundle.obj, bundle.request.domain)
        return cca_access['permissions']

    def obj_get(self, bundle, **kwargs):
        domain = kwargs['domain']
        if not toggles.SUPERSET_ANALYTICS.enabled(domain):
            raise ImmediateHttpResponse(
                HttpForbidden()
            )

        user = CouchUser.get_by_username(bundle.request.user.username)

        if not (user and user.is_member_of(domain) and user.is_active):
            return None
        return user

<<<<<<< HEAD
    def prepend_urls(self):
        return [
            url(r"^(?P<resource_name>%s)/$" % self._meta.resource_name, self.wrap_view('dispatch_detail')),
=======
    def _get_urls(self):
        from django.urls import re_path
        return self.prepend_urls() + [
            re_path(r"^$", self.wrap_view('dispatch_detail'), name="api_dispatch_detail"),
            re_path(r"^schema/$", self.wrap_view('get_schema'), name="api_get_schema"),
>>>>>>> ac8f2938
        ]<|MERGE_RESOLUTION|>--- conflicted
+++ resolved
@@ -1422,15 +1422,9 @@
             return None
         return user
 
-<<<<<<< HEAD
-    def prepend_urls(self):
-        return [
-            url(r"^(?P<resource_name>%s)/$" % self._meta.resource_name, self.wrap_view('dispatch_detail')),
-=======
     def _get_urls(self):
         from django.urls import re_path
         return self.prepend_urls() + [
             re_path(r"^$", self.wrap_view('dispatch_detail'), name="api_dispatch_detail"),
             re_path(r"^schema/$", self.wrap_view('get_schema'), name="api_get_schema"),
->>>>>>> ac8f2938
         ]