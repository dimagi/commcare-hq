--- conflicted
+++ resolved
@@ -398,13 +398,9 @@
     profile = fields.CharField(null=True)
     user_data = fields.DictField()
     tableau_role = fields.CharField(null=True)
-<<<<<<< HEAD
     # Don't use in list for performance - it currently makes a request for each user in the response
     tableau_groups = fields.ListField(null=True, use_in='detail')
     last_modified = fields.DateTimeField(null=True, attribute='last_modified')
-=======
-    tableau_groups = fields.ListField(null=True)
->>>>>>> 5802325a
 
     class Meta(v0_1.WebUserResource.Meta):
         detail_allowed_methods = ['get', 'patch']
