from collections import namedtuple
from itertools import chain

from django.conf.urls import url
from django.contrib.auth.models import User
from django.forms import ValidationError
from django.http import Http404, HttpResponse, HttpResponseNotFound
from django.urls import reverse
from django.utils.translation import ugettext_noop

from memoized import memoized_property
from tastypie import fields, http
from tastypie.authorization import ReadOnlyAuthorization
from tastypie.bundle import Bundle
from tastypie.exceptions import BadRequest, ImmediateHttpResponse, NotFound
from tastypie.http import HttpForbidden, HttpUnauthorized
from tastypie.resources import ModelResource, Resource, convert_post_to_patch
from tastypie.utils import dict_strip_unicode_keys

from casexml.apps.stock.models import StockTransaction
from corehq.apps.api.resources.serializers import ListToSingleObjectSerializer
from corehq.apps.sms.models import MessagingEvent
from phonelog.models import DeviceReportEntry

from corehq import privileges
from corehq.apps.accounting.utils import domain_has_privilege
from corehq.apps.api.odata.serializers import (
    ODataCaseSerializer,
    ODataFormSerializer,
)
from corehq.apps.api.odata.utils import record_feed_access_in_datadog
from corehq.apps.api.odata.views import (
    add_odata_headers,
    raise_odata_permissions_issues,
)
from corehq.apps.api.resources.auth import (
    AdminAuthentication,
    ODataAuthentication,
    RequirePermissionAuthentication,
    LoginAuthentication)
from corehq.apps.api.resources.meta import CustomResourceMeta
from corehq.apps.api.util import get_obj
from corehq.apps.app_manager.models import Application
from corehq.apps.domain.forms import clean_password
from corehq.apps.domain.models import Domain
from corehq.apps.es import UserES
from corehq.apps.export.esaccessors import (
    get_case_export_base_query,
    get_form_export_base_query,
)
from corehq.apps.export.models import CaseExportInstance, FormExportInstance
from corehq.apps.groups.models import Group
from corehq.apps.locations.permissions import location_safe
from corehq.apps.reports.analytics.esaccessors import (
    get_case_types_for_domain_es,
)
from corehq.apps.reports.standard.cases.utils import (
    query_location_restricted_cases,
    query_location_restricted_forms,
)
from corehq.apps.sms.util import strip_plus
from corehq.apps.userreports.columns import UCRExpandDatabaseSubcolumn
from corehq.apps.userreports.models import (
    ReportConfiguration,
    StaticReportConfiguration,
    report_config_id_is_static,
)
from corehq.apps.userreports.reports.data_source import (
    ConfigurableReportDataSource,
)
from corehq.apps.userreports.reports.view import (
    get_filter_values,
    query_dict_to_dict,
)
from corehq.apps.users.dbaccessors import (
    get_all_user_id_username_pairs_by_domain,
)
from corehq.apps.users.models import (
    CommCareUser,
    CouchUser,
    Permissions,
    SQLUserRole,
    WebUser,
)
from corehq.apps.users.util import raw_username
from corehq.const import USER_CHANGE_VIA_API
from corehq.util import get_document_or_404
from corehq.util.couch import DocumentNotFound, get_document_or_not_found
from corehq.util.model_log import ModelAction, log_model_change
from corehq.util.timer import TimingContext

from . import (
    CouchResourceMixin,
    DomainSpecificResourceMixin,
    HqBaseResource,
    v0_1,
    v0_4,
    CorsResourceMixin)
from .pagination import DoesNothingPaginator, NoCountingPaginator

MOCK_BULK_USER_ES = None


def user_es_call(domain, q, fields, size, start_at):
    query = (UserES()
             .domain(domain)
             .fields(fields)
             .size(size)
             .start(start_at))
    if q is not None:
        query.set_query({"query_string": {"query": q}})
    return query.run().hits


def _set_role_for_bundle(kwargs, bundle):
    # check for roles associated with the domain
    domain_roles = SQLUserRole.objects.by_domain_and_name(kwargs['domain'], bundle.data.get('role'))
    if domain_roles:
        qualified_role_id = domain_roles[0].get_qualified_id()  # roles may not be unique by name
        bundle.obj.set_role(kwargs['domain'], qualified_role_id)
    else:
        raise BadRequest(f"Invalid User Role '{bundle.data.get('role')}'")


class BulkUserResource(HqBaseResource, DomainSpecificResourceMixin):
    """
    A read-only user data resource based on elasticsearch.
    Supported Params: limit offset q fields
    """
    type = "bulk-user"
    id = fields.CharField(attribute='id', readonly=True, unique=True)
    email = fields.CharField(attribute='email')
    username = fields.CharField(attribute='username', unique=True)
    first_name = fields.CharField(attribute='first_name', null=True)
    last_name = fields.CharField(attribute='last_name', null=True)
    phone_numbers = fields.ListField(attribute='phone_numbers', null=True)

    @staticmethod
    def to_obj(user):
        '''
        Takes a flat dict and returns an object
        '''
        if '_id' in user:
            user['id'] = user.pop('_id')
        return namedtuple('user', list(user))(**user)

    class Meta(CustomResourceMeta):
        authentication = RequirePermissionAuthentication(Permissions.edit_commcare_users)
        list_allowed_methods = ['get']
        detail_allowed_methods = ['get']
        object_class = object
        resource_name = 'bulk-user'

    def dehydrate(self, bundle):
        fields = bundle.request.GET.getlist('fields')
        data = {}
        if not fields:
            return bundle
        for field in fields:
            data[field] = bundle.data[field]
        bundle.data = data
        return bundle

    def obj_get_list(self, bundle, **kwargs):
        request_fields = bundle.request.GET.getlist('fields')
        for field in request_fields:
            if field not in self.fields:
                raise BadRequest('{0} is not a valid field'.format(field))

        params = bundle.request.GET
        param = lambda p: params.get(p, None)
        fields = list(self.fields)
        fields.remove('id')
        fields.append('_id')
        fn = MOCK_BULK_USER_ES or user_es_call
        users = fn(
            domain=kwargs['domain'],
            q=param('q'),
            fields=fields,
            size=param('limit'),
            start_at=param('offset'),
        )
        return list(map(self.to_obj, users))

    def detail_uri_kwargs(self, bundle_or_obj):
        return {
            'pk': get_obj(bundle_or_obj).id
        }


class CommCareUserResource(v0_1.CommCareUserResource):

    class Meta(v0_1.CommCareUserResource.Meta):
        detail_allowed_methods = ['get', 'put', 'delete']
        list_allowed_methods = ['get', 'post']
        always_return_data = True

    def serialize(self, request, data, format, options=None):
        if not isinstance(data, dict) and request.method == 'POST':
            data = {'id': data.obj._id}
        return self._meta.serializer.serialize(data, format, options)

    def get_resource_uri(self, bundle_or_obj=None, url_name='api_dispatch_detail'):
        if bundle_or_obj is None:
            return super(CommCareUserResource, self).get_resource_uri(bundle_or_obj, url_name)
        elif isinstance(bundle_or_obj, Bundle):
            obj = bundle_or_obj.obj
        else:
            obj = bundle_or_obj

        return reverse('api_dispatch_detail', kwargs=dict(resource_name=self._meta.resource_name,
                                                          domain=obj.domain,
                                                          api_name=self._meta.api_name,
                                                          pk=obj._id))

    def _update(self, bundle):
        should_save = False
        for key, value in bundle.data.items():
            if getattr(bundle.obj, key, None) != value:
                if key == 'phone_numbers':
                    bundle.obj.phone_numbers = []
                    for idx, phone_number in enumerate(bundle.data.get('phone_numbers', [])):

                        bundle.obj.add_phone_number(strip_plus(phone_number))
                        if idx == 0:
                            bundle.obj.set_default_phone_number(strip_plus(phone_number))
                        should_save = True
                elif key == 'groups':
                    bundle.obj.set_groups(bundle.data.get("groups", []))
                    should_save = True
                elif key in ['email', 'username']:
                    setattr(bundle.obj, key, value.lower())
                    should_save = True
                elif key == 'password':
                    domain = Domain.get_by_name(bundle.obj.domain)
                    if domain.strong_mobile_passwords:
                        try:
                            clean_password(bundle.data.get("password"))
                        except ValidationError as e:
                            if not hasattr(bundle.obj, 'errors'):
                                bundle.obj.errors = []
                            bundle.obj.errors.append(str(e))
                            return False
                    bundle.obj.set_password(bundle.data.get("password"))
                    should_save = True
                elif key == 'user_data':
                    try:
                        bundle.obj.update_metadata(value)
                    except ValueError as e:
                        raise BadRequest(str(e))
                else:
                    setattr(bundle.obj, key, value)
                    should_save = True
        return should_save

    def obj_create(self, bundle, **kwargs):
        try:
            bundle.obj = CommCareUser.create(
                domain=kwargs['domain'],
                username=bundle.data['username'].lower(),
                password=bundle.data['password'],
                created_by=bundle.request.couch_user,
                created_via=USER_CHANGE_VIA_API,
                email=bundle.data.get('email', '').lower(),
            )
            del bundle.data['password']
            self._update(bundle)
            bundle.obj.save()
        except Exception:
            if bundle.obj._id:
<<<<<<< HEAD
                bundle.obj.retire(kwargs['domain'], deleted_by=request.couch_user, deleted_via=USER_CHANGE_VIA_API)
=======
                bundle.obj.retire(deleted_by=bundle.request.user, deleted_via=USER_CHANGE_VIA_API)
>>>>>>> 9c94a570
            try:
                django_user = bundle.obj.get_django_user()
            except User.DoesNotExist:
                pass
            else:
                django_user.delete()
<<<<<<< HEAD
=======
                log_model_change(bundle.request.user, django_user, message=f"deleted_via: {USER_CHANGE_VIA_API}",
                                 action=ModelAction.DELETE)
            raise
>>>>>>> 9c94a570
        return bundle

    def obj_update(self, bundle, **kwargs):
        bundle.obj = CommCareUser.get(kwargs['pk'])
        assert bundle.obj.domain == kwargs['domain']
        if self._update(bundle):
            assert bundle.obj.domain == kwargs['domain']
            bundle.obj.save()
            return bundle
        else:
            raise BadRequest(''.join(chain.from_iterable(bundle.obj.errors)))

    def obj_delete(self, bundle, **kwargs):
        user = CommCareUser.get(kwargs['pk'])
        if user:
            user.retire(kwargs['domain'], deleted_by=bundle.request.couch_user, deleted_via=USER_CHANGE_VIA_API)
        return ImmediateHttpResponse(response=http.HttpAccepted())


class WebUserResource(v0_1.WebUserResource):

    class Meta(v0_1.WebUserResource.Meta):
        detail_allowed_methods = ['get', 'put', 'delete']
        list_allowed_methods = ['get', 'post']
        always_return_data = True

    def serialize(self, request, data, format, options=None):
        if not isinstance(data, dict) and request.method == 'POST':
            data = {'id': data.obj._id}
        return self._meta.serializer.serialize(data, format, options)

    def get_resource_uri(self, bundle_or_obj=None, url_name='api_dispatch_detail'):
        if isinstance(bundle_or_obj, Bundle):
            domain = bundle_or_obj.request.domain
            obj = bundle_or_obj.obj
        elif bundle_or_obj is None:
            return None

        return reverse('api_dispatch_detail', kwargs=dict(resource_name=self._meta.resource_name,
                                                          domain=domain,
                                                          api_name=self._meta.api_name,
                                                          pk=obj._id))

    def _validate(self, bundle):
        if bundle.data.get('is_admin', False):
            # default value Admin since that will be assigned later anyway since is_admin is True
            if bundle.data.get('role', 'Admin') != 'Admin':
                raise BadRequest("An admin can have only one role : Admin")
        else:
            if not bundle.data.get('role', None):
                raise BadRequest("Please assign role for non admin user")

    def _update(self, bundle):
        should_save = False
        for key, value in bundle.data.items():
            if key == "role":
                # role handled in _set_role_for_bundle
                continue
            if getattr(bundle.obj, key, None) != value:
                if key == 'phone_numbers':
                    bundle.obj.phone_numbers = []
                    for idx, phone_number in enumerate(bundle.data.get('phone_numbers', [])):
                        bundle.obj.add_phone_number(strip_plus(phone_number))
                        if idx == 0:
                            bundle.obj.set_default_phone_number(strip_plus(phone_number))
                        should_save = True
                elif key in ['email', 'username']:
                    setattr(bundle.obj, key, value.lower())
                    should_save = True
                else:
                    setattr(bundle.obj, key, value)
                    should_save = True
        return should_save

    def obj_create(self, bundle, **kwargs):
        self._validate(bundle)
        try:
            self._meta.domain = kwargs['domain']
            bundle.obj = WebUser.create(
                domain=kwargs['domain'],
                username=bundle.data['username'].lower(),
                password=bundle.data['password'],
                created_by=bundle.request.couch_user,
                created_via=USER_CHANGE_VIA_API,
                email=bundle.data.get('email', '').lower(),
                is_admin=bundle.data.get('is_admin', False)
            )
            del bundle.data['password']
            self._update(bundle)
            # is_admin takes priority over role
            if not bundle.obj.is_admin and bundle.data.get('role'):
                _set_role_for_bundle(kwargs, bundle)
            bundle.obj.save()
        except Exception:
<<<<<<< HEAD
            bundle.obj.delete(kwargs['domain'], deleted_by=bundle.obj)
=======
            if bundle.obj._id:
                bundle.obj.delete(deleted_by=bundle.request.user, deleted_via=USER_CHANGE_VIA_API)
            else:
                try:
                    django_user = bundle.obj.get_django_user()
                except User.DoesNotExist:
                    pass
                else:
                    django_user.delete()
                    log_model_change(bundle.request.user, django_user, message=f"deleted_via: {USER_CHANGE_VIA_API}",
                                     action=ModelAction.DELETE)
            raise
>>>>>>> 9c94a570
        return bundle

    def obj_update(self, bundle, **kwargs):
        self._validate(bundle)
        bundle.obj = WebUser.get(kwargs['pk'])
        assert kwargs['domain'] in bundle.obj.domains
        if self._update(bundle):
            assert kwargs['domain'] in bundle.obj.domains
            bundle.obj.save()
        return bundle


class AdminWebUserResource(v0_1.UserResource):
    domains = fields.ListField(attribute='domains')

    def obj_get(self, bundle, **kwargs):
        return WebUser.get(kwargs['pk'])

    def obj_get_list(self, bundle, **kwargs):
        if 'username' in bundle.request.GET:
            return [WebUser.get_by_username(bundle.request.GET['username'])]
        return [WebUser.wrap(u) for u in UserES().web_users().run().hits]

    class Meta(WebUserResource.Meta):
        authentication = AdminAuthentication()
        detail_allowed_methods = ['get']
        list_allowed_methods = ['get']


class GroupResource(v0_4.GroupResource):

    class Meta(v0_4.GroupResource.Meta):
        detail_allowed_methods = ['get', 'put', 'delete']
        list_allowed_methods = ['get', 'post', 'patch']
        always_return_data = True

    def serialize(self, request, data, format, options=None):
        if not isinstance(data, dict):
            if 'error_message' in data.data:
                data = {'error_message': data.data['error_message']}
            elif request.method == 'POST':
                data = {'id': data.obj._id}
        return self._meta.serializer.serialize(data, format, options)

    def patch_list(self, request=None, **kwargs):
        """
        Exactly copied from https://github.com/toastdriven/django-tastypie/blob/v0.9.14/tastypie/resources.py#L1466
        (BSD licensed) and modified to pass the kwargs to `obj_create` and support only create method
        """
        request = convert_post_to_patch(request)
        deserialized = self.deserialize(request, request.body, format=request.META.get('CONTENT_TYPE', 'application/json'))

        collection_name = self._meta.collection_name
        if collection_name not in deserialized:
            raise BadRequest("Invalid data sent: missing '%s'" % collection_name)

        if len(deserialized[collection_name]) and 'put' not in self._meta.detail_allowed_methods:
            raise ImmediateHttpResponse(response=http.HttpMethodNotAllowed())

        bundles_seen = []
        status = http.HttpAccepted
        for data in deserialized[collection_name]:

            data = self.alter_deserialized_detail_data(request, data)
            bundle = self.build_bundle(data=dict_strip_unicode_keys(data), request=request)
            try:

                self.obj_create(bundle=bundle, **self.remove_api_resource_names(kwargs))
            except AssertionError as e:
                status = http.HttpBadRequest
                bundle.data['_id'] = str(e)
            bundles_seen.append(bundle)

        to_be_serialized = [bundle.data['_id'] for bundle in bundles_seen]
        return self.create_response(request, to_be_serialized, response_class=status)

    def post_list(self, request, **kwargs):
        """
        Exactly copied from https://github.com/toastdriven/django-tastypie/blob/v0.9.14/tastypie/resources.py#L1314
        (BSD licensed) and modified to catch Exception and not returning traceback
        """
        deserialized = self.deserialize(request, request.body, format=request.META.get('CONTENT_TYPE', 'application/json'))
        deserialized = self.alter_deserialized_detail_data(request, deserialized)
        bundle = self.build_bundle(data=dict_strip_unicode_keys(deserialized), request=request)
        try:
            updated_bundle = self.obj_create(bundle, **self.remove_api_resource_names(kwargs))
            location = self.get_resource_uri(updated_bundle)

            if not self._meta.always_return_data:
                return http.HttpCreated(location=location)
            else:
                updated_bundle = self.full_dehydrate(updated_bundle)
                updated_bundle = self.alter_detail_data_to_serialize(request, updated_bundle)
                return self.create_response(request, updated_bundle, response_class=http.HttpCreated, location=location)
        except AssertionError as e:
            bundle.data['error_message'] = str(e)
            return self.create_response(request, bundle, response_class=http.HttpBadRequest)

    def _update(self, bundle):
        should_save = False
        for key, value in bundle.data.items():
            if key == 'name' and getattr(bundle.obj, key, None) != value:
                if not Group.by_name(bundle.obj.domain, value):
                    setattr(bundle.obj, key, value or '')
                    should_save = True
                else:
                    raise Exception("A group with this name already exists")
            if key == 'users' and getattr(bundle.obj, key, None) != value:
                users_to_add = set(value) - set(bundle.obj.users)
                users_to_remove = set(bundle.obj.users) - set(value)
                for user in users_to_add:
                    bundle.obj.add_user(user)
                    should_save = True
                for user in users_to_remove:
                    bundle.obj.remove_user(user)
                    should_save = True
            elif getattr(bundle.obj, key, None) != value:
                setattr(bundle.obj, key, value)
                should_save = True
        return should_save

    def get_resource_uri(self, bundle_or_obj=None, url_name='api_dispatch_detail'):
        if bundle_or_obj is None:
            return super(GroupResource, self).get_resource_uri(bundle_or_obj, url_name)
        elif isinstance(bundle_or_obj, Bundle):
            obj = bundle_or_obj.obj
        else:
            obj = bundle_or_obj
        return self._get_resource_uri(obj)

    def _get_resource_uri(self, obj):
        # This function is called up to 1000 times per request
        # so build url from a known string template
        # to avoid calling the expensive `reverse` function each time
        return self._get_resource_uri_template.format(domain=obj.domain, pk=obj._id)

    @memoized_property
    def _get_resource_uri_template(self):
        """Returns the literal string "/a/{domain}/api/v0.5/group/{pk}/" in a DRY way"""
        return reverse('api_dispatch_detail', kwargs=dict(
            resource_name=self._meta.resource_name,
            api_name=self._meta.api_name,
            domain='__domain__',
            pk='__pk__')).replace('__pk__', '{pk}').replace('__domain__', '{domain}')

    def obj_create(self, bundle, request=None, **kwargs):
        if not Group.by_name(kwargs['domain'], bundle.data.get("name")):
            bundle.obj = Group(bundle.data)
            bundle.obj.name = bundle.obj.name or ''
            bundle.obj.domain = kwargs['domain']
            bundle.obj.save()
            for user in bundle.obj.users:
                CommCareUser.get(user).set_groups([bundle.obj._id])
        else:
            raise AssertionError("A group with name %s already exists" % bundle.data.get("name"))
        return bundle

    def obj_update(self, bundle, **kwargs):
        bundle.obj = Group.get(kwargs['pk'])
        assert bundle.obj.domain == kwargs['domain']
        if self._update(bundle):
            assert bundle.obj.domain == kwargs['domain']
            bundle.obj.save()
        return bundle

    def obj_delete(self, bundle, **kwargs):
        group = self.obj_get(bundle, **kwargs)
        group.soft_delete()
        return bundle

class DomainAuthorization(ReadOnlyAuthorization):

    def __init__(self, domain_key='domain', *args, **kwargs):
        self.domain_key = domain_key

    def read_list(self, object_list, bundle):
        return object_list.filter(**{self.domain_key: bundle.request.domain})


class DeviceReportResource(HqBaseResource, ModelResource):

    class Meta(object):
        queryset = DeviceReportEntry.objects.all()
        list_allowed_methods = ['get']
        detail_allowed_methods = ['get']
        resource_name = 'device-log'
        authentication = RequirePermissionAuthentication(Permissions.edit_data)
        authorization = DomainAuthorization()
        paginator_class = NoCountingPaginator
        filtering = {
            # this is needed for the domain filtering but any values passed in via the URL get overridden
            "domain": ('exact',),
            "date": ('exact', 'gt', 'gte', 'lt', 'lte', 'range'),
            "user_id": ('exact',),
            "username": ('exact',),
            "type": ('exact',),
            "xform_id": ('exact',),
            "device_id": ('exact',),
        }


class StockTransactionResource(HqBaseResource, ModelResource):

    class Meta(object):
        queryset = StockTransaction.objects.all()
        list_allowed_methods = ['get']
        detail_allowed_methods = ['get']
        resource_name = 'stock_transaction'
        authentication = RequirePermissionAuthentication(Permissions.view_reports)
        paginator_class = NoCountingPaginator
        authorization = DomainAuthorization(domain_key='report__domain')

        filtering = {
            "case_id": ('exact',),
            "section_id": ('exact'),
        }

        fields = ['case_id', 'product_id', 'type', 'section_id', 'quantity', 'stock_on_hand']
        include_resource_uri = False

    def build_filters(self, filters=None):
        orm_filters = super(StockTransactionResource, self).build_filters(filters)
        if 'start_date' in filters:
            orm_filters['report__date__gte'] = filters['start_date']
        if 'end_date' in filters:
            orm_filters['report__date__lte'] = filters['end_date']
        return orm_filters

    def dehydrate(self, bundle):
        bundle.data['product_name'] = bundle.obj.sql_product.name
        bundle.data['transaction_date'] = bundle.obj.report.date
        return bundle


ConfigurableReportData = namedtuple("ConfigurableReportData", [
    "data", "columns", "id", "domain", "total_records", "get_params", "next_page"
])


class ConfigurableReportDataResource(HqBaseResource, DomainSpecificResourceMixin):
    """
    A resource that replicates the behavior of the ajax part of the
    ConfigurableReportView view.
    """
    data = fields.ListField(attribute="data", readonly=True)
    columns = fields.ListField(attribute="columns", readonly=True)
    total_records = fields.IntegerField(attribute="total_records", readonly=True)
    next_page = fields.CharField(attribute="next_page", readonly=True)

    LIMIT_DEFAULT = 50
    LIMIT_MAX = 50

    def _get_start_param(self, bundle):
        try:
            start = int(bundle.request.GET.get('offset', 0))
            if start < 0:
                raise ValueError
        except (ValueError, TypeError):
            raise BadRequest("start must be a positive integer.")
        return start

    def _get_limit_param(self, bundle):
        try:
            limit = int(bundle.request.GET.get('limit', self.LIMIT_DEFAULT))
            if limit < 0:
                raise ValueError
        except (ValueError, TypeError):
            raise BadRequest("limit must be a positive integer.")

        if limit > self.LIMIT_MAX:
            raise BadRequest("Limit may not exceed {}.".format(self.LIMIT_MAX))
        return limit

    def _get_next_page(self, domain, id_, start, limit, total_records, get_query_dict):
        if total_records > start + limit:
            start += limit
            new_get_params = get_query_dict.copy()
            new_get_params["offset"] = start
            # limit has not changed, but it may not have been present in get params before.
            new_get_params["limit"] = limit
            return reverse('api_dispatch_detail', kwargs=dict(
                api_name=self._meta.api_name,
                resource_name=self._meta.resource_name,
                domain=domain,
                pk=id_,
            )) + "?" + new_get_params.urlencode()
        else:
            return ""

    def _get_report_data(self, report_config, domain, start, limit, get_params):
        report = ConfigurableReportDataSource.from_spec(report_config, include_prefilters=True)

        string_type_params = [
            filter.name
            for filter in report_config.ui_filters
            if getattr(filter, 'datatype', 'string') == "string"
        ]
        filter_values = get_filter_values(
            report_config.ui_filters,
            query_dict_to_dict(get_params, domain, string_type_params)
        )
        report.set_filter_values(filter_values)

        page = list(report.get_data(start=start, limit=limit))

        columns = []
        for column in report.columns:
            simple_column = {
                "header": column.header,
                "slug": column.slug,
            }
            if isinstance(column, UCRExpandDatabaseSubcolumn):
                simple_column['expand_column_value'] = column.expand_value
            columns.append(simple_column)

        total_records = report.get_total_records()
        return page, columns, total_records

    def obj_get(self, bundle, **kwargs):
        domain = kwargs['domain']
        pk = kwargs['pk']
        start = self._get_start_param(bundle)
        limit = self._get_limit_param(bundle)

        report_config = self._get_report_configuration(pk, domain)
        page, columns, total_records = self._get_report_data(
            report_config, domain, start, limit, bundle.request.GET)

        return ConfigurableReportData(
            data=page,
            columns=columns,
            total_records=total_records,
            id=report_config._id,
            domain=domain,
            get_params=bundle.request.GET,
            next_page=self._get_next_page(
                domain,
                report_config._id,
                start,
                limit,
                total_records,
                bundle.request.GET,
            )
        )

    def _get_report_configuration(self, id_, domain):
        """
        Fetch the required ReportConfiguration object
        :param id_: The id of the ReportConfiguration
        :param domain: The domain of the ReportConfiguration
        :return: A ReportConfiguration
        """
        try:
            if report_config_id_is_static(id_):
                return StaticReportConfiguration.by_id(id_, domain=domain)
            else:
                return get_document_or_not_found(ReportConfiguration, domain, id_)
        except DocumentNotFound:
            raise NotFound

    def detail_uri_kwargs(self, bundle_or_obj):
        return {
            'domain': get_obj(bundle_or_obj).domain,
            'pk': get_obj(bundle_or_obj).id,
        }

    def get_resource_uri(self, bundle_or_obj=None, url_name='api_dispatch_list'):
        uri = super(ConfigurableReportDataResource, self).get_resource_uri(bundle_or_obj, url_name)
        if bundle_or_obj is not None and uri:
            get_params = get_obj(bundle_or_obj).get_params.copy()
            if "offset" not in get_params:
                get_params["offset"] = 0
            if "limit" not in get_params:
                get_params["limit"] = self.LIMIT_DEFAULT
            uri += "?{}".format(get_params.urlencode())
        return uri

    class Meta(CustomResourceMeta):
        authentication = RequirePermissionAuthentication(Permissions.view_reports, allow_session_auth=True)
        list_allowed_methods = []
        detail_allowed_methods = ["get"]


class SimpleReportConfigurationResource(CouchResourceMixin, HqBaseResource, DomainSpecificResourceMixin):
    id = fields.CharField(attribute='get_id', readonly=True, unique=True)
    title = fields.CharField(readonly=True, attribute="title", null=True)
    filters = fields.ListField(readonly=True)
    columns = fields.ListField(readonly=True)

    def dehydrate_filters(self, bundle):
        obj_filters = bundle.obj.filters
        return [{
            "type": f["type"],
            "datatype": f["datatype"],
            "slug": f["slug"]
        } for f in obj_filters]

    def dehydrate_columns(self, bundle):
        obj_columns = bundle.obj.columns
        return [{
            "column_id": c['column_id'],
            "display": c['display'],
            "type": c["type"],
        } for c in obj_columns]

    def obj_get(self, bundle, **kwargs):
        domain = kwargs['domain']
        pk = kwargs['pk']
        try:
            report_configuration = get_document_or_404(ReportConfiguration, domain, pk)
        except Http404 as e:
            raise NotFound(str(e))
        return report_configuration

    def obj_get_list(self, bundle, **kwargs):
        domain = kwargs['domain']
        return ReportConfiguration.by_domain(domain)

    def detail_uri_kwargs(self, bundle_or_obj):
        return {
            'domain': get_obj(bundle_or_obj).domain,
            'pk': get_obj(bundle_or_obj)._id,
        }

    class Meta(CustomResourceMeta):
        list_allowed_methods = ["get"]
        detail_allowed_methods = ["get"]
        paginator_class = DoesNothingPaginator


UserDomain = namedtuple('UserDomain', 'domain_name project_name')
UserDomain.__new__.__defaults__ = ('', '')


class UserDomainsResource(CorsResourceMixin, Resource):
    domain_name = fields.CharField(attribute='domain_name')
    project_name = fields.CharField(attribute='project_name')

    class Meta(object):
        resource_name = 'user_domains'
        authentication = LoginAuthentication(allow_session_auth=True)
        object_class = UserDomain
        include_resource_uri = False

    def dispatch_list(self, request, **kwargs):
        try:
            return super(UserDomainsResource, self).dispatch_list(request, **kwargs)
        except ImmediateHttpResponse as immediate_http_response:
            if isinstance(immediate_http_response.response, HttpUnauthorized):
                raise ImmediateHttpResponse(
                    response=HttpUnauthorized(
                        content='Username or API Key is incorrect', content_type='text/plain'
                    )
                )
            else:
                raise

    def obj_get_list(self, bundle, **kwargs):
        return self.get_object_list(bundle.request)

    def get_object_list(self, request):
        couch_user = CouchUser.from_django_user(request.user)
        results = []
        for domain in couch_user.get_domains():
            if not domain_has_privilege(domain, privileges.ZAPIER_INTEGRATION):
                continue
            domain_object = Domain.get_by_name(domain)
            results.append(UserDomain(
                domain_name=domain_object.name,
                project_name=domain_object.hr_name or domain_object.name
            ))
        return results


class IdentityResource(CorsResourceMixin, Resource):
    id = fields.CharField(attribute='get_id', readonly=True)
    username = fields.CharField(attribute='username', readonly=True)
    first_name = fields.CharField(attribute='first_name', readonly=True)
    last_name = fields.CharField(attribute='last_name', readonly=True)
    email = fields.CharField(attribute='email', readonly=True)

    def obj_get_list(self, bundle, **kwargs):
        return [bundle.request.couch_user]

    class Meta(object):
        resource_name = 'identity'
        authentication = LoginAuthentication()
        serializer = ListToSingleObjectSerializer()
        detail_allowed_methods = []
        list_allowed_methods = ['get']
        object_class = CouchUser
        include_resource_uri = False


Form = namedtuple('Form', 'form_xmlns form_name')
Form.__new__.__defaults__ = ('', '')


class DomainForms(Resource):
    """
    Returns: list of forms for a given domain with form name formatted for display in Zapier
    """
    form_xmlns = fields.CharField(attribute='form_xmlns')
    form_name = fields.CharField(attribute='form_name')

    class Meta(object):
        resource_name = 'domain_forms'
        authentication = RequirePermissionAuthentication(Permissions.access_api)
        object_class = Form
        include_resource_uri = False
        allowed_methods = ['get']
        limit = 200
        max_limit = 1000

    def obj_get_list(self, bundle, **kwargs):
        application_id = bundle.request.GET.get('application_id')
        if not application_id:
            raise NotFound('application_id parameter required')

        results = []
        application = Application.get(docid=application_id)
        if not application:
            return []
        forms_objects = application.get_forms(bare=False)

        for form_object in forms_objects:
            form = form_object['form']
            module = form_object['module']
            form_name = '{} > {} > {}'.format(application.name, module.default_name(), form.default_name())
            results.append(Form(form_xmlns=form.xmlns, form_name=form_name))
        return results

# Zapier requires id and name; case_type has no obvious id, placeholder inserted instead.
CaseType = namedtuple('CaseType', 'case_type placeholder')
CaseType.__new__.__defaults__ = ('', '')


class DomainCases(Resource):
    """
    Returns: list of case types for a domain

    Note: only returns case types for which at least one case has been made
    """
    placeholder = fields.CharField(attribute='placeholder')
    case_type = fields.CharField(attribute='case_type')

    class Meta(object):
        resource_name = 'domain_cases'
        authentication = RequirePermissionAuthentication(Permissions.access_api)
        object_class = CaseType
        include_resource_uri = False
        allowed_methods = ['get']
        limit = 100
        max_limit = 1000

    def obj_get_list(self, bundle, **kwargs):
        domain = kwargs['domain']
        case_types = get_case_types_for_domain_es(domain)
        results = [CaseType(case_type=case_type) for case_type in case_types]
        return results


UserInfo = namedtuple('UserInfo', 'user_id user_name')
UserInfo.__new__.__defaults__ = ('', '')


class DomainUsernames(Resource):
    """
    Returns: list of usernames for a domain.
    """
    user_id = fields.CharField(attribute='user_id')
    user_name = fields.CharField(attribute='user_name')

    class Meta(object):
        resource_name = 'domain_usernames'
        authentication = RequirePermissionAuthentication(Permissions.view_commcare_users)
        object_class = User
        include_resource_uri = False
        allowed_methods = ['get']

    def obj_get_list(self, bundle, **kwargs):
        domain = kwargs['domain']
        user_ids_username_pairs = get_all_user_id_username_pairs_by_domain(domain)
        results = [UserInfo(user_id=user_pair[0], user_name=raw_username(user_pair[1]))
                   for user_pair in user_ids_username_pairs]
        return results


class BaseODataResource(HqBaseResource, DomainSpecificResourceMixin):
    config_id = None
    table_id = None

    def dispatch(self, request_type, request, **kwargs):
        if not domain_has_privilege(request.domain, privileges.ODATA_FEED):
            raise ImmediateHttpResponse(
                response=HttpResponseNotFound('Feature flag not enabled.')
            )
        self.config_id = kwargs['config_id']
        self.table_id = int(kwargs.get('table_id', 0))
        with TimingContext() as timer:
            response = super(BaseODataResource, self).dispatch(
                request_type, request, **kwargs
            )
        record_feed_access_in_datadog(request, self.config_id, timer.duration, response)
        return response

    def create_response(self, request, data, response_class=HttpResponse,
                        **response_kwargs):
        data['domain'] = request.domain
        data['config_id'] = self.config_id
        data['api_path'] = request.path
        data['table_id'] = self.table_id
        response = super(BaseODataResource, self).create_response(
            request, data, response_class, **response_kwargs)
        return add_odata_headers(response)

    def detail_uri_kwargs(self, bundle_or_obj):
        # Not sure why this is required but the feed 500s without it
        return {
            'pk': get_obj(bundle_or_obj)['_id']
        }

    def determine_format(self, request):
        # Results should be sent as JSON
        return 'application/json'


@location_safe
class ODataCaseResource(BaseODataResource):

    def obj_get_list(self, bundle, domain, **kwargs):
        config = get_document_or_404(CaseExportInstance, domain, self.config_id)
        if raise_odata_permissions_issues(bundle.request.couch_user, domain, config):
            raise ImmediateHttpResponse(
                HttpForbidden(ugettext_noop(
                    "You do not have permission to view this feed."
                ))
            )
        query = get_case_export_base_query(domain, config.case_type)
        for filter in config.get_filters():
            query = query.filter(filter.to_es_filter())

        if not bundle.request.couch_user.has_permission(
            domain, 'access_all_locations'
        ):
            query = query_location_restricted_cases(query, bundle.request)

        return query

    class Meta(v0_4.CommCareCaseResource.Meta):
        authentication = ODataAuthentication()
        resource_name = 'odata/cases'
        serializer = ODataCaseSerializer()
        limit = 2000
        max_limit = 10000

    def prepend_urls(self):
        return [
            url(r"^(?P<resource_name>{})/(?P<config_id>[\w\d_.-]+)/(?P<table_id>[\d]+)/feed".format(
                self._meta.resource_name), self.wrap_view('dispatch_list')),
            url(r"^(?P<resource_name>{})/(?P<config_id>[\w\d_.-]+)/feed".format(
                self._meta.resource_name), self.wrap_view('dispatch_list')),
        ]


@location_safe
class ODataFormResource(BaseODataResource):

    def obj_get_list(self, bundle, domain, **kwargs):
        config = get_document_or_404(FormExportInstance, domain, self.config_id)
        if raise_odata_permissions_issues(bundle.request.couch_user, domain, config):
            raise ImmediateHttpResponse(
                HttpForbidden(ugettext_noop(
                    "You do not have permission to view this feed."
                ))
            )

        query = get_form_export_base_query(domain, config.app_id, config.xmlns, include_errors=False)
        for filter in config.get_filters():
            query = query.filter(filter.to_es_filter())

        if not bundle.request.couch_user.has_permission(
            domain, 'access_all_locations'
        ):
            query = query_location_restricted_forms(query, bundle.request)

        return query

    class Meta(v0_4.XFormInstanceResource.Meta):
        authentication = ODataAuthentication()
        resource_name = 'odata/forms'
        serializer = ODataFormSerializer()
        limit = 2000
        max_limit = 10000

    def prepend_urls(self):
        return [
            url(r"^(?P<resource_name>{})/(?P<config_id>[\w\d_.-]+)/(?P<table_id>[\d]+)/feed".format(
                self._meta.resource_name), self.wrap_view('dispatch_list')),
            url(r"^(?P<resource_name>{})/(?P<config_id>[\w\d_.-]+)/feed".format(
                self._meta.resource_name), self.wrap_view('dispatch_list')),
        ]


class MessagingEventResource(HqBaseResource, ModelResource):
    content_type_display = fields.CharField(attribute='get_content_type_display')
    recipient_type_display = fields.CharField(attribute='get_recipient_type_display')
    status_display = fields.CharField(attribute='get_status_display')
    source_display = fields.CharField(attribute='get_source_display')

    class Meta(object):
        queryset = MessagingEvent.objects.all()
        list_allowed_methods = ['get']
        detail_allowed_methods = ['get']
        resource_name = 'messaging-event'
        authentication = RequirePermissionAuthentication(Permissions.edit_data)
        authorization = DomainAuthorization()
        paginator_class = NoCountingPaginator
        filtering = {
            # this is needed for the domain filtering but any values passed in via the URL get overridden
            "domain": ('exact',),
            "date": ('exact', 'gt', 'gte', 'lt', 'lte', 'range'),
            "source": ('exact',),
            "content_type": ('exact',),
            "status": ('exact',),
        }
        ordering = [
            'date',
        ]<|MERGE_RESOLUTION|>--- conflicted
+++ resolved
@@ -268,23 +268,15 @@
             bundle.obj.save()
         except Exception:
             if bundle.obj._id:
-<<<<<<< HEAD
-                bundle.obj.retire(kwargs['domain'], deleted_by=request.couch_user, deleted_via=USER_CHANGE_VIA_API)
-=======
-                bundle.obj.retire(deleted_by=bundle.request.user, deleted_via=USER_CHANGE_VIA_API)
->>>>>>> 9c94a570
+                bundle.obj.retire(kwargs['domain'], deleted_by=bundle.request.couch_user,
+                                  deleted_via=USER_CHANGE_VIA_API)
             try:
                 django_user = bundle.obj.get_django_user()
             except User.DoesNotExist:
                 pass
             else:
                 django_user.delete()
-<<<<<<< HEAD
-=======
-                log_model_change(bundle.request.user, django_user, message=f"deleted_via: {USER_CHANGE_VIA_API}",
-                                 action=ModelAction.DELETE)
             raise
->>>>>>> 9c94a570
         return bundle
 
     def obj_update(self, bundle, **kwargs):
@@ -379,11 +371,9 @@
                 _set_role_for_bundle(kwargs, bundle)
             bundle.obj.save()
         except Exception:
-<<<<<<< HEAD
-            bundle.obj.delete(kwargs['domain'], deleted_by=bundle.obj)
-=======
             if bundle.obj._id:
-                bundle.obj.delete(deleted_by=bundle.request.user, deleted_via=USER_CHANGE_VIA_API)
+                bundle.obj.delete(kwargs['domain'], deleted_by=bundle.request.user,
+                                  deleted_via=USER_CHANGE_VIA_API)
             else:
                 try:
                     django_user = bundle.obj.get_django_user()
@@ -391,10 +381,7 @@
                     pass
                 else:
                     django_user.delete()
-                    log_model_change(bundle.request.user, django_user, message=f"deleted_via: {USER_CHANGE_VIA_API}",
-                                     action=ModelAction.DELETE)
             raise
->>>>>>> 9c94a570
         return bundle
 
     def obj_update(self, bundle, **kwargs):
