import dataclasses
import functools
import json
from base64 import b64decode, b64encode
from collections import namedtuple
from dataclasses import InitVar, dataclass
from datetime import datetime, timedelta
from urllib.parse import urlencode

from django.conf.urls import re_path as url
from django.contrib.auth.models import User
from django.core.exceptions import ValidationError
from django.db.models import Max, Min, Q
from django.db.models.functions import TruncDate
from django.http import (
    Http404,
    HttpResponse,
    HttpResponseForbidden,
    HttpResponseNotFound,
    HttpResponseBadRequest,
    JsonResponse,
    QueryDict,
)
from django.test import override_settings
from django.urls import reverse
from django.utils.translation import gettext as _
from django.utils.translation import gettext_noop
from django.views.decorators.csrf import csrf_exempt

import pytz
from memoized import memoized_property
from tastypie import fields, http
from tastypie.authorization import ReadOnlyAuthorization
from tastypie.bundle import Bundle
from tastypie.exceptions import BadRequest, ImmediateHttpResponse, NotFound
from tastypie.http import HttpForbidden, HttpUnauthorized
from tastypie.resources import ModelResource, Resource, convert_post_to_patch
from tastypie.utils import dict_strip_unicode_keys


from phonelog.models import DeviceReportEntry

from corehq import privileges, toggles
from corehq.apps.accounting.decorators import requires_privilege_with_fallback
from corehq.apps.accounting.utils import domain_has_privilege
from corehq.apps.api.cors import add_cors_headers_to_response
from corehq.apps.api.decorators import allow_cors, api_throttle
from corehq.apps.api.odata.serializers import (
    ODataCaseSerializer,
    ODataFormSerializer,
)
from corehq.apps.api.odata.utils import record_feed_access_in_datadog
from corehq.apps.api.odata.views import (
    add_odata_headers,
    raise_odata_permissions_issues,
)
from corehq.apps.api.resources.auth import (
    LoginAuthentication,
    ODataAuthentication,
    RequirePermissionAuthentication,
)
from corehq.apps.api.resources.messaging_event.utils import get_request_params
from corehq.apps.api.resources.meta import (
    AdminResourceMeta,
    CustomResourceMeta,
)
from corehq.apps.api.resources.serializers import ListToSingleObjectSerializer
from corehq.apps.api.util import (
    django_date_filter,
    get_obj,
    make_date_filter,
    parse_str_to_date,
    cursor_based_query_for_datasource
)
from corehq.apps.app_manager.models import Application
from corehq.apps.auditcare.models import NavigationEventAudit
from corehq.apps.case_importer.views import require_can_edit_data
from corehq.apps.domain.decorators import api_auth
from corehq.apps.domain.models import Domain
from corehq.apps.es import UserES
from corehq.apps.export.models import CaseExportInstance, FormExportInstance
from corehq.apps.groups.models import Group
from corehq.apps.locations.permissions import location_safe
from corehq.apps.reports.analytics.esaccessors import (
    get_case_types_for_domain_es,
)
from corehq.apps.reports.standard.cases.utils import (
    query_location_restricted_cases,
    query_location_restricted_forms,
)
from corehq.apps.userreports.columns import UCRExpandDatabaseSubcolumn
from corehq.apps.userreports.dbaccessors import get_datasources_for_domain
from corehq.apps.userreports.exceptions import BadSpecError
from corehq.apps.userreports.models import (
    DataSourceConfiguration,
    ReportConfiguration,
    StaticReportConfiguration,
    get_datasource_config,
    report_config_id_is_static,
)
from corehq.apps.userreports.reports.data_source import (
    ConfigurableReportDataSource,
)
from corehq.apps.userreports.reports.view import (
    get_filter_values,
    query_dict_to_dict,
)
from corehq.apps.userreports.util import (
    get_configurable_and_static_reports,
    get_indicator_adapter,
    get_report_config_or_not_found,
)
from corehq.apps.users.dbaccessors import (
    get_all_user_id_username_pairs_by_domain,
    get_user_id_by_username,
)
from corehq.apps.users.models import (
    CommCareUser,
    CouchUser,
    HqPermissions,
    WebUser,
)
from corehq.apps.users.util import generate_mobile_username, raw_username
from corehq.const import USER_CHANGE_VIA_API
from corehq.util import get_document_or_404
from corehq.util.couch import DocumentNotFound
from corehq.util.timer import TimingContext

from ..exceptions import UpdateUserException
from ..user_updates import update
from . import (
    CorsResourceMixin,
    CouchResourceMixin,
    DomainSpecificResourceMixin,
    HqBaseResource,
    v0_1,
    v0_4,
)
from .pagination import DoesNothingPaginator, NoCountingPaginator, response_for_cursor_based_pagination


MOCK_BULK_USER_ES = None
EXPORT_DATASOURCE_DEFAULT_PAGINATION_LIMIT = 20


def user_es_call(domain, q, fields, size, start_at):
    query = (UserES()
             .domain(domain)
             .fields(fields)
             .size(size)
             .start(start_at))
    if q is not None:
        query.set_query({"query_string": {"query": q}})
    return query.run().hits


class BulkUserResource(HqBaseResource, DomainSpecificResourceMixin):
    """
    A read-only user data resource based on elasticsearch.
    Supported Params: limit offset q fields
    """
    type = "bulk-user"
    id = fields.CharField(attribute='id', readonly=True, unique=True)
    email = fields.CharField(attribute='email')
    username = fields.CharField(attribute='username', unique=True)
    first_name = fields.CharField(attribute='first_name', null=True)
    last_name = fields.CharField(attribute='last_name', null=True)
    phone_numbers = fields.ListField(attribute='phone_numbers', null=True)

    @staticmethod
    def to_obj(user):
        '''
        Takes a flat dict and returns an object
        '''
        if '_id' in user:
            user['id'] = user.pop('_id')
        return namedtuple('user', list(user))(**user)

    class Meta(CustomResourceMeta):
        authentication = RequirePermissionAuthentication(HqPermissions.edit_commcare_users)
        list_allowed_methods = ['get']
        detail_allowed_methods = ['get']
        object_class = object
        resource_name = 'bulk-user'

    def dehydrate(self, bundle):
        fields = bundle.request.GET.getlist('fields')
        data = {}
        if not fields:
            return bundle
        for field in fields:
            data[field] = bundle.data[field]
        bundle.data = data
        return bundle

    def obj_get_list(self, bundle, **kwargs):
        request_fields = bundle.request.GET.getlist('fields')
        for field in request_fields:
            if field not in self.fields:
                raise BadRequest('{0} is not a valid field'.format(field))

        params = bundle.request.GET

        def param(p):
            return params.get(p, None)

        fields = list(self.fields)
        fields.remove('id')
        fields.append('_id')
        fn = MOCK_BULK_USER_ES or user_es_call
        users = fn(
            domain=kwargs['domain'],
            q=param('q'),
            fields=fields,
            size=param('limit'),
            start_at=param('offset'),
        )
        return list(map(self.to_obj, users))

    def detail_uri_kwargs(self, bundle_or_obj):
        return {
            'pk': get_obj(bundle_or_obj).id
        }


class CommCareUserResource(v0_1.CommCareUserResource):

    class Meta(v0_1.CommCareUserResource.Meta):
        detail_allowed_methods = ['get', 'put', 'delete']
        list_allowed_methods = ['get', 'post']
        always_return_data = True

    def serialize(self, request, data, format, options=None):
        if not isinstance(data, dict) and request.method == 'POST':
            data = {'id': data.obj._id}
        return self._meta.serializer.serialize(data, format, options)

    def get_resource_uri(self, bundle_or_obj=None, url_name='api_dispatch_detail'):
        if bundle_or_obj is None:
            return super(CommCareUserResource, self).get_resource_uri(bundle_or_obj, url_name)
        elif isinstance(bundle_or_obj, Bundle):
            obj = bundle_or_obj.obj
        else:
            obj = bundle_or_obj

        return reverse('api_dispatch_detail', kwargs=dict(resource_name=self._meta.resource_name,
                                                          domain=obj.domain,
                                                          api_name=self._meta.api_name,
                                                          pk=obj._id))

    def obj_create(self, bundle, **kwargs):
        try:
            username = generate_mobile_username(bundle.data['username'], kwargs['domain'])
        except ValidationError as e:
            raise BadRequest(e.message)

        try:
            bundle.obj = CommCareUser.create(
                domain=kwargs['domain'],
                username=username,
                password=bundle.data['password'],
                created_by=bundle.request.couch_user,
                created_via=USER_CHANGE_VIA_API,
                email=bundle.data.get('email', '').lower(),
            )
            # password was just set
            bundle.data.pop('password', None)
            # do not call update with username key
            bundle.data.pop('username', None)
            self._update(bundle)
            bundle.obj.save()
        except Exception:
            if bundle.obj._id:
                bundle.obj.retire(bundle.request.domain, deleted_by=bundle.request.couch_user,
                                  deleted_via=USER_CHANGE_VIA_API)
            try:
                django_user = bundle.obj.get_django_user()
            except User.DoesNotExist:
                pass
            else:
                django_user.delete()
            raise
        return bundle

    def obj_update(self, bundle, **kwargs):
        bundle.obj = CommCareUser.get(kwargs['pk'])
        assert bundle.obj.domain == kwargs['domain']
        user_change_logger = self._get_user_change_logger(bundle)
        errors = self._update(bundle, user_change_logger)
        if errors:
            formatted_errors = ', '.join(errors)
            raise BadRequest(_('The request resulted in the following errors: {}').format(formatted_errors))
        assert bundle.obj.domain == kwargs['domain']
        bundle.obj.save()
        user_change_logger.save()
        return bundle

    def obj_delete(self, bundle, **kwargs):
        user = CommCareUser.get(kwargs['pk'])
        if user:
            user.retire(bundle.request.domain, deleted_by=bundle.request.couch_user,
                        deleted_via=USER_CHANGE_VIA_API)
        return ImmediateHttpResponse(response=http.HttpAccepted())

    @classmethod
    def _update(cls, bundle, user_change_logger=None):
        errors = []
        for key, value in bundle.data.items():
            try:
                update(bundle.obj, key, value, user_change_logger)
            except UpdateUserException as e:
                errors.append(e.message)

        return errors


class WebUserResource(v0_1.WebUserResource):

    def get_resource_uri(self, bundle_or_obj=None, url_name='api_dispatch_detail'):
        if bundle_or_obj is None:
            return super().get_resource_uri(None, url_name)
        return reverse('api_dispatch_detail', kwargs={
            'resource_name': self._meta.resource_name,
            'domain': bundle_or_obj.request.domain,
            'api_name': self._meta.api_name,
            'pk': bundle_or_obj.obj._id,
        })


class AdminWebUserResource(v0_1.UserResource):
    domains = fields.ListField(attribute='domains')

    def obj_get(self, bundle, **kwargs):
        return WebUser.get(kwargs['pk'])

    def obj_get_list(self, bundle, **kwargs):
        if 'username' in bundle.request.GET:
            return [WebUser.get_by_username(bundle.request.GET['username'])]
        return [WebUser.wrap(u) for u in UserES().web_users().run().hits]

    class Meta(AdminResourceMeta):
        detail_allowed_methods = ['get']
        list_allowed_methods = ['get']
        object_class = WebUser
        resource_name = 'web-user'


class GroupResource(v0_4.GroupResource):

    class Meta(v0_4.GroupResource.Meta):
        detail_allowed_methods = ['get', 'put', 'delete']
        list_allowed_methods = ['get', 'post', 'patch']
        always_return_data = True

    def serialize(self, request, data, format, options=None):
        if not isinstance(data, dict):
            if 'error_message' in data.data:
                data = {'error_message': data.data['error_message']}
            elif request.method == 'POST':
                data = {'id': data.obj._id}
        return self._meta.serializer.serialize(data, format, options)

    def patch_list(self, request=None, **kwargs):
        """
        Exactly copied from https://github.com/toastdriven/django-tastypie/blob/v0.9.14/tastypie/resources.py#L1466
        (BSD licensed) and modified to pass the kwargs to `obj_create` and support only create method
        """
        request = convert_post_to_patch(request)
        deserialized = self.deserialize(request, request.body,
                                        format=request.META.get('CONTENT_TYPE', 'application/json'))

        collection_name = self._meta.collection_name
        if collection_name not in deserialized:
            raise BadRequest("Invalid data sent: missing '%s'" % collection_name)

        if len(deserialized[collection_name]) and 'put' not in self._meta.detail_allowed_methods:
            raise ImmediateHttpResponse(response=http.HttpMethodNotAllowed())

        bundles_seen = []
        status = http.HttpAccepted
        for data in deserialized[collection_name]:

            data = self.alter_deserialized_detail_data(request, data)
            bundle = self.build_bundle(data=dict_strip_unicode_keys(data), request=request)
            try:

                self.obj_create(bundle=bundle, **self.remove_api_resource_names(kwargs))
            except AssertionError as e:
                status = http.HttpBadRequest
                bundle.data['_id'] = str(e)
            bundles_seen.append(bundle)

        to_be_serialized = [bundle.data['_id'] for bundle in bundles_seen]
        return self.create_response(request, to_be_serialized, response_class=status)

    def post_list(self, request, **kwargs):
        """
        Exactly copied from https://github.com/toastdriven/django-tastypie/blob/v0.9.14/tastypie/resources.py#L1314
        (BSD licensed) and modified to catch Exception and not returning traceback
        """
        deserialized = self.deserialize(request, request.body,
                                        format=request.META.get('CONTENT_TYPE', 'application/json'))
        deserialized = self.alter_deserialized_detail_data(request, deserialized)
        bundle = self.build_bundle(data=dict_strip_unicode_keys(deserialized), request=request)
        try:
            updated_bundle = self.obj_create(bundle, **self.remove_api_resource_names(kwargs))
            location = self.get_resource_uri(updated_bundle)

            if not self._meta.always_return_data:
                return http.HttpCreated(location=location)
            else:
                updated_bundle = self.full_dehydrate(updated_bundle)
                updated_bundle = self.alter_detail_data_to_serialize(request, updated_bundle)
                return self.create_response(request, updated_bundle, response_class=http.HttpCreated,
                                            location=location)
        except AssertionError as e:
            bundle.data['error_message'] = str(e)
            return self.create_response(request, bundle, response_class=http.HttpBadRequest)

    def _update(self, bundle):
        should_save = False
        for key, value in bundle.data.items():
            if key == 'name' and getattr(bundle.obj, key, None) != value:
                if not Group.by_name(bundle.obj.domain, value):
                    setattr(bundle.obj, key, value or '')
                    should_save = True
                else:
                    raise Exception("A group with this name already exists")
            if key == 'users' and getattr(bundle.obj, key, None) != value:
                users_to_add = set(value) - set(bundle.obj.users)
                users_to_remove = set(bundle.obj.users) - set(value)
                for user in users_to_add:
                    bundle.obj.add_user(user)
                    should_save = True
                for user in users_to_remove:
                    bundle.obj.remove_user(user)
                    should_save = True
            elif getattr(bundle.obj, key, None) != value:
                setattr(bundle.obj, key, value)
                should_save = True
        return should_save

    def get_resource_uri(self, bundle_or_obj=None, url_name='api_dispatch_detail'):
        if bundle_or_obj is None:
            return super(GroupResource, self).get_resource_uri(bundle_or_obj, url_name)
        elif isinstance(bundle_or_obj, Bundle):
            obj = bundle_or_obj.obj
        else:
            obj = bundle_or_obj
        return self._get_resource_uri(obj)

    def _get_resource_uri(self, obj):
        # This function is called up to 1000 times per request
        # so build url from a known string template
        # to avoid calling the expensive `reverse` function each time
        return self._get_resource_uri_template.format(domain=obj.domain, pk=obj._id)

    @memoized_property
    def _get_resource_uri_template(self):
        """Returns the literal string "/a/{domain}/api/v0.5/group/{pk}/" in a DRY way"""
        return reverse('api_dispatch_detail', kwargs=dict(
            resource_name=self._meta.resource_name,
            api_name=self._meta.api_name,
            domain='__domain__',
            pk='__pk__')).replace('__pk__', '{pk}').replace('__domain__', '{domain}')

    def obj_create(self, bundle, request=None, **kwargs):
        if not Group.by_name(kwargs['domain'], bundle.data.get("name")):
            bundle.obj = Group(bundle.data)
            bundle.obj.name = bundle.obj.name or ''
            bundle.obj.domain = kwargs['domain']
            bundle.obj.save()
            for user in bundle.obj.users:
                CommCareUser.get(user).set_groups([bundle.obj._id])
        else:
            raise AssertionError("A group with name %s already exists" % bundle.data.get("name"))
        return bundle

    def obj_update(self, bundle, **kwargs):
        bundle.obj = Group.get(kwargs['pk'])
        assert bundle.obj.domain == kwargs['domain']
        if self._update(bundle):
            assert bundle.obj.domain == kwargs['domain']
            bundle.obj.save()
        return bundle

    def obj_delete(self, bundle, **kwargs):
        group = self.obj_get(bundle, **kwargs)
        group.soft_delete()
        return bundle


class DomainAuthorization(ReadOnlyAuthorization):

    def __init__(self, domain_key='domain', *args, **kwargs):
        self.domain_key = domain_key

    def read_list(self, object_list, bundle):
        return object_list.filter(**{self.domain_key: bundle.request.domain})


class DeviceReportResource(HqBaseResource, ModelResource):

    class Meta(object):
        queryset = DeviceReportEntry.objects.all()
        list_allowed_methods = ['get']
        detail_allowed_methods = ['get']
        resource_name = 'device-log'
        authentication = RequirePermissionAuthentication(HqPermissions.edit_data)
        authorization = DomainAuthorization()
        paginator_class = NoCountingPaginator
        filtering = {
            # this is needed for the domain filtering but any values passed in via the URL get overridden
            "domain": ('exact',),
            "date": ('exact', 'gt', 'gte', 'lt', 'lte', 'range'),
            "user_id": ('exact',),
            "username": ('exact',),
            "type": ('exact',),
            "xform_id": ('exact',),
            "device_id": ('exact',),
        }


ConfigurableReportData = namedtuple("ConfigurableReportData", [
    "data", "columns", "id", "domain", "total_records", "get_params", "next_page"
])


class ConfigurableReportDataResource(HqBaseResource, DomainSpecificResourceMixin):
    """
    A resource that replicates the behavior of the ajax part of the
    ConfigurableReportView view.
    """
    data = fields.ListField(attribute="data", readonly=True)
    columns = fields.ListField(attribute="columns", readonly=True)
    total_records = fields.IntegerField(attribute="total_records", readonly=True)
    next_page = fields.CharField(attribute="next_page", readonly=True)

    LIMIT_DEFAULT = 50
    LIMIT_MAX = 50

    def _get_start_param(self, bundle):
        try:
            start = int(bundle.request.GET.get('offset', 0))
            if start < 0:
                raise ValueError
        except (ValueError, TypeError):
            raise BadRequest("start must be a positive integer.")
        return start

    def _get_limit_param(self, bundle):
        try:
            limit = int(bundle.request.GET.get('limit', self.LIMIT_DEFAULT))
            if limit < 0:
                raise ValueError
        except (ValueError, TypeError):
            raise BadRequest("limit must be a positive integer.")

        if limit > self.LIMIT_MAX:
            raise BadRequest("Limit may not exceed {}.".format(self.LIMIT_MAX))
        return limit

    def _get_next_page(self, domain, id_, start, limit, total_records, get_query_dict):
        if total_records > start + limit:
            start += limit
            new_get_params = get_query_dict.copy()
            new_get_params["offset"] = start
            # limit has not changed, but it may not have been present in get params before.
            new_get_params["limit"] = limit
            return reverse('api_dispatch_detail', kwargs=dict(
                api_name=self._meta.api_name,
                resource_name=self._meta.resource_name,
                domain=domain,
                pk=id_,
            )) + "?" + new_get_params.urlencode()
        else:
            return ""

    def _get_report_data(self, report_config, domain, start, limit, get_params, couch_user):
        report = ConfigurableReportDataSource.from_spec(report_config, include_prefilters=True)

        string_type_params = [
            filter.name
            for filter in report_config.ui_filters
            if getattr(filter, 'datatype', 'string') == "string"
        ]
        filter_values = get_filter_values(
            report_config.ui_filters,
            query_dict_to_dict(get_params, domain, string_type_params),
            couch_user,
        )
        report.set_filter_values(filter_values)

        page = list(report.get_data(start=start, limit=limit))

        columns = []
        for column in report.columns:
            simple_column = {
                "header": column.header,
                "slug": column.slug,
            }
            if isinstance(column, UCRExpandDatabaseSubcolumn):
                simple_column['expand_column_value'] = column.expand_value
            columns.append(simple_column)

        total_records = report.get_total_records()
        return page, columns, total_records

    def obj_get(self, bundle, **kwargs):
        domain = kwargs['domain']
        pk = kwargs['pk']
        start = self._get_start_param(bundle)
        limit = self._get_limit_param(bundle)

        report_config = self._get_report_configuration(pk, domain)
        page, columns, total_records = self._get_report_data(
            report_config, domain, start, limit, bundle.request.GET, bundle.request.couch_user)

        return ConfigurableReportData(
            data=page,
            columns=columns,
            total_records=total_records,
            id=report_config._id,
            domain=domain,
            get_params=bundle.request.GET,
            next_page=self._get_next_page(
                domain,
                report_config._id,
                start,
                limit,
                total_records,
                bundle.request.GET,
            )
        )

    def _get_report_configuration(self, id_, domain):
        """
        Fetch the required ReportConfiguration object
        :param id_: The id of the ReportConfiguration
        :param domain: The domain of the ReportConfiguration
        :return: A ReportConfiguration
        """
        try:
            if report_config_id_is_static(id_):
                return StaticReportConfiguration.by_id(id_, domain=domain)
            else:
                return get_report_config_or_not_found(domain, id_)
        except DocumentNotFound:
            raise NotFound

    def detail_uri_kwargs(self, bundle_or_obj):
        return {
            'domain': get_obj(bundle_or_obj).domain,
            'pk': get_obj(bundle_or_obj).id,
        }

    def get_resource_uri(self, bundle_or_obj=None, url_name='api_dispatch_list'):
        uri = super(ConfigurableReportDataResource, self).get_resource_uri(bundle_or_obj, url_name)
        if bundle_or_obj is not None and uri:
            get_params = get_obj(bundle_or_obj).get_params.copy()
            if "offset" not in get_params:
                get_params["offset"] = 0
            if "limit" not in get_params:
                get_params["limit"] = self.LIMIT_DEFAULT
            uri += "?{}".format(get_params.urlencode())
        return uri

    class Meta(CustomResourceMeta):
        authentication = RequirePermissionAuthentication(HqPermissions.view_reports, allow_session_auth=True)
        list_allowed_methods = []
        detail_allowed_methods = ["get"]


class SimpleReportConfigurationResource(CouchResourceMixin, HqBaseResource, DomainSpecificResourceMixin):
    id = fields.CharField(attribute='get_id', readonly=True, unique=True)
    title = fields.CharField(readonly=True, attribute="title", null=True)
    filters = fields.ListField(readonly=True)
    columns = fields.ListField(readonly=True)

    def dehydrate_filters(self, bundle):
        obj_filters = bundle.obj.filters
        return [{
            "type": f["type"],
            "datatype": f["datatype"],
            "slug": f["slug"]
        } for f in obj_filters]

    def dehydrate_columns(self, bundle):
        obj_columns = bundle.obj.columns
        return [{
            "column_id": c['column_id'],
            "display": c['display'],
            "type": c["type"],
        } for c in obj_columns]

    def obj_get(self, bundle, **kwargs):
        domain = kwargs['domain']
        pk = kwargs['pk']
        try:
            report_configuration = get_document_or_404(ReportConfiguration, domain, pk)
        except Http404 as e:
            raise NotFound(str(e))
        return report_configuration

    def obj_get_list(self, bundle, **kwargs):
        domain = kwargs['domain']
        return get_configurable_and_static_reports(domain)

    def detail_uri_kwargs(self, bundle_or_obj):
        return {
            'domain': get_obj(bundle_or_obj).domain,
            'pk': get_obj(bundle_or_obj)._id,
        }

    class Meta(CustomResourceMeta):
        list_allowed_methods = ["get"]
        detail_allowed_methods = ["get"]
        paginator_class = DoesNothingPaginator


class DataSourceConfigurationResource(CouchResourceMixin, HqBaseResource, DomainSpecificResourceMixin):
    """
    API resource for DataSourceConfigurations (UCR data sources)
    """
    id = fields.CharField(attribute='get_id', readonly=True, unique=True)
    display_name = fields.CharField(attribute="display_name", null=True)
    configured_filter = fields.DictField(attribute="configured_filter", use_in='detail')
    configured_indicators = fields.ListField(attribute="configured_indicators", use_in='detail')

    def _ensure_toggle_enabled(self, request):
        if not toggles.USER_CONFIGURABLE_REPORTS.enabled_for_request(request):
            raise ImmediateHttpResponse(
                add_cors_headers_to_response(
                    HttpResponse(
                        json.dumps({"error": _("You don't have permission to access this API")}),
                        content_type="application/json",
                        status=401,
                    )
                )
            )

    def obj_get(self, bundle, **kwargs):
        self._ensure_toggle_enabled(bundle.request)
        domain = kwargs['domain']
        pk = kwargs['pk']
        try:
            data_source = get_document_or_404(DataSourceConfiguration, domain, pk)
        except Http404 as e:
            raise NotFound(str(e))
        return data_source

    def obj_get_list(self, bundle, **kwargs):
        self._ensure_toggle_enabled(bundle.request)
        domain = kwargs['domain']
        return get_datasources_for_domain(domain)

    def obj_update(self, bundle, **kwargs):
        self._ensure_toggle_enabled(bundle.request)
        domain = kwargs['domain']
        pk = kwargs['pk']
        try:
            data_source = get_document_or_404(DataSourceConfiguration, domain, pk)
        except Http404 as e:
            raise NotFound(str(e))
        allowed_update_fields = [
            'display_name',
            'configured_filter',
            'configured_indicators',
        ]
        for key, value in bundle.data.items():
            if key in allowed_update_fields:
                data_source[key] = value
        try:
            data_source.validate()
            data_source.save()
        except BadSpecError as e:
            raise ImmediateHttpResponse(
                add_cors_headers_to_response(
                    HttpResponse(
                        json.dumps({"error": _("Invalid data source! Details: {details}").format(details=str(e))}),
                        content_type="application/json",
                        status=500,
                    )
                )
            )
        bundle.obj = data_source
        return bundle

    def detail_uri_kwargs(self, bundle_or_obj):
        return {
            'domain': get_obj(bundle_or_obj).domain,
            'pk': get_obj(bundle_or_obj)._id,
        }

    class Meta(CustomResourceMeta):
        resource_name = 'ucr_data_source'
        list_allowed_methods = ['get']
        detail_allowed_methods = ['get', 'put']
        always_return_data = True
        paginator_class = DoesNothingPaginator
        authentication = RequirePermissionAuthentication(HqPermissions.edit_ucrs)


UserDomain = namedtuple('UserDomain', 'domain_name project_name')
UserDomain.__new__.__defaults__ = ('', '')


class UserDomainsResource(CorsResourceMixin, Resource):
    domain_name = fields.CharField(attribute='domain_name')
    project_name = fields.CharField(attribute='project_name')

    class Meta(object):
        resource_name = 'user_domains'
        authentication = LoginAuthentication(allow_session_auth=True)
        object_class = UserDomain
        include_resource_uri = False

    def dispatch_list(self, request, **kwargs):
        try:
            return super(UserDomainsResource, self).dispatch_list(request, **kwargs)
        except ImmediateHttpResponse as immediate_http_response:
            if isinstance(immediate_http_response.response, HttpUnauthorized):
                raise ImmediateHttpResponse(
                    response=HttpUnauthorized(
                        content='Username or API Key is incorrect, expired or deactivated',
                        content_type='text/plain'
                    )
                )
            else:
                raise

    def obj_get_list(self, bundle, **kwargs):
        return self.get_object_list(bundle.request)

    def get_object_list(self, request):
        feature_flag = request.GET.get("feature_flag")
        if feature_flag and feature_flag not in toggles.all_toggle_slugs():
            raise BadRequest(f"{feature_flag!r} is not a valid feature flag")
        can_view_reports = request.GET.get("can_view_reports")
        couch_user = CouchUser.from_django_user(request.user)
        username = request.user.username
        results = []
        for domain in couch_user.get_domains():
            if not domain_has_privilege(domain, privileges.ZAPIER_INTEGRATION):
                continue
            domain_object = Domain.get_by_name(domain)
            if feature_flag and feature_flag not in toggles.toggles_dict(username=username, domain=domain):
                continue
            if can_view_reports and not couch_user.can_view_reports(domain):
                continue
            results.append(UserDomain(
                domain_name=domain_object.name,
                project_name=domain_object.hr_name or domain_object.name
            ))
        return results


class IdentityResource(CorsResourceMixin, Resource):
    id = fields.CharField(attribute='get_id', readonly=True)
    username = fields.CharField(attribute='username', readonly=True)
    first_name = fields.CharField(attribute='first_name', readonly=True)
    last_name = fields.CharField(attribute='last_name', readonly=True)
    email = fields.CharField(attribute='email', readonly=True)

    def obj_get_list(self, bundle, **kwargs):
        return [bundle.request.couch_user]

    class Meta(object):
        resource_name = 'identity'
        authentication = LoginAuthentication()
        serializer = ListToSingleObjectSerializer()
        detail_allowed_methods = []
        list_allowed_methods = ['get']
        object_class = CouchUser
        include_resource_uri = False


Form = namedtuple('Form', 'form_xmlns form_name')
Form.__new__.__defaults__ = ('', '')


class DomainForms(Resource):
    """
    Returns: list of forms for a given domain with form name formatted for display in Zapier
    """
    form_xmlns = fields.CharField(attribute='form_xmlns')
    form_name = fields.CharField(attribute='form_name')

    class Meta(object):
        resource_name = 'domain_forms'
        authentication = RequirePermissionAuthentication(HqPermissions.access_api)
        object_class = Form
        include_resource_uri = False
        allowed_methods = ['get']
        limit = 200
        max_limit = 1000

    def obj_get_list(self, bundle, **kwargs):
        application_id = bundle.request.GET.get('application_id')
        if not application_id:
            raise NotFound('application_id parameter required')

        results = []
        application = Application.get(docid=application_id)
        if not application:
            return []
        forms_objects = application.get_forms(bare=False)

        for form_object in forms_objects:
            form = form_object['form']
            module = form_object['module']
            form_name = '{} > {} > {}'.format(application.name, module.default_name(), form.default_name())
            results.append(Form(form_xmlns=form.xmlns, form_name=form_name))
        return results


# Zapier requires id and name; case_type has no obvious id, placeholder inserted instead.
CaseType = namedtuple('CaseType', 'case_type placeholder')
CaseType.__new__.__defaults__ = ('', '')


class DomainCases(Resource):
    """
    Returns: list of case types for a domain

    Note: only returns case types for which at least one case has been made
    """
    placeholder = fields.CharField(attribute='placeholder')
    case_type = fields.CharField(attribute='case_type')

    class Meta(object):
        resource_name = 'domain_cases'
        authentication = RequirePermissionAuthentication(HqPermissions.access_api)
        object_class = CaseType
        include_resource_uri = False
        allowed_methods = ['get']
        limit = 100
        max_limit = 1000

    def obj_get_list(self, bundle, **kwargs):
        domain = kwargs['domain']
        case_types = get_case_types_for_domain_es(domain)
        results = [CaseType(case_type=case_type) for case_type in case_types]
        return results


UserInfo = namedtuple('UserInfo', 'user_id user_name')
UserInfo.__new__.__defaults__ = ('', '')


class DomainUsernames(Resource):
    """
    Returns: list of usernames for a domain.
    """
    user_id = fields.CharField(attribute='user_id')
    user_name = fields.CharField(attribute='user_name')

    class Meta(object):
        resource_name = 'domain_usernames'
        authentication = RequirePermissionAuthentication(HqPermissions.view_commcare_users)
        object_class = User
        include_resource_uri = False
        allowed_methods = ['get']

    def obj_get_list(self, bundle, **kwargs):
        domain = kwargs['domain']
        user_ids_username_pairs = get_all_user_id_username_pairs_by_domain(domain)
        results = [UserInfo(user_id=user_pair[0], user_name=raw_username(user_pair[1]))
                   for user_pair in user_ids_username_pairs]
        return results


class BaseODataResource(HqBaseResource, DomainSpecificResourceMixin):
    config_id = None
    table_id = None

    def dispatch(self, request_type, request, **kwargs):
        if not domain_has_privilege(request.domain, privileges.ODATA_FEED):
            raise ImmediateHttpResponse(
                response=HttpResponseNotFound('Feature flag not enabled.')
            )
        self.config_id = kwargs['config_id']
        self.table_id = int(kwargs.get('table_id', 0))
        with TimingContext() as timer:
            response = super(BaseODataResource, self).dispatch(
                request_type, request, **kwargs
            )
        record_feed_access_in_datadog(request, self.config_id, timer.duration, response)
        return response

    def create_response(self, request, data, response_class=HttpResponse,
                        **response_kwargs):
        data['domain'] = request.domain
        data['config_id'] = self.config_id
        data['api_path'] = request.path
        data['table_id'] = self.table_id
        response = super(BaseODataResource, self).create_response(
            request, data, response_class, **response_kwargs)
        return add_odata_headers(response)

    def detail_uri_kwargs(self, bundle_or_obj):
        # Not sure why this is required but the feed 500s without it
        return {
            'pk': get_obj(bundle_or_obj)['_id']
        }

    def determine_format(self, request):
        # Results should be sent as JSON
        return 'application/json'


@location_safe
class ODataCaseResource(BaseODataResource):

    def obj_get_list(self, bundle, domain, **kwargs):
        config = get_document_or_404(CaseExportInstance, domain, self.config_id)
        if raise_odata_permissions_issues(bundle.request.couch_user, domain, config):
            raise ImmediateHttpResponse(
                HttpForbidden(gettext_noop(
                    "You do not have permission to view this feed."
                ))
            )

        query = config.get_query()

        if not bundle.request.couch_user.has_permission(
            domain, 'access_all_locations'
        ):
            query = query_location_restricted_cases(
                query,
                bundle.request.domain,
                bundle.request.couch_user,
            )

        return query

    class Meta(v0_4.CommCareCaseResource.Meta):
        authentication = ODataAuthentication()
        resource_name = 'odata/cases'
        serializer = ODataCaseSerializer()
        limit = 2000
        max_limit = 10000

    def prepend_urls(self):
        return [
            url(r"^(?P<resource_name>{})/(?P<config_id>[\w\d_.-]+)/(?P<table_id>[\d]+)/feed".format(
                self._meta.resource_name), self.wrap_view('dispatch_list')),
            url(r"^(?P<resource_name>{})/(?P<config_id>[\w\d_.-]+)/feed".format(
                self._meta.resource_name), self.wrap_view('dispatch_list')),
        ]


@location_safe
class ODataFormResource(BaseODataResource):

    def obj_get_list(self, bundle, domain, **kwargs):
        config = get_document_or_404(FormExportInstance, domain, self.config_id)
        if raise_odata_permissions_issues(bundle.request.couch_user, domain, config):
            raise ImmediateHttpResponse(
                HttpForbidden(gettext_noop(
                    "You do not have permission to view this feed."
                ))
            )

        query = config.get_query()

        if not bundle.request.couch_user.has_permission(
            domain, 'access_all_locations'
        ):
            query = query_location_restricted_forms(
                query,
                bundle.request.domain,
                bundle.request.couch_user,
            )

        return query

    class Meta(v0_4.XFormInstanceResource.Meta):
        authentication = ODataAuthentication()
        resource_name = 'odata/forms'
        serializer = ODataFormSerializer()
        limit = 2000
        max_limit = 10000

    def prepend_urls(self):
        return [
            url(r"^(?P<resource_name>{})/(?P<config_id>[\w\d_.-]+)/(?P<table_id>[\d]+)/feed".format(
                self._meta.resource_name), self.wrap_view('dispatch_list')),
            url(r"^(?P<resource_name>{})/(?P<config_id>[\w\d_.-]+)/feed".format(
                self._meta.resource_name), self.wrap_view('dispatch_list')),
        ]


@dataclass
class NavigationEventAuditResourceParams:
    domain: InitVar
    default_limit: InitVar
    max_limit: InitVar
    raw_params: InitVar = None

    users: list[str] = dataclasses.field(default_factory=list)
    limit: int = None
    local_timezone: str = None
    cursor: str = None
    local_date: dict[str:str] = dataclasses.field(default_factory=dict)
    cursor_local_date: str = None
    cursor_user: str = None
    UTC_start_time_start: datetime = None
    UTC_start_time_end: datetime = None

    def __post_init__(self, domain, default_limit, max_limit, raw_params=None):
        if raw_params:
            self.cursor = raw_params.get('cursor')
            if self.cursor:
                raw_params = self._process_cursor()
            self._validate_keys(raw_params)

            self._set_compound_keys(raw_params)
            self.limit = raw_params.get('limit')
            self.users = raw_params.getlist('users')
            self.local_timezone = raw_params.get('local_timezone')
            self.UTC_start_time_start = raw_params.get('UTC_start_time_start')
            self.UTC_start_time_end = raw_params.get('UTC_start_time_end')

        if self.limit:
            self._process_limit(default_limit, max_limit)
        if self.UTC_start_time_start:
            self.UTC_start_time_start = parse_str_to_date(self.UTC_start_time_start)
        if self.UTC_start_time_end:
            self.UTC_start_time_end = parse_str_to_date(self.UTC_start_time_end)
        self._process_local_timezone(domain)

    def _validate_keys(self, params):
        valid_keys = {'users', 'limit', 'local_timezone', 'cursor', 'format', 'local_date',
                    'UTC_start_time_start', 'UTC_start_time_end'}
        standardized_keys = set()

        for key in params.keys():
            if '.' in key:
                key, qualifier = key.split('.', maxsplit=1)
            standardized_keys.add(key)

        invalid_keys = standardized_keys - valid_keys
        if invalid_keys:
            raise ValueError(f"Invalid parameter(s): {', '.join(invalid_keys)}")

    def _set_compound_keys(self, params):
        local_date = {}
        for key in params.keys():
            if '.' in key:
                prefix, qualifier = key.split('.', maxsplit=1)
                if prefix == 'local_date':
                    local_date[qualifier] = params.get(key)

        self.local_date = local_date

    def _process_limit(self, default_limit, max_limit):
        try:
            self.limit = int(self.limit) or default_limit
            if self.limit < 0:
                raise ValueError
        except (ValueError, TypeError):
            raise BadRequest(_('limit must be a positive integer.'))

        if self.limit > max_limit:
            raise BadRequest(_('Limit may not exceed {}.').format(max_limit))

    def _process_cursor(self):
        cursor_params_string = b64decode(self.cursor).decode('utf-8')
        cursor_params = QueryDict(cursor_params_string, mutable=True)
        self.cursor_local_date = cursor_params.pop('cursor_local_date', [None])[0]
        self.cursor_user = cursor_params.pop('cursor_user', [None])[0]
        return cursor_params

    def _process_local_timezone(self, domain):
        if self.local_timezone is None:
            self.local_timezone = Domain.get_by_name(domain).get_default_timezone()
        elif isinstance(self.local_timezone, str):
            self.local_timezone = pytz.timezone(self.local_timezone)


class NavigationEventAuditResource(HqBaseResource, Resource):
    local_date = fields.DateField(attribute='local_date', readonly=True)
    UTC_start_time = fields.DateTimeField(attribute='UTC_start_time', readonly=True)
    UTC_end_time = fields.DateTimeField(attribute='UTC_end_time', readonly=True)
    user = fields.CharField(attribute='user', readonly=True)

    class Meta:
        authentication = RequirePermissionAuthentication(HqPermissions.view_web_users)
        queryset = NavigationEventAudit.objects.all()
        resource_name = 'action_times'
        include_resource_uri = False
        allowed_methods = ['get']
        detail_allowed_methods = []
        limit = 10000
        max_limit = 10000

    # Compound filters take the form `prefix.qualifier=value`
    # These filter functions are called with qualifier and value
    COMPOUND_FILTERS = {
        'local_date': make_date_filter(functools.partial(django_date_filter, field_name='local_date'))
    }

    @staticmethod
    def to_obj(action_times):
        '''
        Takes a flat dict and returns an object
        '''
        return namedtuple('action_times', list(action_times))(**action_times)

    def dispatch(self, request_type, request, **kwargs):
        #super needs to be called first to authenticate user. Otherwise request.user returns AnonymousUser
        response = super(HqBaseResource, self).dispatch(request_type, request, **kwargs)
        if not toggles.ACTION_TIMES_API.enabled_for_request(request):
            msg = (_("You don't have permission to access this API"))
            raise ImmediateHttpResponse(JsonResponse({"error": msg}, status=403))
        else:
            return response

    def alter_list_data_to_serialize(self, request, data):
        data['meta']['local_date_timezone'] = self.api_params.local_timezone.zone
        data['meta']['total_count'] = self.count

        original_params = request.GET
        if 'cursor' in original_params:
            params_string = b64decode(original_params['cursor']).decode('utf-8')
            cursor_params = QueryDict(params_string, mutable=True)
            if 'limit' in cursor_params:
                data['meta']['limit'] = int(cursor_params['limit'])
        else:
            cursor_params = original_params.copy()

        if data['meta']['total_count'] > data['meta']['limit']:
            last_object = data['objects'][-1]
            cursor_params['cursor_local_date'] = last_object.data['local_date']
            cursor_params['cursor_user'] = last_object.data['user']
            encoded_cursor = b64encode(urlencode(cursor_params).encode('utf-8'))

            next_params = {'cursor': encoded_cursor}

            next_url = f'?{urlencode(next_params)}'
            data['meta']['next'] = next_url
        return data

    def dehydrate(self, bundle):
        bundle.data['user_id'] = get_user_id_by_username(bundle.data['user'])
        return bundle

    def obj_get_list(self, bundle, **kwargs):
        domain = kwargs['domain']
        self.api_params = NavigationEventAuditResourceParams(raw_params=bundle.request.GET, domain=domain,
                                                             default_limit=self._meta.limit,
                                                             max_limit=self._meta.max_limit)
        results = self.cursor_query(domain, self.api_params)
        return list(map(self.to_obj, results))

    @classmethod
    def cursor_query(cls, domain: str, params: NavigationEventAuditResourceParams) -> list:
        if not params.limit:
            params.limit = cls._meta.limit
        queryset = cls._query(domain, params)

        cursor_local_date = params.cursor_local_date
        cursor_user = params.cursor_user

        if cursor_local_date and cursor_user:
            queryset = queryset.filter(
                Q(local_date__gt=cursor_local_date)
                | (Q(local_date=cursor_local_date) & Q(user__gt=cursor_user))
            )

        queryset = queryset.annotate(UTC_start_time=Min('event_date'), UTC_end_time=Max('event_date'))

        if params.UTC_start_time_start:
            queryset = queryset.filter(UTC_start_time__gte=params.UTC_start_time_start)
        if params.UTC_start_time_end:
            queryset = queryset.filter(UTC_start_time__lte=params.UTC_start_time_end)

        with override_settings(USE_TZ=True):
            cls.count = queryset.count()
            # TruncDate ignores tzinfo if the queryset is not evaluated within overridden USE_TZ setting
            return list(queryset[:params.limit])

    @classmethod
    def _query(cls, domain: str, params: NavigationEventAuditResourceParams):
        queryset = NavigationEventAudit.objects.filter(domain=domain)
        if params.users:
            queryset = queryset.filter(user__in=params.users)

        # Initial approximate filtering for performance. The largest time difference between local timezone and UTC
        # is <24 hours so items outside that bound will not be within the eventual local_date grouping.
        approx_time_offset = timedelta(hours=24)
        if params.UTC_start_time_start:
            offset_UTC_start_time_start = params.UTC_start_time_start - approx_time_offset
            queryset = queryset.filter(event_date__gte=offset_UTC_start_time_start)
        if params.UTC_start_time_end:
            offset_UTC_start_time_end = params.UTC_start_time_end + approx_time_offset
            queryset = queryset.filter(event_date__lte=offset_UTC_start_time_end)

        local_date_filter = cls._get_compound_filter('local_date', params)

        results = (queryset
                .exclude(user__isnull=True)
                .annotate(local_date=TruncDate('event_date', tzinfo=params.local_timezone))
                .filter(local_date_filter)
                .values('local_date', 'user'))

        results = results.order_by('local_date', 'user')

        return results

    @classmethod
    def _get_compound_filter(cls, param_field_name: str, params: NavigationEventAuditResourceParams):
        compound_filter = Q()
        if param_field_name in cls.COMPOUND_FILTERS:
            for qualifier, val in getattr(params, param_field_name).items():
                filter_obj = cls.COMPOUND_FILTERS[param_field_name](qualifier, val)
                compound_filter &= Q(**filter_obj)
        return compound_filter


@csrf_exempt
@allow_cors(['GET'])
@api_auth()
@require_can_edit_data
@requires_privilege_with_fallback(privileges.API_ACCESS)
@api_throttle
def get_ucr_data(request, domain):
    if not toggles.EXPORT_DATA_SOURCE_DATA.enabled(domain):
        return HttpResponseForbidden()
    try:
        if request.method == 'GET':
            config_id = request.GET.get("data_source_id")
            if not config_id:
                return HttpResponseBadRequest("Missing data_source_id parameter")
            return get_datasource_data(request, config_id, domain)
        return JsonResponse({'error': "Request method not allowed"}, status=405)
    except BadRequest as e:
        return JsonResponse({'error': str(e)}, status=400)


def get_datasource_data(request, config_id, domain):
    """Fetch data of the datasource specified by `config_id` in a paginated manner"""
    config, _ = get_datasource_config(config_id, domain)
    datasource_adapter = get_indicator_adapter(config, load_source='export_data_source')
<<<<<<< HEAD
    cursor_params = get_request_params(request).params
    params = request.GET.dict()
    params["limit"] = params.get("limit", EXPORT_DATASOURCE_DEFAULT_PAGINATION_LIMIT)
    request_params = {**params, **cursor_params}
    query = _get_pagination_query(request_params, datasource_adapter)
    data = _get_response_data(query, request_params, datasource_adapter)
    return JsonResponse(data)


def _get_pagination_query(request_params, datasource_adapter):
    """Constructs a paginated SQL query from `request_params` for the datasource table in `datasource_adapter`"""
    table = datasource_adapter.get_table()
    last_inserted_at = request_params.get("last_inserted_at", None)
    last_doc_id = request_params.get("last_doc_id", None)
    limit = request_params["limit"]

    query = select([table]).order_by(asc(table.c.inserted_at), asc(table.c.doc_id))
    if last_inserted_at and last_doc_id:
        # If these are not specified, the limit parameter will pluck the first few records from the table
        query = query.where(
            or_(
                and_(table.c.inserted_at == last_inserted_at, table.c.doc_id > last_doc_id),
                table.c.inserted_at > last_inserted_at
            )
        )
    pagination_query = query.limit(limit)
    query = datasource_adapter.get_query_object()
    return query.from_statement(pagination_query)


def _get_response_data(query, request_params, datasource_adapter):
    """Creates a response dictionary that can be used for cursor based pagination
     :returns: The response dictionary
    """
    records = _get_datasource_records(query, datasource_adapter)
    return {
        "objects": records,
        "meta": {
            "next": _get_next_url_params(records),
            "limit": request_params["limit"]
        }
    }


def _get_datasource_records(query, adapter):
    """Executes `query` to fetch datasource data from the table in `adapter`
    :returns: The datasource data from the SQL table specified by `adapter`
    """
    table = adapter.get_table()

    def get_table(query):
        yield list(table.columns.keys())
        for row in query:
            adapter.track_load()
            yield row

    table_ = get_table(query)
    headers = next(table_)

    tmp_table = []
    for row in table_:
        columns_data = {}
        for column_name, column_value in zip(headers, row):
            if column_name == 'doc_id':
                columns_data['id'] = column_value
            columns_data[column_name] = column_value
        tmp_table.append(columns_data)
    return tmp_table


def _get_next_url_params(datasource_records):
    """ Constructs the query string containing a base64-encoded cursor that points to the last entry in
    `datasource_records`
    :returns: The query string"""
    if not datasource_records:
        return None
    last_object = datasource_records[-1]
    cursor_params = {"last_doc_id": last_object['doc_id'], "last_inserted_at": last_object['inserted_at']}
    encoded_cursor = b64encode(urlencode(cursor_params).encode('utf-8'))
    next_params = {'cursor': encoded_cursor}
    return f'?{urlencode(next_params)}'
=======
    request_params = get_request_params(request).params
    if "limit" not in request_params:
        request_params["limit"] = EXPORT_DATASOURCE_DEFAULT_PAGINATION_LIMIT
    query = cursor_based_query_for_datasource(request_params, datasource_adapter)
    data = response_for_cursor_based_pagination(query, request_params, datasource_adapter)
    return JsonResponse(data)
>>>>>>> 47aaf52a
<|MERGE_RESOLUTION|>--- conflicted
+++ resolved
@@ -29,6 +29,7 @@
 
 import pytz
 from memoized import memoized_property
+from sqlalchemy import and_, asc, or_, select
 from tastypie import fields, http
 from tastypie.authorization import ReadOnlyAuthorization
 from tastypie.bundle import Bundle
@@ -1343,13 +1344,11 @@
     """Fetch data of the datasource specified by `config_id` in a paginated manner"""
     config, _ = get_datasource_config(config_id, domain)
     datasource_adapter = get_indicator_adapter(config, load_source='export_data_source')
-<<<<<<< HEAD
-    cursor_params = get_request_params(request).params
-    params = request.GET.dict()
-    params["limit"] = params.get("limit", EXPORT_DATASOURCE_DEFAULT_PAGINATION_LIMIT)
-    request_params = {**params, **cursor_params}
-    query = _get_pagination_query(request_params, datasource_adapter)
-    data = _get_response_data(query, request_params, datasource_adapter)
+    request_params = get_request_params(request).params
+    if "limit" not in request_params:
+        request_params["limit"] = EXPORT_DATASOURCE_DEFAULT_PAGINATION_LIMIT
+    query = cursor_based_query_for_datasource(request_params, datasource_adapter)
+    data = response_for_cursor_based_pagination(query, request_params, datasource_adapter)
     return JsonResponse(data)
 
 
@@ -1424,12 +1423,4 @@
     cursor_params = {"last_doc_id": last_object['doc_id'], "last_inserted_at": last_object['inserted_at']}
     encoded_cursor = b64encode(urlencode(cursor_params).encode('utf-8'))
     next_params = {'cursor': encoded_cursor}
-    return f'?{urlencode(next_params)}'
-=======
-    request_params = get_request_params(request).params
-    if "limit" not in request_params:
-        request_params["limit"] = EXPORT_DATASOURCE_DEFAULT_PAGINATION_LIMIT
-    query = cursor_based_query_for_datasource(request_params, datasource_adapter)
-    data = response_for_cursor_based_pagination(query, request_params, datasource_adapter)
-    return JsonResponse(data)
->>>>>>> 47aaf52a
+    return f'?{urlencode(next_params)}'