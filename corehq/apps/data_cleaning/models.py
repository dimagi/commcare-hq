import re
import uuid

from django.contrib.auth.models import User
from django.contrib.postgres.fields import ArrayField
from django.db import models
from django.utils.translation import gettext_lazy, gettext as _

from corehq.apps.case_search.const import METADATA_IN_REPORTS
from corehq.apps.data_cleaning.exceptions import (
    UnsupportedActionException,
    UnsupportedFilterValueException,
)
from corehq.apps.es import CaseSearchES


class BulkEditSessionType:
    CASE = 'case'
    FORM = 'form'
    CHOICES = (
        (CASE, "Case"),
        (FORM, "Form"),
    )


class BulkEditSession(models.Model):
    user = models.ForeignKey(User, related_name="bulk_edit_sessions", on_delete=models.CASCADE)
    domain = models.CharField(max_length=255, db_index=True)
    created_on = models.DateTimeField(auto_now_add=True)
    last_modified = models.DateTimeField(auto_now=True)
    session_id = models.UUIDField(default=uuid.uuid4, editable=False, unique=True, db_index=True)
    session_type = models.CharField(
        max_length=4,
        choices=BulkEditSessionType.CHOICES,
    )
    identifier = models.CharField(max_length=255, db_index=True)
    committed_on = models.DateTimeField(null=True, blank=True)
    task_id = models.UUIDField(null=True, blank=True, unique=True, db_index=True)
    result = models.JSONField(null=True, blank=True)
    completed_on = models.DateTimeField(null=True, blank=True)

    class Meta:
        ordering = ["-created_on"]

    @classmethod
    def get_active_case_session(cls, user, domain_name, case_type):
        return cls._get_active_session(user, domain_name, case_type, BulkEditSessionType.CASE)

    @classmethod
    def get_active_form_session(cls, user, domain_name, xmlns):
        return cls._get_active_session(user, domain_name, xmlns, BulkEditSessionType.FORM)

    @classmethod
    def _get_active_session(cls, user, domain_name, identifier, session_type):
        try:
            return cls.objects.get(
                user=user,
                domain=domain_name,
                identifier=identifier,
                session_type=session_type,
                committed_on=None,
                completed_on=None,
            )
        except cls.DoesNotExist:
            return None

    @classmethod
    def new_case_session(cls, user, domain_name, case_type):
        case_session = cls.objects.create(
            user=user,
            domain=domain_name,
            identifier=case_type,
            session_type=BulkEditSessionType.CASE,
        )
        BulkEditPinnedFilter.create_default_filters(case_session)
        BulkEditColumn.create_default_columns(case_session)
        return case_session

    @classmethod
    def restart_case_session(cls, user, domain_name, case_type):
        previous_session = cls.get_active_case_session(user, domain_name, case_type)
        previous_session.delete()
        new_session = cls.new_case_session(user, domain_name, case_type)
        return new_session

    @classmethod
    def new_form_session(cls, user, domain_name, xmlns):
        raise NotImplementedError("Form data cleaning sessions are not yet supported!")

<<<<<<< HEAD
    def add_column_filter(self, prop_id, data_type, match_type, value=None):
        BulkEditColumnFilter.objects.create(
            session=self,
            index=self.column_filters.count(),
            prop_id=prop_id,
            data_type=data_type,
            match_type=match_type,
            value=value,
        )

    def reorder_column_filters(self, filter_ids):
        """
        This updates the order of column filters for this session
        :param filter_ids: list of uuids matching filter_id field of BulkEditColumnFilters
        """
        if len(filter_ids) != self.column_filters.count():
            raise ValueError("the lengths of column_ids and available column filters do not match")
        for index, filter_id in enumerate(filter_ids):
            column_filter = self.column_filters.get(filter_id=filter_id)
            column_filter.index = index
            column_filter.save()

    def get_queryset(self):
        query = CaseSearchES().domain(self.domain).case_type(self.identifier)
        query = self._apply_column_filters(query)
        return query

    def _apply_column_filters(self, query):
        xpath_expressions = []
        for column_filter in self.column_filters.all():
            query = column_filter.filter_query(query)
            column_xpath = column_filter.get_xpath_expression()
            if column_xpath is not None:
                xpath_expressions.append(column_xpath)
        if xpath_expressions:
            query = query.xpath_query(self.domain, " and ".join(xpath_expressions))
        return query
=======
    @classmethod
    def get_committed_sessions(cls, user, domain_name):
        return cls.objects.filter(user=user, domain=domain_name, committed_on__isnull=False)

    @property
    def status(self):
        if self.committed_on:
            if self.completed_on:
                return "complete"
            else:
                return "in progress"
        return "pending"
>>>>>>> 041e6ecd


class DataType:
    TEXT = 'text'
    INTEGER = 'integer'
    PHONE_NUMBER = 'phone_number'
    DECIMAL = 'decimal'
    DATE = 'date'
    TIME = 'time'
    DATETIME = 'datetime'
    SINGLE_OPTION = 'single_option'
    MULTIPLE_OPTION = 'multiple_option'
    GPS = 'gps'
    BARCODE = 'barcode'
    PASSWORD = 'password'

    CHOICES = (
        (TEXT, gettext_lazy("Text")),
        (INTEGER, gettext_lazy("Integer")),
        (PHONE_NUMBER, gettext_lazy("Phone Number or Numeric ID")),
        (DECIMAL, gettext_lazy("Decimal")),
        (DATE, gettext_lazy("Date")),
        (TIME, gettext_lazy("Time")),
        (DATETIME, gettext_lazy("Date and Time")),
        (SINGLE_OPTION, gettext_lazy("Single Option")),
        (MULTIPLE_OPTION, gettext_lazy("Multiple Option")),
        (GPS, gettext_lazy("GPS")),
        (BARCODE, gettext_lazy("Barcode")),
        (PASSWORD, gettext_lazy("Password")),
    )

    FILTER_CATEGORY_TEXT = 'filter_text'
    FILTER_CATEGORY_NUMBER = 'filter_number'
    FILTER_CATEGORY_DATE = 'filter_date'
    FILTER_CATEGORY_MULTI_SELECT = 'filter_multi_select'

    FILTER_CATEGORY_DATA_TYPES = {
        FILTER_CATEGORY_TEXT: (TEXT, PHONE_NUMBER, BARCODE, PASSWORD, GPS, SINGLE_OPTION, TIME,),
        FILTER_CATEGORY_NUMBER: (INTEGER, DECIMAL,),
        FILTER_CATEGORY_DATE: (DATE, DATETIME,),
        FILTER_CATEGORY_MULTI_SELECT: (MULTIPLE_OPTION,),
    }


class FilterMatchType:
    EXACT = "exact"
    IS_NOT = "is_not"

    STARTS = "starts"
    STARTS_NOT = "starts_not"

    IS_EMPTY = "is_empty"  # empty string
    IS_NOT_EMPTY = "is_not_empty"

    IS_MISSING = "missing"  # un-set
    IS_NOT_MISSING = "not_missing"

    FUZZY = "fuzzy"  # will use fuzzy-match from CQL
    FUZZY_NOT = "not_fuzzy"  # will use not(fuzzy-match()) from CQL

    PHONETIC = "phonetic"  # will use phonetic-match from CQL
    PHONETIC_NOT = "not_phonetic"  # will use not(phonetic-match()) from CQL

    LESS_THAN = "lt"
    GREATER_THAN = "gt"

    LESS_THAN_EQUAL = "lte"
    GREATER_THAN_EQUAL = "gte"

    IS_ANY = "is_any"  # we will use selected-any from CQL
    IS_NOT_ANY = "is_not_any"  # we will use not(selected-any()) from CQL

    IS_ALL = "is_all"  # we will use selected-all from CQL
    IS_NOT_ALL = "is_not_all"  # we will use not(selected-all()) from CQL

    ALL_CHOICES = (
        (EXACT, EXACT),
        (IS_NOT, IS_NOT),
        (STARTS, STARTS),
        (STARTS_NOT, STARTS_NOT),
        (IS_EMPTY, IS_EMPTY),
        (IS_NOT_EMPTY, IS_NOT_EMPTY),
        (IS_MISSING, IS_MISSING),
        (IS_NOT_MISSING, IS_NOT_MISSING),
        (FUZZY, FUZZY),
        (FUZZY_NOT, FUZZY_NOT),
        (PHONETIC, PHONETIC),
        (PHONETIC_NOT, PHONETIC_NOT),
        (LESS_THAN, LESS_THAN),
        (GREATER_THAN, GREATER_THAN),
        (LESS_THAN_EQUAL, LESS_THAN_EQUAL),
        (GREATER_THAN_EQUAL, GREATER_THAN_EQUAL),
        (IS_ANY, IS_ANY),
        (IS_NOT_ANY, IS_NOT_ANY),
        (IS_ALL, IS_ALL),
        (IS_NOT_ALL, IS_NOT_ALL),
    )

    # choices valid for all data types
    ALL_DATA_TYPES_CHOICES = (
        (IS_EMPTY, gettext_lazy("is empty")),
        (IS_NOT_EMPTY, gettext_lazy("is not empty")),
        (IS_MISSING, gettext_lazy("is missing")),
        (IS_NOT_MISSING, gettext_lazy("is not missing")),
    )

    TEXT_CHOICES = (
        (EXACT, gettext_lazy("is exactly")),
        (IS_NOT, gettext_lazy("is not")),
        (STARTS, gettext_lazy("starts with")),
        (STARTS_NOT, gettext_lazy("does not start with")),
        (FUZZY, gettext_lazy("is like")),
        (FUZZY_NOT, gettext_lazy("is not like")),
        (PHONETIC, gettext_lazy("sounds like")),
        (PHONETIC_NOT, gettext_lazy("does not sound like")),
    )

    MULTI_SELECT_CHOICES = (
        (IS_ANY, gettext_lazy("is any")),
        (IS_NOT_ANY, gettext_lazy("is not any")),
        (IS_ALL, gettext_lazy("is all")),
        (IS_NOT_ALL, gettext_lazy("is not all")),
    )

    NUMBER_CHOICES = (
        (EXACT, gettext_lazy("equals")),
        (IS_NOT, gettext_lazy("does not equal")),
        (LESS_THAN, gettext_lazy("less than")),
        (LESS_THAN_EQUAL, gettext_lazy("less than or equal to")),
        (GREATER_THAN, gettext_lazy("greater than")),
        (GREATER_THAN_EQUAL, gettext_lazy("greater than or equal to")),
    )

    DATE_CHOICES = (
        (EXACT, gettext_lazy("on")),
        (LESS_THAN, gettext_lazy("before")),
        (LESS_THAN_EQUAL, gettext_lazy("before or on")),
        (GREATER_THAN, gettext_lazy("after")),
        (GREATER_THAN_EQUAL, gettext_lazy("on or after")),
    )


class BulkEditColumnFilter(models.Model):
    session = models.ForeignKey(BulkEditSession, related_name="column_filters", on_delete=models.CASCADE)
    filter_id = models.UUIDField(default=uuid.uuid4, editable=False, unique=True, db_index=True)
    index = models.IntegerField(default=0)
    prop_id = models.CharField(max_length=255)  # case property or form question_id
    data_type = models.CharField(
        max_length=15,
        default=DataType.TEXT,
        choices=DataType.CHOICES,
    )
    match_type = models.CharField(
        max_length=12,
        default=FilterMatchType.EXACT,
        choices=FilterMatchType.ALL_CHOICES,
    )
    value = models.TextField(null=True, blank=True)

    class Meta:
        ordering = ["index"]

    def filter_query(self, query):
        filter_query_functions = {
            FilterMatchType.IS_EMPTY: lambda q: q.empty(self.prop_id),
            FilterMatchType.IS_NOT_EMPTY: lambda q: q.non_null(self.prop_id),
            FilterMatchType.IS_MISSING: lambda q: q.missing(self.prop_id),
            FilterMatchType.IS_NOT_MISSING: lambda q: q.exists(self.prop_id),
        }
        if self.match_type in filter_query_functions:
            query = filter_query_functions[self.match_type](query)
        return query

    @staticmethod
    def is_data_and_match_type_valid(match_type, data_type):
        if match_type in dict(FilterMatchType.ALL_DATA_TYPES_CHOICES):
            # empty / missing is always valid regardless of data type
            return True

        matches_by_category = {
            DataType.FILTER_CATEGORY_TEXT: dict(FilterMatchType.TEXT_CHOICES),
            DataType.FILTER_CATEGORY_NUMBER: dict(FilterMatchType.NUMBER_CHOICES),
            DataType.FILTER_CATEGORY_DATE: dict(FilterMatchType.DATE_CHOICES),
            DataType.FILTER_CATEGORY_MULTI_SELECT: dict(FilterMatchType.MULTI_SELECT_CHOICES),
        }
        for category, valid_data_types in DataType.FILTER_CATEGORY_DATA_TYPES.items():
            if data_type in valid_data_types:
                return match_type in matches_by_category[category]

        return False

    @staticmethod
    def get_quoted_value(value):
        has_single_quote = "'" in value
        has_double_quote = '"' in value
        if has_double_quote and has_single_quote:
            # It seems our current xpath parsing library has no way of escaping quotes.
            # A workaround could be to avoid xpath expression parsing altogether and have
            # all match_types use `filter_query` directly, but that would require more effort.
            # The option to use CaseSearchES `xpath_query` was chosen for development speed,
            # acknowledging that there are limitations. We can re-evaluate this decision
            # when filtering form data, as we don't have an `xpath_query` filter built for FormES.
            raise UnsupportedFilterValueException(
                """We cannot support both single quotes (') and double quotes (") in
                a filter value at this time."""
            )
        return f'"{value}"' if has_single_quote else f"'{value}'"

    def get_xpath_expression(self):
        """
        Assumption:
        - data_type and match_type combination was validated by the form that created this filter

        Limitations:
        - no support for multiple quote types (double and single) in the same value
        - no support for special whitespace characters (tab or newline)
        - no `xpath_query` support in `FormES`

        We can address limitations in later releases of this tool.
        """
        match_operators = {
            FilterMatchType.EXACT: '=',
            FilterMatchType.IS_NOT: '!=',
            FilterMatchType.LESS_THAN: '<',
            FilterMatchType.LESS_THAN_EQUAL: '<=',
            FilterMatchType.GREATER_THAN: '>',
            FilterMatchType.GREATER_THAN_EQUAL: '>=',
        }
        if self.match_type in match_operators:
            # we assume the data type was properly verified on creation
            is_number = self.data_type in DataType.FILTER_CATEGORY_DATA_TYPES[DataType.FILTER_CATEGORY_NUMBER]
            value = self.value if is_number else self.get_quoted_value(self.value)
            operator = match_operators[self.match_type]
            return f"{self.prop_id} {operator} {value}"

        match_expression = {
            FilterMatchType.STARTS: lambda x: f'starts-with({self.prop_id}, {x})',
            FilterMatchType.STARTS_NOT: lambda x: f'not(starts-with({self.prop_id}, {x}))',
            FilterMatchType.FUZZY: lambda x: f'fuzzy-match({self.prop_id}, {x})',
            FilterMatchType.FUZZY_NOT: lambda x: f'not(fuzzy-match({self.prop_id}, {x}))',
            FilterMatchType.PHONETIC: lambda x: f'phonetic-match({self.prop_id}, {x})',
            FilterMatchType.PHONETIC_NOT: lambda x: f'not(phonetic-match({self.prop_id}, {x}))',
            FilterMatchType.IS_ANY: lambda x: f'selected-any({self.prop_id}, {x})',
            FilterMatchType.IS_NOT_ANY: lambda x: f'not(selected-any({self.prop_id}, {x}))',
            FilterMatchType.IS_ALL: lambda x: f'selected-all({self.prop_id}, {x})',
            FilterMatchType.IS_NOT_ALL: lambda x: f'not(selected-all({self.prop_id}, {x}))',
        }
        if self.match_type in match_expression:
            quoted_value = self.get_quoted_value(self.value)
            return match_expression[self.match_type](quoted_value)


class PinnedFilterType:
    CASE_OWNERS = 'case_owners'
    CASE_STATUS = 'case_status'

    CHOICES = (
        (CASE_OWNERS, CASE_OWNERS),
        (CASE_STATUS, CASE_STATUS),
    )

    DEFAULT_FOR_CASE = (
        CASE_OWNERS, CASE_STATUS
    )


class BulkEditPinnedFilter(models.Model):
    session = models.ForeignKey(BulkEditSession, related_name="pinned_filters", on_delete=models.CASCADE)
    index = models.IntegerField(default=0)
    filter_type = models.CharField(
        max_length=11,
        choices=PinnedFilterType.CHOICES,
    )
    value = ArrayField(
        models.TextField(),
        null=True,
        blank=True,
    )

    class Meta:
        ordering = ["index"]

    @classmethod
    def create_default_filters(cls, session):
        default_types = {
            BulkEditSessionType.CASE: PinnedFilterType.DEFAULT_FOR_CASE,
        }.get(session.session_type)

        if not default_types:
            raise NotImplementedError(f"{session.session_type} default pinned filters not yet supported")

        for index, filter_type in enumerate(default_types):
            cls.objects.create(
                session=session,
                index=index,
                filter_type=filter_type,
            )


class BulkEditColumn(models.Model):
    session = models.ForeignKey(BulkEditSession, related_name="columns", on_delete=models.CASCADE)
    column_id = models.UUIDField(default=uuid.uuid4, editable=False, unique=True, db_index=True)
    index = models.IntegerField(default=0)
    prop_id = models.CharField(max_length=255)  # case property or form question_id
    label = models.CharField(max_length=255)
    data_type = models.CharField(
        max_length=15,
        default=DataType.TEXT,
        choices=DataType.CHOICES,
    )
    is_system = models.BooleanField(default=False)

    class Meta:
        ordering = ["index"]

    @staticmethod
    def get_default_label(prop_id):
        known_labels = {
            'name': _("Name"),
            'owner_name': _('Owner'),
            'opened_on': _("Opened On"),
            'opened_by_username': _("Created By"),
            'modified_on': _("Last Modified On"),
            '@status': _("Status"),
        }
        return known_labels.get(prop_id, prop_id)

    @staticmethod
    def is_system_property(prop_id):
        return prop_id in set(METADATA_IN_REPORTS).difference({
            'name', 'case_name', 'external_id',
        })

    @classmethod
    def create_default_columns(cls, session):
        default_properties = {
            BulkEditSessionType.CASE: (
                'name', 'owner_name', 'opened_on', 'opened_by_username',
                'modified_on', '@status',
            ),
        }.get(session.session_type)

        if not default_properties:
            raise NotImplementedError(f"{session.session_type} default columns not yet supported")

        for index, prop_id in enumerate(default_properties):
            cls.objects.create(
                session=session,
                index=index,
                prop_id=prop_id,
                label=cls.get_default_label(prop_id),
                is_system=cls.is_system_property(prop_id),
            )


class BulkEditRecord(models.Model):
    session = models.ForeignKey(BulkEditSession, related_name="records", on_delete=models.CASCADE)
    doc_id = models.CharField(max_length=126, unique=True, db_index=True)  # case_id or form_id
    is_selected = models.BooleanField(default=True)
    calculated_change_id = models.UUIDField(null=True, blank=True)
    calculated_properties = models.JSONField(null=True, blank=True)

    @property
    def has_property_updates(self):
        return self.changes.count() > 0 and (
            self.calculated_change_id is None or self.changes.last().change_id != self.calculated_change_id
        )

    def get_edited_case_properties(self, case):
        """
        Returns a dictionary of properties that have been edited by related BulkEditChanges.
        :param case: CommCareCase
        """
        if case.case_id != self.doc_id:
            raise ValueError("case.case_id doesn't match record.doc_id")

        if not self.has_property_updates:
            return self.calculated_properties or {}

        properties = {}
        for change in self.changes.all():
            properties[change.prop_id] = change.edited_value(case, edited_properties=properties)
        self.calculated_properties = properties
        self.calculated_change_id = self.changes.last().change_id
        self.save()
        return properties


class EditActionType:
    REPLACE = 'replace'
    FIND_REPLACE = 'find_replace'
    STRIP = 'strip'
    COPY_REPLACE = 'copy_replace'
    TITLE_CASE = 'title_case'
    UPPER_CASE = 'upper_case'
    LOWER_CASE = 'lower_case'
    MAKE_EMPTY = 'make_empty'
    MAKE_NULL = 'make_null'
    RESET = 'reset'

    CHOICES = (
        (REPLACE, gettext_lazy("Replace")),
        (FIND_REPLACE, gettext_lazy("Find & Replace")),
        (COPY_REPLACE, gettext_lazy("Copy & Replace")),
        (STRIP, gettext_lazy("Strip Whitespaces")),
        (TITLE_CASE, gettext_lazy("Make Title Case")),
        (UPPER_CASE, gettext_lazy("Make Upper Case")),
        (LOWER_CASE, gettext_lazy("Make Lower Case")),
        (MAKE_EMPTY, gettext_lazy("Make Value Empty")),
        (MAKE_NULL, gettext_lazy("Make Value NULL")),
        (RESET, gettext_lazy("Undo All Edits")),
    )


class BulkEditChange(models.Model):
    session = models.ForeignKey(BulkEditSession, related_name="changes", on_delete=models.CASCADE)
    change_id = models.UUIDField(default=uuid.uuid4, editable=False, unique=True)
    created_on = models.DateTimeField(auto_now_add=True, db_index=True)
    records = models.ManyToManyField(BulkEditRecord, related_name="changes")
    prop_id = models.CharField(max_length=255)  # case property or form question_id
    action_type = models.CharField(
        max_length=12,
        choices=EditActionType.CHOICES,
    )
    find_string = models.TextField(null=True, blank=True)
    replace_string = models.TextField(null=True, blank=True)
    use_regex = models.BooleanField(default=False)
    copy_from_prop_id = models.CharField(max_length=255)

    class Meta:
        ordering = ["created_on"]

    def edited_value(self, case, edited_properties=None):
        """
        Note: `BulkEditChange`s can be chained/layered. In order to properly chain
        changes, please call BulkEditRecord.get_edited_case_properties(case) to
        properly layer all changes in order.
        """
        edited_properties = edited_properties or {}
        old_value = edited_properties.get(self.prop_id, case.get_case_property(self.prop_id))

        simple_transformations = {
            EditActionType.REPLACE: lambda x: self.replace_string,
            EditActionType.MAKE_EMPTY: lambda x: "",
            EditActionType.MAKE_NULL: lambda x: None,
        }

        if self.action_type in simple_transformations:
            return simple_transformations[self.action_type](old_value)

        if self.action_type == EditActionType.COPY_REPLACE:
            return edited_properties.get(
                self.copy_from_prop_id, case.get_case_property(self.copy_from_prop_id)
            )

        if self.action_type == EditActionType.RESET:
            return case.get_case_property(self.prop_id)

        # all transformations past this point will throw an error if None is passed to it
        if old_value is None:
            return None
        return self._string_edited_value(old_value)

    def _string_edited_value(self, old_value):
        # ensure that the old_value is always a string
        old_value = str(old_value)

        string_regex_transformations = {
            EditActionType.FIND_REPLACE: lambda x: re.sub(
                re.compile(self.find_string), self.replace_string, x
            ),
        }
        if self.use_regex and self.action_type in string_regex_transformations:
            return string_regex_transformations[self.action_type](old_value)

        string_transformations = {
            EditActionType.FIND_REPLACE: lambda x: x.replace(self.find_string, self.replace_string),
            EditActionType.STRIP: str.strip,
            EditActionType.TITLE_CASE: str.title,
            EditActionType.UPPER_CASE: str.upper,
            EditActionType.LOWER_CASE: str.lower,
        }
        if self.action_type in string_transformations:
            return string_transformations[self.action_type](old_value)

        raise UnsupportedActionException(f"edited_value did not recognize action_type {self.action_type}")<|MERGE_RESOLUTION|>--- conflicted
+++ resolved
@@ -87,7 +87,19 @@
     def new_form_session(cls, user, domain_name, xmlns):
         raise NotImplementedError("Form data cleaning sessions are not yet supported!")
 
-<<<<<<< HEAD
+    @classmethod
+    def get_committed_sessions(cls, user, domain_name):
+        return cls.objects.filter(user=user, domain=domain_name, committed_on__isnull=False)
+
+    @property
+    def status(self):
+        if self.committed_on:
+            if self.completed_on:
+                return "complete"
+            else:
+                return "in progress"
+        return "pending"
+
     def add_column_filter(self, prop_id, data_type, match_type, value=None):
         BulkEditColumnFilter.objects.create(
             session=self,
@@ -125,20 +137,6 @@
         if xpath_expressions:
             query = query.xpath_query(self.domain, " and ".join(xpath_expressions))
         return query
-=======
-    @classmethod
-    def get_committed_sessions(cls, user, domain_name):
-        return cls.objects.filter(user=user, domain=domain_name, committed_on__isnull=False)
-
-    @property
-    def status(self):
-        if self.committed_on:
-            if self.completed_on:
-                return "complete"
-            else:
-                return "in progress"
-        return "pending"
->>>>>>> 041e6ecd
 
 
 class DataType:
