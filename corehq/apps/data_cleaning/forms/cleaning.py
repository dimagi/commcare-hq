import json
import re

from django import forms
from django.utils.translation import gettext as _, gettext_lazy

from crispy_forms import bootstrap as twbscrispy
from crispy_forms import layout as crispy
from crispy_forms.helper import FormHelper

from corehq.apps.data_cleaning.models import (
    BulkEditChange,
    EditActionType,
)
from corehq.apps.hqwebapp import crispy as hqcrispy
from corehq.apps.hqwebapp.widgets import AlpineSelect, BootstrapSwitchInput


class CleanSelectedRecordsForm(forms.Form):
    """
    NOTE: While the related forms for this feature share similar properties (`prop_id`)
    the `clean_` prefix is used here because all forms will be inserted into the same DOM, resulting
    in the same css ids for each field (generated as `id_<field slug>`). Having multiple elements
    with the same id is invalid HTML. Additionally, this scenario will result in select2s being
    applied to only ONE field.
    """
    clean_prop_id = forms.ChoiceField(
        label=gettext_lazy("Select a property to edit"),
        required=False,
        help_text=gettext_lazy(
            "You can only select editable case properties that are currently visible in "
            "the table as a column. System properties cannot be edited."
        ),
    )
    clean_action = forms.ChoiceField(
        label=gettext_lazy("Edit action"),
        widget=AlpineSelect,
        choices=EditActionType.CHOICES,
        required=False
    )
    find_string = forms.CharField(
        label=gettext_lazy("Find:"),
        strip=False,
        required=False,
    )
    use_regex = forms.CharField(
        label="",
        required=False,
        widget=BootstrapSwitchInput(
            inline_label=gettext_lazy(
                "Use regular expression"
            ),
        ),
    )
    replace_string = forms.CharField(
        label=gettext_lazy("Replace with:"),
        strip=False,
        required=False,
    )
    replace_all_string = forms.CharField(
        label=gettext_lazy("Replace existing value with:"),
        strip=False,
        required=False,
    )
    copy_from_prop_id = forms.ChoiceField(
        label=gettext_lazy("Copy from property:"),
        choices=(),
        required=False,
        help_text=gettext_lazy(
            "The value from this property will replace the "
            "value from the selected property at the top."
        ),
    )

    def __init__(self, session, *args, **kwargs):
        super().__init__(*args, **kwargs)
        self.session = session

        self.editable_columns = self.session.columns.filter(is_system=False)
        self.is_form_visible = self.editable_columns.count() > 0

        property_choices = [(None, None)] + [
            (column.prop_id, column.choice_label) for column in self.editable_columns
        ]
        self.fields['clean_prop_id'].choices = property_choices
        self.fields['copy_from_prop_id'].choices = property_choices

        initial_prop_id = self.data.get('clean_prop_id')

        offcanvas_selector = "#offcanvas-bulk-changes"

        alpine_data_model = {
            "propId": initial_prop_id,
            "cleanAction": self.data.get('clean_action', EditActionType.CHOICES[0][0]),
            "replaceActions": [EditActionType.REPLACE],
            "findActions": [EditActionType.FIND_REPLACE],
            "copyActions": [EditActionType.COPY_REPLACE],
        }

        self.helper = FormHelper()
        self.helper.form_tag = False
        self.helper.layout = crispy.Layout(
            crispy.Div(
                crispy.Field(
                    'clean_prop_id',
                    x_select2=json.dumps({
                        "placeholder": _("Select a case property..."),
                        "dropdownParent": offcanvas_selector,
                    }),
                    **({
                        "@select2change": "propId = $event.detail;",
                    })
                ),
                crispy.Div(
                    crispy.Field(
                        'clean_action',
                        x_select2=json.dumps({
                            "placeholder": _("Select a cleaning action..."),
                            "dropdownParent": offcanvas_selector,
                        }),
                        **({
                            "@select2change": "cleanAction = $event.detail;",
                        })
                    ),
                    crispy.Div(
                        crispy.Div(
                            'replace_all_string',
                            css_class="card-body",
                        ),
                        x_show="replaceActions.includes(cleanAction)",
                        css_class="card mb-3",
                    ),
                    crispy.Div(
                        crispy.Div(
                            'find_string',
                            hqcrispy.CheckboxField('use_regex'),
                            'replace_string',
                            css_class="card-body",
                        ),
                        x_show="findActions.includes(cleanAction)",
                        css_class="card mb-3",
                    ),
                    crispy.Div(
                        crispy.Div(
                            crispy.Field(
                                'copy_from_prop_id',
                                x_select2=json.dumps({
                                    "placeholder": _("Select a case property..."),
                                    "dropdownParent": offcanvas_selector,
                                }),
                            ),
                            css_class="card-body",
                        ),
                        x_show="copyActions.includes(cleanAction)",
                        css_class="card mb-3",
                    ),
                    twbscrispy.StrictButton(
                        _("Preview Edits"),
                        type="submit",
                        css_class="btn-primary",
                    ),
                    x_show="propId",
                ),
                x_data=json.dumps(alpine_data_model),
            )
        )

    def clean(self):
        cleaned_data = super().clean()
        clean_action = cleaned_data.get("clean_action")

        if clean_action == EditActionType.REPLACE:
            if not cleaned_data.get("replace_all_string"):
                self.add_error(
                    "replace_all_string",
                    _(
                        "Please specify a value you would like to replace the existing property value with."
                    ),
                )
                return cleaned_data

        if clean_action == EditActionType.FIND_REPLACE:
            # note: allow empty replace_string

            find_string = cleaned_data.get("find_string")
            if not find_string:
                self.add_error(
                    "find_string", _("Please specify the value you would like to find.")
                )
                return cleaned_data

            use_regex = cleaned_data.get("use_regex")
            if use_regex:
                try:
                    re.compile(find_string)
                except re.error:
                    self.add_error("find_string", _("Not a valid regular expression."))
                    return cleaned_data

        if clean_action == EditActionType.COPY_REPLACE:
            copy_from_prop_id = cleaned_data.get("copy_from_prop_id")
            if not copy_from_prop_id:
                self.add_error(
                    "copy_from_prop_id",
                    _("Please select a property to copy from."),
                )
                return cleaned_data
            if copy_from_prop_id == cleaned_data.get("clean_prop_id"):
                self.add_error(
                    "copy_from_prop_id",
                    _("You cannot copy from the same property."),
                )
                return cleaned_data

        return cleaned_data

    def get_bulk_edit_change(self):
        prop_id = self.cleaned_data["clean_prop_id"]
        action_type = self.cleaned_data["clean_action"]
        if action_type == EditActionType.REPLACE:
            action_options = {
                "replace_string": self.cleaned_data["replace_all_string"],
            }
        elif action_type == EditActionType.FIND_REPLACE:
            action_options = {
                "find_string": self.cleaned_data["find_string"],
                "replace_string": self.cleaned_data["replace_string"],
                "use_regex": self.cleaned_data["use_regex"],
            }
        elif action_type == EditActionType.COPY_REPLACE:
            action_options = {
                "copy_from_prop_id": self.cleaned_data["copy_from_prop_id"],
            }
        else:
            action_options = {}
        return BulkEditChange(
            session=self.session,
            prop_id=prop_id,
            action_type=action_type,
<<<<<<< HEAD
            **action_options,
        )
=======
            **change_kwargs,
        )

    def dict_lookup(self):
        action_type = self.cleaned_data['clean_action']
        change_kwargs = {
            EditActionType.REPLACE: {
                "replace_string": self.cleaned_data["replace_all_string"],
            },
            EditActionType.FIND_REPLACE: {
                "find_string": self.cleaned_data["find_string"],
                "replace_string": self.cleaned_data["replace_string"],
                "use_regex": self.cleaned_data["use_regex"],
            },
            EditActionType.COPY_REPLACE: {
                "copy_from_prop_id": self.cleaned_data["copy_from_prop_id"],
            },
        }.get(action_type, {})
        return change_kwargs

    def conditional(self):
        action_type = self.cleaned_data['clean_action']
        change_kwargs = None
        if action_type == EditActionType.REPLACE:
            change_kwargs = {'replace_string': self.cleaned_data['replace_all_string']}
        elif action_type == EditActionType.FIND_REPLACE:
            change_kwargs = {
                'find_string': self.cleaned_data['find_string'],
                'replace_string': self.cleaned_data['replace_string'],
                'use_regex': self.cleaned_data['use_regex'],
            }
        elif action_type == EditActionType.COPY_REPLACE:
            change_kwargs = {'copy_from_prop_id': self.cleaned_data['copy_from_prop_id']}

        return change_kwargs


def time_lookup(operation_name):
    import timeit
    from corehq.apps.data_cleaning.models import BulkEditSession

    session = BulkEditSession.objects.first()

    form = CleanSelectedRecordsForm(session, data={
        'clean_action': EditActionType.FIND_REPLACE,
        'find_string': 'some_string',
        'replace_string': 'new_string',
    })
    form.full_clean()
    operation = getattr(form, operation_name)

    def timed_code():
        garbage_value = 0
        change_kwargs = operation()
        if change_kwargs:
            garbage_value = 9

        return garbage_value

    elapsed = timeit.timeit(timed_code)
    print(f'{operation.__name__} took: {elapsed}')


def time_dict_lookup():
    time_lookup('dict_lookup')


def time_conditional_lookup():
    time_lookup('conditional')
>>>>>>> dd7c8c08
<|MERGE_RESOLUTION|>--- conflicted
+++ resolved
@@ -237,11 +237,7 @@
             session=self.session,
             prop_id=prop_id,
             action_type=action_type,
-<<<<<<< HEAD
             **action_options,
-        )
-=======
-            **change_kwargs,
         )
 
     def dict_lookup(self):
@@ -309,5 +305,4 @@
 
 
 def time_conditional_lookup():
-    time_lookup('conditional')
->>>>>>> dd7c8c08
+    time_lookup('conditional')