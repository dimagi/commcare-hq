--- conflicted
+++ resolved
@@ -497,25 +497,6 @@
         self.domain = self.project.name
         self.can_use_custom_logo = kwargs.pop('can_use_custom_logo', False)
         super(DomainGlobalSettingsForm, self).__init__(*args, **kwargs)
-<<<<<<< HEAD
-        self.helper = hqcrispy.HQFormHelper(self)
-        self.helper[5] = twbscrispy.PrependedText('delete_logo', '')
-        self.helper[7] = twbscrispy.PrependedText('call_center_enabled', '')
-        self.helper[15] = twbscrispy.PrependedText('release_mode_visibility', '')
-        self.helper[16] = twbscrispy.PrependedText('orphan_case_alerts_warning', '')
-        self.helper[17] = twbscrispy.PrependedText('exports_use_elasticsearch', '')
-        self.helper.all().wrap_together(crispy.Fieldset, _('Edit Basic Information'))
-        self.helper.layout.append(
-            hqcrispy.FormActions(
-                StrictButton(
-                    _("Update Basic Info"),
-                    type="submit",
-                    css_class='btn-primary',
-                )
-            )
-        )
-=======
->>>>>>> 8e35a2a5
         self.fields['default_timezone'].label = gettext_lazy('Default timezone')
 
         if not self.can_use_custom_logo:
@@ -546,12 +527,11 @@
         self._handle_release_mode_setting_value()
         self._handle_orphan_case_alerts_setting_value()
 
-<<<<<<< HEAD
         if not EXPORTS_APPS_USE_ELASTICSEARCH.enabled(self.domain):
             del self.fields['exports_use_elasticsearch']
         else:
             self._handle_exports_use_elasticsearch_setting_value()
-=======
+
         self.helper = hqcrispy.HQFormHelper(self)
         self.helper.layout = crispy.Layout(
             crispy.Fieldset(
@@ -592,8 +572,9 @@
             ])
         if MOBILE_UCR.enabled(self.domain):
             extra_fields.append('mobile_ucr_sync_interval')
+        if EXPORTS_APPS_USE_ELASTICSEARCH.enabled(self.domain):
+            extra_fields.append('exports_use_elasticsearch')
         return extra_fields
->>>>>>> 8e35a2a5
 
     def _handle_account_confirmation_by_sms_settings(self):
         if not TWO_STAGE_USER_PROVISIONING_BY_SMS.enabled(self.domain):
