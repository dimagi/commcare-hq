--- conflicted
+++ resolved
@@ -119,11 +119,7 @@
 from corehq.apps.hqmedia.models import CommCareImage, LogoForSystemEmailsReference
 from corehq.apps.hqwebapp import crispy as hqcrispy
 from corehq.apps.hqwebapp.crispy import DatetimeLocalWidget, HQFormHelper
-<<<<<<< HEAD
-from corehq.apps.hqwebapp.fields import MultiCharField
 from corehq.apps.hqwebapp.models import ServerLocation
-=======
->>>>>>> 5a63596d
 from corehq.apps.hqwebapp.tasks import send_html_email_async
 from corehq.apps.hqwebapp.widgets import (
     BootstrapCheckboxInput,
@@ -3182,12 +3178,7 @@
         return app_file
 
     def construct_download_url(self, source_server, source_domain, app_id):
-<<<<<<< HEAD
         server_address = ServerLocation.SUBDOMAINS[source_server]
-        return f"https://{server_address}.commcarehq.org/a/{source_domain}/apps/source/{app_id}/"
-=======
-        from corehq.apps.domain.views.import_apps import SERVER_SUBDOMAIN_MAPPING
-        server_address = SERVER_SUBDOMAIN_MAPPING[source_server]
         return f"https://{server_address}.commcarehq.org/a/{source_domain}/apps/source/{app_id}/"
 
 
@@ -3230,5 +3221,4 @@
         choices.extend([
             (app.id, app.name) for app in get_apps_in_domain(domain)
         ])
-        return choices
->>>>>>> 5a63596d
+        return choices