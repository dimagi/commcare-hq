import datetime
import io
import ipaddress
import json
import logging
import uuid

from django import forms
from django.conf import settings
from django.contrib import messages
from django.contrib.auth import get_user_model
from django.contrib.auth.forms import SetPasswordForm
from django.contrib.auth.hashers import UNUSABLE_PASSWORD_PREFIX
from django.contrib.auth.tokens import default_token_generator
from django.contrib.sites.shortcuts import get_current_site
from django.core.exceptions import ValidationError
from django.core.validators import MaxValueValidator, MinValueValidator
from django.db import transaction
from django.forms.fields import (
    BooleanField,
    CharField,
    ChoiceField,
    DateTimeField,
    Field,
    ImageField,
    IntegerField,
    SelectMultiple,
)
from django.forms.widgets import Select
from django.template.loader import render_to_string
from django.urls import reverse
from django.utils.encoding import force_bytes, smart_str
from django.utils.functional import cached_property
from django.utils.http import urlsafe_base64_encode
from django.utils.safestring import mark_safe
from django.utils.translation import gettext as _
from django.utils.translation import gettext_lazy, gettext_noop

from captcha.fields import ReCaptchaField
from crispy_forms import bootstrap as twbscrispy
from crispy_forms import layout as crispy
from crispy_forms.bootstrap import StrictButton
from crispy_forms.layout import Layout, Submit
from dateutil.relativedelta import relativedelta
from django_countries.data import COUNTRIES
from memoized import memoized
from PIL import Image

from corehq import privileges
from corehq.apps.accounting.exceptions import SubscriptionRenewalError
from corehq.apps.accounting.models import (
    BillingAccount,
    BillingAccountType,
    BillingContactInfo,
    CreditAdjustmentReason,
    CreditLine,
    Currency,
    DefaultProductPlan,
    EntryPoint,
    FeatureType,
    FundingSource,
    PreOrPostPay,
    ProBonoStatus,
    SoftwarePlanEdition,
    Subscription,
    SubscriptionAdjustmentMethod,
    SubscriptionType,
)
from corehq.apps.accounting.utils import (
    cancel_future_subscriptions,
    domain_has_privilege,
    get_account_name_from_default_name,
    is_downgrade,
    log_accounting_error,
)
from corehq.apps.app_manager.const import (
    AMPLIFIES_NO,
    AMPLIFIES_NOT_SET,
    AMPLIFIES_YES,
)
from corehq.apps.app_manager.dbaccessors import (
    get_app,
    get_apps_in_domain,
    get_brief_apps_in_domain,
    get_version_build_id,
)
from corehq.apps.app_manager.exceptions import BuildNotFoundException
from corehq.apps.app_manager.models import (
    Application,
    AppReleaseByLocation,
    LatestEnabledBuildProfiles,
    RemoteApp,
)
from corehq.apps.callcenter.views import (
    CallCenterOptionsController,
    CallCenterOwnerOptionsView,
)
from corehq.apps.domain.auth import get_active_users_by_email
from corehq.apps.domain.extension_points import validate_password_rules
from corehq.apps.domain.models import (
    AREA_CHOICES,
    BUSINESS_UNITS,
    DATA_DICT,
    LOGO_ATTACHMENT,
    RESTRICTED_UCR_EXPRESSIONS,
    SUB_AREA_CHOICES,
    AllowedUCRExpressionSettings,
    AppReleaseModeSetting,
    OperatorCallLimitSettings,
    SMSAccountConfirmationSettings,
    TransferDomainRequest,
    all_restricted_ucr_expressions,
)
from corehq.apps.hqmedia.models import CommCareImage, LogoForSystemEmailsReference
from corehq.apps.hqwebapp import crispy as hqcrispy
from corehq.apps.hqwebapp.crispy import DatetimeLocalWidget, HQFormHelper
from corehq.apps.hqwebapp.fields import MultiCharField
from corehq.apps.hqwebapp.tasks import send_html_email_async
from corehq.apps.hqwebapp.widgets import (
    BootstrapCheckboxInput,
    GeoCoderInput,
    Select2Ajax,
)
from corehq.apps.registration.models import SelfSignupWorkflow
from corehq.apps.registration.utils import project_logo_emails_context
from corehq.apps.sms.phonenumbers_helper import parse_phone_number
from corehq.apps.users.models import CouchUser, WebUser
from corehq.toggles import (
    COMMCARE_CONNECT,
    EXPORTS_APPS_USE_ELASTICSEARCH,
    HIPAA_COMPLIANCE_CHECKBOX,
    MOBILE_UCR,
    SECURE_SESSION_TIMEOUT,
    TWO_STAGE_USER_PROVISIONING_BY_SMS,
    USE_LOGO_IN_SYSTEM_EMAILS
)
from corehq.util.timezones.fields import TimeZoneField
from corehq.util.timezones.forms import TimeZoneChoiceField


# used to resize uploaded custom logos, aspect ratio is preserved
LOGO_SIZE = (211, 32)

upload_size_limit = f"{settings.MAX_UPLOAD_SIZE_ATTACHMENT/(1024*1024):,.0f}"


def tf_choices(true_txt, false_txt):
    return (('false', false_txt), ('true', true_txt))


class ProjectSettingsForm(forms.Form):
    """
    Form for updating a user's project settings
    """
    global_timezone = forms.CharField(
        initial="UTC",
        label="Project Timezone",
        widget=forms.HiddenInput
    )
    override_global_tz = forms.BooleanField(
        initial=False,
        required=False,
        label="",
        widget=BootstrapCheckboxInput(
            inline_label=gettext_lazy("Override project's timezone setting just for me.")
        )
    )
    user_timezone = TimeZoneChoiceField(
        label="My Timezone",
        initial=global_timezone.initial
    )

    def __init__(self, *args, **kwargs):
        super(ProjectSettingsForm, self).__init__(*args, **kwargs)
        self.helper = hqcrispy.HQFormHelper(self)
        self.helper.form_id = 'my-project-settings-form'
        self.helper.all().wrap_together(crispy.Fieldset, _('My Timezone'))
        self.helper.layout = crispy.Layout(
            crispy.Fieldset(
                _('My Timezone'),
                crispy.Field('global_timezone', css_class='input-xlarge'),
                twbscrispy.PrependedText(
                    'override_global_tz',
                    '',
                    id='override_global_tz',
                    data_bind='checked: override_tz, event: {change: updateForm}'
                ),
                crispy.Div(
                    crispy.Field(
                        'user_timezone',
                        css_class='input-xlarge',
                        data_bind='event: {change: updateForm}'
                    ),
                    data_bind='visible: override_tz'
                )
            ),
            hqcrispy.FormActions(
                StrictButton(
                    _("Update My Settings"),
                    type="submit",
                    css_id="update-proj-settings",
                    css_class='btn-primary',
                    data_bind="disable: disableUpdateSettings"
                )
            )
        )

    def clean_user_timezone(self):
        data = self.cleaned_data['user_timezone']
        timezone_field = TimeZoneField()
        timezone_field.run_validators(data)
        return smart_str(data)

    def save(self, user, domain):
        timezone = self.cleaned_data['global_timezone']
        override = self.cleaned_data['override_global_tz']
        if override:
            timezone = self.cleaned_data['user_timezone']
        dm = user.get_domain_membership(domain)
        dm.timezone = timezone
        dm.override_global_tz = override
        user.save()
        return True


class IPAccessConfigForm(forms.Form):
    """
    Form for updating a project's IP Access Configuration
    """
    country_allowlist = forms.MultipleChoiceField(
        label=_("Allowed Countries"),
        choices=sorted(list(COUNTRIES.items()), key=lambda x: x[1]),
        required=False,
    )

    ip_allowlist = forms.CharField(
        label=_("Allowed IPs"),
        required=False,
        help_text='IPs that will be allowed access to your project, regardless of country of origin. '
                  'Please configure your list to be comma and space separated, '
                  'e.g. 192.168.0.1, 192.168.1.1, 192.168.2.1',
    )

    ip_denylist = forms.CharField(
        label=_("Denied IPs"),
        required=False,
        help_text='IPs that will be denied access to your project, regardless of country of origin.',
    )

    comment = forms.CharField(
        label=_("Additional Notes"),
        widget=forms.Textarea(attrs={"class": "vertical-resize"}),
        required=False
    )

<<<<<<< HEAD
    def __init__(self, *args, domain, **kwargs):
=======
    def __init__(self, *args, **kwargs):
        self.current_ip = kwargs.pop('current_ip', None)
        self.current_country = kwargs.pop('current_country', None)
>>>>>>> f99e8b23
        super(IPAccessConfigForm, self).__init__(*args, **kwargs)
        self.helper = hqcrispy.HQFormHelper(self)
        self.helper.form_id = 'ip-access-config-form'
        self.helper.layout = crispy.Layout(
            crispy.Field(
                "country_allowlist",
                x_data="",
                x_select2="",
            ),
            "ip_allowlist",
            "ip_denylist",
            "comment",
            hqcrispy.FormActions(
                StrictButton(
                    _("Update IP Access Config"),
                    type="submit",
                    css_class='btn-primary',
                )
            )
        )
        from corehq.apps.domain.views import EditIPAccessConfigView
        self.helper.attrs = {'hx-post': reverse(EditIPAccessConfigView.urlname, args=[domain]),
                             'hx-swap': "outerHTML"}

    def clean(self):
        allow_list = self.cleaned_data['ip_allowlist'].split(", ") if self.cleaned_data['ip_allowlist'] else []
        deny_list = self.cleaned_data['ip_denylist'].split(", ") if self.cleaned_data['ip_denylist'] else []

        # Ensure an IP isn't in both lists
        if (allow_list and deny_list) and set(allow_list).intersection(set(deny_list)):
            self.add_error('ip_allowlist', _("There are IP addresses in both the Allowed and Denied lists. "
                                             "Please ensure an IP address is only in one list at a time."))

        # Ensure inputs are valid IPs, checks both IPv4 and IPv6
        for ip in allow_list + deny_list:
            try:
                ipaddress.ip_address(ip)
            except ValueError as e:
                raise ValidationError(e)

        self.cleaned_data['ip_allowlist'] = allow_list
        self.cleaned_data['ip_denylist'] = deny_list

        # Additional validation
        if self.cleaned_data['country_allowlist']:
            if not settings.MAXMIND_LICENSE_KEY:
                self.add_error('country_allowlist', _("The Allowed Countries field cannot be saved because "
                                                      "MaxMind is not configured for your environment"))
            elif (self.current_country and self.current_country not in self.cleaned_data['country_allowlist']
                  and self.current_ip not in self.cleaned_data['ip_allowlist']):
                self.add_error('country_allowlist', _("Please add your own country or IP to the Allowed IPs field "
                                                      "to avoid being locked out."))
        if self.current_ip in self.cleaned_data['ip_denylist']:
            self.add_error('ip_denylist', _("You cannot put your current IP address in the Denied IPs field"))
        return self.cleaned_data


class TransferDomainFormErrors(object):
    USER_DNE = gettext_lazy('The user being transferred to does not exist')
    DOMAIN_MISMATCH = gettext_lazy('Mismatch in domains when confirming')


class TransferDomainForm(forms.ModelForm):

    class Meta(object):
        model = TransferDomainRequest
        fields = ['domain', 'to_username']

    def __init__(self, domain, from_username, *args, **kwargs):
        super(TransferDomainForm, self).__init__(*args, **kwargs)
        self.current_domain = domain
        self.from_username = from_username

        self.fields['domain'].label = _('Type the name of the project to confirm')
        self.fields['to_username'].label = _('New owner\'s CommCare username')

        self.helper = hqcrispy.HQFormHelper()
        self.helper.layout = crispy.Layout(
            'domain',
            'to_username',
            StrictButton(
                _("Transfer Project"),
                type="submit",
                css_class='btn-danger',
            )
        )

    def save(self, commit=True):
        instance = super(TransferDomainForm, self).save(commit=False)
        instance.from_username = self.from_username
        if commit:
            instance.save()
        return instance

    def clean_domain(self):
        domain = self.cleaned_data['domain']

        if domain != self.current_domain:
            raise forms.ValidationError(TransferDomainFormErrors.DOMAIN_MISMATCH)

        return domain

    def clean_to_username(self):
        username = self.cleaned_data['to_username']
        web_user = WebUser.get_by_username(username)
        if not (web_user and web_user.is_active):
            raise forms.ValidationError(TransferDomainFormErrors.USER_DNE)

        return username


class SubAreaMixin(object):

    def clean_sub_area(self):
        area = self.cleaned_data['area']
        sub_area = self.cleaned_data['sub_area']

        if sub_area:
            if not area:
                raise forms.ValidationError(_('You may not specify a sub area when the project has no specified '
                                              'area'))
        else:
            return None

        sub_areas = []
        for a in DATA_DICT["area"]:
            if a["name"] == area:
                sub_areas = a["sub_areas"]

        if sub_area not in sub_areas:
            raise forms.ValidationError(_('This is not a valid sub-area for the area %s') % area)
        return sub_area


USE_LOCATION_CHOICE = "user_location"
USE_PARENT_LOCATION_CHOICE = 'user_parent_location'


class CallCenterOwnerWidget(Select2Ajax):

    def set_domain(self, domain):
        self.domain = domain

    def render(self, name, value, attrs=None, renderer=None):
        value_to_render = CallCenterOptionsController.convert_owner_id_to_select_choice(value, self.domain)
        return super(CallCenterOwnerWidget, self).render(name, value_to_render, attrs=attrs, renderer=renderer)


class DomainGlobalSettingsForm(forms.Form):
    LOCATION_CHOICES = [USE_LOCATION_CHOICE, USE_PARENT_LOCATION_CHOICE]
    CASES_AND_FIXTURES_CHOICE = "cases_and_fixtures"
    CASES_ONLY_CHOICE = "cases_only"

    hr_name = forms.CharField(
        label=gettext_lazy("Project Name"),
        help_text=gettext_lazy("This name will appear in the upper right corner "
                               "when you are in this project. Changing this name "
                               "will not change the URL of the project.")
    )
    project_description = forms.CharField(
        label=gettext_lazy("Project Description"),
        widget=forms.Textarea(attrs={"class": "vertical-resize"}),
        required=False,
        max_length=1000,
        help_text=gettext_lazy(
            "Please provide a short description of your project (Max 1000 characters)."
        )
    )
    default_timezone = TimeZoneChoiceField(label=gettext_noop("Default Timezone"), initial="UTC")

    default_geocoder_location = Field(
        widget=GeoCoderInput(attrs={'placeholder': gettext_lazy('Select a location')}),
        label=gettext_noop("Default project location"),
        required=False,
        help_text=gettext_lazy("Please select your project's default location.")
    )

    logo = ImageField(
        label=gettext_lazy("Custom Logo"),
        required=False,
        help_text=gettext_lazy(
            "Upload a custom image to display instead of the "
            "CommCare HQ logo.  It will be automatically resized to "
            "a height of 32 pixels. Upload size limit is {size_limit} MB."
        ).format(size_limit=upload_size_limit)
    )
    delete_logo = BooleanField(
        label=gettext_lazy("Delete Logo"),
        required=False,
        widget=BootstrapCheckboxInput(
            inline_label=gettext_lazy(
                "Delete Logo after Submitting this Form"
            ),
        ),
        help_text=gettext_lazy("Delete your custom logo and use the standard one.")
    )
    logo_for_system_emails = ImageField(
        label=gettext_lazy("Logo to use in systems emails"),
        required=False,
        help_text=gettext_lazy(
            "Upload an image to display in system emails from CommCare. It will be displayed in a square format. "
            "The upload size limit is {size_limit} MB."
        ).format(size_limit=upload_size_limit)
    )
    call_center_enabled = BooleanField(
        label=gettext_lazy("Call Center Application"),
        required=False,
        widget=BootstrapCheckboxInput(
            inline_label=gettext_lazy(
                "Enable Call Center Application"
            ),
        ),
        help_text=gettext_lazy("Call Center mode is a CommCare HQ module for managing "
                    "call center workflows. It is still under "
                    "active development. Do not enable for your domain unless "
                    "you're actively piloting it.")
    )
    call_center_type = ChoiceField(
        label=gettext_lazy("Call Center Type"),
        initial=CASES_AND_FIXTURES_CHOICE,
        choices=[
            (CASES_AND_FIXTURES_CHOICE, "Create cases and indicators"),
            (CASES_ONLY_CHOICE, "Create just cases"),
        ],
        help_text=gettext_lazy(
            """
            If "Create cases and indicators" is selected, each user will have a case associated with it,
            and fixtures will be synced containing indicators about each user. If "Create just cases"
            is selected, the fixtures will not be created.
            """
        ),
        required=False,
    )
    call_center_case_owner = Field(
        widget=CallCenterOwnerWidget(attrs={'placeholder': gettext_lazy('Select an Owner...')}),
        label=gettext_lazy("Call Center Case Owner"),
        required=False,
        help_text=gettext_lazy("Select the person who will be listed as the owner "
                    "of all cases created for call center users.")
    )
    call_center_case_type = CharField(
        label=gettext_lazy("Call Center Case Type"),
        required=False,
        help_text=gettext_lazy("Enter the case type to be used for FLWs in call center apps")
    )

    mobile_ucr_sync_interval = IntegerField(
        label=gettext_lazy("Default mobile report sync delay (hours)"),
        required=False,
        help_text=gettext_lazy(
            """
            Default time to wait between sending updated mobile report data to users.
            Can be overridden on a per user basis.
            """
        )
    )

    confirmation_link_expiry = IntegerField(
        label=gettext_lazy("Account confirmation link expiry"),
        required=True,
        help_text=gettext_lazy(
            """
            Default time (in days) for which account confirmation link will be valid.
            """
        )
    )

    operator_call_limit = IntegerField(
        label=gettext_lazy("Call limit"),
        required=True,
        help_text=gettext_lazy(
            """
            Limit on number of calls allowed to an operator for each call type.
            """
        )
    )

    confirmation_sms_project_name = CharField(
        label=gettext_lazy("Confirmation SMS project name"),
        required=True,
        help_text=gettext_lazy("Name of the project to be used in SMS sent for account confirmation to users.")
    )

    release_mode_visibility = BooleanField(
        label=gettext_lazy("Release Mode"),
        required=False,
        widget=BootstrapCheckboxInput(
            inline_label=gettext_lazy(
                "Enable Release Mode"
            ),
        ),
        help_text=gettext_lazy(
            """
            Check this box to enable release mode setting on the app release page.
            Enabled setting restricts user to directly mark a version 'released'
            and allows users to do so only when they are in 'Release Mode' on the
            release page of applications.
            """
        )
    )

    orphan_case_alerts_warning = BooleanField(
        label=gettext_lazy("Orphan Case Alerts"),
        required=False,
        widget=BootstrapCheckboxInput(
            inline_label=gettext_lazy(
                "Show Orphan Case Alerts on Mobile Worker Edit Page"
            ),
        ),
        help_text=gettext_lazy(
            """
            Displays a warning message on the mobile worker location edit page
            about locations that owns cases and only have one assigned mobile worker.
            This helps prevent situations where cases are being orphaned by moving
            the only assigned mobile worker out of the location owning that cases.
            """
        )
    )

    exports_use_elasticsearch = BooleanField(
        label=gettext_lazy("Use elasticsearch when fetching apps for exports"),
        required=False,
        help_text=gettext_lazy(
            """
            (Internal) Fetches apps using elasticsearch instead of couch in exports
            """
        )
    )

    connect_messaging_channel_name = CharField(
        label=gettext_lazy("Connect Messaging Channel Nmae"),
        required=False,
        help_text=gettext_lazy("Name of the channel created in connect messaging.")
    )

    def __init__(self, *args, **kwargs):
        self.project = kwargs.pop('domain', None)
        self.domain = self.project.name
        self.can_use_custom_logo = kwargs.pop('can_use_custom_logo', False)
        super(DomainGlobalSettingsForm, self).__init__(*args, **kwargs)
        self.fields['default_timezone'].label = gettext_lazy('Default timezone')

        if not self.can_use_custom_logo:
            del self.fields['logo']
            del self.fields['delete_logo']
        self.system_emails_logo_enabled = USE_LOGO_IN_SYSTEM_EMAILS.enabled(self.domain)
        if not self.system_emails_logo_enabled:
            del self.fields['logo_for_system_emails']

        if self.project:
            if not self.project.call_center_config.enabled:
                del self.fields['call_center_enabled']
                del self.fields['call_center_type']
                del self.fields['call_center_case_owner']
                del self.fields['call_center_case_type']
            else:
                owner_field = self.fields['call_center_case_owner']
                owner_field.widget.set_url(
                    reverse(CallCenterOwnerOptionsView.url_name, args=(self.domain,))
                )
                owner_field.widget.set_domain(self.domain)

        if not MOBILE_UCR.enabled(self.domain):
            del self.fields['mobile_ucr_sync_interval']

        if not COMMCARE_CONNECT.enabled(self.domain):
            del self.fields['connect_messaging_channel_name']

        self._handle_call_limit_visibility()
        self._handle_account_confirmation_by_sms_settings()
        self._handle_release_mode_setting_value()
        self._handle_orphan_case_alerts_setting_value()

        if not EXPORTS_APPS_USE_ELASTICSEARCH.enabled(self.domain):
            del self.fields['exports_use_elasticsearch']
        else:
            self._handle_exports_use_elasticsearch_setting_value()

        self.helper = hqcrispy.HQFormHelper(self)
        self.helper.layout = crispy.Layout(
            crispy.Fieldset(
                _("Edit Basic Information"),
                'hr_name',
                'project_description',
                'default_timezone',
                crispy.Div(*self.get_extra_fields()),
                hqcrispy.CheckboxField('release_mode_visibility'),
                hqcrispy.CheckboxField('orphan_case_alerts_warning'),
            ),
            hqcrispy.FormActions(
                StrictButton(
                    _("Update Basic Info"),
                    type="submit",
                    css_class='btn-primary',
                )
            )
        )

    def get_extra_fields(self):
        extra_fields = [
            'default_geocoder_location',  # might be removed in subclass (only following original logic)
        ]
        if self.can_use_custom_logo:
            extra_fields.extend([
                'logo',
                hqcrispy.CheckboxField('delete_logo'),
            ])
        if self.system_emails_logo_enabled:
            extra_fields.append('logo_for_system_emails')
        if self.project and self.project.call_center_config.enabled:
            extra_fields.extend([
                hqcrispy.CheckboxField('call_center_enabled'),
                'call_center_type',
                'call_center_case_owner',
                'call_center_case_type',
            ])
        if MOBILE_UCR.enabled(self.domain):
            extra_fields.append('mobile_ucr_sync_interval')
        if EXPORTS_APPS_USE_ELASTICSEARCH.enabled(self.domain):
            extra_fields.append('exports_use_elasticsearch')
        if COMMCARE_CONNECT.enabled(self.domain):
            extra_fields.append('connect_messaging_channel_name')
        return extra_fields

    def _handle_account_confirmation_by_sms_settings(self):
        if not TWO_STAGE_USER_PROVISIONING_BY_SMS.enabled(self.domain):
            del self.fields['confirmation_link_expiry']
            del self.fields['confirmation_sms_project_name']
        else:
            settings_obj = SMSAccountConfirmationSettings.get_settings(self.domain)
            min_value_expiry = SMSAccountConfirmationSettings.CONFIRMATION_LINK_EXPIRY_DAYS_MINIMUM
            max_value_expiry = SMSAccountConfirmationSettings.CONFIRMATION_LINK_EXPIRY_DAYS_MAXIMUM
            self.fields['confirmation_link_expiry'].initial = settings_obj.confirmation_link_expiry_time
            self._add_range_validation_to_integer_input(
                "confirmation_link_expiry", min_value_expiry, max_value_expiry
            )
            project_max_length = SMSAccountConfirmationSettings.PROJECT_NAME_MAX_LENGTH
            self.fields['confirmation_sms_project_name'].initial = settings_obj.project_name
            self.fields['confirmation_sms_project_name'].max_length = project_max_length

    def _handle_call_limit_visibility(self):
        if self.domain not in OperatorCallLimitSettings.objects.values_list('domain', flat=True):
            del self.fields['operator_call_limit']
            return
        existing_limit_setting = OperatorCallLimitSettings.objects.get(domain=self.domain)
        self.fields['operator_call_limit'].initial = existing_limit_setting.call_limit
        self._add_range_validation_to_integer_input(
            "operator_call_limit", OperatorCallLimitSettings.CALL_LIMIT_MINIMUM,
            OperatorCallLimitSettings.CALL_LIMIT_MAXIMUM
        )

    def _handle_release_mode_setting_value(self):
        self.fields['release_mode_visibility'].initial = AppReleaseModeSetting.get_settings(
            domain=self.domain).is_visible

    def _handle_orphan_case_alerts_setting_value(self):
        self.fields['orphan_case_alerts_warning'].initial = self.project.orphan_case_alerts_warning

    def _handle_exports_use_elasticsearch_setting_value(self):
        self.fields['exports_use_elasticsearch'].initial = self.project.exports_use_elasticsearch

    def _add_range_validation_to_integer_input(self, settings_name, min_value, max_value):
        setting = self.fields.get(settings_name)
        min_validator = MinValueValidator(min_value)
        max_validator = MaxValueValidator(max_value)
        setting.validators.extend([min_validator, max_validator])

    def clean_default_timezone(self):
        data = self.cleaned_data['default_timezone']
        timezone_field = TimeZoneField()
        timezone_field.run_validators(data)
        return smart_str(data)

    def clean_default_geocoder_location(self):
        data = self.cleaned_data.get('default_geocoder_location')
        if isinstance(data, dict):
            return data
        return json.loads(data or '{}')

    def _clean_image(self, field_name, permission, error_message):
        image = self.cleaned_data[field_name]
        if permission and image:
            if image.size > settings.MAX_UPLOAD_SIZE_ATTACHMENT:
                raise ValidationError(
                    _(error_message)
                )
        return image

    def clean_logo(self):
        return self._clean_image(
            'logo',
            self.can_use_custom_logo,
            _("Logo exceeds {} MB size limit").format(upload_size_limit)
        )

    def clean_logo_for_system_emails(self):
        return self._clean_image(
            'logo_for_system_emails',
            self.system_emails_logo_enabled,
            _("Logo for systems emails exceeds {} MB size limit").format(upload_size_limit)
        )

    def clean_confirmation_link_expiry(self):
        data = self.cleaned_data['confirmation_link_expiry']
        return DomainGlobalSettingsForm.validate_integer_value(data, "Confirmation link expiry")

    def clean_operator_call_limit(self):
        data = self.cleaned_data['operator_call_limit']
        return DomainGlobalSettingsForm.validate_integer_value(data, "Operator call limit")

    def clean_release_mode_visibility(self):
        data = self.cleaned_data['release_mode_visibility']
        if data not in [True, False]:
            raise forms.ValidationError(_("Release Mode Visibility should be a boolean."))
        return data

    @staticmethod
    def validate_integer_value(value, value_name):
        try:
            return int(value)
        except ValueError:
            raise forms.ValidationError(_("{} should be an integer.").format(value_name))

    def clean(self):
        cleaned_data = super(DomainGlobalSettingsForm, self).clean()
        if (cleaned_data.get('call_center_enabled')
            and (not cleaned_data.get('call_center_case_type')
                 or not cleaned_data.get('call_center_case_owner')
                 or not cleaned_data.get('call_center_type'))):
            raise forms.ValidationError(_(
                'You must choose a Call Center Type, Owner, and Case Type to use the call center application. '
                'Please uncheck the "Call Center Application" setting or enter values for the other fields.'
            ))

        return cleaned_data

    def _save_logo_configuration(self, domain):
        """
        :raises IOError: if unable to save (e.g. PIL is unable to save PNG in CMYK mode)
        """
        if self.can_use_custom_logo:
            logo = self.cleaned_data['logo']
            if logo:

                input_image = Image.open(io.BytesIO(logo.read()))
                input_image.load()
                input_image.thumbnail(LOGO_SIZE)
                # had issues trying to use a BytesIO instead
                tmpfilename = "/tmp/%s_%s" % (uuid.uuid4(), logo.name)
                input_image.save(tmpfilename, 'PNG')

                with open(tmpfilename, 'rb') as tmpfile:
                    domain.put_attachment(tmpfile, name=LOGO_ATTACHMENT)
            elif self.cleaned_data['delete_logo']:
                domain.delete_attachment(LOGO_ATTACHMENT)

    def _save_logo_for_system_emails(self, domain_obj):
        logo = self.cleaned_data['logo_for_system_emails']
        if logo:
            image_data = logo.read()
            image = CommCareImage.get_by_data(image_data)
            image.attach_data(image_data, original_filename='logo_for_systems_emails.png')
            image.add_domain(domain_obj.name)
            image.save()
            ref, created = LogoForSystemEmailsReference.objects.get_or_create(domain=domain_obj.name)
            ref.image_id = image._id
            ref.save()

    def _save_call_center_configuration(self, domain):
        cc_config = domain.call_center_config
        cc_config.enabled = self.cleaned_data.get('call_center_enabled', False)
        if cc_config.enabled:

            domain.internal.using_call_center = True
            cc_config.use_fixtures = self.cleaned_data['call_center_type'] == self.CASES_AND_FIXTURES_CHOICE

            owner = self.cleaned_data.get('call_center_case_owner', None)
            if owner in self.LOCATION_CHOICES:
                cc_config.call_center_case_owner = None
                cc_config.use_user_location_as_owner = True
                cc_config.user_location_ancestor_level = 1 if owner == USE_PARENT_LOCATION_CHOICE else 0
            else:
                cc_config.case_owner_id = owner
                cc_config.use_user_location_as_owner = False

            cc_config.case_type = self.cleaned_data.get('call_center_case_type', None)

    def _save_timezone_configuration(self, domain):
        global_tz = self.cleaned_data['default_timezone']
        if domain.default_timezone != global_tz:
            domain.default_timezone = global_tz
            users = WebUser.by_domain(domain.name)
            users_to_save = []
            for user in users:
                dm = user.get_domain_membership(domain.name)
                if not dm.override_global_tz and dm.timezone != global_tz:
                    dm.timezone = global_tz
                    users_to_save.append(user)
            if users_to_save:
                WebUser.bulk_save(users_to_save)

    def _save_account_confirmation_settings(self, domain):
        if TWO_STAGE_USER_PROVISIONING_BY_SMS.enabled(domain.name):
            settings = SMSAccountConfirmationSettings.get_settings(domain.name)
            settings.project_name = self.cleaned_data.get('confirmation_sms_project_name')
            settings.confirmation_link_expiry_time = self.cleaned_data.get('confirmation_link_expiry')
            settings.save()

    def _save_release_mode_setting(self, domain):
        setting_obj = AppReleaseModeSetting.get_settings(domain=domain.name)
        if self.cleaned_data.get("release_mode_visibility") != setting_obj.is_visible:
            setting_obj.is_visible = self.cleaned_data.get("release_mode_visibility")
            setting_obj.save()

    def _save_orphan_case_alerts_setting(self, domain):
        domain.orphan_case_alerts_warning = self.cleaned_data.get("orphan_case_alerts_warning", False)

    def _save_exports_use_elasticsearch(self, domain):
        domain.exports_use_elasticsearch = self.cleaned_data.get("exports_use_elasticsearch", True)

    def save(self, request, domain):
        domain.hr_name = self.cleaned_data['hr_name']
        domain.project_description = self.cleaned_data['project_description']
        domain.default_mobile_ucr_sync_interval = self.cleaned_data.get('mobile_ucr_sync_interval', None)
        domain.default_geocoder_location = self.cleaned_data.get('default_geocoder_location')
        domain.connect_messaging_channel_name = self.cleaned_data.get('connect_messaging_channel_name')
        if self.cleaned_data.get("operator_call_limit"):
            setting_obj = OperatorCallLimitSettings.objects.get(domain=self.domain)
            setting_obj.call_limit = self.cleaned_data.get("operator_call_limit")
            setting_obj.save()
        try:
            self._save_logo_configuration(domain)
            if self.system_emails_logo_enabled:
                self._save_logo_for_system_emails(domain)
        except IOError as err:
            messages.error(request, _('Unable to save logo: {}').format(err))
        self._save_call_center_configuration(domain)
        self._save_timezone_configuration(domain)
        self._save_account_confirmation_settings(domain)
        self._save_release_mode_setting(domain)
        self._save_orphan_case_alerts_setting(domain)
        if EXPORTS_APPS_USE_ELASTICSEARCH.enabled(self.domain):
            self._save_exports_use_elasticsearch(domain)
        domain.save()
        return True


class DomainMetadataForm(DomainGlobalSettingsForm):

    cloudcare_releases = ChoiceField(
        label=gettext_lazy("Web Apps should use"),
        initial=None,
        required=False,
        choices=(
            ('stars', gettext_lazy('Latest starred version')),
            ('nostars', gettext_lazy('Highest numbered version (not recommended)')),
        ),
        help_text=gettext_lazy("Choose whether Web Apps should use the latest starred build or highest numbered "
                               "build in your application.")
    )

    def __init__(self, *args, **kwargs):
        super(DomainMetadataForm, self).__init__(*args, **kwargs)

        if self.project.cloudcare_releases == 'default' \
                or not domain_has_privilege(self.domain, privileges.CLOUDCARE):
            # if the cloudcare_releases flag was just defaulted, don't bother showing
            # this setting at all
            del self.fields['cloudcare_releases']
        if not domain_has_privilege(self.domain, privileges.GEOCODER):
            del self.fields['default_geocoder_location']

    def get_extra_fields(self):
        extra_fields = super().get_extra_fields()
        if not (self.project.cloudcare_releases == 'default'
                or not domain_has_privilege(self.domain, privileges.CLOUDCARE)):
            extra_fields.append('cloudcare_releases')
        if (not domain_has_privilege(self.domain, privileges.GEOCODER)
                and 'default_geocoder_location' in extra_fields):
            extra_fields.remove('default_geocoder_location')
        return extra_fields

    def save(self, request, domain):
        res = DomainGlobalSettingsForm.save(self, request, domain)

        if not res:
            return False
        try:
            cloudcare_releases = self.cleaned_data.get('cloudcare_releases')
            if cloudcare_releases and domain.cloudcare_releases != 'default':
                # you're never allowed to change from default
                domain.cloudcare_releases = cloudcare_releases
            domain.save()
            return True
        except Exception as e:
            logging.exception("couldn't save project settings - error is %s" % e)
            return False


def tuple_of_copies(a_list, blank=True):
    ret = [(item, item) for item in a_list]
    if blank:
        ret.insert(0, ('', '---'))
    return tuple(ret)


class PrivacySecurityForm(forms.Form):
    restrict_superusers = BooleanField(
        label=gettext_lazy("Restrict Dimagi Staff Access"),
        required=False,
        help_text=gettext_lazy(
            "CommCare support staff sometimes require access "
            "to your project space to provide rapid, in-depth support. "
            "Checking this box will restrict the degree of support they "
            "will be able to provide in the event that you report an issue. "
            "You may also miss out on important communications and updates. "
            "Regardless of whether this option is checked, "
            "Commcare support staff will have access "
            "to your billing information and project metadata; "
            "and CommCare system administrators will also have direct access "
            "to data infrastructure strictly for the purposes of system administration "
            "as outlined in our "
            '<a href="https://www.dimagi.com/terms/latest/privacy/">Privacy Policy</a>.'
        )
    )
    secure_submissions = BooleanField(
        label=gettext_lazy("Secure submissions"),
        required=False,
        help_text=mark_safe(gettext_lazy(  # nosec: no user input
            "Secure Submissions prevents others from impersonating your mobile workers. "
            "This setting requires all deployed applications to be using secure "
            "submissions as well. "
            "<a href='https://help.commcarehq.org/display/commcarepublic/Project+Space+Settings'>"
            "Read more about secure submissions here</a>"))
    )
    secure_sessions = BooleanField(
        label=gettext_lazy("Shorten Inactivity Timeout"),
        required=False,
        help_text=gettext_lazy("All web users on this project will be logged out after {} minutes "
                               "of inactivity").format(settings.SECURE_TIMEOUT)
    )
    secure_sessions_timeout = IntegerField(
        label=gettext_lazy("Inactivity Timeout Length"),
        required=False,
        help_text=gettext_lazy("Override the default {}-minute length of the inactivity timeout. Has no effect "
                               "unless inactivity timeout is on. Note that when this is updated, users may need "
                               "to log out and back in for it to take effect.").format(settings.SECURE_TIMEOUT)
    )
    allow_domain_requests = BooleanField(
        label=gettext_lazy("Web user requests"),
        required=False,
        help_text=gettext_lazy("Allow unknown users to request web access to the domain."),
    )
    hipaa_compliant = BooleanField(
        label=gettext_lazy("HIPAA compliant"),
        required=False,
    )
    two_factor_auth = BooleanField(
        label=gettext_lazy("Two Factor Authentication"),
        required=False,
        help_text=gettext_lazy("All users on this project will be required to enable two factor authentication")
    )
    strong_mobile_passwords = BooleanField(
        label=gettext_lazy("Require Strong Passwords for Mobile Workers"),
        required=False,
        help_text=gettext_lazy("All mobile workers in this project will be required to have a strong password")
    )
    ga_opt_out = BooleanField(
        label=gettext_lazy("Disable Google Analytics"),
        required=False,
    )
    disable_mobile_login_lockout = BooleanField(
        label=gettext_lazy("Disable Mobile Worker Lockout"),
        required=False,
        help_text=gettext_lazy("Mobile Workers will never be locked out of their account, regardless"
            "of the number of failed attempts")
    )
    allow_invite_email_only = BooleanField(
        label=gettext_lazy("During sign up, only allow the email address the invitation was sent to"),
        required=False,
        help_text=gettext_lazy("Disables the email field on the sign up page")
    )

    def __init__(self, *args, **kwargs):
        user_name = kwargs.pop('user_name')
        domain = kwargs.pop('domain')
        super(PrivacySecurityForm, self).__init__(*args, **kwargs)

        excluded_fields = []
        if not domain_has_privilege(domain, privileges.ADVANCED_DOMAIN_SECURITY):
            excluded_fields.append('ga_opt_out')
            excluded_fields.append('strong_mobile_passwords')
            excluded_fields.append('two_factor_auth')
            excluded_fields.append('secure_sessions')
        if not HIPAA_COMPLIANCE_CHECKBOX.enabled(user_name):
            excluded_fields.append('hipaa_compliant')
        if not SECURE_SESSION_TIMEOUT.enabled(domain):
            excluded_fields.append('secure_sessions_timeout')

        for field in self.fields.values():
            has_custom_input = isinstance(field.widget, BootstrapCheckboxInput)
            if isinstance(field, BooleanField) and not has_custom_input:
                field.widget = BootstrapCheckboxInput()

        fields = [hqcrispy.CheckboxField(field_name)
            for field_name in self.fields.keys() if field_name not in excluded_fields]

        self.helper = hqcrispy.HQFormHelper(self)
        self.helper.layout = Layout(
            *fields,
            hqcrispy.FormActions(
                StrictButton(
                    _('Update Privacy Settings'),
                    type='submit',
                    css_class='btn-primary'
                )
            )
        )

    def save(self, domain_obj):
        domain_obj.restrict_superusers = self.cleaned_data.get('restrict_superusers', False)
        domain_obj.allow_domain_requests = self.cleaned_data.get('allow_domain_requests', False)
        domain_obj.secure_sessions = self.cleaned_data.get('secure_sessions', False)
        domain_obj.secure_sessions_timeout = self.cleaned_data.get('secure_sessions_timeout', None)
        domain_obj.two_factor_auth = self.cleaned_data.get('two_factor_auth', False)

        domain_obj.strong_mobile_passwords = self.cleaned_data.get('strong_mobile_passwords', False)
        secure_submissions = self.cleaned_data.get(
            'secure_submissions', False)
        apps_to_save = []
        if secure_submissions != domain_obj.secure_submissions:
            for app in get_apps_in_domain(domain_obj.name):
                if app.secure_submissions != secure_submissions:
                    app.secure_submissions = secure_submissions
                    apps_to_save.append(app)
        domain_obj.secure_submissions = secure_submissions
        domain_obj.hipaa_compliant = self.cleaned_data.get('hipaa_compliant', False)
        domain_obj.ga_opt_out = self.cleaned_data.get('ga_opt_out', False)
        domain_obj.disable_mobile_login_lockout = self.cleaned_data.get('disable_mobile_login_lockout', False)
        domain_obj.allow_invite_email_only = self.cleaned_data.get('allow_invite_email_only', False)

        domain_obj.save()

        if apps_to_save:
            apps = [app for app in apps_to_save if isinstance(app, Application)]
            remote_apps = [app for app in apps_to_save if isinstance(app, RemoteApp)]
            if apps:
                Application.bulk_save(apps)
            if remote_apps:
                RemoteApp.bulk_save(remote_apps)

        return True


class DomainInternalForm(forms.Form, SubAreaMixin):
    sf_contract_id = CharField(label="Salesforce Contract ID", required=False)
    sf_account_id = CharField(label="Salesforce Account ID", required=False)
    initiative = forms.MultipleChoiceField(label="Initiative",
                                           widget=forms.CheckboxSelectMultiple(),
                                           choices=tuple_of_copies(DATA_DICT["initiatives"], blank=False),
                                           required=False)
    workshop_region = CharField(
        label="Workshop Region",
        required=False,
        help_text="e.g. US, LAC, SA, Sub-Saharan Africa, Southeast Asia, etc.")
    self_started = ChoiceField(
        label="Self Started?",
        choices=tf_choices('Yes', 'No'),
        required=False,
        help_text=(
            "The organization built and deployed their app themselves. Dimagi may have provided indirect support"
        ))
    is_test = ChoiceField(
        label="Real Project",
        choices=(('none', 'Unknown'),
                 ('true', 'Test'),
                 ('false', 'Real'),)
    )
    area = ChoiceField(
        label="Sector*",
        required=False,
        choices=tuple_of_copies(AREA_CHOICES))
    sub_area = ChoiceField(
        label="Sub-Sector*",
        required=False,
        choices=tuple_of_copies(SUB_AREA_CHOICES))
    organization_name = CharField(
        label="Organization Name*",
        required=False,
        help_text="Quick 1-2 sentence summary of the project.",
    )
    notes = CharField(label="Notes*", required=False, widget=forms.Textarea(attrs={"class": "vertical-resize"}))
    phone_model = CharField(
        label="Device Model",
        help_text="Add Web Apps, if this project is using Web Apps as well",
        required=False,
    )
    business_unit = forms.ChoiceField(
        label='Business Unit',
        choices=tuple_of_copies(BUSINESS_UNITS),
        required=False,
    )
    countries = forms.MultipleChoiceField(
        label="Countries",
        choices=sorted(list(COUNTRIES.items()), key=lambda x: x[0]),
        required=False,
    )
    commtrack_domain = ChoiceField(
        label="CommCare Supply Project",
        choices=tf_choices('Yes', 'No'),
        required=False,
        help_text="This app aims to improve the supply of goods and materials"
    )
    performance_threshold = IntegerField(
        label="Performance Threshold",
        required=False,
        help_text=(
            'The number of forms submitted per month for a user to count as "performing well". '
            'The default value is 15.'
        )
    )
    experienced_threshold = IntegerField(
        label="Experienced Threshold",
        required=False,
        help_text=(
            "The number of different months in which a worker must submit forms to count as experienced. "
            "The default value is 3."
        )
    )
    amplifies_workers = ChoiceField(
        label="Service Delivery App",
        choices=[(AMPLIFIES_NOT_SET, '* Not Set'), (AMPLIFIES_YES, 'Yes'), (AMPLIFIES_NO, 'No')],
        required=False,
        help_text=("This application is used for service delivery. Examples: An "
                   "FLW who uses CommCare to improve counseling and screening of pregnant women. "
                   "An FLW that uses CommCare Supply to improve their supply of medicines. A teacher "
                   "who uses CommCare to assess and improve students' performance."
                   )
    )
    amplifies_project = ChoiceField(
        label="Amplifies Project",
        choices=[(AMPLIFIES_NOT_SET, '* Not Set'), (AMPLIFIES_YES, 'Yes'), (AMPLIFIES_NO, 'No')],
        required=False,
        help_text=("Amplifies the impact of a Frontline Program (FLP). "
                   "Examples: Programs that use M&E data collected by CommCare. "
                   "Programs that use CommCare data to make programmatic decisions."
                   )
    )
    data_access_threshold = IntegerField(
        label="Minimum Monthly Data Accesses",
        required=False,
        help_text=(
            "Minimum number of times project staff are expected to access CommCare data each month. "
            "The default value is 20."
        )
    )
    partner_technical_competency = IntegerField(
        label="Partner Technical Competency",
        required=False,
        min_value=1,
        max_value=5,
        help_text=(
            "Please rate the technical competency of the partner on a scale from "
            "1 to 5. 1 means low-competency, and we should expect LOTS of basic "
            "hand-holding. 5 means high-competency, so if they report a bug it's "
            "probably a real issue with CommCare HQ or a really good idea."
        ),
    )
    support_prioritization = IntegerField(
        label="Support Prioritization",
        required=False,
        min_value=1,
        max_value=3,
        help_text=(
            "Based on the impact of this project and how good this partner was "
            "to work with, how much would you prioritize support for this "
            'partner? 1 means "Low. Take your time." You might rate a partner '
            '"1" because they\'ve been absolutely terrible to you and low impact. '
            '3 means "High priority. Be nice". You might rate a partner "3" '
            "because even though they can't afford a PRO plan, you know they "
            "are changing the world. Or they are an unusually high priority "
            "strategic partner."
        ),
    )
    gs_continued_involvement = ChoiceField(
        label="GS Continued Involvement",
        choices=[(AMPLIFIES_NOT_SET, '* Not Set'), (AMPLIFIES_YES, 'Yes'), (AMPLIFIES_NO, 'No')],
        required=False,
        help_text=(
            "Do you want to continue to be involved in this project? No, please "
            "only reach out if absolutely necessary. Yes. I want to see what "
            "happens and be kept in the loop."
        ),
    )
    technical_complexity = ChoiceField(
        label="Technical Complexity",
        choices=[(AMPLIFIES_NOT_SET, '* Not Set'), (AMPLIFIES_YES, 'Yes'), (AMPLIFIES_NO, 'No')],
        required=False,
        help_text=(
            "Is this an innovation project involving unusual technology which"
            "we expect will require different support than a typical deployment?"
        ),
    )
    app_design_comments = CharField(
        label="App Design Comments",
        widget=forms.Textarea(attrs={"class": "vertical-resize"}),
        required=False,
        help_text=(
            "Unusual workflows or design decisions for others to watch out for."
        ),
    )
    training_materials = CharField(
        label="Training materials",
        required=False,
        help_text=(
            "Where to find training materials or other relevant resources."
        ),
    )
    partner_comments = CharField(
        label="Partner Comments",
        widget=forms.Textarea,
        required=False,
        help_text=(
            "past or anticipated problems with this partner."
        ),
    )
    partner_contact = CharField(
        label="Partner contact",
        required=False,
        help_text=(
            "Primary partner point of contact going forward (type username of existing web user)."
        ),
    )
    dimagi_contact = CharField(
        label="Dimagi contact",
        required=False,
        help_text=(
            "Primary Dimagi point of contact going forward (type username of existing web user)."
        ),
    )
    send_handoff_email = forms.BooleanField(
        label="Send Hand-off Email",
        required=False,
        help_text=(
            "Check this box to trigger a hand-off email to the partner when this form is submitted."
        ),
    )
    use_custom_auto_case_update_hour = forms.ChoiceField(
        label=gettext_lazy("Choose specific time for custom auto case update rules to run"),
        required=True,
        choices=(
            ('N', gettext_lazy("No")),
            ('Y', gettext_lazy("Yes")),
        ),
    )
    auto_case_update_hour = forms.IntegerField(
        label=gettext_lazy("Hour of the day, in UTC, for rules to run (0-23)"),
        required=False,
        min_value=0,
        max_value=23,
    )
    use_custom_auto_case_update_limit = forms.ChoiceField(
        label=gettext_lazy("Set custom auto case update rule limits"),
        required=True,
        choices=(
            ('N', gettext_lazy("No")),
            ('Y', gettext_lazy("Yes")),
        ),
    )
    auto_case_update_limit = forms.IntegerField(
        label=gettext_lazy("Max allowed updates in a daily run"),
        required=False,
        min_value=1000,
    )
    use_custom_odata_feed_limit = forms.ChoiceField(
        label=gettext_lazy("Set custom OData Feed Limit? Default is {}.").format(
            settings.DEFAULT_ODATA_FEED_LIMIT),
        required=True,
        choices=(
            ('N', gettext_lazy("No")),
            ('Y', gettext_lazy("Yes")),
        ),
    )
    odata_feed_limit = forms.IntegerField(
        label=gettext_lazy("Max allowed OData Feeds"),
        required=False,
        min_value=1,
    )
    granted_messaging_access = forms.BooleanField(
        label="Enable Messaging",
        required=False,
        help_text="Check this box to enable messaging.",  # TODO through non-test gateways
    )
    active_ucr_expressions = forms.MultipleChoiceField(
        label="Expressions for SaaS to Manage",
        choices=RESTRICTED_UCR_EXPRESSIONS,
        required=False,
    )

    def __init__(self, domain, can_edit_eula, *args, user, **kwargs):
        self.user = user
        super(DomainInternalForm, self).__init__(*args, **kwargs)
        self.domain = domain
        self.can_edit_eula = can_edit_eula
        additional_fields = []
        if self.can_edit_eula:
            additional_fields = ['custom_eula', 'can_use_data']
            self.fields['custom_eula'] = ChoiceField(
                label="Custom Eula?",
                choices=tf_choices(_('Yes'), _('No')),
                required=False,
                help_text='Set to "yes" if this project has a customized EULA as per their contract.'
            )
            self.fields['can_use_data'] = ChoiceField(
                label="Can use project data?",
                choices=tf_choices('Yes', 'No'),
                required=False,
                help_text='Set to "no" if this project opts out of data usage. Defaults to "yes".'
            )

        self.helper = hqcrispy.HQFormHelper()
        self.helper.layout = crispy.Layout(
            crispy.Fieldset(
                _("Basic Information"),
                'initiative',
                'workshop_region',
                'self_started',
                'is_test',
                'area',
                'sub_area',
                'organization_name',
                'notes',
                'phone_model',
                'business_unit',
                'countries',
                'commtrack_domain',
                'performance_threshold',
                'experienced_threshold',
                'amplifies_workers',
                'amplifies_project',
                'data_access_threshold',
                crispy.Div(*additional_fields),
            ),
            crispy.Fieldset(
                _("Support Hand-off information"),
                'partner_technical_competency',
                'support_prioritization',
                'gs_continued_involvement',
                'technical_complexity',
                'app_design_comments',
                'training_materials',
                'partner_comments',
                'partner_contact',
                'send_handoff_email',
                'dimagi_contact',
            ),
            crispy.Fieldset(
                _("Project Limits"),
                crispy.Field(
                    'use_custom_auto_case_update_limit',
                    data_bind='value: use_custom_auto_case_update_limit',
                ),
                crispy.Div(
                    crispy.Field('auto_case_update_limit'),
                    data_bind="visible: use_custom_auto_case_update_limit() === 'Y'",
                ),
                crispy.Field(
                    'use_custom_auto_case_update_hour',
                    data_bind='value: use_custom_auto_case_update_hour',
                ),
                crispy.Div(
                    crispy.Field('auto_case_update_hour'),
                    data_bind="visible: use_custom_auto_case_update_hour() === 'Y'",
                ),
                crispy.Field(
                    'use_custom_odata_feed_limit',
                    data_bind="value: use_custom_odata_feed_limit",
                ),
                crispy.Div(
                    crispy.Field('odata_feed_limit'),
                    data_bind="visible: use_custom_odata_feed_limit() === 'Y'",
                ),
                'granted_messaging_access',
                'active_ucr_expressions',
            ),
            crispy.Fieldset(
                _("Salesforce Details"),
                'sf_contract_id',
                'sf_account_id',
            ),
            hqcrispy.FormActions(
                StrictButton(
                    _("Update Project Information"),
                    type="submit",
                    css_class='btn-primary',
                ),
            ),
        )

        if not self.user.is_staff:
            self.fields['auto_case_update_limit'].disabled = True
            self.fields['auto_case_update_limit'].help_text = (
                'Case update rule limits are only modifiable by Dimagi admins. '
                'Please reach out to support@dimagi.com if you wish to update this setting.'
            )

    @property
    def current_values(self):
        return {
            'use_custom_auto_case_update_hour': self['use_custom_auto_case_update_hour'].value(),
            'use_custom_auto_case_update_limit': self['use_custom_auto_case_update_limit'].value(),
            'use_custom_odata_feed_limit': self['use_custom_odata_feed_limit'].value()
        }

    def _get_user_or_fail(self, field):
        username = self.cleaned_data[field]
        if not username:
            return None
        user = WebUser.get_by_username(username)
        if not user:
            msg = "Web user with username '{username}' does not exist"
            self.add_error(field, msg.format(username=username))
        elif not user.is_member_of(self.domain):
            msg = "'{username}' is not the username of a web user in '{domain}'"
            self.add_error(field, msg.format(username=username, domain=self.domain))
        return user

    def clean_active_ucr_expressions(self):
        value = self.cleaned_data.get('active_ucr_expressions')
        all_expressions = all_restricted_ucr_expressions()
        for expr in value:
            if expr not in all_expressions:
                raise forms.ValidationError(_(f"Unknown expression {expr}"))
        return value

    def clean_auto_case_update_hour(self):
        if self.cleaned_data.get('use_custom_auto_case_update_hour') != 'Y':
            return None

        value = self.cleaned_data.get('auto_case_update_hour')
        if not value:
            raise forms.ValidationError(_("This field is required"))

        return value

    def clean_auto_case_update_limit(self):
        if self.cleaned_data.get('use_custom_auto_case_update_limit') != 'Y':
            return None

        value = self.cleaned_data.get('auto_case_update_limit')
        if not value:
            raise forms.ValidationError(_("This field is required"))

        return value

    def clean_odata_feed_limit(self):
        if self.cleaned_data.get('use_custom_odata_feed_limit') != 'Y':
            return None

        value = self.cleaned_data.get('odata_feed_limit')
        if not value:
            raise forms.ValidationError(_("Please specify a limit for OData feeds."))

        return value

    def clean(self):
        send_handoff_email = self.cleaned_data['send_handoff_email']

        partner_user = self._get_user_or_fail('partner_contact')
        if not partner_user and send_handoff_email:
            msg = "You can't send a hand-off email without specifying a partner contact."
            self.add_error('partner_contact', msg)

        dimagi_user = self._get_user_or_fail('dimagi_contact')
        if send_handoff_email and not dimagi_user:
            msg = "You can't send a hand-off email without specifying a contact at dimagi."
            self.add_error('dimagi_contact', msg)
        elif send_handoff_email and not dimagi_user.full_name:
            msg = ("The dimagi user '{}' does not have a name configured, please"
                   "go to your account settings and add a name before attempting "
                   "to send an email to the partner.").format(dimagi_user.username)
            self.add_error('dimagi_contact', msg)

    def save(self, domain):
        kwargs = {
            "workshop_region": self.cleaned_data["workshop_region"]
        } if self.cleaned_data["workshop_region"] else {}
        if self.can_edit_eula:
            kwargs['custom_eula'] = self.cleaned_data['custom_eula'] == 'true'
            kwargs['can_use_data'] = self.cleaned_data['can_use_data'] == 'true'

        domain.update_deployment(
            countries=self.cleaned_data['countries'],
        )
        ucr_expressions = self.cleaned_data['active_ucr_expressions']
        AllowedUCRExpressionSettings.save_allowed_ucr_expressions(domain.name, ucr_expressions)
        domain.is_test = self.cleaned_data['is_test']
        domain.auto_case_update_hour = self.cleaned_data['auto_case_update_hour']
        domain.auto_case_update_limit = self.cleaned_data['auto_case_update_limit']
        domain.odata_feed_limit = self.cleaned_data['odata_feed_limit']
        domain.granted_messaging_access = self.cleaned_data['granted_messaging_access']
        domain.update_internal(
            sf_contract_id=self.cleaned_data['sf_contract_id'],
            sf_account_id=self.cleaned_data['sf_account_id'],
            initiative=self.cleaned_data['initiative'],
            self_started=self.cleaned_data['self_started'] == 'true',
            area=self.cleaned_data['area'],
            sub_area=self.cleaned_data['sub_area'],
            organization_name=self.cleaned_data['organization_name'],
            notes=self.cleaned_data['notes'],
            phone_model=self.cleaned_data['phone_model'],
            commtrack_domain=self.cleaned_data['commtrack_domain'] == 'true',
            performance_threshold=self.cleaned_data['performance_threshold'],
            experienced_threshold=self.cleaned_data['experienced_threshold'],
            amplifies_workers=self.cleaned_data['amplifies_workers'],
            amplifies_project=self.cleaned_data['amplifies_project'],
            business_unit=self.cleaned_data['business_unit'],
            data_access_threshold=self.cleaned_data['data_access_threshold'],
            partner_technical_competency=self.cleaned_data['partner_technical_competency'],
            support_prioritization=self.cleaned_data['support_prioritization'],
            gs_continued_involvement=self.cleaned_data['gs_continued_involvement'],
            technical_complexity=self.cleaned_data['technical_complexity'],
            app_design_comments=self.cleaned_data['app_design_comments'],
            training_materials=self.cleaned_data['training_materials'],
            partner_comments=self.cleaned_data['partner_comments'],
            partner_contact=self.cleaned_data['partner_contact'],
            dimagi_contact=self.cleaned_data['dimagi_contact'],
            **kwargs
        )


def clean_password(txt):
    message = validate_password_rules(txt)
    if message:
        raise forms.ValidationError(message)
    return txt


class NoAutocompleteMixin(object):

    def __init__(self, *args, **kwargs):
        super(NoAutocompleteMixin, self).__init__(*args, **kwargs)
        if settings.DISABLE_AUTOCOMPLETE_ON_SENSITIVE_FORMS:
            for field in self.fields.values():
                field.widget.attrs.update({'autocomplete': 'off'})


class HQPasswordResetForm(NoAutocompleteMixin, forms.Form):
    """
    Only finds users and emails forms where the USERNAME is equal to the
    email specified (preventing Mobile Workers from using this form to submit).

    This small change is why we can't use the default PasswordReset form.
    """
    email = forms.EmailField(label=gettext_lazy("Email"), max_length=254,
                             widget=forms.TextInput(attrs={'class': 'form-control'}))
    if settings.RECAPTCHA_PRIVATE_KEY:
        captcha = ReCaptchaField(label="")
    error_messages = {
        'unknown': gettext_lazy("That email address doesn't have an associated user account. Are you sure you've "
                                "registered?"),
        'unusable': gettext_lazy("The user account associated with this email address cannot reset the "
                                 "password."),
    }

    def clean_email(self):
        UserModel = get_user_model()
        email = self.cleaned_data["email"]
        matching_users = UserModel._default_manager.filter(username__iexact=email)

        # below here is not modified from the superclass
        if not len(matching_users):
            raise forms.ValidationError(self.error_messages['unknown'])
        if not any(user.is_active for user in matching_users):
            # none of the filtered users are active
            raise forms.ValidationError(self.error_messages['unknown'])
        if any((user.password == UNUSABLE_PASSWORD_PREFIX)
               for user in matching_users):
            raise forms.ValidationError(self.error_messages['unusable'])
        return email

    def save(self, domain_override=None,
             subject_template_name='registration/password_reset_subject.txt',
             email_template_name='registration/password_reset_email.html',
             # WARNING: Django 1.7 passes this in automatically. do not remove
             html_email_template_name=None,
             use_https=False, token_generator=default_token_generator,
             from_email=None, request=None, **kwargs):
        """
        Generates a one-use only link for resetting password and sends to the
        user.
        """

        if settings.IS_SAAS_ENVIRONMENT:
            subject_template_name = 'registration/email/password_reset_subject_hq.txt'
            email_template_name = 'registration/email/password_reset_email_hq.html'

        email = self.cleaned_data["email"]

        # this is the line that we couldn't easily override in PasswordForm where
        # we specifically filter for the username, not the email, so that
        # mobile workers who have the same email set as a web worker don't
        # get a password reset email.
        active_users = get_active_users_by_email(email)

        # the code below is copied from default PasswordForm
        for user in active_users:
            # Make sure that no email is sent to a user that actually has
            # a password marked as unusable
            if not user.has_usable_password():
                continue
            if not domain_override:
                current_site = get_current_site(request)
                site_name = current_site.name
                domain = current_site.domain
            else:
                site_name = domain = domain_override

            couch_user = CouchUser.from_django_user(user)
            if not couch_user:
                continue

            user_email = couch_user.get_email()
            if not user_email:
                continue

            c = {
                'email': user_email,
                'domain': domain,
                'site_name': site_name,
                'uid': urlsafe_base64_encode(force_bytes(user.pk)),
                'user': user,
                'token': token_generator.make_token(user),
                'protocol': 'https' if use_https else 'http',
            }
            c.update(project_logo_emails_context(None, couch_user=couch_user))
            subject = render_to_string(subject_template_name, c)
            # Email subject *must not* contain newlines
            subject = ''.join(subject.splitlines())

            message_plaintext = render_to_string('registration/password_reset_email.html', c)
            message_html = render_to_string(email_template_name, c)

            send_html_email_async.delay(
                subject, user_email, message_html,
                text_content=message_plaintext,
                email_from=settings.DEFAULT_FROM_EMAIL
            )


class ConfidentialPasswordResetForm(HQPasswordResetForm):

    def clean_email(self):
        try:
            return super(ConfidentialPasswordResetForm, self).clean_email()
        except forms.ValidationError:
            # The base class throws various emails that give away information about the user;
            # we can pretend all is well since the save() method is safe for missing users.
            return self.cleaned_data['email']


class HQSetPasswordForm(SetPasswordForm):
    new_password1 = forms.CharField(
        label=gettext_lazy("New password"),
        widget=forms.PasswordInput(attrs={'data-bind': "value: password, valueUpdate: 'input'"}),
        help_text=mark_safe('<span data-bind="text: passwordHelp, css: color">')  # nosec: no user input
    )

    def save(self, commit=True):
        user = super(HQSetPasswordForm, self).save(commit)
        couch_user = CouchUser.from_django_user(user)
        couch_user.last_password_set = datetime.datetime.utcnow()
        if commit:
            couch_user.save()
        return user


class EditBillingAccountInfoForm(forms.ModelForm):

    email_list = forms.CharField(
        label=BillingContactInfo._meta.get_field('email_list').verbose_name,
        help_text=BillingContactInfo._meta.get_field('email_list').help_text,
        widget=forms.SelectMultiple(choices=[]),
    )

    class Meta(object):
        model = BillingContactInfo
        fields = ['first_name', 'last_name', 'phone_number', 'company_name', 'first_line',
                  'second_line', 'city', 'state_province_region', 'postal_code', 'country']
        widgets = {'country': forms.Select(choices=[])}

    def __init__(self, account, domain, creating_user, data=None, *args, **kwargs):
        self.account = account
        self.domain = domain
        self.creating_user = creating_user
        is_ops_user = kwargs.pop('is_ops_user', False)

        try:
            self.current_country = self.account.billingcontactinfo.country
        except Exception:
            initial = kwargs.get('initial')
            self.current_country = initial.get('country') if initial is not None else None

        try:
            kwargs['instance'] = self.account.billingcontactinfo
            kwargs['initial'] = {
                'email_list': self.account.billingcontactinfo.email_list,
            }

        except BillingContactInfo.DoesNotExist:
            pass

        super(EditBillingAccountInfoForm, self).__init__(data, *args, **kwargs)

        self.helper = hqcrispy.HQFormHelper()
        fields = [
            'company_name',
            'first_name',
            'last_name',
            crispy.Field('email_list', css_class='input-xxlarge accounting-email-select2',
                         data_initial=json.dumps(self.initial.get('email_list'))),
            'phone_number'
        ]

        if is_ops_user and self.initial.get('email_list'):
            fields.insert(4, crispy.Div(
                crispy.Div(
                    css_class='col-sm-3 col-md-2'
                ),
                crispy.Div(
                    crispy.HTML(", ".join(self.initial.get('email_list'))),
                    css_class='col-sm-9 col-md-8 col-lg-6'
                ),
                css_id='emails-text',
                css_class='collapse form-group'
            ))

            fields.insert(5, crispy.Div(
                crispy.Div(
                    css_class='col-sm-3 col-md-2'
                ),
                crispy.Div(
                    StrictButton(
                        _("Show contact emails as text"),
                        type="button",
                        css_class='btn btn-default',
                        css_id='show_emails'
                    ),
                    crispy.HTML('<p class="help-block">%s</p>' %
                                _('Useful when you want to copy contact emails')),
                    css_class='col-sm-9 col-md-8 col-lg-6'
                ),
                css_class='form-group'
            ))

        self.helper.layout = crispy.Layout(
            crispy.Fieldset(
                _("Basic Information"),
                *fields
            ),
            crispy.Fieldset(
                _("Mailing Address"),
                'first_line',
                'second_line',
                'city',
                'state_province_region',
                'postal_code',
                crispy.Field('country', css_class="input-large accounting-country-select2",
                             data_country_code=self.current_country or '',
                             data_country_name=COUNTRIES.get(self.current_country, '')),
            ),
            hqcrispy.FormActions(
                StrictButton(
                    _("Update Billing Information"),
                    type="submit",
                    css_class='btn btn-primary',
                ),
            ),
        )

    def clean_phone_number(self):
        data = self.cleaned_data['phone_number']
        parsed_number = None
        if data:
            for country in ["US", "GB", None]:
                parsed_number = parse_phone_number(data, country, failhard=False)
                if parsed_number is not None:
                    break
            if parsed_number is None:
                raise forms.ValidationError(_("It looks like this phone number is invalid. "
                                              "Did you forget the country code?"))
            return "+%s%s" % (parsed_number.country_code, parsed_number.national_number)

    def clean_email_list(self):
        return self.data.getlist('email_list')

    # Does not use the commit kwarg.
    # TODO - Should support it or otherwise change the function name
    @transaction.atomic
    def save(self, commit=True):
        billing_contact_info = super(EditBillingAccountInfoForm, self).save(commit=False)
        billing_contact_info.email_list = self.cleaned_data['email_list']
        billing_contact_info.account = self.account
        billing_contact_info.save()

        self.account.save()
        return True


class ConfirmNewSubscriptionForm(EditBillingAccountInfoForm):
    plan_edition = forms.CharField(
        widget=forms.HiddenInput,
    )

    def __init__(self, account, domain, creating_user, plan_version, current_subscription, data=None,
                 *args, **kwargs):
        self.plan_version = plan_version
        self.current_subscription = current_subscription
        super(ConfirmNewSubscriptionForm, self).__init__(account, domain, creating_user, data=data,
                                                         *args, **kwargs)

        self.fields['plan_edition'].initial = self.plan_version.plan.edition

        from corehq.apps.domain.views.accounting import DomainSubscriptionView
        self.helper.label_class = 'col-sm-3 col-md-2'
        self.helper.field_class = 'col-sm-9 col-md-8 col-lg-6'
        self.helper.layout = crispy.Layout(
            'plan_edition',
            crispy.Fieldset(
                _("Basic Information"),
                'company_name',
                'first_name',
                'last_name',
                crispy.Field('email_list', css_class='input-xxlarge accounting-email-select2',
                             data_initial=json.dumps(self.initial.get('email_list'))),
                'phone_number',
            ),
            crispy.Fieldset(
                _("Mailing Address"),
                'first_line',
                'second_line',
                'city',
                'state_province_region',
                'postal_code',
                crispy.Field('country', css_class="input-large accounting-country-select2",
                             data_country_code=self.current_country or '',
                             data_country_name=COUNTRIES.get(self.current_country, ''))
            ),
            hqcrispy.FormActions(
                hqcrispy.LinkButton(_("Cancel"),
                                    reverse(DomainSubscriptionView.urlname,
                                            args=[self.domain]),
                                    css_class="btn btn-default"),
                StrictButton(_("Subscribe to Plan"),
                             type="submit",
                             id='btn-subscribe-to-plan',
                             css_class='btn btn-primary disable-on-submit-no-spinner '
                                       'add-spinner-on-click'),
            ),
            crispy.Hidden(name="downgrade_email_note", value="", id="downgrade-email-note"),
            crispy.Hidden(name="old_plan", value=current_subscription.plan_version.plan.edition),
            crispy.Hidden(name="new_plan", value=plan_version.plan.edition)
        )

    def save(self, commit=True):
        try:
            with transaction.atomic():
                account_save_success = super(ConfirmNewSubscriptionForm, self).save()
                if not account_save_success:
                    return False

                cancel_future_subscriptions(self.domain, datetime.date.today(), self.creating_user)
                if self.current_subscription is not None:
                    if self.is_same_edition():
                        self.current_subscription.update_subscription(
                            date_start=self.current_subscription.date_start,
                            date_end=None
                        )
                    elif self.is_downgrade_from_paid_plan() and \
                            self.current_subscription.is_below_minimum_subscription:
                        self.current_subscription.update_subscription(
                            date_start=self.current_subscription.date_start,
                            date_end=self.current_subscription.date_start + datetime.timedelta(days=30)
                        )
                        Subscription.new_domain_subscription(
                            account=self.account,
                            domain=self.domain,
                            plan_version=self.plan_version,
                            date_start=self.current_subscription.date_start + datetime.timedelta(days=30),
                            web_user=self.creating_user,
                            adjustment_method=SubscriptionAdjustmentMethod.USER,
                            service_type=SubscriptionType.PRODUCT,
                            pro_bono_status=ProBonoStatus.NO,
                            funding_source=FundingSource.CLIENT,
                        )
                    else:
                        self.current_subscription.change_plan(
                            self.plan_version,
                            web_user=self.creating_user,
                            adjustment_method=SubscriptionAdjustmentMethod.USER,
                            service_type=SubscriptionType.PRODUCT,
                            pro_bono_status=ProBonoStatus.NO,
                            do_not_invoice=False,
                            no_invoice_reason='',
                        )
                    if self_signup := SelfSignupWorkflow.get_in_progress_for_domain(self.domain):
                        self_signup.complete_workflow(self.plan_version.plan.edition)
                else:
                    Subscription.new_domain_subscription(
                        self.account, self.domain, self.plan_version,
                        web_user=self.creating_user,
                        adjustment_method=SubscriptionAdjustmentMethod.USER,
                        service_type=SubscriptionType.PRODUCT,
                        pro_bono_status=ProBonoStatus.NO,
                        funding_source=FundingSource.CLIENT,
                    )
                return True
        except Exception as e:
            log_accounting_error(
                "There was an error subscribing the domain '%s' to plan '%s'. Message: %s "
                % (self.domain, self.plan_version.plan.name, str(e)),
                show_stack_trace=True,
            )
            return False

    def is_same_edition(self):
        return self.current_subscription.plan_version.plan.edition == self.plan_version.plan.edition

    def is_downgrade_from_paid_plan(self):
        if self.current_subscription is None:
            return False
        elif self.current_subscription.is_trial:
            return False
        else:
            return is_downgrade(
                current_edition=self.current_subscription.plan_version.plan.edition,
                next_edition=self.plan_version.plan.edition
            )


class ConfirmSubscriptionRenewalForm(EditBillingAccountInfoForm):
    plan_edition = forms.CharField(
        widget=forms.HiddenInput,
    )
    is_annual_plan = forms.CharField(
        widget=forms.HiddenInput,
    )

    def __init__(self, account, domain, creating_user, current_subscription,
                 renewed_version, data=None, *args, **kwargs):
        self.current_subscription = current_subscription
        super(ConfirmSubscriptionRenewalForm, self).__init__(
            account, domain, creating_user, data=data, *args, **kwargs
        )
        self.renewed_version = renewed_version
        self.helper.label_class = 'col-sm-3 col-md-2'
        self.helper.field_class = 'col-sm-9 col-md-8 col-lg-6'
        self.fields['plan_edition'].initial = renewed_version.plan.edition
        self.fields['is_annual_plan'].initial = renewed_version.plan.is_annual_plan

        from corehq.apps.domain.views.accounting import DomainSubscriptionView
        self.helper.layout = crispy.Layout(
            'plan_edition',
            'is_annual_plan',
            crispy.Fieldset(
                _("Basic Information"),
                'company_name',
                'first_name',
                'last_name',
                crispy.Field('email_list', css_class='input-xxlarge accounting-email-select2',
                             data_initial=json.dumps(self.initial.get('email_list'))),
                'phone_number',
            ),
            crispy.Fieldset(
                _("Mailing Address"),
                'first_line',
                'second_line',
                'city',
                'state_province_region',
                'postal_code',
                crispy.Field('country', css_class="input-large accounting-country-select2",
                             data_country_code=self.current_country or '',
                             data_country_name=COUNTRIES.get(self.current_country, ''))
            ),
            hqcrispy.FormActions(
                hqcrispy.LinkButton(
                    _("Cancel"),
                    reverse(DomainSubscriptionView.urlname, args=[self.domain]),
                    css_class="btn btn-default"
                ),
                StrictButton(
                    _("Renew Plan"),
                    type="submit",
                    css_class='btn btn-primary',
                ),
            ),
        )

    def save(self, commit=True):
        try:
            with transaction.atomic():
                account_save_success = super(ConfirmSubscriptionRenewalForm, self).save()
                if not account_save_success:
                    return False

                cancel_future_subscriptions(self.domain, self.current_subscription.date_start, self.creating_user)
                self.current_subscription.renew_subscription(
                    web_user=self.creating_user,
                    adjustment_method=SubscriptionAdjustmentMethod.USER,
                    service_type=SubscriptionType.PRODUCT,
                    pro_bono_status=ProBonoStatus.NO,
                    funding_source=FundingSource.CLIENT,
                    new_version=self.renewed_version,
                )
                return True
        except SubscriptionRenewalError as e:
            log_accounting_error(
                "Subscription for %(domain)s failed to renew due to: %(error)s." % {
                    'domain': self.domain,
                    'error': e,
                }
            )
            return False


class ProBonoForm(forms.Form):
    contact_email = MultiCharField(label=gettext_lazy("Email To"), widget=forms.Select(choices=[]))
    organization = forms.CharField(label=gettext_lazy("Organization"))
    project_overview = forms.CharField(
        widget=forms.Textarea(attrs={"class": "vertical-resize"}), label="Project overview"
    )
    airtime_expense = forms.CharField(label=gettext_lazy("Estimated annual expenditures on airtime:"))
    device_expense = forms.CharField(label=gettext_lazy("Estimated annual expenditures on devices:"))
    pay_only_features_needed = forms.CharField(
        widget=forms.Textarea(attrs={"class": "vertical-resize"}), label="Pay only features needed"
    )
    duration_of_project = forms.CharField(help_text=gettext_lazy(
        "We grant pro-bono subscriptions to match the duration of your "
        "project, up to a maximum of 12 months at a time (at which point "
        "you need to reapply)."
    ))
    domain = forms.CharField(label=gettext_lazy("Project Space"))
    dimagi_contact = forms.CharField(
        help_text=gettext_lazy("If you have already been in touch with someone from "
                    "Dimagi, please list their name."),
        required=False)
    num_expected_users = forms.CharField(label=gettext_lazy("Number of expected users"))

    def __init__(self, use_domain_field, *args, **kwargs):
        super(ProBonoForm, self).__init__(*args, **kwargs)
        if not use_domain_field:
            self.fields['domain'].required = False
        self.helper = hqcrispy.HQFormHelper()
        self.helper.layout = crispy.Layout(
            crispy.Fieldset(
                _('Pro-Bono Application'),
                'contact_email',
                'organization',
                crispy.Div(
                    'domain',
                    style=('' if use_domain_field else 'display:none'),
                ),
                'project_overview',
                'airtime_expense',
                'device_expense',
                'pay_only_features_needed',
                'duration_of_project',
                'num_expected_users',
                'dimagi_contact',
            ),
            hqcrispy.FormActions(
                crispy.ButtonHolder(
                    crispy.Submit('submit_pro_bono', _('Submit Pro-Bono Application'))
                )
            ),
        )

    def clean_contact_email(self):
        if 'contact_email' in self.cleaned_data:
            copy = self.data.copy()
            self.data = copy
            copy.update({'contact_email': ", ".join(self.data.getlist('contact_email'))})
            return self.data.get('contact_email')

    def process_submission(self, domain=None):
        try:
            params = {
                'pro_bono_form': self,
                'domain': domain,
            }
            html_content = render_to_string("domain/email/pro_bono_application.html", params)
            text_content = render_to_string("domain/email/pro_bono_application.txt", params)
            recipient = settings.PROBONO_SUPPORT_EMAIL
            subject = "[Pro-Bono Application]"
            if domain is not None:
                subject = "%s %s" % (subject, domain)
            send_html_email_async.delay(subject, recipient, html_content, text_content=text_content,
                            email_from=settings.DEFAULT_FROM_EMAIL)
        except Exception:
            logging.error("Couldn't send pro-bono application email. "
                          "Contact: %s" % self.cleaned_data['contact_email'])


class InternalSubscriptionManagementForm(forms.Form):
    autocomplete_account_types = [
        BillingAccountType.CONTRACT,
        BillingAccountType.GLOBAL_SERVICES,
        BillingAccountType.USER_CREATED,
    ]

    @property
    def slug(self):
        raise NotImplementedError

    @property
    def subscription_type(self):
        raise NotImplementedError

    @property
    def account_name(self):
        raise NotImplementedError

    @property
    def account_emails(self):
        return []

    def process_subscription_management(self):
        raise NotImplementedError

    @property
    @memoized
    def next_account(self):
        matching_accounts = BillingAccount.objects.filter(
            name=self.account_name,
            account_type=BillingAccountType.GLOBAL_SERVICES,
        ).order_by('date_created')
        if matching_accounts:
            account = matching_accounts[0]
        else:
            account = BillingAccount(
                name=get_account_name_from_default_name(self.account_name),
                created_by=self.web_user,
                created_by_domain=self.domain,
                currency=Currency.get_default(),
                dimagi_contact=self.web_user,
                account_type=BillingAccountType.GLOBAL_SERVICES,
                entry_point=EntryPoint.CONTRACTED,
                pre_or_post_pay=PreOrPostPay.POSTPAY
            )
            account.save()
        contact_info, _ = BillingContactInfo.objects.get_or_create(account=account)
        for email in self.account_emails:
            if email not in contact_info.email_list:
                contact_info.email_list.append(email)
        contact_info.save()
        return account

    @property
    @memoized
    def current_subscription(self):
        return Subscription.get_active_subscription_by_domain(self.domain)

    @property
    @memoized
    def should_autocomplete_account(self):
        return (
            self.current_subscription
            and self.current_subscription.account.account_type in self.autocomplete_account_types
        )

    @property
    @memoized
    def autocomplete_account_name(self):
        if self.should_autocomplete_account:
            return self.current_subscription.account.name
        return None

    @property
    @memoized
    def current_contact_emails(self):
        if self.should_autocomplete_account:
            try:
                return ','.join(self.current_subscription.account.billingcontactinfo.email_list)
            except BillingContactInfo.DoesNotExist:
                pass
        return None

    @property
    def subscription_default_fields(self):
        return {
            'internal_change': True,
            'web_user': self.web_user,
        }

    def __init__(self, domain, web_user, *args, **kwargs):
        super(InternalSubscriptionManagementForm, self).__init__(*args, **kwargs)
        self.domain = domain
        self.web_user = web_user

    @property
    def form_actions(self):
        return (
            crispy.Hidden('slug', self.slug),
            hqcrispy.FormActions(
                crispy.Submit(
                    self.slug,
                    gettext_noop('Update'),
                    css_class='disable-on-submit',
                ),
            ),
        )


class DimagiOnlyEnterpriseForm(InternalSubscriptionManagementForm):
    slug = 'dimagi_only_enterprise'
    subscription_type = gettext_noop('Test or Demo Project')

    def __init__(self, domain, web_user, *args, **kwargs):
        super(DimagiOnlyEnterpriseForm, self).__init__(domain, web_user, *args, **kwargs)

        self.helper = hqcrispy.HQFormHelper()
        self.helper.layout = crispy.Layout(
            crispy.HTML('<div class="alert alert-info">' + gettext_noop(
                '<i class="fa fa-info-circle"></i> You will have access to all '
                'features for free as soon as you hit "Update".  Please make '
                'sure this is an internal Dimagi test space, not in use by a '
                'partner.<br>Test projects belong to Dimagi and are not subject to '
                'Dimagi\'s external terms of service.'
            ) + '</div>'),
            *self.form_actions
        )

    @transaction.atomic
    def process_subscription_management(self):
        enterprise_plan_version = DefaultProductPlan.get_default_plan_version(SoftwarePlanEdition.ENTERPRISE)
        if self.current_subscription:
            self.current_subscription.change_plan(
                enterprise_plan_version,
                account=self.next_account,
                transfer_credits=self.current_subscription.account == self.next_account,
                **self.subscription_default_fields
            )
        else:
            Subscription.new_domain_subscription(
                self.next_account,
                self.domain,
                enterprise_plan_version,
                **self.subscription_default_fields
            )

    @property
    def subscription_default_fields(self):
        fields = super(DimagiOnlyEnterpriseForm, self).subscription_default_fields
        fields.update({
            'do_not_invoice': True,
            'no_invoice_reason': '',
            'service_type': SubscriptionType.INTERNAL,
        })
        return fields

    @property
    def account_name(self):
        return "Dimagi Internal Test Account for Project %s" % self.domain


class AdvancedExtendedTrialForm(InternalSubscriptionManagementForm):
    slug = 'advanced_extended_trial'
    subscription_type = gettext_noop('Extended Trial')

    organization_name = forms.CharField(
        label=gettext_noop('Organization Name'),
        max_length=BillingAccount._meta.get_field('name').max_length,
    )

    emails = forms.CharField(
        label=gettext_noop('Partner Contact Emails'),
    )

    trial_length = forms.ChoiceField(
        choices=[(days, "%d days" % days) for days in [15, 30, 60, 90]],
        label="Trial Length",
    )

    def __init__(self, domain, web_user, *args, **kwargs):
        super(AdvancedExtendedTrialForm, self).__init__(domain, web_user, *args, **kwargs)

        self.fields['organization_name'].initial = self.autocomplete_account_name
        self.fields['emails'].initial = self.current_contact_emails

        self.helper = hqcrispy.HQFormHelper()
        self.helper.layout = crispy.Layout(
            crispy.Field('organization_name'),
            crispy.Field('emails', css_class='input-xxlarge'),
            crispy.Field('trial_length', data_bind='value: trialLength'),
            crispy.Div(
                crispy.Div(
                    crispy.HTML(_(
                        '<p><i class="fa fa-info-circle"></i> The trial will begin as soon '
                        'as you hit "Update" and end on <span data-bind="text: end_date"></span>.  '
                        'On <span data-bind="text: end_date"></span> '
                        'the project space will be automatically paused.</p>'
                    )),
                    css_class='col-sm-offset-3 col-md-offset-2'
                ),
                css_class='form-group'
            ),
            *self.form_actions
        )

    @transaction.atomic
    def process_subscription_management(self):
        advanced_trial_plan_version = DefaultProductPlan.get_default_plan_version(
            edition=SoftwarePlanEdition.ADVANCED, is_trial=True,
        )
        if self.current_subscription:
            self.current_subscription.change_plan(
                advanced_trial_plan_version,
                account=self.next_account,
                transfer_credits=self.current_subscription.account == self.next_account,
                **self.subscription_default_fields
            )
        else:
            Subscription.new_domain_subscription(
                self.next_account,
                self.domain,
                advanced_trial_plan_version,
                **self.subscription_default_fields
            )

    @property
    def subscription_default_fields(self):
        fields = super(AdvancedExtendedTrialForm, self).subscription_default_fields
        fields.update({
            'auto_generate_credits': False,
            'date_end': datetime.date.today() + relativedelta(days=int(self.cleaned_data['trial_length'])),
            'do_not_invoice': False,
            'is_trial': True,
            'no_invoice_reason': '',
            'service_type': SubscriptionType.EXTENDED_TRIAL
        })
        return fields

    @property
    def account_name(self):
        return self.cleaned_data['organization_name']

    @property
    def account_emails(self):
        return self.cleaned_data['emails'].split(',')


class ContractedPartnerForm(InternalSubscriptionManagementForm):
    slug = 'contracted_partner'
    subscription_type = gettext_noop('Contracted Partner')

    software_plan_edition = forms.ChoiceField(
        choices=(
            (SoftwarePlanEdition.STANDARD, SoftwarePlanEdition.STANDARD),
            (SoftwarePlanEdition.PRO, SoftwarePlanEdition.PRO),
            (SoftwarePlanEdition.ADVANCED, SoftwarePlanEdition.ADVANCED),
        ),
        label=gettext_noop('Software Plan'),
    )

    fogbugz_client_name = forms.CharField(
        label=gettext_noop('Fogbugz Client Name'),
        max_length=BillingAccount._meta.get_field('name').max_length,
    )

    emails = forms.CharField(
        help_text=gettext_noop(
            'This is who will receive invoices if the Client exceeds the user '
            'or SMS limits in their plan.'
        ),
        label=gettext_noop('Partner Contact Emails'),
    )

    start_date = forms.DateField(
        help_text=gettext_noop('Date the project needs access to features.'),
        label=gettext_noop('Start Date'),
    )

    end_date = forms.DateField(
        help_text=gettext_noop(
            'Specify the End Date based on the Start Date plus number of '
            'months of software plan in the contract with the Client.'
        ),
        label=gettext_noop('End Date'),
    )

    sms_credits = forms.DecimalField(
        initial=0,
        label=gettext_noop('SMS Credits'),
    )

    user_credits = forms.IntegerField(
        initial=0,
        label=gettext_noop('User Credits'),
    )

    def __init__(self, domain, web_user, *args, **kwargs):
        super(ContractedPartnerForm, self).__init__(domain, web_user, *args, **kwargs)

        self.helper = hqcrispy.HQFormHelper()
        self.fields['fogbugz_client_name'].initial = self.autocomplete_account_name
        self.fields['emails'].initial = self.current_contact_emails

        plan_edition = self.current_subscription.plan_version.plan.edition if self.current_subscription else None

        if self.is_uneditable:
            self.helper.layout = crispy.Layout(
                hqcrispy.B3TextField('software_plan_edition', plan_edition),
                hqcrispy.B3TextField('fogbugz_client_name', self.current_subscription.account.name),
                hqcrispy.B3TextField('emails', self.current_contact_emails),
                hqcrispy.B3TextField('start_date', self.current_subscription.date_start),
                hqcrispy.B3TextField('end_date', self.current_subscription.date_end),
                crispy.HTML(_(
                    '<p><i class="fa fa-info-circle"></i> This project is on a contracted Enterprise '
                    'subscription. You cannot change contracted Enterprise subscriptions here. '
                    'Please contact the Ops team at %(accounts_email)s to request changes.</p>' % {
                        'accounts_email': settings.ACCOUNTS_EMAIL,
                    }
                ))
            )
        elif plan_edition not in [
            first for first, second in self.fields['software_plan_edition'].choices
        ]:
            self.fields['start_date'].initial = datetime.date.today()
            self.fields['end_date'].initial = datetime.date.today() + relativedelta(years=1)
            self.helper.layout = crispy.Layout(
                crispy.Field('software_plan_edition'),
                crispy.Field('fogbugz_client_name'),
                crispy.Field('emails'),
                crispy.Field('start_date', css_class='date-picker'),
                crispy.Field('end_date', css_class='date-picker'),
                crispy.Field('sms_credits'),
                crispy.Field('user_credits'),
                crispy.Div(
                    crispy.Div(
                        crispy.HTML(
                            _('<p><i class="fa fa-info-circle"></i> '
                              'Clicking "Update" will set up the '
                              'subscription in CommCare HQ to one of our '
                              'standard contracted plans.<br/> If you '
                              'need to set up a non-standard plan, '
                              'please email {}.</p>').format(settings.ACCOUNTS_EMAIL)
                        ),
                        css_class='col-sm-offset-3 col-md-offset-2'
                    ),
                    css_class='form-group'
                ),
                *self.form_actions
            )
        else:
            self.fields['end_date'].initial = self.current_subscription.date_end
            self.fields['software_plan_edition'].initial = plan_edition
            self.helper.layout = crispy.Layout(
                crispy.Field('software_plan_edition'),
                crispy.Field('fogbugz_client_name'),
                crispy.Field('emails'),
                hqcrispy.B3TextField('start_date', self.current_subscription.date_start),
                crispy.Hidden('start_date', self.current_subscription.date_start),
                crispy.Field('end_date', css_class='date-picker'),
                crispy.Hidden('sms_credits', 0),
                crispy.Hidden('user_credits', 0),
                crispy.HTML(_(
                    '<div class="alert alert-warning">'
                    '<p><strong>Are you sure you want to extend the subscription?</strong></p>'
                    '<p>If this project is becoming a self-service project and only paying for '
                    'hosting fees, please have them self-subscribe through the subscription page.  '
                    'Please use this page only to extend the existing services contract.</p>'
                    '</div>'
                )),
                *self.form_actions
            )

    @transaction.atomic
    def process_subscription_management(self):
        new_plan_version = DefaultProductPlan.get_default_plan_version(
            edition=self.cleaned_data['software_plan_edition'],
            is_report_builder_enabled=True,
        )

        if (
            self.current_subscription
            and self.current_subscription.service_type == SubscriptionType.IMPLEMENTATION
            and self.current_subscription.plan_version == new_plan_version
            and self.current_subscription.date_start == self.cleaned_data['start_date']
        ):
            contracted_subscription = self.current_subscription
            contracted_subscription.account = self.next_account
            contracted_subscription.update_subscription(
                contracted_subscription.date_start,
                **{k: v for k, v in self.subscription_default_fields.items() if k != 'internal_change'}
            )
        elif not self.current_subscription or self.cleaned_data['start_date'] > datetime.date.today():
            contracted_subscription = Subscription.new_domain_subscription(
                self.next_account,
                self.domain,
                new_plan_version,
                date_start=self.cleaned_data['start_date'],
                **self.subscription_default_fields
            )
        else:
            contracted_subscription = self.current_subscription.change_plan(
                new_plan_version,
                transfer_credits=self.current_subscription.account == self.next_account,
                account=self.next_account,
                **self.subscription_default_fields
            )

        CreditLine.add_credit(
            self.cleaned_data['sms_credits'],
            feature_type=FeatureType.SMS,
            subscription=contracted_subscription,
            web_user=self.web_user,
            reason=CreditAdjustmentReason.MANUAL,
        )
        CreditLine.add_credit(
            self.cleaned_data['user_credits'],
            feature_type=FeatureType.USER,
            subscription=contracted_subscription,
            web_user=self.web_user,
            reason=CreditAdjustmentReason.MANUAL,
        )

    @property
    def is_uneditable(self):
        return (
            self.current_subscription
            and self.current_subscription.plan_version.plan.edition == SoftwarePlanEdition.ENTERPRISE
            and self.current_subscription.service_type == SubscriptionType.IMPLEMENTATION
        )

    @property
    def subscription_default_fields(self):
        fields = super(ContractedPartnerForm, self).subscription_default_fields
        fields.update({
            'auto_generate_credits': True,
            'date_end': self.cleaned_data['end_date'],
            'do_not_invoice': False,
            'no_invoice_reason': '',
            'service_type': SubscriptionType.IMPLEMENTATION,
        })
        return fields

    @property
    def account_name(self):
        return self.cleaned_data['fogbugz_client_name']

    @property
    def account_emails(self):
        return self.cleaned_data['emails'].split(',')

    def clean_end_date(self):
        end_date = self.cleaned_data['end_date']
        if end_date < datetime.date.today():
            raise forms.ValidationError(_(
                'End Date cannot be a past date.'
            ))
        if end_date > datetime.date.today() + relativedelta(years=5):
            raise forms.ValidationError(_(
                'This contract is too long to be managed in this interface.  '
                'Please contact %(email)s to manage a contract greater than '
                '5 years.'
            ) % {
                'email': settings.ACCOUNTS_EMAIL,
            })
        return end_date

    def clean_sms_credits(self):
        return self._clean_credits(self.cleaned_data['sms_credits'], 10000, _('SMS'))

    def clean_user_credits(self):
        return self._clean_credits(self.cleaned_data['user_credits'], 2000, _('user'))

    def _clean_credits(self, credits, max_credits, credits_name):
        if credits > max_credits:
            raise forms.ValidationError(_(
                'You tried to add too much %(credits_name)s credit!  Only '
                'someone on the operations team can add that much credit.  '
                'Please reach out to %(email)s.'
            ) % {
                'credits_name': credits_name,
                'email': settings.ACCOUNTS_EMAIL,
            })
        return credits


INTERNAL_SUBSCRIPTION_MANAGEMENT_FORMS = [
    ContractedPartnerForm,
    DimagiOnlyEnterpriseForm,
    AdvancedExtendedTrialForm,
]


class SelectSubscriptionTypeForm(forms.Form):
    subscription_type = forms.ChoiceField(
        choices=[
            ('', gettext_noop('Select a subscription type...'))
        ] + [
            (form.slug, form.subscription_type)
            for form in INTERNAL_SUBSCRIPTION_MANAGEMENT_FORMS
        ],
        label=gettext_noop('Subscription Type'),
        required=False,
    )

    def __init__(self, defaults=None, disable_input=False, **kwargs):
        defaults = defaults or {}
        super(SelectSubscriptionTypeForm, self).__init__(defaults, **kwargs)

        self.helper = hqcrispy.HQFormHelper()
        if defaults and disable_input:
            self.helper.layout = crispy.Layout(
                hqcrispy.B3TextField(
                    'subscription_type', {
                        form.slug: form.subscription_type
                        for form in INTERNAL_SUBSCRIPTION_MANAGEMENT_FORMS
                    }[defaults.get('subscription_type')]
                ),
            )
        else:
            self.helper.layout = crispy.Layout(
                crispy.Field(
                    'subscription_type',
                    data_bind='value: subscriptionType',
                    css_class="disabled"
                )
            )


class ManageReleasesByLocationForm(forms.Form):
    app_id = forms.ChoiceField(label=gettext_lazy("Application"), choices=(), required=False)
    location_id = forms.CharField(label=gettext_lazy("Location"), widget=Select(choices=[]), required=False)
    version = forms.IntegerField(label=gettext_lazy('Version'), required=False, widget=Select(choices=[]))
    status = forms.ChoiceField(label=gettext_lazy("Status"),
                               choices=(
                                   ('', gettext_lazy('Select Status')),
                                   ('active', gettext_lazy('Active')),
                                   ('inactive', gettext_lazy('Inactive'))),
                               required=False,
                               help_text=gettext_lazy("Applicable for search only"))

    def __init__(self, request, domain, *args, **kwargs):
        self.domain = domain
        super(ManageReleasesByLocationForm, self).__init__(*args, **kwargs)
        self.fields['app_id'].choices = self.app_id_choices()
        if request.GET.get('app_id'):
            self.fields['app_id'].initial = request.GET.get('app_id')
        if request.GET.get('status'):
            self.fields['status'].initial = request.GET.get('status')
        self.helper = HQFormHelper()
        self.helper.form_tag = False

        self.helper.layout = crispy.Layout(
            crispy.Field('app_id', id='app-id-search-select', css_class="hqwebapp-select2"),
            crispy.Field('location_id', id='location_search_select'),
            crispy.Field('version', id='version-input'),
            crispy.Field('status', id='status-input'),
            hqcrispy.FormActions(
                crispy.ButtonHolder(
                    crispy.Button('search', gettext_lazy("Search"), data_bind="click: search"),
                    crispy.Button('clear', gettext_lazy("Clear"), data_bind="click: clear"),
                    Submit('submit', gettext_lazy("Add New Restriction"))
                )
            )
        )

    def app_id_choices(self):
        choices = [(None, _('Select Application'))]
        for app in get_brief_apps_in_domain(self.domain):
            choices.append((app.id, app.name))
        return choices

    @cached_property
    def version_build_id(self):
        app_id = self.cleaned_data['app_id']
        version = self.cleaned_data['version']
        return get_version_build_id(self.domain, app_id, version)

    def clean_app_id(self):
        if not self.cleaned_data.get('app_id'):
            self.add_error('app_id', _("Please select application"))
        return self.cleaned_data.get('app_id')

    def clean_location_id(self):
        if not self.cleaned_data.get('location_id'):
            self.add_error('location_id', _("Please select location"))
        return self.cleaned_data.get('location_id')

    def clean_version(self):
        if not self.cleaned_data.get('version'):
            self.add_error('version', _("Please select version"))
        return self.cleaned_data.get('version')

    def clean(self):
        app_id = self.cleaned_data.get('app_id')
        version = self.cleaned_data.get('version')
        if app_id and version:
            try:
                self.version_build_id
            except BuildNotFoundException as e:
                self.add_error('version', e)

    def save(self):
        location_id = self.cleaned_data['location_id']
        version = self.cleaned_data['version']
        app_id = self.cleaned_data['app_id']
        try:
            AppReleaseByLocation.update_status(self.domain, app_id, self.version_build_id, location_id,
                                               version, active=True)
        except ValidationError as e:
            return False, ','.join(e.messages)
        return True, None


class BaseManageReleasesByAppProfileForm(forms.Form):
    app_id = forms.ChoiceField(label=gettext_lazy("Application"), choices=(), required=True)
    version = forms.IntegerField(label=gettext_lazy('Version'), required=False, widget=Select(choices=[]))

    def __init__(self, request, domain, *args, **kwargs):
        self.request = request
        self.domain = domain
        super(BaseManageReleasesByAppProfileForm, self).__init__(*args, **kwargs)
        self.fields['app_id'].choices = self.app_id_choices()
        self.helper = HQFormHelper()
        self.helper.form_tag = False

        self.helper.layout = crispy.Layout(
            crispy.Fieldset(
                "",
                *self.form_fields()
            ),
            hqcrispy.FormActions(
                crispy.ButtonHolder(
                    *self._buttons()
                )
            )
        )

    def app_id_choices(self):
        choices = [(None, _('Select Application'))]
        for app in get_brief_apps_in_domain(self.domain):
            choices.append((app.id, app.name))
        return choices

    def form_fields(self):
        return [
            crispy.Field('app_id', css_class="hqwebapp-select2 app-id-search-select"),
            crispy.Field('version', css_class='version-input'),
        ]

    @staticmethod
    def _buttons():
        raise NotImplementedError


class SearchManageReleasesByAppProfileForm(BaseManageReleasesByAppProfileForm):
    app_build_profile_id = forms.ChoiceField(label=gettext_lazy("Build Profile"), choices=(),
                                             required=False)
    status = forms.ChoiceField(label=gettext_lazy("Status"),
                               choices=(
                                   ('', gettext_lazy('Select Status')),
                                   ('active', gettext_lazy('Active')),
                                   ('inactive', gettext_lazy('Inactive'))),
                               required=False)

    def __init__(self, request, domain, *args, **kwargs):
        super(SearchManageReleasesByAppProfileForm, self).__init__(request, domain, *args, **kwargs)
        if request.GET.get('app_id'):
            self.fields['app_id'].initial = request.GET.get('app_id')
        if request.GET.get('status'):
            self.fields['status'].initial = request.GET.get('status')

    def form_fields(self):
        form_fields = super(SearchManageReleasesByAppProfileForm, self).form_fields()
        form_fields.extend([
            crispy.Field('app_build_profile_id', css_class="hqwebapp-select2 app-build-profile-id-select"),
            crispy.Field('status', id='status-input')
        ])
        return form_fields

    @staticmethod
    def _buttons():
        return [
            crispy.Button('search', gettext_lazy("Search"), data_bind="click: search",
                          css_class='btn-primary'),
            crispy.Button('clear', gettext_lazy("Clear"), data_bind="click: clear"),
        ]


class CreateManageReleasesByAppProfileForm(BaseManageReleasesByAppProfileForm):
    build_profile_id = forms.CharField(label=gettext_lazy('Build Profile'),
                                       required=True, widget=SelectMultiple(choices=[]),)

    def save(self):
        success_messages = []
        error_messages = []
        for build_profile_id in self.cleaned_data['build_profile_id']:
            try:
                LatestEnabledBuildProfiles.update_status(self.build, build_profile_id,
                                                         active=True)
                success_messages.append(_('Restriction for profile {profile} set successfully.').format(
                    profile=self.build.build_profiles[build_profile_id]['name'],
                ))
            except ValidationError as e:
                error_messages.append(_('Restriction for profile {profile} failed: {message}').format(
                    profile=self.build.build_profiles[build_profile_id]['name'],
                    message=', '.join(e.messages)
                ))
        return error_messages, success_messages

    @cached_property
    def build(self):
        return get_app(self.domain, self.version_build_id)

    @cached_property
    def version_build_id(self):
        app_id = self.cleaned_data['app_id']
        version = self.cleaned_data['version']
        return get_version_build_id(self.domain, app_id, version)

    def form_fields(self):
        form_fields = super(CreateManageReleasesByAppProfileForm, self).form_fields()
        form_fields.extend([
            crispy.Field('build_profile_id', id='build-profile-id-input')
        ])
        return form_fields

    @staticmethod
    def _buttons():
        return [Submit('submit', gettext_lazy("Add New Restriction"), css_class='btn-primary')]

    def clean(self):
        if self.cleaned_data.get('version'):
            try:
                self.version_build_id
            except BuildNotFoundException as e:
                self.add_error('version', e)

    def clean_build_profile_id(self):
        return self.data.getlist('build_profile_id')

    def clean_version(self):
        # ensure value is present for a post request
        if not self.cleaned_data.get('version'):
            self.add_error('version', _("Please select version"))
        return self.cleaned_data.get('version')


class DomainAlertForm(forms.Form):
    text = CharField(
        label="Text",
        widget=forms.Textarea,
        required=True,
    )
    start_time = DateTimeField(
        label="Start Time",
        widget=DatetimeLocalWidget,
        required=False
    )
    end_time = DateTimeField(
        label="End Time",
        widget=DatetimeLocalWidget,
        required=False
    )

    def __init__(self, request, *args, **kwargs):
        super().__init__(*args, **kwargs)

        datetime_local_widget_helptext = _("Using project's timezone: {}").format(
            request.project.default_timezone
        )
        self.fields['start_time'].help_text = datetime_local_widget_helptext
        self.fields['end_time'].help_text = datetime_local_widget_helptext

        self.helper = hqcrispy.HQFormHelper(self)
        self.helper.layout.append(
            hqcrispy.FormActions(
                StrictButton(
                    _('Save'),
                    type='submit',
                    css_class='btn-primary disable-on-submit'
                )
            )
        )<|MERGE_RESOLUTION|>--- conflicted
+++ resolved
@@ -253,13 +253,9 @@
         required=False
     )
 
-<<<<<<< HEAD
     def __init__(self, *args, domain, **kwargs):
-=======
-    def __init__(self, *args, **kwargs):
         self.current_ip = kwargs.pop('current_ip', None)
         self.current_country = kwargs.pop('current_country', None)
->>>>>>> f99e8b23
         super(IPAccessConfigForm, self).__init__(*args, **kwargs)
         self.helper = hqcrispy.HQFormHelper(self)
         self.helper.form_id = 'ip-access-config-form'
