--- conflicted
+++ resolved
@@ -435,17 +435,11 @@
     return len([b for b in backends if isinstance(b, SQLTelerivetBackend)])
 
 
-<<<<<<< HEAD
-def use_domain_security_settings(domain):
-    domain_obj = Domain.get_by_name(domain)
-    return domain_obj.two_factor_auth or domain_obj.secure_sessions or domain_obj.strong_mobile_passwords
-=======
 def use_domain_security_settings(domain_obj):
     return any([
         getattr(domain_obj, attr, False)
         for attr in ['two_factor_auth', 'secure_sessions', 'strong_mobile_passwords']
     ])
->>>>>>> a4441c08
 
 
 def num_custom_roles(domain):
@@ -494,12 +488,7 @@
     return len(FixtureDataType.by_domain(domain))
 
 
-<<<<<<< HEAD
-def has_domain_icon(domain):
-    domain_obj = Domain.get_by_name(domain)
-=======
 def has_domain_icon(domain_obj):
->>>>>>> a4441c08
     return domain_obj.has_custom_logo
 
 
