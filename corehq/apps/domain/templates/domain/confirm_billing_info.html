{% extends "domain/base_change_plan.html" %}
{% load crispy_forms_tags %}
{% load hq_shared_tags %}
{% load i18n %}

{% block js %}{{ block.super }}
<<<<<<< HEAD
    <script src="{% static 'hqwebapp/js/lib/select2/select2.js' %}"></script>
    <script src="{% static 'style/lib/knockout_plugins/knockout_mapping.ko.min.js' %}"></script>
=======
    <script src="{% static 'select2-3.4.5-legacy/select2.min.js' %}"></script>
>>>>>>> a80f734a
    <script src="{% static 'accounting/js/accounting.billing_info_handler.js' %}"></script>
    <script type="text/javascript" src="https://js.stripe.com/v2/"></script>
    <script type="text/javascript"
            src="{% static 'accounting/ko/accounting.stripe_card_manager.js' %}"></script>
{% endblock %}

{% block head %}{{ block.super }}
    <link href="{% static 'hqwebapp/js/lib/select2/select2.css' %}" rel="stylesheet"/>
{% endblock %}

{% block js-inline %}{{ block.super }}
    <script>
        var billingInfoHandler = new BillingContactInfoHandler(
            "{% trans "Please enter a valid email." %}"
        );
        billingInfoHandler.init();
        $('a.breadcrumb-2').click(function (e) {
            e.preventDefault();
            var url = $(this).attr('href');
            var $navigateForm = $('<form method="post" style="display: none;" />').attr('action', url + 'confirm/');
            $(this).after($navigateForm);
            $navigateForm.append($('<input type="hidden" name="plan_edition" />').val('{{ plan.edition }}'));
            $navigateForm.submit();
        });
    </script>
    <script type="text/javascript">
        Stripe.setPublishableKey('{{ stripe_public_key }}');
        var cardManager = new StripeCardManager({
            cards: {{ cards|JSON }},
            url: "{% url 'cards_view' domain %}"
        });
        ko.applyBindings(cardManager, $("#card-manager")[0])
    </script>
{% endblock %}

{% block form_content %}
    <p class="lead">
        {% blocktrans with plan.name as p%}
        You are about to subscribe to the {{ p }} Software Plan.
        {% endblocktrans %}
    </p>
    <p>
        {% blocktrans %}
        Please update your billing information below before continuing.
        {% endblocktrans %}
    </p>
    <hr />
    <div id="billing-info">
        {% crispy billing_account_info_form %}
    </div>
    <div id="card-manager">
        {% include 'domain/stripe_cards.html' %}
    </div>
{% endblock %}<|MERGE_RESOLUTION|>--- conflicted
+++ resolved
@@ -4,12 +4,8 @@
 {% load i18n %}
 
 {% block js %}{{ block.super }}
-<<<<<<< HEAD
-    <script src="{% static 'hqwebapp/js/lib/select2/select2.js' %}"></script>
+    <script src="{% static 'select2-3.4.5-legacy/select2.min.js' %}"></script>
     <script src="{% static 'style/lib/knockout_plugins/knockout_mapping.ko.min.js' %}"></script>
-=======
-    <script src="{% static 'select2-3.4.5-legacy/select2.min.js' %}"></script>
->>>>>>> a80f734a
     <script src="{% static 'accounting/js/accounting.billing_info_handler.js' %}"></script>
     <script type="text/javascript" src="https://js.stripe.com/v2/"></script>
     <script type="text/javascript"
