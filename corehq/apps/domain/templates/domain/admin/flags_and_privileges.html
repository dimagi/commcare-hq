{% extends "hqwebapp/bootstrap5/base_section.html" %}
{% load hq_shared_tags %}
{% load i18n %}
{% js_entry 'domain/js/bootstrap5/toggles' %}

{% block stylesheets %}
  <style>
    .success > td {
      background-color: var(--bssuccess-bg-subtle);
    }
    .warning > td {
      background-color: var(--bswarning-bg-subtle);
    }
    .bg-default,
    .bg-release {
      background-color: rgba(var(--bssecondary-rgb), 1);
    }
  </style>
{% endblock %}

{% block page_content %}
  {% initial_page_data 'domain' domain %}
  {% initial_page_data 'toggles' toggles %}
  {% registerurl 'set_toggle' '---' %}
  {% registerurl 'edit_toggle' '---' %}

  <div class="row">
    <div class="col-md-10">
      <p>
        Features can be enabled or disabled based on feature flags or
        privileges. This page is intended to provide a list of what features a
        domain has access to.
      </p>
    </div>
  </div>

  <div class="row">
    <div class="col-md-10">
      <h1>Privileges</h1>
      <p>
        {% url "domain_subscription_view" domain as software_plan_url %} Access
        to some features is dependent on a the software plan to which the domain
        is subscribed.
        <a href="{{ software_plan_url }}">Current Subscription</a>
      </p>
    </div>
    <div class="col-md-10">
      <table class="table table-striped">
        <thead>
          <th>Privilege</th>
          <th class="text-center text-nowrap">Enabled for domain?</th>
        </thead>
        <tbody>
          {% for privilege_name, enabled_for_domain in privileges %}
            <tr
              class="{% if enabled_for_domain %}success{% else %}warning{% endif %}"
            >
              <td>{{ privilege_name }}</td>
              <td class="text-center">
                {% if enabled_for_domain %}
                  <i class="fa fa-check"></i>
                {% else %}
                  <i class="fa fa-ban"></i>
                {% endif %}
              </td>
            </tr>
          {% endfor %}
        </tbody>
      </table>
    </div>
  </div>

  <div class="row">
    <div class="col-md-10">
      <h1>Feature Flags</h1>
      <p>
        {% url 'toggle_list' as toggle_url %} Feature Flags turn on features for
        individual users or projects. They are editable only by super users, in
        the <a href="{{ toggle_url }}">Feature Flag edit UI</a>. In addition,
        some feature flags are randomly enabled by domain.
      </p>
      <p>
        Following are all flags enabled for this domain and/or for you. This
        does not include any flags set for other users in this domain.
      </p>
    </div>
    <div class="col-md-10">
      <table class="table table-striped ko-template" id="toggles-table">
        <thead>
          <th>Tag</th>
          <th class="text-center text-nowrap">
            <!-- placeholder for flag icon -->
          </th>
          <th>Feature</th>
          <th class="text-center text-nowrap">Enabled for me?</th>
          <th class="text-center text-nowrap col-2">Enabled for domain?</th>
        </thead>
        <tbody data-bind="foreach: toggles">
          <tr>
            <td>
              <span
                data-bind="css: ('bg-' + tagCssClass),
                                             text: tag"
                class="badge"
              ></span>
            </td>

            <td>
              <i class="fa fa-flag" data-bind="visible: isEnabled"></i>
            </td>

            <td data-bind="css: {'text-body-secondary': !isEnabled()}">
              <div class="clickable" data-bind="click: showHideDescription">
                <!--ko text: label --><!--/ko-->

                <span data-bind="visible: description || helpLink"
                  >&hellip;</span
                >
              </div>

              <div data-bind="slideVisible: expanded()">
                <br />
                <p data-bind="visible: description, html: description"></p>
                <span data-bind="visible: helpLink">
                  <a data-bind="attr: {href: helpLink}">Documentation</a>
                </span>

                <hr data-bind="visible: description || helpLink" />

                <span
                  data-bind="css: ('bg-' + tagCssClass),
                                                    text: tag"
                  class="badge"
                ></span>
                <span data-bind="html: tagDescription"></span>

                <div class="text-end">
                  <small
                    ><a
                      class="text-uppercase"
                      data-bind="attr: {href: editLink}, text: slug"
                    ></a
                  ></small>
                </div>
              </div>
            </td>

            <td class="text-center">
              <i class="fa fa-user" data-bind="visible: userEnabled"></i>
            </td>

            <td class="text-center">
              <div data-bind="visible: hasDomainNamespace">
                <button
                  type="button"
                  class="btn btn-outline-primary"
                  data-bind="click: toggleEnabledState,
                                   disable: !canEdit || setTogglePending,
                                   css: {
                                      'active': domainEnabled(),
                                   }"
                >
                  <i
                    class="fa"
                    data-bind="css: domainEnabled() ? 'fa-rocket' : 'fa-ban', hidden: setTogglePending"
                  ></i>
                  <i
                    class="fa fa-spin fa-refresh"
                    data-bind="visible: setTogglePending"
                  ></i>
                  <!--ko text: domainEnabled() ? 'Enabled' : 'Not Enabled' --><!--/ko-->
                </button>
                <span data-bind="visible: !canEdit">
                  <span
                    class="hq-help-template"
                    data-title="{% trans 'No Permission!' %}"
                    data-content="{% blocktrans %}
                      You do not have permission to modify this flag. Please
<<<<<<< HEAD
                      contact support if you require access.
=======
                      contact support if any changes are needed.
>>>>>>> 6b15bb71
                    {% endblocktrans %}"
                    data-placement="right"
                  >
                  </span>
                </span>
              </div>
              <div data-bind="visible: !hasDomainNamespace">---</div>
            </td>
          </tr>
        </tbody>
      </table>
    </div>
  </div>
{% endblock %}<|MERGE_RESOLUTION|>--- conflicted
+++ resolved
@@ -176,11 +176,7 @@
                     data-title="{% trans 'No Permission!' %}"
                     data-content="{% blocktrans %}
                       You do not have permission to modify this flag. Please
-<<<<<<< HEAD
-                      contact support if you require access.
-=======
                       contact support if any changes are needed.
->>>>>>> 6b15bb71
                     {% endblocktrans %}"
                     data-placement="right"
                   >
