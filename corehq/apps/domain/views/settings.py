import json
from collections import defaultdict
from functools import cached_property

from django.conf import settings
from django.contrib import messages
from django.contrib.auth.models import User
from django.contrib.auth.views import (
    PasswordResetConfirmView,
    PasswordResetView,
)
from django.core.exceptions import ValidationError
from django.http import Http404, HttpResponse, HttpResponseRedirect
from django.shortcuts import redirect
from django.template.loader import render_to_string
from django.urls import reverse
from django.utils.decorators import method_decorator
from django.utils.http import urlsafe_base64_decode
from django.utils.translation import gettext as _
from django.utils.translation import gettext_lazy
from django.views.decorators.http import require_POST

import pytz
from couchdbkit import ResourceNotFound
from django_prbac.decorators import requires_privilege_raise404
from django_prbac.utils import has_privilege
from memoized import memoized

from dimagi.utils.web import get_ip, json_response

from corehq import feature_previews, privileges, toggles
<<<<<<< HEAD
from corehq.apps.app_manager.dbaccessors import get_apps_in_domain, get_app
=======
from corehq.apps.accounting.decorators import always_allow_project_access
from corehq.apps.app_manager.dbaccessors import get_apps_in_domain
>>>>>>> 1d95ac03
from corehq.apps.app_manager.decorators import require_can_edit_apps
from corehq.apps.case_search.models import (
    CaseSearchConfig,
    FuzzyProperties,
    IgnorePatterns,
    case_search_sync_cases_on_form_entry_enabled_for_domain,
    case_search_synchronous_web_apps_for_domain,
    disable_case_search,
    enable_case_search,
    split_screen_ui_enabled_for_domain,
)
from corehq.apps.domain.decorators import (
    LoginAndDomainMixin,
    domain_admin_required,
    login_and_domain_required,
)
from corehq.apps.domain.extension_points import has_custom_clean_password
from corehq.apps.domain.forms import (
    USE_LOCATION_CHOICE,
    USE_PARENT_LOCATION_CHOICE,
    DomainAlertForm,
    DomainGlobalSettingsForm,
    DomainMetadataForm,
    IPAccessConfigForm,
    PrivacySecurityForm,
    ProjectSettingsForm,
<<<<<<< HEAD
    IPAccessConfigForm,
    DomainCredentialIssuingAppForm,
    clean_password
=======
    clean_password,
>>>>>>> 1d95ac03
)
from corehq.apps.domain.models import Domain
from corehq.apps.domain.views.base import BaseDomainView
from corehq.apps.domain.views.import_apps import ImportAppStepsView
from corehq.apps.enterprise.mixins import ManageMobileWorkersMixin
from corehq.apps.hqwebapp.decorators import use_bootstrap5
from corehq.apps.hqwebapp.models import Alert
from corehq.apps.hqwebapp.signals import clear_login_attempts
from corehq.apps.hqwebapp.tasks import send_html_email_async
from corehq.apps.ip_access.models import IPAccessConfig, get_ip_country
from corehq.apps.locations.permissions import location_safe
from corehq.apps.ota.models import MobileRecoveryMeasure
from corehq.apps.users.audit.change_messages import UserChangeMessage
from corehq.apps.users.decorators import require_can_manage_domain_alerts
from corehq.apps.users.models import CouchUser
from corehq.apps.users.util import log_user_change
from corehq.const import USER_CHANGE_VIA_WEB
from corehq.toggles import NAMESPACE_DOMAIN
from corehq.toggles.models import Toggle
<<<<<<< HEAD
from corehq.util.timezones.conversions import UserTime, ServerTime
from corehq.apps.app_manager.models import CredentialApplication
=======
from corehq.util.timezones.conversions import ServerTime, UserTime
>>>>>>> 1d95ac03

MAX_ACTIVE_ALERTS = 3


class BaseProjectSettingsView(BaseDomainView):
    section_name = gettext_lazy("Project Settings")
    template_name = "settings/base_template.html"

    @property
    def main_context(self):
        main_context = super(BaseProjectSettingsView, self).main_context
        main_context.update({
            'is_project_settings': True,
        })
        return main_context

    @property
    @memoized
    def section_url(self):
        return reverse(DefaultProjectSettingsView.urlname, args=[self.domain])


@method_decorator(always_allow_project_access, name='dispatch')
class DefaultProjectSettingsView(BaseDomainView):
    urlname = 'domain_settings_default'

    def get(self, request, *args, **kwargs):
        if request.couch_user.is_domain_admin(self.domain) and has_privilege(request, privileges.PROJECT_ACCESS):
            return HttpResponseRedirect(reverse(EditBasicProjectInfoView.urlname, args=[self.domain]))
        return HttpResponseRedirect(reverse(EditMyProjectSettingsView.urlname, args=[self.domain]))


class BaseAdminProjectSettingsView(BaseProjectSettingsView):
    """
        The base class for all project settings views that require administrative
        access.
    """

    @method_decorator(domain_admin_required)
    def dispatch(self, request, *args, **kwargs):
        return super(BaseProjectSettingsView, self).dispatch(request, *args, **kwargs)


class BaseEditProjectInfoView(BaseAdminProjectSettingsView):
    """
        The base class for all the edit project information views.
    """
    strict_domain_fetching = True

    @property
    def main_context(self):
        context = super(BaseEditProjectInfoView, self).main_context
        context.update({
            'commtrack_enabled': self.domain_object.commtrack_enabled,
            # ideally the template gets access to the domain doc through
            # some other means. otherwise it has to be supplied to every view reachable in that sidebar (every
            # view whose template extends users_base.html); mike says he's refactoring all of this imminently, so
            # i will not worry about it until he is done
            'call_center_enabled': self.domain_object.call_center_config.enabled,
            'cloudcare_releases': self.domain_object.cloudcare_releases,
        })
        return context


class EditBasicProjectInfoView(BaseEditProjectInfoView):
    template_name = 'domain/admin/info_basic.html'
    urlname = 'domain_basic_info'
    page_title = gettext_lazy("Basic")

    @method_decorator(domain_admin_required)
    @use_bootstrap5
    def dispatch(self, request, *args, **kwargs):
        return super(BaseProjectSettingsView, self).dispatch(request, *args, **kwargs)

    @property
    def can_user_see_meta(self):
        return self.request.couch_user.is_previewer()

    @property
    def can_use_custom_logo(self):
        return has_privilege(self.request, privileges.CUSTOM_BRANDING)

    @property
    @memoized
    def basic_info_form(self):
        initial = {
            'hr_name': self.domain_object.hr_name or self.domain_object.name,
            'project_description': self.domain_object.project_description,
            'default_timezone': self.domain_object.default_timezone,
            'default_geocoder_location': self.domain_object.default_geocoder_location,
            'case_sharing': json.dumps(self.domain_object.case_sharing),
            'call_center_enabled': self.domain_object.call_center_config.enabled,
            'call_center_type': self.initial_call_center_type,
            'call_center_case_owner': self.initial_call_center_case_owner,
            'call_center_case_type': self.domain_object.call_center_config.case_type,
            'commtrack_enabled': self.domain_object.commtrack_enabled,
            'mobile_ucr_sync_interval': self.domain_object.default_mobile_ucr_sync_interval,
        }
        if self.can_user_see_meta:
            initial.update({
                'is_test': self.domain_object.is_test,
                'cloudcare_releases': self.domain_object.cloudcare_releases,
            })
            form_cls = DomainMetadataForm
        else:
            form_cls = DomainGlobalSettingsForm

        if self.request.method == 'POST':
            return form_cls(
                self.request.POST,
                self.request.FILES,
                domain=self.domain_object,
                can_use_custom_logo=self.can_use_custom_logo,
            )

        return form_cls(
            initial=initial,
            domain=self.domain_object,
            can_use_custom_logo=self.can_use_custom_logo
        )

    @property
    @memoized
    def initial_call_center_case_owner(self):
        config = self.domain_object.call_center_config
        if config.use_user_location_as_owner:
            if config.user_location_ancestor_level == 1:
                return USE_PARENT_LOCATION_CHOICE
            return USE_LOCATION_CHOICE
        return self.domain_object.call_center_config.case_owner_id

    @property
    @memoized
    def initial_call_center_type(self):
        if self.domain_object.call_center_config.use_fixtures:
            return DomainGlobalSettingsForm.CASES_AND_FIXTURES_CHOICE
        return DomainGlobalSettingsForm.CASES_ONLY_CHOICE

    @property
    def page_context(self):
        return {
            'basic_info_form': self.basic_info_form,
            'mapbox_access_token': settings.MAPBOX_ACCESS_TOKEN
        }

    def post(self, request, *args, **kwargs):
        if self.basic_info_form.is_valid():
            if self.basic_info_form.save(request, self.domain_object):
                messages.success(request, _("Project settings saved!"))
            else:
                messages.error(request, _("There was an error saving your settings. Please try again!"))
            return HttpResponseRedirect(self.page_url)

        return self.get(request, *args, **kwargs)


class EditMyProjectSettingsView(BaseProjectSettingsView):
    template_name = 'domain/admin/my_project_settings.html'
    urlname = 'my_project_settings'
    page_title = gettext_lazy("My Timezone")

    @method_decorator(always_allow_project_access)
    @method_decorator(login_and_domain_required)
    @use_bootstrap5
    def dispatch(self, *args, **kwargs):
        return super(LoginAndDomainMixin, self).dispatch(*args, **kwargs)

    @property
    @memoized
    def my_project_settings_form(self):
        initial = {'global_timezone': self.domain_object.default_timezone}
        if self.domain_membership:
            initial.update({
                'override_global_tz': self.domain_membership.override_global_tz,
                'user_timezone': (self.domain_membership.timezone if self.domain_membership.override_global_tz
                                  else self.domain_object.default_timezone),
            })
        else:
            initial.update({
                'override_global_tz': False,
                'user_timezone': initial["global_timezone"],
            })

        if self.request.method == 'POST':
            return ProjectSettingsForm(self.request.POST, initial=initial)
        return ProjectSettingsForm(initial=initial)

    @property
    @memoized
    def domain_membership(self):
        return self.request.couch_user.get_domain_membership(self.domain)

    @property
    def page_context(self):
        return {
            'my_project_settings_form': self.my_project_settings_form,
            'override_global_tz': self.domain_membership.override_global_tz if self.domain_membership else False,
            'no_domain_membership': not self.domain_membership,
        }

    def post(self, request, *args, **kwargs):
        if self.my_project_settings_form.is_valid():
            self.my_project_settings_form.save(self.request.couch_user, self.domain)
            messages.success(request, _("Your project settings have been saved!"))
        return self.get(request, *args, **kwargs)


@method_decorator([
    domain_admin_required,
    use_bootstrap5,
    toggles.IP_ACCESS_CONTROLS.required_decorator(),
], name='dispatch')
class EditIPAccessConfigView(BaseProjectSettingsView):
    template_name = 'domain/admin/ip_access_config.html'
    urlname = 'ip_access_config'
    page_title = gettext_lazy("IP Access")

    @property
    @memoized
    def form(self):
        initial = {}
        domain_config = self.ip_access_config
        if domain_config:
            display_spacer = ", "
            initial.update({
                'country_allowlist': domain_config.country_allowlist,
                'ip_allowlist': display_spacer.join(domain_config.ip_allowlist),
                'ip_denylist': display_spacer.join(domain_config.ip_denylist),
                'comment': domain_config.comment
            })
        if self.request.method == 'POST':
            return IPAccessConfigForm(self.request.POST, initial=initial,
                                      current_ip=self.current_ip, current_country=self.ip_country)
        return IPAccessConfigForm(initial=initial)

    @cached_property
    def ip_access_config(self):
        try:
            return IPAccessConfig.objects.get(domain=self.domain)
        except IPAccessConfig.DoesNotExist:
            return None

    @cached_property
    def ip_country(self):
        if settings.MAXMIND_LICENSE_KEY:
            return get_ip_country(self.current_ip)
        return None

    @property
    def current_ip(self):
        return get_ip(self.request)

    @property
    def page_context(self):
        return {
            'ip_access_config_form': self.form,
        }

    def post(self, request, *args, **kwargs):
        if self.form.is_valid():
            domain_config = self.ip_access_config
            should_save = True
            if not domain_config:
                should_save = False
                domain_config = IPAccessConfig()
                domain_config.domain = self.domain
            for attr, value in self.form.cleaned_data.items():
                current_value = getattr(domain_config, attr)
                if value != current_value:
                    should_save = True
                    setattr(domain_config, attr, value)
            if should_save:
                domain_config.save()
                messages.success(request, _("Your IP Access settings have been saved!"))
            return HttpResponseRedirect(reverse(self.urlname, args=[self.domain]))
        return self.get(request, *args, **kwargs)


@location_safe
def logo(request, domain):
    logo = Domain.get_by_name(domain).get_custom_logo()
    if logo is None:
        raise Http404()

    return HttpResponse(logo, content_type='image/png')


class EditPrivacySecurityView(BaseAdminProjectSettingsView):
    template_name = "domain/admin/project_privacy.html"
    urlname = "privacy_info"
    page_title = gettext_lazy("Privacy and Security")

    @method_decorator(domain_admin_required)
    @use_bootstrap5
    def dispatch(self, request, *args, **kwargs):
        return super(BaseProjectSettingsView, self).dispatch(request, *args, **kwargs)

    @property
    @memoized
    def privacy_form(self):
        initial = {
            "secure_submissions": self.domain_object.secure_submissions,
            "secure_sessions_timeout": self.domain_object.secure_sessions_timeout,
            "restrict_superusers": self.domain_object.restrict_superusers,
            "allow_domain_requests": self.domain_object.allow_domain_requests,
            "hipaa_compliant": self.domain_object.hipaa_compliant,
            "secure_sessions": self.domain_object.secure_sessions,
            "two_factor_auth": self.domain_object.two_factor_auth,
            "strong_mobile_passwords": self.domain_object.strong_mobile_passwords,
            "ga_opt_out": self.domain_object.ga_opt_out,
            "disable_mobile_login_lockout": self.domain_object.disable_mobile_login_lockout,
            "allow_invite_email_only": self.domain_object.allow_invite_email_only,
        }
        if self.request.method == 'POST':
            return PrivacySecurityForm(self.request.POST, initial=initial,
                                       user_name=self.request.couch_user.username,
                                       domain=self.request.domain)
        return PrivacySecurityForm(initial=initial, user_name=self.request.couch_user.username,
                                   domain=self.request.domain)

    @property
    def page_context(self):
        return {
            'privacy_form': self.privacy_form
        }

    def post(self, request, *args, **kwargs):
        if self.privacy_form.is_valid():
            self.privacy_form.save(self.domain_object)
            messages.success(request, _("Your project settings have been saved!"))
            return redirect(self.urlname, domain=self.domain)
        return self.get(request, *args, **kwargs)


@method_decorator(use_bootstrap5, name='dispatch')
class CaseSearchConfigView(BaseAdminProjectSettingsView):
    urlname = 'case_search_config'
    page_title = gettext_lazy('Case Search')
    template_name = 'domain/admin/case_search.html'

    @method_decorator(domain_admin_required)
    @method_decorator(toggles.SYNC_SEARCH_CASE_CLAIM.required_decorator())
    def dispatch(self, request, *args, **kwargs):
        return super(CaseSearchConfigView, self).dispatch(request, *args, **kwargs)

    def post(self, request, *args, **kwargs):
        request_json = json.loads(request.body.decode('utf-8'))
        enable = request_json.get('enable')
        fuzzies_by_casetype = request_json.get('fuzzy_properties')
        updated_fuzzies = []
        for case_type, properties in fuzzies_by_casetype.items():
            fp, created = FuzzyProperties.objects.get_or_create(
                domain=self.domain,
                case_type=case_type
            )
            fp.properties = properties
            fp.save()
            updated_fuzzies.append(fp)

        unneeded_fuzzies = FuzzyProperties.objects.filter(domain=self.domain).exclude(
            case_type__in=list(fuzzies_by_casetype)
        )
        unneeded_fuzzies.delete()

        ignore_patterns = request_json.get('ignore_patterns')
        updated_ignore_patterns = []
        update_ignore_pattern_ids = []
        for ignore_pattern_regex in ignore_patterns:
            rc, created = IgnorePatterns.objects.get_or_create(
                domain=self.domain,
                case_type=ignore_pattern_regex.get('case_type'),
                case_property=ignore_pattern_regex.get('case_property'),
                regex=ignore_pattern_regex.get('regex')
            )
            updated_ignore_patterns.append(rc)
            update_ignore_pattern_ids.append(rc.pk)

        unneeded_ignore_patterns = IgnorePatterns.objects.filter(domain=self.domain).exclude(
            pk__in=update_ignore_pattern_ids
        )
        unneeded_ignore_patterns.delete()

        if enable:
            enable_case_search(self.domain)
        else:
            disable_case_search(self.domain)

        config, _ = CaseSearchConfig.objects.update_or_create(domain=self.domain, defaults={
            'enabled': request_json.get('enable'),
            'synchronous_web_apps': request_json.get('synchronous_web_apps'),
            'sync_cases_on_form_entry': request_json.get('sync_cases_on_form_entry'),
            'split_screen_ui': request_json.get('split_screen_ui'),
        })
        case_search_synchronous_web_apps_for_domain.clear(self.domain)
        case_search_sync_cases_on_form_entry_enabled_for_domain.clear(self.domain)
        split_screen_ui_enabled_for_domain.clear(self.domain)
        config.ignore_patterns.set(updated_ignore_patterns)
        config.fuzzy_properties.set(updated_fuzzies)
        return json_response(self.page_context)

    @property
    def page_context(self):
        apps = get_apps_in_domain(self.domain, include_remote=False)
        case_types = {t for app in apps for t in app.get_case_types() if t}
        config = CaseSearchConfig.objects.get_or_none(pk=self.domain) or CaseSearchConfig(domain=self.domain)
        return {
            'case_types': sorted(list(case_types)),
            'case_search_url': reverse("case_search", args=[self.domain]),
            'values': {
                'enabled': config.enabled,
                'synchronous_web_apps': config.synchronous_web_apps,
                'sync_cases_on_form_entry': config.sync_cases_on_form_entry,
                'split_screen_ui': config.split_screen_ui,
                'fuzzy_properties': {
                    fp.case_type: fp.properties for fp in config.fuzzy_properties.all()
                },
                'ignore_patterns': [{
                    'case_type': rc.case_type,
                    'case_property': rc.case_property,
                    'regex': rc.regex
                } for rc in config.ignore_patterns.all()]
            }
        }


class FeaturePreviewsView(BaseAdminProjectSettingsView):
    urlname = 'feature_previews'
    page_title = gettext_lazy("Feature Previews")
    template_name = 'domain/admin/feature_previews.html'

    @method_decorator(domain_admin_required)
    @use_bootstrap5
    def dispatch(self, request, *args, **kwargs):
        return super(BaseProjectSettingsView, self).dispatch(request, *args, **kwargs)

    @memoized
    def features(self):
        features = []
        for preview_name in dir(feature_previews):
            if not preview_name.startswith('__'):
                preview = getattr(feature_previews, preview_name)
                if isinstance(preview, feature_previews.FeaturePreview) and preview.has_privilege(self.request):
                    features.append((preview, preview.enabled(self.domain)))

        return sorted(features, key=lambda feature: feature[0].label)

    def get_toggle(self, slug):
        if slug not in [f.slug for f, _ in self.features()]:
            raise Http404()
        try:
            return Toggle.get(slug)
        except ResourceNotFound:
            return Toggle(slug=slug)

    @property
    def page_context(self):
        exclude_previews = ['advanced_itemsets', 'calc_xpaths', 'conditional_enum', 'enum_image']
        return {
            'features': [f for f in self.features() if f[0].slug not in exclude_previews],
        }

    def post(self, request, *args, **kwargs):
        for feature, enabled in self.features():
            self.update_feature(feature, enabled, feature.slug in request.POST)
        feature_previews.previews_enabled_for_domain.clear(self.domain)

        return redirect('feature_previews', domain=self.domain)

    def update_feature(self, feature, current_state, new_state):
        if current_state != new_state:
            feature.set(self.domain, new_state, NAMESPACE_DOMAIN)
            if feature.save_fn is not None:
                feature.save_fn(self.domain, new_state)


class DomainPasswordResetView(PasswordResetView):
    def get_form_kwargs(self):
        kwargs = super().get_form_kwargs()
        kwargs['domain'] = self.kwargs.get('domain')
        return kwargs


class CustomPasswordResetView(PasswordResetConfirmView):
    urlname = "password_reset_confirm"

    def get_success_url(self):
        if self.user:
            # redirect mobile worker password reset to a domain-specific login with their username already set
            couch_user = CouchUser.get_by_username(self.user.username)
            if couch_user.is_commcare_user():
                messages.success(
                    self.request,
                    _('Password for {} has successfully been reset. You can now login.').format(
                        couch_user.raw_username
                    )
                )
                return '{}?username={}'.format(
                    reverse('commcare_user_account_confirmed', args=[couch_user.domain]),
                    couch_user.raw_username,
                )
        return super().get_success_url()

    def get_context_data(self, **kwargs):
        context = super().get_context_data(**kwargs)
        context.update(
            {"username": self.user.username}
        )
        return context

    def get(self, request, *args, **kwargs):

        self.extra_context['hide_password_feedback'] = has_custom_clean_password()
        return super().get(request, *args, **kwargs)

    def post(self, request, *args, **kwargs):
        self.extra_context['hide_password_feedback'] = has_custom_clean_password()
        if request.POST['new_password1'] == request.POST['new_password2']:
            try:
                clean_password(request.POST['new_password1'])
            except ValidationError as e:
                messages.error(request, _(e.message))
                return HttpResponseRedirect(request.path_info)
        response = super().post(request, *args, **kwargs)

        if self.get_context_data().get('form').is_valid():
            uidb64 = kwargs.get('uidb64')
            uid = urlsafe_base64_decode(uidb64)
            user = User.objects.get(pk=uid)
            couch_user = CouchUser.from_django_user(user)
            clear_login_attempts(couch_user)
            if couch_user.is_commcare_user():
                couch_user.self_set_password = True
                couch_user.save()

            domain = couch_user.domain if couch_user.is_commcare_user() else None
            log_user_change(by_domain=None, for_domain=domain, couch_user=couch_user, changed_by_user=couch_user,
                            changed_via=USER_CHANGE_VIA_WEB, change_messages=UserChangeMessage.password_reset(),
                            by_domain_required_for_log=False, for_domain_required_for_log=False)
            context = {'username': couch_user.raw_username}
            email = couch_user.get_email()
            send_html_email_async.delay(
                subject=_('Successful password reset for {}').format(couch_user.raw_username),
                recipient=email,
                html_content=render_to_string('domain/email/password_reset_confirmation.html', context),
                text_content=render_to_string('domain/email/password_reset_confirmation.txt', context),
                domain=domain,
                use_domain_gateway=True
            )
        return response


@method_decorator(domain_admin_required, name='dispatch')
@method_decorator(use_bootstrap5, name='dispatch')
class RecoveryMeasuresHistory(BaseAdminProjectSettingsView):
    urlname = 'recovery_measures_history'
    page_title = gettext_lazy("Recovery Measures History")
    template_name = 'domain/admin/recovery_measures_history.html'

    @property
    def page_context(self):
        measures_by_app_id = defaultdict(list)
        for measure in (MobileRecoveryMeasure.objects
                        .filter(domain=self.domain)
                        .order_by('pk')):
            measures_by_app_id[measure.app_id].append(measure)

        all_apps = get_apps_in_domain(self.domain, include_remote=False)
        return {
            'measures_by_app': sorted((
                (app.name, measures_by_app_id[app._id])
                for app in all_apps
            ), key=lambda x: (-1 * len(x[1]), x[0])),
        }


@method_decorator(use_bootstrap5, name='dispatch')
class ManageDomainMobileWorkersView(ManageMobileWorkersMixin, BaseAdminProjectSettingsView):
    page_title = gettext_lazy("Manage Mobile Workers")
    template_name = 'enterprise/manage_mobile_workers.html'
    urlname = 'domain_manage_mobile_workers'


@method_decorator(domain_admin_required, name='dispatch')
@method_decorator(use_bootstrap5, name='dispatch')
class CredentialsApplicationSettingsView(BaseAdminProjectSettingsView):
    page_title = gettext_lazy("Credentials Application")
    template_name = 'domain/admin/application_credentials.html'
    urlname = 'domain_manage_application_credentials'

    @property
    def form(self):
        if self.request.method == 'POST':
            return DomainCredentialIssuingAppForm(self.domain, self.request.POST)
        return DomainCredentialIssuingAppForm(self.domain)

    @property
    def main_context(self):
        context = super().main_context
        context.update({
            'form': self.form,
        })
        return context

    def post(self, request, *args, **kwargs):
        form = self.form
        if not form.is_valid():
            messages.error(request, _("There was an error saving your settings. Please try again!"))
            return self.get(request, *args, **kwargs)

        is_new_credential_app = self.update_credential_app(form.cleaned_data)

        success_message = _("Settings saved!")
        if is_new_credential_app:
            success_message = _(
                "Settings saved! Please remember to configure the credential criteria in the app manager settings."
            )

        messages.success(request, success_message)
        return HttpResponseRedirect(reverse(self.urlname, args=[self.domain]))

    def update_credential_app(self, form_data):
        domain_issuing_app_record = CredentialApplication.objects.filter(domain=self.domain).first()
        app_id = form_data['app_id']

        default_activity_level = CredentialApplication.ActivityLevelChoices.THREE_MONTHS

        is_new_credential_app = True
        if not domain_issuing_app_record:
            domain_issuing_app_record = CredentialApplication.objects.create(
                domain=self.domain,
                app_id=app_id,
                activity_level=default_activity_level,
            )
            application = get_app(self.domain, app_id)
            self.add_credential_to_app_features(application, domain_issuing_app_record)

        elif app_id != domain_issuing_app_record.app_id:
            old_app = get_app(self.domain, domain_issuing_app_record.app_id)
            new_app = get_app(self.domain, app_id)

            domain_issuing_app_record.app_id = app_id
            domain_issuing_app_record.activity_level = default_activity_level
            domain_issuing_app_record.save()

            self.remove_credential_from_app_features(old_app, domain_issuing_app_record)
            self.add_credential_to_app_features(new_app, domain_issuing_app_record)
        else:
            is_new_credential_app = False
        return is_new_credential_app

    def remove_credential_from_app_features(self, app, domain_issuing_app):
        app.profile.get('features', {}).pop('credentials', None)
        app.save()

    def add_credential_to_app_features(self, app, domain_issuing_app):
        app_features = app.profile.get('features', {})
        app_features['credentials'] = domain_issuing_app.activity_level
        app.profile['features'] = app_features
        app.save()


@method_decorator([requires_privilege_raise404(privileges.CUSTOM_DOMAIN_ALERTS),
                   require_can_manage_domain_alerts], name='dispatch')
@method_decorator(use_bootstrap5, name='dispatch')
class BaseDomainAlertsView(BaseProjectSettingsView):
    @staticmethod
    def _convert_user_time_to_server_time(timestamp, timezone):
        return UserTime(
            timestamp,
            tzinfo=pytz.timezone(timezone)
        ).server_time()

    @staticmethod
    def _convert_server_time_to_user_time(timestamp, timezone):
        return ServerTime(timestamp).user_time(pytz.timezone(timezone))


class ManageDomainAlertsView(BaseDomainAlertsView):
    template_name = 'domain/admin/manage_alerts.html'
    urlname = 'domain_manage_alerts'
    page_title = gettext_lazy("Manage Project Alerts")

    @property
    def page_context(self):
        return {
            'form': self.form,
            'alerts': [
                {
                    'start_time': (
                        self._convert_server_time_to_user_time(alert.start_time, alert.timezone).ui_string()
                        if alert.start_time else None
                    ),
                    'end_time': (
                        self._convert_server_time_to_user_time(alert.end_time, alert.timezone).ui_string()
                        if alert.end_time else None
                    ),
                    'active': alert.active,
                    'html': alert.html,
                    'id': alert.id,
                    'created_by_user': alert.created_by_user,
                }
                for alert in Alert.objects.filter(created_by_domain=self.domain)
            ]
        }

    @cached_property
    def form(self):
        if self.request.method == 'POST':
            return DomainAlertForm(self.request, self.request.POST)
        return DomainAlertForm(self.request)

    def post(self, request, *args, **kwargs):
        if self.form.is_valid():
            self._create_alert()
            messages.success(request, _("Alert saved!"))
        else:
            messages.error(request, _("There was an error saving your alert. Please try again!"))
            return self.get(request, *args, **kwargs)
        return HttpResponseRedirect(self.page_url)

    def _create_alert(self):
        start_time = self.form.cleaned_data['start_time']
        end_time = self.form.cleaned_data['end_time']
        timezone = self.request.project.default_timezone

        start_time = (
            self._convert_user_time_to_server_time(start_time, timezone).done()
            if start_time else None
        )
        end_time = (
            self._convert_user_time_to_server_time(end_time, timezone).done()
            if end_time else None
        )

        Alert.objects.create(
            created_by_domain=self.domain,
            domains=[self.domain],
            text=self.form.cleaned_data['text'],
            start_time=start_time,
            end_time=end_time,
            timezone=timezone,
            created_by_user=self.request.couch_user.username,
        )


class EditDomainAlertView(BaseDomainAlertsView):
    template_name = 'domain/admin/edit_alert.html'
    urlname = 'domain_edit_alert'
    page_title = gettext_lazy("Edit Project Alert")

    @property
    @memoized
    def page_url(self):
        return reverse(ManageDomainAlertsView.urlname, args=[self.domain])

    @property
    def page_context(self):
        return {
            'form': self.form
        }

    @cached_property
    def form(self):
        if self.request.method == 'POST':
            return DomainAlertForm(self.request, self.request.POST)

        alert = self._get_alert()
        assert alert, "Alert not found"

        initial = {
            'text': alert.text,
            'start_time': (
                self._convert_server_time_to_user_time(alert.start_time, alert.timezone).done()
                if alert.start_time else None
            ),
            'end_time': (
                self._convert_server_time_to_user_time(alert.end_time, alert.timezone).done()
                if alert.end_time else None
            ),
        }
        return DomainAlertForm(self.request, initial=initial)

    def _get_alert(self):
        try:
            return Alert.objects.get(created_by_domain=self.domain, pk=self.kwargs.get('alert_id'))
        except Alert.DoesNotExist:
            return None

    def post(self, request, *args, **kwargs):
        if self.form.is_valid():
            alert = self._get_alert()
            if not alert:
                messages.error(request, _("Alert not found!"))
            else:
                self._update_alert(alert)
                messages.success(request, _("Alert saved!"))
        else:
            messages.error(request, _("There was an error saving your alert. Please try again!"))
            return self.get(request, *args, **kwargs)
        return HttpResponseRedirect(self.page_url)

    def _update_alert(self, alert):
        alert.text = self.form.cleaned_data['text']

        start_time = self.form.cleaned_data['start_time']
        end_time = self.form.cleaned_data['end_time']
        timezone = self.request.project.default_timezone

        alert.start_time = (
            self._convert_user_time_to_server_time(start_time, timezone).done()
            if start_time else None
        )
        alert.end_time = (
            self._convert_user_time_to_server_time(end_time, timezone).done()
            if end_time else None
        )

        alert.save()


@method_decorator(
    [
        use_bootstrap5,
        require_can_edit_apps,
    ],
    name='dispatch',
)
class ImportAppFromAnotherServerView(BaseAdminProjectSettingsView):
    page_title = gettext_lazy("Import App from Another Server")
    urlname = 'import_app_from_another_server_main'
    template_name = 'domain/import_app_from_another_server_main.html'

    def get_recent_import_details(self):
        """
        Returns the details of the most recent import app steps.
        """
        if self.request.GET.get('source_domain'):
            return {
                'source_server': self.request.GET.get('source_server'),
                'source_domain': self.request.GET.get('source_domain'),
                'source_app_id': self.request.GET.get('source_app_id'),
                'new_app_id': self.request.GET.get('new_app_id'),
            }
        return {}

    @property
    def page_context(self):
        context = {
            'htmx_import_app_steps_view_url': reverse(
                ImportAppStepsView.urlname,
                args=[self.domain,],
            ),
        }
        recent_import_details = self.get_recent_import_details()
        if recent_import_details:
            context.update({
                'import_details': json.dumps(recent_import_details),
            })
        return context


@require_POST
@requires_privilege_raise404(privileges.CUSTOM_DOMAIN_ALERTS)
@require_can_manage_domain_alerts
def update_domain_alert_status(request, domain):
    alert_id = request.POST.get('alert_id')
    assert alert_id, 'Missing alert ID'

    alert = _load_alert(alert_id, domain)
    if not alert:
        messages.error(request, _("Alert not found!"))
    else:
        _apply_update(request, alert)
    return HttpResponseRedirect(reverse(ManageDomainAlertsView.urlname, kwargs={'domain': domain}))


@require_POST
@requires_privilege_raise404(privileges.CUSTOM_DOMAIN_ALERTS)
@require_can_manage_domain_alerts
def delete_domain_alert(request, domain):
    alert_id = request.POST.get('alert_id')
    assert alert_id, 'Missing alert ID'
    alert = _load_alert(alert_id, domain)
    if not alert:
        messages.error(request, _("Alert not found!"))
    else:
        alert.delete()
        messages.success(request, _("Alert was removed!"))
    return HttpResponseRedirect(reverse(ManageDomainAlertsView.urlname, kwargs={'domain': domain}))


def _load_alert(alert_id, domain):
    try:
        return Alert.objects.get(
            created_by_domain=domain,
            id=alert_id
        )
    except Alert.DoesNotExist:
        return None


def _apply_update(request, alert):
    command = request.POST.get('command')
    if command == "activate":
        if Alert.objects.filter(created_by_domain=request.domain, active=True).count() >= MAX_ACTIVE_ALERTS:
            messages.error(request, _("Alert not activated. Only 3 active alerts allowed."))
            return

    if command in ['activate', 'deactivate']:
        _update_alert(alert, command)
        messages.success(request, _("Alert updated!"))
    else:
        messages.error(request, _("Unexpected update received. Alert not updated!"))


def _update_alert(alert, command):
    if command == 'activate':
        alert.active = True
    elif command == 'deactivate':
        alert.active = False
    alert.save()<|MERGE_RESOLUTION|>--- conflicted
+++ resolved
@@ -29,12 +29,8 @@
 from dimagi.utils.web import get_ip, json_response
 
 from corehq import feature_previews, privileges, toggles
-<<<<<<< HEAD
+from corehq.apps.accounting.decorators import always_allow_project_access
 from corehq.apps.app_manager.dbaccessors import get_apps_in_domain, get_app
-=======
-from corehq.apps.accounting.decorators import always_allow_project_access
-from corehq.apps.app_manager.dbaccessors import get_apps_in_domain
->>>>>>> 1d95ac03
 from corehq.apps.app_manager.decorators import require_can_edit_apps
 from corehq.apps.case_search.models import (
     CaseSearchConfig,
@@ -61,13 +57,8 @@
     IPAccessConfigForm,
     PrivacySecurityForm,
     ProjectSettingsForm,
-<<<<<<< HEAD
-    IPAccessConfigForm,
     DomainCredentialIssuingAppForm,
-    clean_password
-=======
     clean_password,
->>>>>>> 1d95ac03
 )
 from corehq.apps.domain.models import Domain
 from corehq.apps.domain.views.base import BaseDomainView
@@ -87,12 +78,8 @@
 from corehq.const import USER_CHANGE_VIA_WEB
 from corehq.toggles import NAMESPACE_DOMAIN
 from corehq.toggles.models import Toggle
-<<<<<<< HEAD
-from corehq.util.timezones.conversions import UserTime, ServerTime
+from corehq.util.timezones.conversions import ServerTime, UserTime
 from corehq.apps.app_manager.models import CredentialApplication
-=======
-from corehq.util.timezones.conversions import ServerTime, UserTime
->>>>>>> 1d95ac03
 
 MAX_ACTIVE_ALERTS = 3
 
