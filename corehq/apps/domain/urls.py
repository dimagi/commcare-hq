--- conflicted
+++ resolved
@@ -76,11 +76,8 @@
     ManageDomainMobileWorkersView,
     CustomPasswordResetView,
     RecoveryMeasuresHistory,
-<<<<<<< HEAD
+    ImportAppFromAnotherServerView,
     CredentialsApplicationSettingsView,
-=======
-    ImportAppFromAnotherServerView,
->>>>>>> 1fbb30ad
 )
 from corehq.apps.domain.views.sms import SMSRatesView
 from corehq.apps.hqwebapp.decorators import waf_allow
