# Standard Library imports
from __future__ import absolute_import
from __future__ import unicode_literals
from functools import wraps
import logging

# Django imports
from django.conf import settings
from django.contrib import messages
from django.contrib.auth.decorators import permission_required
from django.urls import reverse
from django.http import (
    HttpResponse, HttpResponseRedirect, Http404, HttpResponseForbidden, JsonResponse,
)
from django.template.response import TemplateResponse
from django.utils.decorators import method_decorator, available_attrs
from django.utils.http import urlquote
from django.utils.translation import ugettext as _

# External imports
from dimagi.utils.django.request import mutable_querydict
from django_digest.decorators import httpdigest
from corehq.apps.domain.auth import (
<<<<<<< HEAD
    determine_authtype_from_request, basicauth, tokenauth,
    BASIC, DIGEST, API_KEY, TOKEN,
    get_username_and_password_from_request, FORMPLAYER,
    formplayer_auth, formplayer_as_user_auth)
=======
    determine_authtype_from_request, basicauth,
    BASIC, DIGEST, API_KEY,
    get_username_and_password_from_request)
>>>>>>> e6520f8b

from tastypie.authentication import ApiKeyAuthentication
from tastypie.http import HttpUnauthorized
from dimagi.utils.web import json_response

from django_otp import match_token

# CCHQ imports
from corehq.apps.domain.models import Domain
from corehq.apps.domain.utils import normalize_domain_name
from corehq.apps.users.models import CouchUser
from corehq.apps.hqwebapp.signals import clear_login_attempts

########################################################################################################
from corehq.toggles import IS_CONTRACTOR, DATA_MIGRATION, PUBLISH_CUSTOM_REPORTS, TWO_FACTOR_SUPERUSER_ROLLOUT


logger = logging.getLogger(__name__)

REDIRECT_FIELD_NAME = 'next'

OTP_AUTH_FAIL_RESPONSE = {"error": "must send X-COMMCAREHQ-OTP header or 'otp' URL parameter"}


def load_domain(req, domain):
    domain_name = normalize_domain_name(domain)
    domain = Domain.get_by_name(domain_name)
    req.project = domain
    return domain_name, domain

########################################################################################################


def redirect_for_login_or_domain(request, login_url=None):
    from django.contrib.auth.views import redirect_to_login
    return redirect_to_login(request.get_full_path(), login_url)


def _page_is_whitelist(path, domain):
    pages_not_restricted_for_dimagi = getattr(settings, "PAGES_NOT_RESTRICTED_FOR_DIMAGI", tuple())
    return bool([
        x for x in pages_not_restricted_for_dimagi if x % {'domain': domain} == path
    ])


def login_and_domain_required(view_func):

    @wraps(view_func)
    def _inner(req, domain, *args, **kwargs):
        user = req.user
        domain_name, domain = load_domain(req, domain)
        if not domain:
            msg = _('The domain "{domain}" was not found.').format(domain=domain_name)
            raise Http404(msg)

        if user.is_authenticated and user.is_active:
            if not domain.is_active:
                msg = _(
                    'The domain "{domain}" has not yet been activated. '
                    'Please report an issue if you think this is a mistake.'
                ).format(domain=domain_name)
                messages.info(req, msg)
                return HttpResponseRedirect(reverse("domain_select"))
            couch_user = _ensure_request_couch_user(req)
            if couch_user.is_member_of(domain):
                # If the two factor toggle is on, require it for all users.
                if (
                    _two_factor_required(view_func, domain, couch_user)
                    and not getattr(req, 'bypass_two_factor', False)
                    and not user.is_verified()
                ):
                    return TemplateResponse(
                        request=req,
                        template='two_factor/core/otp_required.html',
                        status=403,
                    )
                else:
                    return view_func(req, domain_name, *args, **kwargs)

            elif (
                _page_is_whitelist(req.path, domain_name) or
                not domain.restrict_superusers
            ) and user.is_superuser:
                # superusers can circumvent domain permissions.
                return view_func(req, domain_name, *args, **kwargs)
            elif domain.is_snapshot:
                # snapshots are publicly viewable
                return require_previewer(view_func)(req, domain_name, *args, **kwargs)
            elif couch_user.is_web_user() and domain.allow_domain_requests:
                from corehq.apps.users.views import DomainRequestView
                return DomainRequestView.as_view()(req, *args, **kwargs)
            else:
                raise Http404
        elif (
            req.path.startswith('/a/{}/reports/custom'.format(domain_name)) and
            PUBLISH_CUSTOM_REPORTS.enabled(domain_name)
        ):
            return view_func(req, domain_name, *args, **kwargs)
        else:
            login_url = reverse('domain_login', kwargs={'domain': domain})
            return redirect_for_login_or_domain(req, login_url=login_url)

    return _inner


def _ensure_request_couch_user(request):
    couch_user = getattr(request, 'couch_user', None)
    if not couch_user and hasattr(request, 'user'):
        request.couch_user = couch_user = CouchUser.from_django_user(request.user)
    return couch_user


class LoginAndDomainMixin(object):

    @method_decorator(login_and_domain_required)
    def dispatch(self, *args, **kwargs):
        return super(LoginAndDomainMixin, self).dispatch(*args, **kwargs)


def api_key():
    api_auth_class = ApiKeyAuthentication()

    def real_decorator(view):
        def wrapper(request, *args, **kwargs):
            auth = api_auth_class.is_authenticated(request)
            if auth:
                if isinstance(auth, HttpUnauthorized):
                    return auth
                return view(request, *args, **kwargs)

            response = HttpUnauthorized()
            return response
        return wrapper
    return real_decorator


def _login_or_challenge(challenge_fn, allow_cc_users=False, api_key=False, allow_sessions=True):
    """
    kwargs:
        allow_cc_users: authorize non-WebUser users
        allow_sessions: allow session based authorization
    """
    # ensure someone is logged in, or challenge
    # challenge_fn should itself be a decorator that can handle authentication
    def _outer(fn):
        @wraps(fn)
        def safe_fn(request, domain, *args, **kwargs):
            if request.user.is_authenticated and allow_sessions:
                return login_and_domain_required(fn)(request, domain, *args, **kwargs)
            else:
                # if sessions are blocked or user is not already authenticated, check for authentication
                @check_lockout
                @challenge_fn
                @two_factor_check(fn, api_key)
                def _inner(request, domain, *args, **kwargs):
                    couch_user = _ensure_request_couch_user(request)
                    if (
                        couch_user
                        and (allow_cc_users or couch_user.is_web_user())
                        and couch_user.is_member_of(domain)
                    ):
                        clear_login_attempts(couch_user)
                        return fn(request, domain, *args, **kwargs)
                    else:
                        return HttpResponseForbidden()

                return _inner(request, domain, *args, **kwargs)
        return safe_fn
    return _outer


def login_or_basic_ex(allow_cc_users=False, allow_sessions=True):
    return _login_or_challenge(basicauth(), allow_cc_users=allow_cc_users, allow_sessions=allow_sessions)


def login_or_digest_ex(allow_cc_users=False, allow_sessions=True):
    return _login_or_challenge(httpdigest, allow_cc_users=allow_cc_users, allow_sessions=allow_sessions)


<<<<<<< HEAD
def login_or_token_ex(allow_cc_users=False, allow_sessions=True):
    return _login_or_challenge(tokenauth, allow_cc_users=allow_cc_users, allow_sessions=allow_sessions)


def login_or_formplayer_ex(allow_cc_users=False, allow_sessions=True):
    return _login_or_challenge(
        formplayer_as_user_auth,
        allow_cc_users=allow_cc_users, allow_sessions=allow_sessions
    )


=======
>>>>>>> e6520f8b
def login_or_api_key_ex(allow_cc_users=False, allow_sessions=True):
    return _login_or_challenge(
        api_key(),
        allow_cc_users=allow_cc_users,
        api_key=True,
        allow_sessions=allow_sessions
    )


<<<<<<< HEAD
def _get_multi_auth_decorator(default, allow_formplayer=False):
    """
    :param allow_formplayer: If True this will allow two additional auth mechanisms which are used
         by Formplayer:

         - token auth: this get's used by anonymous web apps. A single user in the domain
             is selected as the 'anonymous' user and had an auth token created for it. This
             token is then used to authenticate with HQ without requiring the user to log in.

         - formplayer auth: for SMS forms there is no active user involved in the session and so
             formplayer can not use the session cookie to auth. To allow formplayer access to the
             endpoints we validate each formplayer request using a shared key. See the auth
             function for more details.
    """
=======
def _get_multi_auth_decorator(default):
>>>>>>> e6520f8b
    def decorator(fn):
        @wraps(fn)
        def _inner(request, *args, **kwargs):
            authtype = determine_authtype_from_request(request, default=default)
<<<<<<< HEAD
            if authtype in (TOKEN, FORMPLAYER) and not allow_formplayer:
                return HttpResponseForbidden()
            function_wrappers = {
                BASIC: login_or_basic_ex(allow_cc_users=True),
                DIGEST: login_or_digest_ex(allow_cc_users=True),
                API_KEY: login_or_api_key_ex(allow_cc_users=True),
                TOKEN: login_or_token_ex(allow_cc_users=True),
                FORMPLAYER: login_or_formplayer_ex(allow_cc_users=True),
            }
            function_wrapper = function_wrappers[authtype]
=======
            function_wrapper = {
                BASIC: login_or_basic_ex(allow_cc_users=True),
                DIGEST: login_or_digest_ex(allow_cc_users=True),
                API_KEY: login_or_api_key_ex(allow_cc_users=True),
            }[authtype]
>>>>>>> e6520f8b
            return function_wrapper(fn)(request, *args, **kwargs)
        return _inner
    return decorator


def two_factor_exempt(view_func):
    """
    Marks a view function as being exempt from two factor authentication.
    """
    # We could just do view_func.two_factor_exempt = True, but decorators
    # are nicer if they don't have side-effects, so we return a new
    # function.
    def wrapped_view(*args, **kwargs):
        return view_func(*args, **kwargs)
    wrapped_view.two_factor_exempt = True
    return wraps(view_func, assigned=available_attrs(view_func))(wrapped_view)


# This decorator should be used for any endpoints used by CommCare mobile
# It supports basic, session, and apikey auth, but not digest
# Endpoints with this decorator will not enforce two factor authentication
def mobile_auth(view_func):
    return _get_multi_auth_decorator(default=BASIC)(two_factor_exempt(view_func))


<<<<<<< HEAD
# This decorator is used only for anonymous web apps and SMS forms
# Endpoints with this decorator will not enforce two factor authentication
def mobile_auth_or_formplayer(view_func):
    return _get_multi_auth_decorator(default=BASIC, allow_formplayer=True)(two_factor_exempt(view_func))


=======
>>>>>>> e6520f8b
# Use this decorator to allow any auth type -
# basic, digest, session, or apikey
api_auth = _get_multi_auth_decorator(default=DIGEST)

# Use these decorators on views to allow sesson-auth or an extra authorization method
login_or_digest = login_or_digest_ex()
login_or_basic = login_or_basic_ex()
login_or_api_key = login_or_api_key_ex()

# Use these decorators on views to exclusively allow any one authorization method and not session based auth
digest_auth = login_or_digest_ex(allow_sessions=False)
basic_auth = login_or_basic_ex(allow_sessions=False)
api_key_auth = login_or_api_key_ex(allow_sessions=False)


def two_factor_check(view_func, api_key):
    def _outer(fn):
        @wraps(fn)
        def _inner(request, domain, *args, **kwargs):
            dom = Domain.get_by_name(domain)
            couch_user = _ensure_request_couch_user(request)
            if not api_key and dom and _two_factor_required(view_func, dom, couch_user):
                token = request.META.get('HTTP_X_COMMCAREHQ_OTP')
                if not token and 'otp' in request.GET:
                    with mutable_querydict(request.GET):
                        # remove the param from the query dict so that we don't interfere with places
                        # that use the query dict to generate dynamic filters
                        token = request.GET.pop('otp')[-1]
                if not token:
                    return JsonResponse(OTP_AUTH_FAIL_RESPONSE, status=401)
                elif not match_token(request.user, token):
                    return JsonResponse({"error": "OTP token is incorrect"}, status=401)
                else:
                    return fn(request, domain, *args, **kwargs)
            return fn(request, domain, *args, **kwargs)
        return _inner
    return _outer


def _two_factor_required(view_func, domain, couch_user):
    if TWO_FACTOR_SUPERUSER_ROLLOUT.enabled(couch_user.username):
        return not getattr(view_func, 'two_factor_exempt', False)
    return (
        not getattr(view_func, 'two_factor_exempt', False)
        and domain.two_factor_auth
        and not couch_user.two_factor_disabled
    )


def cls_to_view(additional_decorator=None):
    def decorator(func):
        def __outer__(cls, request, *args, **kwargs):
            domain = kwargs.get('domain')
            new_kwargs = kwargs.copy()
            if not domain:
                try:
                    domain = args[0]
                except IndexError:
                    pass
            else:
                del new_kwargs['domain']

            def __inner__(request, domain, *args, **new_kwargs):
                return func(cls, request, *args, **kwargs)

            if additional_decorator:
                return additional_decorator(__inner__)(request, domain, *args, **new_kwargs)
            else:
                return __inner__(request, domain, *args, **new_kwargs)
        return __outer__
    return decorator


def api_domain_view(view):
    """
    Decorate this with any domain view that should be accessed via api only

    Currently only required by for a single view used by 'kawok-vc-desarrollo' domain
    See http://manage.dimagi.com/default.asp?225116#1137527
    """
    @wraps(view)
    @api_key()
    @login_and_domain_required
    def _inner(request, domain, *args, **kwargs):
        if request.user.is_authenticated:
            _ensure_request_couch_user(request)
            return view(request, domain, *args, **kwargs)
        else:
            return HttpResponseForbidden()
    return _inner


def login_required(view_func):
    @wraps(view_func)
    def _inner(request, *args, **kwargs):
        user = request.user
        if not (user.is_authenticated and user.is_active):
            return redirect_for_login_or_domain(request)

        # User's login and domain have been validated - it's safe to call the view function
        return view_func(request, *args, **kwargs)
    return _inner


def check_lockout(fn):
    @wraps(fn)
    def _inner(request, *args, **kwargs):
        username, password = get_username_and_password_from_request(request)
        if not username:
            return fn(request, *args, **kwargs)

        user = CouchUser.get_by_username(username)
        if user and user.is_locked_out() and user.supports_lockout():
            return json_response({_("error"): _("maximum password attempts exceeded")}, status_code=401)
        else:
            return fn(request, *args, **kwargs)
    return _inner


########################################################################################################
#
# Have to write this to be sure this decorator still works if DOMAIN_NOT_ADMIN_REDIRECT_PAGE_NAME
# is not defined - people may forget to do this, because it's not a standard, defined Django
# config setting


def domain_admin_required_ex(redirect_page_name=None):
    # todo: this is weirdly similar but different to require_permission. they should probably be combined
    if redirect_page_name is None:
        redirect_page_name = getattr(settings, 'DOMAIN_NOT_ADMIN_REDIRECT_PAGE_NAME', 'homepage')

    def _outer(view_func):
        @login_and_domain_required
        @wraps(view_func)
        def _inner(request, domain, *args, **kwargs):
            if not hasattr(request, 'couch_user'):
                raise Http404()
            if not request.couch_user.is_web_user():
                raise Http404()
            domain_name, domain = load_domain(request, domain)
            if not domain:
                raise Http404()

            if not (
                _page_is_whitelist(request.path, domain_name) and request.user.is_superuser
            ) and not request.couch_user.is_domain_admin(domain_name):
                return HttpResponseRedirect(reverse(redirect_page_name))
            return view_func(request, domain_name, *args, **kwargs)

        return _inner
    return _outer


def require_superuser_or_contractor(view_func):
    @wraps(view_func)
    def _inner(request, *args, **kwargs):
        user = request.user
        if IS_CONTRACTOR.enabled(user.username) or user.is_superuser:
            return view_func(request, *args, **kwargs)
        else:
            return HttpResponseRedirect(reverse("no_permissions"))

    return _inner


# Parallel to what we did with login_and_domain_required, above
domain_admin_required = domain_admin_required_ex()
cls_domain_admin_required = cls_to_view(additional_decorator=domain_admin_required)

########################################################################################################
# couldn't figure how to call reverse, so login_url is the actual url
require_superuser = permission_required("is_superuser", login_url='/no_permissions/')
cls_require_superusers = cls_to_view(additional_decorator=require_superuser)

cls_require_superuser_or_contractor = cls_to_view(additional_decorator=require_superuser_or_contractor)


def require_previewer(view_func):
    def shim(request, *args, **kwargs):
        if not hasattr(request, 'couch_user') or not request.couch_user.is_previewer():
            raise Http404
        else:
            return view_func(request, *args, **kwargs)
    return shim

cls_require_previewer = cls_to_view(additional_decorator=require_previewer)


def check_domain_migration(view_func):
    def wrapped_view(request, domain, *args, **kwargs):
        if DATA_MIGRATION.enabled(domain):
            return HttpResponse('Service Temporarily Unavailable',
                                content_type='text/plain', status=503)
        return view_func(request, domain, *args, **kwargs)

    wrapped_view.domain_migration_handled = True
    return wraps(view_func)(wrapped_view)<|MERGE_RESOLUTION|>--- conflicted
+++ resolved
@@ -21,16 +21,10 @@
 from dimagi.utils.django.request import mutable_querydict
 from django_digest.decorators import httpdigest
 from corehq.apps.domain.auth import (
-<<<<<<< HEAD
-    determine_authtype_from_request, basicauth, tokenauth,
-    BASIC, DIGEST, API_KEY, TOKEN,
+    determine_authtype_from_request, basicauth,
+    BASIC, DIGEST, API_KEY,
     get_username_and_password_from_request, FORMPLAYER,
     formplayer_auth, formplayer_as_user_auth)
-=======
-    determine_authtype_from_request, basicauth,
-    BASIC, DIGEST, API_KEY,
-    get_username_and_password_from_request)
->>>>>>> e6520f8b
 
 from tastypie.authentication import ApiKeyAuthentication
 from tastypie.http import HttpUnauthorized
@@ -210,11 +204,6 @@
     return _login_or_challenge(httpdigest, allow_cc_users=allow_cc_users, allow_sessions=allow_sessions)
 
 
-<<<<<<< HEAD
-def login_or_token_ex(allow_cc_users=False, allow_sessions=True):
-    return _login_or_challenge(tokenauth, allow_cc_users=allow_cc_users, allow_sessions=allow_sessions)
-
-
 def login_or_formplayer_ex(allow_cc_users=False, allow_sessions=True):
     return _login_or_challenge(
         formplayer_as_user_auth,
@@ -222,8 +211,6 @@
     )
 
 
-=======
->>>>>>> e6520f8b
 def login_or_api_key_ex(allow_cc_users=False, allow_sessions=True):
     return _login_or_challenge(
         api_key(),
@@ -233,46 +220,28 @@
     )
 
 
-<<<<<<< HEAD
 def _get_multi_auth_decorator(default, allow_formplayer=False):
     """
-    :param allow_formplayer: If True this will allow two additional auth mechanisms which are used
+    :param allow_formplayer: If True this will allow one additional auth mechanism which is used
          by Formplayer:
-
-         - token auth: this get's used by anonymous web apps. A single user in the domain
-             is selected as the 'anonymous' user and had an auth token created for it. This
-             token is then used to authenticate with HQ without requiring the user to log in.
 
          - formplayer auth: for SMS forms there is no active user involved in the session and so
              formplayer can not use the session cookie to auth. To allow formplayer access to the
              endpoints we validate each formplayer request using a shared key. See the auth
              function for more details.
     """
-=======
-def _get_multi_auth_decorator(default):
->>>>>>> e6520f8b
     def decorator(fn):
         @wraps(fn)
         def _inner(request, *args, **kwargs):
             authtype = determine_authtype_from_request(request, default=default)
-<<<<<<< HEAD
-            if authtype in (TOKEN, FORMPLAYER) and not allow_formplayer:
+            if authtype == FORMPLAYER and not allow_formplayer:
                 return HttpResponseForbidden()
-            function_wrappers = {
-                BASIC: login_or_basic_ex(allow_cc_users=True),
-                DIGEST: login_or_digest_ex(allow_cc_users=True),
-                API_KEY: login_or_api_key_ex(allow_cc_users=True),
-                TOKEN: login_or_token_ex(allow_cc_users=True),
-                FORMPLAYER: login_or_formplayer_ex(allow_cc_users=True),
-            }
-            function_wrapper = function_wrappers[authtype]
-=======
             function_wrapper = {
                 BASIC: login_or_basic_ex(allow_cc_users=True),
                 DIGEST: login_or_digest_ex(allow_cc_users=True),
                 API_KEY: login_or_api_key_ex(allow_cc_users=True),
+                FORMPLAYER: login_or_formplayer_ex(allow_cc_users=True),
             }[authtype]
->>>>>>> e6520f8b
             return function_wrapper(fn)(request, *args, **kwargs)
         return _inner
     return decorator
@@ -298,15 +267,12 @@
     return _get_multi_auth_decorator(default=BASIC)(two_factor_exempt(view_func))
 
 
-<<<<<<< HEAD
 # This decorator is used only for anonymous web apps and SMS forms
 # Endpoints with this decorator will not enforce two factor authentication
 def mobile_auth_or_formplayer(view_func):
     return _get_multi_auth_decorator(default=BASIC, allow_formplayer=True)(two_factor_exempt(view_func))
 
 
-=======
->>>>>>> e6520f8b
 # Use this decorator to allow any auth type -
 # basic, digest, session, or apikey
 api_auth = _get_multi_auth_decorator(default=DIGEST)
