import logging
from functools import wraps

from django.conf import settings
from django.contrib import messages
from django.http import HttpRequest
from django.http.response import (
    Http404,
    HttpResponse,
    HttpResponseForbidden,
    HttpResponseRedirect,
    JsonResponse,
)
from django.template.response import TemplateResponse
from django.urls import reverse
from django.utils.decorators import method_decorator
from django.utils.translation import gettext as _
from django.views import View

from django_digest.decorators import httpdigest
from django_otp import match_token
from django_prbac.utils import has_privilege
from oauth2_provider.oauth2_backends import get_oauthlib_core
from tastypie.http import HttpUnauthorized

from dimagi.utils.django.request import mutable_querydict
from dimagi.utils.web import json_response

from corehq import privileges
from corehq.apps.domain.auth import (
    API_KEY,
    BASIC,
    DIGEST,
    FORMPLAYER,
    OAUTH2,
    HQApiKeyAuthentication,
    basic_or_api_key,
    basicauth,
    determine_authtype_from_request,
    formplayer_as_user_auth,
    get_username_and_password_from_request,
)
from corehq.apps.domain.models import Domain, DomainAuditRecordEntry
from corehq.apps.domain.utils import normalize_domain_name, show_deactivated_notice
from corehq.apps.hqwebapp.signals import clear_login_attempts
from corehq.apps.sso.utils.request_helpers import (
    is_request_blocked_from_viewing_domain_due_to_sso,
    is_request_using_sso,
)
from corehq.apps.sso.utils.view_helpers import (
    render_untrusted_identity_provider_for_domain_view,
)
from corehq.apps.users.models import CouchUser
from corehq.toggles import (
    DATA_MIGRATION,
    DISABLE_MOBILE_ENDPOINTS,
    IS_CONTRACTOR,
    TWO_FACTOR_SUPERUSER_ROLLOUT,
)
from corehq.util.soft_assert import soft_assert

auth_logger = logging.getLogger("commcare_auth")

OTP_AUTH_FAIL_RESPONSE = {"error": "must send X-COMMCAREHQ-OTP header or 'otp' URL parameter"}


def load_domain(req, domain):
    domain_name = normalize_domain_name(domain)
    _store_project_on_request(req, domain_name)
    return domain_name, req.project


def _store_project_on_request(request, domain_name):
    domain_obj = Domain.get_by_name(domain_name)
    request.project = domain_obj


def redirect_for_login_or_domain(request, login_url=None):
    from django.contrib.auth.views import redirect_to_login
    return redirect_to_login(request.get_full_path(), login_url)


def login_and_domain_required(view_func):

    @wraps(view_func)
    def _inner(req, domain, *args, **kwargs):
        user = req.user
        domain_name, domain_obj = load_domain(req, domain)

        def call_view():
            return view_func(req, domain_name, *args, **kwargs)

        if not domain_obj:
            msg = _('The domain "{domain}" was not found.').format(domain=domain_name)
            raise Http404(msg)

        if not (active_user_logged_in(req)):
            login_url = reverse('domain_login', kwargs={'domain': domain_name})
            return redirect_for_login_or_domain(req, login_url=login_url)

        couch_user = _ensure_request_couch_user(req)
        if not domain_obj.is_active:
            return _inactive_domain_response(req, domain_name)
        if domain_obj.is_snapshot:
            if not hasattr(req, 'couch_user') or not req.couch_user.is_previewer():
                raise Http404()
            return call_view()

        if couch_user.is_member_of(domain_obj, allow_enterprise=True):
            if (couch_user.is_web_user() and not couch_user.is_superuser
               and not couch_user.is_active_in_domain(domain_name)):
<<<<<<< HEAD
                return show_deactivated_notice(req, domain)
=======
                return _show_deactivated_notice(req, domain)
>>>>>>> 3f8cf1c4
            if _is_missing_two_factor(view_func, req):
                return TemplateResponse(request=req,
                                        template='two_factor/core/bootstrap3/otp_required.html',
                                        status=403)
            elif not _can_access_project_page(req):
                return _redirect_to_project_access_upgrade(req)
            elif is_request_blocked_from_viewing_domain_due_to_sso(req, domain_obj):
                # Important! Make sure this is always the final check prior
                # to returning call_view() below
                return render_untrusted_identity_provider_for_domain_view(req, domain_obj)
            else:
                return call_view()
        elif user.is_superuser:
            if domain_obj.restrict_superusers and not _page_is_whitelisted(req.path, domain_obj.name):
                from corehq.apps.hqwebapp.views import no_permissions
                msg = "This project space restricts superuser access.  You must request an invite to access it."
                return no_permissions(req, message=msg)
            if not _can_access_project_page(req):
                return _redirect_to_project_access_upgrade(req)
            if is_request_using_sso(req):
                # We will not support SSO for superusers at this time
                return HttpResponseForbidden(
                    "SSO support is not currently available for superusers."
                )
            return call_view()
        elif couch_user.is_web_user() and domain_obj.allow_domain_requests:
            from corehq.apps.users.views.web import DomainRequestView
            return DomainRequestView.as_view()(req, *args, **kwargs)
        else:
            raise Http404

    return _inner


def _show_deactivated_notice(request, domain):
    from corehq.apps.hqwebapp.utils.bootstrap import set_bootstrap_version5
    set_bootstrap_version5()
    return TemplateResponse(request=request,
                            template='domain/bootstrap5/deactivated_notice.html',
                            status=403,
                            context={'domain': domain})


def _inactive_domain_response(request, domain_name):
    msg = _(
        'The project space "{domain}" has not yet been activated. '
        'Please report an issue if you think this is a mistake.'
    ).format(domain=domain_name)
    messages.info(request, msg)
    return HttpResponseRedirect(reverse("domain_select"))


def _is_missing_two_factor(view_fn, request):
    return (_two_factor_required(view_fn, request.project, request)
            and not getattr(request, 'bypass_two_factor', False)
            and not request.user.is_verified())


def _page_is_whitelisted(path, domain):
    safe_paths = {page.format(domain=domain) for page in settings.PAGES_NOT_RESTRICTED_FOR_DIMAGI}
    return path in safe_paths


def _can_access_project_page(request):
    # always allow for non-SaaS deployments
    if not settings.IS_SAAS_ENVIRONMENT:
        return True
    return has_privilege(request, privileges.PROJECT_ACCESS) or (
        hasattr(request, 'always_allow_project_access') and request.always_allow_project_access
    )


def _redirect_to_project_access_upgrade(request):
    from corehq.apps.domain.views.accounting import SubscriptionUpgradeRequiredView
    return SubscriptionUpgradeRequiredView().get(
        request, request.domain, privileges.PROJECT_ACCESS
    )


def _ensure_request_couch_user(request):
    couch_user = getattr(request, 'couch_user', None)
    if not couch_user and hasattr(request, 'user'):
        request.couch_user = couch_user = CouchUser.from_django_user(request.user)
    return couch_user


def _ensure_request_project(request):
    project = getattr(request, 'project', None)
    if not project and hasattr(request, 'domain'):
        _store_project_on_request(request, request.domain)
        project = request.project
    return project


def active_user_logged_in(request):
    return request.user.is_authenticated and request.user.is_active


class LoginAndDomainMixin(object):

    @method_decorator(login_and_domain_required)
    def dispatch(self, *args, **kwargs):
        return super(LoginAndDomainMixin, self).dispatch(*args, **kwargs)


def _api_key(allow_creds_in_data=True):
    api_auth_class = HQApiKeyAuthentication(allow_creds_in_data=allow_creds_in_data)

    def real_decorator(view):
        def wrapper(request, *args, **kwargs):
            auth = api_auth_class.is_authenticated(request)
            if auth:
                if isinstance(auth, HttpUnauthorized):
                    return auth
                return view(request, *args, **kwargs)

            response = HttpUnauthorized()
            return response
        return wrapper
    return real_decorator


def _oauth2_check(scopes):
    def auth_check(request):
        oauthlib_core = get_oauthlib_core()
        # as of now, this is only used in our APIs, so explictly check that particular scope
        valid, r = oauthlib_core.verify_request(request, scopes=scopes)
        if valid:
            request.user = r.user
            return True

    def real_decorator(view):
        def wrapper(request, *args, **kwargs):
            auth = auth_check(request)
            if auth:
                return view(request, *args, **kwargs)

            response = HttpUnauthorized()
            return response
        return wrapper
    return real_decorator


def _login_or_challenge(challenge_fn, allow_cc_users=False, api_key=False,
                        allow_sessions=True, require_domain=True):
    """
    Ensure someone is logged in, or issue a challenge / failure.

    challenge_fn: a decorator function that takes in a view and returns a wrapped version of that
      view with additional "challenges" applied - namely checking authentication.
      If the "challenges" are met the decorator function should:
        1. Add a ".user" property to the request object.
        2. Call the decorated view
      If the "challenges" are not met, the decorator function should either return an
      HttpUnauthorized response, or a response allowing the caller to provide additional
      authentication details.
    allow_cc_users: authorize non-WebUser users
    allow_sessions: allow session based authorization
    require_domain: whether domain checks should be used/assumed in API request
    """
    def _outer(fn):
        if require_domain:
            @wraps(fn)
            def safe_fn_with_domain(request, domain, *args, **kwargs):
                if request.user.is_authenticated and allow_sessions:
                    return login_and_domain_required(fn)(request, domain, *args, **kwargs)
                else:
                    # if sessions are blocked or user is not already authenticated, check for authentication
                    @check_lockout
                    @challenge_fn
                    @two_factor_check(fn, api_key)
                    def _inner(request, domain, *args, **kwargs):
                        couch_user = _ensure_request_couch_user(request)
                        if (
                            couch_user
                            and (allow_cc_users or couch_user.is_web_user())
                            and couch_user.is_member_of(domain, allow_enterprise=True)
                        ):
                            clear_login_attempts(couch_user)
                            return fn(request, domain, *args, **kwargs)
                        else:
                            return HttpResponseForbidden()

                    return _inner(request, domain, *args, **kwargs)

            return safe_fn_with_domain
        else:
            # basically a mirror of the above implementation but for a request without a domain
            @wraps(fn)
            def safe_fn_no_domain(request, *args, **kwargs):
                if request.user.is_authenticated and allow_sessions:
                    # replaces login_and_domain_required
                    return login_required(fn)(request, *args, **kwargs)
                else:
                    # two_factor_check is removed because 2fa enforcement
                    # only happens in the context of a domain
                    @check_lockout
                    @challenge_fn
                    def _inner(request, *args, **kwargs):
                        couch_user = _ensure_request_couch_user(request)
                        if (
                            couch_user
                            and (allow_cc_users or couch_user.is_web_user())
                        ):
                            clear_login_attempts(couch_user)
                            return fn(request, *args, **kwargs)
                        else:
                            return HttpResponseForbidden()

                    return _inner(request, *args, **kwargs)
            return safe_fn_no_domain

    return _outer


def login_or_basic_ex(allow_cc_users=False, allow_sessions=True, require_domain=True):
    return _login_or_challenge(
        basicauth(),
        allow_cc_users=allow_cc_users,
        allow_sessions=allow_sessions,
        require_domain=require_domain,
    )


def login_or_basic_or_api_key_ex(allow_cc_users=False, allow_sessions=True, require_domain=True):
    return _login_or_challenge(
        basic_or_api_key(),
        allow_cc_users=allow_cc_users,
        allow_sessions=allow_sessions,
        require_domain=require_domain,
    )


def login_or_digest_ex(allow_cc_users=False, allow_sessions=True, require_domain=True):
    return _login_or_challenge(
        httpdigest,
        allow_cc_users=allow_cc_users,
        allow_sessions=allow_sessions,
        require_domain=require_domain,
    )


def login_or_formplayer_ex(allow_cc_users=False, allow_sessions=True, require_domain=True):
    return _login_or_challenge(
        formplayer_as_user_auth,
        allow_cc_users=allow_cc_users,
        allow_sessions=allow_sessions,
        require_domain=require_domain,
    )


def login_or_api_key_ex(allow_cc_users=False, allow_sessions=True, require_domain=True, allow_creds_in_data=True):
    return _login_or_challenge(
        _api_key(allow_creds_in_data=allow_creds_in_data),
        allow_cc_users=allow_cc_users,
        api_key=True,
        allow_sessions=allow_sessions,
        require_domain=require_domain,
    )


def login_or_oauth2_ex(allow_cc_users=False, allow_sessions=True, require_domain=True, oauth_scopes=None):
    oauth_scopes = oauth_scopes or ['access_apis']
    return _login_or_challenge(
        _oauth2_check(oauth_scopes),
        allow_cc_users=allow_cc_users,
        api_key=True,
        allow_sessions=allow_sessions,
        require_domain=require_domain,
    )


def get_multi_auth_decorator(
    default, allow_formplayer=False, oauth_scopes=None, allow_creds_in_data=True, allow_api_key_as_password=False
):
    """
    :param allow_formplayer: If True this will allow one additional auth mechanism which is used
         by Formplayer:

         - formplayer auth: for SMS forms there is no active user involved in the session and so
             formplayer can not use the session cookie to auth. To allow formplayer access to the
             endpoints we validate each formplayer request using a shared key. See the auth
             function for more details.
    :param allow_api_key_as_password: If True, allows API Key to be used in BASIC auth
    """
    oauth_scopes = oauth_scopes or ['access_apis']

    def decorator(fn):
        @wraps(fn)
        def _inner(request, *args, **kwargs):
            authtype = determine_authtype_from_request(request, default=default)
            assert not (authtype == DIGEST and allow_api_key_as_password), \
                'api keys as passwords are not supported for digest auth'
            if authtype == FORMPLAYER and not allow_formplayer:
                auth_logger.info(
                    "Request rejected reason=%s request=%s",
                    "formplayer_auth:not_enabled_for_request", request.path
                )
                return HttpResponseForbidden()
            request.auth_type = authtype  # store auth type on request for access in views
            function_wrapper = get_auth_decorator_map(
                allow_cc_users=True,
                oauth_scopes=oauth_scopes,
                allow_creds_in_data=allow_creds_in_data,
                allow_api_key_as_password=allow_api_key_as_password,
            )[authtype]
            return function_wrapper(fn)(request, *args, **kwargs)
        return _inner
    return decorator


def two_factor_exempt(view_func):
    """
    Marks a view function as being exempt from two factor authentication.
    """
    # We could just do view_func.two_factor_exempt = True, but decorators
    # are nicer if they don't have side-effects, so we return a new
    # function.
    def wrapped_view(*args, **kwargs):
        return view_func(*args, **kwargs)
    wrapped_view.two_factor_exempt = True
    return wraps(view_func)(wrapped_view)


def api_auth(*, allow_creds_in_data=True, oauth_scopes=None):
    """Allow any auth type basic, digest, session, apikey, or oauth"""
    return get_multi_auth_decorator(
        default=DIGEST,
        oauth_scopes=oauth_scopes,
        allow_creds_in_data=allow_creds_in_data,
        allow_api_key_as_password=False,  # if supporting digest auth, you cannot use an api key as a password
    )


def api_auth_allow_key_as_password_LIMITED_USE(*, allow_creds_in_data=True, oauth_scopes=None):
    """
    Intentionally does not support digest auth to allow using api key as password if desired.
    See determine_authtype_from_header for more details on how defaulting to BASIC drops DIGEST support
    This decorator arose because our previous version of authenticating through API keys
    (providing an authentication header) was not being respected by Excel. This decorator should be used
    sparingly, as we do not want the widespread ability to circumvent normal BASIC authentication
    """
    return get_multi_auth_decorator(
        default=BASIC,
        oauth_scopes=oauth_scopes,
        allow_creds_in_data=allow_creds_in_data,
        allow_api_key_as_password=True,
    )


# Use these decorators on views to allow sesson-auth or an extra authorization method
login_or_digest = login_or_digest_ex()
login_or_basic = login_or_basic_ex()
login_or_api_key = login_or_api_key_ex()

api_key_auth = login_or_api_key_ex(allow_sessions=False)

basic_auth_or_try_api_key_auth = login_or_basic_or_api_key_ex(allow_sessions=False)


def get_auth_decorator_map(
        allow_cc_users=False,
        require_domain=True,
        allow_sessions=True,
        oauth_scopes=None,
        allow_creds_in_data=True,
        allow_api_key_as_password=False,
):
    # Due to the high risk of our login flows, leaving a safety net here to guard against
    # non-domain endpoints accepting API keys as passwords. We have no current use for this combination,
    # but this check can be removed if we create new global endpoints that should support api keys as passwords
    assert not (require_domain is False and allow_api_key_as_password), \
        'only domain endpoints support API key authentication'
    # get a mapped set of decorators for different auth types with the specified parameters
    oauth_scopes = oauth_scopes or ['access_apis']
    decorator_function_kwargs = {
        'allow_cc_users': allow_cc_users,
        'require_domain': require_domain,
        'allow_sessions': allow_sessions,
    }

    basic_auth_fn = (
        login_or_basic_or_api_key_ex(**decorator_function_kwargs)
        if allow_api_key_as_password
        else login_or_basic_ex(**decorator_function_kwargs)
    )

    return {
        DIGEST: login_or_digest_ex(**decorator_function_kwargs),
        BASIC: basic_auth_fn,
        API_KEY: login_or_api_key_ex(allow_creds_in_data=allow_creds_in_data,
                                     **decorator_function_kwargs),
        OAUTH2: login_or_oauth2_ex(oauth_scopes=oauth_scopes, **decorator_function_kwargs),
        FORMPLAYER: login_or_formplayer_ex(**decorator_function_kwargs),
    }


def two_factor_check(view_func, api_key):
    def _outer(fn):
        @wraps(fn)
        def _inner(request, domain, *args, **kwargs):
            domain_obj = Domain.get_by_name(domain)
            _ensure_request_couch_user(request)
            if (
                not api_key
                and not getattr(request, 'skip_two_factor_check', False)
                and domain_obj
                and _two_factor_required(view_func, domain_obj, request)
            ):
                token = request.META.get('HTTP_X_COMMCAREHQ_OTP')
                if not token and 'otp' in request.GET:
                    with mutable_querydict(request.GET):
                        # remove the param from the query dict so that we don't interfere with places
                        # that use the query dict to generate dynamic filters
                        token = request.GET.pop('otp')[-1]
                if not token:
                    return JsonResponse(OTP_AUTH_FAIL_RESPONSE, status=401)
                otp_device = match_token(request.user, token)
                if not otp_device:
                    return JsonResponse({"error": "OTP token is incorrect"}, status=401)

                # set otp device and is_verified function on user to be consistent with OTP middleware
                request.user.otp_device = otp_device
                request.user.is_verified = lambda: True
                return fn(request, domain, *args, **kwargs)
            if api_key:
                request.bypass_two_factor = True
            return fn(request, domain, *args, **kwargs)
        return _inner
    return _outer


def _two_factor_required(view_func, domain_obj, request):
    """
    Check if Two Factor Authentication is required.
    :param view_func: the view function being accessed
    :param domain_obj: Domain instance associated with the view
    :param request: Request
    :return: Boolean (True if 2FA is required)
    """
    exempt = getattr(view_func, 'two_factor_exempt', False)
    if exempt:
        return False
    if not request.couch_user:
        return False
    if is_request_using_sso(request):
        # SSO authenticated users manage two-factor auth on the Identity Provider
        # level, so CommCare HQ does not attempt 2FA with them. This is one of
        # the reasons we require that domains establish TrustedIdentityProvider
        # relationships.
        return False
    return (
        # If a user is a superuser, then there is no two_factor_disabled loophole allowed.
        # If you lose your phone, you have to give up superuser privileges
        # until you have two factor set up again.
        settings.REQUIRE_TWO_FACTOR_FOR_SUPERUSERS and request.couch_user.is_superuser
    ) or (
        # For other policies requiring two factor auth,
        # allow the two_factor_disabled loophole for people who have lost their phones
        # and need time to set up two factor auth again.
        (domain_obj.two_factor_auth or TWO_FACTOR_SUPERUSER_ROLLOUT.enabled(request.couch_user.username))
        and not request.couch_user.two_factor_disabled
    )


def cls_to_view(additional_decorator=None):
    def decorator(func):
        def __outer__(cls, request, *args, **kwargs):
            domain = kwargs.get('domain')
            new_kwargs = kwargs.copy()
            if not domain:
                try:
                    domain = args[0]
                except IndexError:
                    pass
            else:
                del new_kwargs['domain']

            def __inner__(request, domain, *args, **new_kwargs):
                return func(cls, request, *args, **kwargs)

            if additional_decorator:
                return additional_decorator(__inner__)(request, domain, *args, **new_kwargs)
            else:
                return __inner__(request, domain, *args, **new_kwargs)
        return __outer__
    return decorator


def api_domain_view(view):
    """
    Decorate this with any domain view that should be accessed via api only

    Currently only required by for a single view used by 'kawok-vc-desarrollo' domain
    See http://manage.dimagi.com/default.asp?225116#1137527
    """
    @wraps(view)
    @_api_key()
    @login_and_domain_required
    def _inner(request, domain, *args, **kwargs):
        if request.user.is_authenticated:
            _ensure_request_couch_user(request)
            return view(request, domain, *args, **kwargs)
        else:
            return HttpResponseForbidden()
    return _inner


def login_required(view_func):
    @wraps(view_func)
    def _inner(request, *args, **kwargs):
        user = request.user
        if not (user.is_authenticated and user.is_active):
            return redirect_for_login_or_domain(request)

        return view_func(request, *args, **kwargs)
    return _inner


def active_domains_required(view_func):
    from corehq.apps.registration.views import registration_default

    @wraps(view_func)
    def _inner(request, *args, **kwargs):
        if not Domain.active_for_user(request.user):
            return registration_default(request)

        return view_func(request, *args, **kwargs)

    return _inner


def check_lockout(fn):
    @wraps(fn)
    def _inner(request, *args, **kwargs):
        username, password = get_username_and_password_from_request(request)
        if not username:
            return fn(request, *args, **kwargs)

        user = CouchUser.get_by_username(username)
        if user and user.is_locked_out():
            return json_response({"error": _("maximum password attempts exceeded")}, status_code=401)
        else:
            return fn(request, *args, **kwargs)
    return _inner


########################################################################################################
#
# Have to write this to be sure this decorator still works if DOMAIN_NOT_ADMIN_REDIRECT_PAGE_NAME
# is not defined - people may forget to do this, because it's not a standard, defined Django
# config setting


def domain_admin_required_ex(redirect_page_name=None):
    # todo: this is weirdly similar but different to require_permission. they should probably be combined
    if redirect_page_name is None:
        redirect_page_name = getattr(settings, 'DOMAIN_NOT_ADMIN_REDIRECT_PAGE_NAME', 'homepage')

    def _outer(view_func):
        @login_and_domain_required
        @wraps(view_func)
        def _inner(request, domain, *args, **kwargs):
            if not hasattr(request, 'couch_user'):
                raise Http404()
            if not request.couch_user.is_web_user():
                raise Http404()
            domain_name, domain = load_domain(request, domain)
            if not domain:
                raise Http404()

            if not (
                _page_is_whitelisted(request.path, domain_name) and request.user.is_superuser
            ) and not request.couch_user.is_domain_admin(domain_name):
                return HttpResponseRedirect(reverse(redirect_page_name))
            return view_func(request, domain_name, *args, **kwargs)

        return _inner
    return _outer


def require_superuser_or_contractor(view_func):
    @wraps(view_func)
    def _inner(request, *args, **kwargs):
        user = request.user
        if ((IS_CONTRACTOR.enabled(user.username) or user.is_superuser)
                and not is_request_using_sso(request)):
            return view_func(request, *args, **kwargs)
        else:
            return HttpResponseRedirect(reverse("no_permissions"))

    return _inner


def require_superuser(view_func):
    @wraps(view_func)
    def _inner(request, *args, **kwargs):
        user = request.user
        if user.is_superuser and not is_request_using_sso(request):
            return view_func(request, *args, **kwargs)
        else:
            return HttpResponseRedirect(reverse("no_permissions"))

    return _inner


# Parallel to what we did with login_and_domain_required, above
domain_admin_required = domain_admin_required_ex()
cls_domain_admin_required = cls_to_view(additional_decorator=domain_admin_required)

########################################################################################################
cls_require_superusers = cls_to_view(additional_decorator=require_superuser)
cls_require_superuser_or_contractor = cls_to_view(additional_decorator=require_superuser_or_contractor)


def check_domain_mobile_access(view_func):
    def wrapped_view(request, domain, *args, **kwargs):
        if (
            DATA_MIGRATION.enabled(domain)
            or DISABLE_MOBILE_ENDPOINTS.enabled(domain)
        ):
            auth_logger.info(
                "Request rejected domain=%s reason=%s request=%s",
                domain, "flag:migration", request.path
            )
            return HttpResponse('Service Temporarily Unavailable',
                                content_type='text/plain', status=503)
        return view_func(request, domain, *args, **kwargs)

    wrapped_view.domain_migration_handled = True
    return wraps(view_func)(wrapped_view)


def track_domain_request(calculated_prop):
    """
    Use this decorator to audit requests by domain.
    """
    norman = ''.join(reversed('moc.igamid@repoohn'))
    _soft_assert = soft_assert(to=norman)

    def _dec(view_func):

        @wraps(view_func)
        def _wrapped(*args, **kwargs):
            if 'domain' in kwargs:
                domain = kwargs['domain']
            elif (
                len(args) > 2
                and isinstance(args[0], View)
                and isinstance(args[1], HttpRequest)
                and isinstance(args[2], str)
            ):
                # class-based view; args == (self, request, domain, ...)
                domain = args[2]
            elif (
                len(args) > 1
                and isinstance(args[0], HttpRequest)
                and isinstance(args[1], str)
            ):
                # view function; args == (request, domain, ...)
                domain = args[1]
            else:
                domain = None
            if _soft_assert(
                    domain,
                    'Unable to track_domain_request("{prop}") on view "{view}". Unable to determine domain from '
                    'args {args}.'.format(prop=calculated_prop, view=view_func.__name__, args=args)
            ):
                DomainAuditRecordEntry.update_calculations(domain, calculated_prop)
            return view_func(*args, **kwargs)

        return _wrapped

    return _dec<|MERGE_RESOLUTION|>--- conflicted
+++ resolved
@@ -41,7 +41,7 @@
     get_username_and_password_from_request,
 )
 from corehq.apps.domain.models import Domain, DomainAuditRecordEntry
-from corehq.apps.domain.utils import normalize_domain_name, show_deactivated_notice
+from corehq.apps.domain.utils import normalize_domain_name
 from corehq.apps.hqwebapp.signals import clear_login_attempts
 from corehq.apps.sso.utils.request_helpers import (
     is_request_blocked_from_viewing_domain_due_to_sso,
@@ -109,11 +109,7 @@
         if couch_user.is_member_of(domain_obj, allow_enterprise=True):
             if (couch_user.is_web_user() and not couch_user.is_superuser
                and not couch_user.is_active_in_domain(domain_name)):
-<<<<<<< HEAD
-                return show_deactivated_notice(req, domain)
-=======
                 return _show_deactivated_notice(req, domain)
->>>>>>> 3f8cf1c4
             if _is_missing_two_factor(view_func, req):
                 return TemplateResponse(request=req,
                                         template='two_factor/core/bootstrap3/otp_required.html',
