--- conflicted
+++ resolved
@@ -300,14 +300,7 @@
             couch_user = _ensure_request_couch_user(request)
             if not api_key and dom and _two_factor_required(view_func, dom, couch_user):
                 token = request.META.get('HTTP_X_COMMCAREHQ_OTP')
-<<<<<<< HEAD
-                if token and match_token(request.user, token):
-                    return fn(request, domain, *args, **kwargs)
-                else:
-=======
-
                 if not token:
->>>>>>> 808f1a18
                     return JsonResponse({"error": "must send X-CommcareHQ-OTP header"}, status=401)
                 elif not match_token(request.user, token):
                     return JsonResponse({"error": "X-CommcareHQ-OTP token is incorrect"}, status=401)
