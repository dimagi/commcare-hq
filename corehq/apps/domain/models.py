from datetime import datetime, timedelta
import json
import logging
from couchdbkit.exceptions import ResourceConflict
from django.conf import settings
from django.contrib.auth.models import AnonymousUser
from couchdbkit.ext.django.schema import (Document, StringProperty, BooleanProperty, DateTimeProperty, IntegerProperty,
                                          DocumentSchema, SchemaProperty, DictProperty, ListProperty,
                                          StringListProperty, SchemaListProperty)
from django.utils.safestring import mark_safe
from corehq.apps.appstore.models import Review, SnapshotMixin
from corehq.apps.domain.utils import get_domain_module_map
from dimagi.utils.couch.cache import cache_core
from dimagi.utils.decorators.memoized import memoized
from dimagi.utils.html import format_html
from dimagi.utils.logging import notify_exception
from dimagi.utils.couch.database import get_db, get_safe_write_kwargs, apply_update
from itertools import chain
from langcodes import langs as all_langs
from collections import defaultdict
from django.utils.importlib import import_module


lang_lookup = defaultdict(str)

DATA_DICT = settings.INTERNAL_DATA
AREA_CHOICES = [a["name"] for a in DATA_DICT["area"]]
SUB_AREA_CHOICES = reduce(list.__add__, [a["sub_areas"] for a in DATA_DICT["area"]], [])

for lang in all_langs:
    lang_lookup[lang['three']] = lang['names'][0] # arbitrarily using the first name if there are multiple
    if lang['two'] != '':
        lang_lookup[lang['two']] = lang['names'][0]

class DomainMigrations(DocumentSchema):
    has_migrated_permissions = BooleanProperty(default=False)

    def apply(self, domain):
        if not self.has_migrated_permissions:
            logging.info("Applying permissions migration to domain %s" % domain.name)
            from corehq.apps.users.models import UserRole, WebUser
            UserRole.init_domain_with_presets(domain.name)
            for web_user in WebUser.by_domain(domain.name):
                try:
                    web_user.save()
                except ResourceConflict:
                    # web_user has already been saved by another thread in the last few seconds
                    pass

            self.has_migrated_permissions = True
            domain.save()

LICENSES = {
#    'public': 'Public Domain', # public domain license is no longer being supported
    'cc': 'Creative Commons Attribution',
    'cc-sa': 'Creative Commons Attribution, Share Alike',
    'cc-nd': 'Creative Commons Attribution, No Derivatives',
    'cc-nc': 'Creative Commons Attribution, Non-Commercial',
    'cc-nc-sa': 'Creative Commons Attribution, Non-Commercial, and Share Alike',
    'cc-nc-nd': 'Creative Commons Attribution, Non-Commercial, and No Derivatives',
    }

def cached_property(method):
    def find_cached(self):
        try:
            return self.cached_properties[method.__name__]
        except KeyError:
            self.cached_properties[method.__name__] = method(self)
            self.save()
            return self.cached_properties[method.__name__]
    return find_cached

class HQBillingAddress(DocumentSchema):
    """
        A billing address for clients
    """
    country = StringProperty()
    postal_code = StringProperty()
    state_province = StringProperty()
    city = StringProperty()
    address = ListProperty()
    name = StringProperty()

    @property
    def html_address(self):
        template = """<address>
            <strong>%(name)s</strong><br />
            %(address)s<br />
            %(city)s%(state)s %(postal_code)s<br />
            %(country)s
        </address>"""
        filtered_address = [a for a in self.address if a]
        address = template % dict(
            name=self.name,
            address="<br />\n".join(filtered_address),
            city=self.city,
            state=", %s" % self.state_province if self.state_province else "",
            postal_code=self.postal_code,
            country=self.country
        )
        return mark_safe(address)

    def update_billing_address(self, **kwargs):
        self.country = kwargs.get('country','')
        self.postal_code = kwargs.get('postal_code','')
        self.state_province = kwargs.get('state_province', '')
        self.city = kwargs.get('city', '')
        self.address = kwargs.get('address', [''])
        self.name = kwargs.get('name', '')

class HQBillingDomainMixin(DocumentSchema):
    """
        This contains all the attributes required to bill a client for CommCare HQ services.
    """
    billing_address = SchemaProperty(HQBillingAddress)
    billing_number = StringProperty()
    currency_code = StringProperty(default=settings.DEFAULT_CURRENCY)

    # used to bill client
    is_sms_billable = BooleanProperty()
    billable_client = StringProperty()

    def update_billing_info(self, **kwargs):
        self.billing_number = kwargs.get('phone_number','')
        self.billing_address.update_billing_address(**kwargs)
        self.currency_code = kwargs.get('currency_code', settings.DEFAULT_CURRENCY)

class UpdatableSchema():
    def update(self, new_dict):
        for kw in new_dict:
            self[kw] = new_dict[kw]

class Deployment(DocumentSchema, UpdatableSchema):
    date = DateTimeProperty()
    city = StringProperty()
    country = StringProperty()
    region = StringProperty() # e.g. US, LAC, SA, Sub-saharn Africa, East Africa, West Africa, Southeast Asia)
    description = StringProperty()
    public = BooleanProperty(default=False)

class CallCenterProperties(DocumentSchema):
    enabled = BooleanProperty(default=False)
    case_owner_id = StringProperty()
    case_type = StringProperty()

class LicenseAgreement(DocumentSchema):
    signed = BooleanProperty(default=False)
    type = StringProperty()
    date = DateTimeProperty()
    user_id = StringProperty()
    user_ip = StringProperty()
    version = StringProperty()

class InternalProperties(DocumentSchema, UpdatableSchema):
    """
    Project properties that should only be visible/editable by superusers
    """
    sf_contract_id = StringProperty()
    sf_account_id = StringProperty()
    commcare_edition = StringProperty(choices=["", "standard", "plus", "advanced"], default="")
    services = StringProperty(choices=["", "basic", "plus", "full", "custom"], default="")
    initiative = StringListProperty()
    project_state = StringProperty(choices=["", "POC", "transition", "at-scale"], default="")
    self_started = BooleanProperty()
    area = StringProperty()
    sub_area = StringProperty()
    using_adm = BooleanProperty()
    using_call_center = BooleanProperty()
    custom_eula = BooleanProperty()
    can_use_data = BooleanProperty()
    notes = StringProperty()
    organization_name = StringProperty()
    platform = StringListProperty()
    project_manager = StringProperty()
    phone_model = StringProperty()


class CaseDisplaySettings(DocumentSchema):
    case_details = DictProperty(
        verbose_name="Mapping of case type to definitions of properties "
                     "to display above the fold on case details")
    form_details = DictProperty(
        verbose_name="Mapping of form xmlns to definitions of properties "
                     "to display for individual forms")

    # todo: case list

class DynamicReportConfig(DocumentSchema):
    """configurations of generic/template reports to be set up for this domain"""
    report = StringProperty() # fully-qualified path to template report class
    name = StringProperty() # report display name in sidebar
    kwargs = DictProperty() # arbitrary settings to configure report

class DynamicReportSet(DocumentSchema):
    """a set of dynamic reports grouped under a section header in the sidebar"""
    section_title = StringProperty()
    reports = SchemaListProperty(DynamicReportConfig)


LOGO_ATTACHMENT = 'logo.png'


class Domain(Document, HQBillingDomainMixin, SnapshotMixin):
    """Domain is the highest level collection of people/stuff
       in the system.  Pretty much everything happens at the
       domain-level, including user membership, permission to
       see data, reports, charts, etc."""

    name = StringProperty()
    is_active = BooleanProperty()
    is_public = BooleanProperty(default=False)
    date_created = DateTimeProperty()
    default_timezone = StringProperty(default=getattr(settings, "TIME_ZONE", "UTC"))
    case_sharing = BooleanProperty(default=False)
    secure_submissions = BooleanProperty(default=False)
    organization = StringProperty()
    hr_name = StringProperty() # the human-readable name for this project within an organization
    creating_user = StringProperty() # username of the user who created this domain

    # domain metadata
    project_type = StringProperty() # e.g. MCH, HIV
    customer_type = StringProperty() # plus, full, etc.
    is_test = BooleanProperty(default=True)
    description = StringProperty()
    short_description = StringProperty()
    is_shared = BooleanProperty(default=False)
    commtrack_enabled = BooleanProperty(default=False)
    call_center_config = SchemaProperty(CallCenterProperties)
    restrict_superusers = BooleanProperty(default=False)

    case_display = SchemaProperty(CaseDisplaySettings)

    # CommConnect settings
    commconnect_enabled = BooleanProperty(default=False)
    survey_management_enabled = BooleanProperty(default=False)
    sms_case_registration_enabled = BooleanProperty(default=False) # Whether or not a case can register via sms
    sms_case_registration_type = StringProperty() # Case type to apply to cases registered via sms
    sms_case_registration_owner_id = StringProperty() # Owner to apply to cases registered via sms
    sms_case_registration_user_id = StringProperty() # Submitting user to apply to cases registered via sms
    sms_mobile_worker_registration_enabled = BooleanProperty(default=False) # Whether or not a mobile worker can register via sms
    default_sms_backend_id = StringProperty()

    # exchange/domain copying stuff
    is_snapshot = BooleanProperty(default=False)
    is_approved = BooleanProperty(default=False)
    snapshot_time = DateTimeProperty()
    published = BooleanProperty(default=False)
    license = StringProperty(choices=LICENSES, default='cc')
    title = StringProperty()
    cda = SchemaProperty(LicenseAgreement)
    multimedia_included = BooleanProperty(default=True)
    downloads = IntegerProperty(default=0) # number of downloads for this specific snapshot
    full_downloads = IntegerProperty(default=0) # number of downloads for all snapshots from this domain
    author = StringProperty()
    phone_model = StringProperty()
    attribution_notes = StringProperty()
    publisher = StringProperty(choices=["organization", "user"], default="user")
    yt_id = StringProperty()

    deployment = SchemaProperty(Deployment)

    image_path = StringProperty()
    image_type = StringProperty()

    migrations = SchemaProperty(DomainMigrations)

    cached_properties = DictProperty()

    internal = SchemaProperty(InternalProperties)

    dynamic_reports = SchemaListProperty(DynamicReportSet)

    # extra user specified properties
    tags = StringListProperty()
    area = StringProperty(choices=AREA_CHOICES)
    sub_area = StringProperty(choices=SUB_AREA_CHOICES)
    launch_date = DateTimeProperty

    # to be eliminated from projects and related documents when they are copied for the exchange
    _dirty_fields = ('admin_password', 'admin_password_charset', 'city', 'country', 'region', 'customer_type')


    @property
    def domain_type(self):
        """
        The primary type of this domain.  Used to determine site-specific
        branding.
        """
        if self.commtrack_enabled:
            return 'commtrack'
        else:
            return 'commcare'

    @classmethod
    def wrap(cls, data):
        # for domains that still use original_doc
        should_save = False
        if 'original_doc' in data:
            original_doc = data['original_doc']
            del data['original_doc']
            should_save = True
            if original_doc:
                original_doc = Domain.get_by_name(original_doc)
                data['copy_history'] = [original_doc._id]

        # for domains that have a public domain license
        if 'license' in data:
            if data.get("license", None) == "public":
                data["license"] = "cc"
                should_save = True

        if 'slug' in data and data["slug"]:
            data["hr_name"] = data["slug"]
            del data["slug"]

        self = super(Domain, cls).wrap(data)
        if self.get_id:
            self.apply_migrations()
        if should_save:
            self.save()
        return self

    @staticmethod
    def active_for_user(user, is_active=True):
        if isinstance(user, AnonymousUser):
            return []
        from corehq.apps.users.models import CouchUser
        if isinstance(user, CouchUser):
            couch_user = user
        else:
            couch_user = CouchUser.from_django_user(user)
        if couch_user:
            domain_names = couch_user.get_domains()
<<<<<<< HEAD
            return cache_core.cached_view(Domain.get_db(), "domain/by_status",
                                          keys=[[is_active, d] for d in domain_names],
                                          reduce=False,
                                          include_docs=True,
                                          stale=settings.COUCH_STALE_QUERY,
                                          wrapper=Domain.wrap
            )
=======
            return Domain.view("domain/by_status",
                keys=[[is_active, d] for d in domain_names],
                reduce=False,
                include_docs=True,
                #stale=settings.COUCH_STALE_QUERY,
            ).all()
>>>>>>> c65615e5
        else:
            return []

    @classmethod
    def field_by_prefix(cls, field, prefix='', is_approved=True):
        # unichr(0xfff8) is something close to the highest character available
        res = cls.view("domain/fields_by_prefix",
                                    group=True,
                                    startkey=[field, is_approved, prefix],
                                    endkey=[field, is_approved, "%s%c" % (prefix, unichr(0xfff8)), {}])
        vals = [(d['value'], d['key'][2]) for d in res]
        vals.sort(reverse=True)
        return [(v[1], v[0]) for v in vals]

    @classmethod
    def get_by_field(cls, field, value, is_approved=True):
        return cls.view('domain/fields_by_prefix', key=[field, is_approved, value], reduce=False, include_docs=True).all()

    def apply_migrations(self):
        self.migrations.apply(self)

    @staticmethod
    def all_for_user(user):
        if not hasattr(user,'get_profile'):
            # this had better be an anonymous user
            return []
        from corehq.apps.users.models import CouchUser
        couch_user = CouchUser.from_django_user(user)
        if couch_user:
            domain_names = couch_user.get_domains()
            return Domain.view("domain/domains",
                                    keys=domain_names,
                                    reduce=False,
                                    include_docs=True).all()
        else:
            return []

    def add(self, model_instance, is_active=True):
        """
        Add something to this domain, through the generic relation.
        Returns the created membership object
        """
        # Add membership info to Couch
        couch_user = model_instance.get_profile().get_couch_user()
        couch_user.add_domain_membership(self.name)
        couch_user.save()

    def applications(self):
        from corehq.apps.app_manager.models import ApplicationBase
        return ApplicationBase.view('app_manager/applications_brief',
                                    startkey=[self.name],
                                    endkey=[self.name, {}]).all()

    def full_applications(self, include_builds=True):
        from corehq.apps.app_manager.models import Application, RemoteApp
        WRAPPERS = {'Application': Application, 'RemoteApp': RemoteApp}
        def wrap_application(a):
            return WRAPPERS[a['doc']['doc_type']].wrap(a['doc'])

        if include_builds:
            startkey = [self.name]
            endkey = [self.name, {}]
        else:
            startkey = [self.name, None]
            endkey = [self.name, None, {}]

        return get_db().view('app_manager/applications',
            startkey=startkey,
            endkey=endkey,
            include_docs=True,
            wrapper=wrap_application).all()

    @cached_property
    def versions(self):
        apps = self.applications()
        return list(set(a.application_version for a in apps))

    @cached_property
    def has_case_management(self):
        for app in self.full_applications():
            if app.doc_type == 'Application':
                if app.has_case_management():
                    return True
        return False

    @cached_property
    def has_media(self):
        for app in self.full_applications():
            if app.doc_type == 'Application' and app.has_media():
                return True
        return False

    def all_users(self):
        from corehq.apps.users.models import CouchUser
        return CouchUser.by_domain(self.name)

    def has_shared_media(self):
        return False

    def recent_submissions(self):
        from corehq.apps.reports.util import make_form_couch_key
        key = make_form_couch_key(self.name)
        res = get_db().view('reports_forms/all_forms',
            startkey=key+[{}],
            endkey=key,
            descending=True,
            reduce=False,
            include_docs=False,
            limit=1).all()
        if len(res) > 0: # if there have been any submissions in the past 30 days
            return (datetime.now() <=
                    datetime.strptime(res[0]['value']['submission_time'], "%Y-%m-%dT%H:%M:%SZ")
                    + timedelta(days=30))
        else:
            return False

    @cached_property
    def languages(self):
        apps = self.applications()
        return set(chain.from_iterable([a.langs for a in apps]))

    def readable_languages(self):
        return ', '.join(lang_lookup[lang] or lang for lang in self.languages())

    def __unicode__(self):
        return self.name

    @classmethod
    def get_by_name(cls, name, strict=False):
        if not name:
            # get_by_name should never be called with name as None (or '', etc)
            # I fixed the code in such a way that if I raise a ValueError
            # all tests pass and basic pages load,
            # but in order not to break anything in the wild,
            # I'm opting to notify by email if/when this happens
            # but fall back to the previous behavior of returning None
            try:
                raise ValueError('%r is not a valid domain name' % name)
            except ValueError:
                if settings.DEBUG:
                    raise
                else:
                    notify_exception(None, '%r is not a valid domain name' % name)
                    return None
        extra_args = {'stale': settings.COUCH_STALE_QUERY} if not strict else {}

        db = cls.get_db()
        res = cache_core.cached_view(db, "domain/domains", key=name, reduce=False, include_docs=True, wrapper=cls.wrap, **extra_args)

        if len(res) > 0:
            result = res[0]
        else:
            result = None

        if result is None and not strict:
            # on the off chance this is a brand new domain, try with strict
            return cls.get_by_name(name, strict=True)

        return result

    @classmethod
    def get_by_organization(cls, organization):
        result = cache_core.cached_view(cls.get_db(), "domain/by_organization",
                               startkey=[organization],
                               endkey=[organization, {}],
                               reduce=False,
                               include_docs=True,
                               wrapper=cls.wrap
        )
        return result

    @classmethod
    def get_by_organization_and_hrname(cls, organization, hr_name):
        result = cls.view("domain/by_organization",
                          key=[organization, hr_name],
                          reduce=False,
                          include_docs=True)
        return result

    @classmethod
    def get_or_create_with_name(cls, name, is_active=False):
        result = cls.view("domain/domains",
            key=name,
            reduce=False,
            include_docs=True).first()
        if result:
            return result
        else:
            new_domain = Domain(name=name,
                            is_active=is_active,
                            date_created=datetime.utcnow())
            new_domain.save(**get_safe_write_kwargs())
            return new_domain

    def password_format(self):
        """
        This was a performance hit, so for now we'll just return 'a' no matter what
#        If a single application is alphanumeric, return alphanumeric; otherwise, return numeric
        """
#        for app in self.full_applications():
#            if hasattr(app, 'profile'):
#                format = app.profile.get('properties', {}).get('password_format', 'n')
#                if format == 'a':
#                    return 'a'
#        return 'n'
        return 'a'

    @classmethod
    def get_all(cls, include_docs=True):
        return Domain.view("domain/not_snapshots",
                            include_docs=include_docs).all()

    def case_sharing_included(self):
        return self.case_sharing or reduce(lambda x, y: x or y, [getattr(app, 'case_sharing', False) for app in self.applications()], False)

    def save(self, **params):
        super(Domain, self).save(**params)

        from corehq.apps.domain.signals import commcare_domain_post_save
        results = commcare_domain_post_save.send_robust(sender='domain',
                                                     domain=self)
        for result in results:
            # Second argument is None if there was no error
            if result[1]:
                notify_exception(
                    None,
                    message="Error occured during domain post_save %s: %s" %
                            (self.name, str(result[1]))
                )

    def save_copy(self, new_domain_name=None, user=None):
        from corehq.apps.app_manager.models import get_app
        if new_domain_name is not None and Domain.get_by_name(new_domain_name):
            return None
        db = get_db()

        new_id = db.copy_doc(self.get_id)['id']
        if new_domain_name is None:
            new_domain_name = new_id
        new_domain = Domain.get(new_id)
        new_domain.name = new_domain_name
        new_domain.copy_history = self.get_updated_history()
        new_domain.is_snapshot = False
        new_domain.snapshot_time = None
        new_domain.organization = None # TODO: use current user's organization (?)

        # reset stuff
        new_domain.cda.signed = False
        new_domain.cda.date = None
        new_domain.cda.type = None
        new_domain.cda.user_id = None
        new_domain.cda.user_ip = None
        new_domain.is_test = True
        new_domain.internal = InternalProperties()
        new_domain.creating_user = user.username if user else None

        for field in self._dirty_fields:
            if hasattr(new_domain, field):
                delattr(new_domain, field)

        for res in db.view('domain/related_to_domain', key=[self.name, True]):
            if not self.is_snapshot and res['value']['doc_type'] in ('Application', 'RemoteApp'):
                app = get_app(self.name, res['value']['_id']).get_latest_saved()
                if app:
                    self.copy_component(app.doc_type, app._id, new_domain_name, user=user)
                else:
                    self.copy_component(res['value']['doc_type'], res['value']['_id'], new_domain_name, user=user)
            else:
                self.copy_component(res['value']['doc_type'], res['value']['_id'], new_domain_name, user=user)

        new_domain.save()

        if user:
            def add_dom_to_user(user):
                user.add_domain_membership(new_domain_name, is_admin=True)
            apply_update(user, add_dom_to_user)

        return new_domain

    def copy_component(self, doc_type, id, new_domain_name, user=None):
        from corehq.apps.app_manager.models import import_app
        from corehq.apps.users.models import UserRole
        str_to_cls = {
            'UserRole': UserRole,
            }
        db = get_db()
        if doc_type in ('Application', 'RemoteApp'):
            new_doc = import_app(id, new_domain_name)
            new_doc.copy_history.append(id)
        else:
            cls = str_to_cls[doc_type]
            new_id = db.copy_doc(id)['id']

            new_doc = cls.get(new_id)
            for field in self._dirty_fields:
                if hasattr(new_doc, field):
                    delattr(new_doc, field)

            if hasattr(cls, '_meta_fields'):
                for field in cls._meta_fields:
                    if not field.startswith('_') and hasattr(new_doc, field):
                        delattr(new_doc, field)

            new_doc.domain = new_domain_name

        if self.is_snapshot and doc_type == 'Application':
            new_doc.prepare_multimedia_for_exchange()

        new_doc.save()
        return new_doc

    def save_snapshot(self):
        if self.is_snapshot:
            return self
        else:
            copy = self.save_copy()
            if copy is None:
                return None
            copy.is_snapshot = True
            copy.organization = self.organization # i don't think we want this?
            copy.snapshot_time = datetime.now()
            del copy.deployment
            copy.save()
            return copy

    def from_snapshot(self):
        return not self.is_snapshot and self.original_doc is not None

    def snapshots(self):
        return Domain.view('domain/snapshots',
            startkey=[self._id, {}],
            endkey=[self._id],
            include_docs=True,
            reduce=False,
            descending=True
        )

    @memoized
    def published_snapshot(self):
        snapshots = self.snapshots().all()
        for snapshot in snapshots:
            if snapshot.published:
                return snapshot
        return None

    @classmethod
    def published_snapshots(cls, include_unapproved=False, page=None, per_page=10):
        skip = None
        limit = None
        if page:
            skip = (page - 1) * per_page
            limit = per_page
        if include_unapproved:
            return cls.view('domain/published_snapshots', startkey=[False, {}], include_docs=True, descending=True, limit=limit, skip=skip)
        else:
            return cls.view('domain/published_snapshots', endkey=[True], include_docs=True, descending=True, limit=limit, skip=skip)

    @classmethod
    def snapshot_search(cls, query, page=None, per_page=10):
        skip = None
        limit = None
        if page:
            skip = (page - 1) * per_page
            limit = per_page
        results = get_db().search('domain/snapshot_search',
            q=json.dumps(query),
            limit=limit,
            skip=skip,
            #stale='ok',
        )
        return map(cls.get, [r['id'] for r in results]), results.total_rows

    @memoized
    def get_organization(self):
        from corehq.apps.orgs.models import Organization
        return Organization.get_by_name(self.organization)

    @memoized
    def organization_title(self):
        if self.organization:
            return self.get_organization().title
        else:
            return ''

    def update_deployment(self, **kwargs):
        self.deployment.update(kwargs)
        self.save()

    def update_internal(self, **kwargs):
        self.internal.update(kwargs)
        self.save()

    def display_name(self):
        if self.is_snapshot:
            return "Snapshot of %s" % self.copied_from.display_name()
        if self.hr_name and self.organization:
            return self.hr_name
        else:
            return self.name

    def long_display_name(self):
        if self.is_snapshot:
            return format_html(
                "Snapshot of {0} &gt; {1}",
                self.get_organization().title,
                self.copied_from.display_name()
            )
        if self.organization:
            return format_html(
                '{0} &gt; {1}',
                self.get_organization().title,
                self.hr_name or self.name
            )
        else:
            return self.name

    __str__ = long_display_name

    def get_license_display(self):
        return LICENSES.get(self.license)

    def copies(self):
        return Domain.view('domain/copied_from_snapshot', key=self._id, include_docs=True)

    def copies_of_parent(self):
        return Domain.view('domain/copied_from_snapshot', keys=[s._id for s in self.copied_from.snapshots()], include_docs=True)

    def delete(self):
        # delete all associated objects
        db = get_db()
        related_docs = db.view('domain/related_to_domain', startkey=[self.name], endkey=[self.name, {}], include_docs=True)
        for doc in related_docs:
            db.delete_doc(doc['doc'])
        super(Domain, self).delete()

    def all_media(self, from_apps=None): #todo add documentation or refactor
        from corehq.apps.hqmedia.models import CommCareMultimedia
        dom_with_media = self if not self.is_snapshot else self.copied_from

        if self.is_snapshot:
            app_ids = [app.copied_from.get_id for app in self.full_applications()]
            if from_apps:
                from_apps = set([a_id for a_id in app_ids if a_id in from_apps])
            else:
                from_apps = app_ids

        if from_apps:
            media = []
            media_ids = set()
            apps = [app for app in dom_with_media.full_applications() if app.get_id in from_apps]
            for app in apps:
                for _, m in app.get_media_objects():
                    if m.get_id not in media_ids:
                        media.append(m)
                        media_ids.add(m.get_id)
            return media

        return CommCareMultimedia.view('hqmedia/by_domain', key=dom_with_media.name, include_docs=True).all()

    def most_restrictive_licenses(self, apps_to_check=None):
        from corehq.apps.hqmedia.utils import most_restrictive
        licenses = [m.license['type'] for m in self.all_media(from_apps=apps_to_check) if m.license]
        return most_restrictive(licenses)

    @classmethod
    def popular_sort(cls, domains):
        sorted_list = []
        MIN_REVIEWS = 1.0

        domains = [(domain, Review.get_average_rating_by_app(domain.copied_from._id), Review.get_num_ratings_by_app(domain.copied_from._id)) for domain in domains]
        domains = [(domain, avg or 0.0, num or 0) for domain, avg, num in domains]

        total_average_sum = sum(avg for domain, avg, num in domains)
        total_average_count = len(domains)
        if not total_average_count:
            return []
        total_average = (total_average_sum / total_average_count)

        for domain, average_rating, num_ratings in domains:
            if num_ratings == 0:
                sorted_list.append((0.0, domain))
            else:
                weighted_rating = ((num_ratings / (num_ratings + MIN_REVIEWS)) * average_rating + (MIN_REVIEWS / (num_ratings + MIN_REVIEWS)) * total_average)
                sorted_list.append((weighted_rating, domain))

        sorted_list = [domain for weighted_rating, domain in sorted(sorted_list, key=lambda domain: domain[0], reverse=True)]

        return sorted_list

    @classmethod
    def hit_sort(cls, domains):
        domains = list(domains)
        domains = sorted(domains, key=lambda domain: domain.download_count, reverse=True)
        return domains

    @classmethod
    def public_deployments(cls):
        return Domain.view('domain/with_deployment', include_docs=True).all()

    @classmethod
    def get_module_by_name(cls, domain_name):
        """
        import and return the python module corresponding to domain_name, or
        None if it doesn't exist.
        
        """
        module_name = get_domain_module_map().get(domain_name, domain_name)

        try:
            return import_module(module_name) if module_name else None
        except ImportError:
            return None

    @property
    def commtrack_settings(self):
        # this import causes some dependency issues so lives in here
        from corehq.apps.commtrack.models import CommtrackConfig
        if self.commtrack_enabled:
            return CommtrackConfig.for_domain(self.name)
        else:
            return None

    @property
    def has_custom_logo(self):
        return (self['_attachments'] and
                LOGO_ATTACHMENT in self['_attachments'])

    def get_custom_logo(self):
        if not self.has_custom_logo:
            return None

        return (
            self.fetch_attachment(LOGO_ATTACHMENT),
            self['_attachments'][LOGO_ATTACHMENT]['content_type']
        )

    def get_case_display(self, case):
        """Get the properties display definition for a given case"""
        return self.case_display.case_details.get(case.type)

    def get_form_display(self, form):
        """Get the properties display definition for a given XFormInstance"""
        return self.case_display.form_details.get(form.xmlns)

    @property
    def total_downloads(self):
        """
            Returns the total number of downloads from every snapshot created from this domain
        """
        return get_db().view("domain/snapshots",
            startkey=[self.get_id],
            endkey=[self.get_id, {}],
            reduce=True,
            include_docs=False,
        ).one()["value"]

    @property
    @memoized
    def download_count(self):
        """
            Updates and returns the total number of downloads from every sister snapshot.
        """
        if self.is_snapshot:
            self.full_downloads = self.copied_from.total_downloads
        return self.full_downloads

class DomainCounter(Document):
    domain = StringProperty()
    name = StringProperty()
    count = IntegerProperty()
    
    @classmethod
    def get_or_create(cls, domain, name):
        #TODO: Need to make this atomic
        counter = cls.view("domain/counter",
            key = [domain, name],
            include_docs=True
        ).one()
        if counter is None:
            counter = DomainCounter (
                domain = domain,
                name = name,
                count = 0
            )
            counter.save()
        return counter
    
    @classmethod
    def increment(cls, domain, name, amount=1):
        num_tries = 0
        while True:
            try:
                counter = cls.get_or_create(domain, name)
                range_start = counter.count + 1
                counter.count += amount
                counter.save()
                range_end = counter.count
                break
            except ResourceConflict:
                num_tries += 1
                if num_tries >= 500:
                    raise
        return (range_start, range_end)
<|MERGE_RESOLUTION|>--- conflicted
+++ resolved
@@ -331,22 +331,13 @@
             couch_user = CouchUser.from_django_user(user)
         if couch_user:
             domain_names = couch_user.get_domains()
-<<<<<<< HEAD
             return cache_core.cached_view(Domain.get_db(), "domain/by_status",
                                           keys=[[is_active, d] for d in domain_names],
                                           reduce=False,
                                           include_docs=True,
-                                          stale=settings.COUCH_STALE_QUERY,
+#                                          stale=settings.COUCH_STALE_QUERY,
                                           wrapper=Domain.wrap
             )
-=======
-            return Domain.view("domain/by_status",
-                keys=[[is_active, d] for d in domain_names],
-                reduce=False,
-                include_docs=True,
-                #stale=settings.COUCH_STALE_QUERY,
-            ).all()
->>>>>>> c65615e5
         else:
             return []
 
