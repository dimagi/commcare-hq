from datetime import datetime, timedelta
import json
import logging
from couchdbkit.exceptions import ResourceConflict
from django.conf import settings
from django.db import models
from couchdbkit.ext.django.schema import Document, StringProperty,\
    BooleanProperty, DateTimeProperty, IntegerProperty, DocumentSchema, SchemaProperty, DictProperty, ListProperty
from django.utils.safestring import mark_safe
from corehq.apps.appstore.models import Review, SnapshotMixin
from dimagi.utils.html import format_html
from dimagi.utils.timezones import fields as tz_fields
from dimagi.utils.couch.database import get_db
from itertools import chain
from langcodes import langs as all_langs
from collections import defaultdict

lang_lookup = defaultdict(str)

for lang in all_langs:
    lang_lookup[lang['three']] = lang['names'][0] # arbitrarily using the first name if there are multiple
    if lang['two'] != '':
        lang_lookup[lang['two']] = lang['names'][0]

class DomainMigrations(DocumentSchema):
    has_migrated_permissions = BooleanProperty(default=False)

    def apply(self, domain):
        if not self.has_migrated_permissions:
            logging.info("Applying permissions migration to domain %s" % domain.name)
            from corehq.apps.users.models import UserRole, WebUser
            UserRole.init_domain_with_presets(domain.name)
            for web_user in WebUser.by_domain(domain.name):
                try:
                    web_user.save()
                except ResourceConflict:
                    # web_user has already been saved by another thread in the last few seconds
                    pass

            self.has_migrated_permissions = True
            domain.save()

LICENSES = {
    'public': 'Public Domain',
    'cc': 'Creative Commons Attribution',
    'cc-sa': 'Creative Commons Attribution, Share Alike',
    'cc-nd': 'Creative Commons Attribution, No Derivatives',
    'cc-nc': 'Creative Commons Attribution, Non-Commercial',
    'cc-nc-sa': 'Creative Commons Attribution, Non-Commercial, and Share Alike',
    'cc-nc-nd': 'Creative Commons Attribution, Non-Commercial, and No Derivatives',
    }

def cached_property(method):
    def find_cached(self):
        try:
            return self.cached_properties[method.__name__]
        except KeyError:
            self.cached_properties[method.__name__] = method(self)
            self.save()
            return self.cached_properties[method.__name__]
    return find_cached

class HQBillingAddress(DocumentSchema):
    """
        A billing address for clients
    """
    country = StringProperty()
    postal_code = StringProperty()
    state_province = StringProperty()
    city = StringProperty()
    address = ListProperty()
    name = StringProperty()

    @property
    def html_address(self):
        template = """<address>
            <strong>%(name)s</strong><br />
            %(address)s<br />
            %(city)s%(state)s %(postal_code)s<br />
            %(country)s
        </address>"""
        filtered_address = [a for a in self.address if a]
        address = template % dict(
            name=self.name,
            address="<br />\n".join(filtered_address),
            city=self.city,
            state=", %s" % self.state_province if self.state_province else "",
            postal_code=self.postal_code,
            country=self.country
        )
        return mark_safe(address)

    def update_billing_address(self, **kwargs):
        self.country = kwargs.get('country','')
        self.postal_code = kwargs.get('postal_code','')
        self.state_province = kwargs.get('state_province', '')
        self.city = kwargs.get('city', '')
        self.address = kwargs.get('address', [''])
        self.name = kwargs.get('name', '')


class HQBillingDomainMixin(DocumentSchema):
    """
        This contains all the attributes required to bill a client for CommCare HQ services.
    """
    billing_address = SchemaProperty(HQBillingAddress)
    billing_number = StringProperty()
    currency_code = StringProperty(default=settings.DEFAULT_CURRENCY)

    def update_billing_info(self, **kwargs):
        self.billing_number = kwargs.get('phone_number','')
        self.billing_address.update_billing_address(**kwargs)
        self.currency_code = kwargs.get('currency_code', settings.DEFAULT_CURRENCY)


class Deployment(DocumentSchema):
    date = DateTimeProperty()
    city = StringProperty()
    country = StringProperty()
    region = StringProperty() # e.g. US, LAC, SA, Sub-saharn Africa, East Africa, West Africa, Southeast Asia)
    description = StringProperty()
    public = BooleanProperty(default=False)

    def update(self, new_dict):
        for kw in new_dict:
            self[kw] = new_dict[kw]


class Domain(Document, HQBillingDomainMixin, SnapshotMixin):
    """Domain is the highest level collection of people/stuff
       in the system.  Pretty much everything happens at the
       domain-level, including user membership, permission to
       see data, reports, charts, etc."""

    name = StringProperty()
    is_active = BooleanProperty()
    is_public = BooleanProperty(default=False)
    date_created = DateTimeProperty()
    default_timezone = StringProperty(default=getattr(settings, "TIME_ZONE", "UTC"))
    case_sharing = BooleanProperty(default=False)
    organization = StringProperty()
    slug = StringProperty() # the slug for this project namespaced within an organization

    # domain metadata
    project_type = StringProperty() # e.g. MCH, HIV
    customer_type = StringProperty() # plus, full, etc.
    is_test = BooleanProperty(default=False)
    description = StringProperty()
    short_description = StringProperty()
    is_shared = BooleanProperty(default=False)

    # exchange/domain copying stuff
    is_snapshot = BooleanProperty(default=False)
    is_approved = BooleanProperty(default=False)
    snapshot_time = DateTimeProperty()
    published = BooleanProperty(default=False)
    license = StringProperty(choices=LICENSES, default='public')
    title = StringProperty()

    author = StringProperty()
    phone_model = StringProperty()
    attribution_notes = StringProperty()

    deployment = SchemaProperty(Deployment)

    image_path = StringProperty()
    image_type = StringProperty()

    migrations = SchemaProperty(DomainMigrations)

    cached_properties = DictProperty()

    # to be eliminated from projects and related documents when they are copied for the exchange
    _dirty_fields = ('admin_password', 'admin_password_charset', 'city', 'country', 'region', 'customer_type')

    @classmethod
    def wrap(cls, data):
        # for domains that still use original_doc
        should_save = False
        if data.has_key('original_doc'):
            original_doc = Domain.get_by_name(data.get('original_doc', None))
            if original_doc:
                data['copy_history'] = [original_doc._id]
                del data['original_doc']
                should_save = True
        self = super(Domain, cls).wrap(data)
        if self.get_id:
            self.apply_migrations()
        if should_save:
            self.save()
        return self

    @staticmethod
    def active_for_user(user, is_active=True):
        if not hasattr(user,'get_profile'):
            # this had better be an anonymous user
            return []
        from corehq.apps.users.models import CouchUser
        couch_user = CouchUser.from_django_user(user)
        if couch_user:
            domain_names = couch_user.get_domains()
            return Domain.view("domain/by_status",
                                    keys=[[is_active, d] for d in domain_names],
                                    reduce=False,
                                    include_docs=True).all()
        else:
            return []

    @classmethod
    def field_by_prefix(cls, field, prefix='', is_approved=True):
        # unichr(0xfff8) is something close to the highest character available
        res = cls.view("domain/fields_by_prefix",
                                    group=True,
                                    startkey=[field, is_approved, prefix],
                                    endkey=[field, is_approved, "%s%c" % (prefix, unichr(0xfff8)), {}])
        vals = [(d['value'], d['key'][2]) for d in res]
        vals.sort(reverse=True)
        return [(v[1], v[0]) for v in vals]

    @classmethod
    def get_by_field(cls, field, value, is_approved=True):
        return cls.view('domain/fields_by_prefix', key=[field, is_approved, value], reduce=False, include_docs=True).all()

    def apply_migrations(self):
        self.migrations.apply(self)

    @staticmethod
    def all_for_user(user):
        if not hasattr(user,'get_profile'):
            # this had better be an anonymous user
            return []
        from corehq.apps.users.models import CouchUser
        couch_user = CouchUser.from_django_user(user)
        if couch_user:
            domain_names = couch_user.get_domains()
            return Domain.view("domain/domains",
                                    keys=domain_names,
                                    reduce=False,
                                    include_docs=True).all()
        else:
            return []

    def add(self, model_instance, is_active=True):
        """
        Add something to this domain, through the generic relation.
        Returns the created membership object
        """
        # Add membership info to Couch
        couch_user = model_instance.get_profile().get_couch_user()
        couch_user.add_domain_membership(self.name)
        couch_user.save()

    def applications(self):
        from corehq.apps.app_manager.models import ApplicationBase
        return ApplicationBase.view('app_manager/applications_brief',
                                    startkey=[self.name],
                                    endkey=[self.name, {}]).all()

    def full_applications(self):
        from corehq.apps.app_manager.models import Application, RemoteApp
        WRAPPERS = {'Application': Application, 'RemoteApp': RemoteApp}
        def wrap_application(a):
            return WRAPPERS[a['doc']['doc_type']].wrap(a['doc'])

        return get_db().view('app_manager/applications',
            startkey=[self.name],
            endkey=[self.name, {}],
            include_docs=True,
            wrapper=wrap_application).all()

    @cached_property
    def versions(self):
        apps = self.applications()
        return list(set(a.application_version for a in apps))

    @cached_property
    def has_case_management(self):
        for app in self.full_applications():
            if app.doc_type == 'Application':
                if app.has_case_management():
                    return True
        return False

    @cached_property
    def has_media(self):
        for app in self.full_applications():
            if app.doc_type == 'Application' and app.has_media():
                return True
        return False

    def all_users(self):
        from corehq.apps.users.models import CouchUser
        return CouchUser.by_domain(self.name)

    def has_shared_media(self):
        return False

    def recent_submissions(self):
        res = get_db().view('reports/all_submissions',
            startkey=[self.name, {}],
            endkey=[self.name],
            descending=True,
            reduce=False,
            include_docs=False,
            limit=1).all()
        if len(res) > 0: # if there have been any submissions in the past 30 days
            return datetime.now() <= datetime.strptime(res[0]['value']['time'], "%Y-%m-%dT%H:%M:%SZ") + timedelta(days=30)
        else:
            return False

    @cached_property
    def languages(self):
        apps = self.applications()
        return set(chain.from_iterable([a.langs for a in apps]))

    def readable_languages(self):
        return ', '.join(lang_lookup[lang] or lang for lang in self.languages())

    def __unicode__(self):
        return self.name

    @classmethod
    def get_by_name(cls, name):
        result = cls.view("domain/domains",
                            key=name,
                            reduce=False,
                            include_docs=True).first()
        return result

    @classmethod
    def get_by_organization(cls, organization):
        result = cls.view("domain/by_organization",
            startkey=[organization],
            endkey=[organization, {}],
            reduce=False,
            include_docs=True)
        return result

    @classmethod
    def get_by_organization_and_slug(cls, organization, slug):
        result = cls.view("domain/by_organization",
                          key=[organization, slug],
                          reduce=False,
                          include_docs=True)
        return result

    @classmethod
    def get_or_create_with_name(cls, name, is_active=False):
        result = cls.view("domain/domains",
            key=name,
            reduce=False,
            include_docs=True).first()
        if result:
            return result
        else:
            new_domain = Domain(name=name,
                            is_active=is_active,
                            date_created=datetime.utcnow())
            new_domain.save()
            return new_domain

    def password_format(self):
        """
        This was a performance hit, so for now we'll just return 'a' no matter what
#        If a single application is alphanumeric, return alphanumeric; otherwise, return numeric
        """
#        for app in self.full_applications():
#            if hasattr(app, 'profile'):
#                format = app.profile.get('properties', {}).get('password_format', 'n')
#                if format == 'a':
#                    return 'a'
#        return 'n'
        return 'a'

    @classmethod
    def get_all(cls):
        return Domain.view("domain/not_snapshots",
                            include_docs=True).all()

    def case_sharing_included(self):
        return self.case_sharing or reduce(lambda x, y: x or y, [getattr(app, 'case_sharing', False) for app in self.applications()], False)

    def save_copy(self, new_domain_name=None, user=None):
        from corehq.apps.app_manager.models import get_app
        if new_domain_name is not None and Domain.get_by_name(new_domain_name):
            return None
        db = get_db()

        new_id = db.copy_doc(self.get_id)['id']
        if new_domain_name is None:
            new_domain_name = new_id
        new_domain = Domain.get(new_id)
        new_domain.name = new_domain_name
        new_domain.copy_history = self.get_updated_history()
        new_domain.is_snapshot = False
        new_domain.snapshot_time = None
        new_domain.organization = None # TODO: use current user's organization (?)

        for field in self._dirty_fields:
            if hasattr(new_domain, field):
                delattr(new_domain, field)

        for res in db.view('domain/related_to_domain', key=[self.name, True]):
            if not self.is_snapshot and res['value']['doc_type'] in ('Application', 'RemoteApp'):
                app = get_app(self.name, res['value']['_id']).get_latest_saved()
                if app:
                    self.copy_component(app.doc_type, app._id, new_domain_name, user=user)
                else:
                    self.copy_component(res['value']['doc_type'], res['value']['_id'], new_domain_name, user=user)
            else:
                self.copy_component(res['value']['doc_type'], res['value']['_id'], new_domain_name, user=user)

        new_domain.save()

        if user:
            user.add_domain_membership(new_domain_name)
            user.save()

        return new_domain

    def copy_component(self, doc_type, id, new_domain_name, user=None):
        from corehq.apps.app_manager.models import import_app
        from corehq.apps.users.models import UserRole
        str_to_cls = {
            'UserRole': UserRole,
            }
        db = get_db()
        if doc_type in ('Application', 'RemoteApp'):
            new_doc = import_app(id, new_domain_name)
            new_doc.copy_history.append(id)
        else:
            cls = str_to_cls[doc_type]
            new_id = db.copy_doc(id)['id']

            new_doc = cls.get(new_id)
            for field in self._dirty_fields:
                if hasattr(new_doc, field):
                    delattr(new_doc, field)

            if hasattr(cls, '_meta_fields'):
                for field in cls._meta_fields:
                    if not field.startswith('_') and hasattr(new_doc, field):
                        delattr(new_doc, field)

            new_doc.domain = new_domain_name

        if self.is_snapshot and doc_type == 'Application':
            new_doc.clean_mapping()

        new_doc.save()
        return new_doc

    def save_snapshot(self):
        if self.is_snapshot:
            return self
        else:
            copy = self.save_copy()
            if copy is None:
                return None
            copy.is_snapshot = True
            copy.organization = self.organization
            copy.snapshot_time = datetime.now()
            copy.save()
            return copy

    def from_snapshot(self):
        return not self.is_snapshot and self.original_doc is not None

    def snapshots(self):
        return Domain.view('domain/snapshots', startkey=[self._id, {}], endkey=[self._id], include_docs=True, descending=True)

    def published_snapshot(self):
        snapshots = self.snapshots().all()
        for snapshot in snapshots:
            if snapshot.published:
                return snapshot
        if len(snapshots) > 0:
            return snapshots[0]
        else:
            return None

    @classmethod
    def published_snapshots(cls, include_unapproved=False, page=None, per_page=10):
        skip = None
        limit = None
        if page:
            skip = (page - 1) * per_page
            limit = per_page
        if include_unapproved:
            return cls.view('domain/published_snapshots', startkey=[False, {}], include_docs=True, descending=True, limit=limit, skip=skip)
        else:
            return cls.view('domain/published_snapshots', endkey=[True], include_docs=True, descending=True, limit=limit, skip=skip)

    @classmethod
    def snapshot_search(cls, query, page=None, per_page=10):
        skip = None
        limit = None
        if page:
            skip = (page - 1) * per_page
            limit = per_page
        results = get_db().search('domain/snapshot_search', q=json.dumps(query), limit=limit, skip=skip, stale='ok')
        return map(cls.get, [r['id'] for r in results]), results.total_rows

    def organization_doc(self):
        from corehq.apps.orgs.models import Organization
        return Organization.get_by_name(self.organization)

    def organization_title(self):
        if self.organization:
            return self.organization_doc().title
        else:
            return ''

    def update_deployment(self, **kwargs):
        self.deployment.update(kwargs)
        self.save()

    def display_name(self):
        if self.is_snapshot:
            return "Snapshot of %s" % self.copied_from.display_name()
        if self.organization:
            return self.slug
        else:
            return self.name

    def long_display_name(self):
        if self.is_snapshot:
            return format_html(
                "Snapshot of {0} &gt; {1}",
                self.organization_doc().title,
                self.copied_from.display_name()
            )
        if self.organization:
            return format_html(
                '{0} &gt; {1}',
                self.organization_doc().title,
                self.slug
            )
        else:
            return self.name

    __str__ = long_display_name

    def get_license_display(self):
        return LICENSES.get(self.license)

    def copies(self):
        return Domain.view('domain/copied_from_snapshot', key=self._id, include_docs=True)

    def copies_of_parent(self):
        return Domain.view('domain/copied_from_snapshot', keys=[s._id for s in self.copied_from.snapshots()], include_docs=True)

    def delete(self):
        # delete all associated objects
        db = get_db()
        related_docs = db.view('domain/related_to_domain', startkey=[self.name], endkey=[self.name, {}], include_docs=True)
        for doc in related_docs:
            db.delete_doc(doc['doc'])
        super(Domain, self).delete()

    def all_media(self):
        from corehq.apps.hqmedia.models import CommCareMultimedia
        return CommCareMultimedia.view('hqmedia/by_domain', key=self.name, include_docs=True).all()

    @classmethod
    def popular_sort(cls, domains, page):
        sorted_list = []
        MIN_REVIEWS = 1.0

        domains = [(domain, Review.get_average_rating_by_app(domain.copied_from._id), Review.get_num_ratings_by_app(domain.copied_from._id)) for domain in domains]
        domains = [(domain, avg or 0.0, num or 0) for domain, avg, num in domains]

        total_average_sum = sum(avg for domain, avg, num in domains)
        total_average_count = len(domains)
        if not total_average_count:
            return []
        total_average = (total_average_sum / total_average_count)

        for domain, average_rating, num_ratings in domains:
            if num_ratings == 0:
                sorted_list.append((0.0, domain))
            else:
                weighted_rating = ((num_ratings / (num_ratings + MIN_REVIEWS)) * average_rating + (MIN_REVIEWS / (num_ratings + MIN_REVIEWS)) * total_average)
                sorted_list.append((weighted_rating, domain))

        sorted_list = [domain for weighted_rating, domain in sorted(sorted_list, key=lambda domain: domain[0], reverse=True)]

        return sorted_list[((page-1)*9):((page)*9)]

    @classmethod
    def hit_sort(cls, domains, page):
        domains = list(domains)
        domains = sorted(domains, key=lambda domain: len(domain.copies_of_parent()), reverse=True)
        return domains[((page-1)*9):((page)*9)]


##############################################################################################################
#
# Originally had my own hacky global storage of content type, but it turns out that contenttype.models
# wisely caches content types! No hit to the db beyond the first call - no need for us to do our own
# custom caching.
#
# See ContentType.get_for_model() code for details.

class OldDomain(models.Model):
    """Domain is the highest level collection of people/stuff
       in the system.  Pretty much everything happens at the
       domain-level, including user membership, permission to
       see data, reports, charts, etc."""

    name  = models.CharField(max_length = 64, unique=True)
    is_active = models.BooleanField(default=False)
    timezone = tz_fields.TimeZoneField()
    #description = models.CharField(max_length=255, null=True, blank=True)
    #timezone = models.CharField(max_length=64,null=True)

    class Meta():
        db_table = "domain_domain"

    # Utility function - gets active domains in which user has an active membership
    # Note that User.is_active is not checked here - we're only concerned about usable
    # domains in which the user can theoretically participate, not whether the user
    # is cleared to login.

    @staticmethod
    def active_for_user(user):
        if not hasattr(user,'get_profile'):
            # this had better be an anonymous user
            return OldDomain.objects.none()
        from corehq.apps.users.models import CouchUser
        couch_user = CouchUser.from_django_user(user)
        if couch_user:
            domain_names = couch_user.get_domains()
            return OldDomain.objects.filter(name__in=domain_names, is_active=True)
        else:
            return OldDomain.objects.none()

    @staticmethod
    def all_for_user(user):
        if not hasattr(user,'get_profile'):
            # this had better be an anonymous user
            return OldDomain.objects.none()
        from corehq.apps.users.models import CouchUser
        couch_user = CouchUser.from_django_user(user)
        if couch_user:
            domain_names = couch_user.get_domains()
            return OldDomain.objects.filter(name__in=domain_names)
        else:
            return OldDomain.objects.none()

    def add(self, model_instance, is_active=True):
        """
        Add something to this domain, through the generic relation.
        Returns the created membership object
        """
        # Add membership info to Couch
        couch_user = model_instance.get_profile().get_couch_user()
        couch_user.add_domain_membership(self.name)
        couch_user.save()

    def __unicode__(self):
<<<<<<< HEAD
        return self.name
=======
        return self.name

class DomainCounter(Document):
    domain = StringProperty()
    name = StringProperty()
    count = IntegerProperty()
    
    @classmethod
    def get_or_create(cls, domain, name):
        #TODO: Need to make this atomic
        counter = cls.view("domain/counter",
            key = [domain, name],
            include_docs=True
        ).one()
        if counter is None:
            counter = DomainCounter (
                domain = domain,
                name = name,
                count = 0
            )
            counter.save()
        return counter
    
    @classmethod
    def increment(cls, domain, name, amount=1):
        num_tries = 0
        while True:
            try:
                counter = cls.get_or_create(domain, name)
                range_start = counter.count + 1
                counter.count += amount
                counter.save()
                range_end = counter.count
                break
            except ResourceConflict:
                num_tries += 1
                if num_tries >= 500:
                    raise
        return (range_start, range_end)
>>>>>>> a2160e00
<|MERGE_RESOLUTION|>--- conflicted
+++ resolved
@@ -659,9 +659,6 @@
         couch_user.save()
 
     def __unicode__(self):
-<<<<<<< HEAD
-        return self.name
-=======
         return self.name
 
 class DomainCounter(Document):
@@ -701,4 +698,3 @@
                 if num_tries >= 500:
                     raise
         return (range_start, range_end)
->>>>>>> a2160e00
