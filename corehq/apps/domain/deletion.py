import logging
from datetime import date

from django.apps import apps
from django.conf import settings
from django.contrib.auth.models import User
from django.db import transaction
from django.db.models import Q
from field_audit.models import AuditAction

from dimagi.utils.chunked import chunked

from corehq.apps.accounting.models import Subscription
from corehq.apps.accounting.utils import get_change_status
from corehq.apps.domain.utils import silence_during_tests
from corehq.apps.es import CaseES, CaseSearchES, FormES
from corehq.apps.userreports.dbaccessors import (
    delete_all_ucr_tables_for_domain,
)
from corehq.apps.users.audit.change_messages import UserChangeMessage
from corehq.apps.users.dbaccessors import get_all_commcare_users_by_domain
from corehq.apps.users.util import SYSTEM_USER_ID, log_user_change
from corehq.blobs import CODES, get_blob_db
from corehq.blobs.models import BlobMeta
from corehq.elastic import ESError
from corehq.form_processor.models import CommCareCase, XFormInstance
from corehq.sql_db.util import (
    get_db_aliases_for_partitioned_query,
    paginate_query_across_partitioned_databases, estimate_partitioned_row_count,
)
from corehq.util.log import with_progress_bar
from settings import HQ_ACCOUNT_ROOT

logger = logging.getLogger(__name__)


class BaseDeletion(object):

    def __init__(self, app_label, models):
        self.app_label = app_label
        self.models = models

    def get_model_classes(self):
        model_classes = []
        for model_name in self.models:
            if '.' in model_name:
                model_class = apps.get_model(model_name)
            else:
                model_class = apps.get_model(self.app_label, model_name)
            model_classes.append(model_class)
        return model_classes

    def is_app_installed(self):
        try:
            return bool(apps.get_app_config(self.app_label))
        except LookupError:
            return False


class CustomDeletion(BaseDeletion):

    def __init__(self, app_label, deletion_fn, models):
        super(CustomDeletion, self).__init__(app_label, models)
        self.deletion_fn = deletion_fn

    def execute(self, domain_name):
        if self.is_app_installed():
            self.deletion_fn(domain_name)


class ModelDeletion(BaseDeletion):

    def __init__(self, app_label, model_name, domain_filter_kwarg, extra_models=None, audit_action=None):
        """Deletes all records of an app model matching the provided domain
        filter.

        :param app_label: label of the app containing the model(s)
        :param model_name: name of the model in the app
        :param domain_filter_kwarg: name of the model field to filter by domain
        :param extra_models: (optional) a collection of other models in the same
            app which will be deleted along with ``model_name`` via cascaded deletion.
            The ``extra_models`` is used only for auditing purposes.
        :param audit_action: (optional) an audit action to be provided as a
            keyword argument when deleting records (e.g.
            ``<QuerySet>.delete(audit_action=audit_action)``). Necessary for
            models whose manager is an instance of
            ``field_audit.models.AuditingManager``. The default (``None``)
            results in ``<QuerySet>.delete()`` being called without parameters.
        """
        models = extra_models or []
        models.append(model_name)
        super(ModelDeletion, self).__init__(app_label, models)
        self.domain_filter_kwarg = domain_filter_kwarg
        self.model_name = model_name
        self.delete_kwargs = {} if audit_action is None else {"audit_action": audit_action}

    def get_model_class(self):
        return apps.get_model(self.app_label, self.model_name)

    def execute(self, domain_name):
        if not domain_name:
            # The Django orm will properly turn a None domain_name to a
            # IS NULL filter. We don't want to allow deleting records for
            # NULL domain names since they might have special meaning (like
            # in some of the SMS models).
            raise RuntimeError("Expected a valid domain name")
        if self.is_app_installed():
            model = self.get_model_class()
            model.objects.filter(**{self.domain_filter_kwarg: domain_name}).delete(**self.delete_kwargs)


class PartitionedModelDeletion(ModelDeletion):
    def execute(self, domain_name):
        if not self.is_app_installed():
            return
        model = self.get_model_class()
        for db_name in get_db_aliases_for_partitioned_query():
            model.objects.using(db_name).filter(**{self.domain_filter_kwarg: domain_name}).delete()


class DjangoUserRelatedModelDeletion(ModelDeletion):
    def execute(self, domain_name):
        if not self.is_app_installed():
            return
        model = self.get_model_class()
        filter_kwarg = f"{self.domain_filter_kwarg}__contains"
        total, counts = model.objects.filter(**{filter_kwarg: f"@{domain_name}.commcarehq.org"}).delete()
        logger.info("Deleted %s %s", total, self.model_name)
        logger.info(counts)


def _delete_domain_backend_mappings(domain_name):
    model = apps.get_model('sms', 'SQLMobileBackendMapping')
    model.objects.filter(is_global=False, domain=domain_name).delete()


def _delete_domain_backends(domain_name):
    model = apps.get_model('sms', 'SQLMobileBackend')
    model.objects.filter(is_global=False, domain=domain_name).delete()


def _delete_web_user_membership(domain_name):
    from corehq.apps.users.models import WebUser
    active_web_users = WebUser.by_domain(domain_name)
    inactive_web_users = WebUser.by_domain(domain_name, is_active=False)
    for web_user in list(active_web_users) + list(inactive_web_users):
        web_user.delete_domain_membership(domain_name)
        if settings.UNIT_TESTING and not web_user.domain_memberships:
            web_user.delete(domain_name, deleted_by=None)
        else:
            web_user.save()
            _log_web_user_membership_removed(web_user, domain_name, __name__ + "._delete_web_user_membership")


def _log_web_user_membership_removed(user, domain, via):
    log_user_change(by_domain=None, for_domain=domain, couch_user=user,
                    changed_by_user=SYSTEM_USER_ID, changed_via=via,
                    change_messages=UserChangeMessage.domain_removal(domain))


def _terminate_subscriptions(domain_name):
    today = date.today()

    with transaction.atomic():
        current_subscription = Subscription.get_active_subscription_by_domain(domain_name)

        if current_subscription:
            current_subscription.date_end = today
            current_subscription.is_active = False
            current_subscription.save()

            current_subscription.transfer_credits()

            _, downgraded_privs, upgraded_privs = get_change_status(current_subscription.plan_version, None)
            current_subscription.subscriber.deactivate_subscription(
                downgraded_privileges=downgraded_privs,
                upgraded_privileges=upgraded_privs,
                old_subscription=current_subscription,
                new_subscription=None,
            )

        Subscription.visible_objects.filter(
            Q(date_start__gt=today) | Q(date_start=today, is_active=False),
            subscriber__domain=domain_name,
        ).update(is_hidden_to_ops=True)


def delete_all_cases(domain_name):
    logger.info('Deleting cases...')
    case_ids = iter_ids(CommCareCase, 'case_id', domain_name)
    for chunk in chunked(case_ids, 1000, list):
        CommCareCase.objects.hard_delete_cases(domain_name, chunk, publish_changes=False)
    _delete_es_docs(CaseES, domain_name)
    _delete_es_docs(CaseSearchES, domain_name)
    logger.info('Deleting cases complete.')


def delete_all_forms(domain_name):
    logger.info('Deleting forms...')
    form_ids = iter_ids(XFormInstance, 'form_id', domain_name)
    for chunk in chunked(form_ids, 1000, list):
        XFormInstance.objects.hard_delete_forms(domain_name, chunk, publish_changes=False)
    _delete_es_docs(FormES, domain_name)
    logger.info('Deleting forms complete.')


def iter_ids(model_class, field, domain, chunk_size=1000):
    where = Q(domain=domain)
    rows = paginate_query_across_partitioned_databases(
        model_class,
        where,
        values=[field],
        load_source='delete_domain',
        query_size=chunk_size,
    )
    with silence_during_tests() as stream:
        yield from with_progress_bar(
            (r[0] for r in rows),
            estimate_partitioned_row_count(model_class, where),
            prefix="",
            oneline="concise",
            stream=stream,
        )


def _delete_es_docs(es_query, domain_name):
    query = es_query().domain(domain_name)
    with silence_during_tests() as stream:
        doc_ids = with_progress_bar(
            query.scroll_ids(),
            query.count(),
            prefix=es_query.__name__,
            oneline="concise",
            stream=stream,
        )
        for chunk in chunked(doc_ids, 1000, list):
            query.adapter.bulk_delete(chunk)


def _delete_data_files(domain_name):
    get_blob_db().bulk_delete(metas=list(BlobMeta.objects.partitioned_query(domain_name).filter(
        parent_id=domain_name,
        type_code=CODES.data_file,
    )))


def _delete_sms_content_events_schedules(domain_name):
    models = [
        'SMSContent', 'EmailContent', 'SMSSurveyContent',
        'IVRSurveyContent', 'SMSCallbackContent', 'CustomContent',
        'FCMNotificationContent'
    ]
    filters = [
        'alertevent__schedule__domain',
        'timedevent__schedule__domain',
        'randomtimedevent__schedule__domain',
        'casepropertytimedevent__schedule__domain'
    ]
    _delete_filtered_models('scheduling', models, [
        Q(**{name: domain_name}) for name in filters
    ])


def _delete_django_users(domain_name):
    total, counts = User.objects.filter(
        username__contains=f"@{domain_name}.{HQ_ACCOUNT_ROOT}"
    ).delete()
    logger.info("Deleted %s Django users", total)
    logger.info(counts)


def _delete_filtered_models(app_name, models, domain_filters):
    for model_name in models:
        model = apps.get_model(app_name, model_name)
        for q_filter in domain_filters:
            total, counts = model.objects.filter(q_filter).delete()
            if total:
                logger.info("Deleted %s", counts)


def _delete_demo_user_restores(domain_name):
    from corehq.apps.ota.models import DemoUserRestore
    from corehq.apps.users.dbaccessors import get_practice_mode_mobile_workers
    try:
        users = get_practice_mode_mobile_workers(domain_name)
    except ESError:
        # Fallback in case of ES Error
        users = get_all_commcare_users_by_domain(domain_name)

    for user in users:
        if getattr(user, "demo_restore_id", None):
            try:
                DemoUserRestore.objects.get(id=user.demo_restore_id).delete()
            except DemoUserRestore.DoesNotExist:
                pass


# We use raw queries instead of ORM because Django queryset delete needs to
# fetch objects into memory to send signals and handle cascades. It makes deletion very slow
# if we have a millions of rows in stock data tables.
DOMAIN_DELETE_OPERATIONS = [
    DjangoUserRelatedModelDeletion('otp_static', 'StaticDevice', 'user__username', ['StaticToken']),
    DjangoUserRelatedModelDeletion('otp_totp', 'TOTPDevice', 'user__username'),
    DjangoUserRelatedModelDeletion('two_factor', 'PhoneDevice', 'user__username'),
    DjangoUserRelatedModelDeletion('users', 'HQApiKey', 'user__username'),
    CustomDeletion('auth', _delete_django_users, ['User']),
    ModelDeletion('products', 'SQLProduct', 'domain'),
    ModelDeletion('locations', 'SQLLocation', 'domain'),
    ModelDeletion('locations', 'LocationType', 'domain'),
    ModelDeletion('domain', 'AllowedUCRExpressionSettings', 'domain'),
    ModelDeletion('domain_migration_flags', 'DomainMigrationProgress', 'domain'),
    ModelDeletion('sms', 'DailyOutboundSMSLimitReached', 'domain'),
    ModelDeletion('sms', 'SMS', 'domain'),
    ModelDeletion('sms', 'Email', 'domain'),
    ModelDeletion('sms', 'SQLLastReadMessage', 'domain'),
    ModelDeletion('sms', 'ExpectedCallback', 'domain'),
    ModelDeletion('ivr', 'Call', 'domain'),
    ModelDeletion('sms', 'Keyword', 'domain', ['KeywordAction']),
    ModelDeletion('sms', 'PhoneNumber', 'domain'),
    ModelDeletion('sms', 'MessagingSubEvent', 'domain'),
    ModelDeletion('sms', 'MessagingEvent', 'domain'),
    ModelDeletion('sms', 'QueuedSMS', 'domain'),
    ModelDeletion('sms', 'PhoneBlacklist', 'domain'),
    CustomDeletion('sms', _delete_domain_backend_mappings, ['SQLMobileBackendMapping']),
    ModelDeletion('sms', 'MobileBackendInvitation', 'domain'),
    CustomDeletion('sms', _delete_domain_backends, ['SQLMobileBackend']),
    CustomDeletion('users', _delete_web_user_membership, []),
    CustomDeletion('accounting', _terminate_subscriptions, ['Subscription']),
    CustomDeletion('form_processor', delete_all_cases, ['CommCareCase']),
    CustomDeletion('form_processor', delete_all_forms, ['XFormInstance']),
    ModelDeletion('aggregate_ucrs', 'AggregateTableDefinition', 'domain', [
        'PrimaryColumn', 'SecondaryColumn', 'SecondaryTableDefinition', 'TimeAggregationDefinition',
    ]),
    ModelDeletion('app_manager', 'AppReleaseByLocation', 'domain'),
    ModelDeletion('app_manager', 'LatestEnabledBuildProfiles', 'domain'),
    ModelDeletion('app_manager', 'ResourceOverride', 'domain'),
    ModelDeletion('app_manager', 'GlobalAppConfig', 'domain'),
    ModelDeletion('app_manager', 'ApplicationReleaseLog', 'domain'),
    ModelDeletion('case_importer', 'CaseUploadRecord', 'domain', [
        'CaseUploadFileMeta', 'CaseUploadFormRecord'
    ]),
    ModelDeletion('case_search', 'DomainsNotInCaseSearchIndex', 'domain'),
    ModelDeletion('case_search', 'CaseSearchConfig', 'domain'),
    ModelDeletion('case_search', 'FuzzyProperties', 'domain'),
    ModelDeletion('case_search', 'IgnorePatterns', 'domain'),
    ModelDeletion('cloudcare', 'ApplicationAccess', 'domain', ['SQLAppGroup']),
    ModelDeletion('commtrack', 'CommtrackConfig', 'domain', [
        'ActionConfig', 'AlertConfig', 'ConsumptionConfig',
        'StockLevelsConfig', 'StockRestoreConfig',
    ]),
    ModelDeletion('consumption', 'DefaultConsumption', 'domain'),
    ModelDeletion('custom_data_fields', 'CustomDataFieldsDefinition', 'domain', [
        'CustomDataFieldsProfile', 'Field',
    ]),
    ModelDeletion('data_analytics', 'GIRRow', 'domain_name'),
    ModelDeletion('data_analytics', 'MALTRow', 'domain_name'),
    ModelDeletion('data_dictionary', 'CaseType', 'domain', [
        'CaseProperty',
        'CasePropertyGroup',
        'CasePropertyAllowedValue',
        'fhir.FHIRResourceType',
        'fhir.FHIRResourceProperty',
    ]),
    ModelDeletion('scheduling', 'MigratedReminder', 'rule__domain'),
    ModelDeletion('data_interfaces', 'ClosedParentDefinition', 'caserulecriteria__rule__domain'),
    ModelDeletion('data_interfaces', 'CustomMatchDefinition', 'caserulecriteria__rule__domain'),
    ModelDeletion('data_interfaces', 'MatchPropertyDefinition', 'caserulecriteria__rule__domain'),
    ModelDeletion('data_interfaces', 'LocationFilterDefinition', 'caserulecriteria__rule__domain'),
    ModelDeletion('data_interfaces', 'UCRFilterDefinition', 'caserulecriteria__rule__domain'),
    ModelDeletion('data_interfaces', 'CustomActionDefinition', 'caseruleaction__rule__domain'),
    ModelDeletion('data_interfaces', 'UpdateCaseDefinition', 'caseruleaction__rule__domain'),
    ModelDeletion('data_interfaces', 'CaseDuplicate', 'action__caseruleaction__rule__domain'),
    ModelDeletion('data_interfaces', 'CaseDeduplicationActionDefinition', 'caseruleaction__rule__domain'),
    ModelDeletion('data_interfaces', 'CreateScheduleInstanceActionDefinition', 'caseruleaction__rule__domain'),
    ModelDeletion('data_interfaces', 'CaseRuleAction', 'rule__domain'),
    ModelDeletion('data_interfaces', 'CaseRuleCriteria', 'rule__domain'),
    ModelDeletion('data_interfaces', 'CaseRuleSubmission', 'rule__domain'),
    ModelDeletion('data_interfaces', 'CaseRuleSubmission', 'domain'),  # TODO
    ModelDeletion('data_interfaces', 'AutomaticUpdateRule', 'domain', audit_action=AuditAction.AUDIT),
    ModelDeletion('data_interfaces', 'DomainCaseRuleRun', 'domain'),
    ModelDeletion('integration', 'DialerSettings', 'domain'),
    ModelDeletion('integration', 'GaenOtpServerSettings', 'domain'),
    ModelDeletion('integration', 'HmacCalloutSettings', 'domain'),
    ModelDeletion('integration', 'SimprintsIntegration', 'domain'),
    ModelDeletion('linked_domain', 'DomainLink', 'linked_domain', ['DomainLinkHistory']),
    CustomDeletion('scheduling', _delete_sms_content_events_schedules, [
        'SMSContent', 'EmailContent', 'SMSSurveyContent',
        'IVRSurveyContent', 'SMSCallbackContent', 'CustomContent', 'FCMNotificationContent'
    ]),
    ModelDeletion('scheduling', 'MigratedReminder', 'broadcast__domain'),
    ModelDeletion('scheduling', 'AlertEvent', 'schedule__domain'),
    ModelDeletion('scheduling', 'TimedEvent', 'schedule__domain'),
    ModelDeletion('scheduling', 'RandomTimedEvent', 'schedule__domain'),
    ModelDeletion('scheduling', 'CasePropertyTimedEvent', 'schedule__domain'),
    ModelDeletion('scheduling', 'AlertSchedule', 'domain'),
    ModelDeletion('scheduling', 'ScheduledBroadcast', 'domain'),
    ModelDeletion('scheduling', 'ImmediateBroadcast', 'domain'),
    ModelDeletion('scheduling', 'TimedSchedule', 'domain'),
    PartitionedModelDeletion('scheduling_partitioned', 'AlertScheduleInstance', 'domain'),
    PartitionedModelDeletion('scheduling_partitioned', 'CaseAlertScheduleInstance', 'domain'),
    PartitionedModelDeletion('scheduling_partitioned', 'CaseTimedScheduleInstance', 'domain'),
    PartitionedModelDeletion('scheduling_partitioned', 'TimedScheduleInstance', 'domain'),
    ModelDeletion('domain', 'TransferDomainRequest', 'domain'),
    ModelDeletion('export', 'EmailExportWhenDoneRequest', 'domain'),
    ModelDeletion('export', 'LedgerSectionEntry', 'domain'),
    CustomDeletion('export', _delete_data_files, []),
    ModelDeletion('geospatial', 'GeoPolygon', 'domain'),
    ModelDeletion('locations', 'LocationFixtureConfiguration', 'domain'),
    ModelDeletion('ota', 'MobileRecoveryMeasure', 'domain'),
    ModelDeletion('ota', 'SerialIdBucket', 'domain'),
    ModelDeletion('ota', 'DeviceLogRequest', 'domain'),
    ModelDeletion('phone', 'SyncLogSQL', 'domain'),
    CustomDeletion('ota', _delete_demo_user_restores, ['DemoUserRestore']),
    ModelDeletion('phonelog', 'ForceCloseEntry', 'domain'),
    ModelDeletion('phonelog', 'UserErrorEntry', 'domain'),
    ModelDeletion('registration', 'RegistrationRequest', 'domain'),
    ModelDeletion('reminders', 'EmailUsage', 'domain'),
    ModelDeletion('registry', 'DataRegistry', 'domain', [
        'RegistryInvitation', 'RegistryGrant', 'RegistryAuditLog'
    ]),
    ModelDeletion('registry', 'RegistryGrant', 'from_domain'),
    ModelDeletion('registry', 'RegistryInvitation', 'domain'),
    ModelDeletion('reports', 'TableauServer', 'domain'),
    ModelDeletion('reports', 'TableauVisualization', 'domain'),
    ModelDeletion('reports', 'TableauConnectedApp', 'server__domain'),
    ModelDeletion('reports', 'TableauUser', 'server__domain'),
    ModelDeletion('reports', 'QueryStringHash', 'domain'),
    ModelDeletion('smsforms', 'SQLXFormsSession', 'domain'),
    ModelDeletion('translations', 'TransifexOrganization', 'transifexproject__domain'),
    ModelDeletion('translations', 'SMSTranslations', 'domain'),
    ModelDeletion('translations', 'TransifexBlacklist', 'domain'),
    ModelDeletion('translations', 'TransifexProject', 'domain'),
    ModelDeletion(
        'generic_inbound', 'ConfigurableAPI', 'domain',
        extra_models=["ConfigurableApiValidation", "RequestLog", "ProcessingAttempt"],
        audit_action=AuditAction.AUDIT
    ),
    ModelDeletion('userreports', 'AsyncIndicator', 'domain'),
    ModelDeletion('userreports', 'DataSourceActionLog', 'domain'),
    ModelDeletion('userreports', 'InvalidUCRData', 'domain'),
    ModelDeletion('userreports', 'UCRExpression', 'domain'),
    ModelDeletion('users', 'DomainRequest', 'domain'),
    ModelDeletion('users', 'DeactivateMobileWorkerTrigger', 'domain'),
    ModelDeletion('users', 'Invitation', 'domain'),
    ModelDeletion('users', 'UserReportingMetadataStaging', 'domain'),
    ModelDeletion('users', 'UserRole', 'domain', [
        'RolePermission', 'RoleAssignableBy', 'Permission'
    ], audit_action=AuditAction.AUDIT),
    ModelDeletion('user_importer', 'UserUploadRecord', 'domain'),
    ModelDeletion('zapier', 'ZapierSubscription', 'domain'),
    ModelDeletion('dhis2', 'SQLDataValueMap', 'dataset_map__domain'),
    ModelDeletion('dhis2', 'SQLDataSetMap', 'domain'),
    ModelDeletion('motech', 'RequestLog', 'domain'),
    ModelDeletion('fhir', 'FHIRImportConfig', 'domain', [
        'FHIRImportResourceType', 'ResourceTypeRelationship',
        'FHIRImportResourceProperty',
    ]),
    ModelDeletion('repeaters', 'Repeater', 'domain'),
    ModelDeletion('motech', 'ConnectionSettings', 'domain'),
    ModelDeletion('repeaters', 'SQLRepeatRecord', 'domain'),
    ModelDeletion('repeaters', 'SQLRepeatRecordAttempt', 'repeat_record__domain'),
    ModelDeletion('couchforms', 'UnfinishedSubmissionStub', 'domain'),
    ModelDeletion('couchforms', 'UnfinishedArchiveStub', 'domain'),
    ModelDeletion('fixtures', 'LookupTable', 'domain'),
    CustomDeletion('ucr', delete_all_ucr_tables_for_domain, []),
    ModelDeletion('domain', 'OperatorCallLimitSettings', 'domain'),
    ModelDeletion('domain', 'SMSAccountConfirmationSettings', 'domain'),
    ModelDeletion('domain', 'AppReleaseModeSetting', 'domain'),
    ModelDeletion('events', 'Event', 'domain'),
    ModelDeletion('events', 'AttendanceTrackingConfig', 'domain'),
<<<<<<< HEAD
    ModelDeletion('abdm', 'ABDMUser', 'domain'),
=======
    ModelDeletion('geospatial', 'GeoConfig', 'domain'),
>>>>>>> f855813f
]


def apply_deletion_operations(domain_name):
    for op in DOMAIN_DELETE_OPERATIONS:
        op.execute(domain_name)<|MERGE_RESOLUTION|>--- conflicted
+++ resolved
@@ -468,11 +468,8 @@
     ModelDeletion('domain', 'AppReleaseModeSetting', 'domain'),
     ModelDeletion('events', 'Event', 'domain'),
     ModelDeletion('events', 'AttendanceTrackingConfig', 'domain'),
-<<<<<<< HEAD
     ModelDeletion('abdm', 'ABDMUser', 'domain'),
-=======
     ModelDeletion('geospatial', 'GeoConfig', 'domain'),
->>>>>>> f855813f
 ]
 
 
