--- conflicted
+++ resolved
@@ -141,15 +141,6 @@
             web_user.delete(domain_name, deleted_by=None)
         else:
             web_user.save()
-<<<<<<< HEAD
-            _log_web_user_membership_removed(web_user, __name__ + "._delete_web_user_membership")
-
-
-def _log_web_user_membership_removed(user, via):
-    log_user_change(None, couch_user=user,
-                    changed_by_user=SYSTEM_USER_ID, changed_via=via,
-                    message="Removed from domain")
-=======
             _log_web_user_membership_removed(web_user, domain_name, __name__ + "._delete_web_user_membership")
 
 
@@ -157,7 +148,6 @@
     log_user_change(None, couch_user=user,
                     changed_by_user=SYSTEM_USER_ID, changed_via=via,
                     message=f"Removed from domain {domain}")
->>>>>>> f1ba20d5
 
 
 def _terminate_subscriptions(domain_name):
