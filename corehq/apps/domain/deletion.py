--- conflicted
+++ resolved
@@ -444,12 +444,9 @@
     ModelDeletion('domain', 'OperatorCallLimitSettings', 'domain'),
     ModelDeletion('domain', 'SMSAccountConfirmationSettings', 'domain'),
     ModelDeletion('domain', 'AppReleaseModeSetting', 'domain'),
-<<<<<<< HEAD
-    ModelDeletion('abdm', 'ABDMUser', 'domain'),
-=======
     ModelDeletion('events', 'Event', 'domain'),
     ModelDeletion('events', 'AttendanceTrackingConfig', 'domain'),
->>>>>>> b2c2a24b
+    ModelDeletion('abdm', 'ABDMUser', 'domain'),
 ]
 
 
