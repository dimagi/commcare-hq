--- conflicted
+++ resolved
@@ -220,12 +220,8 @@
     ModelDeletion('case_search', 'FuzzyProperties', 'domain'),
     ModelDeletion('case_search', 'IgnorePatterns', 'domain'),
     ModelDeletion('cloudcare', 'ApplicationAccess', 'domain'),
-<<<<<<< HEAD
-    ModelDeletion('consumption', 'SQLDefaultConsumption', 'domain'),
+    ModelDeletion('consumption', 'DefaultConsumption', 'domain'),
     ModelDeletion('custom_data_fields', 'SQLCustomDataFieldsDefinition', 'domain'),
-=======
-    ModelDeletion('consumption', 'DefaultConsumption', 'domain'),
->>>>>>> a0ffcd5a
     ModelDeletion('data_analytics', 'GIRRow', 'domain_name'),
     ModelDeletion('data_analytics', 'MALTRow', 'domain_name'),
     ModelDeletion('data_dictionary', 'CaseType', 'domain'),
