import base64
import binascii
from datetime import datetime, timezone as tz
import logging
import requests
from functools import wraps

from django.conf import settings
from django.contrib.auth import authenticate, get_user_model
from django.contrib.auth.models import User
from django.db.models import Q
from django.http import HttpResponse, HttpResponseBadRequest, HttpResponseForbidden
from django.views.decorators.debug import sensitive_variables

from no_exceptions.exceptions import Http400
from python_digest import parse_digest_credentials
from tastypie.authentication import ApiKeyAuthentication

from django.utils import timezone
from dimagi.utils.django.request import mutable_querydict
from dimagi.utils.web import get_ip

from corehq.apps.receiverwrapper.util import DEMO_SUBMIT_MODE
from corehq.apps.users.models import CouchUser, HQApiKey, ConnectIDUserLink
from corehq.toggles import TWO_STAGE_USER_PROVISIONING
from corehq.util.hmac_request import validate_request_hmac
from corehq.util.metrics import metrics_counter

auth_logger = logging.getLogger("commcare_auth")

ANDROID = 'android'

BASIC = 'basic'
DIGEST = 'digest'
NOAUTH = 'noauth'
API_KEY = 'api_key'
OAUTH2 = 'oauth2'
FORMPLAYER = 'formplayer'


def _is_api_key_authentication(request):
    authorization_header = request.META.get('HTTP_AUTHORIZATION', '')

    api_key_authentication = HQApiKeyAuthentication()
    try:
        username, api_key = api_key_authentication.extract_credentials(request)
    except ValueError:
        raise Http400("Bad HTTP_AUTHORIZATION header {}"
                      .format(authorization_header))
    else:
        return username and api_key


def determine_authtype_from_header(request, default=DIGEST):
    """
    Guess the auth type, based on the headers found in the request.

    If default is set to something other than DIGEST, digest auth will not work

    CommCare mobile sends an unauthenticated request first, and we need to
    issue a basic auth challenge in response. This means we can't support both
    CommCare mobile and digest auth at the same endpoint (since digest auth
    requires a digest auth challenge).

    For non-mobile endpoints (such as APIs), we can support basic, digest,
    token, and apikey by defaulting to digest, since in all other cases, the
    client should send the initial request with an Authorization header.
    """
    auth_header = (request.META.get('HTTP_AUTHORIZATION') or '').lower()
    if auth_header.startswith('basic '):
        return BASIC
    elif auth_header.startswith('digest '):
        # Note: this will not identify initial, uncredentialed digest requests
        return DIGEST
    elif auth_header.startswith('bearer '):
        return OAUTH2
    elif _is_api_key_authentication(request):
        return API_KEY

    if request.META.get('HTTP_X_MAC_DIGEST', None):
        return FORMPLAYER

    return default


def determine_authtype_from_request(request, default=DIGEST):
    """
    Guess the auth type, based on the (phone's) user agent or the
    headers found in the request.
    """

    # Fixes behavior for mobile versions between 2.39.0 and
    # 2.46.0, which did not explicitly request noauth when
    # submitting in demo mode.
    if request.GET.get('submit_mode') == DEMO_SUBMIT_MODE:
        return NOAUTH

    return determine_authtype_from_header(request, default)


@sensitive_variables('auth', 'password')
def get_username_and_password_from_request(request):
    """Returns tuple of (username, password). Tuple values
    may be null."""

    if 'HTTP_AUTHORIZATION' not in request.META:
        return None, None

    @sensitive_variables()
    def _decode(string):
        try:
            return string.decode('utf-8')
        except UnicodeDecodeError:
            # https://sentry.io/dimagi/commcarehq/issues/391378081/
            return string.decode('latin1')

    auth = request.META['HTTP_AUTHORIZATION'].split()
    username = password = None
    if auth[0].lower() == DIGEST:
        try:
            digest = parse_digest_credentials(request.META['HTTP_AUTHORIZATION'])
            username = digest.username.lower()
        except UnicodeDecodeError:
            pass
    elif auth[0].lower() == BASIC:
        try:
            username, password = _decode(base64.b64decode(auth[1])).split(':', 1)
        except binascii.Error:
            return None, None
        username = username.lower()
    return username, password


def basicauth(realm=''):
    # stolen and modified from: https://djangosnippets.org/snippets/243/
    def real_decorator(view):
        def wrapper(request, *args, **kwargs):
            uname, passwd = get_username_and_password_from_request(request)
            if uname and passwd:
                user = authenticate(username=uname, password=passwd, request=request)
                if user is not None and user.is_active:
                    request.user = user
                    return view(request, *args, **kwargs)

            # Either they did not provide an authorization header or
            # something in the authorization attempt failed. Send a 401
            # back to them to ask them to authenticate.
            response = HttpResponse(status=401)
            response['WWW-Authenticate'] = 'Basic realm="%s"' % realm
            return response
        return wrapper
    return real_decorator


def basic_or_api_key(realm=''):
    def real_decorator(view):
        def wrapper(request, *args, **kwargs):
            username, password = get_username_and_password_from_request(request)
            if username and password:
                request.check_for_password_as_api_key = True
                user = authenticate(username=username, password=password, request=request)
                if user is not None and user.is_active:
                    request.user = user
                    return view(request, *args, **kwargs)
            response = HttpResponse(status=401)
            response['WWW-Authenticate'] = 'Basic realm="%s"' % realm
            return response
        return wrapper
    return real_decorator




def formplayer_auth(view):
    return validate_request_hmac('FORMPLAYER_INTERNAL_AUTH_KEY')(view)


def formplayer_as_user_auth(view):
    """Auth decorator for requests coming from Formplayer that are authenticated
    using the shared key.

    All requests with this decorator require the `as` param in order to simulate auth by that user.
    This is used by SMS forms.
    """

    @wraps(view)
    def _inner(request, *args, **kwargs):
        with mutable_querydict(request.GET):
            request_user = request.GET.pop('as', None)

        if not request_user:
            auth_logger.info(
                "Request rejected reason=%s request=%s",
                "formplayer_auth:user_required", request.path
            )
            return HttpResponse('User required', status=401)

        couch_user = CouchUser.get_by_username(request_user[-1])
        if not couch_user:
            auth_logger.info(
                "Request rejected reason=%s request=%s",
                "formplayer_auth:unknown_user", request.path
            )
            return HttpResponse('Unknown user', status=401)

        request.user = couch_user.get_django_user()
        request.couch_user = couch_user

        return view(request, *args, **kwargs)

    return validate_request_hmac('FORMPLAYER_INTERNAL_AUTH_KEY')(_inner)


class ApiKeyFallbackBackend(object):

    def authenticate(self, request, username, password):
        if not getattr(request, 'check_for_password_as_api_key', False):
            return None

        try:
            is_unexpired_filter = (
                Q(api_keys__expiration_date__isnull=True) | Q(api_keys__expiration_date__gte=datetime.now(tz.utc))
            )
            api_domain_filter = Q(api_keys__domain='')
            domain = getattr(request, 'domain', '')
            if domain:
                api_domain_filter = api_domain_filter | Q(api_keys__domain=domain)

            ip = get_ip(request)
            api_whitelist_filter = Q(api_keys__ip_allowlist=[]) | Q(api_keys__ip_allowlist__contains=[ip])
            user = User.objects.get(is_unexpired_filter, api_domain_filter, api_whitelist_filter,
                username=username, api_keys__key=password, api_keys__is_active=True)
        except (User.DoesNotExist, User.MultipleObjectsReturned):
            return None
        else:
            request.skip_two_factor_check = True
            return user


def get_active_users_by_email(email):
    UserModel = get_user_model()
    possible_users = UserModel._default_manager.filter(
        Q(username__iexact=email) | Q(email__iexact=email),
        is_active=True,
    )
    for user in possible_users:
        # all exact username matches should be included
        if user.username.lower() == email.lower():
            yield user
        else:
            # also any mobile workers from TWO_STAGE_USER_PROVISIONING domains should be included
            couch_user = CouchUser.get_by_username(user.username, strict=True)
            if (couch_user
                    and couch_user.is_commcare_user()
                    and TWO_STAGE_USER_PROVISIONING.enabled(couch_user.domain)):
                yield user
            # intentionally excluded:
            # - WebUsers who have changed their email address from their login (though could revisit this)
            # - CommCareUsers not belonging to domains with TWO_STAGE_USER_PROVISIONING enabled


class HQApiKeyAuthentication(ApiKeyAuthentication):
    def __init__(self, *args, allow_creds_in_data=True, **kwargs):
        self._allow_creds_in_data = allow_creds_in_data
        super().__init__(*args, **kwargs)

    def is_authenticated(self, request):
        """Follows what tastypie does, then tests for IP whitelisting
        """
        try:
            username, api_key = self.extract_credentials(request)
        except ValueError:
            return self._unauthorized()

        if not username or not api_key:
            return self._unauthorized()

        User = get_user_model()

        lookup_kwargs = {User.USERNAME_FIELD: username}
        try:
            user = User.objects.prefetch_related("api_keys").get(**lookup_kwargs)
        except (User.DoesNotExist, User.MultipleObjectsReturned):
            return self._unauthorized()

        if not self.check_active(user):
            return False

        # ensure API Key exists
        query = Q(key=api_key)
        domain = getattr(request, 'domain', '')
        if domain:
            domain_accessible = Q(domain='') | Q(domain=domain)
            query = domain_accessible & query
        try:
            key = user.api_keys.get(query)
        except HQApiKey.DoesNotExist:
            return self._unauthorized()

        # update api_key.last used every 30 seconds
        if key.last_used is None or (timezone.now() - key.last_used).total_seconds() > 30:
            key.last_used = timezone.now()
            key.save()

        # ensure the IP address is in the allowlist, if that exists
        if key.ip_allowlist and (get_ip(request) not in key.ip_allowlist):
            return self._unauthorized()

        request.user = user
        request.api_key = key
        return True

    def get_identifier(self, request):
        """Returns {domain}_{api_key} for use in rate limiting api key.

        Each api key can currently be used on multiple domains, and rates
        are domain specific.

        """
        # inline to avoid circular import
        from corehq.apps.api.resources.auth import ApiIdentifier

        username = self.extract_credentials(request)[0]
        domain = getattr(request, 'domain', '')
        return ApiIdentifier(username=username, domain=domain)

    def extract_credentials(self, request):
        """Extract username and key from request"""
        # This overrides an existing tastypie method
        try:
            data = self.get_authorization_data(request)
        except ValueError:
            if self._allow_creds_in_data:
                username = request.GET.get('username') or request.POST.get('username')
                api_key = request.GET.get('api_key') or request.POST.get('api_key')
                if username and api_key:
                    metrics_counter('commcare.auth.credentials_in_data', tags={
                        'domain': getattr(request, 'domain', None),
                        'request_method': request.method,
                    })
            else:
                username, api_key = None, None
        else:
            username, api_key = data.split(':', 1)

        return username, api_key


def get_connectid_userinfo(token):
    user_info = f"{settings.CONNECTID_USERINFO_URL}"
    user = requests.get(user_info, headers={"AUTHORIZATION": f"Bearer {token}"})
    connect_username = user.json().get("sub")
    return connect_username


class ConnectIDAuthBackend:

    def authenticate(self, request, username, password):
        """
        Django authentication backend for requests that authenticate with tokens from ConnectID
        This is currently only allowed for the oauth token view, and is used to generate an oauth token
        in HQ, given a ConnectID token.

        username: the username of an HQ mobile worker that has already been linked to a ConnectID user
        password: an oauth access token issued by ConnectID
        """
        # Only allow for the token backend, for now
        if not request or not request.path == '/oauth/token/':
            return None
        couch_user = CouchUser.get_by_username(username)
        if couch_user is None:
            return None
        connect_username = get_connectid_userinfo(password)
        if connect_username is None:
            return None
        link = ConnectIDUserLink.objects.get(
            connectid_username=connect_username,
            domain=couch_user.domain,
            commcare_user__username=couch_user.username
        )
        if not link.is_active:
            return None

        return link.commcare_user


def user_can_access_domain_specific_pages(request):
    """
        An active logged-in user can access domain specific pages if
        domain is active &
        they are a member of the domain or
        a superuser and domain does not restrict superusers from access
    """
    from corehq.apps.domain.decorators import (
        _ensure_request_couch_user,
        _ensure_request_project,
        active_user_logged_in,
    )

    if not active_user_logged_in(request):
        return False

    project = _ensure_request_project(request)
    if not (project and project.is_active):
        return False

    couch_user = _ensure_request_couch_user(request)
    if not couch_user:
        return False

    return couch_user.is_member_of(project) or (couch_user.is_superuser and not project.restrict_superusers)


def connectid_token_auth(view_func):
    @wraps(view_func)
    def _inner(request, *args, **kwargs):
        auth_header = request.META.get("HTTP_AUTHORIZATION")
        if not auth_header:
            return HttpResponseForbidden()
        _, token = auth_header.split(" ")
        if not token:
            return HttpResponseBadRequest("ConnectID Token Required")
        username = get_connectid_userinfo(token)
        if username is None:
            return HttpResponseForbidden()
        request.connectid_username = username
<<<<<<< HEAD
        return view_func(request,  *args, **kwargs)
=======
        return view_func(request, *args, **kwargs)
>>>>>>> 599af78c
    return _inner<|MERGE_RESOLUTION|>--- conflicted
+++ resolved
@@ -167,8 +167,6 @@
             return response
         return wrapper
     return real_decorator
-
-
 
 
 def formplayer_auth(view):
@@ -424,9 +422,5 @@
         if username is None:
             return HttpResponseForbidden()
         request.connectid_username = username
-<<<<<<< HEAD
-        return view_func(request,  *args, **kwargs)
-=======
         return view_func(request, *args, **kwargs)
->>>>>>> 599af78c
     return _inner