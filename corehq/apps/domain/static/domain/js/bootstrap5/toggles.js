<<<<<<< HEAD
hqDefine('domain/js/bootstrap5/toggles', [
    'jquery',
    'knockout',
    'underscore',
    'hqwebapp/js/initial_page_data',
    'hqwebapp/js/bootstrap5/alert_user',
    'hqwebapp/js/assert_properties',
    'hqwebapp/js/bootstrap5/knockout_bindings.ko',  // for slideVisible
    'hqwebapp/js/bootstrap5/main',
    'commcarehq',
], function (
    $,
    ko,
    _,
    initialPageData,
    alertUser,
    assertProperties,
) {

    var Toggle = function (data) {
        assertProperties.assert(data, [
            'slug', 'label', 'description', 'help_link', 'tag', 'tag_index',
            'tag_css_class', 'tag_description', 'domain_enabled',
            'user_enabled', 'has_domain_namespace', 'can_edit',
        ]);

        var self = {};
        self.slug = data['slug'];
        self.label = data['label'];
        self.description = data['description'];
        self.helpLink = data['help_link'];
        self.tag = data['tag'];
        self.tagCssClass = data['tag_css_class'];
        self.tagDescription = data['tag_description'];
        self.domainEnabled = ko.observable(data['domain_enabled']);
        self.userEnabled = ko.observable(data['user_enabled']);
        self.hasDomainNamespace = data['has_domain_namespace'];
        self.editLink = initialPageData.reverse('edit_toggle', self.slug);
        self.canEdit = data['can_edit'];
=======
import "commcarehq";
import $ from "jquery";
import ko from "knockout";
import _ from "underscore";
import initialPageData from "hqwebapp/js/initial_page_data";
import alertUser from "hqwebapp/js/bootstrap5/alert_user";
import assertProperties from "hqwebapp/js/assert_properties";
import "hqwebapp/js/bootstrap5/knockout_bindings.ko";  // for slideVisible
import "hqwebapp/js/bootstrap5/main";


var Toggle = function (data) {
    assertProperties.assert(data, [
        'slug', 'label', 'description', 'help_link', 'tag', 'tag_index',
        'tag_css_class', 'tag_description', 'domain_enabled',
        'user_enabled', 'has_domain_namespace',
    ]);
>>>>>>> 72705487

    var self = {};
    self.slug = data['slug'];
    self.label = data['label'];
    self.description = data['description'];
    self.helpLink = data['help_link'];
    self.tag = data['tag'];
    self.tagCssClass = data['tag_css_class'];
    self.tagDescription = data['tag_description'];
    self.domainEnabled = ko.observable(data['domain_enabled']);
    self.userEnabled = ko.observable(data['user_enabled']);
    self.hasDomainNamespace = data['has_domain_namespace'];
    self.editLink = initialPageData.reverse('edit_toggle', self.slug);

    self.expanded = ko.observable(false);
    self.showHideDescription = function () { self.expanded(!self.expanded()); };

    self.isEnabled = ko.computed(function () {
        return self.domainEnabled() || self.userEnabled();
    });

    self.setTogglePending = ko.observable(false);
    self.toggleEnabledState = function () {
        self.setTogglePending(true);
        var newState = !self.domainEnabled();
        $.ajax({
            method: 'POST',
            url: initialPageData.reverse('set_toggle', self.slug),
            data: {
                item: initialPageData.get('domain'),
                enabled: newState,
                namespace: 'domain',
            },
            success: function () { self.domainEnabled(newState); },
            error: function () { alertUser.alert_user("Something went wrong", 'danger'); },
            complete: function () { self.setTogglePending(false); },
        });
    };

    return self;
};

var allToggles = _.map(initialPageData.get('toggles'), Toggle);
$("#toggles-table").koApplyBindings({"toggles": allToggles});<|MERGE_RESOLUTION|>--- conflicted
+++ resolved
@@ -1,44 +1,3 @@
-<<<<<<< HEAD
-hqDefine('domain/js/bootstrap5/toggles', [
-    'jquery',
-    'knockout',
-    'underscore',
-    'hqwebapp/js/initial_page_data',
-    'hqwebapp/js/bootstrap5/alert_user',
-    'hqwebapp/js/assert_properties',
-    'hqwebapp/js/bootstrap5/knockout_bindings.ko',  // for slideVisible
-    'hqwebapp/js/bootstrap5/main',
-    'commcarehq',
-], function (
-    $,
-    ko,
-    _,
-    initialPageData,
-    alertUser,
-    assertProperties,
-) {
-
-    var Toggle = function (data) {
-        assertProperties.assert(data, [
-            'slug', 'label', 'description', 'help_link', 'tag', 'tag_index',
-            'tag_css_class', 'tag_description', 'domain_enabled',
-            'user_enabled', 'has_domain_namespace', 'can_edit',
-        ]);
-
-        var self = {};
-        self.slug = data['slug'];
-        self.label = data['label'];
-        self.description = data['description'];
-        self.helpLink = data['help_link'];
-        self.tag = data['tag'];
-        self.tagCssClass = data['tag_css_class'];
-        self.tagDescription = data['tag_description'];
-        self.domainEnabled = ko.observable(data['domain_enabled']);
-        self.userEnabled = ko.observable(data['user_enabled']);
-        self.hasDomainNamespace = data['has_domain_namespace'];
-        self.editLink = initialPageData.reverse('edit_toggle', self.slug);
-        self.canEdit = data['can_edit'];
-=======
 import "commcarehq";
 import $ from "jquery";
 import ko from "knockout";
@@ -54,9 +13,8 @@
     assertProperties.assert(data, [
         'slug', 'label', 'description', 'help_link', 'tag', 'tag_index',
         'tag_css_class', 'tag_description', 'domain_enabled',
-        'user_enabled', 'has_domain_namespace',
+        'user_enabled', 'has_domain_namespace', 'can_edit',
     ]);
->>>>>>> 72705487
 
     var self = {};
     self.slug = data['slug'];
