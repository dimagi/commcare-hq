/* globals hqDefine */
hqDefine("domain/js/internal_calculations", function() {
    function load_calculation($calc_group) {
        var $calc_btn = $calc_group.find('.load-calc-btn');
        var $calc_error = $calc_group.find('.calc-error');
        var calc_tag = $calc_btn.attr('data-calc-tag');

        $calc_btn.html('Loading...');
<<<<<<< HEAD
        $.get(hqImport('hqwebapp/js/urllib').reverse('calculated_properties'), {calc_tag: calc_tag}, function(data) {
=======
        $.get(hqImport('hqwebapp/js/initial_page_data.js').reverse('calculated_properties'), {calc_tag: calc_tag}, function(data) {
>>>>>>> f14ec89a
            if (!data.error) {
                $('#calc-' + calc_tag).html(data.value);
                $calc_btn.addClass('btn-success');
                $calc_error.html("");
            }
            else {
                $calc_btn.addClass('btn-danger');
                $calc_error.html(data.error);
            }
            $calc_btn.html('Reload Data').removeClass('btn-info');
        });
    }

    $(function() {
        $(document).on("click", ".load-calc-btn", function() {
            load_calculation($(this).parent());
        });
    
        $(document).on("click", '#load-all-btn', function() {
            $('.calc-group').each(function(_, ele) {
                load_calculation($(ele));
            });
        })
    });
});<|MERGE_RESOLUTION|>--- conflicted
+++ resolved
@@ -6,11 +6,7 @@
         var calc_tag = $calc_btn.attr('data-calc-tag');
 
         $calc_btn.html('Loading...');
-<<<<<<< HEAD
-        $.get(hqImport('hqwebapp/js/urllib').reverse('calculated_properties'), {calc_tag: calc_tag}, function(data) {
-=======
-        $.get(hqImport('hqwebapp/js/initial_page_data.js').reverse('calculated_properties'), {calc_tag: calc_tag}, function(data) {
->>>>>>> f14ec89a
+        $.get(hqImport('hqwebapp/js/initial_page_data').reverse('calculated_properties'), {calc_tag: calc_tag}, function(data) {
             if (!data.error) {
                 $('#calc-' + calc_tag).html(data.value);
                 $calc_btn.addClass('btn-success');
@@ -28,7 +24,7 @@
         $(document).on("click", ".load-calc-btn", function() {
             load_calculation($(this).parent());
         });
-    
+
         $(document).on("click", '#load-all-btn', function() {
             $('.calc-group').each(function(_, ele) {
                 load_calculation($(ele));
