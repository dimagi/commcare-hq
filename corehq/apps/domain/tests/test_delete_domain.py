import random
import uuid
from datetime import date, datetime, timedelta
from decimal import Decimal
from io import BytesIO

from django.core.management import call_command
from django.test import TestCase, override_settings

from dateutil.relativedelta import relativedelta
from mock import patch

from casexml.apps.case.mock import CaseFactory
from casexml.apps.phone.models import OwnershipCleanlinessFlag, SyncLogSQL
from casexml.apps.stock.models import (
    DocDomainMapping,
    StockReport,
    StockTransaction,
)
from couchforms.models import UnfinishedSubmissionStub

from corehq.apps.accounting.models import (
    BillingAccount,
    CreditLine,
    DefaultProductPlan,
    FeatureType,
    SoftwarePlanEdition,
    Subscription,
)
from corehq.apps.aggregate_ucrs.models import (
    AggregateTableDefinition,
    PrimaryColumn,
    SecondaryColumn,
    SecondaryTableDefinition,
)
from corehq.apps.app_manager.models import (
    AppReleaseByLocation,
    LatestEnabledBuildProfiles,
    GlobalAppConfig,
)
from corehq.apps.app_manager.suite_xml.post_process.resources import ResourceOverride
from corehq.apps.case_importer.tracking.models import (
    CaseUploadFormRecord,
    CaseUploadRecord,
)
from corehq.apps.case_search.models import (
    CaseSearchConfig,
    CaseSearchQueryAddition,
    FuzzyProperties,
    IgnorePatterns,
)
from corehq.apps.cloudcare.dbaccessors import get_application_access_for_domain
from corehq.apps.cloudcare.models import ApplicationAccess
from corehq.apps.commtrack.models import SQLCommtrackConfig
from corehq.apps.consumption.models import DefaultConsumption
from corehq.apps.custom_data_fields.models import CustomDataFieldsDefinition
from corehq.apps.data_analytics.models import GIRRow, MALTRow
from corehq.apps.data_dictionary.models import CaseProperty, CaseType
from corehq.apps.data_interfaces.models import (
    AutomaticUpdateRule,
    CaseRuleAction,
    CaseRuleCriteria,
    CaseRuleSubmission,
    DomainCaseRuleRun,
)
from corehq.apps.domain.dbaccessors import get_docs_in_domain_by_class
from corehq.apps.domain.models import Domain, TransferDomainRequest
from corehq.apps.export.models.new import DataFile, EmailExportWhenDoneRequest
from corehq.apps.ivr.models import Call
from corehq.apps.locations.models import (
    LocationFixtureConfiguration,
    LocationType,
    SQLLocation,
    make_location,
)
from corehq.apps.mobile_auth.models import SQLMobileAuthKeyRecord
from corehq.apps.mobile_auth.utils import new_key_record
from corehq.apps.ota.models import MobileRecoveryMeasure, SerialIdBucket
from corehq.apps.products.models import Product, SQLProduct
from corehq.apps.reminders.models import EmailUsage
from corehq.apps.registration.models import RegistrationRequest
from corehq.apps.reports.models import ReportsSidebarOrdering
from corehq.apps.sms.models import (
    SMS,
    DailyOutboundSMSLimitReached,
    ExpectedCallback,
    Keyword,
    KeywordAction,
    MessagingEvent,
    MessagingSubEvent,
    MobileBackendInvitation,
    PhoneNumber,
    QueuedSMS,
    SelfRegistrationInvitation,
    SQLLastReadMessage,
    SQLMobileBackend,
    SQLMobileBackendMapping,
)
from corehq.apps.smsforms.models import SQLXFormsSession
from corehq.apps.translations.models import SMSTranslations, TransifexBlacklist
from corehq.apps.userreports.models import AsyncIndicator
from corehq.apps.users.models import DomainRequest, Invitation
from corehq.apps.zapier.consts import EventTypes
from corehq.apps.zapier.models import ZapierSubscription
from corehq.blobs import NotFound, get_blob_db, CODES
from corehq.form_processor.backends.sql.dbaccessors import (
    CaseAccessorSQL,
    FormAccessorSQL,
    doc_type_to_state,
)
from corehq.form_processor.interfaces.dbaccessors import (
    CaseAccessors,
    FormAccessors,
)
from corehq.form_processor.models import XFormInstanceSQL
from corehq.form_processor.tests.utils import create_form_for_test
from corehq.motech.models import RequestLog


class TestDeleteDomain(TestCase):

    def _create_data(self, domain_name, i):
        product = Product(domain=domain_name, name='test-{}'.format(i))
        product.save()

        location = make_location(
            domain=domain_name,
            site_code='testcode-{}'.format(i),
            name='test-{}'.format(i),
            location_type='facility'
        )
        location.save()
        report = StockReport.objects.create(
            type='balance',
            domain=domain_name,
            form_id='fake',
            date=datetime.utcnow(),
            server_date=datetime.utcnow(),
        )

        StockTransaction.objects.create(
            report=report,
            product_id=product.get_id,
            sql_product=SQLProduct.objects.get(product_id=product.get_id),
            section_id='stock',
            type='stockonhand',
            case_id=location.linked_supply_point().get_id,
            stock_on_hand=100
        )

        SMS.objects.create(domain=domain_name)
        Call.objects.create(domain=domain_name)
        SQLLastReadMessage.objects.create(domain=domain_name)
        ExpectedCallback.objects.create(domain=domain_name)
        PhoneNumber.objects.create(domain=domain_name, is_two_way=False, pending_verification=False)
        event = MessagingEvent.objects.create(
            domain=domain_name,
            date=datetime.utcnow(),
            source=MessagingEvent.SOURCE_REMINDER,
            content_type=MessagingEvent.CONTENT_SMS,
            status=MessagingEvent.STATUS_COMPLETED
        )
        MessagingSubEvent.objects.create(
            parent=event,
            date=datetime.utcnow(),
            recipient_type=MessagingEvent.RECIPIENT_CASE,
            content_type=MessagingEvent.CONTENT_SMS,
            status=MessagingEvent.STATUS_COMPLETED
        )
        SelfRegistrationInvitation.objects.create(
            domain=domain_name,
            phone_number='999123',
            token=uuid.uuid4().hex,
            expiration_date=datetime.utcnow().date(),
            created_date=datetime.utcnow()
        )
        backend = SQLMobileBackend.objects.create(domain=domain_name, is_global=False)
        SQLMobileBackendMapping.objects.create(
            domain=domain_name,
            backend_type=SQLMobileBackend.SMS,
            prefix=str(i),
            backend=backend
        )
        MobileBackendInvitation.objects.create(domain=domain_name, backend=backend)

    def setUp(self):
        super(TestDeleteDomain, self).setUp()
        self.domain = Domain(name="test", is_active=True)
        self.domain.save()
        self.domain.convert_to_commtrack()
        self.current_subscription = Subscription.new_domain_subscription(
            BillingAccount.get_or_create_account_by_domain(self.domain.name, created_by='tests')[0],
            self.domain.name,
            DefaultProductPlan.get_default_plan_version(SoftwarePlanEdition.ADVANCED),
            date_start=date.today() - relativedelta(days=1),
        )

        self.domain2 = Domain(name="test2", is_active=True)
        self.domain2.save()
        self.domain2.convert_to_commtrack()

        LocationType.objects.create(
            domain='test',
            name='facility',
        )
        LocationType.objects.create(
            domain='test2',
            name='facility',
        )
        LocationType.objects.create(
            domain='test',
            name='facility2',
        )
        LocationType.objects.create(
            domain='test2',
            name='facility2',
        )

    def _assert_sql_counts(self, domain, number):
        self.assertEqual(StockTransaction.objects.filter(report__domain=domain).count(), number)
        self.assertEqual(StockReport.objects.filter(domain=domain).count(), number)
        self.assertEqual(SQLLocation.objects.filter(domain=domain).count(), number)
        self.assertEqual(SQLProduct.objects.filter(domain=domain).count(), number)
        self.assertEqual(DocDomainMapping.objects.filter(domain_name=domain).count(), number)
        self.assertEqual(LocationType.objects.filter(domain=domain).count(), number)

        self.assertEqual(SMS.objects.filter(domain=domain).count(), number)
        self.assertEqual(Call.objects.filter(domain=domain).count(), number)
        self.assertEqual(SQLLastReadMessage.objects.filter(domain=domain).count(), number)
        self.assertEqual(ExpectedCallback.objects.filter(domain=domain).count(), number)
        self.assertEqual(PhoneNumber.objects.filter(domain=domain).count(), number)
        self.assertEqual(MessagingEvent.objects.filter(domain=domain).count(), number)
        self.assertEqual(MessagingSubEvent.objects.filter(parent__domain=domain).count(), number)
        self.assertEqual(SelfRegistrationInvitation.objects.filter(domain=domain).count(), number)
        self.assertEqual(SQLMobileBackend.objects.filter(domain=domain).count(), number)
        self.assertEqual(SQLMobileBackendMapping.objects.filter(domain=domain).count(), number)
        self.assertEqual(MobileBackendInvitation.objects.filter(domain=domain).count(), number)

    def test_sql_objects_deletion(self):
        for i in range(2):
            self._create_data('test', i)
            self._create_data('test2', i)

        self._assert_sql_counts('test', 2)
        self._assert_sql_counts('test2', 2)
        self.domain.delete()
        self._assert_sql_counts('test', 0)
        self._assert_sql_counts('test2', 2)

    def test_active_subscription_terminated(self):
        self.domain.delete()

        terminated_subscription = Subscription.visible_objects.get(subscriber__domain=self.domain.name)
        self.assertFalse(terminated_subscription.is_active)
        self.assertIsNotNone(terminated_subscription.date_end)

    def test_accounting_future_subscription_suppressed(self):
        self.current_subscription.date_end = self.current_subscription.date_start + relativedelta(days=5)
        self.current_subscription.save()
        next_subscription = Subscription.new_domain_subscription(
            self.current_subscription.account,
            self.domain.name,
            DefaultProductPlan.get_default_plan_version(edition=SoftwarePlanEdition.PRO),
            date_start=self.current_subscription.date_end,
        )

        self.domain.delete()

        self.assertTrue(
            Subscription.visible_and_suppressed_objects.get(
                id=next_subscription.id
            ).is_hidden_to_ops
        )

    def test_active_subscription_credits_transferred_to_account(self):
        credit_amount = random.randint(1, 10)
        CreditLine.add_credit(
            credit_amount,
            feature_type=FeatureType.SMS,
            subscription=self.current_subscription,
        )

        self.domain.delete()

        # Check that get_credits_by_subscription_and_features does not return the old deactivated credit line
        subscription_credits = CreditLine.get_credits_by_subscription_and_features(
            self.current_subscription,
            feature_type=FeatureType.SMS,
        )
        self.assertEqual(len(subscription_credits), 0)

        # Check that old credit line has been tranferred to accoun
        account_credits = CreditLine.get_credits_for_account(
            self.current_subscription.account,
            feature_type=FeatureType.SMS,
        )
        self.assertEqual(len(account_credits), 1)
        self.assertEqual(account_credits[0].balance, Decimal(credit_amount))

    @patch('corehq.apps.accounting.models.DomainDowngradeActionHandler.get_response')
    def test_downgraded(self, mock_get_response):
        mock_get_response.return_value = True

        self.domain.delete()

        self.assertEqual(len(mock_get_response.call_args_list), 1)

    def _test_case_deletion(self):
        for domain_name in [self.domain.name, self.domain2.name]:
            CaseFactory(domain_name).create_case()
            self.assertEqual(len(CaseAccessors(domain_name).get_case_ids_in_domain()), 1)

        self.domain.delete()

        self.assertEqual(len(CaseAccessors(self.domain.name).get_case_ids_in_domain()), 0)
        self.assertEqual(len(CaseAccessors(self.domain2.name).get_case_ids_in_domain()), 1)

    @override_settings(TESTS_SHOULD_USE_SQL_BACKEND=True)
    def test_case_deletion_sql(self):
        self._test_case_deletion()

    @override_settings(TESTS_SHOULD_USE_SQL_BACKEND=False)
    def test_case_deletion_couch(self):
        self._test_case_deletion()

    @override_settings(TESTS_SHOULD_USE_SQL_BACKEND=True)
    def test_form_deletion(self):
        form_states = [state_tuple[0] for state_tuple in XFormInstanceSQL.STATES]

        for domain_name in [self.domain.name, self.domain2.name]:
            for form_state in form_states:
                create_form_for_test(domain_name, state=form_state)
            for doc_type in doc_type_to_state:
                self.assertEqual(
                    len(FormAccessors(domain_name).get_all_form_ids_in_domain(doc_type=doc_type)),
                    1
                )

        self.domain.delete()

        for doc_type in doc_type_to_state:
            self.assertEqual(
                len(FormAccessors(self.domain.name).get_all_form_ids_in_domain(doc_type=doc_type)),
                0
            )
            self.assertEqual(
                len(FormAccessors(self.domain2.name).get_all_form_ids_in_domain(doc_type=doc_type)),
                1
            )

    def _assert_queryset_count(self, queryset_list, count):
        for queryset in queryset_list:
            self.assertEqual(queryset.count(), count)

    def _assert_aggregate_ucr_count(self, domain_name, count):
        self._assert_queryset_count([
            AggregateTableDefinition.objects.filter(domain=domain_name),
            PrimaryColumn.objects.filter(table_definition__domain=domain_name),
            SecondaryTableDefinition.objects.filter(table_definition__domain=domain_name),
            SecondaryColumn.objects.filter(table_definition__table_definition__domain=domain_name),
        ], count)

    def test_aggregate_ucr_delete(self):
        for domain_name in [self.domain.name, self.domain2.name]:
            aggregate_table_definition = AggregateTableDefinition.objects.create(
                domain=domain_name,
                primary_data_source_id=uuid.uuid4(),
                table_id=uuid.uuid4().hex,
            )
            secondary_table_definition = SecondaryTableDefinition.objects.create(
                table_definition=aggregate_table_definition,
                data_source_id=uuid.uuid4(),
            )
            PrimaryColumn.objects.create(table_definition=aggregate_table_definition)
            SecondaryColumn.objects.create(table_definition=secondary_table_definition)
            self._assert_aggregate_ucr_count(domain_name, 1)

        self.domain.delete()

        self._assert_aggregate_ucr_count(self.domain.name, 0)
        self._assert_aggregate_ucr_count(self.domain2.name, 1)

        self.assertEqual(SecondaryTableDefinition.objects.count(), 1)
        self.assertEqual(
            SecondaryTableDefinition.objects.filter(table_definition__domain=self.domain2.name).count(),
            1
        )
        self.assertEqual(PrimaryColumn.objects.count(), 1)
        self.assertEqual(PrimaryColumn.objects.filter(table_definition__domain=self.domain2.name).count(), 1)
        self.assertEqual(SecondaryColumn.objects.count(), 1)
        self.assertEqual(
            SecondaryColumn.objects.filter(table_definition__table_definition__domain=self.domain2.name).count(),
            1
        )

    def _assert_case_importer_counts(self, domain_name, count):
        self._assert_queryset_count([
            CaseUploadFormRecord.objects.filter(case_upload_record__domain=domain_name),
            CaseUploadRecord.objects.filter(domain=domain_name),
        ], count)

    def test_case_importer(self):
        for domain_name in [self.domain.name, self.domain2.name]:
            case_upload_record = CaseUploadRecord.objects.create(
                domain=domain_name,
                task_id=uuid.uuid4().hex,
                upload_id=uuid.uuid4().hex,
            )
            CaseUploadFormRecord.objects.create(
                case_upload_record=case_upload_record,
                form_id=uuid.uuid4().hex,
            )
            self._assert_case_importer_counts(domain_name, 1)

        self.domain.delete()

        self._assert_case_importer_counts(self.domain.name, 0)
        self._assert_case_importer_counts(self.domain2.name, 1)

        self.assertEqual(CaseUploadFormRecord.objects.count(), 1)
        self.assertEqual(
            CaseUploadFormRecord.objects.filter(case_upload_record__domain=self.domain2.name).count(),
            1
        )

    def _assert_app_manager_counts(self, domain_name, count):
        self._assert_queryset_count([
            AppReleaseByLocation.objects.filter(domain=domain_name),
            LatestEnabledBuildProfiles.objects.filter(domain=domain_name),
            GlobalAppConfig.objects.filter(domain=domain_name),
            ResourceOverride.objects.filter(domain=domain_name),
        ], count)

    def test_app_manager(self):
        for domain_name in [self.domain.name, self.domain2.name]:
            location = make_location(
                domain=domain_name,
                site_code='testcode',
                name='test',
                location_type='facility'
            )
            location.save()
            AppReleaseByLocation.objects.create(domain=domain_name, app_id='123', build_id='456',
                                                version=23, location=location)
            with patch('corehq.apps.app_manager.models.GlobalAppConfig.by_app_id'):
                LatestEnabledBuildProfiles.objects.create(domain=domain_name, app_id='123', build_id='456',
                                                          version=10)
            GlobalAppConfig.objects.create(domain=domain_name, app_id='123')
            ResourceOverride.objects.create(domain=domain_name, app_id='123', root_name='test',
                                            pre_id='456', post_id='789')
            self._assert_app_manager_counts(domain_name, 1)

        self.domain.delete()

        self._assert_app_manager_counts(self.domain.name, 0)
        self._assert_app_manager_counts(self.domain2.name, 1)

        location.delete()

    def _assert_case_search_counts(self, domain_name, count):
        self._assert_queryset_count([
            CaseSearchConfig.objects.filter(domain=domain_name),
            CaseSearchQueryAddition.objects.filter(domain=domain_name),
            FuzzyProperties.objects.filter(domain=domain_name),
            IgnorePatterns.objects.filter(domain=domain_name),
        ], count)

    def test_case_search(self):
        for domain_name in [self.domain.name, self.domain2.name]:
            CaseSearchConfig.objects.create(domain=domain_name)
            CaseSearchQueryAddition.objects.create(domain=domain_name)
            FuzzyProperties.objects.create(domain=domain_name)
            IgnorePatterns.objects.create(domain=domain_name)
            self._assert_case_search_counts(domain_name, 1)

        self.domain.delete()

        self._assert_case_search_counts(self.domain.name, 0)
        self._assert_case_search_counts(self.domain2.name, 1)

    def _assert_cloudcare_counts(self, domain_name, count):
        self._assert_queryset_count([
            ApplicationAccess.objects.filter(domain=domain_name),
        ], count)

    def test_cloudcare(self):
        for domain_name in [self.domain.name, self.domain2.name]:
            get_application_access_for_domain(domain_name)

        self.domain.delete()

        self._assert_cloudcare_counts(self.domain.name, 0)
        self._assert_cloudcare_counts(self.domain2.name, 1)

    def _assert_consumption_counts(self, domain_name, count):
        self._assert_queryset_count([
            DefaultConsumption.objects.filter(domain=domain_name),
        ], count)

    def test_consumption(self):
        for domain_name in [self.domain.name, self.domain2.name]:
            DefaultConsumption.objects.create(domain=domain_name)

        self.domain.delete()

        self._assert_consumption_counts(self.domain.name, 0)
        self._assert_consumption_counts(self.domain2.name, 1)

    def _assert_custom_data_fields_counts(self, domain_name, count):
        self._assert_queryset_count([
            CustomDataFieldsDefinition.objects.filter(domain=domain_name),
        ], count)

    def test_custom_data_fields(self):
        for domain_name in [self.domain.name, self.domain2.name]:
            CustomDataFieldsDefinition.get_or_create(domain_name, 'UserFields')

        self.domain.delete()

        self._assert_custom_data_fields_counts(self.domain.name, 0)
        self._assert_custom_data_fields_counts(self.domain2.name, 1)

    def _assert_data_analytics_counts(self, domain_name, count):
        self._assert_queryset_count([
            GIRRow.objects.filter(domain_name=domain_name),
            MALTRow.objects.filter(domain_name=domain_name),
        ], count)

    def test_data_analytics(self):
        for domain_name in [self.domain.name, self.domain2.name]:
            GIRRow.objects.create(
                domain_name=domain_name,
                month=date.today(),
                start_date=date.today(),
                wams_current=1,
                active_users=1,
                using_and_performing=1,
                not_performing=1,
                inactive_experienced=1,
                inactive_not_experienced=1,
                not_experienced=1,
                not_performing_not_experienced=1,
                active_ever=1,
                possibly_exp=1,
                ever_exp=1,
                exp_and_active_ever=1,
                active_in_span=1,
                eligible_forms=1,
            )
            MALTRow.objects.create(
                domain_name=domain_name,
                month=date.today(),
                num_of_forms=1,
            )
            self._assert_data_analytics_counts(domain_name, 1)

        self.domain.delete()

        self._assert_data_analytics_counts(self.domain.name, 0)
        self._assert_data_analytics_counts(self.domain2.name, 1)

    def _assert_data_dictionary_counts(self, domain_name, count):
        self._assert_queryset_count([
            CaseType.objects.filter(domain=domain_name),
            CaseProperty.objects.filter(case_type__domain=domain_name),
        ], count)

    def test_data_dictionary(self):
        for domain_name in [self.domain.name, self.domain2.name]:
            case_type = CaseType.objects.create(domain=domain_name, name='case_type')
            CaseProperty.objects.create(case_type=case_type, name='case_property')
            self._assert_data_dictionary_counts(domain_name, 1)

        self.domain.delete()

        self._assert_data_dictionary_counts(self.domain.name, 0)
        self._assert_data_dictionary_counts(self.domain2.name, 1)

    def _assert_data_interfaces(self, domain_name, count):
        self._assert_queryset_count([
            AutomaticUpdateRule.objects.filter(domain=domain_name),
            CaseRuleAction.objects.filter(rule__domain=domain_name),
            CaseRuleCriteria.objects.filter(rule__domain=domain_name),
            CaseRuleSubmission.objects.filter(domain=domain_name),
            DomainCaseRuleRun.objects.filter(domain=domain_name),
        ], count)

    def test_data_interfaces(self):
        for domain_name in [self.domain.name, self.domain2.name]:
            automatic_update_rule = AutomaticUpdateRule.objects.create(domain=domain_name)
            CaseRuleAction.objects.create(rule=automatic_update_rule)
            CaseRuleCriteria.objects.create(rule=automatic_update_rule)
            CaseRuleSubmission.objects.create(
                created_on=datetime.utcnow(),
                domain=domain_name,
                form_id=uuid.uuid4().hex,
                rule=automatic_update_rule,
            )
            DomainCaseRuleRun.objects.create(domain=domain_name, started_on=datetime.utcnow())
            self._assert_data_interfaces(domain_name, 1)

        self.domain.delete()

        self._assert_data_interfaces(self.domain.name, 0)
        self._assert_data_interfaces(self.domain2.name, 1)

        self.assertEqual(CaseRuleAction.objects.count(), 1)
        self.assertEqual(CaseRuleAction.objects.filter(rule__domain=self.domain2.name).count(), 1)
        self.assertEqual(CaseRuleCriteria.objects.count(), 1)
        self.assertEqual(CaseRuleCriteria.objects.filter(rule__domain=self.domain2.name).count(), 1)

    def _assert_domain_counts(self, domain_name, count):
        self._assert_queryset_count([
            TransferDomainRequest.objects.filter(domain=domain_name),
        ], count)

    def test_delete_domain(self):
        for domain_name in [self.domain.name, self.domain2.name]:
            TransferDomainRequest.objects.create(domain=domain_name, to_username='to', from_username='from')
            self._assert_domain_counts(domain_name, 1)

        self.domain.delete()

        self._assert_domain_counts(self.domain.name, 0)
        self._assert_domain_counts(self.domain2.name, 1)

    def _assert_export_counts(self, domain_name, count):
        self._assert_queryset_count([
            DataFile.meta_query(domain_name),
            EmailExportWhenDoneRequest.objects.filter(domain=domain_name),
        ], count)

    def test_export_delete(self):
        blobdb = get_blob_db()
        data_files = []
        for domain_name in [self.domain.name, self.domain2.name]:
            data_files.append(DataFile.save_blob(
                BytesIO((domain_name + " csv").encode('utf-8')),
                domain=domain_name,
                filename="data.csv",
                description="data file",
                content_type="text/csv",
                delete_after=datetime.utcnow() + timedelta(minutes=10),
            ))
            EmailExportWhenDoneRequest.objects.create(domain=domain_name)
            self._assert_export_counts(domain_name, 1)

        self.domain.delete()

        with self.assertRaises(NotFound):
            blobdb.get(key=data_files[0].blob_id, type_code=CODES.data_file)

        with blobdb.get(key=data_files[1].blob_id, type_code=CODES.data_file) as f:
            self.assertEqual(f.read(), (self.domain2.name + " csv").encode('utf-8'))

        self._assert_export_counts(self.domain.name, 0)
        self._assert_export_counts(self.domain2.name, 1)

    def _assert_location_counts(self, domain_name, count):
        self._assert_queryset_count([
            LocationFixtureConfiguration.objects.filter(domain=domain_name)
        ], count)

    def test_location_delete(self):
        for domain_name in [self.domain.name, self.domain2.name]:
            LocationFixtureConfiguration.objects.create(domain=domain_name)
            self._assert_location_counts(domain_name, 1)

        self.domain.delete()

        self._assert_location_counts(self.domain.name, 0)
        self._assert_location_counts(self.domain2.name, 1)

    def _assert_mobile_auth_counts(self, domain_name, count):
        self._assert_queryset_count([
            SQLMobileAuthKeyRecord.objects.filter(domain=domain_name),
        ], count)

    def test_mobile_auth(self):
        for domain_name in [self.domain.name, self.domain2.name]:
            record = new_key_record(domain=domain_name, user_id='123')
            record.save()

        self.domain.delete()

        self._assert_mobile_auth_counts(self.domain.name, 0)
        self._assert_mobile_auth_counts(self.domain2.name, 1)

    def _assert_ota_counts(self, domain_name, count):
        self._assert_queryset_count([
            MobileRecoveryMeasure.objects.filter(domain=domain_name),
            SerialIdBucket.objects.filter(domain=domain_name),
        ], count)

    def test_ota_delete(self):
        for domain_name in [self.domain.name, self.domain2.name]:
            MobileRecoveryMeasure.objects.create(domain=domain_name)
            SerialIdBucket.objects.create(domain=domain_name)
            self._assert_ota_counts(domain_name, 1)

        self.domain.delete()

        self._assert_ota_counts(self.domain.name, 0)
        self._assert_ota_counts(self.domain2.name, 1)

    def _assert_reports_counts(self, domain_name, count):
        self._assert_queryset_count([
            ReportsSidebarOrdering.objects.filter(domain=domain_name)
        ], count)

    def test_reports_delete(self):
        for domain_name in [self.domain.name, self.domain2.name]:
            ReportsSidebarOrdering.objects.create(domain=domain_name)
            self._assert_reports_counts(domain_name, 1)

        self.domain.delete()

        self._assert_reports_counts(self.domain.name, 0)
        self._assert_reports_counts(self.domain2.name, 1)

    def _assert_phone_counts(self, domain_name, count):
        self._assert_queryset_count([
            OwnershipCleanlinessFlag.objects.filter(domain=domain_name),
            SyncLogSQL.objects.filter(domain=domain_name)
        ], count)

    def test_phone_delete(self):
        for domain_name in [self.domain.name, self.domain2.name]:
            OwnershipCleanlinessFlag.objects.create(domain=domain_name)
            SyncLogSQL.objects.create(
                domain=domain_name,
                doc={},
                synclog_id=uuid.uuid4(),
                user_id=uuid.uuid4(),
            )
            self._assert_phone_counts(domain_name, 1)

        self.domain.delete()

        self._assert_phone_counts(self.domain.name, 0)
        self._assert_phone_counts(self.domain2.name, 1)

    def _assert_registration_count(self, domain_name, count):
        self._assert_queryset_count([
            RegistrationRequest.objects.filter(domain=domain_name),
        ], count)

    def test_registration_delete(self):
        for domain_name in [self.domain.name, self.domain2.name]:
            RegistrationRequest.objects.create(
                domain=domain_name,
                activation_guid=uuid.uuid4().hex,
                request_time=datetime.utcnow(),
                request_ip='12.34.567.8'
            )
            self._assert_registration_count(domain_name, 1)

        self.domain.delete()

        self._assert_registration_count(self.domain.name, 0)
        self._assert_registration_count(self.domain2.name, 1)

    def _assert_reminders_counts(self, domain_name, count):
        self._assert_queryset_count([
            EmailUsage.objects.filter(domain=domain_name),
        ], count)

    def test_reminders_delete(self):
        for domain_name in [self.domain.name, self.domain2.name]:
            EmailUsage.objects.create(domain=domain_name, month=7, year=2018)
            self._assert_reminders_counts(domain_name, 1)

        self.domain.delete()

        self._assert_reminders_counts(self.domain.name, 0)
        self._assert_reminders_counts(self.domain2.name, 1)

    def _assert_sms_counts(self, domain_name, count):
        self._assert_queryset_count([
            DailyOutboundSMSLimitReached.objects.filter(domain=domain_name),
            Keyword.objects.filter(domain=domain_name),
            KeywordAction.objects.filter(keyword__domain=domain_name),
            QueuedSMS.objects.filter(domain=domain_name)
        ], count)

    def test_sms_delete(self):
        for domain_name in [self.domain.name, self.domain2.name]:
            DailyOutboundSMSLimitReached.objects.create(domain=domain_name, date=date.today())
            keyword = Keyword.objects.create(domain=domain_name)
            KeywordAction.objects.create(keyword=keyword)
            QueuedSMS.objects.create(domain=domain_name)
            self._assert_sms_counts(domain_name, 1)

        self.domain.delete()

        self._assert_sms_counts(self.domain.name, 0)
        self._assert_sms_counts(self.domain2.name, 1)

        self.assertEqual(KeywordAction.objects.count(), 1)
        self.assertEqual(KeywordAction.objects.filter(keyword__domain=self.domain2.name).count(), 1)

    def _assert_smsforms_counts(self, domain_name, count):
        self._assert_queryset_count([
            SQLXFormsSession.objects.filter(domain=domain_name),
        ], count)

    def test_smsforms_delete(self):
        for domain_name in [self.domain.name, self.domain2.name]:
            SQLXFormsSession.objects.create(
                domain=domain_name,
                start_time=datetime.utcnow(),
                modified_time=datetime.utcnow(),
                current_action_due=datetime.utcnow(),
                expire_after=3,
            )
            self._assert_smsforms_counts(domain_name, 1)

        self.domain.delete()

        self._assert_smsforms_counts(self.domain.name, 0)
        self._assert_smsforms_counts(self.domain2.name, 1)

    def _assert_translations_count(self, domain_name, count):
        self._assert_queryset_count([
            SMSTranslations.objects.filter(domain=domain_name),
            TransifexBlacklist.objects.filter(domain=domain_name),
        ], count)

    def test_translations_delete(self):
        for domain_name in [self.domain.name, self.domain2.name]:
            SMSTranslations.objects.create(domain=domain_name, langs=['en'], translations={'a': 'a'})
            TransifexBlacklist.objects.create(domain=domain_name, app_id='123', field_name='xyz')
            self._assert_translations_count(domain_name, 1)

        self.domain.delete()

        self._assert_translations_count(self.domain.name, 0)
        self._assert_translations_count(self.domain2.name, 1)

    def _assert_userreports_counts(self, domain_name, count):
        self._assert_queryset_count([
            AsyncIndicator.objects.filter(domain=domain_name)
        ], count)

    def test_userreports_delete(self):
        for domain_name in [self.domain.name, self.domain2.name]:
            AsyncIndicator.objects.create(
                domain=domain_name,
                doc_id=uuid.uuid4().hex,
                doc_type='doc_type',
                indicator_config_ids=[],
            )
            self._assert_userreports_counts(domain_name, 1)

        self.domain.delete()

        self._assert_userreports_counts(self.domain.name, 0)
        self._assert_userreports_counts(self.domain2.name, 1)

    def _assert_users_counts(self, domain_name, count):
        self._assert_queryset_count([
            DomainRequest.objects.filter(domain=domain_name),
            Invitation.objects.filter(domain=domain_name),
        ], count)

    def test_users_delete(self):
        for domain_name in [self.domain.name, self.domain2.name]:
            DomainRequest.objects.create(domain=domain_name, email='user@test.com', full_name='User')
            Invitation.objects.create(domain=domain_name, email='user@test.com',
                                      invited_by='friend@test.com', invited_on=datetime.utcnow())
            self._assert_users_counts(domain_name, 1)

        self.domain.delete()

        self._assert_users_counts(self.domain.name, 0)
        self._assert_users_counts(self.domain2.name, 1)

    def _assert_zapier_counts(self, domain_name, count):
        self._assert_queryset_count([
            ZapierSubscription.objects.filter(domain=domain_name),
        ], count)

    def test_zapier_delete(self):
        for domain_name in [self.domain.name, self.domain2.name]:
            ZapierSubscription.objects.create(
                domain=domain_name,
                case_type='case_type',
                event_name=EventTypes.NEW_CASE,
                url='http://%s.com' % domain_name,
                user_id='user_id',
            )
            self._assert_zapier_counts(domain_name, 1)

        self.domain.delete()

        self._assert_zapier_counts(self.domain.name, 0)
        self._assert_zapier_counts(self.domain2.name, 1)

    def _assert_motech_count(self, domain_name, count):
        self._assert_queryset_count([
            RequestLog.objects.filter(domain=domain_name),
        ], count)

    def test_motech_delete(self):
        for domain_name in [self.domain.name, self.domain2.name]:
            RequestLog.objects.create(domain=domain_name)
            self._assert_motech_count(domain_name, 1)

        self.domain.delete()

        self._assert_motech_count(self.domain.name, 0)
        self._assert_motech_count(self.domain2.name, 1)

    def _assert_couchforms_counts(self, domain_name, count):
        self._assert_queryset_count([
            UnfinishedSubmissionStub.objects.filter(domain=domain_name)
        ], count)

    def test_couchforms_delete(self):
        for domain_name in [self.domain.name, self.domain2.name]:
            UnfinishedSubmissionStub.objects.create(
                domain=domain_name,
                timestamp=datetime.utcnow(),
                xform_id='xform_id',
            )
            self._assert_couchforms_counts(domain_name, 1)

        self.domain.delete()

        self._assert_couchforms_counts(self.domain.name, 0)
        self._assert_couchforms_counts(self.domain2.name, 1)

    def test_delete_commtrack_config(self):
<<<<<<< HEAD
        SQLCommtrackConfig.for_domain(self.domain_name) or SQLCommtrackConfig(domain=self.domain.name).save()
=======
        SQLCommtrackConfig.for_domain(self.domain.name) or SQLCommtrackConfig(domain=self.domain.name).save()
>>>>>>> d6aeb6f1
        self.assertIsNotNone(SQLCommtrackConfig.for_domain(self.domain.name))
        self.domain.delete()
        self.assertIsNone(SQLCommtrackConfig.for_domain(self.domain.name))

    def tearDown(self):
        self.domain2.delete()
        super(TestDeleteDomain, self).tearDown()


class TestHardDeleteSQLFormsAndCases(TestCase):

    def setUp(self):
        super(TestHardDeleteSQLFormsAndCases, self).setUp()
        self.domain = Domain(name='test')
        self.domain.save()
        self.domain2 = Domain(name='test2')
        self.domain2.save()

    def tearDown(self):
        self.domain2.delete()
        call_command('hard_delete_forms_and_cases_in_domain', self.domain2.name, noinput=True)
        call_command('hard_delete_forms_and_cases_in_domain', self.domain.name, noinput=True)
        super(TestHardDeleteSQLFormsAndCases, self).tearDown()

    @override_settings(TESTS_SHOULD_USE_SQL_BACKEND=True)
    def test_hard_delete_forms(self):
        for domain_name in [self.domain.name, self.domain2.name]:
            create_form_for_test(domain_name)
            create_form_for_test(domain_name, state=XFormInstanceSQL.ARCHIVED)
            self.assertEqual(len(FormAccessors(domain_name).get_all_form_ids_in_domain()), 1)

        self.domain.delete()

        self.assertEqual(len(FormAccessors(self.domain.name).get_all_form_ids_in_domain()), 0)
        self.assertEqual(len(FormAccessors(self.domain2.name).get_all_form_ids_in_domain()), 1)

        self.assertEqual(len(FormAccessorSQL.get_deleted_form_ids_in_domain(self.domain.name)), 2)
        self.assertEqual(len(FormAccessorSQL.get_deleted_form_ids_in_domain(self.domain2.name)), 0)

        call_command('hard_delete_forms_and_cases_in_domain', self.domain.name, noinput=True)

        self.assertEqual(len(FormAccessors(self.domain.name).get_all_form_ids_in_domain()), 0)
        self.assertEqual(len(FormAccessors(self.domain2.name).get_all_form_ids_in_domain()), 1)

        self.assertEqual(len(FormAccessorSQL.get_deleted_form_ids_in_domain(self.domain.name)), 0)
        self.assertEqual(len(FormAccessorSQL.get_deleted_form_ids_in_domain(self.domain2.name)), 0)

    @override_settings(TESTS_SHOULD_USE_SQL_BACKEND=True)
    def test_hard_delete_forms_none_to_delete(self):
        for domain_name in [self.domain.name, self.domain2.name]:
            create_form_for_test(domain_name)
            create_form_for_test(domain_name, state=XFormInstanceSQL.ARCHIVED)
            self.assertEqual(len(FormAccessors(domain_name).get_all_form_ids_in_domain()), 1)

        self.domain.delete()

        self.assertEqual(len(FormAccessors(self.domain.name).get_all_form_ids_in_domain()), 0)
        self.assertEqual(len(FormAccessors(self.domain2.name).get_all_form_ids_in_domain()), 1)

        self.assertEqual(len(FormAccessorSQL.get_deleted_form_ids_in_domain(self.domain.name)), 2)
        self.assertEqual(len(FormAccessorSQL.get_deleted_form_ids_in_domain(self.domain2.name)), 0)

        call_command('hard_delete_forms_and_cases_in_domain', self.domain2.name, noinput=True)

        self.assertEqual(len(FormAccessors(self.domain.name).get_all_form_ids_in_domain()), 0)
        self.assertEqual(len(FormAccessors(self.domain2.name).get_all_form_ids_in_domain()), 1)

        self.assertEqual(len(FormAccessorSQL.get_deleted_form_ids_in_domain(self.domain.name)), 2)
        self.assertEqual(len(FormAccessorSQL.get_deleted_form_ids_in_domain(self.domain2.name)), 0)

    @override_settings(TESTS_SHOULD_USE_SQL_BACKEND=True)
    def test_hard_delete_cases(self):
        for domain_name in [self.domain.name, self.domain2.name]:
            CaseFactory(domain_name).create_case()
            self.assertEqual(len(CaseAccessors(domain_name).get_case_ids_in_domain()), 1)

        self.domain.delete()

        self.assertEqual(len(CaseAccessors(self.domain.name).get_case_ids_in_domain()), 0)
        self.assertEqual(len(CaseAccessors(self.domain2.name).get_case_ids_in_domain()), 1)

        self.assertEqual(len(CaseAccessorSQL.get_deleted_case_ids_in_domain(self.domain.name)), 1)
        self.assertEqual(len(CaseAccessorSQL.get_deleted_case_ids_in_domain(self.domain2.name)), 0)

        call_command('hard_delete_forms_and_cases_in_domain', self.domain.name, noinput=True)

        self.assertEqual(len(CaseAccessors(self.domain.name).get_case_ids_in_domain()), 0)
        self.assertEqual(len(CaseAccessors(self.domain2.name).get_case_ids_in_domain()), 1)

        self.assertEqual(len(CaseAccessorSQL.get_deleted_case_ids_in_domain(self.domain.name)), 0)
        self.assertEqual(len(CaseAccessorSQL.get_deleted_case_ids_in_domain(self.domain2.name)), 0)

    @override_settings(TESTS_SHOULD_USE_SQL_BACKEND=True)
    def test_hard_delete_cases_none_to_delete(self):
        for domain_name in [self.domain.name, self.domain2.name]:
            CaseFactory(domain_name).create_case()
            self.assertEqual(len(CaseAccessors(domain_name).get_case_ids_in_domain()), 1)

        self.domain.delete()

        self.assertEqual(len(CaseAccessors(self.domain.name).get_case_ids_in_domain()), 0)
        self.assertEqual(len(CaseAccessors(self.domain2.name).get_case_ids_in_domain()), 1)

        self.assertEqual(len(CaseAccessorSQL.get_deleted_case_ids_in_domain(self.domain.name)), 1)
        self.assertEqual(len(CaseAccessorSQL.get_deleted_case_ids_in_domain(self.domain2.name)), 0)

        call_command('hard_delete_forms_and_cases_in_domain', self.domain2.name, noinput=True)

        self.assertEqual(len(CaseAccessors(self.domain.name).get_case_ids_in_domain()), 0)
        self.assertEqual(len(CaseAccessors(self.domain2.name).get_case_ids_in_domain()), 1)

        self.assertEqual(len(CaseAccessorSQL.get_deleted_case_ids_in_domain(self.domain.name)), 1)
        self.assertEqual(len(CaseAccessorSQL.get_deleted_case_ids_in_domain(self.domain2.name)), 0)<|MERGE_RESOLUTION|>--- conflicted
+++ resolved
@@ -931,11 +931,7 @@
         self._assert_couchforms_counts(self.domain2.name, 1)
 
     def test_delete_commtrack_config(self):
-<<<<<<< HEAD
-        SQLCommtrackConfig.for_domain(self.domain_name) or SQLCommtrackConfig(domain=self.domain.name).save()
-=======
         SQLCommtrackConfig.for_domain(self.domain.name) or SQLCommtrackConfig(domain=self.domain.name).save()
->>>>>>> d6aeb6f1
         self.assertIsNotNone(SQLCommtrackConfig.for_domain(self.domain.name))
         self.domain.delete()
         self.assertIsNone(SQLCommtrackConfig.for_domain(self.domain.name))
