--- conflicted
+++ resolved
@@ -334,11 +334,7 @@
         )
 
         messages = list(get_messages(response.wsgi_request))
-<<<<<<< HEAD
-        self.assertEqual(messages[0].message, 'Alert not updated. Only 3 active alerts allowed.')
-=======
         self.assertEqual(messages[0].message, 'Alert not activated. Only 3 active alerts allowed.')
->>>>>>> bf24e9b1
 
 
 class TestDeleteDomainAlertView(TestBaseDomainAlertView):
