from abc import ABCMeta, abstractmethod
from collections import Counter
from typing import NamedTuple, Optional

from django.core.exceptions import ValidationError
from django.core.validators import validate_email
from dimagi.utils.chunked import chunked
from dimagi.utils.parsing import string_to_boolean
from django.utils.translation import gettext as _

from corehq import toggles
from corehq.apps.custom_data_fields.models import CustomDataFieldsDefinition
from corehq.apps.domain.forms import clean_password
from corehq.apps.enterprise.models import EnterprisePermissions
from corehq.apps.reports.models import TableauUser
from corehq.apps.reports.util import get_allowed_tableau_groups_for_domain
from corehq.apps.locations.models import SQLLocation
from corehq.apps.locations.permissions import user_can_access_other_user, user_can_change_locations
from corehq.apps.user_importer.exceptions import UserUploadError
from corehq.apps.user_importer.helpers import spec_value_to_boolean_or_none
from corehq.apps.users.dbaccessors import get_existing_usernames
from corehq.apps.users.forms import get_mobile_worker_max_username_length
from corehq.apps.users.models import CouchUser, Invitation
from corehq.apps.users.util import normalize_username, raw_username
from corehq.apps.users.validation import validate_assigned_locations_allow_users
from corehq.apps.users.views.mobile.custom_data_fields import UserFieldsView
from corehq.apps.users.views.utils import (
    user_can_access_invite
)
from corehq.util.workbook_json.excel import (
    StringTypeRequiredError,
    enforce_string_type,
)


def get_user_import_validators(domain_obj, all_specs, is_web_user_import, all_user_profiles_by_name,
                               allowed_groups=None, allowed_roles=None, upload_domain=None, upload_user=None,
                               location_cache=None):
    domain = domain_obj.name
    validate_passwords = domain_obj.strong_mobile_passwords
    noop = NoopValidator(domain)
    validators = [
        UsernameTypeValidator(domain),
        DuplicateValidator(domain, 'username', all_specs),
        UsernameLengthValidator(domain),
        CustomDataValidator(domain, all_user_profiles_by_name, is_web_user_import),
        EmailValidator(domain, 'email'),
        RoleValidator(domain, allowed_roles),
        ExistingUserValidator(domain, all_specs),
        TargetDomainValidator(upload_domain),
        ProfileValidator(domain, upload_user, is_web_user_import, all_user_profiles_by_name),
        LocationValidator(domain, upload_user, location_cache, is_web_user_import),
        UserAccessValidator(domain, upload_user, is_web_user_import)
    ]
    if is_web_user_import:
        return validators + [RequiredWebFieldsValidator(domain), DuplicateValidator(domain, 'email', all_specs),
                             EmailValidator(domain, 'username'), TableauRoleValidator(domain),
                             TableauGroupsValidator(domain, all_specs)]
    else:
        return validators + [
            UsernameValidator(domain),
            BooleanColumnValidator(domain, 'is_active'),
            BooleanColumnValidator(domain, 'is_account_confirmed'),
            BooleanColumnValidator(domain, 'send_confirmation_email'),
            RequiredFieldsValidator(domain),
            DuplicateValidator(domain, 'user_id', all_specs),
            DuplicateValidator(domain, 'password', all_specs, is_password) if validate_passwords else noop,
            NewUserPasswordValidator(domain),
            PasswordValidator(domain) if validate_passwords else noop,
            GroupValidator(domain, allowed_groups),
            ConfirmationSmsValidator(domain),
            ConnectIdInviteValidator(domain)
        ]


class ImportValidator(metaclass=ABCMeta):
    error_message = None

    def __init__(self, domain):
        self.domain = domain

    def __call__(self, spec):
        error_message = self.validate_spec(spec)
        if error_message:
            raise UserUploadError(error_message)

    @abstractmethod
    def validate_spec(self, spec):
        raise NotImplementedError


class NoopValidator(ImportValidator):
    def validate_spec(self, spec):
        pass


class UsernameValidator(ImportValidator):
    error_message = _('username cannot contain spaces or symbols')

    def validate_spec(self, spec):
        username = spec.get('username')
        if username:
            try:
                normalize_username(str(username), self.domain)
            except TypeError:
                pass
            except ValidationError:
                return self.error_message


class BooleanColumnValidator(ImportValidator):
    _error_message = _("'{column_id}' column can only contain 'true' or 'false'")

    def __init__(self, domain, column_id):
        self.column_id = column_id
        super().__init__(domain)

    def validate_spec(self, spec):
        value = spec.get(self.column_id)
        if isinstance(value, str):
            try:
                string_to_boolean(value) if value else None
            except ValueError:
                return self.error_message

    @property
    def error_message(self):
        return self._error_message.format(column_id=self.column_id)


class RequiredFieldsValidator(ImportValidator):
    error_message = _("One of 'username' or 'user_id' is required")

    def validate_spec(self, spec):
        user_id = spec.get('user_id')
        username = spec.get('username')
        if not user_id and not username:
            return self.error_message


class RequiredWebFieldsValidator(ImportValidator):
    error_message = _("Upload of web users requires 'username' and 'role' for each user")

    def validate_spec(self, spec):
        username = spec.get('username')
        role = spec.get('role')
        if not username or not role:
            return self.error_message


class TableauRoleValidator(ImportValidator):
    _error_message = _("Invalid tableau role: '{}'. Please choose one of the following: {}")
    valid_role_options = [e.value for e in TableauUser.Roles]

    def __init__(self, domain):
        super().__init__(domain)

    def validate_spec(self, spec):
        tableau_role = spec.get('tableau_role')
        return self.validate_tableau_role(tableau_role)

    @classmethod
    def validate_tableau_role(cls, tableau_role):
        if tableau_role is not None and tableau_role not in cls.valid_role_options:
            return cls._error_message.format(tableau_role, ', '.join(cls.valid_role_options))


class TableauGroupsValidator(ImportValidator):
    _error_message = _("These groups, {}, are not valid for this domain. Please choose from the following: {}")

    def __init__(self, domain, all_specs):
        super().__init__(domain)
        self.allowed_groups_for_domain = []
        if 'tableau_groups' in all_specs[0]:
            self.allowed_groups_for_domain = get_allowed_tableau_groups_for_domain(self.domain) or []

    def validate_spec(self, spec):
        tableau_groups = spec.get('tableau_groups') or []
        if tableau_groups:
            tableau_groups = tableau_groups.split(',')
        return self.validate_tableau_groups(self.allowed_groups_for_domain, tableau_groups)

    @classmethod
    def validate_tableau_groups(cls, allowed_groups_for_domain, tableau_groups):
        invalid_groups = []
        for group in tableau_groups:
            if group not in allowed_groups_for_domain:
                invalid_groups.append(group)
        if invalid_groups:
            return cls._error_message.format(', '.join(invalid_groups), ', '.join(allowed_groups_for_domain))


class DuplicateValidator(ImportValidator):
    _error_message = _("'{field}' values must be unique")

    def __init__(self, domain, field, all_specs, check_function=None):
        super().__init__(domain)
        self.field = field
        self.check_function = check_function
        self.duplicates = find_duplicates(all_specs, field)

    @property
    def error_message(self):
        return self._error_message.format(field=self.field)

    def validate_spec(self, row_spec):
        item = row_spec.get(self.field)
        if not item:
            return

        if self.check_function and not self.check_function(item):
            return

        if item in self.duplicates:
            return self.error_message


def find_duplicates(specs, field):
    counter = Counter([
        spec.get(field) for spec in specs
    ])
    return {
        value for value, count in counter.items() if count > 1
    }


class UsernameLengthValidator(ImportValidator):
    _error_message = _("username cannot contain greater than {length} characters")

    def __init__(self, domain, max_length=None):
        super().__init__(domain)
        self.max_username_length = max_length or get_mobile_worker_max_username_length(self.domain)

    @property
    def error_message(self):
        return self._error_message.format(length=self.max_username_length)

    def validate_spec(self, spec):
        username = spec.get('username')
        if username:
            username = str(username)
        if len(raw_username(username)) > self.max_username_length:
            return self.error_message


class UsernameTypeValidator(ImportValidator):
    error_message = _("Username must be Text")

    def validate_spec(self, spec):
        username = spec.get('username')
        if not username:
            return
        try:
            enforce_string_type(username)
        except StringTypeRequiredError:
            return self.error_message


class NewUserPasswordValidator(ImportValidator):
    error_message = _("New users must have a password set.")

    def validate_spec(self, spec):
        user_id = spec.get('user_id')
        password = spec.get('password')
        is_account_confirmed = spec_value_to_boolean_or_none(spec, 'is_account_confirmed')
        web_user = spec.get('web_user')

        # explicitly check is_account_confirmed against False because None is the default
        if not user_id and not is_password(password) and is_account_confirmed is not False and not web_user:
            return self.error_message


class PasswordValidator(ImportValidator):
    def validate_spec(self, spec):
        password = spec.get('password')
        if is_password(password):
            try:
                clean_password(password)
            except ValidationError as e:
                return e.message


class CustomDataValidator(ImportValidator):
    def __init__(self, domain, all_user_profiles_by_name, is_web_user_import):
        super().__init__(domain)
        if is_web_user_import:
            from corehq.apps.users.views.mobile.custom_data_fields import WebUserFieldsView
            self.custom_data_validator = WebUserFieldsView.get_validator(domain)
        else:
            from corehq.apps.users.views.mobile.custom_data_fields import CommcareUserFieldsView
            self.custom_data_validator = CommcareUserFieldsView.get_validator(domain)
        self.all_user_profiles_by_name = all_user_profiles_by_name

    def validate_spec(self, spec):
        data = spec.get('data')
        profile_name = spec.get('user_profile')
        if data:
            if profile_name and self.all_user_profiles_by_name:
                profile = self.all_user_profiles_by_name.get(profile_name)
            else:
                profile = None
            return self.custom_data_validator(data, profile=profile)


class EmailValidator(ImportValidator):
    error_message = _("User has an invalid email address for their {}")

    def __init__(self, domain, column_id):
        super().__init__(domain)
        self.column_id = column_id

    def validate_spec(self, spec):
        email = spec.get(self.column_id)
        if email:
            try:
                validate_email(email)
            except ValidationError:
                return self.error_message.format(self.column_id)


class RoleValidator(ImportValidator):
    error_message = _("Role '{}' does not exist or you do not have permission to access it")

    def __init__(self, domain, allowed_roles=None):
        super().__init__(domain)
        self.allowed_roles = allowed_roles

    def validate_spec(self, spec):
        role = spec.get('role')
        if role and role not in self.allowed_roles:
            return self.error_message.format(role)


class ProfileValidator(ImportValidator):
    error_message_nonexisting_profile = _("Profile '{}' does not exist")
    error_message_original_user_profile_access = _("You do not have permission to edit the profile for this user "
                                                   "or user invitation")
    error_message_new_user_profile_access = _("You do not have permission to assign the profile '{}'")
    error_message_profile_must_be_assigned = _("A profile must be assigned to users of the following type(s): {}")
    user_types = {
        "web_user": "Web Users",
        "commcare_user": "Mobile Workers",
    }

    def __init__(self, domain, upload_user, is_web_user_import, all_user_profiles_by_name):
        super().__init__(domain)
        self.upload_user = upload_user
        self.is_web_user_import = is_web_user_import
        self.all_user_profile_ids_by_name = {name: p.id for name, p in all_user_profiles_by_name.items()}

    def validate_spec(self, spec):
        spec_profile_name = spec.get('user_profile')
        if spec_profile_name and spec_profile_name not in self.all_user_profile_ids_by_name.keys():
            return self.error_message_nonexisting_profile.format(spec_profile_name)

        profile_assignment_required_error = self._validate_profile_assignment_required(spec_profile_name)
        if profile_assignment_required_error:
            return profile_assignment_required_error

        original_profile_id = self._get_original_profile_id(spec)
        profile_access_error = self._validate_profile_access(original_profile_id, spec_profile_name)
        if profile_access_error:
            return profile_access_error

    def _validate_profile_assignment_required(self, spec_profile_name):
        profile_required_for_user_type_list = CustomDataFieldsDefinition.get_profile_required_for_user_type_list(
            self.domain,
            UserFieldsView.field_type
        )
        if self.is_web_user_import:
            profile_assginment_required = UserFieldsView.WEB_USER in profile_required_for_user_type_list
        else:
            profile_assginment_required = UserFieldsView.COMMCARE_USER in profile_required_for_user_type_list
        if profile_assginment_required and not spec_profile_name:
            return self.error_message_profile_must_be_assigned.format(', '.join(
                [self.user_types[required_for] for required_for in profile_required_for_user_type_list]
            ))

    def _get_original_profile_id(self, spec):
        user_result = _get_invitation_or_editable_user(spec, self.is_web_user_import, self.domain)
        if user_result.invitation:
            return user_result.invitation.profile.id if user_result.invitation.profile else None
        elif user_result.editable_user:
            return user_result.editable_user.get_user_data(self.domain).profile_id
        return None

    def _validate_profile_access(self, original_profile_id, spec_profile_name):
        spec_profile_id = self.all_user_profile_ids_by_name.get(spec_profile_name)
        spec_profile_same_as_original = original_profile_id == spec_profile_id
        if spec_profile_same_as_original:
            return

        upload_user_accessible_profiles = (
            UserFieldsView.get_user_accessible_profiles(self.domain, self.upload_user))
        accessible_profile_ids = {p.id for p in upload_user_accessible_profiles}

        if original_profile_id and original_profile_id not in accessible_profile_ids:
            return self.error_message_original_user_profile_access

        if spec_profile_id and spec_profile_id not in accessible_profile_ids:
            return self.error_message_new_user_profile_access.format(spec_profile_name)


class GroupValidator(ImportValidator):
    error_message = _("Group '{}' does not exist (try adding it to your spreadsheet)")

    def __init__(self, domain, allowed_groups=None):
        super().__init__(domain)
        self.allowed_groups = allowed_groups

    def validate_spec(self, spec):
        group_names = list(map(str, spec.get('group') or []))
        for group_name in group_names:
            if group_name not in self.allowed_groups:
                return self.error_message.format(group_name)


def is_password(password):
    if not password:
        return False
    for c in str(password):
        if c != "*":
            return True
    return False


class ExistingUserValidator(ImportValidator):
    error_message = _("The username already belongs to a user. Specify an ID to update the user.")

    def __init__(self, domain, all_sepcs):
        super().__init__(domain)
        self.all_specs = all_sepcs
        self.existing_usernames = self.get_exising_users()

    def get_exising_users(self):
        usernames_without_ids = set()

        for row in self.all_specs:
            username = row.get('username')
            if row.get('user_id') or not username:
                continue

            try:
                usernames_without_ids.add(normalize_username(username, self.domain))
            except ValidationError:
                pass

        existing_usernames = set()
        for usernames in chunked(usernames_without_ids, 500):
            existing_usernames.update(get_existing_usernames(usernames))

        return existing_usernames

    def validate_spec(self, spec):
        try:
            username = normalize_username(spec.get('username'), self.domain)
        except ValidationError:
            return

        if username in self.existing_usernames:
            return self.error_message


class TargetDomainValidator(ImportValidator):
    error_message = _("Target domain {} does not use enterprise permissions of {}")

    def validate_spec(self, spec):
        target_domain = spec.get('domain')
        if target_domain and target_domain != self.domain:
            if target_domain not in EnterprisePermissions.get_domains(self.domain):
                return self.error_message.format(target_domain, self.domain)


class ConfirmationSmsValidator(ImportValidator):
    confirmation_sms_header = "send_confirmation_sms"
    account_confirmed_header = "is_account_confirmed"
    active_status_header = "is_active"
    error_new_user = _("When '{}' is True for a new user, {} must be either empty or set to False.")
    error_existing_user = _("When '{}' is True for an existing user, {}.")

    def validate_spec(self, spec):
        send_account_confirmation_sms = spec_value_to_boolean_or_none(spec, self.confirmation_sms_header)

        if send_account_confirmation_sms:
            is_active = spec_value_to_boolean_or_none(spec, self.active_status_header)
            is_account_confirmed = spec_value_to_boolean_or_none(spec, self.account_confirmed_header)
            user_id = spec.get('user_id')
            error_values = []
            if not user_id:
                if is_active:
                    error_values.append(self.active_status_header)
                if is_account_confirmed:
                    error_values.append(self.account_confirmed_header)
                if error_values:
                    return self.error_new_user.format(self.confirmation_sms_header, ' and '.join(error_values))
            else:
                if is_active:
                    error_values.append(f"{self.active_status_header} must be empty or set to False")
                if is_account_confirmed is not None:
                    error_values.append(f"{self.account_confirmed_header} must be empty")
                if error_values:
                    errors_formatted = ' and '.join(error_values)
                    return self.error_existing_user.format(self.confirmation_sms_header, errors_formatted)


<<<<<<< HEAD
class ConnectIdInviteValidator(ConfirmationSmsValidator):
    confirmation_sms_header = "send_connectid_invite"


class LocationValidator(ImportValidator):
=======
class UserAccessValidator(ImportValidator):
>>>>>>> 500daf1a
    error_message_user_access = _("Based on your locations you do not have permission to edit this user or user "
                                  "invitation")

    def __init__(self, domain, upload_user, is_web_user_import):
        super().__init__(domain)
        self.upload_user = upload_user
        self.is_web_user_import = is_web_user_import

    def validate_spec(self, spec):
        user_result = _get_invitation_or_editable_user(spec, self.is_web_user_import, self.domain)
        user_access_error = self._validate_uploading_user_access_to_editable_user_or_invitation(user_result)
        if user_access_error:
            return user_access_error

    def _validate_uploading_user_access_to_editable_user_or_invitation(self, user_result):
        # Get current locations for editable user or user invitation and ensure uploading user
        # can access those locations
        if user_result.invitation:
            if not user_can_access_invite(self.domain, self.upload_user, user_result.invitation):
                return self.error_message_user_access.format(user_result.invitation.email)
        elif user_result.editable_user:
            if not user_can_access_other_user(self.domain, self.upload_user, user_result.editable_user):
                return self.error_message_user_access.format(user_result.editable_user.username)


class LocationValidator(ImportValidator):
    error_message_location_access = _("You do not have permission to assign or remove these locations: {}")

    def __init__(self, domain, upload_user, location_cache, is_web_user_import):
        super().__init__(domain)
        self.upload_user = upload_user
        self.location_cache = location_cache
        self.is_web_user_import = is_web_user_import

    def validate_spec(self, spec):
        if 'location_code' in spec:
            user_result = _get_invitation_or_editable_user(spec, self.is_web_user_import, self.domain)
            locs_being_assigned = self._get_locs_ids_being_assigned(spec)
            return self.validate_location_ids(user_result, locs_being_assigned)

    def validate_location_ids(self, user_result, location_ids_being_assigned):
        current_loc_ids = self._get_current_loc_ids(user_result)

        user_location_access_error = self._validate_user_location_permission(current_loc_ids,
                                                                             location_ids_being_assigned)
        location_cannot_have_users_error = None
        if toggles.USH_RESTORE_FILE_LOCATION_CASE_SYNC_RESTRICTION.enabled(self.domain):
            location_cannot_have_users_error = self._validate_locations_allow_users(location_ids_being_assigned)
        return user_location_access_error or location_cannot_have_users_error

    def _get_locs_ids_being_assigned(self, spec):
        from corehq.apps.user_importer.importer import find_location_id
        location_codes = (spec['location_code'] if isinstance(spec['location_code'], list)
                          else [spec['location_code']])
        locs_ids_being_assigned = find_location_id(location_codes, self.location_cache)
        return locs_ids_being_assigned

    def _get_current_loc_ids(self, user_result):
        current_loc_ids = []
        if user_result.invitation:
            current_loc_ids = [loc.location_id for loc in user_result.invitation.assigned_locations.all()]
        elif user_result.editable_user:
            current_loc_ids = user_result.editable_user.get_location_ids(self.domain)
        return current_loc_ids

    def _validate_user_location_permission(self, current_loc_ids, locs_ids_being_assigned):
        # Ensure the uploading user is only adding the user to/removing from *new locations* that
        # the uploading user has permission to access.
        problem_location_ids = user_can_change_locations(self.domain, self.upload_user,
                                                        current_loc_ids, locs_ids_being_assigned)
        if problem_location_ids:
            return self.error_message_location_access.format(
                ', '.join(SQLLocation.objects.filter(
                    location_id__in=problem_location_ids).values_list('site_code', flat=True)))

    def _validate_locations_allow_users(self, locs_ids_being_assigned):
        if not locs_ids_being_assigned:
            return
        return validate_assigned_locations_allow_users(self.domain, locs_ids_being_assigned)


class UserRetrievalResult(NamedTuple):
    invitation: Optional[Invitation] = None
    editable_user: Optional[CouchUser] = None


def _get_invitation_or_editable_user(spec, is_web_user_import, domain) -> UserRetrievalResult:
    username = spec.get('username')
    editable_user = None
    if is_web_user_import:
        try:
            invitation = Invitation.objects.get(domain=domain, email=username, is_accepted=False)
            return UserRetrievalResult(invitation=invitation)
        except Invitation.DoesNotExist:
            editable_user = CouchUser.get_by_username(username, strict=True)
    else:
        if username:
            editable_user = CouchUser.get_by_username(username, strict=True)
        elif 'user_id' in spec:
            editable_user = CouchUser.get_by_user_id(spec.get('user_id'))
    return UserRetrievalResult(editable_user=editable_user)<|MERGE_RESOLUTION|>--- conflicted
+++ resolved
@@ -503,15 +503,11 @@
                     return self.error_existing_user.format(self.confirmation_sms_header, errors_formatted)
 
 
-<<<<<<< HEAD
 class ConnectIdInviteValidator(ConfirmationSmsValidator):
     confirmation_sms_header = "send_connectid_invite"
 
 
-class LocationValidator(ImportValidator):
-=======
 class UserAccessValidator(ImportValidator):
->>>>>>> 500daf1a
     error_message_user_access = _("Based on your locations you do not have permission to edit this user or user "
                                   "invitation")
 
