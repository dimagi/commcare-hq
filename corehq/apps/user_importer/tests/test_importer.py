from copy import deepcopy

from django.contrib.admin.models import LogEntry
from django.test import TestCase

from mock import mock, patch

from corehq.apps.accounting.tests.utils import DomainSubscriptionMixin
from corehq.apps.commtrack.tests.util import make_loc
from corehq.apps.enterprise.tests.utils import create_enterprise_permissions
from corehq.apps.custom_data_fields.models import (
    PROFILE_SLUG,
    CustomDataFieldsDefinition,
    CustomDataFieldsProfile,
    Field,
)
from corehq.apps.domain.models import Domain
from corehq.apps.user_importer.importer import (
    create_or_update_users_and_groups,
)
from corehq.apps.user_importer.models import UserUploadRecord
from corehq.apps.user_importer.tasks import import_users_and_groups
from corehq.apps.users.dbaccessors import delete_all_users
from corehq.apps.users.models import (
    CommCareUser,
<<<<<<< HEAD
=======
    DomainPermissionsMirror,
>>>>>>> be1fedad
    Invitation,
    SQLUserRole,
    UserHistory,
    WebUser,
)
from corehq.apps.users.model_log import UserModelAction
from corehq.apps.users.views.mobile.custom_data_fields import UserFieldsView
from corehq.const import USER_CHANGE_VIA_BULK_IMPORTER
from corehq.extensions.interface import disable_extensions


class TestMobileUserBulkUpload(TestCase, DomainSubscriptionMixin):
    @classmethod
    def setUpClass(cls):
        super().setUpClass()
        delete_all_users()
        cls.domain_name = 'mydomain'
        cls.domain = Domain.get_or_create_with_name(name=cls.domain_name)
        cls.other_domain = Domain.get_or_create_with_name(name='other-domain')
        create_enterprise_permissions("a@a.com", cls.domain_name, [cls.other_domain.name])
        cls.uploading_user = WebUser.create(cls.domain_name, "admin@xyz.com", 'password', None, None,
                                            is_superuser=True)

        cls.role = SQLUserRole.create(cls.domain.name, 'edit-apps')
        cls.other_role = SQLUserRole.create(cls.domain.name, 'admin')
        cls.patcher = patch('corehq.apps.user_importer.tasks.UserUploadRecord')
        cls.patcher.start()

        cls.definition = CustomDataFieldsDefinition(domain=cls.domain_name,
                                                    field_type=UserFieldsView.field_type)
        cls.definition.save()
        cls.definition.set_fields([
            Field(
                slug='key',
                is_required=False,
                label='Key',
                regex='^[A-G]',
                regex_msg='Starts with A-G',
            ),
            Field(
                slug='mode',
                is_required=False,
                label='Mode',
                choices=['major', 'minor']
            ),
        ])
        cls.definition.save()
        cls.profile = CustomDataFieldsProfile(
            name='melancholy',
            fields={'mode': 'minor'},
            definition=cls.definition,
        )
        cls.profile.save()

    @classmethod
    def tearDownClass(cls):
        cls.domain.delete()
        cls.other_domain.delete()
        cls.patcher.stop()
        cls.definition.delete()
        super().tearDownClass()

    def tearDown(self):
        Invitation.objects.all().delete()
        delete_all_users()

    @property
    def user(self):
        return CommCareUser.get_by_username('{}@{}.commcarehq.org'.format(
            'hello',
            self.domain.name))

    def _get_spec(self, delete_keys=None, **kwargs):
        spec = {
            'username': 'hello',
            'name': 'Another One',
            'language': None,
            'is_active': 'True',
            'phone-number': '23424123',
            'password': 123,
            'email': None
        }
        if delete_keys:
            for key in delete_keys:
                spec.pop(key)
        spec.update(kwargs)
        return spec

    def test_upload_with_missing_user_id(self):
        import_users_and_groups(
            self.domain.name,
            [self._get_spec(user_id='missing')],
            [],
            self.uploading_user,
            mock.MagicMock(),
            False
        )

        self.assertIsNone(self.user)

    @patch('corehq.apps.user_importer.importer.domain_has_privilege', lambda x, y: True)
    def test_location_not_list(self):
        self.setup_locations()

        # location_code can also just be string instead of array for single location assignmentss
        import_users_and_groups(
            self.domain.name,
            [self._get_spec(location_code=self.loc1.site_code)],
            [],
            self.uploading_user,
            mock.MagicMock(),
            False
        )
        self.assertEqual(self.user.location_id, self.loc1._id)
        self.assertEqual(self.user.location_id, self.user.metadata.get('commcare_location_id'))
        # multiple locations
        self.assertListEqual([self.loc1._id], self.user.assigned_location_ids)

    @patch('corehq.apps.user_importer.importer.domain_has_privilege', lambda x, y: True)
    def test_location_unknown_site_code(self):
        self.setup_locations()

        # location_code should be an array of multiple excel columns
        # with self.assertRaises(UserUploadError):
        result = create_or_update_users_and_groups(
            self.domain.name,
            [self._get_spec(location_code='unknownsite')],
            self.uploading_user
        )
        self.assertEqual(len(result["rows"]), 1)

    @patch('corehq.apps.user_importer.importer.domain_has_privilege', lambda x, y: True)
    def test_location_add(self):
        self.setup_locations()
        import_users_and_groups(
            self.domain.name,
            [self._get_spec(location_code=[a.site_code for a in [self.loc1, self.loc2]])],
            [],
            self.uploading_user,
            mock.MagicMock(),
            False
        )
        # first location should be primary location
        self.assertEqual(self.user.location_id, self.loc1._id)
        self.assertEqual(self.user.location_id, self.user.metadata.get('commcare_location_id'))
        # multiple locations
        self.assertListEqual([l._id for l in [self.loc1, self.loc2]], self.user.assigned_location_ids)
        # non-primary location
        self.assertTrue(self.loc2._id in self.user.metadata.get('commcare_location_ids'))

    @patch('corehq.apps.user_importer.importer.domain_has_privilege', lambda x, y: True)
    def test_location_remove(self):
        self.setup_locations()
        # first assign both locations
        import_users_and_groups(
            self.domain.name,
            [self._get_spec(location_code=[a.site_code for a in [self.loc1, self.loc2]])],
            [],
            self.uploading_user,
            mock.MagicMock(),
            False
        )

        # deassign all locations
        import_users_and_groups(
            self.domain.name,
            [self._get_spec(location_code=[], user_id=self.user._id)],
            [],
            self.uploading_user,
            mock.MagicMock(),
            False
        )

        # user should have no locations
        self.assertEqual(self.user.location_id, None)
        self.assertEqual(self.user.metadata.get('commcare_location_id'), None)
        self.assertListEqual(self.user.assigned_location_ids, [])

    @patch('corehq.apps.user_importer.importer.domain_has_privilege', lambda x, y: True)
    def test_primary_location_replace(self):
        self.setup_locations()
        # first assign to loc1
        create_or_update_users_and_groups(
            self.domain.name,
            [self._get_spec(location_code=[a.site_code for a in [self.loc1, self.loc2]])],
            self.uploading_user
        )

        # user's primary location should be loc1
        self.assertEqual(self.user.location_id, self.loc1._id)
        self.assertEqual(self.user.metadata.get('commcare_location_id'), self.loc1._id)
        self.assertEqual(self.user.metadata.get('commcare_location_ids'), " ".join([self.loc1._id, self.loc2._id]))
        self.assertListEqual(self.user.assigned_location_ids, [self.loc1._id, self.loc2._id])

        # reassign to loc2
        create_or_update_users_and_groups(
            self.domain.name,
            [self._get_spec(location_code=[self.loc2.site_code], user_id=self.user._id)],
            self.uploading_user
        )

        # user's location should now be loc2
        self.assertEqual(self.user.location_id, self.loc2._id)
        self.assertEqual(self.user.metadata.get('commcare_location_ids'), self.loc2._id)
        self.assertEqual(self.user.metadata.get('commcare_location_id'), self.loc2._id)
        self.assertListEqual(self.user.assigned_location_ids, [self.loc2._id])

    @patch('corehq.apps.user_importer.importer.domain_has_privilege', lambda x, y: True)
    def test_location_replace(self):
        self.setup_locations()

        # first assign to loc1
        create_or_update_users_and_groups(
            self.domain.name,
            [self._get_spec(location_code=[self.loc1.site_code])],
            self.uploading_user
        )

        # reassign to loc2
        create_or_update_users_and_groups(
            self.domain.name,
            [self._get_spec(location_code=[self.loc2.site_code], user_id=self.user._id)],
            self.uploading_user
        )

        # user's location should now be loc2
        self.assertEqual(self.user.location_id, self.loc2._id)
        self.assertEqual(self.user.metadata.get('commcare_location_id'), self.loc2._id)
        self.assertListEqual(self.user.assigned_location_ids, [self.loc2._id])

    def setup_locations(self):
        self.loc1 = make_loc('loc1', type='state', domain=self.domain_name)
        self.loc2 = make_loc('loc2', type='state', domain=self.domain_name)

    def test_numeric_user_name(self):
        """
        Test that bulk upload doesn't choke if the user's name is a number
        """
        import_users_and_groups(
            self.domain.name,
            [self._get_spec(name=1234)],
            [],
            self.uploading_user,
            mock.MagicMock(),
            False
        )
        self.assertEqual(self.user.full_name, "1234")

    def test_empty_user_name(self):
        """
        This test confirms that a name of None doesn't set the users name to
        "None" or anything like that.
        """
        import_users_and_groups(
            self.domain.name,
            [self._get_spec(name=None)],
            [],
            self.uploading_user,
            mock.MagicMock(),
            False
        )
        self.assertEqual(self.user.full_name, "")

    def test_metadata(self):
        # Set metadata
        import_users_and_groups(
            self.domain.name,
            [self._get_spec(data={'key': 'F#'})],
            [],
            self.uploading_user,
            mock.MagicMock(),
            False
        )
        self.assertEqual(self.user.metadata, {'commcare_project': 'mydomain', 'key': 'F#'})

        # Update metadata
        import_users_and_groups(
            self.domain.name,
            [self._get_spec(data={'key': 'Bb'}, user_id=self.user._id)],
            [],
            self.uploading_user,
            mock.MagicMock(),
            False
        )
        self.assertEqual(self.user.metadata, {'commcare_project': 'mydomain', 'key': 'Bb'})

        # Clear metadata
        import_users_and_groups(
            self.domain.name,
            [self._get_spec(data={'key': ''}, user_id=self.user._id)],
            [],
            self.uploading_user,
            mock.MagicMock(),
            False
        )
        self.assertEqual(self.user.metadata, {'commcare_project': 'mydomain'})

        # Allow falsy but non-blank values
        import_users_and_groups(
            self.domain.name,
            [self._get_spec(data={'play_count': 0}, user_id=self.user._id)],
            [],
            self.uploading_user,
            mock.MagicMock(),
            False
        )
        self.assertEqual(self.user.metadata, {'commcare_project': 'mydomain', 'play_count': 0})

    def test_uncategorized_data(self):
        # Set data
        import_users_and_groups(
            self.domain.name,
            [self._get_spec(uncategorized_data={'tempo': 'presto'})],
            [],
            self.uploading_user,
            mock.MagicMock(),
            False
        )
        self.assertEqual(self.user.metadata, {'commcare_project': 'mydomain', 'tempo': 'presto'})

        # Update data
        import_users_and_groups(
            self.domain.name,
            [self._get_spec(uncategorized_data={'tempo': 'andante'}, user_id=self.user._id)],
            [],
            self.uploading_user,
            mock.MagicMock(),
            False
        )
        self.assertEqual(self.user.metadata, {'commcare_project': 'mydomain', 'tempo': 'andante'})

        # Clear metadata
        import_users_and_groups(
            self.domain.name,
            [self._get_spec(uncategorized_data={'tempo': ''}, user_id=self.user._id)],
            [],
            self.uploading_user,
            mock.MagicMock(),
            False
        )
        self.assertEqual(self.user.metadata, {'commcare_project': 'mydomain'})

    def test_uncategorized_data_clear(self):
        import_users_and_groups(
            self.domain.name,
            [self._get_spec(data={'tempo': 'andante'})],
            [],
            self.uploading_user,
            mock.MagicMock(),
            False
        )
        self.assertEqual(self.user.metadata, {'commcare_project': 'mydomain', 'tempo': 'andante'})

        import_users_and_groups(
            self.domain.name,
            [self._get_spec(data={'tempo': ''}, user_id=self.user._id)],
            [],
            self.uploading_user,
            mock.MagicMock(),
            False
        )
        self.assertEqual(self.user.metadata, {'commcare_project': 'mydomain'})

    @patch('corehq.apps.user_importer.importer.domain_has_privilege', lambda x, y: True)
    def test_metadata_ignore_system_fields(self):
        self.setup_locations()
        import_users_and_groups(
            self.domain.name,
            [self._get_spec(data={'key': 'F#'}, location_code=self.loc1.site_code)],
            [],
            self.uploading_user,
            mock.MagicMock(),
            False
        )
        self.assertEqual(self.user.metadata, {
            'commcare_project': 'mydomain',
            'commcare_location_id': self.loc1.location_id,
            'commcare_location_ids': self.loc1.location_id,
            'commcare_primary_case_sharing_id': self.loc1.location_id,
            'key': 'F#',
        })

        import_users_and_groups(
            self.domain.name,
            [self._get_spec(user_id=self.user.user_id, data={'key': 'G#'}, location_code=self.loc1.site_code)],
            [],
            self.uploading_user,
            mock.MagicMock(),
            False
        )
        self.assertEqual(self.user.metadata, {
            'commcare_project': 'mydomain',
            'key': 'G#',
            'commcare_location_id': self.loc1.location_id,
            'commcare_location_ids': self.loc1.location_id,
            'commcare_primary_case_sharing_id': self.loc1.location_id,
        })

    def test_metadata_profile(self):
        import_users_and_groups(
            self.domain.name,
            [self._get_spec(data={'key': 'F#', PROFILE_SLUG: self.profile.id})],
            [],
            self.uploading_user,
            mock.MagicMock(),
            False
        )
        self.assertEqual(self.user.metadata, {
            'commcare_project': 'mydomain',
            'key': 'F#',
            'mode': 'minor',
            PROFILE_SLUG: self.profile.id,
        })

    def test_metadata_profile_redundant(self):
        import_users_and_groups(
            self.domain.name,
            [self._get_spec(data={PROFILE_SLUG: self.profile.id, 'mode': 'minor'})],
            [],
            self.uploading_user,
            mock.MagicMock(),
            False
        )
        self.assertEqual(self.user.metadata, {
            'commcare_project': 'mydomain',
            'mode': 'minor',
            PROFILE_SLUG: self.profile.id,
        })
        # Profile fields shouldn't actually be added to user_data
        self.assertEqual(self.user.user_data, {
            'commcare_project': 'mydomain',
            PROFILE_SLUG: self.profile.id,
        })

    def test_metadata_profile_blank(self):
        import_users_and_groups(
            self.domain.name,
            [self._get_spec(data={PROFILE_SLUG: self.profile.id, 'mode': ''})],
            [],
            self.uploading_user,
            mock.MagicMock(),
            False
        )
        self.assertEqual(self.user.metadata, {
            'commcare_project': 'mydomain',
            'mode': 'minor',
            PROFILE_SLUG: self.profile.id,
        })

    def test_metadata_profile_conflict(self):
        rows = import_users_and_groups(
            self.domain.name,
            [self._get_spec(data={PROFILE_SLUG: self.profile.id, 'mode': 'major'})],
            [],
            self.uploading_user,
            mock.MagicMock(),
            False
        )['messages']['rows']
        self.assertEqual(rows[0]['flag'], "metadata properties conflict with profile: mode")

    def test_metadata_profile_unknown(self):
        bad_id = self.profile.id + 100
        rows = import_users_and_groups(
            self.domain.name,
            [self._get_spec(data={PROFILE_SLUG: bad_id})],
            [],
            self.uploading_user,
            mock.MagicMock(),
            False
        )['messages']['rows']
        self.assertEqual(rows[0]['flag'], "Could not find profile with id {}".format(bad_id))

    def test_upper_case_email(self):
        """
        Ensure that bulk upload throws a proper error when the email has caps in it
        """
        email = 'IlOvECaPs@gmaiL.Com'
        import_users_and_groups(
            self.domain.name,
            [self._get_spec(email=email)],
            [],
            self.uploading_user,
            mock.MagicMock(),
            False
        )
        self.assertEqual(self.user.email, email.lower())

    def test_set_role(self):
        import_users_and_groups(
            self.domain.name,
            [self._get_spec(role=self.role.name)],
            [],
            self.uploading_user,
            mock.MagicMock(),
            False
        )
        self.assertEqual(self.user.get_role(self.domain_name).name, self.role.name)

    def test_tracking_updates(self):
        self.assertEqual(
            UserHistory.objects.filter(
                action=UserModelAction.CREATE.value, changed_by=self.uploading_user.get_id).count(),
            0
        )
        import_users_and_groups(
            self.domain.name,
            [self._get_spec(role=self.role.name)],
            [],
            self.uploading_user,
            mock.MagicMock(),
            False
        )

        # create
        created_user = CommCareUser.get_by_username("hello@mydomain.commcarehq.org")
        self.assertEqual(
            LogEntry.objects.filter(action_flag=UserModelAction.CREATE.value).count(),
            0
        )  # deprecated
<<<<<<< HEAD
        log_entry = UserHistory.objects.get(action=UserModelAction.CREATE.value,
                                            changed_by=self.uploading_user.get_id)
        self.assertEqual(log_entry.domain, self.domain.name)
        self.assertEqual(log_entry.user_type, "CommCareUser")
        self.assertEqual(log_entry.user_id, created_user.get_id)
        self.assertEqual(log_entry.details['changed_via'], USER_CHANGE_VIA_BULK_IMPORTER)
        self.assertEqual(log_entry.details['changes']['username'], created_user.username)

        # update
        log_entry = UserHistory.objects.get(action=UserModelAction.UPDATE.value,
                                            changed_by=self.uploading_user.get_id)
        self.assertEqual(
            log_entry.details,
=======
        user_history = UserHistory.objects.get(action=UserModelAction.CREATE.value,
                                               changed_by=self.uploading_user.get_id)
        self.assertEqual(user_history.domain, self.domain.name)
        self.assertEqual(user_history.user_type, "CommCareUser")
        self.assertEqual(user_history.user_id, created_user.get_id)
        self.assertEqual(user_history.details['changed_via'], USER_CHANGE_VIA_BULK_IMPORTER)
        self.assertEqual(user_history.details['changes']['username'], created_user.username)

        # update
        user_history = UserHistory.objects.get(action=UserModelAction.UPDATE.value,
                                               changed_by=self.uploading_user.get_id)
        self.assertEqual(
            user_history.details,
>>>>>>> be1fedad
            {
                'changes': {
                    'role': self.role.get_qualified_id()
                },
                'changed_via': USER_CHANGE_VIA_BULK_IMPORTER
            }
        )
<<<<<<< HEAD
        self.assertEqual(log_entry.message, f"role: {self.role.name}")
=======
        self.assertEqual(user_history.message, f"role: {self.role.name}")
>>>>>>> be1fedad

    def test_blank_is_active(self):
        import_users_and_groups(
            self.domain.name,
            [self._get_spec(is_active='')],
            [],
            self.uploading_user,
            mock.MagicMock(),
            False
        )
        self.assertTrue(self.user.is_active)

    def test_update_user_no_username(self):
        import_users_and_groups(
            self.domain.name,
            [self._get_spec()],
            [],
            self.uploading_user,
            mock.MagicMock(),
            False
        )
        self.assertIsNotNone(self.user)

        import_users_and_groups(
            self.domain.name,
            [self._get_spec(user_id=self.user._id, username='')],
            [],
            self.uploading_user,
            mock.MagicMock(),
            False
        )

    def test_update_user_numeric_username(self):
        import_users_and_groups(
            self.domain.name,
            [self._get_spec(username=123)],
            [],
            self.uploading_user,
            mock.MagicMock(),
            False
        )
        self.assertIsNotNone(
            CommCareUser.get_by_username('{}@{}.commcarehq.org'.format('123', self.domain.name))
        )

    def test_upload_with_unconfirmed_account(self):
        import_users_and_groups(
            self.domain.name,
            [self._get_spec(delete_keys=['is_active'], is_account_confirmed='False')],
            [],
            self.uploading_user,
            mock.MagicMock(),
            False
        )
        user = self.user
        self.assertIsNotNone(user)
        self.assertEqual(False, user.is_active)
        self.assertEqual(False, user.is_account_confirmed)

    @mock.patch('corehq.apps.user_importer.importer.send_account_confirmation_if_necessary')
    def test_upload_with_unconfirmed_account_send_email(self, mock_account_confirm_email):
        import_users_and_groups(
            self.domain.name,
            [
                self._get_spec(
                    username='with_email',
                    delete_keys=['is_active'],
                    is_account_confirmed='False',
                    send_confirmation_email='True',
                ),
                self._get_spec(
                    username='no_email',
                    delete_keys=['is_active'],
                    is_account_confirmed='False',
                    send_confirmation_email='False',
                ),
                self._get_spec(
                    username='email_missing',
                    delete_keys=['is_active'],
                    is_account_confirmed='False',
                ),
            ],
            [],
            self.uploading_user,
            mock.MagicMock(),
            False
        )
        self.assertEqual(mock_account_confirm_email.call_count, 1)
        self.assertEqual('with_email', mock_account_confirm_email.call_args[0][0].raw_username)

    @mock.patch('corehq.apps.user_importer.importer.Invitation.send_activation_email')
    def test_upload_invite_web_user(self, mock_send_activation_email):
        import_users_and_groups(
            self.domain.name,
            [
                self._get_spec(
                    web_user='a@a.com',
                    is_account_confirmed='False',
                    send_confirmation_email='True',
                    role=self.role.name
                )
            ],
            [],
            self.uploading_user,
            mock.MagicMock(),
            False
        )
        self.assertEqual(mock_send_activation_email.call_count, 1)

    @mock.patch('corehq.apps.user_importer.importer.Invitation')
    def test_upload_add_web_user(self, mock_invitation_class):
        username = 'a@a.com'
        web_user = WebUser.create(self.other_domain.name, username, 'password', None, None)
        mock_invite = mock_invitation_class.return_value
        import_users_and_groups(
            self.domain.name,
            [self._get_spec(web_user='a@a.com', is_account_confirmed='True', role=self.role.name)],
            [],
            self.uploading_user,
            mock.MagicMock(),
            False
        )
        web_user = WebUser.get_by_username(username)
        self.assertFalse(mock_invite.send_activation_email.called)
        self.assertTrue(web_user.is_member_of(self.domain.name))

    def test_upload_edit_web_user(self):
        username = 'a@a.com'
        web_user = WebUser.create(self.domain.name, username, 'password', None, None)
        import_users_and_groups(
            self.domain.name,
            [self._get_spec(web_user='a@a.com', role=self.role.name)],
            [],
            self.uploading_user,
            mock.MagicMock(),
            False
        )
        web_user = WebUser.get_by_username(username)
        self.assertEqual(web_user.get_role(self.domain.name).name, self.role.name)

    def test_remove_web_user(self):
        username = 'a@a.com'
        web_user = WebUser.create(self.domain.name, username, 'password', None, None)
        import_users_and_groups(
            self.domain.name,
            [self._get_spec(web_user='a@a.com', remove_web_user='True')],
            [],
            self.uploading_user,
            mock.MagicMock(),
            False
        )
        web_user = WebUser.get_by_username(username)
        self.assertFalse(web_user.is_member_of(self.domain.name))

    def test_multi_domain(self):
        import_users_and_groups(
            self.domain.name,
            [self._get_spec(username=123, domain=self.other_domain.name)],
            [],
            self.uploading_user,
            mock.MagicMock(),
            False
        )
        self.assertIsNotNone(
            CommCareUser.get_by_username('{}@{}.commcarehq.org'.format('123', self.other_domain.name))
        )

    @mock.patch('corehq.apps.user_importer.importer.Invitation.send_activation_email')
    def test_update_pending_user_role(self, mock_send_activation_email):
        import_users_and_groups(
            self.domain.name,
            [
                self._get_spec(
                    web_user='a@a.com',
                    is_account_confirmed='False',
                    send_confirmation_email='True',
                    role=self.role.name
                )
            ],
            [],
            self.uploading_user,
            mock.MagicMock(),
            False
        )
        self.assertEqual(mock_send_activation_email.call_count, 1)
        self.assertEqual(self.user.get_role(self.domain_name).name, self.role.name)
        self.assertEqual(Invitation.by_email('a@a.com')[0].role.split(":")[1], self.role.get_id)

        added_user_id = self.user._id
        import_users_and_groups(
            self.domain.name,
            [
                self._get_spec(
                    web_user='a@a.com',
                    user_id=added_user_id,
                    is_account_confirmed='False',
                    send_confirmation_email='True',
                    role=self.other_role.name
                )
            ],
            [],
            self.uploading_user,
            mock.MagicMock(),
            False
        )
        self.assertEqual(mock_send_activation_email.call_count, 1)  # invite only sent once
        self.assertEqual(len(Invitation.by_email('a@a.com')), 1)  # only one invite associated with user
        self.assertEqual(self.user.get_role(self.domain.name).name, self.other_role.name)
        self.assertEqual(Invitation.by_email('a@a.com')[0].role, self.other_role.get_qualified_id())


class TestUserBulkUploadStrongPassword(TestCase, DomainSubscriptionMixin):
    @classmethod
    def setUpClass(cls):
        super().setUpClass()
        cls.patcher = patch('corehq.apps.user_importer.tasks.UserUploadRecord')
        cls.patcher.start()
        cls.domain_name = 'mydomain'
        cls.domain = Domain(name=cls.domain_name)
        cls.domain.strong_mobile_passwords = True
        cls.domain.save()
        cls.uploading_user = WebUser.create(cls.domain_name, "admin@xyz.com", 'password', None, None,
                                            is_superuser=True)

    @classmethod
    def tearDownClass(cls):
        cls.domain.delete()
        cls.patcher.stop()
        super().tearDownClass()

    def setUp(self):
        super(TestUserBulkUploadStrongPassword, self).setUp()
        delete_all_users()
        self.user_specs = [{
            'username': 'tswift',
            'user_id': '1989',
            'name': 'Taylor Swift',
            'language': None,
            'is_active': 'True',
            'phone-number': '8675309',
            'password': 'TaylorSwift89!',
            'email': None
        }]

    def test_duplicate_password(self):
        user_spec = [{
            'username': 'thiddleston',
            'user_id': '1990',
            'name': 'Tom Hiddleston',
            'language': None,
            'is_active': 'True',
            'phone-number': '8675309',
            'password': 'TaylorSwift89!',
            'email': None
        }]

        rows = import_users_and_groups(
            self.domain.name,
            list(user_spec + self.user_specs),
            [],
            self.uploading_user,
            mock.MagicMock(),
            False
        )['messages']['rows']
        self.assertEqual(rows[0]['flag'], "'password' values must be unique")

    @disable_extensions('corehq.apps.domain.extension_points.validate_password_rules')
    def test_weak_password(self):
        updated_user_spec = deepcopy(self.user_specs[0])
        updated_user_spec["password"] = '123'

        rows = import_users_and_groups(
            self.domain.name,
            list([updated_user_spec]),
            [],
            self.uploading_user,
            mock.MagicMock(),
            False
        )['messages']['rows']
        self.assertEqual(rows[0]['flag'], 'Password is not strong enough. Try making your password more complex.')


class TestUserUploadRecord(TestCase):

    @classmethod
    def setUpClass(cls):
        super().setUpClass()
        delete_all_users()
        cls.domain_name = 'mydomain'
        cls.domain = Domain.get_or_create_with_name(name=cls.domain_name)
        cls.uploading_user = WebUser.create(cls.domain_name, "admin@xyz.com", 'password', None, None,
                                            is_superuser=True)
        cls.spec = {
            'username': 'hello',
            'name': 'Another One',
            'password': 123,
        }

    @classmethod
    def tearDownClass(cls):
        cls.domain.delete()
        UserUploadRecord.objects.all().delete()
        super().tearDownClass()

    def tearDown(self):
        delete_all_users()

    def test_user_upload_record(self):
        upload_record = UserUploadRecord(
            domain=self.domain,
            user_id='5'
        )
        upload_record.save()

        task_result = import_users_and_groups.si(
            self.domain.name,
            [self.spec],
            [],
            self.uploading_user,
            upload_record.pk,
            False
        ).apply()
        rows = task_result.result

        upload_record.refresh_from_db()
        self.assertEqual(rows['messages'], upload_record.result)


class TestWebUserBulkUpload(TestCase, DomainSubscriptionMixin):
    @classmethod
    def setUpClass(cls):
        super().setUpClass()
        delete_all_users()
        cls.domain_name = 'mydomain'
        cls.domain = Domain.get_or_create_with_name(name=cls.domain_name)
        cls.other_domain = Domain.get_or_create_with_name(name='other-domain')
        cls.role = SQLUserRole.create(cls.domain.name, 'edit-apps')
        cls.other_role = SQLUserRole.create(cls.domain.name, 'admin')
        cls.other_domain_role = SQLUserRole.create(cls.other_domain.name, 'view-apps')
        create_enterprise_permissions("a@a.com", cls.domain_name, [cls.other_domain.name])
        cls.patcher = patch('corehq.apps.user_importer.tasks.UserUploadRecord')
        cls.patcher.start()

    @classmethod
    def tearDownClass(cls):
        cls.domain.delete()
        cls.other_domain.delete()
        cls.patcher.stop()
        super().tearDownClass()

    def tearDown(self):
        Invitation.objects.all().delete()
        delete_all_users()

    def setup_users(self):
        self.user1 = WebUser.create(self.domain_name, 'hello@world.com', 'password', None, None,
                                    email='hello@world.com', is_superuser=False, first_name='Sally',
                                    last_name='Sitwell')
        self.uploading_user = WebUser.create(self.domain_name, 'upload@user.com', 'password', None, None,
                                             email='upload@user.com', is_superuser=True)

    @property
    def user(self):
        return WebUser.get_by_username('hello@world.com')

    @property
    def user_invite(self):
        return Invitation.objects.filter(domain=self.domain_name, email='invited@user.com').first()

    def _get_spec(self, delete_keys=None, **kwargs):
        spec = {
            'username': 'hello@world.com',
            'first_name': 'Sally',
            'last_name': 'Sitwell',
            'status': 'Active User',
            'email': 'hello@world.com',
            'role': self.role.name,
        }
        if delete_keys:
            for key in delete_keys:
                spec.pop(key)
        spec.update(kwargs)
        return spec

    def _get_invited_spec(self, delete_keys=None, **kwargs):
        spec = {
            'username': 'invited@user.com',
            'status': 'Invited User',
            'email': 'invited@user.com',
            'role': self.role.name,
        }
        if delete_keys:
            for key in delete_keys:
                spec.pop(key)
        spec.update(kwargs)
        return spec

    def test_upload_with_missing_role(self):
        self.setup_users()
        import_users_and_groups(
            self.domain.name,
            [self._get_invited_spec(role='')],
            [],
            self.uploading_user,
            mock.MagicMock(),
            True
        )
        self.assertIsNone(self.user_invite)

    def test_upload_existing_web_user(self):
        self.setup_users()
        WebUser.create(self.other_domain.name, 'existing@user.com', 'abc', None, None, email='existing@user.com')
        self.assertIsNone(Invitation.objects.filter(email='existing@user.com').first())
        import_users_and_groups(
            self.domain.name,
            [{'username': 'existing@user.com',
              'status': 'Active User',
              'email': 'existing@user.com',
              'role': self.role.name}],
            [],
            self.uploading_user,
            mock.MagicMock(),
            True
        )
        self.assertIsNotNone(Invitation.objects.filter(email='existing@user.com').first())

    def test_web_user_user_name_change(self):
        self.setup_users()
        import_users_and_groups(
            self.domain.name,
            [self._get_spec(first_name='', last_name='')],
            [],
            self.uploading_user,
            mock.MagicMock(),
            True
        )
        # should not be changed
        self.assertNotEqual(self.user.first_name, "")
        self.assertNotEqual(self.user.last_name, "")

    def test_upper_case_email(self):
        self.setup_users()
        email = 'hELlo@WoRld.Com'
        import_users_and_groups(
            self.domain.name,
            [self._get_spec(email=email)],
            [],
            self.uploading_user,
            mock.MagicMock(),
            True
        )
        self.assertEqual(self.user.email, email.lower())

    def test_set_role(self):
        self.setup_users()
        import_users_and_groups(
            self.domain.name,
            [self._get_spec(role=self.role.name)],
            [],
            self.uploading_user,
            mock.MagicMock(),
            True
        )
        self.assertEqual(self.user.get_role(self.domain_name).name, self.role.name)

    def test_update_role_current_user(self):
        self.setup_users()
        import_users_and_groups(
            self.domain.name,
            [self._get_spec(role=self.role.name)],
            [],
            self.uploading_user,
            mock.MagicMock(),
            True
        )
        self.assertEqual(self.user.get_role(self.domain_name).name, self.role.name)
        import_users_and_groups(
            self.domain.name,
            [self._get_spec(role=self.other_role.name)],
            [],
            self.uploading_user,
            mock.MagicMock(),
            True
        )
        self.assertEqual(self.user.get_role(self.domain_name).name, self.other_role.name)

    def test_update_role_invited_user(self):
        self.setup_users()
        import_users_and_groups(
            self.domain.name,
            [self._get_invited_spec(role=self.role.name)],
            [],
            self.uploading_user,
            mock.MagicMock(),
            True
        )
        self.assertEqual(self.user_invite.get_role_name(), self.role.name)

        import_users_and_groups(
            self.domain.name,
            [self._get_invited_spec(role=self.other_role.name)],
            [],
            self.uploading_user,
            mock.MagicMock(),
            True
        )
        self.assertEqual(self.user_invite.get_role_name(), self.other_role.name)

    def test_remove_user(self):
        self.setup_users()
        username = 'a@a.com'
        WebUser.create(self.domain.name, username, 'password', None, None)
        import_users_and_groups(
            self.domain.name,
            [self._get_spec(username='a@a.com', remove='True')],
            [],
            self.uploading_user,
            mock.MagicMock(),
            True
        )
        web_user = WebUser.get_by_username(username)
        self.assertFalse(web_user.is_member_of(self.domain.name))
        self.assertIsNone(Invitation.objects.filter(domain=self.domain_name, email=username).first())

    def test_remove_invited_user(self):
        Invitation.objects.all().delete()
        self.setup_users()
        import_users_and_groups(
            self.domain.name,
            [self._get_invited_spec()],
            [],
            self.uploading_user,
            mock.MagicMock(),
            True
        )
        self.assertIsNotNone(self.user_invite)
        import_users_and_groups(
            self.domain.name,
            [self._get_invited_spec(remove='True')],
            [],
            self.uploading_user,
            mock.MagicMock(),
            True
        )
        self.assertIsNone(self.user_invite)

    def test_remove_uploading_user(self):
        self.setup_users()
        import_users_and_groups(
            self.domain.name,
            [self._get_spec(username=self.uploading_user.username, remove='True')],
            [],
            self.uploading_user,
            mock.MagicMock(),
            True
        )
        web_user = WebUser.get_by_username(self.uploading_user.username)
        self.assertTrue(web_user.is_member_of(self.domain.name))

    @mock.patch('corehq.apps.user_importer.importer.Invitation.send_activation_email')
    def test_upload_invite(self, mock_send_activation_email):
        self.setup_users()
        import_users_and_groups(
            self.domain.name,
            [self._get_invited_spec()],
            [],
            self.uploading_user,
            mock.MagicMock(),
            True
        )
        self.assertEqual(mock_send_activation_email.call_count, 1)

    def test_multi_domain(self):
        self.setup_users()
        import_users_and_groups(
            self.domain.name,
            [self._get_spec(username='123@email.com',
                            domain=self.other_domain.name,
                            role=self.other_domain_role.name,
                            email='123@email.com'
                            )],
            [],
            self.uploading_user,
            mock.MagicMock(),
            True
        )
        self.assertIsNotNone(Invitation.objects.filter(email='123@email.com').first())
        self.assertEqual(Invitation.objects.filter(email='123@email.com').first().domain, self.other_domain.name)

    @patch('corehq.apps.user_importer.importer.domain_has_privilege', lambda x, y: True)
    def test_web_user_location_add(self):
        self.setup_users()
        self.setup_locations()
        import_users_and_groups(
            self.domain.name,
            [self._get_spec(location_code=[a.site_code for a in [self.loc1, self.loc2]])],
            [],
            self.uploading_user,
            mock.MagicMock(),
            True
        )
        membership = self.user.get_domain_membership(self.domain_name)
        # test that first location should be primary location
        self.assertEqual(membership.location_id, self.loc1._id)
        # test for multiple locations
        self.assertListEqual([loc._id for loc in [self.loc1, self.loc2]], membership.assigned_location_ids)

    @patch('corehq.apps.user_importer.importer.domain_has_privilege', lambda x, y: True)
    def test_web_user_location_remove(self):
        self.setup_users()
        self.setup_locations()
        import_users_and_groups(
            self.domain.name,
            [self._get_spec(location_code=[a.site_code for a in [self.loc1, self.loc2]])],
            [],
            self.uploading_user,
            mock.MagicMock(),
            True
        )
        import_users_and_groups(
            self.domain.name,
            [self._get_spec(location_code=[], user_id=self.user._id)],
            [],
            self.uploading_user,
            mock.MagicMock(),
            True
        )
        membership = self.user.get_domain_membership(self.domain_name)
        self.assertEqual(membership.location_id, None)
        self.assertListEqual(membership.assigned_location_ids, [])

    @patch('corehq.apps.user_importer.importer.domain_has_privilege', lambda x, y: True)
    def test_invite_location_add(self):
        self.setup_users()
        self.setup_locations()
        import_users_and_groups(
            self.domain.name,
            [self._get_invited_spec(location_code=[a.site_code for a in [self.loc1]])],
            [],
            self.uploading_user,
            mock.MagicMock(),
            True
        )
        self.assertEqual(self.user_invite.supply_point, self.loc1._id)

    def setup_locations(self):
        self.loc1 = make_loc('loc1', type='state', domain=self.domain_name)
        self.loc2 = make_loc('loc2', type='state', domain=self.domain_name)<|MERGE_RESOLUTION|>--- conflicted
+++ resolved
@@ -23,10 +23,6 @@
 from corehq.apps.users.dbaccessors import delete_all_users
 from corehq.apps.users.models import (
     CommCareUser,
-<<<<<<< HEAD
-=======
-    DomainPermissionsMirror,
->>>>>>> be1fedad
     Invitation,
     SQLUserRole,
     UserHistory,
@@ -546,21 +542,6 @@
             LogEntry.objects.filter(action_flag=UserModelAction.CREATE.value).count(),
             0
         )  # deprecated
-<<<<<<< HEAD
-        log_entry = UserHistory.objects.get(action=UserModelAction.CREATE.value,
-                                            changed_by=self.uploading_user.get_id)
-        self.assertEqual(log_entry.domain, self.domain.name)
-        self.assertEqual(log_entry.user_type, "CommCareUser")
-        self.assertEqual(log_entry.user_id, created_user.get_id)
-        self.assertEqual(log_entry.details['changed_via'], USER_CHANGE_VIA_BULK_IMPORTER)
-        self.assertEqual(log_entry.details['changes']['username'], created_user.username)
-
-        # update
-        log_entry = UserHistory.objects.get(action=UserModelAction.UPDATE.value,
-                                            changed_by=self.uploading_user.get_id)
-        self.assertEqual(
-            log_entry.details,
-=======
         user_history = UserHistory.objects.get(action=UserModelAction.CREATE.value,
                                                changed_by=self.uploading_user.get_id)
         self.assertEqual(user_history.domain, self.domain.name)
@@ -574,7 +555,6 @@
                                                changed_by=self.uploading_user.get_id)
         self.assertEqual(
             user_history.details,
->>>>>>> be1fedad
             {
                 'changes': {
                     'role': self.role.get_qualified_id()
@@ -582,11 +562,7 @@
                 'changed_via': USER_CHANGE_VIA_BULK_IMPORTER
             }
         )
-<<<<<<< HEAD
-        self.assertEqual(log_entry.message, f"role: {self.role.name}")
-=======
         self.assertEqual(user_history.message, f"role: {self.role.name}")
->>>>>>> be1fedad
 
     def test_blank_is_active(self):
         import_users_and_groups(
