from copy import deepcopy

from django.test import TestCase

from mock import patch, mock

from corehq.apps.accounting.tests.utils import DomainSubscriptionMixin
from corehq.apps.commtrack.tests.util import make_loc
from corehq.apps.custom_data_fields.models import (
    CustomDataFieldsDefinition,
    CustomDataFieldsProfile,
    Field,
    PROFILE_SLUG,
)
from corehq.apps.domain.models import Domain
from corehq.apps.user_importer.importer import (
    create_or_update_users_and_groups,
)
from corehq.apps.user_importer.tasks import import_users_and_groups
from corehq.apps.users.dbaccessors.all_commcare_users import delete_all_users
from corehq.apps.users.models import (
    CommCareUser, DomainPermissionsMirror, Permissions, UserRole, WebUser, Invitation
)
from corehq.apps.users.views.mobile.custom_data_fields import UserFieldsView


class TestUserBulkUpload(TestCase, DomainSubscriptionMixin):
    @classmethod
    def setUpClass(cls):
        super().setUpClass()
        delete_all_users()
        cls.domain_name = 'mydomain'
        cls.domain = Domain.get_or_create_with_name(name=cls.domain_name)
        cls.other_domain = Domain.get_or_create_with_name(name='other-domain')

        permissions = Permissions(edit_apps=True, view_apps=True, view_reports=True)
        cls.role = UserRole.get_or_create_with_permissions(cls.domain.name, permissions, 'edit-apps')
        cls.other_role = UserRole.get_or_create_with_permissions(cls.domain.name, permissions, 'admin')
        cls.patcher = patch('corehq.apps.user_importer.tasks.UserUploadRecord')
        cls.patcher.start()

        cls.definition = CustomDataFieldsDefinition(domain=cls.domain_name,
                                                    field_type=UserFieldsView.field_type)
        cls.definition.save()
        cls.definition.set_fields([
            Field(
                slug='key',
                is_required=False,
                label='Key',
                regex='^[A-G]',
                regex_msg='Starts with A-G',
            ),
            Field(
                slug='mode',
                is_required=False,
                label='Mode',
                choices=['major', 'minor']
            ),
        ])
        cls.definition.save()
        cls.profile = CustomDataFieldsProfile(
            name='melancholy',
            fields={'mode': 'minor'},
            definition=cls.definition,
        )
        cls.profile.save()

    @classmethod
    def tearDownClass(cls):
        cls.domain.delete()
        cls.other_domain.delete()
        cls.patcher.stop()
        cls.definition.delete()
        super().tearDownClass()

    def tearDown(self):
        Invitation.objects.all().delete()
        delete_all_users()

    @property
    def user(self):
        return CommCareUser.get_by_username('{}@{}.commcarehq.org'.format(
            'hello',
            self.domain.name))

    def _get_spec(self, delete_keys=None, **kwargs):
        spec = {
            'username': 'hello',
            'name': 'Another One',
            'language': None,
            'is_active': 'True',
            'phone-number': '23424123',
            'password': 123,
            'email': None
        }
        if delete_keys:
            for key in delete_keys:
                spec.pop(key)
        spec.update(kwargs)
        return spec

    def test_upload_with_missing_user_id(self):
        import_users_and_groups(
            self.domain.name,
            [self._get_spec(user_id='missing')],
            [],
            None,
            mock.MagicMock()
        )

        self.assertIsNone(self.user)

    @patch('corehq.apps.user_importer.importer.domain_has_privilege', lambda x, y: True)
    def test_location_not_list(self):
        self.setup_locations()

        # location_code can also just be string instead of array for single location assignmentss
        import_users_and_groups(
            self.domain.name,
            [self._get_spec(location_code=self.loc1.site_code)],
            [],
            None,
            mock.MagicMock()
        )
        self.assertEqual(self.user.location_id, self.loc1._id)
        self.assertEqual(self.user.location_id, self.user.metadata.get('commcare_location_id'))
        # multiple locations
        self.assertListEqual([self.loc1._id], self.user.assigned_location_ids)

    @patch('corehq.apps.user_importer.importer.domain_has_privilege', lambda x, y: True)
    def test_location_unknown_site_code(self):
        self.setup_locations()

        # location_code should be an array of multiple excel columns
        # with self.assertRaises(UserUploadError):
        result = create_or_update_users_and_groups(
            self.domain.name,
            [self._get_spec(location_code='unknownsite')],
            None
        )
        self.assertEqual(len(result["rows"]), 1)

    @patch('corehq.apps.user_importer.importer.domain_has_privilege', lambda x, y: True)
    def test_location_add(self):
        self.setup_locations()
        import_users_and_groups(
            self.domain.name,
            [self._get_spec(location_code=[a.site_code for a in [self.loc1, self.loc2]])],
            [],
            None,
            mock.MagicMock()
        )
        # first location should be primary location
        self.assertEqual(self.user.location_id, self.loc1._id)
        self.assertEqual(self.user.location_id, self.user.metadata.get('commcare_location_id'))
        # multiple locations
        self.assertListEqual([l._id for l in [self.loc1, self.loc2]], self.user.assigned_location_ids)
        # non-primary location
        self.assertTrue(self.loc2._id in self.user.metadata.get('commcare_location_ids'))

    @patch('corehq.apps.user_importer.importer.domain_has_privilege', lambda x, y: True)
    def test_location_remove(self):
        self.setup_locations()
        # first assign both locations
        import_users_and_groups(
            self.domain.name,
            [self._get_spec(location_code=[a.site_code for a in [self.loc1, self.loc2]])],
            [],
            None,
            mock.MagicMock()
        )

        # deassign all locations
        import_users_and_groups(
            self.domain.name,
            [self._get_spec(location_code=[], user_id=self.user._id)],
            [],
            None,
            mock.MagicMock()
        )

        # user should have no locations
        self.assertEqual(self.user.location_id, None)
        self.assertEqual(self.user.metadata.get('commcare_location_id'), None)
        self.assertListEqual(self.user.assigned_location_ids, [])

    @patch('corehq.apps.user_importer.importer.domain_has_privilege', lambda x, y: True)
    def test_primary_location_replace(self):
        self.setup_locations()
        # first assign to loc1
        create_or_update_users_and_groups(
            self.domain.name,
            [self._get_spec(location_code=[a.site_code for a in [self.loc1, self.loc2]])],
            None
        )

        # user's primary location should be loc1
        self.assertEqual(self.user.location_id, self.loc1._id)
        self.assertEqual(self.user.metadata.get('commcare_location_id'), self.loc1._id)
        self.assertEqual(self.user.metadata.get('commcare_location_ids'), " ".join([self.loc1._id, self.loc2._id]))
        self.assertListEqual(self.user.assigned_location_ids, [self.loc1._id, self.loc2._id])

        # reassign to loc2
        create_or_update_users_and_groups(
            self.domain.name,
            [self._get_spec(location_code=[self.loc2.site_code], user_id=self.user._id)],
            None
        )

        # user's location should now be loc2
        self.assertEqual(self.user.location_id, self.loc2._id)
        self.assertEqual(self.user.metadata.get('commcare_location_ids'), self.loc2._id)
        self.assertEqual(self.user.metadata.get('commcare_location_id'), self.loc2._id)
        self.assertListEqual(self.user.assigned_location_ids, [self.loc2._id])

    @patch('corehq.apps.user_importer.importer.domain_has_privilege', lambda x, y: True)
    def test_location_replace(self):
        self.setup_locations()

        # first assign to loc1
        create_or_update_users_and_groups(
            self.domain.name,
            [self._get_spec(location_code=[self.loc1.site_code])],
            None
        )

        # reassign to loc2
        create_or_update_users_and_groups(
            self.domain.name,
            [self._get_spec(location_code=[self.loc2.site_code], user_id=self.user._id)],
            None
        )

        # user's location should now be loc2
        self.assertEqual(self.user.location_id, self.loc2._id)
        self.assertEqual(self.user.metadata.get('commcare_location_id'), self.loc2._id)
        self.assertListEqual(self.user.assigned_location_ids, [self.loc2._id])

    def setup_locations(self):
        self.loc1 = make_loc('loc1', type='state', domain=self.domain_name)
        self.loc2 = make_loc('loc2', type='state', domain=self.domain_name)

    def test_numeric_user_name(self):
        """
        Test that bulk upload doesn't choke if the user's name is a number
        """
        import_users_and_groups(
            self.domain.name,
            [self._get_spec(name=1234)],
            [],
            None,
            mock.MagicMock()
        )
        self.assertEqual(self.user.full_name, "1234")

    def test_empty_user_name(self):
        """
        This test confirms that a name of None doesn't set the users name to
        "None" or anything like that.
        """
        import_users_and_groups(
            self.domain.name,
            [self._get_spec(name=None)],
            [],
            None,
            mock.MagicMock()
        )
        self.assertEqual(self.user.full_name, "")

    def test_metadata(self):
<<<<<<< HEAD
=======
        # Set metadata
>>>>>>> b866c0a8
        import_users_and_groups(
            self.domain.name,
            [self._get_spec(data={'key': 'F#'})],
            [],
            None,
            mock.MagicMock()
        )
        self.assertEqual(self.user.metadata, {'commcare_project': 'mydomain', 'key': 'F#'})

<<<<<<< HEAD
=======
        # Update metadata
        import_users_and_groups(
            self.domain.name,
            [self._get_spec(data={'key': 'Bb'}, user_id=self.user._id)],
            [],
            None,
            mock.MagicMock()
        )
        self.assertEqual(self.user.metadata, {'commcare_project': 'mydomain', 'key': 'Bb'})

        # Clear metadata
        import_users_and_groups(
            self.domain.name,
            [self._get_spec(data={'key': ''}, user_id=self.user._id)],
            [],
            None,
            mock.MagicMock()
        )
        self.assertEqual(self.user.metadata, {'commcare_project': 'mydomain'})

        # Allow falsy but non-blank values
        import_users_and_groups(
            self.domain.name,
            [self._get_spec(data={'play_count': 0}, user_id=self.user._id)],
            [],
            None,
            mock.MagicMock()
        )
        self.assertEqual(self.user.metadata, {'commcare_project': 'mydomain', 'play_count': 0})

    def test_uncategorized_data(self):
        # Set data
        import_users_and_groups(
            self.domain.name,
            [self._get_spec(uncategorized_data={'tempo': 'presto'})],
            [],
            None,
            mock.MagicMock()
        )
        self.assertEqual(self.user.metadata, {'commcare_project': 'mydomain', 'tempo': 'presto'})

        # Update data
        import_users_and_groups(
            self.domain.name,
            [self._get_spec(uncategorized_data={'tempo': 'andante'}, user_id=self.user._id)],
            [],
            None,
            mock.MagicMock()
        )
        self.assertEqual(self.user.metadata, {'commcare_project': 'mydomain', 'tempo': 'andante'})

        # Clear metadata
        import_users_and_groups(
            self.domain.name,
            [self._get_spec(uncategorized_data={'tempo': ''}, user_id=self.user._id)],
            [],
            None,
            mock.MagicMock()
        )
        self.assertEqual(self.user.metadata, {'commcare_project': 'mydomain'})

    def test_uncategorized_data_clear(self):
        import_users_and_groups(
            self.domain.name,
            [self._get_spec(data={'tempo': 'andante'})],
            [],
            None,
            mock.MagicMock()
        )
        self.assertEqual(self.user.metadata, {'commcare_project': 'mydomain', 'tempo': 'andante'})

        import_users_and_groups(
            self.domain.name,
            [self._get_spec(data={'tempo': ''}, user_id=self.user._id)],
            [],
            None,
            mock.MagicMock()
        )
        self.assertEqual(self.user.metadata, {'commcare_project': 'mydomain'})

>>>>>>> b866c0a8
    @patch('corehq.apps.user_importer.importer.domain_has_privilege', lambda x, y: True)
    def test_metadata_ignore_system_fields(self):
        self.setup_locations()
        import_users_and_groups(
            self.domain.name,
            [self._get_spec(data={'key': 'F#'}, location_code=self.loc1.site_code)],
            [],
            None,
            mock.MagicMock()
        )
        self.assertEqual(self.user.metadata, {
            'commcare_project': 'mydomain',
            'commcare_location_id': self.loc1.location_id,
            'commcare_location_ids': self.loc1.location_id,
            'commcare_primary_case_sharing_id': self.loc1.location_id,
            'key': 'F#',
        })

        import_users_and_groups(
            self.domain.name,
            [self._get_spec(user_id=self.user.user_id, data={'key': 'G#'}, location_code=self.loc1.site_code)],
            [],
            None,
            mock.MagicMock()
        )
        self.assertEqual(self.user.metadata, {
            'commcare_project': 'mydomain',
            'key': 'G#',
            'commcare_location_id': self.loc1.location_id,
            'commcare_location_ids': self.loc1.location_id,
            'commcare_primary_case_sharing_id': self.loc1.location_id,
        })

    def test_metadata_profile(self):
        import_users_and_groups(
            self.domain.name,
            [self._get_spec(data={'key': 'F#', PROFILE_SLUG: self.profile.id})],
            [],
            None,
            mock.MagicMock()
        )
        self.assertEqual(self.user.metadata, {
            'commcare_project': 'mydomain',
            'key': 'F#',
            'mode': 'minor',
            PROFILE_SLUG: self.profile.id,
        })

    def test_metadata_profile_redundant(self):
        import_users_and_groups(
            self.domain.name,
            [self._get_spec(data={PROFILE_SLUG: self.profile.id, 'mode': 'minor'})],
            [],
            None,
            mock.MagicMock()
        )
        self.assertEqual(self.user.metadata, {
            'commcare_project': 'mydomain',
            'mode': 'minor',
            PROFILE_SLUG: self.profile.id,
        })
        # Profile fields shouldn't actually be added to user_data
        self.assertEqual(self.user.user_data, {
            'commcare_project': 'mydomain',
            PROFILE_SLUG: self.profile.id,
        })

    def test_metadata_profile_blank(self):
        import_users_and_groups(
            self.domain.name,
            [self._get_spec(data={PROFILE_SLUG: self.profile.id, 'mode': ''})],
            [],
            None,
            mock.MagicMock()
        )
        self.assertEqual(self.user.metadata, {
            'commcare_project': 'mydomain',
            'mode': 'minor',
            PROFILE_SLUG: self.profile.id,
        })

    def test_metadata_profile_conflict(self):
        rows = import_users_and_groups(
            self.domain.name,
            [self._get_spec(data={PROFILE_SLUG: self.profile.id, 'mode': 'major'})],
            [],
            None,
            mock.MagicMock()
        )['messages']['rows']
        self.assertEqual(rows[0]['flag'], "metadata properties conflict with profile: mode")

    def test_metadata_profile_unknown(self):
        bad_id = self.profile.id + 100
        rows = import_users_and_groups(
            self.domain.name,
            [self._get_spec(data={PROFILE_SLUG: bad_id})],
            [],
            None,
            mock.MagicMock()
        )['messages']['rows']
        self.assertEqual(rows[0]['flag'], "Could not find profile with id {}".format(bad_id))

    def test_upper_case_email(self):
        """
        Ensure that bulk upload throws a proper error when the email has caps in it
        """
        email = 'IlOvECaPs@gmaiL.Com'
        import_users_and_groups(
            self.domain.name,
            [self._get_spec(email=email)],
            [],
            None,
            mock.MagicMock()
        )
        self.assertEqual(self.user.email, email.lower())

    def test_set_role(self):
        import_users_and_groups(
            self.domain.name,
            [self._get_spec(role=self.role.name)],
            [],
            None,
            mock.MagicMock()
        )
        self.assertEqual(self.user.get_role(self.domain_name).name, self.role.name)

    def test_blank_is_active(self):
        import_users_and_groups(
            self.domain.name,
            [self._get_spec(is_active='')],
            [],
            None,
            mock.MagicMock()
        )
        self.assertTrue(self.user.is_active)

    def test_update_user_no_username(self):
        import_users_and_groups(
            self.domain.name,
            [self._get_spec()],
            [],
            None,
            mock.MagicMock()
        )
        self.assertIsNotNone(self.user)

        import_users_and_groups(
            self.domain.name,
            [self._get_spec(user_id=self.user._id, username='')],
            [],
            None,
            mock.MagicMock()
        )

    def test_update_user_numeric_username(self):
        import_users_and_groups(
            self.domain.name,
            [self._get_spec(username=123)],
            [],
            None,
            mock.MagicMock()
        )
        self.assertIsNotNone(
            CommCareUser.get_by_username('{}@{}.commcarehq.org'.format('123', self.domain.name))
        )

    def test_upload_with_unconfirmed_account(self):
        import_users_and_groups(
            self.domain.name,
            [self._get_spec(delete_keys=['is_active'], is_account_confirmed='False')],
            [],
            None,
            mock.MagicMock()
        )
        user = self.user
        self.assertIsNotNone(user)
        self.assertEqual(False, user.is_active)
        self.assertEqual(False, user.is_account_confirmed)

    @mock.patch('corehq.apps.user_importer.importer.send_account_confirmation_if_necessary')
    def test_upload_with_unconfirmed_account_send_email(self, mock_account_confirm_email):
        import_users_and_groups(
            self.domain.name,
            [
                self._get_spec(
                    username='with_email',
                    delete_keys=['is_active'],
                    is_account_confirmed='False',
                    send_confirmation_email='True',
                ),
                self._get_spec(
                    username='no_email',
                    delete_keys=['is_active'],
                    is_account_confirmed='False',
                    send_confirmation_email='False',
                ),
                self._get_spec(
                    username='email_missing',
                    delete_keys=['is_active'],
                    is_account_confirmed='False',
                ),
            ],
            [],
            None,
            mock.MagicMock()
        )
        self.assertEqual(mock_account_confirm_email.call_count, 1)
        self.assertEqual('with_email', mock_account_confirm_email.call_args[0][0].raw_username)

    @mock.patch('corehq.apps.user_importer.importer.Invitation.send_activation_email')
    def test_upload_invite_web_user(self, mock_send_activation_email):
        upload_user = mock.MagicMock()
        upload_user.user_id = "31415926"
        import_users_and_groups(
            self.domain.name,
            [
                self._get_spec(
                    web_user='a@a.com',
                    is_account_confirmed='False',
                    send_confirmation_email='True',
                    role=self.role.name
                )
            ],
            [],
            upload_user,
            mock.MagicMock()
        )
        self.assertEqual(mock_send_activation_email.call_count, 1)

    @mock.patch('corehq.apps.user_importer.importer.Invitation')
    def test_upload_add_web_user(self, mock_invitation_class):
        username = 'a@a.com'
        web_user = WebUser.create(self.other_domain.name, username, 'password', None, None)
        mock_invite = mock_invitation_class.return_value
        import_users_and_groups(
            self.domain.name,
            [self._get_spec(web_user='a@a.com', is_account_confirmed='True', role=self.role.name)],
            [],
            mock.MagicMock(),
            mock.MagicMock()
        )
        web_user = WebUser.get_by_username(username)
        self.assertFalse(mock_invite.send_activation_email.called)
        self.assertTrue(web_user.is_member_of(self.domain.name))

    def test_upload_edit_web_user(self):
        username = 'a@a.com'
        web_user = WebUser.create(self.domain.name, username, 'password', None, None)
        import_users_and_groups(
            self.domain.name,
            [self._get_spec(web_user='a@a.com', role=self.role.name)],
            [],
            mock.MagicMock(),
            mock.MagicMock()
        )
        web_user = WebUser.get_by_username(username)
        self.assertEqual(web_user.get_role(self.domain.name).name, self.role.name)

    def test_remove_web_user(self):
        username = 'a@a.com'
        web_user = WebUser.create(self.domain.name, username, 'password', None, None)
        import_users_and_groups(
            self.domain.name,
            [self._get_spec(web_user='a@a.com', remove_web_user='True')],
            [],
            mock.MagicMock(),
            mock.MagicMock()
        )
        web_user = WebUser.get_by_username(username)
        self.assertFalse(web_user.is_member_of(self.domain.name))

    def test_multi_domain(self):
        dm = DomainPermissionsMirror(source=self.domain.name, mirror=self.other_domain.name)
        dm.save()
        import_users_and_groups(
            self.domain.name,
            [self._get_spec(username=123, domain=self.other_domain.name)],
            [],
            None,
            mock.MagicMock()
        )
        self.assertIsNotNone(
            CommCareUser.get_by_username('{}@{}.commcarehq.org'.format('123', self.other_domain.name))
        )

    @mock.patch('corehq.apps.user_importer.importer.Invitation.send_activation_email')
    def test_update_pending_user_role(self, mock_send_activation_email):
        upload_user = mock.MagicMock()
        upload_user.user_id = "31415926"
        import_users_and_groups(
            self.domain.name,
            [
                self._get_spec(
                    web_user='a@a.com',
                    is_account_confirmed='False',
                    send_confirmation_email='True',
                    role=self.role.name
                )
            ],
            [],
            upload_user,
            mock.MagicMock()
        )
        self.assertEqual(mock_send_activation_email.call_count, 1)
        self.assertEqual(self.user.get_role(self.domain_name).name, self.role.name)
        self.assertEqual(Invitation.by_email('a@a.com')[0].role.split(":")[1], self.role._id)

        added_user_id = self.user._id
        import_users_and_groups(
            self.domain.name,
            [
                self._get_spec(
                    web_user='a@a.com',
                    user_id=added_user_id,
                    is_account_confirmed='False',
                    send_confirmation_email='True',
                    role=self.other_role.name
                )
            ],
            [],
            upload_user,
            mock.MagicMock()
        )
        self.assertEqual(mock_send_activation_email.call_count, 1)  # invite only sent once
        self.assertEqual(len(Invitation.by_email('a@a.com')), 1)  # only one invite associated with user
        self.assertEqual(self.user.get_role(self.domain.name).name, self.other_role.name)
        self.assertEqual(Invitation.by_email('a@a.com')[0].role, self.other_role.get_qualified_id())


class TestUserBulkUploadStrongPassword(TestCase, DomainSubscriptionMixin):
    @classmethod
    def setUpClass(cls):
        super().setUpClass()
        cls.patcher = patch('corehq.apps.user_importer.tasks.UserUploadRecord')
        cls.patcher.start()

    @classmethod
    def tearDownClass(cls):
        cls.patcher.stop()
        super().tearDownClass()

    def setUp(self):
        super(TestUserBulkUploadStrongPassword, self).setUp()
        delete_all_users()
        self.domain_name = 'mydomain'
        self.domain = Domain(name=self.domain_name)
        self.domain.strong_mobile_passwords = True
        self.domain.save()
        self.user_specs = [{
            'username': 'tswift',
            'user_id': '1989',
            'name': 'Taylor Swift',
            'language': None,
            'is_active': 'True',
            'phone-number': '8675309',
            'password': 'TaylorSwift89!',
            'email': None
        }]

    def tearDown(self):
        self.domain.delete()
        super(TestUserBulkUploadStrongPassword, self).tearDown()

    def test_duplicate_password(self):
        user_spec = [{
            'username': 'thiddleston',
            'user_id': '1990',
            'name': 'Tom Hiddleston',
            'language': None,
            'is_active': 'True',
            'phone-number': '8675309',
            'password': 'TaylorSwift89!',
            'email': None
        }]

        rows = import_users_and_groups(
            self.domain.name,
            list(user_spec + self.user_specs),
            [],
            None,
            mock.MagicMock()
        )['messages']['rows']
        self.assertEqual(rows[0]['flag'], "'password' values must be unique")

    def test_weak_password(self):
        updated_user_spec = deepcopy(self.user_specs[0])
        updated_user_spec["password"] = '123'

        rows = import_users_and_groups(
            self.domain.name,
            list([updated_user_spec]),
            [],
            None,
            mock.MagicMock()
        )['messages']['rows']
        self.assertEqual(rows[0]['flag'], 'Password is not strong enough. Try making your password more complex.')<|MERGE_RESOLUTION|>--- conflicted
+++ resolved
@@ -268,10 +268,7 @@
         self.assertEqual(self.user.full_name, "")
 
     def test_metadata(self):
-<<<<<<< HEAD
-=======
         # Set metadata
->>>>>>> b866c0a8
         import_users_and_groups(
             self.domain.name,
             [self._get_spec(data={'key': 'F#'})],
@@ -281,8 +278,6 @@
         )
         self.assertEqual(self.user.metadata, {'commcare_project': 'mydomain', 'key': 'F#'})
 
-<<<<<<< HEAD
-=======
         # Update metadata
         import_users_and_groups(
             self.domain.name,
@@ -363,7 +358,6 @@
         )
         self.assertEqual(self.user.metadata, {'commcare_project': 'mydomain'})
 
->>>>>>> b866c0a8
     @patch('corehq.apps.user_importer.importer.domain_has_privilege', lambda x, y: True)
     def test_metadata_ignore_system_fields(self):
         self.setup_locations()
