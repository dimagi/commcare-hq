--- conflicted
+++ resolved
@@ -52,15 +52,11 @@
 )
 from corehq.apps.users.model_log import InviteModelAction
 from corehq.const import USER_CHANGE_VIA_BULK_IMPORTER, INVITATION_CHANGE_VIA_BULK_IMPORTER
-<<<<<<< HEAD
-from corehq.toggles import DOMAIN_PERMISSIONS_MIRROR, TABLEAU_USER_SYNCING
-=======
 from corehq.toggles import (
     DOMAIN_PERMISSIONS_MIRROR,
     TABLEAU_USER_SYNCING,
     COMMCARE_CONNECT,
 )
->>>>>>> 7c67b946
 from corehq.apps.sms.util import validate_phone_number
 
 from dimagi.utils.logging import notify_error
