--- conflicted
+++ resolved
@@ -50,18 +50,13 @@
     UserRole,
     InvitationStatus
 )
-<<<<<<< HEAD
-from corehq.const import USER_CHANGE_VIA_BULK_IMPORTER
 from corehq.toggles import (
     DOMAIN_PERMISSIONS_MIRROR,
     TABLEAU_USER_SYNCING,
     COMMCARE_CONNECT,
 )
-=======
 from corehq.apps.users.model_log import InviteModelAction
 from corehq.const import USER_CHANGE_VIA_BULK_IMPORTER, INVITATION_CHANGE_VIA_BULK_IMPORTER
-from corehq.toggles import DOMAIN_PERMISSIONS_MIRROR, TABLEAU_USER_SYNCING
->>>>>>> 1d50d16a
 from corehq.apps.sms.util import validate_phone_number
 
 from dimagi.utils.logging import notify_error
