--- conflicted
+++ resolved
@@ -327,11 +327,7 @@
         defaults={
             'invited_by': upload_user.user_id,
             'invited_on': datetime.utcnow(),
-<<<<<<< HEAD
-            'location_id': location_id,  # TODO this is just location_id rather than location
-=======
             'location': SQLLocation.by_location_id(location_id),
->>>>>>> c2567691
             'role': role_qualified_id
         },
     )
