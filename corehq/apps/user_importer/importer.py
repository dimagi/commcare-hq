import copy
import logging
import string
import random
from collections import defaultdict, namedtuple
from datetime import datetime
from corehq.util.soft_assert.api import soft_assert

from memoized import memoized
from django.db import DEFAULT_DB_ALIAS

from corehq.apps.enterprise.models import EnterpriseMobileWorkerSettings
from corehq.apps.users.util import generate_mobile_username
from dimagi.utils.logging import notify_exception
from django.utils.translation import gettext as _

from couchdbkit.exceptions import (
    BulkSaveError,
    MultipleResultsFound,
    ResourceNotFound,
    ResourceConflict
)

from django.core.exceptions import ValidationError
from corehq import privileges
from corehq.apps.accounting.utils import domain_has_privilege
from corehq.apps.commtrack.util import get_supply_point_and_location
from corehq.apps.custom_data_fields.models import (
    CustomDataFieldsDefinition,
)
from corehq.apps.domain.models import Domain
from corehq.apps.groups.models import Group
from corehq.apps.locations.models import SQLLocation
from corehq.apps.user_importer.exceptions import UserUploadError
from corehq.apps.user_importer.helpers import (
    spec_value_to_boolean_or_none,
)
from corehq.apps.user_importer.validation import (
    get_user_import_validators,
    is_password,
)
from corehq.apps.users.audit.change_messages import UserChangeMessage
from corehq.apps.users.account_confirmation import (
    send_account_confirmation_if_necessary,
    send_account_confirmation_sms_if_necessary,
)
from corehq.apps.users.models import (
    CommCareUser,
    CouchUser,
    Invitation,
    UserRole,
    InvitationStatus
)
from corehq.const import USER_CHANGE_VIA_BULK_IMPORTER
from corehq.toggles import DOMAIN_PERMISSIONS_MIRROR, TABLEAU_USER_SYNCING
from corehq.apps.sms.util import validate_phone_number

from dimagi.utils.logging import notify_error

required_headers = set(['username'])
web_required_headers = set(['username', 'role'])
allowed_headers = set([
    'data', 'email', 'group', 'language', 'name', 'password', 'phone-number',
    'uncategorized_data', 'user_id', 'is_active', 'is_account_confirmed', 'send_confirmation_email',
    'location_code', 'role', 'user_profile',
    'User IMEIs (read only)', 'registered_on (read only)', 'last_submission (read only)',
    'last_sync (read only)', 'web_user', 'remove_web_user', 'remove', 'last_access_date (read only)',
    'last_login (read only)', 'last_name', 'status', 'first_name',
    'send_confirmation_sms',
]) | required_headers
old_headers = {
    # 'old_header_name': 'new_header_name'
    'location-sms-code': 'location_code'
}


def check_headers(user_specs, domain, is_web_upload=False):
    messages = []
    headers = set(user_specs.fieldnames)

    # Backwards warnings
    for (old_name, new_name) in old_headers.items():
        if old_name in headers:
            messages.append(
                _("'The column header '{old_name}' is deprecated, please use '{new_name}' instead.").format(
                    old_name=old_name, new_name=new_name
                ))
            headers.discard(old_name)

    if DOMAIN_PERMISSIONS_MIRROR.enabled(domain):
        allowed_headers.add('domain')

    if not is_web_upload and EnterpriseMobileWorkerSettings.is_domain_using_custom_deactivation(domain):
        allowed_headers.add('deactivate_after')

    if TABLEAU_USER_SYNCING.enabled(domain):
        allowed_headers.update({'tableau_role', 'tableau_groups'})

    illegal_headers = headers - allowed_headers

    if is_web_upload:
        missing_headers = web_required_headers - headers
    else:
        missing_headers = required_headers - headers

    for header_set, label in (missing_headers, 'required'), (illegal_headers, 'illegal'):
        if header_set:
            messages.append(_('The following are {label} column headers: {headers}.').format(
                label=label, headers=', '.join(header_set)))
    if messages:
        raise UserUploadError('\n'.join(messages))


class GroupMemoizer(object):
    """

    If you use this to get a group, do not set group.name directly;
    use group_memoizer.rename_group(group, name) instead.
    """

    def __init__(self, domain):
        self.groups_by_name = {}
        self.groups_by_id = {}
        self.groups = set()
        self.updated_groups = set()
        self.domain = domain
        self.groups_by_user_id = defaultdict(set)
        self.loaded = False

    def load_all(self):
        if not self.loaded:
            for group in Group.by_domain(self.domain):
                self.add_group(group)
            self.loaded = True

    def add_group(self, new_group):
        # todo
        # this has the possibility of missing two rows one with id one with name
        # that actually refer to the same group
        # and overwriting one with the other
        assert new_group.name
        if new_group.get_id:
            self.groups_by_id[new_group.get_id] = new_group
            for user_id in new_group.users:
                self.groups_by_user_id[user_id].add(new_group.get_id)
        self.groups_by_name[new_group.name] = new_group
        self.groups.add(new_group)

    def by_name(self, group_name):
        if group_name not in self.groups_by_name:
            group = Group.by_name(self.domain, group_name)
            if not group:
                self.groups_by_name[group_name] = None
                return None
            self.add_group(group)
        return self.groups_by_name[group_name]

    def by_user_id(self, user_id):
        group_ids = self.groups_by_user_id.get(user_id)
        if not group_ids:
            return []
        return [
            self.get(group_id) for group_id in group_ids
        ]

    def get(self, group_id):
        if group_id not in self.groups_by_id:
            group = Group.get(group_id)
            if group.domain != self.domain:
                raise ResourceNotFound()
            self.add_group(group)
        return self.groups_by_id[group_id]

    def create(self, domain, name):
        group = Group(domain=domain, name=name)
        self.add_group(group)
        return group

    def rename_group(self, group, name):
        # This isn't always true, you can rename A => B and then B => C,
        # and what was A will now be called B when you try to change
        # what was B to be called C. That's fine, but you don't want to
        # delete someone else's entry
        if self.groups_by_name.get(group.name) is group:
            del self.groups_by_name[group.name]
        group.name = name
        self.add_group(group)

    def group_updated(self, group_id):
        self.updated_groups.add(group_id)

    def save_updated(self):
        updated = [self.groups_by_id[_id] for _id in self.updated_groups]
        Group.bulk_save(updated)
        self.updated_groups.clear()

    def save_all(self):
        Group.bulk_save(self.groups)


class BulkCacheBase(object):

    def __init__(self, domain):
        self.domain = domain
        self.cache = {}

    def get(self, key):
        if not key:
            return None
        if key not in self.cache:
            self.cache[key] = self.lookup(key)
        return self.cache[key]

    def lookup(self, key):
        # base classes must implement this themselves
        raise NotImplementedError


class SiteCodeToSupplyPointCache(BulkCacheBase):
    """
    Cache the lookup of a supply point object from
    the site code used in upload.
    """

    def lookup(self, site_code):
        case_location = get_supply_point_and_location(
            self.domain,
            site_code
        )
        return case_location.case


class SiteCodeToLocationCache(BulkCacheBase):

    def __init__(self, domain):
        self.non_admin_types = [
            loc_type.name for loc_type in Domain.get_by_name(domain).location_types
            if not loc_type.administrative
        ]
        super(SiteCodeToLocationCache, self).__init__(domain)

    def lookup(self, site_code):
        """
        Note that this can raise SQLLocation.DoesNotExist if the location with the
        given site code is not found.
        """
        return SQLLocation.objects.using(DEFAULT_DB_ALIAS).get(
            domain=self.domain,
            site_code__iexact=site_code
        )


def create_or_update_groups(domain, group_specs):
    log = {"errors": []}
    group_memoizer = GroupMemoizer(domain)
    group_memoizer.load_all()
    group_names = set()
    for row in group_specs:
        group_id = row.get('id')
        group_name = str(row.get('name') or '')
        case_sharing = row.get('case-sharing')
        reporting = row.get('reporting')
        data = row.get('data')

        # check that group_names are unique
        if group_name in group_names:
            log['errors'].append(
                'Your spreadsheet has multiple groups called "%s" and only the first was processed' % group_name
            )
            continue
        else:
            group_names.add(group_name)

        # check that there's a group_id or a group_name
        if not group_id and not group_name:
            log['errors'].append('Your spreadsheet has a group with no name or id and it has been ignored')
            continue

        try:
            if group_id:
                group = group_memoizer.get(group_id)
            else:
                group = group_memoizer.by_name(group_name)
                if not group:
                    group = group_memoizer.create(domain=domain, name=group_name)
                    group.save()
        except ResourceNotFound:
            log["errors"].append('There are no groups on CommCare HQ with id "%s"' % group_id)
        except MultipleResultsFound:
            log["errors"].append("There are multiple groups on CommCare HQ named: %s" % group_name)
        else:
            if group_name:
                group_memoizer.rename_group(group, group_name)
            group.case_sharing = case_sharing
            group.reporting = reporting
            group.metadata = data
            group.save()
    return group_memoizer, log


def get_location_from_site_code(site_code, location_cache):
    if isinstance(site_code, str):
        site_code = site_code.lower()
    elif isinstance(site_code, int):
        site_code = str(site_code)
    else:
        raise UserUploadError(
            _("Unexpected format received for site code '%(site_code)s'") %
            {'site_code': site_code}
        )

    try:
        return location_cache.get(site_code)
    except SQLLocation.DoesNotExist:
        raise UserUploadError(
            _("Could not find organization with site code '%(site_code)s'") %
            {'site_code': site_code}
        )


def create_or_update_web_user_invite(email, domain, role_qualified_id, upload_user, location_id,
                                     user_change_logger=None, send_email=True):
    invite, invite_created = Invitation.objects.update_or_create(
        email=email,
        domain=domain,
        is_accepted=False,
        defaults={
            'invited_by': upload_user.user_id,
            'invited_on': datetime.utcnow(),
            'supply_point': location_id,
            'role': role_qualified_id
        },
    )
    if invite_created and send_email:
        invite.send_activation_email()
    if invite_created and user_change_logger:
        user_change_logger.add_info(UserChangeMessage.invited_to_domain(domain))


def find_location_id(location_codes, location_cache):
    location_ids = []
    for code in location_codes:
        loc = get_location_from_site_code(code, location_cache)
        location_ids.append(loc.location_id)
    return location_ids


def check_modified_user_loc(location_ids, loc_id, assigned_loc_ids):
    locations_updated = set(assigned_loc_ids) != set(location_ids)
    primary_location_removed = bool(loc_id and (not location_ids or loc_id not in location_ids))
    return locations_updated, primary_location_removed


def format_location_codes(location_codes):
    if location_codes and not isinstance(location_codes, list):
        location_codes = [location_codes]
    if location_codes is not None:
        # ignore empty
        location_codes = [code for code in location_codes if code]
    return location_codes


def clean_phone_numbers(phone_numbers):
    cleaned_numbers = []
    for number in phone_numbers:
        if number:
            validate_phone_number(number, f'Invalid phone number detected: {number}')
            cleaned_numbers.append(number)
    return cleaned_numbers


def create_or_update_commcare_users_and_groups(upload_domain, user_specs, upload_user, upload_record_id,
                                               group_memoizer=None,
                                               update_progress=None):
    """
    Creates and Updates CommCare Users
    For the associated web user username passed, for each CommCareUser
        if corresponding web user is present
            if web user has confirmed account but not a member of domain
                adds them to the domain with same role and primary location as the CommCareUser
            if already a member of domain
                update their role and primary location to be same as that of the CommCareUser
        else creates or updates user invitation
           sets Invitation with the CommCare user's role and primary location
    All changes to users only, are tracked using UserChangeLogger, as an audit trail.
    """
    # HELPME
    #
    # This method has been flagged for refactoring due to its complexity and
    # frequency of touches in changesets
    #
    # If you are writing code that touches this method, your changeset
    # should leave the method better than you found it.
    #
    # Please remove this flag when this method no longer triggers an 'E' or 'F'
    # classification from the radon code static analysis
    return CCImporter(
        upload_domain, user_specs, upload_user, upload_record_id,
        group_memoizer=group_memoizer,
        update_progress=update_progress
    ).run()


class BaseUserRow:
    def __init__(self, importer, row):
        self.importer = importer
        self.row = row
        self.status_row = {
            'row': copy.copy(row)
        }
        self.error = None
        self.domain = self.row.get('domain') or self.importer.upload_domain
        self.domain_info = self.importer.domain_info(self.domain)
        self.column_values = {}

    def validate_row(self):
        for validator in self.domain_info.validators:
            validator(self.row)


class CCUserRow(BaseUserRow):

    def process(self):
        if not self._process_column_values():
            return False

        try:
            self.validate_row()
            self._process_simple_fields()

            try:
                self.user.save(fail_hard=True)
            except Exception as e:
                # HACK: Catching all exception here is temporary. We believe that user critical sections
                # are not behaving properly, and this catch-all is here to identify the problem
                self.status_row['flag'] = str(e)
                notify_error(f'Error while processing bulk import: {str(e)}')
                soft_assert(to='{}@{}'.format('mriley', 'dimagi.com'), send_to_ops=False)(
                    False,
                    'Error while processing bulk import',
                    e
                )
                return False

            log = self.import_helper.save_log()

            self._process_web_user()

<<<<<<< HEAD
        try:
            password = str(password) if password else None
            is_active = spec_value_to_boolean_or_none(row, 'is_active')
            is_account_confirmed = spec_value_to_boolean_or_none(row, 'is_account_confirmed')
            send_account_confirmation_email = spec_value_to_boolean_or_none(row, 'send_confirmation_email')

            remove_web_user = spec_value_to_boolean_or_none(row, 'remove_web_user')

            if send_account_confirmation_sms:
                is_active = False
                if not user_id:
                    is_account_confirmed = False

            user = _get_or_create_commcare_user(domain, user_id, username, is_account_confirmed,
                                                web_user_username, password, upload_user)
            commcare_user_importer = CommCareUserImporter(upload_domain, domain, user, upload_user,
                                                        is_new_user=not bool(user_id),
                                                        via=USER_CHANGE_VIA_BULK_IMPORTER,
                                                        upload_record_id=upload_record_id)
            if user_id:
                if is_password(password):
                    commcare_user_importer.update_password(password)
                    # overwrite password in results so we do not save it to the db
                    status_row['row']['password'] = 'REDACTED'
                status_row['flag'] = 'updated'
            else:
                status_row['flag'] = 'created'

            if phone_numbers is not None:
                phone_numbers = clean_phone_numbers(phone_numbers)
                commcare_user_importer.update_phone_numbers(phone_numbers)

            if name:
                commcare_user_importer.update_name(name)

            commcare_user_importer.update_user_data(data, uncategorized_data, profile_name, domain_info)

            if update_deactivate_after_date:
                commcare_user_importer.update_deactivate_after(deactivate_after)

            if language:
                commcare_user_importer.update_language(language)
            if email:
                commcare_user_importer.update_email(email)
            if is_active is not None:
                commcare_user_importer.update_status(is_active)

            # Do this here so that we validate the location code before we
            # save any other information to the user, this way either all of
            # the user's information is updated, or none of it
            # Do not update location info if the column is not included at all
            if domain_info.can_assign_locations and location_codes is not None:
                commcare_user_importer.update_locations(location_codes, domain_info)

            if role:
                role_qualified_id = domain_info.roles_by_name[role]
                commcare_user_importer.update_role(role_qualified_id)
            elif not commcare_user_importer.logger.is_new_user and 'role' in row:
                commcare_user_importer.update_role('none')

            if web_user_username:
                user.get_user_data(domain)['login_as_user'] = web_user_username

            try:
                user.save(fail_hard=True)
            except Exception as e:
                # HACK: Catching all exception here is temporary. We believe that user critical sections
                # are not behaving properly, and this catch-all is here to identify the problem
                status_row['flag'] = str(e)
                notify_error(f'Error while processing bulk import: {str(e)}')
                soft_assert(to='{}@{}'.format('mriley', 'dimagi.com'), send_to_ops=False)(
                    False,
                    'Error while processing bulk import',
                    e
                )
                ret["rows"].append(status_row)
                continue

            log = commcare_user_importer.save_log()

            if web_user_username:
                check_can_upload_web_users(domain, upload_user)
                web_user = CouchUser.get_by_username(web_user_username)
                if web_user:
                    web_user_importer = WebUserImporter(upload_domain, domain, web_user, upload_user,
                                                        is_new_user=False,
                                                        via=USER_CHANGE_VIA_BULK_IMPORTER,
                                                        upload_record_id=upload_record_id)
                    user_change_logger = web_user_importer.logger
                else:
                    web_user_importer = None
                    user_change_logger = None
                if remove_web_user:
                    remove_web_user_from_domain(domain, web_user, username, upload_user,
                                                user_change_logger)
                else:
                    check_user_role(username, role)
                    if not web_user and is_account_confirmed:
                        raise UserUploadError(_(
                            "You can only set 'Is Account Confirmed' to 'True' on an existing Web User. "
                            f"{web_user_username} is a new username."
                        ).format(web_user_username=web_user_username))
                    if web_user and not web_user.is_member_of(domain) and is_account_confirmed:
                        # add confirmed account to domain
                        # role_qualified_id would be present here as confirmed in check_user_role
                        web_user_importer.add_to_domain(role_qualified_id, user.location_id)
                    elif not web_user or not web_user.is_member_of(domain):
                        create_or_update_web_user_invite(web_user_username, domain, role_qualified_id,
                                                        upload_user, user.location_id, user_change_logger,
                                                        send_email=send_account_confirmation_email)
                    elif web_user.is_member_of(domain):
                        # edit existing user in the domain
                        web_user_importer.update_role(role_qualified_id)
                        if location_codes is not None:
                            web_user_importer.update_primary_location(user.location_id)
                        web_user.save()
                if web_user_importer:
                    web_user_importer.save_log()
            if not web_user_username:
                if send_account_confirmation_email:
                    send_account_confirmation_if_necessary(user)
                if send_account_confirmation_sms:
                    send_account_confirmation_sms_if_necessary(user)

            if is_password(password):
=======
            if is_password(self.column_values["password"]):
>>>>>>> bf24e9b1
                # Without this line, digest auth doesn't work.
                # With this line, digest auth works.
                # Other than that, I'm not sure what's going on
                # Passing use_primary_db=True because of https://dimagi-dev.atlassian.net/browse/ICDS-465
                self.user.get_django_user(use_primary_db=True).check_password(self.column_values["password"])

            group_change_message = self.import_helper.update_user_groups(
                self.domain_info, self.column_values["group_names"]
            )

            try:
                self.domain_info.group_memoizer.save_updated()
            except BulkSaveError as e:
                _error_message = (
                    "Oops! We were not able to save some of your group changes. "
                    "Please make sure no one else is editing your groups "
                    "and try again."
                )
                logging.exception((
                    'BulkSaveError saving groups. '
                    'User saw error message "%s". Errors: %s'
                ) % (_error_message, e.errors))
                self.error = _error_message

            if log and group_change_message:
                log.change_messages.update(group_change_message)
                log.save()
            elif group_change_message:
                log = self.import_helper.logger.save_only_group_changes(group_change_message)

        except ValidationError as e:
            self.status_row['flag'] = e.message
        except (UserUploadError, CouchUser.Inconsistent) as e:
            self.status_row['flag'] = str(e)

    def _parse_username(self):
        username = self.row.get('username')
        try:
            self.column_values['username'] = generate_mobile_username(str(username), self.domain, False) if username else None
        except ValidationError as e:
            self.status_row['flag'] = _("Username must not contain blank spaces or special characters.")
            self.column_values['username'] = username
            return False
        return True

    def _parse_password(self):
        if self.row.get('password'):
            password = str(self.row.get('password'))
        elif self.column_values["send_confirmation_sms"]:
            # Set a dummy password to pass the validation, similar to GUI user creation
            string_set = string.ascii_uppercase + string.digits + string.ascii_lowercase
            password = ''.join(random.choices(string_set, k=10))
        else:
            password = None
        self.column_values['password'] = password
        self.status_row['row']['password'] = ''
        if self.column_values['user_id'] and is_password(password):
            self.status_row['row']['password'] = 'REDACTED'

    def _process_column_values(self):
        values = {
            "data": self.row.get('data', {}),
            "email": self.row.get('email'),
            "group_names": list(map(str, self.row.get('group') or [])),
            "language": self.row.get('language'),
            "name": self.row.get('name'),
            "uncategorized_data": self.row.get('uncategorized_data', {}),
            "user_id": self.row.get('user_id'),
            "location_codes": format_location_codes(
                self.row.get('location_code', []) if 'location_code' in self.row else None
            ),
            "role": self.row.get('role', None),
            "profile_name": self.row.get('user_profile', None),
            "web_user_username": self.row.get('web_user'),
            "phone_numbers": self.row.get('phone-number', []) if 'phone-number' in self.row else None,
            "deactivate_after": self.row.get('deactivate_after', None)
        }

        for v in ['is_active', 'is_account_confirmed', 'send_confirmation_email', 'remove_web_user', 'send_confirmation_sms']:
            values[v] = spec_value_to_boolean_or_none(self.row, v)

        if values["send_confirmation_sms"] and not values["user_id"]:
            values["is_account_confirmed"] = False
        else:
            values["is_account_confirmed"] = values["is_account_confirmed"]

        self.column_values.update(values)
        if not self._parse_username():
            return False
        self._parse_password()
        return True

    @property
    @memoized
    def user(self):
        cv = self.column_values
        self.status_row['flag'] = 'updated' if cv['user_id'] else 'created'
        return _get_or_create_commcare_user(
            self.domain, cv["user_id"], cv["username"], cv["is_account_confirmed"],
            cv["web_user_username"], cv["password"], self.importer.upload_user
        )

    @property
    @memoized
    def import_helper(self):
        from corehq.apps.user_importer.helpers import CommCareUserImporter
        return CommCareUserImporter(
            self.importer.upload_domain, self.domain, self.user, self.importer.upload_user,
            is_new_user=not bool(self.column_values["user_id"]),
            via=USER_CHANGE_VIA_BULK_IMPORTER,
            upload_record_id=self.importer.upload_record_id
        )

    def _process_simple_fields(self):
        cv = self.column_values
        # process password
        if cv["user_id"] and is_password(cv["password"]):
            self.user.set_password(cv["password"])
            self.import_helper.logger.add_change_message(UserChangeMessage.password_reset())

        # process phone_numbers
        if cv["phone_numbers"] is not None:
            phone_numbers = clean_phone_numbers(cv["phone_numbers"])
            self.import_helper.update_phone_numbers(phone_numbers)

        # process name
        if cv["name"]:
            self.user.set_full_name(str(cv["name"]))
            self.import_helper.logger.add_changes(
                {'first_name': self.user.first_name, 'last_name': self.user.last_name}
            )

        # process user_data
        self.import_helper.update_user_data(
            cv["data"], cv["uncategorized_data"], cv["profile_name"],
            self.domain_info.profiles_by_name
        )

        if self.importer.update_deactivate_after_date:
            deactivate_after = cv['deactivate_after']
            if isinstance(deactivate_after, datetime):
                deactivate_after = deactivate_after.strftime("%m-%Y")

            self.import_helper.update_deactivate_after(deactivate_after)

        if cv["language"]:
            self.import_helper.update_language(cv["language"])
        if cv["email"]:
            self.import_helper.update_email(cv["email"])
        if cv["is_active"] is not None:
            self.import_helper.update_status(cv["is_active"])

        # Do this here so that we validate the location code before we
        # save any other information to the user, this way either all of
        # the user's information is updated, or none of it
        # Do not update location info if the column is not included at all
        if self.domain_info.can_assign_locations and cv["location_codes"] is not None:
            self.import_helper.update_locations(cv["location_codes"], self.domain_info)

        if cv["role"]:
            role_qualified_id = self.domain_info.roles_by_name[cv["role"]]
            self.import_helper.update_role(role_qualified_id)
        elif not self.import_helper.logger.is_new_user and cv["role"]:
            self.import_helper.update_role('none')

        if cv["web_user_username"]:
            self.user.get_user_data(self.domain)['login_as_user'] = cv["web_user_username"]

    def _process_web_user(self):
        from corehq.apps.user_importer.helpers import WebUserImporter
        cv = self.column_values
        web_user_username = cv["web_user_username"]
        if web_user_username:
            check_can_upload_web_users(self.domain, self.importer.upload_user)
            web_user = CouchUser.get_by_username(web_user_username)
            if web_user:
                web_user_importer = WebUserImporter(self.importer.upload_domain, self.domain, web_user, self.importer.upload_user,
                                                    is_new_user=False,
                                                    via=USER_CHANGE_VIA_BULK_IMPORTER,
                                                    upload_record_id=self.importer.upload_record_id)
                user_change_logger = web_user_importer.logger
            else:
                web_user_importer = None
                user_change_logger = None
            if cv["remove_web_user"]:
                remove_web_user_from_domain(self.domain, web_user, cv["username"], self.importer.upload_user,
                                            user_change_logger)
            else:
                check_user_role(cv["username"], cv["role"])
                if not web_user and cv["is_account_confirmed"]:
                    raise UserUploadError(_(
                        "You can only set 'Is Account Confirmed' to 'True' on an existing Web User. "
                        f"{web_user_username} is a new username."
                    ).format(web_user_username=web_user_username))
                role_qualified_id = self.domain_info.roles_by_name[cv["role"]]
                if web_user and not web_user.is_member_of(self.domain) and cv["is_account_confirmed"]:
                    # add confirmed account to domain
                    # role_qualified_id would be present here as confirmed in check_user_role
                    web_user_importer.add_to_domain(role_qualified_id, self.user.location_id)
                elif not web_user or not web_user.is_member_of(self.domain):
                    create_or_update_web_user_invite(web_user_username, self.domain, role_qualified_id,
                                                    self.importer.upload_user, self.user.location_id, user_change_logger,
                                                    send_email=cv["send_confirmation_email"])
                elif web_user.is_member_of(self.domain):
                    # edit existing user in the domain
                    web_user_importer.update_role(role_qualified_id)
                    if cv["location_codes"] is not None:
                        web_user_importer.update_primary_location(self.user.location_id)
                    web_user.save()
            if web_user_importer:
                web_user_importer.save_log()
        else:
            if cv["send_confirmation_email"]:
                send_account_confirmation_if_necessary(self.user)
            if cv["send_confirmation_sms"]:
                send_account_confirmation_sms_if_necessary(self.user)


class WebUserRow(BaseUserRow):

    def _process_column_values(self):
        self.column_values = {
            'username': self.row.get('username'),
            'role': self.row.get('role'),
            'status': self.row.get('status'),
            'location_codes': format_location_codes(self.row.get('location_code', [])),
            'remove': spec_value_to_boolean_or_none(self.row, 'remove'),
            "data": self.row.get('data', {}),
            "uncategorized_data": self.row.get('uncategorized_data', {}),
            "profile_name": self.row.get('user_profile', None),
        }

    def process(self):
        try:
            self.validate_row()
            self._process_column_values()
            self.process_row()
        except UserUploadError as e:
            self.status_row['flag'] = str(e)

    def process_row(self):
        user = CouchUser.get_by_username(self.column_values['username'], strict=True)
        if user:
            self.process_existing_user(user)
        else:
            self.process_new_user()

    def process_existing_user(self, user):
        from corehq.apps.user_importer.helpers import WebUserImporter
        check_changing_username(user, user.username)
        web_user_importer = WebUserImporter(
            self.importer.upload_domain, self.domain, user, self.importer.upload_user,
            is_new_user=False, via=USER_CHANGE_VIA_BULK_IMPORTER, upload_record_id=self.importer.upload_record_id
        )
        user_change_logger = web_user_importer.logger

        if self.column_values['remove']:
            remove_web_user_from_domain(
                self.domain, user, user.username, self.importer.upload_user, user_change_logger, is_web_upload=True
            )
            self.status_row['flag'] = 'updated'
        else:
            membership = user.get_domain_membership(self.domain)
            role_qualified_id = self.domain_info.roles_by_name[self.column_values['role']]

            if membership:
                self._modify_existing_user_in_domain(
                    membership, role_qualified_id, user, web_user_importer
                )
            else:
                create_or_update_web_user_invite(
                    user.username, self.domain, role_qualified_id, self.importer.upload_user,
                    user.location_id, user_change_logger
                )
        web_user_importer.save_log()
        self.status_row['flag'] = 'updated'

    def _modify_existing_user_in_domain(self, membership, role_qualified_id,
                                       current_user, web_user_importer,
                                       max_tries=3):
        cv = self.column_values
        # set locations
        location_codes = cv['location_codes']
        if self.domain_info.can_assign_locations and location_codes is not None:
            web_user_importer.update_locations(location_codes, membership, self.domain_info)

        # set role
        web_user_importer.update_role(role_qualified_id)

        # set user_data
        web_user_importer.update_user_data(
            cv["data"], cv["uncategorized_data"], cv["profile_name"],
            self.domain_info.profiles_by_name
        )

        # Try saving
        try:
            current_user.save()
        except ResourceConflict:
            notify_exception(None, message="ResouceConflict during web user import",
                             details={'domain': self.domain, 'username': current_user.username})
            if max_tries > 0:
                current_user.clear_quickcache_for_user()
                updated_user = CouchUser.get_by_username(current_user.username, strict=True)
                self._modify_existing_user_in_domain(
                    membership, role_qualified_id,
                    updated_user, web_user_importer, max_tries=max_tries - 1)
            else:
                raise

    def process_new_user(self):
        cv = self.column_values

        if cv['remove']:
            remove_invited_web_user(self.domain, cv['username'])
            self.status_row['flag'] = 'updated'
        else:
            if cv['status'] == "Invited":
                self.check_invitation_status(self.domain, cv['username'])

            user_invite_loc_id = None
            if self.domain_info.can_assign_locations and cv['location_codes']:
                if len(cv['location_codes']) > 0:
                    user_invite_loc = get_location_from_site_code(
                        cv['location_codes'][0], self.domain_info.location_cache
                    )
                    user_invite_loc_id = user_invite_loc.location_id

            create_or_update_web_user_invite(
                cv['username'], self.domain, self.domain_info.roles_by_name[cv['role']], self.importer.upload_user,
                user_invite_loc_id
            )
            self.status_row['flag'] = 'invited'

    def check_invitation_status(self, domain, username):
        try:
            invitation = Invitation.objects.get(domain=domain, email=username, is_accepted=False)
        except Invitation.DoesNotExist:
            raise UserUploadError(
                _("You can only set 'Status' to 'Invited' on a pending Web User. "
                "{web_user} has no invitations for this project space.").format(web_user=username)
            )

        if invitation.email_status == InvitationStatus.BOUNCED and invitation.email == username:
            raise UserUploadError(_("The email has bounced for this user's invite. "
                                "Please try again with a different username").format(web_user=username))


class WebImporter:

    row_cls = WebUserRow

    def __init__(self, upload_domain, user_specs, upload_user, upload_record_id,
                 update_progress=None):
        self.upload_domain = upload_domain
        self.user_specs = user_specs
        self.upload_user = upload_user
        self.upload_record_id = upload_record_id
        self.update_progress = update_progress
        self.is_web_upload = True

    @memoized
    def domain_info(self, domain):
        return DomainInfo(self, domain, is_web_upload=self.is_web_upload)

    def run(self):
        ret = {"errors": [], "rows": []}
        current = 0
        for i, row in enumerate(self.user_specs):
            if self.update_progress:
                self.update_progress(i)
            user_row = self.row_cls(self, row)
            user_row.process()
            ret["rows"].append(user_row.status_row)
            if user_row.error:
                ret["errors"].append(user_row.error)
        return ret


class CCImporter(WebImporter):

    row_cls = CCUserRow

    def __init__(self, *args, group_memoizer=None, **kwargs):
        super().__init__(*args, **kwargs)
        self._group_memoizer = group_memoizer
        self.is_web_upload = False

    @property
    @memoized
    def update_deactivate_after_date(self):
        return EnterpriseMobileWorkerSettings.is_domain_using_custom_deactivation(
            self.upload_domain
        )


class DomainInfo:

    def __init__(self, importer, domain, is_web_upload):
        self.importer = importer
        self.domain = domain
        self.is_web_upload = is_web_upload

    @property
    @memoized
    def domain_obj(self):
        domain_obj = Domain.get_by_name(self.domain)
        if domain_obj is None:
            raise UserUploadError(_(f"Domain cannot be set to '{self.domain}'"))
        return domain_obj

    @property
    @memoized
    def group_memoizer(self):
        if self.domain == self.importer.upload_domain:
            memoizer = self.importer._group_memoizer or GroupMemoizer(self.domain)
        else:
            memoizer = GroupMemoizer(self.domain)
        memoizer.load_all()
        return memoizer

    @property
    @memoized
    def roles_by_name(self):
        from corehq.apps.users.views.utils import get_editable_role_choices
        if self.is_web_upload:
            return {role[1]: role[0] for role in get_editable_role_choices(self.domain, self.importer.upload_user,
                                                  allow_admin_role=True)}
        else:
            return {role.name: role.get_qualified_id() for role in UserRole.objects.get_by_domain(self.domain)}

    @property
    @memoized
    def can_assign_locations(self):
        return domain_has_privilege(self.domain, privileges.LOCATIONS)

    @property
    @memoized
    def location_cache(self):
        if self.can_assign_locations:
            return SiteCodeToLocationCache(self.domain)
        else:
            return None

    @property
    @memoized
    def profiles_by_name(self):
        from corehq.apps.users.views.mobile.custom_data_fields import UserFieldsView
        definition = CustomDataFieldsDefinition.get(self.domain, UserFieldsView.field_type)
        if definition:
            profiles = definition.get_profiles()
            return {
                profile.name: profile
                for profile in profiles
            }
        else:
            return {}

    @property
    @memoized
    def validators(self):
        roles_by_name = list(self.roles_by_name)
        domain_user_specs = [
            spec
            for spec in self.importer.user_specs if spec.get('domain', self.importer.upload_domain) == self.domain
        ]
        if self.is_web_upload:
            allowed_group_names = None
        else:
            allowed_group_names = [group.name for group in self.group_memoizer.groups]
        return get_user_import_validators(
            self.domain_obj,
            domain_user_specs,
            self.is_web_upload,
            allowed_group_names,
            allowed_roles=roles_by_name,
            profiles_by_name=self.profiles_by_name,
            upload_domain=self.importer.upload_domain,
        )


def _get_or_create_commcare_user(domain, user_id, username, is_account_confirmed, web_user_username, password,
                                 upload_user):
    if user_id:
        user = CommCareUser.get_by_user_id(user_id, domain)
        if not user:
            raise UserUploadError(_(
                "User with ID '{user_id}' not found"
            ).format(user_id=user_id, domain=domain))
        check_changing_username(user, username)

        # note: explicitly not including "None" here because that's the default value if not set.
        # False means it was set explicitly to that value
        if is_account_confirmed is False and not web_user_username:
            raise UserUploadError(_(
                "You can only set 'Is Account Confirmed' to 'False' on a new User."
            ))
    else:
        kwargs = {}
        if is_account_confirmed is not None and not web_user_username:
            kwargs['is_account_confirmed'] = is_account_confirmed
        user = CommCareUser.create(domain, username, password, created_by=upload_user,
                                   created_via=USER_CHANGE_VIA_BULK_IMPORTER, commit=False, **kwargs)
    return user


def create_or_update_web_users(upload_domain, user_specs, upload_user, upload_record_id, update_progress=None):
    return WebImporter(
        upload_domain, user_specs, upload_user, upload_record_id,
        update_progress=update_progress
    ).run()


def check_user_role(username, role):
    if not role:
        raise UserUploadError(_(
            "You cannot upload a web user without a role. {username} does not have "
            "a role").format(username=username))


def check_can_upload_web_users(domain, upload_user):
    if not upload_user.can_edit_web_users(domain):
        raise UserUploadError(_(
            "Only users with the edit web users permission can upload web users"
        ))


def check_changing_username(user, username):
    if username and user.username != username:
        raise UserUploadError(_(
            'Changing usernames is not supported: %(username)r to %(new_username)r'
        ) % {'username': user.username, 'new_username': username})


def remove_invited_web_user(domain, username):
    try:
        invitation = Invitation.objects.get(domain=domain, email=username)
    except Invitation.DoesNotExist:
        raise UserUploadError(_("You cannot remove a web user that is not a member or invited to this project. "
                                "{username} is not a member or invited.").format(username=username))
    invitation.delete()


def remove_web_user_from_domain(domain, user, username, upload_user, user_change_logger=None,
                                is_web_upload=False):
    if not user or not user.is_member_of(domain):
        if is_web_upload:
            remove_invited_web_user(domain, username)
            if user_change_logger:
                user_change_logger.add_info(UserChangeMessage.invitation_revoked_for_domain(domain))
        else:
            raise UserUploadError(_("You cannot remove a web user that is not a member of this project."
                                    " {web_user} is not a member.").format(web_user=user))
    elif username == upload_user.username:
        raise UserUploadError(_("You cannot remove yourself from a domain via bulk upload"))
    else:
        user.delete_domain_membership(domain)
        user.save()
        if user_change_logger:
            user_change_logger.add_info(UserChangeMessage.domain_removal(domain))<|MERGE_RESOLUTION|>--- conflicted
+++ resolved
@@ -446,135 +446,7 @@
 
             self._process_web_user()
 
-<<<<<<< HEAD
-        try:
-            password = str(password) if password else None
-            is_active = spec_value_to_boolean_or_none(row, 'is_active')
-            is_account_confirmed = spec_value_to_boolean_or_none(row, 'is_account_confirmed')
-            send_account_confirmation_email = spec_value_to_boolean_or_none(row, 'send_confirmation_email')
-
-            remove_web_user = spec_value_to_boolean_or_none(row, 'remove_web_user')
-
-            if send_account_confirmation_sms:
-                is_active = False
-                if not user_id:
-                    is_account_confirmed = False
-
-            user = _get_or_create_commcare_user(domain, user_id, username, is_account_confirmed,
-                                                web_user_username, password, upload_user)
-            commcare_user_importer = CommCareUserImporter(upload_domain, domain, user, upload_user,
-                                                        is_new_user=not bool(user_id),
-                                                        via=USER_CHANGE_VIA_BULK_IMPORTER,
-                                                        upload_record_id=upload_record_id)
-            if user_id:
-                if is_password(password):
-                    commcare_user_importer.update_password(password)
-                    # overwrite password in results so we do not save it to the db
-                    status_row['row']['password'] = 'REDACTED'
-                status_row['flag'] = 'updated'
-            else:
-                status_row['flag'] = 'created'
-
-            if phone_numbers is not None:
-                phone_numbers = clean_phone_numbers(phone_numbers)
-                commcare_user_importer.update_phone_numbers(phone_numbers)
-
-            if name:
-                commcare_user_importer.update_name(name)
-
-            commcare_user_importer.update_user_data(data, uncategorized_data, profile_name, domain_info)
-
-            if update_deactivate_after_date:
-                commcare_user_importer.update_deactivate_after(deactivate_after)
-
-            if language:
-                commcare_user_importer.update_language(language)
-            if email:
-                commcare_user_importer.update_email(email)
-            if is_active is not None:
-                commcare_user_importer.update_status(is_active)
-
-            # Do this here so that we validate the location code before we
-            # save any other information to the user, this way either all of
-            # the user's information is updated, or none of it
-            # Do not update location info if the column is not included at all
-            if domain_info.can_assign_locations and location_codes is not None:
-                commcare_user_importer.update_locations(location_codes, domain_info)
-
-            if role:
-                role_qualified_id = domain_info.roles_by_name[role]
-                commcare_user_importer.update_role(role_qualified_id)
-            elif not commcare_user_importer.logger.is_new_user and 'role' in row:
-                commcare_user_importer.update_role('none')
-
-            if web_user_username:
-                user.get_user_data(domain)['login_as_user'] = web_user_username
-
-            try:
-                user.save(fail_hard=True)
-            except Exception as e:
-                # HACK: Catching all exception here is temporary. We believe that user critical sections
-                # are not behaving properly, and this catch-all is here to identify the problem
-                status_row['flag'] = str(e)
-                notify_error(f'Error while processing bulk import: {str(e)}')
-                soft_assert(to='{}@{}'.format('mriley', 'dimagi.com'), send_to_ops=False)(
-                    False,
-                    'Error while processing bulk import',
-                    e
-                )
-                ret["rows"].append(status_row)
-                continue
-
-            log = commcare_user_importer.save_log()
-
-            if web_user_username:
-                check_can_upload_web_users(domain, upload_user)
-                web_user = CouchUser.get_by_username(web_user_username)
-                if web_user:
-                    web_user_importer = WebUserImporter(upload_domain, domain, web_user, upload_user,
-                                                        is_new_user=False,
-                                                        via=USER_CHANGE_VIA_BULK_IMPORTER,
-                                                        upload_record_id=upload_record_id)
-                    user_change_logger = web_user_importer.logger
-                else:
-                    web_user_importer = None
-                    user_change_logger = None
-                if remove_web_user:
-                    remove_web_user_from_domain(domain, web_user, username, upload_user,
-                                                user_change_logger)
-                else:
-                    check_user_role(username, role)
-                    if not web_user and is_account_confirmed:
-                        raise UserUploadError(_(
-                            "You can only set 'Is Account Confirmed' to 'True' on an existing Web User. "
-                            f"{web_user_username} is a new username."
-                        ).format(web_user_username=web_user_username))
-                    if web_user and not web_user.is_member_of(domain) and is_account_confirmed:
-                        # add confirmed account to domain
-                        # role_qualified_id would be present here as confirmed in check_user_role
-                        web_user_importer.add_to_domain(role_qualified_id, user.location_id)
-                    elif not web_user or not web_user.is_member_of(domain):
-                        create_or_update_web_user_invite(web_user_username, domain, role_qualified_id,
-                                                        upload_user, user.location_id, user_change_logger,
-                                                        send_email=send_account_confirmation_email)
-                    elif web_user.is_member_of(domain):
-                        # edit existing user in the domain
-                        web_user_importer.update_role(role_qualified_id)
-                        if location_codes is not None:
-                            web_user_importer.update_primary_location(user.location_id)
-                        web_user.save()
-                if web_user_importer:
-                    web_user_importer.save_log()
-            if not web_user_username:
-                if send_account_confirmation_email:
-                    send_account_confirmation_if_necessary(user)
-                if send_account_confirmation_sms:
-                    send_account_confirmation_sms_if_necessary(user)
-
-            if is_password(password):
-=======
             if is_password(self.column_values["password"]):
->>>>>>> bf24e9b1
                 # Without this line, digest auth doesn't work.
                 # With this line, digest auth works.
                 # Other than that, I'm not sure what's going on
