import copy
import logging
import string
import random
from collections import defaultdict
from datetime import datetime
from corehq.util.soft_assert.api import soft_assert

from memoized import memoized
from django.db import DEFAULT_DB_ALIAS

from corehq.apps.enterprise.models import EnterpriseMobileWorkerSettings
from corehq.apps.users.util import generate_mobile_username
from dimagi.utils.logging import notify_exception
from django.utils.translation import gettext as _

from couchdbkit.exceptions import (
    BulkSaveError,
    MultipleResultsFound,
    ResourceNotFound,
    ResourceConflict
)

from django.core.exceptions import ValidationError
from corehq import privileges
from corehq.apps.accounting.utils import domain_has_privilege
from corehq.apps.commtrack.util import get_supply_point_and_location
from corehq.apps.custom_data_fields.models import (
    CustomDataFieldsDefinition,
)
from corehq.apps.domain.models import Domain
from corehq.apps.groups.models import Group
from corehq.apps.locations.models import SQLLocation
from corehq.apps.user_importer.exceptions import UserUploadError
from corehq.apps.user_importer.helpers import (
    spec_value_to_boolean_or_none,
)
from corehq.apps.user_importer.validation import (
    get_user_import_validators,
    is_password,
)
from corehq.apps.users.audit.change_messages import UserChangeMessage
from corehq.apps.users.account_confirmation import (
    send_account_confirmation_if_necessary,
    send_account_confirmation_sms_if_necessary,
)
from corehq.apps.users.models import (
    CommCareUser,
    CouchUser,
    Invitation,
    UserRole,
    InvitationStatus
)
from corehq.const import USER_CHANGE_VIA_BULK_IMPORTER
from corehq.toggles import DOMAIN_PERMISSIONS_MIRROR, TABLEAU_USER_SYNCING
from corehq.apps.sms.util import validate_phone_number

from dimagi.utils.logging import notify_error

required_headers = set(['username'])
web_required_headers = set(['username', 'role'])
allowed_headers = set([
    'data', 'email', 'group', 'language', 'name', 'password', 'phone-number',
    'uncategorized_data', 'user_id', 'is_active', 'is_account_confirmed', 'send_confirmation_email',
    'location_code', 'role', 'user_profile',
    'User IMEIs (read only)', 'registered_on (read only)', 'last_submission (read only)',
    'last_sync (read only)', 'web_user', 'remove_web_user', 'remove', 'last_access_date (read only)',
    'last_login (read only)', 'last_name', 'status', 'first_name',
    'send_confirmation_sms',
]) | required_headers
old_headers = {
    # 'old_header_name': 'new_header_name'
    'location-sms-code': 'location_code'
}


def check_headers(user_specs, domain, is_web_upload=False):
    messages = []
    headers = set(user_specs.fieldnames)

    # Backwards warnings
    for (old_name, new_name) in old_headers.items():
        if old_name in headers:
            messages.append(
                _("'The column header '{old_name}' is deprecated, please use '{new_name}' instead.").format(
                    old_name=old_name, new_name=new_name
                ))
            headers.discard(old_name)

    if DOMAIN_PERMISSIONS_MIRROR.enabled(domain):
        allowed_headers.add('domain')

    if not is_web_upload and EnterpriseMobileWorkerSettings.is_domain_using_custom_deactivation(domain):
        allowed_headers.add('deactivate_after')

    if TABLEAU_USER_SYNCING.enabled(domain):
        allowed_headers.update({'tableau_role', 'tableau_groups'})

    illegal_headers = headers - allowed_headers

    if is_web_upload:
        missing_headers = web_required_headers - headers
    else:
        missing_headers = required_headers - headers

    for header_set, label in (missing_headers, 'required'), (illegal_headers, 'illegal'):
        if header_set:
            messages.append(_('The following are {label} column headers: {headers}.').format(
                label=label, headers=', '.join(header_set)))
    if messages:
        raise UserUploadError('\n'.join(messages))


class GroupMemoizer(object):
    """

    If you use this to get a group, do not set group.name directly;
    use group_memoizer.rename_group(group, name) instead.
    """

    def __init__(self, domain):
        self.groups_by_name = {}
        self.groups_by_id = {}
        self.groups = set()
        self.updated_groups = set()
        self.domain = domain
        self.groups_by_user_id = defaultdict(set)
        self.loaded = False

    def load_all(self):
        if not self.loaded:
            for group in Group.by_domain(self.domain):
                self.add_group(group)
            self.loaded = True

    def add_group(self, new_group):
        # todo
        # this has the possibility of missing two rows one with id one with name
        # that actually refer to the same group
        # and overwriting one with the other
        assert new_group.name
        if new_group.get_id:
            self.groups_by_id[new_group.get_id] = new_group
            for user_id in new_group.users:
                self.groups_by_user_id[user_id].add(new_group.get_id)
        self.groups_by_name[new_group.name] = new_group
        self.groups.add(new_group)

    def by_name(self, group_name):
        if group_name not in self.groups_by_name:
            group = Group.by_name(self.domain, group_name)
            if not group:
                self.groups_by_name[group_name] = None
                return None
            self.add_group(group)
        return self.groups_by_name[group_name]

    def by_user_id(self, user_id):
        group_ids = self.groups_by_user_id.get(user_id)
        if not group_ids:
            return []
        return [
            self.get(group_id) for group_id in group_ids
        ]

    def get(self, group_id):
        if group_id not in self.groups_by_id:
            group = Group.get(group_id)
            if group.domain != self.domain:
                raise ResourceNotFound()
            self.add_group(group)
        return self.groups_by_id[group_id]

    def create(self, domain, name):
        group = Group(domain=domain, name=name)
        self.add_group(group)
        return group

    def rename_group(self, group, name):
        # This isn't always true, you can rename A => B and then B => C,
        # and what was A will now be called B when you try to change
        # what was B to be called C. That's fine, but you don't want to
        # delete someone else's entry
        if self.groups_by_name.get(group.name) is group:
            del self.groups_by_name[group.name]
        group.name = name
        self.add_group(group)

    def group_updated(self, group_id):
        self.updated_groups.add(group_id)

    def save_updated(self):
        updated = [self.groups_by_id[_id] for _id in self.updated_groups]
        Group.bulk_save(updated)
        self.updated_groups.clear()

    def save_all(self):
        Group.bulk_save(self.groups)


class BulkCacheBase(object):

    def __init__(self, domain):
        self.domain = domain
        self.cache = {}

    def get(self, key):
        if not key:
            return None
        if key not in self.cache:
            self.cache[key] = self.lookup(key)
        return self.cache[key]

    def lookup(self, key):
        # base classes must implement this themselves
        raise NotImplementedError


class SiteCodeToSupplyPointCache(BulkCacheBase):
    """
    Cache the lookup of a supply point object from
    the site code used in upload.
    """

    def lookup(self, site_code):
        case_location = get_supply_point_and_location(
            self.domain,
            site_code
        )
        return case_location.case


class SiteCodeToLocationCache(BulkCacheBase):

    def __init__(self, domain):
        self.non_admin_types = [
            loc_type.name for loc_type in Domain.get_by_name(domain).location_types
            if not loc_type.administrative
        ]
        super(SiteCodeToLocationCache, self).__init__(domain)

    def lookup(self, site_code):
        """
        Note that this can raise SQLLocation.DoesNotExist if the location with the
        given site code is not found.
        """
        return SQLLocation.objects.using(DEFAULT_DB_ALIAS).get(
            domain=self.domain,
            site_code__iexact=site_code
        )


def create_or_update_groups(domain, group_specs):
    log = {"errors": []}
    group_memoizer = GroupMemoizer(domain)
    group_memoizer.load_all()
    group_names = set()
    for row in group_specs:
        group_id = row.get('id')
        group_name = str(row.get('name') or '')
        case_sharing = row.get('case-sharing')
        reporting = row.get('reporting')
        data = row.get('data')

        # check that group_names are unique
        if group_name in group_names:
            log['errors'].append(
                'Your spreadsheet has multiple groups called "%s" and only the first was processed' % group_name
            )
            continue
        else:
            group_names.add(group_name)

        # check that there's a group_id or a group_name
        if not group_id and not group_name:
            log['errors'].append('Your spreadsheet has a group with no name or id and it has been ignored')
            continue

        try:
            if group_id:
                group = group_memoizer.get(group_id)
            else:
                group = group_memoizer.by_name(group_name)
                if not group:
                    group = group_memoizer.create(domain=domain, name=group_name)
                    group.save()
        except ResourceNotFound:
            log["errors"].append('There are no groups on CommCare HQ with id "%s"' % group_id)
        except MultipleResultsFound:
            log["errors"].append("There are multiple groups on CommCare HQ named: %s" % group_name)
        else:
            if group_name:
                group_memoizer.rename_group(group, group_name)
            group.case_sharing = case_sharing
            group.reporting = reporting
            group.metadata = data
            group.save()
    return group_memoizer, log


def get_location_from_site_code(site_code, location_cache):
    if isinstance(site_code, str):
        site_code = site_code.lower()
    elif isinstance(site_code, int):
        site_code = str(site_code)
    else:
        raise UserUploadError(
            _("Unexpected format received for site code '%(site_code)s'") %
            {'site_code': site_code}
        )

    try:
        return location_cache.get(site_code)
    except SQLLocation.DoesNotExist:
        raise UserUploadError(
            _("Could not find organization with site code '%(site_code)s'") %
            {'site_code': site_code}
        )


def create_or_update_web_user_invite(email, domain, role_qualified_id, upload_user, primary_location_id=None,
<<<<<<< HEAD
                                    assigned_location_ids=None, user_change_logger=None, send_email=True):
=======
                                    assigned_location_ids=None, profile=None, user_change_logger=None,
                                    send_email=True):
>>>>>>> 6e4735a5
    if assigned_location_ids is None:
        assigned_location_ids = []
    invite, invite_created = Invitation.objects.update_or_create(
        email=email,
        domain=domain,
        is_accepted=False,
        defaults={
            'invited_by': upload_user.user_id,
            'invited_on': datetime.utcnow(),
            'primary_location': SQLLocation.by_location_id(primary_location_id),
<<<<<<< HEAD
            'role': role_qualified_id
        },
    )
    assigned_locations = [SQLLocation.by_location_id(assigned_location_id)
            for assigned_location_id in assigned_location_ids]
=======
            'role': role_qualified_id,
            'profile': profile
        },
    )
    assigned_locations = [SQLLocation.by_location_id(assigned_location_id)
            for assigned_location_id in assigned_location_ids
            if assigned_location_id is not None]
>>>>>>> 6e4735a5
    invite.assigned_locations.set(assigned_locations)
    if invite_created and send_email:
        invite.send_activation_email()
    if invite_created and user_change_logger:
        user_change_logger.add_info(UserChangeMessage.invited_to_domain(domain))


def find_location_id(location_codes, location_cache):
    location_ids = []
    for code in location_codes:
        loc = get_location_from_site_code(code, location_cache)
        location_ids.append(loc.location_id)
    return location_ids


def check_modified_user_loc(location_ids, loc_id, assigned_loc_ids):
    locations_updated = set(assigned_loc_ids) != set(location_ids)
    primary_location_removed = bool(loc_id and (not location_ids or loc_id not in location_ids))
    return locations_updated, primary_location_removed


def format_location_codes(location_codes):
    if location_codes and not isinstance(location_codes, list):
        location_codes = [location_codes]
    if location_codes is not None:
        # ignore empty
        location_codes = [code for code in location_codes if code]
    return location_codes


def clean_phone_numbers(phone_numbers):
    cleaned_numbers = []
    for number in phone_numbers:
        if number:
            validate_phone_number(number, f'Invalid phone number detected: {number}')
            cleaned_numbers.append(number)
    return cleaned_numbers


def create_or_update_commcare_users_and_groups(upload_domain, user_specs, upload_user, upload_record_id,
                                               group_memoizer=None,
                                               update_progress=None):
    """
    Creates and Updates CommCare Users
    For the associated web user username passed, for each CommCareUser
        if corresponding web user is present
            if web user has confirmed account but not a member of domain
                adds them to the domain with same role and primary location as the CommCareUser
            if already a member of domain
                update their role and primary location to be same as that of the CommCareUser
        else creates or updates user invitation
           sets Invitation with the CommCare user's role and primary location
    All changes to users only, are tracked using UserChangeLogger, as an audit trail.
    """
    return CCImporter(
        upload_domain, user_specs, upload_user, upload_record_id,
        group_memoizer=group_memoizer,
        update_progress=update_progress
    ).run()


class BaseUserRow:
    def __init__(self, importer, row):
        self.importer = importer
        self.row = row
        self.status_row = {
            'username': row.get('username'),
            'row': copy.copy(row)
        }
        self.error = None
        self.domain = self.row.get('domain') or self.importer.upload_domain
        self.domain_info = self.importer.domain_info(self.domain)
        self.column_values = {}

    def validate_row(self):
        for validator in self.domain_info.validators:
            validator(self.row)


class CCUserRow(BaseUserRow):

    def process(self):
        if not self._process_column_values():
            return False

        try:
            self.validate_row()
            self._process_simple_fields()

            try:
                self.user.save(fail_hard=True)
            except Exception as e:
                # HACK: Catching all exception here is temporary. We believe that user critical sections
                # are not behaving properly, and this catch-all is here to identify the problem
                self.status_row['flag'] = str(e)
                notify_error(f'Error while processing bulk import: {str(e)}')
                soft_assert(to='{}@{}'.format('mriley', 'dimagi.com'), send_to_ops=False)(
                    False,
                    'Error while processing bulk import',
                    e
                )
                return False

            log = self.import_helper.save_log()

            self._process_web_user()

            if is_password(self.column_values["password"]):
                # Without this line, digest auth doesn't work.
                # With this line, digest auth works.
                # Other than that, I'm not sure what's going on
                # Passing use_primary_db=True because of https://dimagi-dev.atlassian.net/browse/ICDS-465
                self.user.get_django_user(use_primary_db=True).check_password(self.column_values["password"])

            group_change_message = self.import_helper.update_user_groups(
                self.domain_info, self.column_values["group_names"]
            )

            try:
                self.domain_info.group_memoizer.save_updated()
            except BulkSaveError as e:
                _error_message = (
                    "Oops! We were not able to save some of your group changes. "
                    "Please make sure no one else is editing your groups "
                    "and try again."
                )
                logging.exception((
                    'BulkSaveError saving groups. '
                    'User saw error message "%s". Errors: %s'
                ) % (_error_message, e.errors))
                self.error = _error_message

            if log and group_change_message:
                log.change_messages.update(group_change_message)
                log.save()
            elif group_change_message:
                log = self.import_helper.logger.save_only_group_changes(group_change_message)

        except ValidationError as e:
            self.status_row['flag'] = e.message
        except (UserUploadError, CouchUser.Inconsistent) as e:
            self.status_row['flag'] = str(e)

    def _parse_username(self):
        username = self.row.get('username')
        try:
            self.column_values['username'] = (
                generate_mobile_username(str(username), self.domain, False) if username else None
            )
        except ValidationError:
            self.status_row['flag'] = _("Username must not contain blank spaces or special characters.")
            self.column_values['username'] = username
            return False
        return True

    def _parse_password(self):
        if self.row.get('password'):
            password = str(self.row.get('password'))
        elif self.column_values["send_confirmation_sms"]:
            # Set a dummy password to pass the validation, similar to GUI user creation
            string_set = string.ascii_uppercase + string.digits + string.ascii_lowercase
            password = ''.join(random.choices(string_set, k=10))
        else:
            password = None
        self.column_values['password'] = password
        self.status_row['row']['password'] = ''
        if self.column_values['user_id'] and is_password(password):
            self.status_row['row']['password'] = 'REDACTED'

    def _process_column_values(self):
        values = {
            "data": self.row.get('data', {}),
            "email": self.row.get('email'),
            "group_names": list(map(str, self.row.get('group') or [])),
            "language": self.row.get('language'),
            "name": self.row.get('name'),
            "uncategorized_data": self.row.get('uncategorized_data', {}),
            "user_id": self.row.get('user_id'),
            "location_codes": format_location_codes(
                self.row.get('location_code', []) if 'location_code' in self.row else None
            ),
            "role": self.row.get('role', None),
            "profile_name": self.row.get('user_profile', None),
            "web_user_username": self.row.get('web_user'),
            "phone_numbers": self.row.get('phone-number', []) if 'phone-number' in self.row else None,
            "deactivate_after": self.row.get('deactivate_after', None)
        }

        for v in ['is_active', 'is_account_confirmed', 'send_confirmation_email',
                  'remove_web_user', 'send_confirmation_sms']:
            values[v] = spec_value_to_boolean_or_none(self.row, v)

        if values["send_confirmation_sms"] and not values["user_id"]:
            values["is_account_confirmed"] = False
        else:
            values["is_account_confirmed"] = values["is_account_confirmed"]

        self.column_values.update(values)
        if not self._parse_username():
            return False
        self._parse_password()
        return True

    @property
    @memoized
    def user(self):
        cv = self.column_values
        self.status_row['flag'] = 'updated' if cv['user_id'] else 'created'
        return _get_or_create_commcare_user(
            self.domain, cv["user_id"], cv["username"], cv["is_account_confirmed"],
            cv["web_user_username"], cv["password"], self.importer.upload_user
        )

    @property
    @memoized
    def import_helper(self):
        from corehq.apps.user_importer.helpers import CommCareUserImporter
        return CommCareUserImporter(
            self.importer.upload_domain, self.domain, self.user, self.importer.upload_user,
            is_new_user=not bool(self.column_values["user_id"]),
            via=USER_CHANGE_VIA_BULK_IMPORTER,
            upload_record_id=self.importer.upload_record_id
        )

    def _process_simple_fields(self):
        cv = self.column_values
        # process password
        if cv["user_id"] and is_password(cv["password"]):
            self.user.set_password(cv["password"])
            self.import_helper.logger.add_change_message(UserChangeMessage.password_reset())

        # process phone_numbers
        if cv["phone_numbers"] is not None:
            phone_numbers = clean_phone_numbers(cv["phone_numbers"])
            self.import_helper.update_phone_numbers(phone_numbers)

        # process name
        if cv["name"]:
            self.user.set_full_name(str(cv["name"]))
            self.import_helper.logger.add_changes(
                {'first_name': self.user.first_name, 'last_name': self.user.last_name}
            )

        # process user_data
        self.import_helper.update_user_data(
            cv["data"], cv["uncategorized_data"], cv["profile_name"],
            self.domain_info.profiles_by_name
        )

        if self.importer.update_deactivate_after_date:
            deactivate_after = cv['deactivate_after']
            if isinstance(deactivate_after, datetime):
                deactivate_after = deactivate_after.strftime("%m-%Y")

            self.import_helper.update_deactivate_after(deactivate_after)

        if cv["language"]:
            self.import_helper.update_language(cv["language"])
        if cv["email"]:
            self.import_helper.update_email(cv["email"])
        if cv["is_active"] is not None:
            self.import_helper.update_status(cv["is_active"])

        # Do this here so that we validate the location code before we
        # save any other information to the user, this way either all of
        # the user's information is updated, or none of it
        # Do not update location info if the column is not included at all
        if self.domain_info.can_assign_locations and cv["location_codes"] is not None:
            self.import_helper.update_locations(cv["location_codes"], self.domain_info)

        if cv["role"]:
            role_qualified_id = self.domain_info.roles_by_name[cv["role"]]
            self.import_helper.update_role(role_qualified_id)
        elif not self.import_helper.logger.is_new_user and cv["role"]:
            self.import_helper.update_role('none')

        if cv["web_user_username"]:
            self.user.get_user_data(self.domain)['login_as_user'] = cv["web_user_username"]

    def _process_web_user(self):
        from corehq.apps.user_importer.helpers import WebUserImporter
        cv = self.column_values
        web_user_username = cv["web_user_username"]
        if web_user_username:
            check_can_upload_web_users(self.domain, self.importer.upload_user)
            web_user = CouchUser.get_by_username(web_user_username)
            if web_user:
                web_user_importer = WebUserImporter(
                    upload_domain=self.importer.upload_domain,
                    user_domain=self.domain,
                    user=web_user,
                    upload_user=self.importer.upload_user,
                    is_new_user=False,
                    via=USER_CHANGE_VIA_BULK_IMPORTER,
                    upload_record_id=self.importer.upload_record_id,
                )
                user_change_logger = web_user_importer.logger
            else:
                web_user_importer = None
                user_change_logger = None
            if cv["remove_web_user"]:
                remove_web_user_from_domain(self.domain, web_user, cv["username"], self.importer.upload_user,
                                            user_change_logger)
            else:
                check_user_role(cv["username"], cv["role"])
                if not web_user and cv["is_account_confirmed"]:
                    raise UserUploadError(_(
                        "You can only set 'Is Account Confirmed' to 'True' on an existing Web User. "
                        f"{web_user_username} is a new username."
                    ).format(web_user_username=web_user_username))
                role_qualified_id = self.domain_info.roles_by_name[cv["role"]]
                if web_user and not web_user.is_member_of(self.domain) and cv["is_account_confirmed"]:
                    # add confirmed account to domain
                    # role_qualified_id would be present here as confirmed in check_user_role
                    web_user_importer.add_to_domain(role_qualified_id, self.user.location_id,
                                                self.user.assigned_location_ids)
                elif not web_user or not web_user.is_member_of(self.domain):
                    profile = None
                    if cv["profile_name"]:
                        _check_profile(cv["profile_name"], self.domain_info.profiles_by_name)
                        profile = self.domain_info.profiles_by_name[cv["profile_name"]]
                    create_or_update_web_user_invite(
                        web_user_username, self.domain, role_qualified_id, self.importer.upload_user,
                        self.user.location_id,
                        assigned_location_ids=self.user.assigned_location_ids,
<<<<<<< HEAD
=======
                        profile=profile,
>>>>>>> 6e4735a5
                        user_change_logger=user_change_logger,
                        send_email=cv["send_confirmation_email"]
                    )
                elif web_user.is_member_of(self.domain):
                    # edit existing user in the domain
                    web_user_importer.update_role(role_qualified_id)
                    if cv["location_codes"] is not None:
                        web_user_importer.update_primary_location(self.user.location_id)
                    web_user.save()
            if web_user_importer:
                web_user_importer.save_log()
        else:
            if cv["send_confirmation_email"]:
                send_account_confirmation_if_necessary(self.user)
            if cv["send_confirmation_sms"]:
                send_account_confirmation_sms_if_necessary(self.user)


class WebUserRow(BaseUserRow):

    def _process_column_values(self):
        self.column_values = {
            'username': self.row.get('username'),
            'role': self.row.get('role'),
            'status': self.row.get('status'),
            'location_codes': format_location_codes(self.row.get('location_code', [])),
            'remove': spec_value_to_boolean_or_none(self.row, 'remove'),
            "data": self.row.get('data', {}),
            "uncategorized_data": self.row.get('uncategorized_data', {}),
            "profile_name": self.row.get('user_profile', None),
        }

    def process(self):
        try:
            self.validate_row()
            self._process_column_values()
            self.process_row()
        except UserUploadError as e:
            self.status_row['flag'] = str(e)

    def process_row(self):
        user = CouchUser.get_by_username(self.column_values['username'], strict=True)
        if user:
            self.process_existing_user(user)
        else:
            self.process_new_user()

    def process_existing_user(self, user):
        from corehq.apps.user_importer.helpers import WebUserImporter
        check_changing_username(user, user.username)
        web_user_importer = WebUserImporter(
            self.importer.upload_domain, self.domain, user, self.importer.upload_user,
            is_new_user=False, via=USER_CHANGE_VIA_BULK_IMPORTER, upload_record_id=self.importer.upload_record_id
        )
        user_change_logger = web_user_importer.logger

        if self.column_values['remove']:
            remove_web_user_from_domain(
                self.domain, user, user.username, self.importer.upload_user, user_change_logger, is_web_upload=True
            )
            self.status_row['flag'] = 'updated'
        else:
            membership = user.get_domain_membership(self.domain)
            role_qualified_id = self.domain_info.roles_by_name[self.column_values['role']]

            if membership:
                self._modify_existing_user_in_domain(
                    membership, role_qualified_id, user, web_user_importer
                )
            else:
                profile = None
                if self.column_values["profile_name"]:
                    _check_profile(self.column_values["profile_name"], self.domain_info.profiles_by_name)
                    profile = self.domain_info.profiles_by_name[self.column_values["profile_name"]]
                create_or_update_web_user_invite(
                    user.username, self.domain, role_qualified_id, self.importer.upload_user,
                    user.location_id,
                    assigned_location_ids=user.assigned_location_ids,
<<<<<<< HEAD
=======
                    profile=profile,
>>>>>>> 6e4735a5
                    user_change_logger=user_change_logger
                )
        web_user_importer.save_log()
        self.status_row['flag'] = 'updated'

    def _modify_existing_user_in_domain(self, membership, role_qualified_id,
                                       current_user, web_user_importer,
                                       max_tries=3):
        cv = self.column_values
        # set locations
        location_codes = cv['location_codes']
        if self.domain_info.can_assign_locations and location_codes is not None:
            web_user_importer.update_locations(location_codes, membership, self.domain_info)

        # set role
        web_user_importer.update_role(role_qualified_id)

        # set user_data
        web_user_importer.update_user_data(
            cv["data"], cv["uncategorized_data"], cv["profile_name"],
            self.domain_info.profiles_by_name
        )

        # Try saving
        try:
            current_user.save()
        except ResourceConflict:
            notify_exception(None, message="ResouceConflict during web user import",
                             details={'domain': self.domain, 'username': current_user.username})
            if max_tries > 0:
                current_user.clear_quickcache_for_user()
                updated_user = CouchUser.get_by_username(current_user.username, strict=True)
                self._modify_existing_user_in_domain(
                    membership, role_qualified_id,
                    updated_user, web_user_importer, max_tries=max_tries - 1)
            else:
                raise

    def process_new_user(self):
        cv = self.column_values

        if cv['remove']:
            remove_invited_web_user(self.domain, cv['username'])
            self.status_row['flag'] = 'updated'
        else:
            if cv['status'] == "Invited":
                self.check_invitation_status(self.domain, cv['username'])

            user_invite_loc_id = None
            user_invite_locs_ids = []
            if self.domain_info.can_assign_locations and cv['location_codes']:
                if len(cv['location_codes']) > 0:
                    user_invite_loc = get_location_from_site_code(
                        cv['location_codes'][0], self.domain_info.location_cache
                    )
                    user_invite_locs_ids = [
                        get_location_from_site_code(loc, self.domain_info.location_cache).location_id
                        for loc in cv['location_codes']
                    ]
                    user_invite_loc_id = user_invite_loc.location_id
            profile = None
            if cv["profile_name"]:
                _check_profile(cv["profile_name"], self.domain_info.profiles_by_name)
                profile = self.domain_info.profiles_by_name[cv["profile_name"]]
            create_or_update_web_user_invite(
                cv['username'], self.domain, self.domain_info.roles_by_name[cv['role']], self.importer.upload_user,
                user_invite_loc_id,
<<<<<<< HEAD
                assigned_location_ids=user_invite_locs_ids
=======
                assigned_location_ids=user_invite_locs_ids,
                profile=profile
>>>>>>> 6e4735a5
            )
            self.status_row['flag'] = 'invited'

    def check_invitation_status(self, domain, username):
        try:
            invitation = Invitation.objects.get(domain=domain, email=username, is_accepted=False)
        except Invitation.DoesNotExist:
            raise UserUploadError(
                _("You can only set 'Status' to 'Invited' on a pending Web User. "
                "{web_user} has no invitations for this project space.").format(web_user=username)
            )

        if invitation.email_status == InvitationStatus.BOUNCED and invitation.email == username:
            raise UserUploadError(_("The email has bounced for this user's invite. "
                                "Please try again with a different username").format(web_user=username))


class WebImporter:

    row_cls = WebUserRow

    def __init__(self, upload_domain, user_specs, upload_user, upload_record_id,
                 update_progress=None):
        self.upload_domain = upload_domain
        self.user_specs = user_specs
        self.upload_user = upload_user
        self.upload_record_id = upload_record_id
        self.update_progress = update_progress
        self.is_web_upload = True

    @memoized
    def domain_info(self, domain):
        return DomainInfo(self, domain, is_web_upload=self.is_web_upload)

    def run(self):
        ret = {"errors": [], "rows": []}
        for i, row in enumerate(self.user_specs):
            if self.update_progress:
                self.update_progress(i)
            user_row = self.row_cls(self, row)
            user_row.process()
            ret["rows"].append(user_row.status_row)
            if user_row.error:
                ret["errors"].append(user_row.error)
        return ret


class CCImporter(WebImporter):

    row_cls = CCUserRow

    def __init__(self, *args, group_memoizer=None, **kwargs):
        super().__init__(*args, **kwargs)
        self._group_memoizer = group_memoizer
        self.is_web_upload = False

    @property
    @memoized
    def update_deactivate_after_date(self):
        return EnterpriseMobileWorkerSettings.is_domain_using_custom_deactivation(
            self.upload_domain
        )


class DomainInfo:

    def __init__(self, importer, domain, is_web_upload):
        self.importer = importer
        self.domain = domain
        self.is_web_upload = is_web_upload

    @property
    @memoized
    def domain_obj(self):
        domain_obj = Domain.get_by_name(self.domain)
        if domain_obj is None:
            raise UserUploadError(_(f"Domain cannot be set to '{self.domain}'"))
        return domain_obj

    @property
    @memoized
    def group_memoizer(self):
        if self.domain == self.importer.upload_domain:
            memoizer = self.importer._group_memoizer or GroupMemoizer(self.domain)
        else:
            memoizer = GroupMemoizer(self.domain)
        memoizer.load_all()
        return memoizer

    @property
    @memoized
    def roles_by_name(self):
        from corehq.apps.users.views.utils import get_editable_role_choices
        if self.is_web_upload:
            return {role[1]: role[0] for role in get_editable_role_choices(self.domain, self.importer.upload_user,
                                                  allow_admin_role=True)}
        else:
            return {role.name: role.get_qualified_id() for role in UserRole.objects.get_by_domain(self.domain)}

    @property
    @memoized
    def can_assign_locations(self):
        return domain_has_privilege(self.domain, privileges.LOCATIONS)

    @property
    @memoized
    def location_cache(self):
        if self.can_assign_locations:
            return SiteCodeToLocationCache(self.domain)
        else:
            return None

    @property
    @memoized
    def profiles_by_name(self):
        from corehq.apps.users.views.mobile.custom_data_fields import UserFieldsView
        definition = CustomDataFieldsDefinition.get(self.domain, UserFieldsView.field_type)
        if definition:
            profiles = definition.get_profiles()
            return {
                profile.name: profile
                for profile in profiles
            }
        else:
            return {}

    @property
    @memoized
    def validators(self):
        roles_by_name = list(self.roles_by_name)
        domain_user_specs = [
            spec
            for spec in self.importer.user_specs if spec.get('domain', self.importer.upload_domain) == self.domain
        ]
        if self.is_web_upload:
            allowed_group_names = None
        else:
            allowed_group_names = [group.name for group in self.group_memoizer.groups]
        return get_user_import_validators(
            self.domain_obj,
            domain_user_specs,
            self.is_web_upload,
            allowed_group_names,
            allowed_roles=roles_by_name,
            profiles_by_name=self.profiles_by_name,
            upload_domain=self.importer.upload_domain,
        )


def _get_or_create_commcare_user(domain, user_id, username, is_account_confirmed, web_user_username, password,
                                 upload_user):
    if user_id:
        user = CommCareUser.get_by_user_id(user_id, domain)
        if not user:
            raise UserUploadError(_(
                "User with ID '{user_id}' not found"
            ).format(user_id=user_id, domain=domain))
        check_changing_username(user, username)

        # note: explicitly not including "None" here because that's the default value if not set.
        # False means it was set explicitly to that value
        if is_account_confirmed is False and not web_user_username:
            raise UserUploadError(_(
                "You can only set 'Is Account Confirmed' to 'False' on a new User."
            ))
    else:
        kwargs = {}
        if is_account_confirmed is not None and not web_user_username:
            kwargs['is_account_confirmed'] = is_account_confirmed
        user = CommCareUser.create(domain, username, password, created_by=upload_user,
                                   created_via=USER_CHANGE_VIA_BULK_IMPORTER, commit=False, **kwargs)
    return user


def create_or_update_web_users(upload_domain, user_specs, upload_user, upload_record_id, update_progress=None):
    return WebImporter(
        upload_domain, user_specs, upload_user, upload_record_id,
        update_progress=update_progress
    ).run()


def check_user_role(username, role):
    if not role:
        raise UserUploadError(_(
            "You cannot upload a web user without a role. {username} does not have "
            "a role").format(username=username))


def check_can_upload_web_users(domain, upload_user):
    if not upload_user.can_edit_web_users(domain):
        raise UserUploadError(_(
            "Only users with the edit web users permission can upload web users"
        ))


def check_changing_username(user, username):
    if username and user.username != username:
        raise UserUploadError(_(
            'Changing usernames is not supported: %(username)r to %(new_username)r'
        ) % {'username': user.username, 'new_username': username})


def remove_invited_web_user(domain, username):
    try:
        invitation = Invitation.objects.get(domain=domain, email=username)
    except Invitation.DoesNotExist:
        raise UserUploadError(_("You cannot remove a web user that is not a member or invited to this project. "
                                "{username} is not a member or invited.").format(username=username))
    invitation.delete()


def remove_web_user_from_domain(domain, user, username, upload_user, user_change_logger=None,
                                is_web_upload=False):
    if not user or not user.is_member_of(domain):
        if is_web_upload:
            remove_invited_web_user(domain, username)
            if user_change_logger:
                user_change_logger.add_info(UserChangeMessage.invitation_revoked_for_domain(domain))
        else:
            raise UserUploadError(_("You cannot remove a web user that is not a member of this project."
                                    " {web_user} is not a member.").format(web_user=user))
    elif username == upload_user.username:
        raise UserUploadError(_("You cannot remove yourself from a domain via bulk upload"))
    else:
        user.delete_domain_membership(domain)
        user.save()
        if user_change_logger:
            user_change_logger.add_info(UserChangeMessage.domain_removal(domain))


def _check_profile(profile_name, valid_profiles_by_name):
    if profile_name not in valid_profiles_by_name:
        raise UserUploadError(_(
            f"{profile_name} is not a valid profile"
        ))<|MERGE_RESOLUTION|>--- conflicted
+++ resolved
@@ -319,12 +319,8 @@
 
 
 def create_or_update_web_user_invite(email, domain, role_qualified_id, upload_user, primary_location_id=None,
-<<<<<<< HEAD
-                                    assigned_location_ids=None, user_change_logger=None, send_email=True):
-=======
                                     assigned_location_ids=None, profile=None, user_change_logger=None,
                                     send_email=True):
->>>>>>> 6e4735a5
     if assigned_location_ids is None:
         assigned_location_ids = []
     invite, invite_created = Invitation.objects.update_or_create(
@@ -335,21 +331,12 @@
             'invited_by': upload_user.user_id,
             'invited_on': datetime.utcnow(),
             'primary_location': SQLLocation.by_location_id(primary_location_id),
-<<<<<<< HEAD
-            'role': role_qualified_id
-        },
-    )
-    assigned_locations = [SQLLocation.by_location_id(assigned_location_id)
-            for assigned_location_id in assigned_location_ids]
-=======
             'role': role_qualified_id,
             'profile': profile
         },
     )
     assigned_locations = [SQLLocation.by_location_id(assigned_location_id)
-            for assigned_location_id in assigned_location_ids
-            if assigned_location_id is not None]
->>>>>>> 6e4735a5
+            for assigned_location_id in assigned_location_ids]
     invite.assigned_locations.set(assigned_locations)
     if invite_created and send_email:
         invite.send_activation_email()
@@ -675,10 +662,7 @@
                         web_user_username, self.domain, role_qualified_id, self.importer.upload_user,
                         self.user.location_id,
                         assigned_location_ids=self.user.assigned_location_ids,
-<<<<<<< HEAD
-=======
                         profile=profile,
->>>>>>> 6e4735a5
                         user_change_logger=user_change_logger,
                         send_email=cv["send_confirmation_email"]
                     )
@@ -757,10 +741,7 @@
                     user.username, self.domain, role_qualified_id, self.importer.upload_user,
                     user.location_id,
                     assigned_location_ids=user.assigned_location_ids,
-<<<<<<< HEAD
-=======
                     profile=profile,
->>>>>>> 6e4735a5
                     user_change_logger=user_change_logger
                 )
         web_user_importer.save_log()
@@ -828,12 +809,8 @@
             create_or_update_web_user_invite(
                 cv['username'], self.domain, self.domain_info.roles_by_name[cv['role']], self.importer.upload_user,
                 user_invite_loc_id,
-<<<<<<< HEAD
-                assigned_location_ids=user_invite_locs_ids
-=======
                 assigned_location_ids=user_invite_locs_ids,
                 profile=profile
->>>>>>> 6e4735a5
             )
             self.status_row['flag'] = 'invited'
 
