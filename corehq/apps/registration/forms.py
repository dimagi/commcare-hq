--- conflicted
+++ resolved
@@ -488,34 +488,16 @@
                              max_length=User._meta.get_field('email').max_length)
     role = forms.ChoiceField(choices=(), label="Project Role")
 
-<<<<<<< HEAD
-    def __init__(self, data=None, excluded_emails=None, is_add_user=None, *args, **kwargs):
-        domain_obj = None
-        location = None
-        if 'domain' in kwargs:
-            domain_obj = Domain.get_by_name(kwargs['domain'])
-            del kwargs['domain']
-        if 'location' in kwargs:
-            location = kwargs['location']
-            del kwargs['location']
-        super(AdminInvitesUserForm, self).__init__(data=data, *args, **kwargs)
-        if domain_obj and domain_obj.commtrack_enabled:
-            self.fields['location_id'] = forms.CharField(label='Primary Location', required=False,
-                                            widget=LocationSelectWidget(domain_obj.name),
-                                            help_text=EMWF.location_search_help,
-                                            initial=location.location_id if location else '')
-=======
     def __init__(self, data=None, excluded_emails=None, is_add_user=None, location=None,
                  role_choices=(), *, domain, **kwargs):
         super(AdminInvitesUserForm, self).__init__(data=data, **kwargs)
         domain_obj = Domain.get_by_name(domain)
         self.fields['role'].choices = role_choices
         if domain_obj.commtrack_enabled:
-            self.fields['supply_point'] = forms.CharField(label='Primary Location', required=False,
+            self.fields['location_id'] = forms.CharField(label='Primary Location', required=False,
                                                           widget=LocationSelectWidget(domain_obj.name),
                                                           help_text=EMWF.location_search_help,
                                                           initial=location.location_id if location else '')
->>>>>>> d073c984
             self.fields['program'] = forms.ChoiceField(label="Program", choices=(), required=False)
             programs = Program.by_domain(domain_obj.name)
             choices = list((prog.get_id, prog.name) for prog in programs)
