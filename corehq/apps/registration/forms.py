import re

from django import forms
from django.conf import settings
from django.contrib.auth.models import User
from django.core.validators import validate_email
# https://docs.djangoproject.com/en/dev/topics/i18n/translation/#other-uses-of-lazy-in-delayed-translations
from django.template.loader import render_to_string
from django.utils.safestring import mark_safe
from django.utils.translation import gettext
from django.utils.translation import gettext_lazy as _

from captcha.fields import ReCaptchaField
from crispy_forms import bootstrap as twbscrispy
from crispy_forms import layout as crispy
from crispy_forms.helper import FormHelper

from corehq import privileges
from corehq.apps.accounting.utils import domain_has_privilege
from corehq.apps.analytics.tasks import track_workflow
from corehq.apps.custom_data_fields.models import CustomDataFieldsDefinition
from corehq.apps.domain.forms import NoAutocompleteMixin, clean_password
from corehq.apps.domain.models import Domain
from corehq.apps.hqwebapp import crispy as hqcrispy
from corehq.apps.hqwebapp.utils.translation import mark_safe_lazy
from corehq.apps.locations.forms import LocationSelectWidget
from corehq.apps.programs.models import Program
from corehq.apps.reports.filters.users import ExpandedMobileWorkerFilter as EMWF
from corehq.apps.users.forms import RoleForm
from corehq.apps.users.models import CouchUser


class RegisterWebUserForm(forms.Form):
    # Use: NewUserRegistrationView
    # Not inheriting from other forms to de-obfuscate the role of this form.

    full_name = forms.CharField(label=_("Full Name"))
    email = forms.CharField(label=_("Professional Email"))
    password = forms.CharField(
        label=_("Create Password"),
        widget=forms.PasswordInput(),
    )
    phone_number = forms.CharField(
        label=_("Phone Number"),
        required=False,
    )
    persona = forms.ChoiceField(
        label=_("I will primarily be using CommCare to..."),
        required=False,
        widget=forms.RadioSelect,
        choices=(
            ("M&E", _("Monitor and evaluate a program")),
            ("Improve Delivery", _("Improve delivery of services")),
            ("Research", _("Collect data for a research project")),
            ("IT", _("Build a technology solution for my team/clients")),
            ("Other", _("Other")),
        )
    )
    persona_other = forms.CharField(
        required=False,
        label=_("Please Specify"),
    )
    project_name = forms.CharField(label=_("Project Name"))
    eula_confirmed = forms.BooleanField(
        required=False,
        label=mark_safe_lazy(_(
            """I have read and agree to Dimagi's
            <a href="http://www.dimagi.com/terms/latest/privacy/"
               target="_blank">Privacy Policy</a>,
            <a href="http://www.dimagi.com/terms/latest/tos/"
               target="_blank">Terms of Service</a>,
            <a href="http://www.dimagi.com/terms/latest/ba/"
               target="_blank">Business Agreement</a>, and
            <a href="http://www.dimagi.com/terms/latest/aup/"
               target="_blank">Acceptable Use Policy</a>.
            """)))
    atypical_user = forms.BooleanField(required=False, widget=forms.HiddenInput())
    is_mobile = forms.BooleanField(required=False, widget=forms.HiddenInput())

    def __init__(self, *args, **kwargs):
        self.is_sso = kwargs.pop('is_sso', False)
        super(RegisterWebUserForm, self).__init__(*args, **kwargs)

        if settings.ENFORCE_SSO_LOGIN and self.is_sso:
            self.fields['password'].required = False

        persona_fields = []
        if settings.IS_SAAS_ENVIRONMENT:
            persona_fields = [
                crispy.Div(
                    hqcrispy.RadioSelect(
                        'persona',
                        css_class="input-lg",
                        data_bind="checked: personaChoice, "
                    ),
                    data_bind="css: {"
                              " 'has-success': isPersonaChoiceChosen, "
                              " 'has-error': isPersonaChoiceNeeded"
                              "}",
                ),
                crispy.Div(
                    hqcrispy.InlineField(
                        'persona_other',
                        css_class="input-lg",
                        data_bind="value: personaOther, "
                                  "visible: isPersonaChoiceOther, "
                    ),
                    data_bind="css: {"
                              " 'has-success': isPersonaChoiceOtherPresent, "
                              " 'has-error': isPersonaChoiceOtherNeeded"
                              "}",
                ),
            ]

        self.helper = FormHelper()
        self.helper.form_tag = False

        self.helper.layout = crispy.Layout(
            crispy.Div(
                crispy.Fieldset(
                    _('Create Your Account'),
                    hqcrispy.FormStepNumber(1, 2),
                    hqcrispy.InlineField(
                        'full_name',
                        css_class="input-lg",
                        data_bind="value: fullName, "
                                  "valueUpdate: 'keyup', "
                                  "koValidationStateFeedback: { "
                                  "   validator: fullName "
                                  "}"
                    ),
                    crispy.Div(
                        hqcrispy.InlineField(
                            'email',
                            css_class="input-lg",
                            data_bind="value: email, "
                                      "valueUpdate: 'keyup', "
                                      "koValidationStateFeedback: { "
                                      "  validator: email, "
                                      "  delayedValidator: emailDelayed "
                                      "}",
                        ),
                        crispy.HTML('<p class="validation-message-block" '
                                    'data-bind="visible: isSso,'
                                    'text: ssoMessage">&nbsp;</p>'),
                        crispy.HTML('<p class="validation-message-block" '
                                    'data-bind="visible: isEmailValidating, '
                                    'text: validatingEmailMsg">&nbsp;</p>'),
                        hqcrispy.ValidationMessage('emailDelayed'),
                        data_bind="validationOptions: { allowHtmlMessages: 1 }",
                    ),
                    crispy.Div(
                        hqcrispy.InlineField(
                            'password',
                            css_class="input-lg",
                            autocomplete="new-password",
                            data_bind="value: password, "
                                      "valueUpdate: 'keyup', "
                                      "koValidationStateFeedback: { "
                                      "   validator: password, "
                                      "   delayedValidator: passwordDelayed "
                                      "}",
                        ),
                        hqcrispy.ValidationMessage('passwordDelayed'),
                        data_bind="visible: showPasswordField"
                    ),
                    hqcrispy.InlineField(
                        'phone_number',
                        css_class="input-lg",
                        data_bind="value: phoneNumber, "
                                  "valueUpdate: 'keyup'"
                    ),
                    hqcrispy.InlineField('atypical_user'),
                    twbscrispy.StrictButton(
                        gettext("Back"),
                        css_id="back-to-start-btn",
                        css_class="btn btn-default btn-lg hide",
                    ),
                    twbscrispy.StrictButton(
                        gettext("Next"),
                        css_class="btn btn-primary btn-lg",
                        data_bind="click: nextStep, disable: disableNextStepOne"
                    ),
                    hqcrispy.InlineField('is_mobile'),
                    css_class="check-password",
                ),
                css_class="form-bubble form-step step-1",
                style="display: none;"
            ),
            crispy.Div(
                crispy.Fieldset(
                    _('Name Your First Project'),
                    hqcrispy.FormStepNumber(2, 2),
                    hqcrispy.InlineField(
                        'project_name',
                        css_class="input-lg",
                        data_bind="value: projectName, "
                                  "valueUpdate: 'keyup', "
                                  "koValidationStateFeedback: { "
                                  "   validator: projectName "
                                  "}",
                    ),
                    crispy.Div(*persona_fields),
                    hqcrispy.InlineField(
                        'eula_confirmed',
                        css_class="input-lg",
                        data_bind="checked: eulaConfirmed"
                    ),
                    twbscrispy.StrictButton(
                        gettext("Back"),
                        css_class="btn btn-default btn-lg",
                        data_bind="click: previousStep"
                    ),
                    twbscrispy.StrictButton(
                        gettext("Finish"),
                        css_class="btn btn-primary btn-lg",
                        data_bind="click: submitForm, "
                                  "disable: disableNextStepTwo"
                    )
                ),
                css_class="form-bubble form-step step-2",
                style="display: none;"
            ),
        )

    def clean_full_name(self):
        data = self.cleaned_data['full_name'].split()
        return [data.pop(0)] + [' '.join(data)]

    def clean_phone_number(self):
        phone_number = self.cleaned_data['phone_number']
        phone_number = re.sub(r'\s|\+|\-', '', phone_number)
        if phone_number == '':
            return None
        elif not re.match(r'\d+$', phone_number):
            raise forms.ValidationError(gettext(
                "%s is an invalid phone number." % phone_number
            ))
        return phone_number

    def clean_email(self):
        data = self.cleaned_data['email'].strip().lower()
        validate_email(data)
        duplicate = CouchUser.get_by_username(data)
        if duplicate:
            # sync django user
            duplicate.save()
        if User.objects.filter(username__iexact=data).count() > 0 or duplicate:
            raise forms.ValidationError(
                gettext("Username already taken. Please try another.")
            )
        return data

    def clean_password(self):
        if settings.ENFORCE_SSO_LOGIN and self.is_sso:
            # This field is not used with SSO. A randomly generated
            # password as a fallback is created in SsoBackend.
            return
        return clean_password(self.cleaned_data.get('password'))

    def clean_eula_confirmed(self):
        data = self.cleaned_data['eula_confirmed']
        if data is not True:
            raise forms.ValidationError(gettext(
                "You must agree to our Terms of Service and Business Agreement "
                "in order to register an account."
            ))
        return data

    def clean_persona(self):
        data = self.cleaned_data['persona'].strip()
        if not data and settings.IS_SAAS_ENVIRONMENT:
            raise forms.ValidationError(gettext(
                "Please specify how you plan to use CommCare so we know how to "
                "best help you."
            ))
        return data

    def clean_persona_other(self):
        data = self.cleaned_data['persona_other'].strip().lower()
        persona = self.cleaned_data['persona'].strip()
        if persona == 'Other' and not data and settings.IS_SAAS_ENVIRONMENT:
            raise forms.ValidationError(gettext(
                "Please specify how you plan to use CommCare so we know how to "
                "best help you."
            ))
        return data

    def clean(self):
        for field in self.cleaned_data:
            if isinstance(self.cleaned_data[field], str):
                self.cleaned_data[field] = self.cleaned_data[field].strip()
        return self.cleaned_data


class DomainRegistrationForm(forms.Form):
    """
    Form for creating a domain for the first time
    """
    max_name_length = 25

    org = forms.CharField(widget=forms.HiddenInput(), required=False)
    hr_name = forms.CharField(
        label=_('Project Name'),
        max_length=max_name_length,
        widget=forms.TextInput(
            attrs={
                'class': 'form-control',
                'placeholder': _('My CommCare Project'),
            }
        ),
        help_text=_(
            "Important: This will be used to create a project URL, and you "
            "will not be able to change it in the future."
        ),
    )

    def __init__(self, *args, **kwargs):
        super(DomainRegistrationForm, self).__init__(*args, **kwargs)
        self.helper = FormHelper()
        self.helper.form_class = "form-horizontal"
        self.helper.label_class = 'col-sm-3 col-md-3 col-lg-2'
        self.helper.field_class = 'col-sm-6 col-md-5 col-lg-4'
        self.helper.layout = crispy.Layout(
            'hr_name',
            'org',
            hqcrispy.FormActions(
                twbscrispy.StrictButton(
                    _("Create Project"),
                    type="submit",
                    css_class="btn btn-primary disable-on-submit",
                )
            )
        )

    def clean(self):
        for field in self.cleaned_data:
            if isinstance(self.cleaned_data[field], str):
                self.cleaned_data[field] = self.cleaned_data[field].strip()
        return self.cleaned_data


class BaseUserInvitationForm(NoAutocompleteMixin, forms.Form):
    full_name = forms.CharField(
        label=_('Full Name'),
        max_length=(User._meta.get_field('first_name').max_length
                    + User._meta.get_field('last_name').max_length + 1),
        widget=forms.TextInput(attrs={'class': 'form-control'})
    )
    email = forms.EmailField(
        label=_('Email Address'),
        max_length=User._meta.get_field('email').max_length,
        widget=forms.TextInput(attrs={'class': 'form-control'})
    )
    password = forms.CharField(
        label=_('Create Password'),
        widget=forms.PasswordInput(
            render_value=False,
            attrs={
                'data-bind': "value: password, valueUpdate: 'input'",
                'class': 'form-control',
            }
        ),
        help_text=mark_safe(  # nosec - no user input
            '<span data-bind="text: passwordHelp, css: color">'
        )
    )
    if settings.ADD_CAPTCHA_FIELD_TO_FORMS:
        captcha = ReCaptchaField(label="")
    # Must be set to False to have the clean_*() routine called
    eula_confirmed = forms.BooleanField(
        required=False,
        label="",
        help_text=mark_safe_lazy(_(
            """I have read and agree to Dimagi's
                <a href="http://www.dimagi.com/terms/latest/privacy/"
                    target="_blank">Privacy Policy</a>,
                <a href="http://www.dimagi.com/terms/latest/tos/"
                    target="_blank">Terms of Service</a>,
                <a href="http://www.dimagi.com/terms/latest/ba/"
                    target="_blank">Business Agreement</a>, and
                <a href="http://www.dimagi.com/terms/latest/aup/"
                    target="_blank">Acceptable Use Policy</a>.
               """))
    )

    def __init__(self, *args, **kwargs):
        self.is_sso = kwargs.pop('is_sso', False)
        self.allow_invite_email_only = kwargs.pop('allow_invite_email_only', False)
        self.invite_email = kwargs.pop('invite_email', False)
        super().__init__(*args, **kwargs)

        if settings.ENFORCE_SSO_LOGIN and self.is_sso:
            self.fields['password'].widget = forms.HiddenInput()
            self.fields['password'].required = False

    def clean_full_name(self):
        if settings.ENFORCE_SSO_LOGIN and self.is_sso:
            # We obtain the full name directly from the identity provider
            return
        data = self.cleaned_data['full_name'].split()
        return [data.pop(0)] + [' '.join(data)]

    def clean_email(self):
        data = self.cleaned_data['email'].strip().lower()
        validate_email(data)
        return data

    def clean_password(self):
        if settings.ENFORCE_SSO_LOGIN and self.is_sso:
            # This field is not used with SSO. A randomly generated
            # password as a fallback is created in SsoBackend.
            return
        try:
            return clean_password(self.cleaned_data.get('password'))
        except forms.ValidationError:
            track_workflow(self.cleaned_data.get('email'), 'Password Failure')
            raise

    def clean(self):
        for field in self.cleaned_data:
            if isinstance(self.cleaned_data[field], str):
                self.cleaned_data[field] = self.cleaned_data[field].strip()
        return self.cleaned_data

    def clean_eula_confirmed(self):
        data = self.cleaned_data['eula_confirmed']
        if data is not True:
            raise forms.ValidationError(_(
                'You must agree to our Terms of Service and Business Agreement '
                'in order to register an account.'
            ))
        return data


class WebUserInvitationForm(BaseUserInvitationForm):
    """
    Form for a brand new user, before they've created a domain or done anything on CommCare HQ.
    """
    def __init__(self, *args, **kwargs):
        super().__init__(*args, **kwargs)

        if settings.ENFORCE_SSO_LOGIN and self.is_sso:
            self.fields['email'].widget = forms.HiddenInput()
            self.fields['full_name'].widget = forms.HiddenInput()
            self.fields['full_name'].required = False
        else:
            # web users login with their emails
            self.fields['email'].help_text = _('You will use this email to log in.')
            if self.allow_invite_email_only:
                self.fields['email'].widget.attrs['readonly'] = 'readonly'

    def clean_email(self):
        email = super().clean_email()
        # web user login emails should be globally unique
        if self.allow_invite_email_only and email != self.invite_email.lower():
            raise forms.ValidationError(_(
                "You can only sign up with the email address your invitation was sent to."
            ))

        duplicate = CouchUser.get_by_username(email)
        if duplicate:
            # sync django user
            duplicate.save()
        if User.objects.filter(username__iexact=email).count() > 0 or duplicate:
            raise forms.ValidationError(_(
                'Username already taken. Please try another or log in.'
            ))
        return email


class MobileWorkerAccountConfirmationForm(BaseUserInvitationForm):
    """
    For Mobile Workers to confirm their accounts using Email.
    """
    pass


class MobileWorkerAccountConfirmationBySMSForm(BaseUserInvitationForm):
    """
    For Mobile Workers to confirm their accounts using SMS.
    """
    email = forms.CharField(widget=forms.HiddenInput(), required=False)

    # Email address is enforced blank for mobile workers who confirm by SMS.
    def clean_email(self):
        return ""


# From http://www.peterbe.com/plog/automatically-strip-whitespace-in-django-app_manager
#
# I'll put this in each app, so they can be standalone, but it should really go in some centralized
# part of the distro

class _BaseForm(object):

    def clean(self):
        for field in self.cleaned_data:
            if isinstance(self.cleaned_data[field], str):
                self.cleaned_data[field] = self.cleaned_data[field].strip()
        return self.cleaned_data


class AdminInvitesUserForm(RoleForm, _BaseForm, forms.Form):
    # As above. Need email now; still don't need domain. Don't need TOS. Do need the is_active flag,
    # and do need to relabel some things.
    email = forms.EmailField(label="Email Address",
                             max_length=User._meta.get_field('email').max_length)
    role = forms.ChoiceField(choices=(), label="Project Role")
    profile = forms.ChoiceField(choices=(), label="Profile")

    def __init__(self, data=None, excluded_emails=None, is_add_user=None, *args, **kwargs):
        domain_obj = None
        location = None
        if 'domain' in kwargs:
            domain_obj = Domain.get_by_name(kwargs['domain'])
            del kwargs['domain']
        if 'location' in kwargs:
            location = kwargs['location']
            del kwargs['location']
        show_profile = False
        show_location = False

        super(AdminInvitesUserForm, self).__init__(data=data, *args, **kwargs)
<<<<<<< HEAD
        if domain_obj:
            self.fields['supply_point'] = forms.CharField(label='Primary Location', required=False,
                                                          widget=LocationSelectWidget(domain_obj.name),
                                                          help_text=EMWF.location_search_help,
                                                          initial='')
            show_location = True

            if domain_has_privilege(domain_obj.name, privileges.APP_USER_PROFILES):
                from corehq.apps.users.views.mobile import UserFieldsView
                definition = CustomDataFieldsDefinition.get(domain_obj.name, UserFieldsView.field_type)
                profile_choices = []
                if definition:
                    profiles = definition.get_profiles()
                    profile_choices = [('', '')] + [(profile.id, profile.name) for profile in profiles]
                self.fields['profile'].choices = profile_choices
                show_profile = True

            if domain_obj.commtrack_enabled:
                self.fields['program'] = forms.ChoiceField(label="Program", choices=(), required=False)
                programs = Program.by_domain(domain_obj.name)
                choices = [('', '')] + list((prog.get_id, prog.name) for prog in programs)
                self.fields['program'].choices = choices
=======
        if domain_obj and domain_obj.commtrack_enabled:
            self.fields['location_id'] = forms.CharField(label='Primary Location', required=False,
                                            widget=LocationSelectWidget(domain_obj.name),
                                            help_text=EMWF.location_search_help,
                                            initial=location.location_id if location else '')
            self.fields['program'] = forms.ChoiceField(label="Program", choices=(), required=False)
            programs = Program.by_domain(domain_obj.name)
            choices = list((prog.get_id, prog.name) for prog in programs)
            choices.insert(0, ('', ''))
            self.fields['program'].choices = choices
>>>>>>> 6241e1f1
        self.excluded_emails = excluded_emails or []
        self.helper = FormHelper()
        self.helper.form_method = 'POST'
        self.helper.form_class = 'form-horizontal form-ko-validation'

        self.helper.label_class = 'col-sm-3 col-md-2'
        self.helper.field_class = 'col-sm-9 col-md-8 col-lg-6'

        self.helper.layout = crispy.Layout(
            crispy.Fieldset(
                gettext("Information for new Web User"),
                crispy.Field(
                    "email",
                    autocomplete="off",
                    data_bind="textInput: email",
                ),
                'role',
                'profile' if show_profile else None,
                'supply_point' if show_location else None,
            ),
            crispy.HTML(
                render_to_string(
                    'users/partials/confirm_trust_identity_provider_message.html',
                    {
                        'is_add_user': is_add_user,
                    }
                ),
            ),
            hqcrispy.FormActions(
                twbscrispy.StrictButton(
                    (gettext("Add User") if is_add_user
                     else gettext("Send Invite")),
                    type="submit",
                    css_class="btn-primary",
                    data_bind="enable: isSubmitEnabled",
                ),
                crispy.HTML(
                    render_to_string(
                        'users/partials/waiting_to_verify_email_message.html',
                        {}
                    ),
                ),
            ),
        )

    def clean_email(self):
        email = self.cleaned_data['email'].strip()
        if email in self.excluded_emails:
            raise forms.ValidationError(_("A user with this email address is already in "
                                          "this project or has a pending invitation."))
        return email<|MERGE_RESOLUTION|>--- conflicted
+++ resolved
@@ -522,9 +522,8 @@
         show_location = False
 
         super(AdminInvitesUserForm, self).__init__(data=data, *args, **kwargs)
-<<<<<<< HEAD
         if domain_obj:
-            self.fields['supply_point'] = forms.CharField(label='Primary Location', required=False,
+            self.fields['location_id'] = forms.CharField(label='Primary Location', required=False,
                                                           widget=LocationSelectWidget(domain_obj.name),
                                                           help_text=EMWF.location_search_help,
                                                           initial='')
@@ -545,18 +544,6 @@
                 programs = Program.by_domain(domain_obj.name)
                 choices = [('', '')] + list((prog.get_id, prog.name) for prog in programs)
                 self.fields['program'].choices = choices
-=======
-        if domain_obj and domain_obj.commtrack_enabled:
-            self.fields['location_id'] = forms.CharField(label='Primary Location', required=False,
-                                            widget=LocationSelectWidget(domain_obj.name),
-                                            help_text=EMWF.location_search_help,
-                                            initial=location.location_id if location else '')
-            self.fields['program'] = forms.ChoiceField(label="Program", choices=(), required=False)
-            programs = Program.by_domain(domain_obj.name)
-            choices = list((prog.get_id, prog.name) for prog in programs)
-            choices.insert(0, ('', ''))
-            self.fields['program'].choices = choices
->>>>>>> 6241e1f1
         self.excluded_emails = excluded_emails or []
         self.helper = FormHelper()
         self.helper.form_method = 'POST'
@@ -575,7 +562,7 @@
                 ),
                 'role',
                 'profile' if show_profile else None,
-                'supply_point' if show_location else None,
+                'location_id' if show_location else None,
             ),
             crispy.HTML(
                 render_to_string(
