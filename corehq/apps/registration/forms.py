--- conflicted
+++ resolved
@@ -500,21 +500,12 @@
             if domain_has_privilege(domain_obj.name, privileges.APP_USER_PROFILES):
                 self.fields['profile'] = forms.ChoiceField(choices=(), label="Profile", required=False)
                 from corehq.apps.users.views.mobile import UserFieldsView
-<<<<<<< HEAD
-                profiles = UserFieldsView.get_user_accessible_profiles(
-                    self.domain, self.request.couch_user
-                )
-                if len(profiles) > 0:
-                    self.fields['profile'].choices = [('', '')] + [
-                        (profile.id, profile.name) for profile in profiles
-=======
                 self.valid_profiles = UserFieldsView.get_user_accessible_profiles(
                     self.domain, self.request.couch_user
                 )
                 if len(self.valid_profiles) > 0:
                     self.fields['profile'].choices = [('', '')] + [
                         (profile.id, profile.name) for profile in self.valid_profiles
->>>>>>> 34b2c989
                     ]
             if domain_obj.commtrack_enabled:
                 self.fields['program'] = forms.ChoiceField(label="Program", choices=(), required=False)
