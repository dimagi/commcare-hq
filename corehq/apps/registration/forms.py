--- conflicted
+++ resolved
@@ -18,21 +18,12 @@
     """
     Form for creating a domain for the first time
     """
+    max_name_length = 25
+
     org = forms.CharField(widget=forms.HiddenInput(), required=False)
-    domain_name = forms.CharField(label=_('Project Name'), max_length=25,
-                                  help_text=_("Project name cannot contain spaces."))
+    hr_name = forms.CharField(label=_('Project Name'), max_length=max_name_length)
     domain_type = forms.CharField(widget=forms.HiddenInput(), required=False,
                                   initial='commcare')
-
-    def clean_domain_name(self):
-        data = self.cleaned_data['domain_name'].strip().lower()
-        if not re.match("^%s$" % new_domain_re, data):
-            raise forms.ValidationError('Only lowercase letters and numbers allowed. Single hyphens may be used to separate words.')
-
-        conflict = Domain.get_by_name(data) or Domain.get_by_name(data.replace('-', '.'))
-        if conflict:
-            raise forms.ValidationError('Project name already taken---please try another')
-        return data
 
     def clean_domain_type(self):
         data = self.cleaned_data.get('domain_type', '').strip().lower()
@@ -156,30 +147,7 @@
                 self.cleaned_data[field] = self.cleaned_data[field].strip()
         return self.cleaned_data
 
-<<<<<<< HEAD
-=======
-class DomainRegistrationForm(forms.Form):
-    """
-    Form for creating a domain for the first time
-    """
-    max_name_length = 25
 
-    org = forms.CharField(widget=forms.HiddenInput(), required=False)
-    hr_name = forms.CharField(label=_('Project Name:'), max_length=max_name_length)
-    domain_type = forms.CharField(widget=forms.HiddenInput(), required=False,
-                                  initial='commcare')
-
-    def clean_domain_type(self):
-        data = self.cleaned_data.get('domain_type', '').strip().lower()
-        return data if data else 'commcare'
-
-    def clean(self):
-        for field in self.cleaned_data:
-            if isinstance(self.cleaned_data[field], basestring):
-                self.cleaned_data[field] = self.cleaned_data[field].strip()
-        return self.cleaned_data
-
->>>>>>> 194cfa8f
 # From http://www.peterbe.com/plog/automatically-strip-whitespace-in-django-app_manager
 #
 # I'll put this in each app, so they can be standalone, but it should really go in some centralized 
