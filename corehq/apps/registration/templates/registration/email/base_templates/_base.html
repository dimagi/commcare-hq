--- conflicted
+++ resolved
@@ -67,93 +67,24 @@
     </div>{# /preview-text #}
 
     {% block base_container %}
-<<<<<<< HEAD
-    <div class="container" style="background-image: url('https://s3.amazonaws.com/dimagidotcom-staging-staticfiles/test/hero-bg.jpg'); line-height: 1.5em; font-size: 15px; font-weight: 400; color: #1c2126; width: 680px; background-color: #ffffff; margin: 0 auto; overflow: hidden; ">
-      <div class="hero" style="background-image: url('{{ url_prefix }}{% static 'registration/images/hero-bg.png' %}'); background-color: #5d70d2; height: 383px; width: 100%; background-position: center right; background-repeat: no-repeat; background-size: cover;" class="hero">
+      <div class="container" style="background-image: url('https://s3.amazonaws.com/dimagidotcom-staging-staticfiles/test/hero-bg.jpg'); line-height: 1.5em; font-size: 15px; font-weight: 400; color: #1c2126; width: 680px; background-color: #ffffff; margin: 0 auto; overflow: hidden; ">
+        <div class="hero" style="background-image: url('{{ url_prefix }}{% static 'registration/images/hero-bg.png' %}'); background-color: #5d70d2; height: 383px; width: 100%; background-position: center right; background-repeat: no-repeat; background-size: cover;" class="hero">
 
 
-        {% block hero %}
+          {% block hero %}
 
-          {# START CommCare by Dimagi Logo #}
-          <div style="text-align: left; padding-top: 29px; padding-left: 43px;">
-            <img src="{{ url_prefix }}{% static 'registration/images/commcare_by_dimagi.png' %}" width="228" height="51"
-                 alt="CommCare by Dimagi" />
-          </div>
-          {# END CommCare by Dimagi Logo #}
-
-          {# START CTA Button #}
-          <div style="text-align: left; padding-top: 160px; padding-left: 43px;">
-            <a class="btn"
-               href="{% block cta_url %}#{% endblock %}"
-               style="color: #5d70d2; text-decoration: none; padding: 13px 21px; background-color: #ffffff; border-radius: 5px; font-size: 14px; font-weight: bold; text-transform: uppercase; letter-spacing: 1px; -moz-border-radius: 5px; -webkit-border-radius: 5px; display: inline-block; cursor: pointer;">
-              {% block cta_text %}
-                CTA Text -- Replace!
-              {% endblock %}
-            </a>
-          </div>
-          {# END CTA Button #}
-
-        {% endblock %}
-
-      </div>{# /hero #}
-
-      <div class="content" style="padding: 20px 45px 35px; line-height: 1.2em; background-color: #f4f5fa; color: #1c2126;">
-
-        {# START CTA Headline #}
-        <div style="text-align: center; font-weight: 800; font-size: 30px; line-height: 1.1em; padding: 10px 0;">
-          {% block cta_headline %}
-            CTA HEADLINE -- Replace!
-          {% endblock %}
-        </div>
-        {# END CTA Headline #}
-
-        <div style="text-align: center; font-size: 1.6em; line-height: 1.2em; margin: 15px 0;">
-          {% block lead_text %}Lead Text -- Replace!{% endblock %}
-        </div>
-
-        {% block content %}
-          <div style="text-align: center; line-height: 1.2em; margin: 15px 0;">
-            {% block secondary_text %}
-              Secondary Text -- Replace!
-            {% endblock %}
-          </div>
-        {% endblock %}
-
-      </div>{# /content #}
-
-    </div>{# /container #}
-    {% endblock base_container %}
-
-=======
-      <div class="container" style="background-image: url('https://s3.amazonaws.com/dimagidotcom-staging-staticfiles/test/hero-bg.jpg'); line-height: 1.5em; font-size: 15px; font-weight: 400; color: #1c2126; width: 680px; background-color: #ffffff; margin: 0 auto; overflow: hidden; ">
-        <div class="hero" style="background-image: url('{{ url_prefix }}{% static 'registration/images/hero-bg.jpg' %}'); background-color: #333333; height: 330px; width: 100%; background-position: center; background-repeat: no-repeat; background-size: cover;">
-
-          {# START Dimagi Logo #}
-          <div style="text-align: center; padding: 20px 0;">
-            <img src="{{ url_prefix }}{% static 'registration/images/dimagi.png' %}" width="53" height="25" />
-          </div>
-          {# END Dimagi Logo #}
-
-          {% block hero %}
-            {# START CommCare HQ Logo #}
-            <div style="text-align: center; padding-bottom: 10px;">
-              <img src="{{ url_prefix }}{% static 'registration/images/commcare.png' %}" width="250" height="52" />
+            {# START CommCare by Dimagi Logo #}
+            <div style="text-align: left; padding-top: 29px; padding-left: 43px;">
+              <img src="{{ url_prefix }}{% static 'registration/images/commcare_by_dimagi.png' %}" width="228" height="51"
+                  alt="CommCare by Dimagi" />
             </div>
-            {# END CommCare HQ Logo #}
-
-            {# START CTA Headline #}
-            <div style="text-align: center; font-weight: 800; color: #ffffff; font-size: 30px; line-height: 1.1em; padding-bottom: 15px;">
-              {% block cta_headline %}
-                CTA HEADLINE -- Replace!
-              {% endblock %}
-            </div>
-            {# END CTA Headline #}
+            {# END CommCare by Dimagi Logo #}
 
             {# START CTA Button #}
-            <div style="text-align: center; margin-top: 0px;">
+            <div style="text-align: left; padding-top: 160px; padding-left: 43px;">
               <a class="btn"
                 href="{% block cta_url %}#{% endblock %}"
-                style="color: #ffffff; text-decoration: none; padding: 15px 20px; background-color: #5c6ac5; border-radius: 5px; font-size: 14px; font-weight: bold; text-transform: uppercase; letter-spacing: 1px; -moz-border-radius: 5px; -webkit-border-radius: 5px; display: inline-block; cursor: pointer;">
+                style="color: #5d70d2; text-decoration: none; padding: 13px 21px; background-color: #ffffff; border-radius: 5px; font-size: 14px; font-weight: bold; text-transform: uppercase; letter-spacing: 1px; -moz-border-radius: 5px; -webkit-border-radius: 5px; display: inline-block; cursor: pointer;">
                 {% block cta_text %}
                   CTA Text -- Replace!
                 {% endblock %}
@@ -166,6 +97,14 @@
         </div>{# /hero #}
 
         <div class="content" style="padding: 20px 45px 35px; line-height: 1.2em; background-color: #f4f5fa; color: #1c2126;">
+
+          {# START CTA Headline #}
+          <div style="text-align: center; font-weight: 800; font-size: 30px; line-height: 1.1em; padding: 10px 0;">
+            {% block cta_headline %}
+              CTA HEADLINE -- Replace!
+            {% endblock %}
+          </div>
+          {# END CTA Headline #}
 
           <div style="text-align: center; font-size: 1.6em; line-height: 1.2em; margin: 15px 0;">
             {% block lead_text %}Lead Text -- Replace!{% endblock %}
@@ -182,8 +121,8 @@
         </div>{# /content #}
 
       </div>{# /container #}
-    {% endblock %}
->>>>>>> 5438b125
+    {% endblock base_container %}
+
 
     <div class="footer" style="width: 680px; margin: 0 auto; font-size: 13px; text-align: left; background-color: #ffffff;">
       <div class="footer-content" style="padding: 20px 45px; line-height: 1.2em; color: #999999; font-size: .8em;">
