{% extends 'registration/email/confirm_account.html' %}
{% load i18n %}

{% block preview_text %}
  {% blocktrans %}
    Reset your password on CommCare HQ!
  {% endblocktrans %}
{% endblock %}

{% block cta_headline %}
  {% blocktrans %}
    Reset password for
  {% endblocktrans %}
<<<<<<< HEAD
  <a style="{% if "_base_container_project_logo" in base_container_template %} color: #000000 {% else %} color: #ffffff {% endif %}!important; text-decoration: none !important;">{{ user.get_username }}</a>
=======
  <a style="{% if "_base_container_project_logo" in base_container_template %} color: #000000 {% else %}color: #5d70d2 !important; text-decoration: none !important;{% endif %}">{{ user.get_username }}</a>
>>>>>>> 7a7ce38e
{% endblock %}

{% block cta_url %}{{ protocol }}://{{ domain }}{% url 'password_reset_confirm' uidb64=uid token=token %}{% endblock %}

{% block cta_text %}
  {% blocktrans %}
    Reset Password
  {% endblocktrans %}
{% endblock %}

{% block lead_text %}
  {% blocktrans %}
    Someone requested a password reset for your email on CommCare HQ.
  {% endblocktrans %}
{% endblock %}

{% block secondary_text %}
  {% blocktrans %}
    If it wasn't you, feel free to ignore this email.
  {% endblocktrans %}
{% endblock %}

{% block reason_for_email %}
  {% blocktrans %}
    You received this message because we received a password reset request
  {% endblocktrans %}
{% endblock %}<|MERGE_RESOLUTION|>--- conflicted
+++ resolved
@@ -11,11 +11,7 @@
   {% blocktrans %}
     Reset password for
   {% endblocktrans %}
-<<<<<<< HEAD
-  <a style="{% if "_base_container_project_logo" in base_container_template %} color: #000000 {% else %} color: #ffffff {% endif %}!important; text-decoration: none !important;">{{ user.get_username }}</a>
-=======
   <a style="{% if "_base_container_project_logo" in base_container_template %} color: #000000 {% else %}color: #5d70d2 !important; text-decoration: none !important;{% endif %}">{{ user.get_username }}</a>
->>>>>>> 7a7ce38e
 {% endblock %}
 
 {% block cta_url %}{{ protocol }}://{{ domain }}{% url 'password_reset_confirm' uidb64=uid token=token %}{% endblock %}
