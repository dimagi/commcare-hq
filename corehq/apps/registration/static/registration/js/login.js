hqDefine('registration/js/login', [
    'jquery',
    'blazy/blazy',
    'analytix/js/kissmetrix',
    'registration/js/user_login_form',
    'hqwebapp/js/initial_page_data',
    'hqwebapp/js/captcha', // shows captcha
], function (
    $,
    blazy,
    kissmetrics,
    userLoginForm,
    initialPageData
) {
    $(function () {
        // Blazy for loading images asynchronously
        // Usage: specify the b-lazy class on an element and adding the path
        // to the image in data-src="{% static 'path/to/image.jpg' %}"
        new blazy({
            container: 'body',
        });

        // populate username field if set in the query string
<<<<<<< HEAD
        const urlParams = new URLSearchParams(window.location.search);
        const isSessionExpiration = initialPageData.get('is_session_expiration');

        let username = urlParams.get('username');
        let usernameElt = document.getElementById('id_auth-username');
        if (username && usernameElt) {
            if (isSessionExpiration && username.endsWith("commcarehq.org")) {
                username = username.split("@")[0];
=======
        var urlParams = new URLSearchParams(window.location.search);
        var username = urlParams.get('username');
        if (username) {
            var usernameElt = document.getElementById('id_auth-username');
            if (usernameElt) {
                usernameElt.value = username;
>>>>>>> 15e66efa
            }
            usernameElt.value = username;
            if (isSessionExpiration) usernameElt.readOnly = true;
        }

        if (initialPageData.get('enforce_sso_login')) {
            var $passwordField = $('#id_auth-password');
            var loginController = userLoginForm.loginController({
                initialUsername: $('#id_auth-username').val(),
                passwordField: $passwordField,
                passwordFormGroup: $passwordField.closest('.form-group'),
            });
            $('#user-login-form').koApplyBindings(loginController);
            loginController.init();
        }

        kissmetrics.whenReadyAlways(function () {

            $('#cta-form-get-demo-button-body').click(function () {
                kissmetrics.track.event("Demo Workflow - Body Button Clicked");
            });

            $('#cta-form-get-demo-button-header').click(function () {
                kissmetrics.track.event("Demo Workflow - Header Button Clicked");
            });
        });
    });

});<|MERGE_RESOLUTION|>--- conflicted
+++ resolved
@@ -21,23 +21,14 @@
         });
 
         // populate username field if set in the query string
-<<<<<<< HEAD
-        const urlParams = new URLSearchParams(window.location.search);
-        const isSessionExpiration = initialPageData.get('is_session_expiration');
+        var urlParams = new URLSearchParams(window.location.search);
+        var isSessionExpiration = initialPageData.get('is_session_expiration');
 
-        let username = urlParams.get('username');
-        let usernameElt = document.getElementById('id_auth-username');
+        var username = urlParams.get('username');
+        var usernameElt = document.getElementById('id_auth-username');
         if (username && usernameElt) {
             if (isSessionExpiration && username.endsWith("commcarehq.org")) {
                 username = username.split("@")[0];
-=======
-        var urlParams = new URLSearchParams(window.location.search);
-        var username = urlParams.get('username');
-        if (username) {
-            var usernameElt = document.getElementById('id_auth-username');
-            if (usernameElt) {
-                usernameElt.value = username;
->>>>>>> 15e66efa
             }
             usernameElt.value = username;
             if (isSessionExpiration) usernameElt.readOnly = true;
