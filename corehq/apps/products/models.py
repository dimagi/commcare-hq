from datetime import datetime
from decimal import Decimal

from django.db import models
from django.utils.translation import ugettext as _

import jsonfield
from couchdbkit.exceptions import ResourceNotFound

from dimagi.ext.couchdbkit import (
    BooleanProperty,
    DateTimeProperty,
    DecimalProperty,
    DictProperty,
    Document,
    StringProperty,
)
from dimagi.utils.couch.database import iter_docs

# move these too
from corehq.apps.commtrack.exceptions import (
    DuplicateProductCodeException,
    InvalidProductException,
)


class Product(Document):
    """
    A product, e.g. "coartem" or "tylenol"
    """
    domain = StringProperty()
    name = StringProperty()
    unit = StringProperty()
    code_ = StringProperty()  # todo: why the hell is this code_ and not code
    description = StringProperty()
    category = StringProperty()
    program_id = StringProperty()
    cost = DecimalProperty()
    product_data = DictProperty()
    is_archived = BooleanProperty(default=False)
    last_modified = DateTimeProperty()

    @classmethod
    def wrap(cls, data):
        from corehq.apps.groups.models import dt_no_Z_re
        # If "Z" is missing because of the Aug 2014 migration, then add it.
        # cf. Group class
        last_modified = data.get('last_modified')
        if last_modified and dt_no_Z_re.match(last_modified):
            data['last_modified'] += 'Z'
        return super(Product, cls).wrap(data)

    @classmethod
    def save_docs(cls, docs, use_uuids=True, codes_by_domain=None):
        from corehq.apps.commtrack.util import generate_code

        codes_by_domain = codes_by_domain or {}

        def get_codes(domain):
            if domain not in codes_by_domain:
                codes_by_domain[domain] = SQLProduct.objects.filter(domain=domain)\
                    .values_list('code', flat=True).distinct()
            return codes_by_domain[domain]

        for doc in docs:
            doc.last_modified = datetime.utcnow()
            if not doc['code_']:
                doc['code_'] = generate_code(
                    doc['name'],
                    get_codes(doc['domain'])
                )

        super(Product, cls).save_docs(docs, use_uuids)

        domains = {doc['domain'] for doc in docs}
        for domain in domains:
            cls.clear_caches(domain)

    bulk_save = save_docs

    def sync_to_sql(self):
        properties_to_sync = [
            ('product_id', '_id'),
            'domain',
            'name',
            'is_archived',
            ('code', 'code_'),
            'description',
            'category',
            'program_id',
            'cost',
            ('units', 'unit'),
            'product_data',
        ]

        # sync properties to SQL version
        sql_product, _ = SQLProduct.objects.get_or_create(
            product_id=self._id
        )

        for prop in properties_to_sync:
            if isinstance(prop, tuple):
                sql_prop, couch_prop = prop
            else:
                sql_prop = couch_prop = prop

            if hasattr(self, couch_prop):
                setattr(sql_product, sql_prop, getattr(self, couch_prop))

        sql_product.save()

    def save(self, *args, **kwargs):
        """
        Saving a couch version of Product will trigger
        one way syncing to the SQLProduct version of this
        product.
        """
        # mark modified time stamp for selective syncing
        self.last_modified = datetime.utcnow()

        # generate code if user didn't specify one
        if not self.code:
            from corehq.apps.commtrack.util import generate_code
            self.code = generate_code(
                self.name,
                SQLProduct.objects
                    .filter(domain=self.domain)
                    .values_list('code', flat=True)
                    .distinct()
            )

        result = super(Product, self).save(*args, **kwargs)

        self.clear_caches(self.domain)
        self.sync_to_sql()

        return result

    @property
    def code(self):
        return self.code_

    @code.setter
    def code(self, val):
        self.code_ = val.lower() if val else None

    @classmethod
    def clear_caches(cls, domain):
        from casexml.apps.phone.utils import clear_fixture_cache
        from corehq.apps.products.fixtures import ALL_CACHE_PREFIXES
        for prefix in ALL_CACHE_PREFIXES:
            clear_fixture_cache(domain, prefix)

    @classmethod
    def by_domain(cls, domain, wrap=True, include_archived=False):
        queryset = SQLProduct.objects.filter(domain=domain)
        if not include_archived:
            queryset = queryset.filter(is_archived=False)
        return list(queryset.couch_products(wrapped=wrap))

    @classmethod
    def _export_attrs(cls):
        return [
            ('name', str),
            ('unit', str),
            'description',
            'category',
            ('program_id', str),
            ('cost', lambda a: Decimal(a) if a else None),
        ]

    def to_dict(self):
        from corehq.apps.commtrack.util import encode_if_needed
        product_dict = {}

        product_dict['id'] = self._id
        product_dict['product_id'] = self.code_

        for attr in self._export_attrs():
            real_attr = attr[0] if isinstance(attr, tuple) else attr
            product_dict[real_attr] = encode_if_needed(
                getattr(self, real_attr)
            )

        return product_dict

<<<<<<< HEAD
=======
    def custom_property_dict(self):
        from corehq.apps.commtrack.util import encode_if_needed
        property_dict = {}

        for prop, val in self.product_data.items():
            property_dict['data: ' + prop] = encode_if_needed(val)

        return property_dict

>>>>>>> 157e6c51
    def archive(self):
        """
        Mark a product as archived. This will cause it (and its data)
        to not show up in default Couch and SQL views.
        """
        self.is_archived = True
        self.save()

    def unarchive(self):
        """
        Unarchive a product, causing it (and its data) to show
        up in Couch and SQL views again.
        """
        if self.code:
            if SQLProduct.objects.filter(domain=self.domain, code=self.code, is_archived=False).exists():
                raise DuplicateProductCodeException()
        self.is_archived = False
        self.save()

    @classmethod
    def from_excel(cls, row, custom_data_validator):
        if not row:
            return None

        id = row.get('id')
        if id:
            try:
                p = cls.get(id)
            except ResourceNotFound:
                raise InvalidProductException(
                    _("Product with ID '{product_id}' could not be found!").format(product_id=id)
                )
        else:
            p = cls()

        p.code = str(row.get('product_id') or '')

        for attr in cls._export_attrs():
            key = attr[0] if isinstance(attr, tuple) else attr
            if key in row:
                val = row[key]
                if val is None:
                    val = ''
                if isinstance(attr, tuple):
                    val = attr[1](val)
                setattr(p, key, val)
            else:
                break

        if not p.code:
            raise InvalidProductException(_('Product ID is a required field and cannot be blank!'))
        if not p.name:
            raise InvalidProductException(_('Product name is a required field and cannot be blank!'))

        custom_data = row.get('data', {})
        error = custom_data_validator(custom_data)
        if error:
            raise InvalidProductException(error)

        p.product_data = custom_data
        p.product_data.update(row.get('uncategorized_data', {}))

        return p


class ProductQueriesMixin(object):

    def product_ids(self):
        return self.values_list('product_id', flat=True)

    def couch_products(self, wrapped=True):
        """
        Returns the couch products corresponding to this queryset.
        """
        ids = self.product_ids()
        products = iter_docs(Product.get_db(), ids)
        if wrapped:
            return map(Product.wrap, products)
        return products


class ProductQuerySet(ProductQueriesMixin, models.query.QuerySet):
    pass


class ProductManager(ProductQueriesMixin, models.Manager):

    def get_queryset(self):
        return ProductQuerySet(self.model, using=self._db)


class OnlyActiveProductManager(ProductManager):

    def get_queryset(self):
        return super(OnlyActiveProductManager, self).get_queryset().filter(is_archived=False)


class SQLProduct(models.Model):
    """
    A SQL based clone of couch Products.

    This is used to efficiently filter StockState and other
    SQL based queries to exclude data for archived products.
    """
    domain = models.CharField(max_length=255, db_index=True)
    product_id = models.CharField(max_length=100, db_index=True, unique=True)
    name = models.CharField(max_length=100, null=True)
    is_archived = models.BooleanField(default=False)
    code = models.CharField(max_length=100, default='', null=True)
    description = models.TextField(null=True, default='')
    category = models.CharField(max_length=100, null=True, default='')
    program_id = models.CharField(max_length=100, null=True, default='')
    cost = models.DecimalField(max_digits=20, decimal_places=5, null=True)
    units = models.CharField(max_length=100, null=True, default='')
    product_data = jsonfield.JSONField(
        default=dict,
    )
    created_at = models.DateTimeField(auto_now_add=True)
    last_modified = models.DateTimeField(auto_now=True)

    objects = ProductManager()
    active_objects = OnlyActiveProductManager()

    def __str__(self):
        return "{} ({})".format(self.name, self.domain)

    def __repr__(self):
        return "<SQLProduct(domain=%s, name=%s)>" % (
            self.domain,
            self.name
        )

    @classmethod
    def by_domain(cls, domain):
        return cls.objects.filter(domain=domain).all()

    @property
    def get_id(self):
        return self.product_id

    @property
    def unit(self):
        # For compatibility with Product
        return self.units

    class Meta(object):
        app_label = 'products'

    def to_dict(self):
        from corehq.apps.commtrack.util import encode_if_needed
        product_dict = {}

        product_dict['id'] = self.product_id
        product_dict['product_id'] = self.code  # This seems wrong

        for attr in PRODUCT_EXPORT_ATTRS:
            real_attr = attr[0] if isinstance(attr, tuple) else attr
            product_dict[real_attr] = encode_if_needed(
                getattr(self, real_attr)
            )

        return product_dict

    def archive(self):
        """
        Mark a product as archived. This will cause it (and its data)
        to not show up in default Couch and SQL views.
        """
        product = Product.get(self.product_id)
        product.is_archived = True
        product.save()

    def unarchive(self):
        """
        Unarchive a product, causing it (and its data) to show
        up in Couch and SQL views again.
        """
        if self.code:
            if SQLProduct.active_objects.filter(domain=self.domain, code=self.code).exists():
                raise DuplicateProductCodeException()
        product = Product.get(self.product_id)
        product.is_archived = False
        product.save()


PRODUCT_EXPORT_ATTRS = [
    ('name', six.text_type),
    ('unit', six.text_type),
    'description',
    'category',
    ('program_id', str),
    ('cost', lambda a: Decimal(a) if a else None),
]<|MERGE_RESOLUTION|>--- conflicted
+++ resolved
@@ -184,18 +184,6 @@
 
         return product_dict
 
-<<<<<<< HEAD
-=======
-    def custom_property_dict(self):
-        from corehq.apps.commtrack.util import encode_if_needed
-        property_dict = {}
-
-        for prop, val in self.product_data.items():
-            property_dict['data: ' + prop] = encode_if_needed(val)
-
-        return property_dict
-
->>>>>>> 157e6c51
     def archive(self):
         """
         Mark a product as archived. This will cause it (and its data)
