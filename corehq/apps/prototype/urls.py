from django.urls import re_path as url
from corehq.apps.prototype.views import example
<<<<<<< HEAD
from corehq.apps.prototype.views import webpack
=======
from corehq.apps.prototype.views.data_cleaning.main import (
    CaseDataCleaningPrototypeView,
    reset_data,
    slow_simulator,
)
from corehq.apps.prototype.views.data_cleaning.forms import (
    ConfigureColumnsFormView,
    FilterColumnsFormView,
    CleanDataFormView,
)
from corehq.apps.prototype.views.data_cleaning.tables import (
    DataCleaningTableView,
)
from corehq.apps.prototype.views.htmx.pagination import (
    HtmxPaginationView,
    PaginationDataView,
)
>>>>>>> 6823f1e5

urlpatterns = [
    url(r'^webpack/b5_amd/$', webpack.bootstrap5_amd_example,
        name='webpack_bootstrap5_amd_example'),
    url(r'^webpack/b3_amd/$', webpack.bootstrap3_amd_example,
        name='webpack_bootstrap3_amd_example'),
    url(r'^webpack/pagination/$', webpack.knockout_pagination,
        name='webpack_knockout_pagination'),
    url(r'^example/$', example.knockout_pagination,
        name='prototype_example_knockout_pagination'),
    url(r'^example/data/$', example.example_paginated_data,
        name='prototype_example_paginated_data'),
    url(r'^htmx/pagination/$', HtmxPaginationView.as_view(),
        name=HtmxPaginationView.urlname),
    url(r'^htmx/pagination/data/$', PaginationDataView.as_view(),
        name=PaginationDataView.urlname),
    url(r'^htmx/cleaning/$', CaseDataCleaningPrototypeView.as_view(),
        name=CaseDataCleaningPrototypeView.urlname),
    url(r'^htmx/cleaning/data/$', DataCleaningTableView.as_view(),
        name=DataCleaningTableView.urlname),
    url(r'^htmx/cleaning/forms/columns/$', ConfigureColumnsFormView.as_view(),
        name=ConfigureColumnsFormView.urlname),
    url(r'^htmx/cleaning/forms/filter/$', FilterColumnsFormView.as_view(),
        name=FilterColumnsFormView.urlname),
    url(r'^htmx/cleaning/forms/clean_data/$', CleanDataFormView.as_view(),
        name=CleanDataFormView.urlname),
    url(r'^htmx/cleaning/reset/$', reset_data,
        name="data_cleaning_reset_data"),
    url(r'^htmx/cleaning/slow/$', slow_simulator,
        name="data_cleaning_slow"),
]<|MERGE_RESOLUTION|>--- conflicted
+++ resolved
@@ -1,8 +1,6 @@
 from django.urls import re_path as url
 from corehq.apps.prototype.views import example
-<<<<<<< HEAD
 from corehq.apps.prototype.views import webpack
-=======
 from corehq.apps.prototype.views.data_cleaning.main import (
     CaseDataCleaningPrototypeView,
     reset_data,
@@ -20,7 +18,6 @@
     HtmxPaginationView,
     PaginationDataView,
 )
->>>>>>> 6823f1e5
 
 urlpatterns = [
     url(r'^webpack/b5_amd/$', webpack.bootstrap5_amd_example,
