--- conflicted
+++ resolved
@@ -441,34 +441,17 @@
     @override_settings(TESTS_SHOULD_USE_SQL_BACKEND=True)
     @flag_enabled('DOMAIN_PERMISSIONS_MIRROR')
     def test_multiple_domain_case_import(self):
-<<<<<<< HEAD
-        subdomain1 = create_domain('subdomain1')
-        subdomain2 = create_domain('subdomain2')
-        ignored_domain = create_domain('ignored-domain')
-        create_enterprise_permissions(self.couch_user.username, self.domain, [subdomain1.name, subdomain2.name],
-                                      [ignored_domain.name])
-=======
->>>>>>> 748dbd60
         headers_with_domain = ['case_id', 'name', 'artist', 'domain']
         config_1 = self._config(headers_with_domain, create_new_cases=True, search_column='case_id')
         case_with_domain_file = make_worksheet_wrapper(
             ['case_id', 'name', 'artist', 'domain'],
             ['', 'name-0', 'artist-0', self.domain],
-<<<<<<< HEAD
-            ['', 'name-1', 'artist-1', subdomain1.name],
-            ['', 'name-2', 'artist-2', subdomain2.name],
-            ['', 'name-3', 'artist-3', self.domain],
-            ['', 'name-4', 'artist-4', self.domain],
-            ['', 'name-5', 'artist-5', 'not-existing-domain'],
-            ['', 'name-6', 'artist-6', ignored_domain.name],
-=======
             ['', 'name-1', 'artist-1', self.subdomain1.name],
             ['', 'name-2', 'artist-2', self.subdomain2.name],
             ['', 'name-3', 'artist-3', self.domain],
             ['', 'name-4', 'artist-4', self.domain],
             ['', 'name-5', 'artist-5', 'not-existing-domain'],
             ['', 'name-6', 'artist-6', self.ignored_domain.name],
->>>>>>> 748dbd60
         )
         res = do_import(case_with_domain_file, config_1, self.domain)
         self.assertEqual(5, res['created_count'])
@@ -484,11 +467,7 @@
         self.assertEqual(cases['name-0'].get_case_property('artist'), 'artist-0')
 
         # Asserting subdomain 1
-<<<<<<< HEAD
-        s1_case_ids = CaseAccessors(subdomain1.name).get_case_ids_in_domain()
-=======
         s1_case_ids = CaseAccessors(self.subdomain1.name).get_case_ids_in_domain()
->>>>>>> 748dbd60
         s1_cases = list(self.accessor.get_cases(s1_case_ids))
         self.assertEqual(1, len(s1_cases))
         # Asserting subdomain 1 case property
@@ -496,24 +475,12 @@
         self.assertEqual(s1_cases_pro['name-1'].get_case_property('artist'), 'artist-1')
 
         # Asserting subdomain 2
-<<<<<<< HEAD
-        s2_case_ids = CaseAccessors(subdomain2.name).get_case_ids_in_domain()
-=======
         s2_case_ids = CaseAccessors(self.subdomain2.name).get_case_ids_in_domain()
->>>>>>> 748dbd60
         s2_cases = list(self.accessor.get_cases(s2_case_ids))
         self.assertEqual(1, len(s2_cases))
         # Asserting subdomain 2 case property
         s2_cases_pro = {c.name: c for c in s2_cases}
         self.assertEqual(s2_cases_pro['name-2'].get_case_property('artist'), 'artist-2')
-<<<<<<< HEAD
-
-        # Clean up
-        subdomain1.delete()
-        subdomain2.delete()
-        ignored_domain.delete()
-=======
->>>>>>> 748dbd60
 
     # This test will only run on SQL backend because of a bug in couch backend
     # that overrides current domain with the 'domain' column value from excel
