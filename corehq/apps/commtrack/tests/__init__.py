from .test_requisitions import *
from .test_sms_reporting import *
from .test_supply_point_products import *
from .test_supply_points import *
from .test_consumption import *
from .test_wrapping import *
from .test_locations import *
<<<<<<< HEAD
from .test_xml import *
=======
from .test_fixture import *
>>>>>>> 31bc669c
<|MERGE_RESOLUTION|>--- conflicted
+++ resolved
@@ -5,8 +5,5 @@
 from .test_consumption import *
 from .test_wrapping import *
 from .test_locations import *
-<<<<<<< HEAD
 from .test_xml import *
-=======
-from .test_fixture import *
->>>>>>> 31bc669c
+from .test_fixture import *