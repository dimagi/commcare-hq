--- conflicted
+++ resolved
@@ -487,19 +487,10 @@
 
     @classmethod
     def from_xml(cls, form, config, elem):
-<<<<<<< HEAD
         tag = elem.tag
         tag = tag[tag.find('}')+1:] # strip out ns
         timestamp = elem.attrib.get('date', form.received_on)
-        products = elem.findall('./{%s}product' % const.COMMTRACK_REPORT_XMLNS)
-=======
-        tag, node = elem
-        timestamp = node.get('@date', form.received_on)
-        # todo: this needs to support the grouped format as well
-        products = node['entry']
-        if not isinstance(products, collections.Sequence):
-            products = [products]
->>>>>>> aa4435c9
+        products = elem.findall('./{%s}entry' % const.COMMTRACK_REPORT_XMLNS)
         transactions = [t for prod_entry in products for t in
                         StockTransaction.from_xml(config, timestamp, tag, elem, prod_entry)]
 
@@ -620,13 +611,8 @@
     def from_xml(cls, config, timestamp, action_tag, action_node, product_node):
         action_type = action_node.attrib.get('type')
         subaction = action_type
-<<<<<<< HEAD
         quantity = float(product_node.attrib.get('quantity'))
-        def _txn(action, case_id):
-=======
-        quantity = float(product_node.get('@quantity'))
         def _txn(action, case_id, section_id):
->>>>>>> aa4435c9
             data = {
                 'timestamp': timestamp,
                 'product_id': product_node.attrib.get('id'),
@@ -643,22 +629,18 @@
         if action_tag == 'balance':
             yield _txn(
                 action=const.StockActions.STOCKONHAND if quantity > 0 else const.StockActions.STOCKOUT,
-<<<<<<< HEAD
                 case_id=action_node.attrib['entity-id'],
-=======
-                case_id=action_node['@entity-id'],
-                section_id=action_node.get('@section-id', DEFAULT_SECTION_ID),
->>>>>>> aa4435c9
+                section_id=action_node.attrib.get('section-id', DEFAULT_SECTION_ID),
             )
         elif action_tag == 'transfer':
             src, dst = [action_node.attrib.get(k) for k in ('src', 'dest')]
             assert src or dst
             if src is not None:
                 yield _txn(action=const.StockActions.CONSUMPTION, case_id=src,
-                           section_id=action_node.get('@section-id', DEFAULT_SECTION_ID))
+                           section_id=action_node.attrib.get('section-id', DEFAULT_SECTION_ID))
             if dst is not None:
                 yield _txn(action=const.StockActions.RECEIPTS, case_id=dst,
-                           section_id=action_node.get('@section-id', DEFAULT_SECTION_ID))
+                           section_id=action_node.attrib.get('section-id', DEFAULT_SECTION_ID))
 
     def to_xml(self, E=None, **kwargs):
         if not E:
