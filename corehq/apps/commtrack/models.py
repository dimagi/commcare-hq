--- conflicted
+++ resolved
@@ -25,16 +25,10 @@
 from django.dispatch import receiver
 from corehq.apps.locations.signals import location_created, location_edited
 from corehq.apps.locations.models import Location, SQLLocation
-<<<<<<< HEAD
-from corehq.apps.commtrack.const import StockActions, RequisitionActions, RequisitionStatus, DAYS_IN_MONTH
-from corehq.apps.commtrack.xmlutil import XML
-from corehq.apps.commtrack.exceptions import InvalidProductException
-=======
 from corehq.apps.products.models import Product, SQLProduct
 from corehq.apps.commtrack.const import StockActions, RequisitionActions, RequisitionStatus, USER_LOCATION_OWNER_MAP_TYPE, DAYS_IN_MONTH
 from corehq.apps.commtrack.xmlutil import XML
 from corehq.apps.commtrack.exceptions import LinkedSupplyPointNotFoundError
->>>>>>> 79a6a548
 from couchexport.models import register_column_type, ComplexExportColumn
 from dimagi.utils.dates import force_to_datetime
 from django.db import models
@@ -899,182 +893,6 @@
         return 'requisition'
 
 
-<<<<<<< HEAD
-class SQLProduct(models.Model):
-    """
-    A SQL based clone of couch Products.
-
-    This is used to efficiently filter StockState and other
-    SQL based queries to exclude data for archived products.
-    """
-    domain = models.CharField(max_length=255, db_index=True)
-    product_id = models.CharField(max_length=100, db_index=True, unique=True)
-    name = models.CharField(max_length=100, null=True)
-    is_archived = models.BooleanField(default=False)
-    code = models.CharField(max_length=100, default='', null=True)
-    description = models.CharField(max_length=100, null=True, default='')
-    category = models.CharField(max_length=100, null=True, default='')
-    program_id = models.CharField(max_length=100, null=True, default='')
-    cost = models.DecimalField(max_digits=20, decimal_places=5, null=True)
-    units = models.CharField(max_length=100, null=True, default='')
-    product_data = json_field.JSONField(
-        default={},
-    )
-    created_at = models.DateTimeField(auto_now_add=True)
-    last_modified = models.DateTimeField(auto_now=True)
-
-    def __repr__(self):
-        return "<SQLProduct(domain=%s, name=%s)>" % (
-            self.domain,
-            self.name
-        )
-
-=======
-class CommTrackUser(CommCareUser):
-    class Meta:
-        # This is necessary otherwise syncdb will confuse this app with users
-        app_label = "commtrack"
-
-
-    @classmethod
-    def wrap(cls, data):
-        # lazy migration from commtrack_location to locations
-        if 'commtrack_location' in data:
-            original_location = data['commtrack_location']
-            del data['commtrack_location']
-
-            instance = super(CommTrackUser, cls).wrap(data)
-            instance.save()
-
-            try:
-                original_location_object = Location.get(original_location)
-            except ResourceNotFound:
-                # if there was bad data in there before, we can ignore it
-                return instance
-            instance.set_locations([original_location_object])
-
-            return instance
-        else:
-            return super(CommTrackUser, cls).wrap(data)
-
-    @classmethod
-    def by_domain(cls, domain, is_active=True, reduce=False, limit=None, skip=0, strict=False, doc_type=None):
-        doc_type = doc_type or 'CommCareUser'
-        return super(CommTrackUser, cls).by_domain(domain, is_active, reduce, limit, skip, strict, doc_type)
-
-    def get_location_map_case(self):
-        try:
-            from corehq.apps.commtrack.util import location_map_case_id
-            return CommCareCase.get(location_map_case_id(self))
-        except ResourceNotFound:
-            return None
-
-    @property
-    def location(self):
-        """ Legacy method. To be removed when the site supports multiple locations """
-        if self.locations:
-            return self.locations[0]
-        else:
-            return None
-
-    def get_linked_supply_point_ids(self):
-        mapping = self.get_location_map_case()
-        if mapping:
-            return [index.referenced_id for index in mapping.indices]
-        return []
-
-    def get_linked_supply_points(self):
-        for doc in iter_docs(CommCareCase.get_db(), self.get_linked_supply_point_ids()):
-            yield SupplyPointCase.wrap(doc)
-
-    @property
-    def locations(self):
-        def _gen():
-            location_ids = [sp.location_id for sp in self.get_linked_supply_points()]
-            for doc in iter_docs(Location.get_db(), location_ids):
-                yield Location.wrap(doc)
-
-        return list(_gen())
-
-    def supply_point_index_mapping(self, supply_point, clear=False):
-        if supply_point:
-            return {
-                'supply_point-' + supply_point._id:
-                (
-                    supply_point.type,
-                    supply_point._id if not clear else ''
-                )
-            }
-        else:
-            raise LinkedSupplyPointNotFoundError(
-                "There was no linked supply point for the location."
-            )
-
-    def add_location(self, location, create_sp_if_missing=False):
-        sp = SupplyPointCase.get_or_create_by_location(location)
-
-        from corehq.apps.commtrack.util import submit_mapping_case_block
-        submit_mapping_case_block(self, self.supply_point_index_mapping(sp))
-
-    def clear_locations(self):
-        mapping = self.get_location_map_case()
-        if mapping:
-            mapping.delete()
-
-    def submit_location_block(self, caseblock):
-        submit_case_blocks(
-            ElementTree.tostring(caseblock.as_xml(format_datetime=json_format_datetime)),
-            self.domain,
-            self.username,
-            self._id
-        )
-
-    def set_locations(self, locations):
-        if set([loc._id for loc in locations]) == set([loc._id for loc in self.locations]):
-            # don't do anything if the list passed is the same
-            # as the users current locations. the check is a little messy
-            # as we can't compare the location objects themself
-            return
-
-        self.clear_locations()
-
-        if not locations:
-            return
-
-        index = {}
-        for location in locations:
-            sp = SupplyPointCase.get_by_location(location)
-            index.update(self.supply_point_index_mapping(sp))
-
-        from corehq.apps.commtrack.util import location_map_case_id
-        caseblock = CaseBlock(
-            create=True,
-            case_type=USER_LOCATION_OWNER_MAP_TYPE,
-            case_id=location_map_case_id(self),
-            version=V2,
-            owner_id=self._id,
-            index=index
-        )
-
-        self.submit_location_block(caseblock)
-
-    def remove_location(self, location):
-        sp = SupplyPointCase.get_by_location(location)
-
-        mapping = self.get_location_map_case()
-
-        if mapping and location._id in [loc._id for loc in self.locations]:
-            caseblock = CaseBlock(
-                create=False,
-                case_id=mapping._id,
-                version=V2,
-                index=self.supply_point_index_mapping(sp, True)
-            )
-
-            self.submit_location_block(caseblock)
-
->>>>>>> 79a6a548
-
 class ActiveManager(models.Manager):
     """
     Filter any object that is associated to an archived product.
