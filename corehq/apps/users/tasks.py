--- conflicted
+++ resolved
@@ -345,37 +345,7 @@
     duration = datetime.utcnow() - start
     run_again = run_periodic_task_again(process_reporting_metadata_staging_schedule, start, duration)
     if run_again and UserReportingMetadataStaging.objects.exists():
-<<<<<<< HEAD
         process_reporting_metadata_staging.delay()
-
-
-@periodic_task(run_every=crontab(minute='*/10'), queue='background_queue')
-def gauge_pending_user_confirmations():
-    metric_name = 'commcare.pending_user_confirmations'
-    from corehq.apps.users.models import Invitation
-    for stats in (Invitation.objects.filter(is_accepted=False).all()
-                  .values('domain').annotate(Count('domain'))):
-        metrics_gauge(
-            metric_name, stats['domain__count'], tags={
-                'domain': stats['domain'],
-                'user_type': 'web',
-            },
-            multiprocess_mode=MPM_MAX
-        )
-
-    from corehq.apps.users.analytics import get_inactive_commcare_users_in_domain
-    for doc in Domain.get_all(include_docs=False):
-        domain_name = doc['key']
-        users = get_inactive_commcare_users_in_domain(domain_name)
-        num_unconfirmed = sum(1 for u in users if not u.is_account_confirmed)
-        if num_unconfirmed:
-            metrics_gauge(
-                metric_name, num_unconfirmed, tags={
-                    'domain': domain_name,
-                    'user_type': 'mobile',
-                },
-                multiprocess_mode=MPM_MAX
-            )
 
 
 @task()
@@ -386,7 +356,4 @@
         user = CommCareUser.get_by_user_id(user_id)
         if user.loadtest_factor is not None:
             user.loadtest_factor = None
-            user.save()
-=======
-        process_reporting_metadata_staging.delay()
->>>>>>> ad957c78
+            user.save()