import datetime
import json
import re
import secrets
import string

from django import forms
from django.conf import settings
from django.contrib.auth.forms import SetPasswordForm
from django.core.validators import EmailValidator, validate_email
from django.forms.widgets import PasswordInput
from django.template.loader import get_template
from django.urls import reverse
from django.utils.functional import cached_property
from django.utils.translation import gettext as _
from django.utils.translation import gettext_lazy, gettext_noop

from crispy_forms import bootstrap as twbscrispy
from crispy_forms import layout as crispy
from crispy_forms.bootstrap import InlineField, StrictButton
from crispy_forms.helper import FormHelper
from crispy_forms.layout import Fieldset, Layout, Submit
from django_countries.data import COUNTRIES

from dimagi.utils.dates import get_date_from_month_and_year_string

from corehq.apps.analytics.tasks import set_analytics_opt_out
from corehq.apps.app_manager.models import validate_lang
from corehq.apps.custom_data_fields.edit_entity import CustomDataEditor
from corehq.apps.custom_data_fields.models import CustomDataFieldsProfile, PROFILE_SLUG
from corehq.apps.domain.extension_points import has_custom_clean_password
from corehq.apps.domain.forms import EditBillingAccountInfoForm, clean_password
from corehq.apps.domain.models import Domain
from corehq.apps.enterprise.models import (
    EnterpriseMobileWorkerSettings,
    EnterprisePermissions,
)
from corehq.apps.hqwebapp import crispy as hqcrispy
from corehq.apps.hqwebapp.crispy import HQModalFormHelper
from corehq.apps.hqwebapp.utils.translation import format_html_lazy
from corehq.apps.hqwebapp.widgets import BootstrapSwitchInput, Select2Ajax, SelectToggle
from corehq.apps.locations.models import SQLLocation
from corehq.apps.locations.permissions import user_can_access_location_id
from corehq.apps.programs.models import Program
from corehq.apps.reports.filters.users import ExpandedMobileWorkerFilter
from corehq.apps.reports.models import TableauUser
from corehq.apps.reports.util import (
    TableauGroupTuple,
    get_all_tableau_groups,
    get_allowed_tableau_groups_for_domain,
    get_tableau_groups_for_user,
    update_tableau_user,
    DEFAULT_TABLEAU_ROLE,
)
from corehq.apps.sso.models import IdentityProvider
from corehq.apps.sso.utils.request_helpers import is_request_using_sso
from corehq.apps.user_importer.helpers import UserChangeLogger
from corehq.const import LOADTEST_HARD_LIMIT, USER_CHANGE_VIA_WEB
from corehq.pillows.utils import MOBILE_USER_TYPE, WEB_USER_TYPE
from corehq.feature_previews import USE_LOCATION_DISPLAY_NAME
from corehq.toggles import (
<<<<<<< HEAD
    COMMCARE_CONNECT,
    LOCATION_HAS_USERS,
=======
>>>>>>> 28856ea8
    TWO_STAGE_USER_PROVISIONING,
    TWO_STAGE_USER_PROVISIONING_BY_SMS,
)
from corehq.util.global_request import get_request_domain

from ..hqwebapp.signals import clear_login_attempts
from .audit.change_messages import UserChangeMessage
from .dbaccessors import user_exists
from .models import CouchUser, DeactivateMobileWorkerTrigger, UserRole
from .util import cc_user_domain, format_username, log_user_change

UNALLOWED_MOBILE_WORKER_NAMES = ('admin', 'demo_user')
STRONG_PASSWORD_LEN = 12


def get_mobile_worker_max_username_length(domain):
    """
    The auth_user table only allows for usernames up to 128 characters long.
    The code used to allow for usernames up to 80 characters, but that
    didn't properly take into consideration the fact that the domain and
    site name vary.
    """
    return min(128 - len(cc_user_domain(domain)) - 1, 80)


def clean_mobile_worker_username(
    domain,
    username,
    name_too_long_message=None,
    name_reserved_message=None,
    name_exists_message=None,
):

    max_username_length = get_mobile_worker_max_username_length(domain)

    if len(username) > max_username_length:
        raise forms.ValidationError(
            name_too_long_message
            or _(
                'Username %(username)s is too long.  Must be under '
                '%(max_length)s characters.'
            ) % {'username': username, 'max_length': max_username_length}
        )

    if username in UNALLOWED_MOBILE_WORKER_NAMES:
        raise forms.ValidationError(
            name_reserved_message
            or _('The username "%(username)s" is reserved for CommCare.')
            % {'username': username}
        )

    username = format_username(username, domain)
    validate_username(username)

    exists = user_exists(username)
    if exists.exists:
        if exists.is_deleted:
            raise forms.ValidationError(_('This username was used previously.'))
        raise forms.ValidationError(
            name_exists_message or _('This Mobile Worker already exists.')
        )

    return username


def clean_deactivate_after_date(deactivate_after_date):
    if not deactivate_after_date:
        return None
    try:
        return get_date_from_month_and_year_string(deactivate_after_date)
    except ValueError:
        raise forms.ValidationError(
            _("Invalid Deactivation Date format (expects MM-YYYY).")
        )


def wrapped_language_validation(value):
    try:
        validate_lang(value)
    except ValueError:
        raise forms.ValidationError(_(
            "{code} is not a valid language code. Please enter a valid "
            "ISO-639 two- or three-digit code."
        ).format({'code': value}))


def generate_strong_password():
    # https://docs.python.org/3/library/secrets.html#recipes-and-best-practices
    possible = string.punctuation + string.ascii_letters + string.digits
    while True:
        password = ''.join(secrets.choice(possible)
                           for __ in range(STRONG_PASSWORD_LEN))
        if (
            any(c.islower() for c in password)
            and any(c.isupper() for c in password)
            and any(c.isdigit() for c in password)
            and any(c in string.punctuation for c in password)
        ):
            break
    return password


class LanguageField(forms.CharField):
    """
    Adds language code validation to a field
    """

    def __init__(self, *args, **kwargs):
        super(LanguageField, self).__init__(*args, **kwargs)
        self.min_length = 2
        self.max_length = 3

    default_error_messages = {
        'invalid': gettext_lazy('Please enter a valid two or three digit language code.'),
    }
    default_validators = [wrapped_language_validation]


class BaseUpdateUserForm(forms.Form):

    def __init__(self, *args, **kwargs):
        self.domain = kwargs.pop('domain')
        self.existing_user = kwargs.pop('existing_user')
        self.request = kwargs.pop('request')
        super(BaseUpdateUserForm, self).__init__(*args, **kwargs)

        self.helper = FormHelper()

        self.helper.form_method = 'POST'
        self.helper.form_class = 'form-horizontal'

        self.helper.label_class = 'col-sm-3 col-md-2'
        self.helper.field_class = 'col-sm-9 col-md-8 col-lg-6'

        for prop in self.direct_properties:
            self.initial[prop] = getattr(self.existing_user, prop, "")

    @property
    def direct_properties(self):
        return []

    def clean_email(self):
        return self.cleaned_data['email'].lower()

    def update_user(self, save=True):
        is_update_successful = False
        props_updated = {}

        for prop in self.direct_properties:
            if getattr(self.existing_user, prop) != self.cleaned_data[prop]:
                props_updated[prop] = self.cleaned_data[prop]
            setattr(self.existing_user, prop, self.cleaned_data[prop])
            is_update_successful = True

        if is_update_successful and save:
            self.existing_user.save()
            if props_updated:
                # This form is used either by a web user to edit their info where there is no domain or
                # to edit a web/commcare user on a domain, so by_ and for_domain would be the same domain
                log_user_change(
                    by_domain=self.request.domain if self.domain else None,
                    for_domain=self.request.domain if self.domain else None,
                    couch_user=self.existing_user,
                    changed_by_user=self.request.couch_user,
                    changed_via=USER_CHANGE_VIA_WEB,
                    fields_changed=props_updated,
                    by_domain_required_for_log=bool(self.domain),
                    for_domain_required_for_log=bool(self.domain)
                )
        return is_update_successful, props_updated


class UpdateUserRoleForm(BaseUpdateUserForm):
    role = forms.ChoiceField(choices=(), required=False)

    def clean_role(self):
        role = self.cleaned_data.get('role')
        if role == 'none' and self.existing_user.is_web_user():
            raise forms.ValidationError(_('Role is required for web users.'))
        return role

    def update_user(self, metadata_updated=False, profile_updated=False):
        is_update_successful, props_updated = super(UpdateUserRoleForm, self).update_user(save=False)
        role_updated = False
        user_new_role = None

        if self.domain and 'role' in self.cleaned_data:
            role = self.cleaned_data['role']
            user_current_role = self.existing_user.get_role(domain=self.domain)
            try:
                self.existing_user.set_role(self.domain, role)
                if self.existing_user.is_commcare_user():
                    self.existing_user.save(spawn_task=True)
                else:
                    self.existing_user.save()
                is_update_successful = True
            except KeyError:
                pass
            else:
                user_new_role = self.existing_user.get_role(self.domain, checking_global_admin=False)
                role_updated = self._role_updated(user_current_role, user_new_role)
        elif is_update_successful:
            self.existing_user.save()

        if is_update_successful and (props_updated or role_updated or metadata_updated):
            change_messages = {}
            user_data = self.existing_user.get_user_data(self.domain)
            profile_id = user_data.profile_id
            if role_updated:
                change_messages.update(UserChangeMessage.role_change(user_new_role))
            if metadata_updated:
                props_updated['user_data'] = user_data.raw
            if profile_updated:
                profile_name = None
                if profile_id:
                    profile_name = CustomDataFieldsProfile.objects.get(id=profile_id).name
                change_messages.update(UserChangeMessage.profile_info(profile_id, profile_name))
            # this form is used to edit a web/commcare user on a domain so set domain for both by_ and for_domain
            log_user_change(
                by_domain=self.request.domain,
                for_domain=self.domain,
                couch_user=self.existing_user,
                changed_by_user=self.request.couch_user,
                changed_via=USER_CHANGE_VIA_WEB,
                fields_changed=props_updated,
                change_messages=change_messages
            )
        return is_update_successful

    @staticmethod
    def _role_updated(old_role, new_role):
        if bool(old_role) ^ bool(new_role):
            return True
        if old_role and new_role and new_role.get_qualified_id() != old_role.get_qualified_id():
            return True
        return False

    def load_roles(self, role_choices=None, current_role=None):
        if role_choices is None:
            role_choices = []
        self.fields['role'].choices = role_choices

        if current_role:
            self.initial['role'] = current_role


class BaseUserInfoForm(forms.Form):
    first_name = forms.CharField(label=gettext_lazy('First Name'), max_length=30, required=False)
    last_name = forms.CharField(label=gettext_lazy('Last Name'), max_length=30, required=False)
    email = forms.EmailField(label=gettext_lazy("E-Mail"), max_length=75, required=False)
    language = forms.ChoiceField(
        choices=(),
        initial=None,
        required=False,
        help_text=gettext_lazy(
            "<i class=\"fa fa-info-circle\"></i> "
            "Becomes default language seen in Web Apps and reports (if applicable), "
            "but does not affect mobile applications. "
            "Supported languages for reports are en, fra (partial), and hin (partial)."
        )
    )

    def load_language(self, language_choices=None):
        if language_choices is None:
            language_choices = []
        self.fields['language'].choices = [('', '')] + language_choices


class UpdateMyAccountInfoForm(BaseUpdateUserForm, BaseUserInfoForm):
    analytics_enabled = forms.BooleanField(
        required=False,
        label=gettext_lazy("Enable Tracking"),
        widget=BootstrapSwitchInput(
            inline_label=gettext_lazy(
                "Allow Dimagi to collect usage information to improve CommCare."
            ),
        ),
        help_text=gettext_lazy(
            "Allow Dimagi to collect usage information to improve CommCare. "
            "You can learn more about the information we collect and the ways "
            "we use it in our "
            '<a href="http://www.dimagi.com/terms/latest/privacy/">privacy policy</a>'
        ),
    )

    def __init__(self, *args, **kwargs):
        self.user = kwargs['existing_user']
        self.is_using_sso = is_request_using_sso(kwargs['request'])
        super(UpdateMyAccountInfoForm, self).__init__(*args, **kwargs)
        self.username = self.user.username

        username_controls = []
        if self.username:
            username_controls.append(hqcrispy.StaticField(
                gettext_lazy('Username'), self.username)
            )

        self.fields['language'].label = gettext_lazy("My Language")

        self.new_helper = FormHelper()
        self.new_helper.form_method = 'POST'
        self.new_helper.attrs = {
            'name': 'user_information',
        }

        basic_fields = [
            crispy.Div(*username_controls),
            'first_name',
            'last_name',
        ]

        if self.is_using_sso:
            idp = IdentityProvider.get_active_identity_provider_by_username(
                self.request.user.username
            )
            self.fields['email'].initial = self.user.email
            self.fields['email'].help_text = _(
                "This email is managed by {} and cannot be edited."
            ).format(idp.name)

            # It is the presence of the "readonly" attribute that determines
            # whether an input is readonly. Its value does not matter.
            basic_fields.append(crispy.Field('email', readonly="readonly"))
        else:
            basic_fields.append('email')

        if self.set_analytics_enabled:
            basic_fields.append(twbscrispy.PrependedText('analytics_enabled', ''),)

        basic_fields.append('language')

        self.new_helper.layout = crispy.Layout(
            crispy.Fieldset(
                gettext_lazy("Basic"),
                *basic_fields
            ),
            twbscrispy.StrictButton(
                gettext_lazy("Update My Information"),
                type='submit',
                css_class='btn-primary',
            )
        )

    @property
    def set_analytics_enabled(self):
        return not settings.ENTERPRISE_MODE

    @property
    def direct_properties(self):
        result = list(self.fields)
        if self.is_using_sso:
            result.remove('email')
        if not self.set_analytics_enabled:
            result.remove('analytics_enabled')
        return result

    def update_user(self, save=True, **kwargs):
        if save and self.set_analytics_enabled:
            analytics_enabled = self.cleaned_data['analytics_enabled']
            if self.user.analytics_enabled != analytics_enabled:
                set_analytics_opt_out(self.user, analytics_enabled)
        return super(UpdateMyAccountInfoForm, self).update_user(save=save, **kwargs)


class UpdateCommCareUserInfoForm(BaseUserInfoForm, UpdateUserRoleForm):

    # The value for this field is managed by CommCareUserActionForm. Defining
    # the field here allows us to use CommCareUserFormSet.update_user() to set
    # this property on the user.
    loadtest_factor = forms.IntegerField(
        required=False,
        widget=forms.HiddenInput(),
    )

    deactivate_after_date = forms.CharField(
        label=gettext_lazy("Deactivate After"),
        required=False,
        help_text=gettext_lazy(
            "When specified, the mobile worker is automatically deactivated "
            "on the first day of the month and year selected."
        )
    )

    def __init__(self, *args, **kwargs):
        super(UpdateCommCareUserInfoForm, self).__init__(*args, **kwargs)
        self.show_deactivate_after_date = EnterpriseMobileWorkerSettings.is_domain_using_custom_deactivation(
            self.domain
        )

        if self.show_deactivate_after_date:
            initial_deactivate_after_date = DeactivateMobileWorkerTrigger.get_deactivate_after_date(
                self.domain, self.existing_user.user_id
            )
            if initial_deactivate_after_date is not None:
                self.initial['deactivate_after_date'] = initial_deactivate_after_date.strftime('%m-%Y')
        else:
            del self.fields['deactivate_after_date']

    def clean_deactivate_after_date(self):
        return clean_deactivate_after_date(self.cleaned_data['deactivate_after_date'])

    @property
    def direct_properties(self):
        indirect_props = ['role', 'deactivate_after_date']
        return [k for k in self.fields if k not in indirect_props]

    def update_user(self, **kwargs):
        if self.show_deactivate_after_date:
            DeactivateMobileWorkerTrigger.update_trigger(
                self.domain,
                self.existing_user.user_id,
                self.cleaned_data['deactivate_after_date']
            )
        return super().update_user(**kwargs)


class CommCareUserActionForm(BaseUpdateUserForm):

    loadtest_factor = forms.IntegerField(
        required=False,
        min_value=1,
        max_value=LOADTEST_HARD_LIMIT,
        help_text=gettext_lazy(
            "Multiply this user's case load by this number for load testing "
            "on phones."
        ),
        widget=forms.TextInput()
    )

    def __init__(self, *args, **kwargs):
        super().__init__(*args, **kwargs)

        self.initial['loadtest_factor'] = self.existing_user.loadtest_factor or 1

        self.helper.layout = crispy.Layout(
            crispy.Fieldset(
                _("Load testing"),
                crispy.Field(
                    'loadtest_factor',
                    # This field is being added to the "user_information" form.
                    # This allows us to reuse CommCareUserFormSet.update_user()
                    # to set this property on the user. The "user_information"
                    # form is defined in
                    # corehq/apps/users/templates/users/partials/basic_info_form.html
                    form='user_information',
                ),
                hqcrispy.FormActions(
                    crispy.ButtonHolder(
                        StrictButton(
                            _('Update user'),
                            type='submit',
                            css_class='btn-primary',
                            # This button submits the "user_information" form.
                            form='user_information',
                        )
                    )
                )
            )
        )


class SetUserPasswordForm(SetPasswordForm):

    new_password1 = forms.CharField(
        label=gettext_noop("New password"),
        widget=forms.PasswordInput(),
    )

    def __init__(self, project, user_id, **kwargs):
        super(SetUserPasswordForm, self).__init__(**kwargs)
        self.project = project
        initial_password = ''

        if self.project.strong_mobile_passwords:
            self.fields['new_password1'].widget = forms.TextInput()
            self.fields['new_password1'].help_text = format_html_lazy(
                '<span id="help_text" data-bind="html: passwordHelp, css: color, click: firstSuggestion">')
            initial_password = generate_strong_password()

        self.helper = FormHelper()

        self.helper.form_method = 'POST'
        self.helper.form_tag = False

        self.helper.label_class = 'col-sm-3 col-md-2'
        self.helper.field_class = 'col-sm-9 col-md-8 col-lg-6'
        self.helper.form_action = reverse("change_password", args=[project.name, user_id])
        if self.project.strong_mobile_passwords:
            submitButton = hqcrispy.FormActions(
                crispy.ButtonHolder(
                    Submit('submit', _('Reset Password'),
                           data_bind="enable: passwordSufficient(), click: submitCheck")
                )
            )
        else:
            submitButton = hqcrispy.FormActions(
                crispy.ButtonHolder(
                    Submit('submit', _('Reset Password'))
                )
            )
        self.helper.layout = crispy.Layout(
            crispy.Fieldset(
                _("Reset Password for Mobile Worker"),
                crispy.Field(
                    'new_password1',
                    data_bind="initializeValue: password, value: password, valueUpdate: 'input'",
                    value=initial_password,
                ),
                crispy.Field(
                    'new_password2',
                    value=initial_password,
                ),
                submitButton,
                css_class="check-password",
            ),
        )

    def clean_new_password1(self):
        password1 = self.cleaned_data.get('new_password1')
        if self.project.strong_mobile_passwords:
            return clean_password(password1)
        return password1

    def save(self, commit=True):
        user = super().save(commit=commit)
        couch_user = CouchUser.from_django_user(self.user)
        clear_login_attempts(couch_user)
        return user


class CommCareAccountForm(forms.Form):
    """
    Form for CommCareAccounts
    """
    username = forms.CharField(required=True)
    password_1 = forms.CharField(label=gettext_lazy('Password'), widget=PasswordInput(),
                                 required=True, min_length=1)
    password_2 = forms.CharField(label=gettext_lazy('Password (reenter)'), widget=PasswordInput(),
                                 required=True, min_length=1)
    phone_number = forms.CharField(
        max_length=80,
        required=False,
        help_text=gettext_lazy("Please enter number, including "
                               "international code, in digits only.")
    )

    def __init__(self, *args, **kwargs):
        if 'domain' not in kwargs:
            raise Exception('Expected kwargs: domain')
        self.domain = kwargs.pop('domain', None)
        super(forms.Form, self).__init__(*args, **kwargs)
        self.helper = FormHelper()
        self.helper.form_tag = False
        self.helper.label_class = 'col-lg-3'
        self.helper.field_class = 'col-lg-9'
        self.helper.layout = Layout(
            Fieldset(
                _("Mobile Worker's Primary Information"),
                'username',
                'password_1',
                'password_2',
                'phone_number',
            )
        )

    def clean_username(self):
        return clean_mobile_worker_username(
            self.domain,
            self.cleaned_data.get('username')
        )

    def clean_phone_number(self):
        phone_number = self.cleaned_data['phone_number']
        phone_number = re.sub(r'\s|\+|\-', '', phone_number)
        if phone_number == '':
            return None
        elif not re.match(r'\d+$', phone_number):
            raise forms.ValidationError(_("%s is an invalid phone number." % phone_number))
        return phone_number

    def clean(self):
        try:
            password_1 = self.cleaned_data['password_1']
            password_2 = self.cleaned_data['password_2']
        except KeyError:
            pass
        else:
            if password_1 != password_2:
                raise forms.ValidationError("Passwords do not match")

        return self.cleaned_data


validate_username = EmailValidator(message=gettext_lazy('Username contains invalid characters.'))


class NewMobileWorkerForm(forms.Form):
    username = forms.CharField(
        max_length=50,
        required=True,
        help_text="""
            <span data-bind="visible: $root.usernameAvailabilityStatus() !== $root.STATUS.NONE">
                <i class="fa fa-circle-notch fa-spin"
                   data-bind="visible: $root.usernameAvailabilityStatus() === $root.STATUS.PENDING"></i>
                <i class="fa fa-check"
                   data-bind="visible: $root.usernameAvailabilityStatus() === $root.STATUS.SUCCESS"></i>
                <i class="fa-solid fa-triangle-exclamation"
                   data-bind="visible: $root.usernameAvailabilityStatus() === $root.STATUS.WARNING ||
                                       $root.usernameAvailabilityStatus() === $root.STATUS.ERROR"></i>
                <!-- ko text: $root.usernameStatusMessage --><!-- /ko -->
            </span>
        """,
        label=gettext_noop("Username"),
    )
    first_name = forms.CharField(
        max_length=30,
        required=False,
        label=gettext_noop("First Name"),
    )
    last_name = forms.CharField(
        max_length=30,
        required=False,
        label=gettext_noop("Last Name")
    )
    location_id = forms.CharField(
        label=gettext_noop("Location"),
        required=False,
    )
    force_account_confirmation = forms.BooleanField(
        label=gettext_noop("Require Account Confirmation?"),
        help_text=gettext_noop(
            "The user's account will not be active until "
            "they have confirmed their email and set a password."
        ),
        required=False,
    )
    email = forms.EmailField(
        label=gettext_noop("Email"),
        required=False,
        help_text="""
            <span data-bind="visible: $root.emailStatus() !== $root.STATUS.NONE">
                <i class="fa-solid fa-triangle-exclamation"
                   data-bind="visible: $root.emailStatus() === $root.STATUS.ERROR"></i>
                <!-- ko text: $root.emailStatusMessage --><!-- /ko -->
            </span>
        """
    )
    send_account_confirmation_email = forms.BooleanField(
        label=gettext_noop("Send Account Confirmation Email Now?"),
        help_text=gettext_noop(
            "The user will be sent their account confirmation email now. "
            "Otherwise it must be sent manually from the Mobile Worker 'Deactivated Users' list."
        ),
        required=False,
    )
    new_password = forms.CharField(
        widget=forms.PasswordInput(),
        required=True,
        min_length=1,
        label=gettext_noop("Password"),
    )
    deactivate_after_date = forms.CharField(
        label=gettext_lazy("Deactivate After"),
        required=False,
        help_text=gettext_lazy(
            "When specified, the mobile worker is automatically deactivated "
            "on the first day of the month and year selected."
        ),
    )
    force_account_confirmation_by_sms = forms.BooleanField(
        label=gettext_noop("Require Account Confirmation by SMS?"),
        help_text=gettext_noop(
            "If checked, the user will be sent a confirmation SMS and asked to set their password."
        ),
        required=False,
    )
    account_invite_by_cid = forms.BooleanField(
        label=gettext_noop("Invite using ConnectID phone number?"),
        help_text=gettext_noop(
            "If checked, the user will be sent an SMS to join the project using their ConnectID app."
        ),
        required=False,
    )
    phone_number = forms.CharField(
        required=False,
        label=gettext_noop("Phone Number"),
        help_text=gettext_noop(
            """
            <div data-bind="visible: $root.phoneStatusMessage().length === 0">
                    Please enter number including country code, without (+) and in digits only.
            </div>
            <div id="phone-error">
                <span data-bind="visible: $root.phoneStatus() !== $root.STATUS.NONE">
                    <i class="fa-solid fa-triangle-exclamation"
                    data-bind="visible: $root.phoneStatus() === $root.STATUS.ERROR"></i>
                    <!-- ko text: $root.phoneStatusMessage --><!-- /ko -->
                </span>
            </div>
        """)
    )

    def __init__(self, project, request_user, *args, **kwargs):
        super(NewMobileWorkerForm, self).__init__(*args, **kwargs)
        email_string = "@{}.{}".format(project.name, settings.HQ_ACCOUNT_ROOT)
        max_chars_username = 80 - len(email_string)
        self.project = project
        self.domain = self.project.name
        self.request_user = request_user
        self.can_access_all_locations = request_user.has_permission(self.domain, 'access_all_locations')

        self.show_deactivate_after_date = EnterpriseMobileWorkerSettings.is_domain_using_custom_deactivation(
            self.domain
        )

        if not self.show_deactivate_after_date:
            del self.fields['deactivate_after_date']

        if not self.can_access_all_locations:
            self.fields['location_id'].required = True

        if self.project.strong_mobile_passwords:
            # Use normal text input so auto-generated strong password is visible
            self.fields['new_password'].widget = forms.TextInput()
            self.fields['new_password'].help_text = format_html_lazy(
                '<i class="fa fa-warning"></i>{}<br />',
                gettext_lazy(
                    'This password is automatically generated. '
                    'Please copy it or create your own. It will not be shown again.'))

        if project.uses_locations:
            self.fields['location_id'].widget = forms.Select()
            location_field = crispy.Field(
                'location_id',
                data_bind='value: location_id',
                data_query_url=reverse('location_search_has_users_only', args=[self.domain]),
            )
        else:
            location_field = crispy.Hidden(
                'location_id',
                '',
                data_bind='value: location_id',
            )

        self.two_stage_provisioning_enabled = TWO_STAGE_USER_PROVISIONING.enabled(self.domain)
        if self.two_stage_provisioning_enabled:
            confirm_account_field = crispy.Field(
                'force_account_confirmation',
                data_bind='checked: force_account_confirmation',
            )
            email_field = crispy.Div(
                crispy.Field(
                    'email',
                    data_bind="value: email, valueUpdate: 'keyup'",
                ),
                data_bind='''
                    css: {
                        'has-error': $root.emailStatus() === $root.STATUS.ERROR,
                    },
                '''
            )
            send_email_field = crispy.Field(
                'send_account_confirmation_email',
                data_bind='checked: send_account_confirmation_email, enable: sendConfirmationEmailEnabled',
            )
        else:
            confirm_account_field = crispy.Hidden(
                'force_account_confirmation',
                '',
                data_bind='value: force_account_confirmation',
            )
            email_field = crispy.Hidden(
                'email',
                '',
                data_bind='value: email',
            )
            send_email_field = crispy.Hidden(
                'send_account_confirmation_email',
                '',
                data_bind='value: send_account_confirmation_email',
            )

        # cid => connect-id
        provision_by_cid = COMMCARE_CONNECT.enabled(self.domain)

        provision_by_sms = TWO_STAGE_USER_PROVISIONING_BY_SMS.enabled(self.domain)

        if provision_by_sms or provision_by_cid:
            confirm_account_by_sms_field = crispy.Field(
                'force_account_confirmation_by_sms' if provision_by_sms else 'account_invite_by_cid',
                data_bind='checked: force_account_confirmation_by_sms || account_invite_by_cid',
            )
            phone_number_field = crispy.Div(
                crispy.Field(
                    'phone_number',
                    data_bind="value: phone_number, valueUpdate: 'keyup'",
                ),
                data_bind='''
                    css: {
                        'has-error': $root.phoneStatus() === $root.STATUS.ERROR,
                    },
                '''
            )
        else:
            confirm_account_by_sms_field = crispy.Hidden(
                'force_account_confirmation_by_sms',
                '',
                data_bind='value: force_account_confirmation_by_sms',
            )
            phone_number_field = crispy.Hidden(
                'phone_number',
                '',
                data_bind='value: phone_number',
            )

        self.helper = HQModalFormHelper()
        self.helper.form_tag = False
        self.helper.layout = Layout(
            Fieldset(
                _('Basic Information'),
                crispy.Div(
                    crispy.Field(
                        'username',
                        data_bind="value: username, valueUpdate: 'keyup'",
                        maxlength=max_chars_username,
                    ),
                    data_bind='''
                        css: {
                            'has-pending': $root.usernameAvailabilityStatus() === $root.STATUS.PENDING,
                            'has-success': $root.usernameAvailabilityStatus() === $root.STATUS.SUCCESS,
                            'has-warning': $root.usernameAvailabilityStatus() === $root.STATUS.WARNING,
                            'has-error': $root.usernameAvailabilityStatus() === $root.STATUS.ERROR,
                        },
                    '''
                ),
                crispy.Field(
                    'first_name',
                    data_bind='value: first_name',
                ),
                crispy.Field(
                    'last_name',
                    data_bind='value: last_name',
                ),
                location_field,
                confirm_account_field,
                email_field,
                send_email_field,
                confirm_account_by_sms_field,
                phone_number_field,
                crispy.Div(
                    hqcrispy.B3MultiField(
                        _("Password"),
                        InlineField(
                            'new_password',
                            data_bind="value: password, valueUpdate: 'input', enable: passwordEnabled",
                        ),
                        crispy.HTML('''
                            <p class="help-block" data-bind="if: $root.isSuggestedPassword">
                                <i class="fa fa-warning"></i> {suggested}
                            </p>
                            <p class="help-block" data-bind="ifnot: $root.isSuggestedPassword()">
                                <!-- ko ifnot: $root.skipStandardValidations() -->
                                    <!-- ko if: $root.passwordStatus() === $root.STATUS.SUCCESS -->
                                        <i class="fa fa-check"></i> {strong}
                                    <!-- /ko -->
                                    <!-- ko if: $root.passwordStatus() === $root.STATUS.WARNING -->
                                        {almost}
                                    <!-- /ko -->
                                    <!-- ko if: $root.passwordStatus() === $root.STATUS.ERROR -->
                                        <!-- ko ifnot: $root.passwordSatisfyLength() -->
                                            <i class="fa fa-warning"></i> {short}
                                        <!-- /ko -->
                                        <!-- ko if: $root.passwordSatisfyLength() -->
                                            <i class="fa fa-warning"></i> {weak}
                                        <!-- /ko -->
                                    <!-- /ko -->
                                <!-- /ko -->

                                <!-- ko if: $root.skipStandardValidations() -->
                                    <i class="fa fa-info-circle"></i> {custom_warning}
                                <!-- /ko -->
                                <!-- ko if: $root.passwordStatus() === $root.STATUS.DISABLED -->
                                    <!-- ko if: $root.stagedUser().force_account_confirmation() -->
                                        <i class="fa fa-warning"></i> {disabled_email}
                                    <!-- /ko -->
                                    <!-- ko if: !($root.stagedUser().force_account_confirmation())
                                    && $root.stagedUser().force_account_confirmation_by_sms() -->
                                        <i class="fa fa-warning"></i> {disabled_phone}
                                    <!-- /ko -->
                                    <!-- ko if: !($root.stagedUser().force_account_confirmation())
                                    && $root.stagedUser().account_invite_by_cid() -->
                                        <i class="fa fa-warning"></i> {disabled_cid}
                                    <!-- /ko -->
                                <!-- /ko -->
                            </p>
                        '''.format(
                            suggested=_(
                                "This password is automatically generated. "
                                "Please copy it or create your own. It will "
                                "not be shown again."
                            ),
                            strong=_("Good Job! Your password is strong!"),
                            almost=_("Your password is almost strong enough! Try adding numbers or symbols!"),
                            weak=_("Your password is too weak! Try adding numbers or symbols!"),
                            custom_warning=_(settings.CUSTOM_PASSWORD_STRENGTH_MESSAGE),
                            disabled_email=_(
                                "Setting a password is disabled. The user "
                                "will set their own password on confirming "
                                "their account email."
                            ),
                            disabled_phone=_(
                                "Setting a password is disabled. The user "
                                "will set their own password on confirming "
                                "their account phone number."
                            ),
                            disabled_cid = _(
                                "Setting a password is disabled. The user "
                                "will be to access by logging into their "
                                "ConnectID app."
                            ),
                            short=_("Password must have at least {password_length} characters."
                                    ).format(password_length=settings.MINIMUM_PASSWORD_LENGTH)
                        )),
                        required=True,
                    ),
                    data_bind='''
                        css: {
                            'has-success': $root.passwordStatus() === $root.STATUS.SUCCESS,
                            'has-warning': $root.passwordStatus() === $root.STATUS.WARNING,
                            'has-error': $root.passwordStatus() === $root.STATUS.ERROR,
                        }
                    ''' if not has_custom_clean_password() else ''
                ),
            )
        )

        if self.show_deactivate_after_date:
            self.helper.layout.append(
                Fieldset(
                    _("Auto-Deactivation Settings"),
                    crispy.Field(
                        'deactivate_after_date',
                        data_bind="value: deactivate_after_date",
                    ),
                )
            )

    def clean_email(self):
        clean_email = self.cleaned_data['email'].strip().lower()
        if clean_email:
            validate_email(clean_email)
        return clean_email

    def clean_location_id(self):
        location_id = self.cleaned_data['location_id']
        if not user_can_access_location_id(self.domain, self.request_user, location_id):
            raise forms.ValidationError("You do not have access to that location.")
        if location_id:
            if not SQLLocation.active_objects.filter(domain=self.domain, location_id=location_id).exists():
                raise forms.ValidationError(_("This location does not exist"))
        return location_id

    def clean_username(self):
        username = self.cleaned_data['username']
        if username == 'admin' or username == 'demo_user':
            raise forms.ValidationError("The username %s is reserved for CommCare." % username)
        return clean_mobile_worker_username(self.domain, username)

    def clean_new_password(self):
        cleaned_password = self.cleaned_data.get('new_password')
        if self.project.strong_mobile_passwords:
            return clean_password(cleaned_password)
        return cleaned_password

    def clean_deactivate_after_date(self):
        return clean_deactivate_after_date(self.cleaned_data['deactivate_after_date'])


class GroupMembershipForm(forms.Form):
    selected_ids = forms.Field(
        label=gettext_lazy("Group Membership"),
        required=False,
        widget=Select2Ajax(multiple=True),
    )

    def __init__(self, group_api_url, *args, **kwargs):
        super(GroupMembershipForm, self).__init__(*args, **kwargs)
        self.fields['selected_ids'].widget.set_url(group_api_url)

        self.helper = FormHelper()
        self.helper.label_class = 'form-label'
        self.helper.form_tag = False

        self.helper.layout = crispy.Layout(
            crispy.Field('selected_ids'),
            crispy.ButtonHolder(
                Submit('submit', _('Update'))
            )
        )


class MultipleSelectionForm(forms.Form):
    """
    Form for selecting groups (used by the group UI on the user page)
    Usage::

        # views.py
        @cached_property
        def users_form(self):
            form = MultipleSelectionForm(
                initial={'selected_ids': self.users_at_location},
                submit_label=_("Update Users at this Location"),
            )
            form.fields['selected_ids'].choices = self.all_users
            return form

        <form class="form disable-on-submit" id="edit_users" action="" method='post'>
            <legend>{% trans 'Specify Users At This Location' %}</legend>
            {% crispy users_per_location_form %}
        </form>

        @use_multiselect
        def dispatch(self, request, *args, **kwargs):
            return super(MyView, self).dispatch(request, *args, **kwargs)

        # javascript
        hqDefine("app/js/module", function() {
            // Multiselect widget
            $(function () {
                var multiselect_utils = hqImport('hqwebapp/js/multiselect_utils');
                multiselect_utils.createFullMultiselectWidget('id_of_multiselect_field', {
                    selectableHeaderTitle: gettext("Available Things"),
                    selectedHeaderTitle: gettext("Things Selected"),
                    searchItemTitle: gettext("Search Things..."),
                });
            });
        });
    """
    selected_ids = forms.MultipleChoiceField(
        label=gettext_lazy("Group Membership"),
        required=False,
    )

    def __init__(self, *args, **kwargs):
        submit_label = kwargs.pop('submit_label', "Update")
        fieldset_title = kwargs.pop('fieldset_title', gettext_lazy("Edit Group Membership"))

        super(MultipleSelectionForm, self).__init__(*args, **kwargs)
        self.helper = FormHelper()
        self.helper.form_id = 'id-scheduledReportForm'
        self.helper.label_class = 'col-sm-3 col-md-2'
        self.helper.field_class = 'col-sm-9 col-md-8 col-lg-6'
        self.helper.form_tag = False

        self.helper.layout = crispy.Layout(
            crispy.Fieldset(
                fieldset_title,
                crispy.Field('selected_ids', css_class="hide"),
            ),
            hqcrispy.FormActions(
                crispy.ButtonHolder(
                    Submit('submit', submit_label)
                )
            )
        )


class PrimaryLocationWidget(forms.Widget):
    """
    Options for this field are dynamically set in JS depending on what options are selected
    for 'assigned_locations'. This works in conjunction with LocationSelectWidget.
    """

    def __init__(self, css_id, source_css_id, attrs=None):
        """
        args:
            css_id: css_id of primary_location field
            source_css_id: css_id of assigned_locations field
        """
        super(PrimaryLocationWidget, self).__init__(attrs)
        self.css_id = css_id
        self.source_css_id = source_css_id
        self.template = 'locations/manage/partials/drilldown_location_widget.html'

    def render(self, name, value, attrs=None, renderer=None):
        initial_data = {}
        if value:
            try:
                loc = SQLLocation.objects.get(location_id=value)
                use_location_display_name = USE_LOCATION_DISPLAY_NAME.enabled(get_request_domain())
                initial_data = {
                    'id': loc.location_id,
                    'text': loc.display_name if use_location_display_name else loc.get_path_display(),
                    'title': loc.get_path_display() if use_location_display_name else loc.display_name,
                }
            except SQLLocation.DoesNotExist:
                pass

        return get_template(self.template).render({
            'css_id': self.css_id,
            'source_css_id': self.source_css_id,
            'name': name,
            'value': value,
            'initial_data': initial_data,
            'attrs': self.build_attrs(self.attrs, attrs),
        })


class SelectUserLocationForm(forms.Form):
    assigned_locations = forms.CharField(
        label=gettext_noop("Locations"),
        required=False,
        widget=forms.SelectMultiple(choices=[]),
    )
    primary_location = forms.CharField(
        label=gettext_noop("Primary Location"),
        required=False,
        help_text=_('Primary Location must always be set to one of above locations')
    )

    def __init__(self, domain: str, *args, **kwargs):
        from corehq.apps.locations.forms import LocationSelectWidget
        self.request = kwargs.pop('request')
        super(SelectUserLocationForm, self).__init__(*args, **kwargs)
        self.domain = domain
        self.fields['assigned_locations'].widget = LocationSelectWidget(
            self.domain, multiselect=True, id='id_assigned_locations',
            for_user_location_selection=True
        )
        self.fields['assigned_locations'].help_text = ExpandedMobileWorkerFilter.location_search_help
        self.fields['primary_location'].widget = PrimaryLocationWidget(
            css_id='id_primary_location',
            source_css_id='id_assigned_locations',
        )

    def clean_assigned_locations(self):
        from corehq.apps.locations.models import SQLLocation
        from corehq.apps.locations.util import get_locations_from_ids

        location_ids = self.data.getlist('assigned_locations')
        try:
            locations = get_locations_from_ids(location_ids, self.domain)
        except SQLLocation.DoesNotExist:
            raise forms.ValidationError(_('One or more of the locations was not found.'))
        if locations.filter(location_type__has_users=False).exists():
            raise forms.ValidationError(
                _('One or more of the locations you specified cannot have users assigned.'))
        return [location.location_id for location in locations]

    def _user_has_permission_to_access_locations(self, new_location_ids):
        assigned_locations = SQLLocation.objects.filter(location_id__in=new_location_ids)
        return len(assigned_locations) == len(assigned_locations.accessible_to_user(
            self.domain, self.request.couch_user))

    def clean(self):
        self.cleaned_data = super(SelectUserLocationForm, self).clean()

        primary_location_id = self.cleaned_data['primary_location']
        assigned_location_ids = self.cleaned_data.get('assigned_locations', [])
        if not self._user_has_permission_to_access_locations(assigned_location_ids):
            self.add_error(
                'assigned_locations',
                _("You do not have permissions to assign one of those locations.")
            )
        if primary_location_id:
            if primary_location_id not in assigned_location_ids:
                self.add_error(
                    'primary_location',
                    _("Primary location must be one of the user's locations")
                )
        if assigned_location_ids and not primary_location_id:
            self.add_error(
                'primary_location',
                _("Primary location can't be empty if the user has any "
                  "locations set")
            )
        return self.cleaned_data


class CommtrackUserForm(SelectUserLocationForm):
    program_id = forms.ChoiceField(
        label=gettext_noop("Program"),
        choices=(),
        required=False
    )

    def __init__(self, *args, **kwargs):
        self.domain = kwargs.pop('domain', None)
        super(CommtrackUserForm, self).__init__(self.domain, *args, **kwargs)

        if self.commtrack_enabled:
            programs = Program.by_domain(self.domain)
            choices = list((prog.get_id, prog.name) for prog in programs)
            choices.insert(0, ('', ''))
            self.fields['program_id'].choices = choices
        else:
            self.fields['program_id'].widget = forms.HiddenInput()

        self.helper = FormHelper()

        self.helper.form_method = 'POST'
        self.helper.form_class = 'form-horizontal'
        self.helper.form_tag = False

        self.helper.label_class = 'col-sm-3 col-md-2'
        self.helper.field_class = 'col-sm-9 col-md-8 col-lg-6'

    @cached_property
    def commtrack_enabled(self):
        return Domain.get_by_name(self.domain).commtrack_enabled

    def save(self, user):
        # todo: Avoid multiple user.save
        user_change_logger = UserChangeLogger(
            upload_domain=self.domain,
            user_domain=self.domain,
            user=user,
            is_new_user=False,
            changed_by_user=self.request.couch_user,
            changed_via=USER_CHANGE_VIA_WEB,
            upload_record_id=None,
        )
        updated_program_id = None
        domain_membership = user.get_domain_membership(self.domain)
        if self.commtrack_enabled:
            program_id = self.cleaned_data['program_id']
            if domain_membership.program_id != program_id:
                updated_program_id = program_id
            domain_membership.program_id = program_id

        location_updates = self._update_location_data(user, self.cleaned_data['primary_location'],
                                                      self.cleaned_data['assigned_locations'])
        if user.is_commcare_user():
            self._log_commcare_user_changes(user_change_logger, location_updates, updated_program_id)
        else:
            self._log_web_user_changes(user_change_logger, location_updates, updated_program_id)

    def _update_location_data(self, user, new_location_id, new_location_ids):
        updates = {}
        if user.is_commcare_user():
            # fetch this before set_location is called
            old_assigned_location_ids = set(user.assigned_location_ids)
            old_location_id = user.location_id
            if new_location_id != old_location_id:
                if new_location_id:
                    user.set_location(SQLLocation.objects.get(location_id=new_location_id))
                else:
                    user.unset_location()

            old_location_ids = user.assigned_location_ids
            if set(new_location_ids) != set(old_location_ids):
                user.reset_locations(new_location_ids)
            if old_assigned_location_ids != set(new_location_ids):
                updates['location_ids'] = new_location_ids
        else:
            domain_membership = user.get_domain_membership(self.domain)
            # fetch this before set_location is called
            old_assigned_location_ids = set(domain_membership.assigned_location_ids)
            old_location_id = domain_membership.location_id
            if new_location_id != old_location_id:
                if new_location_id:
                    user.set_location(self.domain, SQLLocation.objects.get(location_id=new_location_id))
                else:
                    user.unset_location(self.domain)

            old_location_ids = domain_membership.assigned_location_ids
            if set(new_location_ids) != set(old_location_ids):
                user.reset_locations(self.domain, new_location_ids)
            if old_assigned_location_ids != set(new_location_ids):
                updates['location_ids'] = new_location_ids

        # check for this post reset_locations which can also update location_id
        new_primary_location = user.get_sql_location(self.domain)
        if new_primary_location and old_location_id != new_primary_location.location_id:
            updates['location_id'] = new_location_id
        elif old_location_id and not new_primary_location:
            updates['location_id'] = None
        return updates

    def _log_commcare_user_changes(self, user_change_logger, location_updates, program_id):
        if 'location_ids' in location_updates:
            location_ids = location_updates['location_ids']
            user_change_logger.add_changes({'assigned_location_ids': location_ids})
            if location_ids:
                locations = SQLLocation.objects.filter(location_id__in=location_ids)
                user_change_logger.add_info(
                    UserChangeMessage.assigned_locations_info(locations)
                )
            else:
                user_change_logger.add_info(
                    UserChangeMessage.assigned_locations_info([])
                )

        if 'location_id' in location_updates:
            location_id = location_updates['location_id']
            user_change_logger.add_changes({'location_id': location_id})
            if location_id:
                primary_location = SQLLocation.objects.get(location_id=location_id)
                user_change_logger.add_info(
                    UserChangeMessage.primary_location_info(primary_location)
                )
            else:
                user_change_logger.add_info(UserChangeMessage.primary_location_removed())

        if program_id is not None:
            self._log_program_changes(user_change_logger, program_id)
        user_change_logger.save()

    @staticmethod
    def _log_program_changes(user_change_logger, program_id):
        if program_id:
            program = Program.get(program_id)
            user_change_logger.add_info(UserChangeMessage.program_change(program))
        else:
            user_change_logger.add_info(UserChangeMessage.program_change(None))

    def _log_web_user_changes(self, user_change_logger, location_updates, program_id):
        if 'location_ids' in location_updates:
            location_ids = location_updates['location_ids']
            if location_ids:
                locations = SQLLocation.objects.filter(location_id__in=location_ids)
                user_change_logger.add_info(
                    UserChangeMessage.assigned_locations_info(locations)
                )
            else:
                user_change_logger.add_info(
                    UserChangeMessage.assigned_locations_info([])
                )

        if 'location_id' in location_updates:
            location_id = location_updates['location_id']
            if location_id:
                primary_location = SQLLocation.objects.get(location_id=location_id)
                user_change_logger.add_info(
                    UserChangeMessage.primary_location_info(primary_location)
                )
            else:
                user_change_logger.add_info(
                    UserChangeMessage.primary_location_removed()
                )

        if program_id is not None:
            self._log_program_changes(user_change_logger, program_id)

        user_change_logger.save()


class DomainRequestForm(forms.Form):
    full_name = forms.CharField(label=gettext_lazy('Full Name'), required=True,
                                widget=forms.TextInput(attrs={'class': 'form-control'}))
    email = forms.CharField(
        label=gettext_lazy('Email Address'),
        required=True,
        help_text=gettext_lazy('You will use this email to log in.'),
        widget=forms.TextInput(attrs={'class': 'form-control'}),
    )
    domain = forms.CharField(widget=forms.HiddenInput(), required=True)

    @property
    def form_actions(self):
        return hqcrispy.FormActions(
            twbscrispy.StrictButton(
                gettext_lazy('Request Access'),
                type='submit',
                css_class='btn-primary',
            )
        )

    def __init__(self, *args, **kwargs):
        super(DomainRequestForm, self).__init__(*args, **kwargs)

        self.helper = FormHelper()
        self.helper.form_class = 'form-horizontal'
        self.helper.label_class = 'col-sm-3 col-md-4 col-lg-2'
        self.helper.field_class = 'col-sm-6 col-md-5 col-lg-3'
        self.helper.show_form_errors = True
        self.helper.layout = crispy.Layout(
            'full_name',
            'email',
            'domain',
            self.form_actions,
        )

    def clean_email(self):
        data = self.cleaned_data['email'].strip().lower()
        validate_email(data)
        return data


class ConfirmExtraUserChargesForm(EditBillingAccountInfoForm):
    def __init__(self, account, domain, creating_user, data=None, *args, **kwargs):
        super(ConfirmExtraUserChargesForm, self).__init__(
            account, domain, creating_user, data=data, *args, **kwargs)

        from corehq.apps.users.views.mobile import MobileWorkerListView
        self.helper.label_class = 'col-sm-3 col-md-2'
        self.helper.field_class = 'col-sm-9 col-md-8 col-lg-6'
        self.helper.layout = crispy.Layout(
            crispy.Fieldset(
                _("Basic Information"),
                'company_name',
                'first_name',
                'last_name',
                crispy.Field('email_list', css_class='input-xxlarge accounting-email-select2',
                             data_initial=json.dumps(self.initial.get('email_list'))),
                'phone_number',
            ),
            crispy.Fieldset(
                _("Mailing Address"),
                'first_line',
                'second_line',
                'city',
                'state_province_region',
                'postal_code',
                crispy.Field('country', css_class="input-large accounting-country-select2",
                             data_country_code=self.current_country or '',
                             data_country_name=COUNTRIES.get(self.current_country, '')),
            ),
            hqcrispy.FormActions(
                crispy.HTML(
                    '<a href="%(user_list_url)s" class="btn btn-default">%(text)s</a>' % {
                        'user_list_url': reverse(MobileWorkerListView.urlname, args=[self.domain]),
                        'text': _("Back to Mobile Workers List")
                    }
                ),
                StrictButton(
                    _("Confirm Billing Information"),
                    type="submit",
                    css_class='btn btn-primary disabled',
                ),
            ),
        )

    def save(self, commit=True):
        account_save_success = super(ConfirmExtraUserChargesForm, self).save(commit=False)
        if not account_save_success:
            return False
        self.account.date_confirmed_extra_charges = datetime.datetime.today()
        self.account.save()
        return True


class AddPhoneNumberForm(forms.Form):
    phone_number = forms.CharField(
        max_length=50, help_text=gettext_lazy('Please enter number, including country code, in digits only.')
    )

    form_type = forms.CharField(initial='add-phonenumber', widget=forms.HiddenInput)

    def __init__(self, *args, **kwargs):
        super(AddPhoneNumberForm, self).__init__(*args, **kwargs)
        self.helper = FormHelper()
        self.helper.form_class = 'form'
        self.helper.layout = crispy.Layout(
            Fieldset(
                _('Add a Phone Number'),
                'form_type',
                twbscrispy.PrependedText('phone_number', '+', type='tel', pattern=r'\d+')
            ),
            StrictButton(
                _('Add Number'),
                css_class='btn-primary disable-on-submit',
                type='submit',
            )
        )
        self.fields['phone_number'].label = gettext_lazy('Phone number')


class _UserFormSet(object):

    def __init__(self, domain, editable_user, request_user, request, data=None):
        self.domain = domain
        self.editable_user = editable_user
        self.request_user = request_user
        self.request = request
        self.data = data

    @property
    def user_form(self):
        raise NotImplementedError()

    @cached_property
    def custom_data(self):
        from corehq.apps.users.views.mobile.custom_data_fields import (
            UserFieldsView,
        )
        return CustomDataEditor(
            domain=self.domain,
            field_view=UserFieldsView,
            existing_custom_data=self.editable_user.get_user_data(self.domain).to_dict(),
            post_dict=self.data,
            ko_model="custom_fields",
            request_user=self.request_user,
        )

    def is_valid(self):
        return (self.data is not None
                and all([self.user_form.is_valid(), self.custom_data.is_valid()]))

    def update_user(self):
        user_data = self.user_form.existing_user.get_user_data(self.domain)
        old_profile_id = user_data.profile_id
        new_user_data = self.custom_data.get_data_to_save()
        new_profile_id = new_user_data.pop(PROFILE_SLUG, ...)
        changed = user_data.update(new_user_data, new_profile_id)
        changed |= user_data.remove_unrecognized(
            {f.slug for f in self.custom_data.model.get_fields()})
        return self.user_form.update_user(
            metadata_updated=changed,
            profile_updated=old_profile_id != new_profile_id
        )


class CommCareUserFormSet(_UserFormSet):
    """Combines the CommCareUser form and the Custom Data form"""

    @cached_property
    def user_form(self):
        return UpdateCommCareUserInfoForm(
            data=self.data, domain=self.domain, existing_user=self.editable_user, request=self.request)

    @cached_property
    def action_form(self):
        return CommCareUserActionForm(
            data=self.data,
            domain=self.domain,
            existing_user=self.editable_user,
            request=self.request,
        )


class WebUserFormSet(_UserFormSet):
    """Combines UpdateUserRoleForm and the Custom Data form"""

    @cached_property
    def user_form(self):
        return UpdateUserRoleForm(data=self.data, domain=self.domain,
                                  existing_user=self.editable_user, request=self.request)


class UserFilterForm(forms.Form):
    USERNAMES_COLUMN_OPTION = 'usernames'
    COLUMNS_CHOICES = (
        ('all', gettext_noop('All')),
        (USERNAMES_COLUMN_OPTION, gettext_noop('Only Usernames'))
    )
    ACTIVE = 'active'
    INACTIVE = 'inactive'

    USER_ACTIVE_STATUS = [
        ('show_all', gettext_lazy('Show All')),
        (ACTIVE, gettext_lazy('Only Active')),
        (INACTIVE, gettext_lazy('Only Deactivated'))
    ]

    role_id = forms.ChoiceField(label=gettext_lazy('Role'), choices=(), required=False)
    search_string = forms.CharField(
        label=gettext_lazy('Name or Username'),
        max_length=30,
        required=False
    )
    location_id = forms.CharField(
        label=gettext_noop("Location"),
        required=False,
    )
    selected_location_only = forms.BooleanField(
        required=False,
        label=_('Only include mobile workers at the selected location'),
    )
    user_active_status = forms.ChoiceField(
        label=_('Active / Deactivated'),
        choices=USER_ACTIVE_STATUS,
        required=False,
        widget=SelectToggle(choices=USER_ACTIVE_STATUS, attrs={'ko_value': 'user_active_status'}),
    )
    columns = forms.ChoiceField(
        required=False,
        label=gettext_noop("Columns"),
        choices=COLUMNS_CHOICES,
        widget=SelectToggle(choices=COLUMNS_CHOICES, attrs={'ko_value': 'columns'}),
    )
    domains = forms.MultipleChoiceField(
        required=False,
        label=_('Project Spaces'),
        widget=forms.SelectMultiple(attrs={'class': 'hqwebapp-select2'}),
    )

    def __init__(self, *args, **kwargs):
        from corehq.apps.locations.forms import LocationSelectWidget
        self.domain = kwargs.pop('domain')
        self.couch_user = kwargs.pop('couch_user')
        self.user_type = kwargs.pop('user_type')
        if self.user_type not in [MOBILE_USER_TYPE, WEB_USER_TYPE]:
            raise AssertionError(f"Invalid user type for UserFilterForm: {self.user_type}")
        super().__init__(*args, **kwargs)

        self.fields['location_id'].widget = LocationSelectWidget(
            self.domain,
            id='id_location_id',
            placeholder=_("All Locations"),
            attrs={'data-bind': 'value: location_id'},
            for_user_location_selection=True
        )
        self.fields['location_id'].widget.query_url = "{url}?show_all=true".format(
            url=self.fields['location_id'].widget.query_url
        )

        self.fields['location_id'].help_text = ExpandedMobileWorkerFilter.location_search_help

        roles = UserRole.objects.get_by_domain(self.domain)
        self.fields['role_id'].choices = [('', _('All Roles'))] + [
            (role.get_id, role.name or _('(No Name)')) for role in roles
            if not role.is_commcare_user_default
        ]

        subdomains = EnterprisePermissions.get_domains(self.domain)
        self.fields['domains'].choices = [('all_project_spaces', _('All Project Spaces'))] + \
                                         [(self.domain, self.domain)] + \
                                         [(domain, domain) for domain in subdomains]

        self.helper = FormHelper()
        self.helper.form_method = 'GET'
        self.helper.form_id = 'user-filters'
        self.helper.form_class = 'form-horizontal'
        view_name = 'download_commcare_users' if self.user_type == MOBILE_USER_TYPE else 'download_web_users'
        self.helper.form_action = reverse(view_name, args=[self.domain])

        self.helper.label_class = 'col-sm-3 col-md-2'
        self.helper.field_class = 'col-sm-9 col-md-8 col-lg-6'
        self.helper.form_text_inline = True

        fields = []
        if subdomains:
            fields += [crispy.Field("domains", data_bind="value: domains")]
        fields += [
            crispy.Div(
                crispy.Field(
                    "role_id",
                    css_class="hqwebapp-select2",
                    data_bind="value: role_id",
                ),
                data_bind="slideVisible: !isCrossDomain()",
            ),
            crispy.Field("search_string", data_bind="value: search_string"),
            crispy.Div(
                "location_id",
                data_bind="slideVisible: !isCrossDomain()",
            ),
            crispy.Div(
                crispy.Field(
                    "selected_location_only",
                    data_bind="checked: selected_location_only"
                ),
                data_bind="slideVisible: !isCrossDomain() && location_id",
            )
        ]

        fieldset_label = _('Filter and Download Users')
        if self.user_type == MOBILE_USER_TYPE:
            fieldset_label = _('Filter and Download Mobile Workers')
            fields += [
                "user_active_status",
                crispy.Field("columns", data_bind="value: columns"),
            ]

        self.helper.layout = crispy.Layout(
            crispy.Fieldset(
                fieldset_label,
                *fields,
            ),
            hqcrispy.FormActions(
                twbscrispy.StrictButton(
                    _("Download"),
                    type="submit",
                    css_class="btn btn-primary",
                ),
                crispy.Div(
                    data_bind="template: {name: 'ko-template-download-statistics'}",
                    style="display: inline;",
                )
            ),
        )

    def clean_role_id(self):
        role_id = self.cleaned_data['role_id']
        if not role_id:
            return None

        try:
            UserRole.objects.by_couch_id(role_id, domain=self.domain)
        except UserRole.DoesNotExist:
            raise forms.ValidationError(_("Invalid Role"))
        return role_id

    def clean_search_string(self):
        search_string = self.cleaned_data['search_string']
        if "*" in search_string or "?" in search_string:
            raise forms.ValidationError(_("* and ? are not allowed"))
        return search_string

    def clean_domains(self):
        if 'domains' in self.data:
            domains = self.data.getlist('domains')
        else:
            domains = self.data.getlist('domains[]', [self.domain])

        if 'all_project_spaces' in domains:
            domains = EnterprisePermissions.get_domains(self.domain)
            domains += [self.domain]
        return sorted(domains)

    def clean_user_active_status(self):
        user_active_status = self.cleaned_data['user_active_status']

        if user_active_status == self.ACTIVE:
            return True
        if user_active_status == self.INACTIVE:
            return False
        return None

    def clean_location_id(self):
        location_id = self.cleaned_data['location_id']
        if location_id and not user_can_access_location_id(self.domain, self.couch_user, location_id):
            raise forms.ValidationError("You do not have access to that location.")
        return location_id

    def clean(self):
        data = self.cleaned_data
        user = self.couch_user

        if not data.get('location_id') and not user.has_permission(self.domain, 'access_all_locations'):
            # Add (web) user assigned_location_ids so as to
            # 1) reflect all locations user is assigned to ('All' option)
            # 2) restrict user access
            domain_membership = user.get_domain_membership(self.domain)
            if domain_membership and domain_membership.assigned_location_ids:
                data['web_user_assigned_location_ids'] = list(domain_membership.assigned_location_ids)

        return data


class BaseTableauUserForm(forms.Form):
    role = forms.ChoiceField(
        label=gettext_noop("Role"),
        choices=TableauUser.Roles.choices,
        required=True,
        initial=DEFAULT_TABLEAU_ROLE,
    )
    groups = forms.MultipleChoiceField(
        label=gettext_noop("Groups"),
        choices=[],
        required=False,
        widget=forms.CheckboxSelectMultiple()
    )

    def __init__(self, *args, **kwargs):
        self.domain = kwargs.pop('domain', None)
        super(BaseTableauUserForm, self).__init__(*args, **kwargs)

        self.allowed_tableau_groups = [
            TableauGroupTuple(group.name, group.id) for group in get_all_tableau_groups(self.domain)
            if group.name in get_allowed_tableau_groups_for_domain(self.domain)]
        self.fields['groups'].choices = []
        self.fields['groups'].initial = []
        for i, group in enumerate(self.allowed_tableau_groups):
            # Add a choice for each tableau group on the server
            self.fields['groups'].choices.append((i, group.name))


class TableauUserForm(BaseTableauUserForm):

    def __init__(self, *args, **kwargs):
        self.request = kwargs.pop('request')
        readonly = kwargs.pop('readonly', True)
        self.username = kwargs.pop('username', None)
        super(TableauUserForm, self).__init__(*args, **kwargs)

        user_group_names = [group.name for group in get_tableau_groups_for_user(self.domain, self.username)]
        for i, group_name in self.fields['groups'].choices:
            if group_name in user_group_names:
                # Pre-choose groups that the user already belongs to
                self.fields['groups'].initial.append(i)

        if readonly:
            self.fields['role'].widget.attrs['readonly'] = True
            self.fields['groups'].widget.attrs['disabled'] = True

        self.helper = FormHelper()

        self.helper.form_method = 'POST'
        self.helper.form_class = 'form-horizontal'
        self.helper.form_tag = False

        self.helper.label_class = 'col-sm-3 col-md-2'
        self.helper.field_class = 'col-sm-9 col-md-8 col-lg-6'

        self.helper.layout = crispy.Layout(
            crispy.Fieldset(
                _('Tableau Configuration'),
                'role',
                'groups' if len(self.fields['groups'].choices) > 0 else None
            )
        )

    def save(self, username, commit=True):
        if not self.request.couch_user.has_permission(self.domain, 'edit_user_tableau_config'):
            raise forms.ValidationError(_("You do not have permission to edit Tableau Configuraion."))
        groups = [self.allowed_tableau_groups[int(i)] for i in self.cleaned_data['groups']]
        update_tableau_user(self.domain, username, self.cleaned_data['role'], groups)<|MERGE_RESOLUTION|>--- conflicted
+++ resolved
@@ -59,11 +59,7 @@
 from corehq.pillows.utils import MOBILE_USER_TYPE, WEB_USER_TYPE
 from corehq.feature_previews import USE_LOCATION_DISPLAY_NAME
 from corehq.toggles import (
-<<<<<<< HEAD
     COMMCARE_CONNECT,
-    LOCATION_HAS_USERS,
-=======
->>>>>>> 28856ea8
     TWO_STAGE_USER_PROVISIONING,
     TWO_STAGE_USER_PROVISIONING_BY_SMS,
 )
