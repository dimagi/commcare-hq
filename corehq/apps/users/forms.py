--- conflicted
+++ resolved
@@ -34,13 +34,8 @@
 from corehq.apps.domain.forms import EditBillingAccountInfoForm, clean_password
 from corehq.apps.domain.models import Domain
 from corehq.apps.enterprise.models import (
-<<<<<<< HEAD
-    EnterprisePermissions,
-    EnterpriseMobileWorkerSettings,
-=======
     EnterpriseMobileWorkerSettings,
     EnterprisePermissions,
->>>>>>> 0de5147e
 )
 from corehq.apps.hqwebapp import crispy as hqcrispy
 from corehq.apps.hqwebapp.crispy import HQModalFormHelper
@@ -53,19 +48,7 @@
 from corehq.apps.sso.models import IdentityProvider
 from corehq.apps.sso.utils.request_helpers import is_request_using_sso
 from corehq.apps.user_importer.helpers import UserChangeLogger
-<<<<<<< HEAD
-from corehq.apps.users.audit.change_messages import UserChangeMessage
-from corehq.apps.users.dbaccessors import user_exists
-from corehq.apps.users.models import UserRole, DeactivateMobileWorkerTrigger
-from corehq.apps.users.util import (
-    cc_user_domain,
-    format_username,
-    log_user_change,
-)
-from corehq.const import USER_CHANGE_VIA_WEB
-=======
 from corehq.const import LOADTEST_HARD_LIMIT, USER_CHANGE_VIA_WEB
->>>>>>> 0de5147e
 from corehq.pillows.utils import MOBILE_USER_TYPE, WEB_USER_TYPE
 from corehq.toggles import TWO_STAGE_USER_PROVISIONING
 
@@ -436,17 +419,6 @@
         label=ugettext_lazy("Deactivate After"),
         required=False,
         help_text=ugettext_lazy(
-<<<<<<< HEAD
-            "Multiply this user's case load by a number for load testing on phones. "
-            "Leave blank for normal users."
-        ),
-        widget=forms.HiddenInput())
-    deactivate_after_date = forms.CharField(
-        label=ugettext_lazy("Deactivate After"),
-        required=False,
-        help_text=ugettext_lazy(
-=======
->>>>>>> 0de5147e
             "When specified, the mobile worker is automatically deactivated "
             "on the first day of the month and year selected."
         )
@@ -477,22 +449,6 @@
     def clean_deactivate_after_date(self):
         return clean_deactivate_after_date(self.cleaned_data['deactivate_after_date'])
 
-        self.show_deactivate_after_date = EnterpriseMobileWorkerSettings.is_domain_using_custom_deactivation(
-            self.domain
-        )
-
-        if self.show_deactivate_after_date:
-            initial_deactivate_after_date = DeactivateMobileWorkerTrigger.get_deactivate_after_date(
-                self.domain, self.existing_user.user_id
-            )
-            if initial_deactivate_after_date is not None:
-                self.initial['deactivate_after_date'] = initial_deactivate_after_date.strftime('%m-%Y')
-        else:
-            del self.fields['deactivate_after_date']
-
-    def clean_deactivate_after_date(self):
-        return clean_deactivate_after_date(self.cleaned_data['deactivate_after_date'])
-
     @property
     def direct_properties(self):
         indirect_props = ['role', 'deactivate_after_date']
@@ -507,8 +463,6 @@
             )
         return super().update_user(**kwargs)
 
-<<<<<<< HEAD
-=======
 
 class CommCareUserActionForm(BaseUpdateUserForm):
 
@@ -554,7 +508,6 @@
             )
         )
 
->>>>>>> 0de5147e
 
 class RoleForm(forms.Form):
 
