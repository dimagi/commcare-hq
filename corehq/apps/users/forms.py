--- conflicted
+++ resolved
@@ -212,22 +212,14 @@
             messages = []
             profile_id = self.existing_user.user_data.get(PROFILE_SLUG)
             if role_updated:
-<<<<<<< HEAD
-                messages.append(UserChangeMessage.role_change_message(user_new_role))
-=======
                 messages.append(UserChangeMessage.role_change(user_new_role))
->>>>>>> fc022b7e
             if metadata_updated:
                 props_updated['user_data'] = self.existing_user.user_data
             if profile_updated:
                 profile_name = None
                 if profile_id:
                     profile_name = CustomDataFieldsProfile.objects.get(id=profile_id).name
-<<<<<<< HEAD
-                messages.append(UserChangeMessage.profile_info_message(profile_name))
-=======
                 messages.append(UserChangeMessage.profile_info(profile_name))
->>>>>>> fc022b7e
             log_user_change(
                 self.request.domain,
                 couch_user=self.existing_user,
@@ -1025,14 +1017,6 @@
             self._log_web_user_changes(user_change_logger, location_updates, updated_program_id)
 
     def _update_location_data(self, user):
-<<<<<<< HEAD
-        location_id = self.cleaned_data['primary_location']
-        location_ids = self.cleaned_data['assigned_locations']
-        updates = {}
-
-        if user.is_commcare_user():
-            assigned_location_ids = set(user.assigned_location_ids)
-=======
         new_location_id = self.cleaned_data['primary_location']
         new_location_ids = self.cleaned_data['assigned_locations']
         updates = {}
@@ -1040,7 +1024,6 @@
         if user.is_commcare_user():
             # fetch this before set_location is called
             old_assigned_location_ids = set(user.assigned_location_ids)
->>>>>>> fc022b7e
             old_location_id = user.location_id
             if new_location_id != old_location_id:
                 if new_location_id:
@@ -1049,15 +1032,6 @@
                     user.unset_location()
 
             old_location_ids = user.assigned_location_ids
-<<<<<<< HEAD
-            if set(location_ids) != set(old_location_ids):
-                user.reset_locations(location_ids)
-            if assigned_location_ids != set(location_ids):
-                updates['location_ids'] = location_ids
-        else:
-            domain_membership = user.get_domain_membership(self.domain)
-            assigned_location_ids = set(domain_membership.assigned_location_ids)
-=======
             if set(new_location_ids) != set(old_location_ids):
                 user.reset_locations(new_location_ids)
             if old_assigned_location_ids != set(new_location_ids):
@@ -1066,7 +1040,6 @@
             domain_membership = user.get_domain_membership(self.domain)
             # fetch this before set_location is called
             old_assigned_location_ids = set(domain_membership.assigned_location_ids)
->>>>>>> fc022b7e
             old_location_id = domain_membership.location_id
             if new_location_id != old_location_id:
                 if new_location_id:
@@ -1075,26 +1048,15 @@
                     user.unset_location(self.domain)
 
             old_location_ids = domain_membership.assigned_location_ids
-<<<<<<< HEAD
-            if set(location_ids) != set(old_location_ids):
-                user.reset_locations(self.domain, location_ids)
-            if assigned_location_ids != set(location_ids):
-                updates['location_ids'] = location_ids
-=======
             if set(new_location_ids) != set(old_location_ids):
                 user.reset_locations(self.domain, new_location_ids)
             if old_assigned_location_ids != set(new_location_ids):
                 updates['location_ids'] = new_location_ids
->>>>>>> fc022b7e
 
         # check for this post reset_locations which can also update location_id
         new_primary_location = user.get_sql_location(self.domain)
         if new_primary_location and old_location_id != new_primary_location.location_id:
-<<<<<<< HEAD
-            updates['location_id'] = location_id
-=======
             updates['location_id'] = new_location_id
->>>>>>> fc022b7e
         elif old_location_id and not new_primary_location:
             updates['location_id'] = None
         return updates
@@ -1106,26 +1068,18 @@
             if location_ids:
                 location_names = list(SQLLocation.objects.filter(location_id__in=location_ids).values_list(
                     'name', flat=True))
-<<<<<<< HEAD
-                user_change_logger.add_info(f"Assigned locations: {location_names}")
-=======
                 user_change_logger.add_info(
                     UserChangeMessage.commcare_user_assigned_locations_info(location_names)
                 )
->>>>>>> fc022b7e
 
         if 'location_id' in location_updates:
             location_id = location_updates['location_id']
             user_change_logger.add_changes({'location_id': location_id})
             if location_id:
                 primary_location_name = SQLLocation.objects.get(location_id=location_id).name
-<<<<<<< HEAD
-                user_change_logger.add_info(f"Primary location: {primary_location_name}")
-=======
                 user_change_logger.add_info(
                     UserChangeMessage.commcare_user_primary_location_info(primary_location_name)
                 )
->>>>>>> fc022b7e
 
         if program_id is not None:
             self._log_program_changes(user_change_logger, program_id)
@@ -1135,15 +1089,9 @@
     def _log_program_changes(user_change_logger, program_id):
         if program_id:
             program = Program.get(program_id)
-<<<<<<< HEAD
-            user_change_logger.add_info(f"Program: {program.name}[{program_id}]")
-        else:
-            user_change_logger.add_info("Program: None")
-=======
             user_change_logger.add_info(UserChangeMessage.program_change(program))
         else:
             user_change_logger.add_info(UserChangeMessage.program_change(None))
->>>>>>> fc022b7e
 
     def _log_web_user_changes(self, user_change_logger, location_updates, program_id):
         if 'location_ids' in location_updates:
@@ -1153,11 +1101,6 @@
                     f"{location.name}[{location.location_id}]"
                     for location in SQLLocation.objects.filter(location_id__in=location_ids)
                 ])
-<<<<<<< HEAD
-                user_change_logger.add_info(f"Assigned locations: {locations_info}")
-            else:
-                user_change_logger.add_info("Assigned locations: []")
-=======
                 user_change_logger.add_info(
                     UserChangeMessage.web_user_assigned_locations_info(locations_info)
                 )
@@ -1165,18 +1108,10 @@
                 user_change_logger.add_info(
                     UserChangeMessage.web_user_assigned_locations_info([])
                 )
->>>>>>> fc022b7e
 
         if 'location_id' in location_updates:
             location_id = location_updates['location_id']
             if location_id:
-<<<<<<< HEAD
-                primary_location_name = SQLLocation.objects.get(location_id=location_id).name
-                user_change_logger.add_info(
-                    f"Primary location: {primary_location_name}[{location_id}]")
-            else:
-                user_change_logger.add_info("Primary location: None")
-=======
                 primary_location = SQLLocation.objects.get(location_id=location_id)
                 user_change_logger.add_info(
                     UserChangeMessage.web_user_primary_location_info(primary_location)
@@ -1185,7 +1120,6 @@
                 user_change_logger.add_info(
                     UserChangeMessage.web_user_primary_location_info(None)
                 )
->>>>>>> fc022b7e
 
         if program_id is not None:
             self._log_program_changes(user_change_logger, program_id)
