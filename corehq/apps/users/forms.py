import datetime
import json
import re
import secrets
import string

from django import forms
from django.conf import settings
from django.contrib.auth.forms import SetPasswordForm
from django.core.validators import EmailValidator, validate_email
from django.forms.widgets import PasswordInput
from django.template.loader import get_template
from django.urls import reverse
from django.utils.functional import cached_property
from django.utils.translation import gettext as _
from django.utils.translation import gettext_lazy, gettext_noop

from crispy_forms import bootstrap as twbscrispy
from crispy_forms import layout as crispy
from crispy_forms.bootstrap import InlineField, StrictButton
from crispy_forms.helper import FormHelper
from crispy_forms.layout import Fieldset, Layout, Submit
from django_countries.data import COUNTRIES

from dimagi.utils.dates import get_date_from_month_and_year_string

from corehq.apps.analytics.tasks import set_analytics_opt_out
from corehq.apps.app_manager.models import validate_lang
from corehq.apps.custom_data_fields.edit_entity import CustomDataEditor
from corehq.apps.custom_data_fields.models import CustomDataFieldsProfile, PROFILE_SLUG
from corehq.apps.domain.extension_points import has_custom_clean_password
from corehq.apps.domain.forms import EditBillingAccountInfoForm, clean_password
from corehq.apps.domain.models import Domain
from corehq.apps.enterprise.models import (
    EnterpriseMobileWorkerSettings,
    EnterprisePermissions,
)
from corehq.apps.hqwebapp import crispy as hqcrispy
from corehq.apps.hqwebapp.crispy import HQModalFormHelper
from corehq.apps.hqwebapp.utils.translation import format_html_lazy
from corehq.apps.hqwebapp.widgets import Select2Ajax, SelectToggle
from corehq.apps.locations.models import SQLLocation
from corehq.apps.locations.permissions import user_can_access_location_id
from corehq.apps.programs.models import Program
from corehq.apps.reports.filters.users import ExpandedMobileWorkerFilter
from corehq.apps.reports.models import TableauUser
from corehq.apps.reports.util import (
    TableauGroupTuple,
    get_all_tableau_groups,
    get_allowed_tableau_groups_for_domain,
    get_tableau_groups_for_user,
    update_tableau_user,
)
from corehq.apps.sso.models import IdentityProvider
from corehq.apps.sso.utils.request_helpers import is_request_using_sso
from corehq.apps.user_importer.helpers import UserChangeLogger
from corehq.const import LOADTEST_HARD_LIMIT, USER_CHANGE_VIA_WEB
from corehq.pillows.utils import MOBILE_USER_TYPE, WEB_USER_TYPE
from corehq.toggles import (
    TWO_STAGE_USER_PROVISIONING,
    TWO_STAGE_USER_PROVISIONING_BY_SMS,
)

from ..hqwebapp.signals import clear_login_attempts
from .audit.change_messages import UserChangeMessage
from .dbaccessors import user_exists
from .models import CouchUser, DeactivateMobileWorkerTrigger, UserRole
from .util import cc_user_domain, format_username, log_user_change

UNALLOWED_MOBILE_WORKER_NAMES = ('admin', 'demo_user')
STRONG_PASSWORD_LEN = 12


def get_mobile_worker_max_username_length(domain):
    """
    The auth_user table only allows for usernames up to 128 characters long.
    The code used to allow for usernames up to 80 characters, but that
    didn't properly take into consideration the fact that the domain and
    site name vary.
    """
    return min(128 - len(cc_user_domain(domain)) - 1, 80)


def clean_mobile_worker_username(
    domain,
    username,
    name_too_long_message=None,
    name_reserved_message=None,
    name_exists_message=None,
):

    max_username_length = get_mobile_worker_max_username_length(domain)

    if len(username) > max_username_length:
        raise forms.ValidationError(
            name_too_long_message
            or _(
                'Username %(username)s is too long.  Must be under '
                '%(max_length)s characters.'
            ) % {'username': username, 'max_length': max_username_length}
        )

    if username in UNALLOWED_MOBILE_WORKER_NAMES:
        raise forms.ValidationError(
            name_reserved_message
            or _('The username "%(username)s" is reserved for CommCare.')
            % {'username': username}
        )

    username = format_username(username, domain)
    validate_username(username)

    exists = user_exists(username)
    if exists.exists:
        if exists.is_deleted:
            raise forms.ValidationError(_('This username was used previously.'))
        raise forms.ValidationError(
            name_exists_message or _('This Mobile Worker already exists.')
        )

    return username


def clean_deactivate_after_date(deactivate_after_date):
    if not deactivate_after_date:
        return None
    try:
        return get_date_from_month_and_year_string(deactivate_after_date)
    except ValueError:
        raise forms.ValidationError(
            _("Invalid Deactivation Date format (expects MM-YYYY).")
        )


def wrapped_language_validation(value):
    try:
        validate_lang(value)
    except ValueError:
        raise forms.ValidationError(_(
            "{code} is not a valid language code. Please enter a valid "
            "ISO-639 two- or three-digit code."
        ).format({'code': value}))


def generate_strong_password():
    # https://docs.python.org/3/library/secrets.html#recipes-and-best-practices
    possible = string.punctuation + string.ascii_letters + string.digits
    while True:
        password = ''.join(secrets.choice(possible)
                           for __ in range(STRONG_PASSWORD_LEN))
        if (
            any(c.islower() for c in password)
            and any(c.isupper() for c in password)
            and any(c.isdigit() for c in password)
            and any(c in string.punctuation for c in password)
        ):
            break
    return password


class LanguageField(forms.CharField):
    """
    Adds language code validation to a field
    """

    def __init__(self, *args, **kwargs):
        super(LanguageField, self).__init__(*args, **kwargs)
        self.min_length = 2
        self.max_length = 3

    default_error_messages = {
        'invalid': gettext_lazy('Please enter a valid two or three digit language code.'),
    }
    default_validators = [wrapped_language_validation]


class BaseUpdateUserForm(forms.Form):

    def __init__(self, *args, **kwargs):
        self.domain = kwargs.pop('domain')
        self.existing_user = kwargs.pop('existing_user')
        self.request = kwargs.pop('request')
        super(BaseUpdateUserForm, self).__init__(*args, **kwargs)

        self.helper = FormHelper()

        self.helper.form_method = 'POST'
        self.helper.form_class = 'form-horizontal'

        self.helper.label_class = 'col-sm-3 col-md-2'
        self.helper.field_class = 'col-sm-9 col-md-8 col-lg-6'

        for prop in self.direct_properties:
            self.initial[prop] = getattr(self.existing_user, prop, "")

    @property
    def direct_properties(self):
        return []

    def clean_email(self):
        return self.cleaned_data['email'].lower()

    def update_user(self, save=True):
        is_update_successful = False
        props_updated = {}

        for prop in self.direct_properties:
            if getattr(self.existing_user, prop) != self.cleaned_data[prop]:
                props_updated[prop] = self.cleaned_data[prop]
            setattr(self.existing_user, prop, self.cleaned_data[prop])
            is_update_successful = True

        if is_update_successful and save:
            self.existing_user.save()
            if props_updated:
                # This form is used either by a web user to edit their info where there is no domain or
                # to edit a web/commcare user on a domain, so by_ and for_domain would be the same domain
                log_user_change(
                    by_domain=self.request.domain if self.domain else None,
                    for_domain=self.request.domain if self.domain else None,
                    couch_user=self.existing_user,
                    changed_by_user=self.request.couch_user,
                    changed_via=USER_CHANGE_VIA_WEB,
                    fields_changed=props_updated,
                    by_domain_required_for_log=bool(self.domain),
                    for_domain_required_for_log=bool(self.domain)
                )
        return is_update_successful, props_updated


class UpdateUserRoleForm(BaseUpdateUserForm):
    role = forms.ChoiceField(choices=(), required=False)

    def clean_role(self):
        role = self.cleaned_data.get('role')
        if role == 'none' and self.existing_user.is_web_user():
            raise forms.ValidationError(_('Role is required for web users.'))
        return role

    def update_user(self, metadata_updated=False, profile_updated=False):
        is_update_successful, props_updated = super(UpdateUserRoleForm, self).update_user(save=False)
        role_updated = False
        user_new_role = None

        if self.domain and 'role' in self.cleaned_data:
            role = self.cleaned_data['role']
            user_current_role = self.existing_user.get_role(domain=self.domain)
            try:
                self.existing_user.set_role(self.domain, role)
                if self.existing_user.is_commcare_user():
                    self.existing_user.save(spawn_task=True)
                else:
                    self.existing_user.save()
                is_update_successful = True
            except KeyError:
                pass
            else:
                user_new_role = self.existing_user.get_role(self.domain, checking_global_admin=False)
                role_updated = self._role_updated(user_current_role, user_new_role)
        elif is_update_successful:
            self.existing_user.save()

        if is_update_successful and (props_updated or role_updated or metadata_updated):
            change_messages = {}
            user_data = self.existing_user.get_user_data(self.domain)
            profile_id = user_data.profile_id
            if role_updated:
                change_messages.update(UserChangeMessage.role_change(user_new_role))
            if metadata_updated:
                props_updated['user_data'] = user_data.raw
            if profile_updated:
                profile_name = None
                if profile_id:
                    profile_name = CustomDataFieldsProfile.objects.get(id=profile_id).name
                change_messages.update(UserChangeMessage.profile_info(profile_id, profile_name))
            # this form is used to edit a web/commcare user on a domain so set domain for both by_ and for_domain
            log_user_change(
                by_domain=self.request.domain,
                for_domain=self.domain,
                couch_user=self.existing_user,
                changed_by_user=self.request.couch_user,
                changed_via=USER_CHANGE_VIA_WEB,
                fields_changed=props_updated,
                change_messages=change_messages
            )
        return is_update_successful

    @staticmethod
    def _role_updated(old_role, new_role):
        if bool(old_role) ^ bool(new_role):
            return True
        if old_role and new_role and new_role.get_qualified_id() != old_role.get_qualified_id():
            return True
        return False

    def load_roles(self, role_choices=None, current_role=None):
        if role_choices is None:
            role_choices = []
        self.fields['role'].choices = role_choices

        if current_role:
            self.initial['role'] = current_role


class BaseUserInfoForm(forms.Form):
    first_name = forms.CharField(label=gettext_lazy('First Name'), max_length=30, required=False)
    last_name = forms.CharField(label=gettext_lazy('Last Name'), max_length=30, required=False)
    email = forms.EmailField(label=gettext_lazy("E-Mail"), max_length=75, required=False)
    language = forms.ChoiceField(
        choices=(),
        initial=None,
        required=False,
        help_text=gettext_lazy(
            "<i class=\"fa fa-info-circle\"></i> "
            "Becomes default language seen in Web Apps and reports (if applicable), "
            "but does not affect mobile applications. "
            "Supported languages for reports are en, fra (partial), and hin (partial)."
        )
    )

    def load_language(self, language_choices=None):
        if language_choices is None:
            language_choices = []
        self.fields['language'].choices = [('', '')] + language_choices


class UpdateMyAccountInfoForm(BaseUpdateUserForm, BaseUserInfoForm):
    analytics_enabled = forms.BooleanField(
        required=False,
        label=gettext_lazy("Enable Tracking"),
        help_text=gettext_lazy(
            "Allow Dimagi to collect usage information to improve CommCare. "
            "You can learn more about the information we collect and the ways "
            "we use it in our "
            '<a href="http://www.dimagi.com/terms/latest/privacy/">privacy policy</a>'
        ),
    )

    def __init__(self, *args, **kwargs):
        from corehq.apps.settings.views import ApiKeyView
        self.user = kwargs['existing_user']
        self.is_using_sso = is_request_using_sso(kwargs['request'])
        super(UpdateMyAccountInfoForm, self).__init__(*args, **kwargs)
        self.username = self.user.username

        username_controls = []
        if self.username:
            username_controls.append(hqcrispy.StaticField(
                gettext_lazy('Username'), self.username)
            )

        self.fields['language'].label = gettext_lazy("My Language")

        self.new_helper = FormHelper()
        self.new_helper.form_method = 'POST'
        self.new_helper.form_class = 'form-horizontal'
        self.new_helper.attrs = {
            'name': 'user_information',
        }
        self.new_helper.label_class = 'col-sm-3 col-md-2 col-lg-2'
        self.new_helper.field_class = 'col-sm-9 col-md-8 col-lg-6'

        basic_fields = [
            crispy.Div(*username_controls),
            'first_name',
            'last_name',
        ]

        if self.is_using_sso:
            idp = IdentityProvider.get_active_identity_provider_by_username(
                self.request.user.username
            )
            self.fields['email'].initial = self.user.email
            self.fields['email'].help_text = _(
                "This email is managed by {} and cannot be edited."
            ).format(idp.name)

            # It is the presence of the "readonly" attribute that determines
            # whether an input is readonly. Its value does not matter.
            basic_fields.append(crispy.Field('email', readonly="readonly"))
        else:
            basic_fields.append('email')

        if self.set_analytics_enabled:
            basic_fields.append(twbscrispy.PrependedText('analytics_enabled', ''),)

        self.new_helper.layout = crispy.Layout(
            crispy.Fieldset(
                gettext_lazy("Basic"),
                *basic_fields
            ),
            (hqcrispy.FieldsetAccordionGroup if self.collapse_other_options else crispy.Fieldset)(
                gettext_lazy("Other Options"),
                'language',
                crispy.Div(hqcrispy.StaticField(
                    gettext_lazy('API Key'),
                    format_html_lazy(
                        gettext_lazy('API key management has moved <a href="{}">here</a>.'),
                        reverse(ApiKeyView.urlname)),
                )),
            ),
            hqcrispy.FormActions(
                twbscrispy.StrictButton(
                    gettext_lazy("Update My Information"),
                    type='submit',
                    css_class='btn-primary',
                )
            )
        )

    @property
    def set_analytics_enabled(self):
        return not settings.ENTERPRISE_MODE

    @property
    def collapse_other_options(self):
        return self.user.is_commcare_user()

    @property
    def direct_properties(self):
        result = list(self.fields)
        if self.is_using_sso:
            result.remove('email')
        if not self.set_analytics_enabled:
            result.remove('analytics_enabled')
        return result

    def update_user(self, save=True, **kwargs):
        if save and self.set_analytics_enabled:
            analytics_enabled = self.cleaned_data['analytics_enabled']
            if self.user.analytics_enabled != analytics_enabled:
                set_analytics_opt_out(self.user, analytics_enabled)
        return super(UpdateMyAccountInfoForm, self).update_user(save=save, **kwargs)


class UpdateCommCareUserInfoForm(BaseUserInfoForm, UpdateUserRoleForm):

    # The value for this field is managed by CommCareUserActionForm. Defining
    # the field here allows us to use CommCareUserFormSet.update_user() to set
    # this property on the user.
    loadtest_factor = forms.IntegerField(
        required=False,
        widget=forms.HiddenInput(),
    )

    deactivate_after_date = forms.CharField(
        label=gettext_lazy("Deactivate After"),
        required=False,
        help_text=gettext_lazy(
            "When specified, the mobile worker is automatically deactivated "
            "on the first day of the month and year selected."
        )
    )

    def __init__(self, *args, **kwargs):
        super(UpdateCommCareUserInfoForm, self).__init__(*args, **kwargs)
        self.show_deactivate_after_date = EnterpriseMobileWorkerSettings.is_domain_using_custom_deactivation(
            self.domain
        )

        if self.show_deactivate_after_date:
            initial_deactivate_after_date = DeactivateMobileWorkerTrigger.get_deactivate_after_date(
                self.domain, self.existing_user.user_id
            )
            if initial_deactivate_after_date is not None:
                self.initial['deactivate_after_date'] = initial_deactivate_after_date.strftime('%m-%Y')
        else:
            del self.fields['deactivate_after_date']

    def clean_deactivate_after_date(self):
        return clean_deactivate_after_date(self.cleaned_data['deactivate_after_date'])

    @property
    def direct_properties(self):
        indirect_props = ['role', 'deactivate_after_date']
        return [k for k in self.fields if k not in indirect_props]

    def update_user(self, **kwargs):
        if self.show_deactivate_after_date:
            DeactivateMobileWorkerTrigger.update_trigger(
                self.domain,
                self.existing_user.user_id,
                self.cleaned_data['deactivate_after_date']
            )
        return super().update_user(**kwargs)


class CommCareUserActionForm(BaseUpdateUserForm):

    loadtest_factor = forms.IntegerField(
        required=False,
        min_value=1,
        max_value=LOADTEST_HARD_LIMIT,
        help_text=gettext_lazy(
            "Multiply this user's case load by this number for load testing "
            "on phones."
        ),
        widget=forms.TextInput()
    )

    def __init__(self, *args, **kwargs):
        super().__init__(*args, **kwargs)

        self.initial['loadtest_factor'] = self.existing_user.loadtest_factor or 1

        self.helper.layout = crispy.Layout(
            crispy.Fieldset(
                _("Load testing"),
                crispy.Field(
                    'loadtest_factor',
                    # This field is being added to the "user_information" form.
                    # This allows us to reuse CommCareUserFormSet.update_user()
                    # to set this property on the user. The "user_information"
                    # form is defined in
                    # corehq/apps/users/templates/users/partials/basic_info_form.html
                    form='user_information',
                ),
                hqcrispy.FormActions(
                    crispy.ButtonHolder(
                        StrictButton(
                            _('Update user'),
                            type='submit',
                            css_class='btn-primary',
                            # This button submits the "user_information" form.
                            form='user_information',
                        )
                    )
                )
            )
        )


class SetUserPasswordForm(SetPasswordForm):

    new_password1 = forms.CharField(
        label=gettext_noop("New password"),
        widget=forms.PasswordInput(),
    )

    def __init__(self, project, user_id, **kwargs):
        super(SetUserPasswordForm, self).__init__(**kwargs)
        self.project = project
        initial_password = ''

        if self.project.strong_mobile_passwords:
            self.fields['new_password1'].widget = forms.TextInput()
            self.fields['new_password1'].help_text = format_html_lazy(
                '<span id="help_text" data-bind="html: passwordHelp, css: color, click: firstSuggestion">')
            initial_password = generate_strong_password()

        self.helper = FormHelper()

        self.helper.form_method = 'POST'
        self.helper.form_tag = False

        self.helper.label_class = 'col-sm-3 col-md-2'
        self.helper.field_class = 'col-sm-9 col-md-8 col-lg-6'
        self.helper.form_action = reverse("change_password", args=[project.name, user_id])
        if self.project.strong_mobile_passwords:
            submitButton = hqcrispy.FormActions(
                crispy.ButtonHolder(
                    Submit('submit', _('Reset Password'),
                           data_bind="enable: passwordSufficient(), click: submitCheck")
                )
            )
        else:
            submitButton = hqcrispy.FormActions(
                crispy.ButtonHolder(
                    Submit('submit', _('Reset Password'))
                )
            )
        self.helper.layout = crispy.Layout(
            crispy.Fieldset(
                _("Reset Password for Mobile Worker"),
                crispy.Field(
                    'new_password1',
                    data_bind="initializeValue: password, value: password, valueUpdate: 'input'",
                    value=initial_password,
                ),
                crispy.Field(
                    'new_password2',
                    value=initial_password,
                ),
                submitButton,
                css_class="check-password",
            ),
        )

    def clean_new_password1(self):
        password1 = self.cleaned_data.get('new_password1')
        if self.project.strong_mobile_passwords:
            return clean_password(password1)
        return password1

    def save(self, commit=True):
        user = super().save(commit=commit)
        couch_user = CouchUser.from_django_user(self.user)
        clear_login_attempts(couch_user)
        return user


class CommCareAccountForm(forms.Form):
    """
    Form for CommCareAccounts
    """
    username = forms.CharField(required=True)
    password_1 = forms.CharField(label=gettext_lazy('Password'), widget=PasswordInput(),
                                 required=True, min_length=1)
    password_2 = forms.CharField(label=gettext_lazy('Password (reenter)'), widget=PasswordInput(),
                                 required=True, min_length=1)
    phone_number = forms.CharField(
        max_length=80,
        required=False,
        help_text=gettext_lazy("Please enter number, including "
                               "international code, in digits only.")
    )

    def __init__(self, *args, **kwargs):
        if 'domain' not in kwargs:
            raise Exception('Expected kwargs: domain')
        self.domain = kwargs.pop('domain', None)
        super(forms.Form, self).__init__(*args, **kwargs)
        self.helper = FormHelper()
        self.helper.form_tag = False
        self.helper.label_class = 'col-lg-3'
        self.helper.field_class = 'col-lg-9'
        self.helper.layout = Layout(
            Fieldset(
                _("Mobile Worker's Primary Information"),
                'username',
                'password_1',
                'password_2',
                'phone_number',
            )
        )

    def clean_username(self):
        return clean_mobile_worker_username(
            self.domain,
            self.cleaned_data.get('username')
        )

    def clean_phone_number(self):
        phone_number = self.cleaned_data['phone_number']
        phone_number = re.sub(r'\s|\+|\-', '', phone_number)
        if phone_number == '':
            return None
        elif not re.match(r'\d+$', phone_number):
            raise forms.ValidationError(_("%s is an invalid phone number." % phone_number))
        return phone_number

    def clean(self):
        try:
            password_1 = self.cleaned_data['password_1']
            password_2 = self.cleaned_data['password_2']
        except KeyError:
            pass
        else:
            if password_1 != password_2:
                raise forms.ValidationError("Passwords do not match")

        return self.cleaned_data


validate_username = EmailValidator(message=gettext_lazy('Username contains invalid characters.'))


class NewMobileWorkerForm(forms.Form):
    username = forms.CharField(
        max_length=50,
        required=True,
        help_text="""
            <span data-bind="visible: $root.usernameAvailabilityStatus() !== $root.STATUS.NONE">
                <i class="fa fa-circle-notch fa-spin"
                   data-bind="visible: $root.usernameAvailabilityStatus() === $root.STATUS.PENDING"></i>
                <i class="fa fa-check"
                   data-bind="visible: $root.usernameAvailabilityStatus() === $root.STATUS.SUCCESS"></i>
                <i class="fa-solid fa-triangle-exclamation"
                   data-bind="visible: $root.usernameAvailabilityStatus() === $root.STATUS.WARNING ||
                                       $root.usernameAvailabilityStatus() === $root.STATUS.ERROR"></i>
                <!-- ko text: $root.usernameStatusMessage --><!-- /ko -->
            </span>
        """,
        label=gettext_noop("Username"),
    )
    first_name = forms.CharField(
        max_length=30,
        required=False,
        label=gettext_noop("First Name"),
    )
    last_name = forms.CharField(
        max_length=30,
        required=False,
        label=gettext_noop("Last Name")
    )
    location_id = forms.CharField(
        label=gettext_noop("Location"),
        required=False,
    )
    force_account_confirmation = forms.BooleanField(
        label=gettext_noop("Require Account Confirmation?"),
        help_text=gettext_noop(
            "The user's account will not be active until "
            "they have confirmed their email and set a password."
        ),
        required=False,
    )
    email = forms.EmailField(
        label=gettext_noop("Email"),
        required=False,
        help_text="""
            <span data-bind="visible: $root.emailStatus() !== $root.STATUS.NONE">
                <i class="fa-solid fa-triangle-exclamation"
                   data-bind="visible: $root.emailStatus() === $root.STATUS.ERROR"></i>
                <!-- ko text: $root.emailStatusMessage --><!-- /ko -->
            </span>
        """
    )
    send_account_confirmation_email = forms.BooleanField(
        label=gettext_noop("Send Account Confirmation Email Now?"),
        help_text=gettext_noop(
            "The user will be sent their account confirmation email now. "
            "Otherwise it must be sent manually from the Mobile Worker 'Deactivated Users' list."
        ),
        required=False,
    )
    new_password = forms.CharField(
        widget=forms.PasswordInput(),
        required=True,
        min_length=1,
        label=gettext_noop("Password"),
    )
    deactivate_after_date = forms.CharField(
        label=gettext_lazy("Deactivate After"),
        required=False,
        help_text=gettext_lazy(
            "When specified, the mobile worker is automatically deactivated "
            "on the first day of the month and year selected."
        ),
    )
    force_account_confirmation_by_sms = forms.BooleanField(
        label=gettext_noop("Require Account Confirmation by SMS?"),
        help_text=gettext_noop(
            "If checked, the user will be sent a confirmation SMS and asked to set their password."
        ),
        required=False,
    )
    phone_number = forms.CharField(
        required=False,
        label=gettext_noop("Phone Number"),
        help_text=gettext_noop(
            """
            <div data-bind="visible: $root.phoneStatusMessage().length === 0">
                    Please enter number including country code, without (+) and in digits only.
            </div>
            <div id="phone-error">
                <span data-bind="visible: $root.phoneStatus() !== $root.STATUS.NONE">
                    <i class="fa-solid fa-triangle-exclamation"
                    data-bind="visible: $root.phoneStatus() === $root.STATUS.ERROR"></i>
                    <!-- ko text: $root.phoneStatusMessage --><!-- /ko -->
                </span>
            </div>
        """)
    )

    def __init__(self, project, request_user, *args, **kwargs):
        super(NewMobileWorkerForm, self).__init__(*args, **kwargs)
        email_string = "@{}.{}".format(project.name, settings.HQ_ACCOUNT_ROOT)
        max_chars_username = 80 - len(email_string)
        self.project = project
        self.domain = self.project.name
        self.request_user = request_user
        self.can_access_all_locations = request_user.has_permission(self.domain, 'access_all_locations')

        self.show_deactivate_after_date = EnterpriseMobileWorkerSettings.is_domain_using_custom_deactivation(
            self.domain
        )

        if not self.show_deactivate_after_date:
            del self.fields['deactivate_after_date']

        if not self.can_access_all_locations:
            self.fields['location_id'].required = True

        if self.project.strong_mobile_passwords:
            # Use normal text input so auto-generated strong password is visible
            self.fields['new_password'].widget = forms.TextInput()
            self.fields['new_password'].help_text = format_html_lazy(
                '<i class="fa fa-warning"></i>{}<br />',
                gettext_lazy(
                    'This password is automatically generated. '
                    'Please copy it or create your own. It will not be shown again.'))

        if project.uses_locations:
            self.fields['location_id'].widget = forms.Select()
            location_field = crispy.Field(
                'location_id',
                data_bind='value: location_id',
                data_query_url=reverse('location_search', args=[self.domain]),
            )
        else:
            location_field = crispy.Hidden(
                'location_id',
                '',
                data_bind='value: location_id',
            )

        self.two_stage_provisioning_enabled = TWO_STAGE_USER_PROVISIONING.enabled(self.domain)
        if self.two_stage_provisioning_enabled:
            confirm_account_field = crispy.Field(
                'force_account_confirmation',
                data_bind='checked: force_account_confirmation',
            )
            email_field = crispy.Div(
                crispy.Field(
                    'email',
                    data_bind="value: email, valueUpdate: 'keyup'",
                ),
                data_bind='''
                    css: {
                        'has-error': $root.emailStatus() === $root.STATUS.ERROR,
                    },
                '''
            )
            send_email_field = crispy.Field(
                'send_account_confirmation_email',
                data_bind='checked: send_account_confirmation_email, enable: sendConfirmationEmailEnabled',
            )
        else:
            confirm_account_field = crispy.Hidden(
                'force_account_confirmation',
                '',
                data_bind='value: force_account_confirmation',
            )
            email_field = crispy.Hidden(
                'email',
                '',
                data_bind='value: email',
            )
            send_email_field = crispy.Hidden(
                'send_account_confirmation_email',
                '',
                data_bind='value: send_account_confirmation_email',
            )

        if TWO_STAGE_USER_PROVISIONING_BY_SMS.enabled(self.domain):
            confirm_account_by_sms_field = crispy.Field(
                'force_account_confirmation_by_sms',
                data_bind='checked: force_account_confirmation_by_sms',
            )
            phone_number_field = crispy.Div(
                crispy.Field(
                    'phone_number',
                    data_bind="value: phone_number, valueUpdate: 'keyup'",
                ),
                data_bind='''
                    css: {
                        'has-error': $root.phoneStatus() === $root.STATUS.ERROR,
                    },
                '''
            )
        else:
            confirm_account_by_sms_field = crispy.Hidden(
                'force_account_confirmation_by_sms',
                '',
                data_bind='value: force_account_confirmation_by_sms',
            )
            phone_number_field = crispy.Hidden(
                'phone_number',
                '',
                data_bind='value: phone_number',
            )

        self.helper = HQModalFormHelper()
        self.helper.form_tag = False
        self.helper.layout = Layout(
            Fieldset(
                _('Basic Information'),
                crispy.Div(
                    crispy.Field(
                        'username',
                        data_bind="value: username, valueUpdate: 'keyup'",
                        maxlength=max_chars_username,
                    ),
                    data_bind='''
                        css: {
                            'has-pending': $root.usernameAvailabilityStatus() === $root.STATUS.PENDING,
                            'has-success': $root.usernameAvailabilityStatus() === $root.STATUS.SUCCESS,
                            'has-warning': $root.usernameAvailabilityStatus() === $root.STATUS.WARNING,
                            'has-error': $root.usernameAvailabilityStatus() === $root.STATUS.ERROR,
                        },
                    '''
                ),
                crispy.Field(
                    'first_name',
                    data_bind='value: first_name',
                ),
                crispy.Field(
                    'last_name',
                    data_bind='value: last_name',
                ),
                location_field,
                confirm_account_field,
                email_field,
                send_email_field,
                confirm_account_by_sms_field,
                phone_number_field,
                crispy.Div(
                    hqcrispy.B3MultiField(
                        _("Password"),
                        InlineField(
                            'new_password',
                            data_bind="value: password, valueUpdate: 'input', enable: passwordEnabled",
                        ),
                        crispy.HTML('''
                            <p class="help-block" data-bind="if: $root.isSuggestedPassword">
                                <i class="fa fa-warning"></i> {suggested}
                            </p>
                            <p class="help-block" data-bind="ifnot: $root.isSuggestedPassword()">
                                <!-- ko ifnot: $root.skipStandardValidations() -->
                                    <!-- ko if: $root.passwordStatus() === $root.STATUS.SUCCESS -->
                                        <i class="fa fa-check"></i> {strong}
                                    <!-- /ko -->
                                    <!-- ko if: $root.passwordStatus() === $root.STATUS.WARNING -->
                                        {almost}
                                    <!-- /ko -->
                                    <!-- ko if: $root.passwordStatus() === $root.STATUS.ERROR -->
                                        <!-- ko ifnot: $root.passwordSatisfyLength() -->
                                            <i class="fa fa-warning"></i> {short}
                                        <!-- /ko -->
                                        <!-- ko if: $root.passwordSatisfyLength() -->
                                            <i class="fa fa-warning"></i> {weak}
                                        <!-- /ko -->
                                    <!-- /ko -->
                                <!-- /ko -->

                                <!-- ko if: $root.skipStandardValidations() -->
                                    <i class="fa fa-info-circle"></i> {custom_warning}
                                <!-- /ko -->
                                <!-- ko if: $root.passwordStatus() === $root.STATUS.DISABLED -->
                                    <!-- ko if: $root.stagedUser().force_account_confirmation() -->
                                        <i class="fa fa-warning"></i> {disabled_email}
                                    <!-- /ko -->
                                    <!-- ko if: !($root.stagedUser().force_account_confirmation())
                                    && $root.stagedUser().force_account_confirmation_by_sms() -->
                                        <i class="fa fa-warning"></i> {disabled_phone}
                                    <!-- /ko -->
                                <!-- /ko -->
                            </p>
                        '''.format(
                            suggested=_(
                                "This password is automatically generated. "
                                "Please copy it or create your own. It will "
                                "not be shown again."
                            ),
                            strong=_("Good Job! Your password is strong!"),
                            almost=_("Your password is almost strong enough! Try adding numbers or symbols!"),
                            weak=_("Your password is too weak! Try adding numbers or symbols!"),
                            custom_warning=_(settings.CUSTOM_PASSWORD_STRENGTH_MESSAGE),
                            disabled_email=_(
                                "Setting a password is disabled. The user "
                                "will set their own password on confirming "
                                "their account email."
                            ),
                            disabled_phone=_(
                                "Setting a password is disabled. The user "
                                "will set their own password on confirming "
                                "their account phone number."
                            ),
                            short=_("Password must have at least {password_length} characters."
                                    ).format(password_length=settings.MINIMUM_PASSWORD_LENGTH)
                        )),
                        required=True,
                    ),
                    data_bind='''
                        css: {
                            'has-success': $root.passwordStatus() === $root.STATUS.SUCCESS,
                            'has-warning': $root.passwordStatus() === $root.STATUS.WARNING,
                            'has-error': $root.passwordStatus() === $root.STATUS.ERROR,
                        }
                    ''' if not has_custom_clean_password() else ''
                ),
            )
        )

        if self.show_deactivate_after_date:
            self.helper.layout.append(
                Fieldset(
                    _("Auto-Deactivation Settings"),
                    crispy.Field(
                        'deactivate_after_date',
                        data_bind="value: deactivate_after_date",
                    ),
                )
            )

    def clean_email(self):
        clean_email = self.cleaned_data['email'].strip().lower()
        if clean_email:
            validate_email(clean_email)
        return clean_email

    def clean_location_id(self):
        location_id = self.cleaned_data['location_id']
        if not user_can_access_location_id(self.domain, self.request_user, location_id):
            raise forms.ValidationError("You do not have access to that location.")
        if location_id:
            if not SQLLocation.active_objects.filter(domain=self.domain, location_id=location_id).exists():
                raise forms.ValidationError(_("This location does not exist"))
        return location_id

    def clean_username(self):
        username = self.cleaned_data['username']
        if username == 'admin' or username == 'demo_user':
            raise forms.ValidationError("The username %s is reserved for CommCare." % username)
        return clean_mobile_worker_username(self.domain, username)

    def clean_new_password(self):
        cleaned_password = self.cleaned_data.get('new_password')
        if self.project.strong_mobile_passwords:
            return clean_password(cleaned_password)
        return cleaned_password

    def clean_deactivate_after_date(self):
        return clean_deactivate_after_date(self.cleaned_data['deactivate_after_date'])


class GroupMembershipForm(forms.Form):
    selected_ids = forms.Field(
        label=gettext_lazy("Group Membership"),
        required=False,
        widget=Select2Ajax(multiple=True),
    )

    def __init__(self, group_api_url, *args, **kwargs):
        submit_label = kwargs.pop('submit_label', "Update")
        fieldset_title = kwargs.pop(
            'fieldset_title', gettext_lazy("Edit Group Membership"))

        super(GroupMembershipForm, self).__init__(*args, **kwargs)
        self.fields['selected_ids'].widget.set_url(group_api_url)

        self.helper = FormHelper()
        self.helper.label_class = 'col-sm-3 col-md-2'
        self.helper.field_class = 'col-sm-9 col-md-8 col-lg-6'
        self.helper.form_tag = False

        self.helper.layout = crispy.Layout(
            crispy.Fieldset(
                fieldset_title,
                'selected_ids',
            ),
            hqcrispy.FormActions(
                crispy.ButtonHolder(
                    Submit('submit', submit_label)
                )
            )
        )


class MultipleSelectionForm(forms.Form):
    """
    Form for selecting groups (used by the group UI on the user page)
    Usage::

        # views.py
        @cached_property
        def users_form(self):
            form = MultipleSelectionForm(
                initial={'selected_ids': self.users_at_location},
                submit_label=_("Update Users at this Location"),
            )
            form.fields['selected_ids'].choices = self.all_users
            return form

        <form class="form disable-on-submit" id="edit_users" action="" method='post'>
            <legend>{% trans 'Specify Users At This Location' %}</legend>
            {% crispy users_per_location_form %}
        </form>

        @use_multiselect
        def dispatch(self, request, *args, **kwargs):
            return super(MyView, self).dispatch(request, *args, **kwargs)

        # javascript
        hqDefine("app/js/module", function() {
            // Multiselect widget
            $(function () {
                var multiselect_utils = hqImport('hqwebapp/js/multiselect_utils');
                multiselect_utils.createFullMultiselectWidget('id_of_multiselect_field', {
                    selectableHeaderTitle: gettext("Available Things"),
                    selectedHeaderTitle: gettext("Things Selected"),
                    searchItemTitle: gettext("Search Things..."),
                });
            });
        });
    """
    selected_ids = forms.MultipleChoiceField(
        label=gettext_lazy("Group Membership"),
        required=False,
    )

    def __init__(self, *args, **kwargs):
        submit_label = kwargs.pop('submit_label', "Update")
        fieldset_title = kwargs.pop('fieldset_title', gettext_lazy("Edit Group Membership"))

        super(MultipleSelectionForm, self).__init__(*args, **kwargs)
        self.helper = FormHelper()
        self.helper.form_id = 'id-scheduledReportForm'
        self.helper.label_class = 'col-sm-3 col-md-2'
        self.helper.field_class = 'col-sm-9 col-md-8 col-lg-6'
        self.helper.form_tag = False

        self.helper.layout = crispy.Layout(
            crispy.Fieldset(
                fieldset_title,
                crispy.Field('selected_ids', css_class="hide"),
            ),
            hqcrispy.FormActions(
                crispy.ButtonHolder(
                    Submit('submit', submit_label)
                )
            )
        )


class PrimaryLocationWidget(forms.Widget):
    """
    Options for this field are dynamically set in JS depending on what options are selected
    for 'assigned_locations'. This works in conjunction with LocationSelectWidget.
    """

    def __init__(self, css_id, source_css_id, attrs=None):
        """
        args:
            css_id: css_id of primary_location field
            source_css_id: css_id of assigned_locations field
        """
        super(PrimaryLocationWidget, self).__init__(attrs)
        self.css_id = css_id
        self.source_css_id = source_css_id
        self.template = 'locations/manage/partials/drilldown_location_widget.html'

    def render(self, name, value, attrs=None, renderer=None):
        initial_data = {}
        if value:
            try:
                loc = SQLLocation.objects.get(location_id=value)
                initial_data = {
                    'id': loc.location_id,
                    'text': loc.get_path_display(),
                }
            except SQLLocation.DoesNotExist:
                pass

        return get_template(self.template).render({
            'css_id': self.css_id,
            'source_css_id': self.source_css_id,
            'name': name,
            'value': value,
            'initial_data': initial_data,
            'attrs': self.build_attrs(self.attrs, attrs),
        })


class BaseLocationForm(forms.Form):
    assigned_locations = forms.CharField(
        label=gettext_noop("Locations"),
        required=False,
        widget=forms.SelectMultiple(choices=[]),
    )
    primary_location = forms.CharField(
        label=gettext_noop("Primary Location"),
        required=False,
        help_text=_('Primary Location must always be set to one of above locations')
    )

    def __init__(self, domain: str, *args, **kwargs):
        from corehq.apps.locations.forms import LocationSelectWidget
        super(BaseLocationForm, self).__init__(*args, **kwargs)
        self.domain = domain
        self.fields['assigned_locations'].widget = LocationSelectWidget(
            self.domain, multiselect=True, id='id_assigned_locations'
        )
        self.fields['assigned_locations'].help_text = ExpandedMobileWorkerFilter.location_search_help
        self.fields['primary_location'].widget = PrimaryLocationWidget(
            css_id='id_primary_location',
            source_css_id='id_assigned_locations',
        )

    def clean_assigned_locations(self):
        from corehq.apps.locations.models import SQLLocation
        from corehq.apps.locations.util import get_locations_from_ids

        location_ids = self.data.getlist('assigned_locations')
        try:
            locations = get_locations_from_ids(location_ids, self.domain)
        except SQLLocation.DoesNotExist:
            raise forms.ValidationError(_('One or more of the locations was not found.'))

        return [location.location_id for location in locations]

    def clean(self):
        self.cleaned_data = super(BaseLocationForm, self).clean()

        primary_location_id = self.cleaned_data['primary_location']
        assigned_location_ids = self.cleaned_data.get('assigned_locations', [])
        if primary_location_id:
            if primary_location_id not in assigned_location_ids:
                self.add_error(
                    'primary_location',
                    _("Primary location must be one of the user's locations")
                )
        if assigned_location_ids and not primary_location_id:
            self.add_error(
                'primary_location',
                _("Primary location can't be empty if the user has any "
                  "locations set")
            )
        return self.cleaned_data


class CommtrackUserForm(BaseLocationForm):
    program_id = forms.ChoiceField(
        label=gettext_noop("Program"),
        choices=(),
        required=False
    )

    def __init__(self, *args, **kwargs):
        self.request = kwargs.pop('request')
        self.domain = kwargs.pop('domain', None)
        super(CommtrackUserForm, self).__init__(self.domain, *args, **kwargs)

        if self.commtrack_enabled:
            programs = Program.by_domain(self.domain)
            choices = list((prog.get_id, prog.name) for prog in programs)
            choices.insert(0, ('', ''))
            self.fields['program_id'].choices = choices
        else:
            self.fields['program_id'].widget = forms.HiddenInput()

        self.helper = FormHelper()

        self.helper.form_method = 'POST'
        self.helper.form_class = 'form-horizontal'
        self.helper.form_tag = False

        self.helper.label_class = 'col-sm-3 col-md-2'
        self.helper.field_class = 'col-sm-9 col-md-8 col-lg-6'

    @cached_property
    def commtrack_enabled(self):
        return Domain.get_by_name(self.domain).commtrack_enabled

    def save(self, user):
        # todo: Avoid multiple user.save
        user_change_logger = UserChangeLogger(
            upload_domain=self.domain,
            user_domain=self.domain,
            user=user,
            is_new_user=False,
            changed_by_user=self.request.couch_user,
            changed_via=USER_CHANGE_VIA_WEB,
            upload_record_id=None,
        )
        updated_program_id = None
        domain_membership = user.get_domain_membership(self.domain)
        if self.commtrack_enabled:
            program_id = self.cleaned_data['program_id']
            if domain_membership.program_id != program_id:
                updated_program_id = program_id
            domain_membership.program_id = program_id

        location_updates = self._update_location_data(user, self.cleaned_data['primary_location'],
                                                      self.cleaned_data['assigned_locations'])
        if user.is_commcare_user():
            self._log_commcare_user_changes(user_change_logger, location_updates, updated_program_id)
        else:
            self._log_web_user_changes(user_change_logger, location_updates, updated_program_id)

    def _user_has_permission_to_access_locations(self, new_location_ids):
        assigned_locations = SQLLocation.objects.filter(location_id__in=new_location_ids)
        return len(assigned_locations) == len(assigned_locations.accessible_to_user(
            self.domain, self.request.couch_user))

    def _update_location_data(self, user, new_location_id, new_location_ids):
        updates = {}
        if user.is_commcare_user():
            # fetch this before set_location is called
            old_assigned_location_ids = set(user.assigned_location_ids)
            old_location_id = user.location_id
            if new_location_id != old_location_id:
                if new_location_id:
                    user.set_location(SQLLocation.objects.get(location_id=new_location_id))
                else:
                    user.unset_location()

            old_location_ids = user.assigned_location_ids
            if set(new_location_ids) != set(old_location_ids):
                user.reset_locations(new_location_ids)
            if old_assigned_location_ids != set(new_location_ids):
                updates['location_ids'] = new_location_ids
        else:
            domain_membership = user.get_domain_membership(self.domain)
            # fetch this before set_location is called
            old_assigned_location_ids = set(domain_membership.assigned_location_ids)
            old_location_id = domain_membership.location_id
            if new_location_id != old_location_id:
                if new_location_id:
                    user.set_location(self.domain, SQLLocation.objects.get(location_id=new_location_id))
                else:
                    user.unset_location(self.domain)

            old_location_ids = domain_membership.assigned_location_ids
            if set(new_location_ids) != set(old_location_ids):
                user.reset_locations(self.domain, new_location_ids)
            if old_assigned_location_ids != set(new_location_ids):
                updates['location_ids'] = new_location_ids

        # check for this post reset_locations which can also update location_id
        new_primary_location = user.get_sql_location(self.domain)
        if new_primary_location and old_location_id != new_primary_location.location_id:
            updates['location_id'] = new_location_id
        elif old_location_id and not new_primary_location:
            updates['location_id'] = None
        return updates

    def _log_commcare_user_changes(self, user_change_logger, location_updates, program_id):
        if 'location_ids' in location_updates:
            location_ids = location_updates['location_ids']
            user_change_logger.add_changes({'assigned_location_ids': location_ids})
            if location_ids:
                locations = SQLLocation.objects.filter(location_id__in=location_ids)
                user_change_logger.add_info(
                    UserChangeMessage.assigned_locations_info(locations)
                )
            else:
                user_change_logger.add_info(
                    UserChangeMessage.assigned_locations_info([])
                )

        if 'location_id' in location_updates:
            location_id = location_updates['location_id']
            user_change_logger.add_changes({'location_id': location_id})
            if location_id:
                primary_location = SQLLocation.objects.get(location_id=location_id)
                user_change_logger.add_info(
                    UserChangeMessage.primary_location_info(primary_location)
                )
            else:
                user_change_logger.add_info(UserChangeMessage.primary_location_removed())

        if program_id is not None:
            self._log_program_changes(user_change_logger, program_id)
        user_change_logger.save()

    @staticmethod
    def _log_program_changes(user_change_logger, program_id):
        if program_id:
            program = Program.get(program_id)
            user_change_logger.add_info(UserChangeMessage.program_change(program))
        else:
            user_change_logger.add_info(UserChangeMessage.program_change(None))

    def _log_web_user_changes(self, user_change_logger, location_updates, program_id):
        if 'location_ids' in location_updates:
            location_ids = location_updates['location_ids']
            if location_ids:
                locations = SQLLocation.objects.filter(location_id__in=location_ids)
                user_change_logger.add_info(
                    UserChangeMessage.assigned_locations_info(locations)
                )
            else:
                user_change_logger.add_info(
                    UserChangeMessage.assigned_locations_info([])
                )

        if 'location_id' in location_updates:
            location_id = location_updates['location_id']
            if location_id:
                primary_location = SQLLocation.objects.get(location_id=location_id)
                user_change_logger.add_info(
                    UserChangeMessage.primary_location_info(primary_location)
                )
            else:
                user_change_logger.add_info(
                    UserChangeMessage.primary_location_removed()
                )

        if program_id is not None:
            self._log_program_changes(user_change_logger, program_id)

        user_change_logger.save()

<<<<<<< HEAD
=======
    def clean_assigned_locations(self):
        from corehq.apps.locations.models import SQLLocation
        from corehq.apps.locations.util import get_locations_from_ids

        location_ids = self.data.getlist('assigned_locations')
        try:
            locations = get_locations_from_ids(location_ids, self.domain)
        except SQLLocation.DoesNotExist:
            raise ValidationError(_('One or more of the locations was not found.'))

        return [location.location_id for location in locations]

    def clean(self):
        cleaned_data = super(CommtrackUserForm, self).clean()

        primary_location_id = cleaned_data['primary_location']
        assigned_location_ids = cleaned_data.get('assigned_locations', [])
        if not self._user_has_permission_to_access_locations(assigned_location_ids):
            self.add_error(
                'assigned_locations',
                _("You do not have permissions to assign one of those locations.")
            )
        if primary_location_id:
            if primary_location_id not in assigned_location_ids:
                self.add_error(
                    'primary_location',
                    _("Primary location must be one of the user's locations")
                )
        if assigned_location_ids and not primary_location_id:
            self.add_error(
                'primary_location',
                _("Primary location can't be empty if the user has any "
                  "locations set")
            )

>>>>>>> f4ed447f

class DomainRequestForm(forms.Form):
    full_name = forms.CharField(label=gettext_lazy('Full Name'), required=True,
                                widget=forms.TextInput(attrs={'class': 'form-control'}))
    email = forms.CharField(
        label=gettext_lazy('Email Address'),
        required=True,
        help_text=gettext_lazy('You will use this email to log in.'),
        widget=forms.TextInput(attrs={'class': 'form-control'}),
    )
    domain = forms.CharField(widget=forms.HiddenInput(), required=True)

    @property
    def form_actions(self):
        return hqcrispy.FormActions(
            twbscrispy.StrictButton(
                gettext_lazy('Request Access'),
                type='submit',
                css_class='btn-primary',
            )
        )

    def __init__(self, *args, **kwargs):
        super(DomainRequestForm, self).__init__(*args, **kwargs)

        self.helper = FormHelper()
        self.helper.form_class = 'form-horizontal'
        self.helper.label_class = 'col-sm-3 col-md-4 col-lg-2'
        self.helper.field_class = 'col-sm-6 col-md-5 col-lg-3'
        self.helper.show_form_errors = True
        self.helper.layout = crispy.Layout(
            'full_name',
            'email',
            'domain',
            self.form_actions,
        )

    def clean_email(self):
        data = self.cleaned_data['email'].strip().lower()
        validate_email(data)
        return data


class ConfirmExtraUserChargesForm(EditBillingAccountInfoForm):
    def __init__(self, account, domain, creating_user, data=None, *args, **kwargs):
        super(ConfirmExtraUserChargesForm, self).__init__(
            account, domain, creating_user, data=data, *args, **kwargs)

        from corehq.apps.users.views.mobile import MobileWorkerListView
        self.helper.label_class = 'col-sm-3 col-md-2'
        self.helper.field_class = 'col-sm-9 col-md-8 col-lg-6'
        self.helper.layout = crispy.Layout(
            crispy.Fieldset(
                _("Basic Information"),
                'company_name',
                'first_name',
                'last_name',
                crispy.Field('email_list', css_class='input-xxlarge accounting-email-select2',
                             data_initial=json.dumps(self.initial.get('email_list'))),
                'phone_number',
            ),
            crispy.Fieldset(
                _("Mailing Address"),
                'first_line',
                'second_line',
                'city',
                'state_province_region',
                'postal_code',
                crispy.Field('country', css_class="input-large accounting-country-select2",
                             data_country_code=self.current_country or '',
                             data_country_name=COUNTRIES.get(self.current_country, '')),
            ),
            hqcrispy.FormActions(
                crispy.HTML(
                    '<a href="%(user_list_url)s" class="btn btn-default">%(text)s</a>' % {
                        'user_list_url': reverse(MobileWorkerListView.urlname, args=[self.domain]),
                        'text': _("Back to Mobile Workers List")
                    }
                ),
                StrictButton(
                    _("Confirm Billing Information"),
                    type="submit",
                    css_class='btn btn-primary disabled',
                ),
            ),
        )

    def save(self, commit=True):
        account_save_success = super(ConfirmExtraUserChargesForm, self).save(commit=False)
        if not account_save_success:
            return False
        self.account.date_confirmed_extra_charges = datetime.datetime.today()
        self.account.save()
        return True


class AddPhoneNumberForm(forms.Form):
    phone_number = forms.CharField(
        max_length=50, help_text=gettext_lazy('Please enter number, including country code, in digits only.')
    )

    form_type = forms.CharField(initial='add-phonenumber', widget=forms.HiddenInput)

    def __init__(self, *args, **kwargs):
        super(AddPhoneNumberForm, self).__init__(*args, **kwargs)
        self.helper = FormHelper()
        self.helper.form_class = 'form form-horizontal'
        self.helper.label_class = 'col-sm-3 col-md-4 col-lg-2'
        self.helper.field_class = 'col-sm-9 col-md-8 col-lg-6'
        self.helper.layout = crispy.Layout(
            Fieldset(
                _('Add a Phone Number'),
                'form_type',
                twbscrispy.PrependedText('phone_number', '+', type='tel', pattern=r'\d+')
            ),
            hqcrispy.FormActions(
                StrictButton(
                    _('Add Number'),
                    css_class='btn-primary disable-on-submit',
                    type='submit',
                )
            )
        )
        self.fields['phone_number'].label = gettext_lazy('Phone number')


class _UserFormSet(object):

    def __init__(self, domain, editable_user, request_user, request, data=None):
        self.domain = domain
        self.editable_user = editable_user
        self.request_user = request_user
        self.request = request
        self.data = data

    @property
    def user_form(self):
        raise NotImplementedError()

    @cached_property
    def custom_data(self):
        from corehq.apps.users.views.mobile.custom_data_fields import (
            UserFieldsView,
        )
        return CustomDataEditor(
            domain=self.domain,
            field_view=UserFieldsView,
            existing_custom_data=self.editable_user.get_user_data(self.domain).to_dict(),
            post_dict=self.data,
            ko_model="custom_fields",
        )

    def is_valid(self):
        return (self.data is not None
                and all([self.user_form.is_valid(), self.custom_data.is_valid()]))

    def update_user(self):
        user_data = self.user_form.existing_user.get_user_data(self.domain)
        old_profile_id = user_data.profile_id
        new_user_data = self.custom_data.get_data_to_save()
        new_profile_id = new_user_data.pop(PROFILE_SLUG, ...)
        changed = user_data.update(new_user_data, new_profile_id)
        changed |= user_data.remove_unrecognized(
            {f.slug for f in self.custom_data.model.get_fields()})
        return self.user_form.update_user(
            metadata_updated=changed,
            profile_updated=old_profile_id != new_profile_id
        )


class CommCareUserFormSet(_UserFormSet):
    """Combines the CommCareUser form and the Custom Data form"""

    @cached_property
    def user_form(self):
        return UpdateCommCareUserInfoForm(
            data=self.data, domain=self.domain, existing_user=self.editable_user, request=self.request)

    @cached_property
    def action_form(self):
        return CommCareUserActionForm(
            data=self.data,
            domain=self.domain,
            existing_user=self.editable_user,
            request=self.request,
        )


class WebUserFormSet(_UserFormSet):
    """Combines UpdateUserRoleForm and the Custom Data form"""

    @cached_property
    def user_form(self):
        return UpdateUserRoleForm(data=self.data, domain=self.domain,
                                  existing_user=self.editable_user, request=self.request)


class UserFilterForm(forms.Form):
    USERNAMES_COLUMN_OPTION = 'usernames'
    COLUMNS_CHOICES = (
        ('all', gettext_noop('All')),
        (USERNAMES_COLUMN_OPTION, gettext_noop('Only Usernames'))
    )
    ACTIVE = 'active'
    INACTIVE = 'inactive'

    USER_ACTIVE_STATUS = [
        ('show_all', gettext_lazy('Show All')),
        (ACTIVE, gettext_lazy('Only Active')),
        (INACTIVE, gettext_lazy('Only Deactivated'))
    ]

    role_id = forms.ChoiceField(label=gettext_lazy('Role'), choices=(), required=False)
    search_string = forms.CharField(
        label=gettext_lazy('Name or Username'),
        max_length=30,
        required=False
    )
    location_id = forms.CharField(
        label=gettext_noop("Location"),
        required=False,
    )
    selected_location_only = forms.BooleanField(
        required=False,
        label=_('Only include mobile workers at the selected location'),
    )
    user_active_status = forms.ChoiceField(
        label=_('Active / Deactivated'),
        choices=USER_ACTIVE_STATUS,
        required=False,
        widget=SelectToggle(choices=USER_ACTIVE_STATUS, attrs={'ko_value': 'user_active_status'}),
    )
    columns = forms.ChoiceField(
        required=False,
        label=gettext_noop("Columns"),
        choices=COLUMNS_CHOICES,
        widget=SelectToggle(choices=COLUMNS_CHOICES, attrs={'ko_value': 'columns'}),
    )
    domains = forms.MultipleChoiceField(
        required=False,
        label=_('Project Spaces'),
        widget=forms.SelectMultiple(attrs={'class': 'hqwebapp-select2'}),
    )

    def __init__(self, *args, **kwargs):
        from corehq.apps.locations.forms import LocationSelectWidget
        self.domain = kwargs.pop('domain')
        self.couch_user = kwargs.pop('couch_user')
        self.user_type = kwargs.pop('user_type')
        if self.user_type not in [MOBILE_USER_TYPE, WEB_USER_TYPE]:
            raise AssertionError(f"Invalid user type for UserFilterForm: {self.user_type}")
        super().__init__(*args, **kwargs)

        self.fields['location_id'].widget = LocationSelectWidget(
            self.domain,
            id='id_location_id',
            placeholder=_("All Locations"),
            attrs={'data-bind': 'value: location_id'},
        )
        self.fields['location_id'].widget.query_url = "{url}?show_all=true".format(
            url=self.fields['location_id'].widget.query_url
        )

        self.fields['location_id'].help_text = ExpandedMobileWorkerFilter.location_search_help

        roles = UserRole.objects.get_by_domain(self.domain)
        self.fields['role_id'].choices = [('', _('All Roles'))] + [
            (role.get_id, role.name or _('(No Name)')) for role in roles
            if not role.is_commcare_user_default
        ]

        subdomains = EnterprisePermissions.get_domains(self.domain)
        self.fields['domains'].choices = [('all_project_spaces', _('All Project Spaces'))] + \
                                         [(self.domain, self.domain)] + \
                                         [(domain, domain) for domain in subdomains]

        self.helper = FormHelper()
        self.helper.form_method = 'GET'
        self.helper.form_id = 'user-filters'
        self.helper.form_class = 'form-horizontal'
        view_name = 'download_commcare_users' if self.user_type == MOBILE_USER_TYPE else 'download_web_users'
        self.helper.form_action = reverse(view_name, args=[self.domain])

        self.helper.label_class = 'col-sm-3 col-md-2'
        self.helper.field_class = 'col-sm-9 col-md-8 col-lg-6'
        self.helper.form_text_inline = True

        fields = []
        if subdomains:
            fields += [crispy.Field("domains", data_bind="value: domains")]
        fields += [
            crispy.Div(
                crispy.Field(
                    "role_id",
                    css_class="hqwebapp-select2",
                    data_bind="value: role_id",
                ),
                data_bind="slideVisible: !isCrossDomain()",
            ),
            crispy.Field("search_string", data_bind="value: search_string"),
            crispy.Div(
                "location_id",
                data_bind="slideVisible: !isCrossDomain()",
            ),
            crispy.Div(
                crispy.Field(
                    "selected_location_only",
                    data_bind="checked: selected_location_only"
                ),
                data_bind="slideVisible: !isCrossDomain() && location_id",
            )
        ]

        fieldset_label = _('Filter and Download Users')
        if self.user_type == MOBILE_USER_TYPE:
            fieldset_label = _('Filter and Download Mobile Workers')
            fields += [
                "user_active_status",
                crispy.Field("columns", data_bind="value: columns"),
            ]

        self.helper.layout = crispy.Layout(
            crispy.Fieldset(
                fieldset_label,
                *fields,
            ),
            hqcrispy.FormActions(
                twbscrispy.StrictButton(
                    _("Download"),
                    type="submit",
                    css_class="btn btn-primary",
                ),
                crispy.Div(
                    data_bind="template: {name: 'ko-template-download-statistics'}",
                    style="display: inline;",
                )
            ),
        )

    def clean_role_id(self):
        role_id = self.cleaned_data['role_id']
        if not role_id:
            return None

        try:
            UserRole.objects.by_couch_id(role_id, domain=self.domain)
        except UserRole.DoesNotExist:
            raise forms.ValidationError(_("Invalid Role"))
        return role_id

    def clean_search_string(self):
        search_string = self.cleaned_data['search_string']
        if "*" in search_string or "?" in search_string:
            raise forms.ValidationError(_("* and ? are not allowed"))
        return search_string

    def clean_domains(self):
        if 'domains' in self.data:
            domains = self.data.getlist('domains')
        else:
            domains = self.data.getlist('domains[]', [self.domain])

        if 'all_project_spaces' in domains:
            domains = EnterprisePermissions.get_domains(self.domain)
            domains += [self.domain]
        return sorted(domains)

    def clean_user_active_status(self):
        user_active_status = self.cleaned_data['user_active_status']

        if user_active_status == self.ACTIVE:
            return True
        if user_active_status == self.INACTIVE:
            return False
        return None

    def clean(self):
        data = self.cleaned_data
        user = self.couch_user

        if not user.has_permission(self.domain, 'access_all_locations') and not data.get('location_id'):
            # Add (web) user assigned_location_ids so as to
            # 1) reflect all locations user is assigned to ('All' option)
            # 2) restrict user access
            domain_membership = user.get_domain_membership(self.domain)
            if domain_membership and domain_membership.assigned_location_ids:
                data['web_user_assigned_location_ids'] = list(domain_membership.assigned_location_ids)

        return data


class TableauUserForm(forms.Form):
    role = forms.ChoiceField(
        label=gettext_noop("Role"),
        choices=TableauUser.Roles.choices,
        required=True,
    )
    groups = forms.MultipleChoiceField(
        label=gettext_noop("Groups"),
        choices=[],
        required=False,
        widget=forms.CheckboxSelectMultiple()
    )

    def __init__(self, *args, **kwargs):
        self.request = kwargs.pop('request')
        self.domain = kwargs.pop('domain', None)
        self.username = kwargs.pop('username', None)
        super(TableauUserForm, self).__init__(*args, **kwargs)

        self.allowed_tableau_groups = [
            TableauGroupTuple(group.name, group.id) for group in get_all_tableau_groups(self.domain)
            if group.name in get_allowed_tableau_groups_for_domain(self.domain)]
        user_group_names = [group.name for group in get_tableau_groups_for_user(self.domain, self.username)]
        self.fields['groups'].choices = []
        self.fields['groups'].initial = []
        for i, group in enumerate(self.allowed_tableau_groups):
            # Add a choice for each tableau group on the server
            self.fields['groups'].choices.append((i, group.name))
            if group.name in user_group_names:
                # Pre-choose groups that the user already belongs to
                self.fields['groups'].initial.append(i)
        if not self.fields['groups'].choices:
            del self.fields['groups']

        self.helper = FormHelper()

        self.helper.form_method = 'POST'
        self.helper.form_class = 'form-horizontal'
        self.helper.form_tag = False

        self.helper.label_class = 'col-sm-3 col-md-2'
        self.helper.field_class = 'col-sm-9 col-md-8 col-lg-6'

    def save(self, username, commit=True):
        groups = [self.allowed_tableau_groups[int(i)] for i in self.cleaned_data['groups']]
        update_tableau_user(self.domain, username, self.cleaned_data['role'], groups)<|MERGE_RESOLUTION|>--- conflicted
+++ resolved
@@ -1200,11 +1200,21 @@
 
         return [location.location_id for location in locations]
 
+    def _user_has_permission_to_access_locations(self, new_location_ids):
+        assigned_locations = SQLLocation.objects.filter(location_id__in=new_location_ids)
+        return len(assigned_locations) == len(assigned_locations.accessible_to_user(
+            self.domain, self.request.couch_user))
+
     def clean(self):
         self.cleaned_data = super(BaseLocationForm, self).clean()
 
         primary_location_id = self.cleaned_data['primary_location']
         assigned_location_ids = self.cleaned_data.get('assigned_locations', [])
+        if not self._user_has_permission_to_access_locations(assigned_location_ids):
+            self.add_error(
+                'assigned_locations',
+                _("You do not have permissions to assign one of those locations.")
+            )
         if primary_location_id:
             if primary_location_id not in assigned_location_ids:
                 self.add_error(
@@ -1278,11 +1288,6 @@
             self._log_commcare_user_changes(user_change_logger, location_updates, updated_program_id)
         else:
             self._log_web_user_changes(user_change_logger, location_updates, updated_program_id)
-
-    def _user_has_permission_to_access_locations(self, new_location_ids):
-        assigned_locations = SQLLocation.objects.filter(location_id__in=new_location_ids)
-        return len(assigned_locations) == len(assigned_locations.accessible_to_user(
-            self.domain, self.request.couch_user))
 
     def _update_location_data(self, user, new_location_id, new_location_ids):
         updates = {}
@@ -1393,44 +1398,6 @@
 
         user_change_logger.save()
 
-<<<<<<< HEAD
-=======
-    def clean_assigned_locations(self):
-        from corehq.apps.locations.models import SQLLocation
-        from corehq.apps.locations.util import get_locations_from_ids
-
-        location_ids = self.data.getlist('assigned_locations')
-        try:
-            locations = get_locations_from_ids(location_ids, self.domain)
-        except SQLLocation.DoesNotExist:
-            raise ValidationError(_('One or more of the locations was not found.'))
-
-        return [location.location_id for location in locations]
-
-    def clean(self):
-        cleaned_data = super(CommtrackUserForm, self).clean()
-
-        primary_location_id = cleaned_data['primary_location']
-        assigned_location_ids = cleaned_data.get('assigned_locations', [])
-        if not self._user_has_permission_to_access_locations(assigned_location_ids):
-            self.add_error(
-                'assigned_locations',
-                _("You do not have permissions to assign one of those locations.")
-            )
-        if primary_location_id:
-            if primary_location_id not in assigned_location_ids:
-                self.add_error(
-                    'primary_location',
-                    _("Primary location must be one of the user's locations")
-                )
-        if assigned_location_ids and not primary_location_id:
-            self.add_error(
-                'primary_location',
-                _("Primary location can't be empty if the user has any "
-                  "locations set")
-            )
-
->>>>>>> f4ed447f
 
 class DomainRequestForm(forms.Form):
     full_name = forms.CharField(label=gettext_lazy('Full Name'), required=True,
