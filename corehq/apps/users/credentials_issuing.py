from collections import defaultdict
from django.conf import settings
from dateutil.relativedelta import relativedelta
import requests
from datetime import datetime, timezone, date

<<<<<<< HEAD
from dimagi.utils.logging import notify_exception

from corehq.apps.app_manager.models import CredentialApplication
=======
>>>>>>> be8b8ea6
from corehq.apps.data_analytics.models import MALTRow


CREDENTIAL_TYPE = 'APP_ACTIVITY'


def get_credentials_for_timeframe(activity_level, app_ids):
    from corehq.apps.app_manager.models import CredentialApplication
    months = CredentialApplication.months_for_activity_level(activity_level)
    now = datetime.now(timezone.utc)
    start_date = date(now.year, now.month, now.day) - relativedelta(months=months)
    user_months_activity = (
        MALTRow.objects
        .filter(
            month__gte=start_date,
            num_of_forms__gte=1,
            app_id__in=app_ids,
            user_type='CommCareUser',
            is_app_deleted=False,
        )
        .values('app_id', 'username', 'user_id', 'month', 'domain_name')
        .distinct()
    )
    return _filter_users_with_complete_months(user_months_activity, months, activity_level)


def _filter_users_with_complete_months(data, months, activity_level):
    """
    Filter data to only include records where each user has entries for all distinct months.
    """
    from corehq.apps.users.models import UserCredential

    user_months = defaultdict(set)
    user_credentials = []
    combined_user_app_ids = set()  # Keep track of which user-app combos have had creds created
    for record in data:
        combined_user_app_id = record["user_id"] + record["app_id"]
        user_months[combined_user_app_id].add(record["month"])

        has_required_months = len(user_months[combined_user_app_id]) >= months
        if has_required_months and combined_user_app_id not in combined_user_app_ids:
            user_credentials.append(UserCredential(
                user_id=record["user_id"],
                app_id=record["app_id"],
                username=record["username"],
                domain=record["domain_name"],
                type=activity_level,
            ))
            combined_user_app_ids.add(combined_user_app_id)

    return user_credentials


def get_app_ids_by_activity_level():
    from corehq.apps.app_manager.models import CredentialApplication

    credential_apps = CredentialApplication.objects.all()
    app_ids_by_level = defaultdict(list)
    for app in credential_apps:
        app_ids_by_level[app.activity_level].append(app.app_id)
    return app_ids_by_level


def submit_new_credentials():
    credentials_to_submit, credential_ids_to_update = get_credentials_to_submit()

    response = requests.post(
        settings.CONNECTID_CREDENTIALS_URL,
        json={
            "credentials": credentials_to_submit
        },
        auth=(settings.CONNECTID_CLIENT_ID, settings.CONNECTID_SECRET_KEY),
    )
    response.raise_for_status()

    mark_credentials_as_issued(response, credential_ids_to_update)


def get_credentials_to_submit():
    from corehq.apps.users.models import ConnectIDUserLink, UserCredential

    credentials_to_submit = []
    credential_ids_to_update = []
    user_credentials = UserCredential.objects.filter(issued_on=None)
    if not user_credentials:
        return credentials_to_submit, credential_ids_to_update

    app_ids = []
    usernames = []
    for user_cred in user_credentials:
        app_ids.append(user_cred.app_id)
        usernames.append(user_cred.username)

    connectid_links = ConnectIDUserLink.objects.filter(
        commcare_user__username__in=usernames
    )
    connectid_username_by_commcare_username = {
        link.commcare_user.username: link.connectid_username for link in connectid_links
    }

    app_names_by_id = get_app_names_by_id(app_ids)
    for user_cred in user_credentials:
        connectid_username = connectid_username_by_commcare_username.get(user_cred.username)
        if not connectid_username:
            continue  # Skip these users as they still need to set up their PersonalID account

        credential_ids_to_update.append(user_cred.id)
        credentials_to_submit.append({
            'usernames': [connectid_username],
            'title': app_names_by_id[user_cred.app_id],
            'type': CREDENTIAL_TYPE,
            'level': user_cred.type,
            'slug': user_cred.app_id,
            'app_id': user_cred.app_id,
        })

    return credentials_to_submit, credential_ids_to_update


def mark_credentials_as_issued(response, credential_ids):
    from corehq.apps.users.models import UserCredential

    success_indices = set(response.json().get('success', []))
    failed_indices = set(response.json().get('failed', []))
    success_credential_ids = []
    failed_credential_ids = []
    for i, id in enumerate(credential_ids):
        if i in success_indices:
            success_credential_ids.append(id)
        elif i in failed_indices:
            failed_credential_ids.append(id)

    issued_date = datetime.now(timezone.utc)
    UserCredential.objects.filter(id__in=success_credential_ids).update(issued_on=issued_date)

    if failed_credential_ids:
        notify_exception(
            None,
            f"Failed to submit {len(failed_credential_ids)} credentials to PersonalID",
            details={
                'failed_credential_ids': failed_credential_ids,
            }
        )


def get_app_names_by_id(app_ids):
    from corehq.apps.app_manager.dbaccessors import get_apps_by_id

    apps = get_apps_by_id(domain=None, app_ids=app_ids)
    return {app.id: app.name for app in apps}<|MERGE_RESOLUTION|>--- conflicted
+++ resolved
@@ -4,12 +4,8 @@
 import requests
 from datetime import datetime, timezone, date
 
-<<<<<<< HEAD
 from dimagi.utils.logging import notify_exception
 
-from corehq.apps.app_manager.models import CredentialApplication
-=======
->>>>>>> be8b8ea6
 from corehq.apps.data_analytics.models import MALTRow
 
 
