--- conflicted
+++ resolved
@@ -60,11 +60,8 @@
     UploadCommCareUsers,
     UserUploadStatusView,
     activate_commcare_user,
-<<<<<<< HEAD
     connectid_messaging_key,
-=======
     activate_connectid_link,
->>>>>>> 1f3e480d
     count_commcare_users,
     count_web_users,
     deactivate_commcare_user,
