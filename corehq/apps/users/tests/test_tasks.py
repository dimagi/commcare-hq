import uuid
from contextlib import contextmanager
from datetime import datetime, timedelta
from unittest.mock import patch

from django.test import TestCase

from couchdbkit import ResourceConflict

from corehq.apps.domain.shortcuts import create_domain
from corehq.apps.enterprise.tests.utils import create_enterprise_permissions
from corehq.apps.es import case_search_adapter
from corehq.apps.es.tests.utils import es_test
from corehq.apps.hqcase.case_helper import CaseCopier
from corehq.apps.reports.util import domain_copied_cases_by_owner
from corehq.apps.users.dbaccessors import delete_all_users
from corehq.apps.users.models import CommCareUser, UserReportingMetadataStaging, WebUser
from corehq.apps.users.tasks import (
    apply_correct_demo_mode_to_loadtest_user,
    remove_users_test_cases,
    update_domain_date,
)
from corehq.form_processor.models import CommCareCase
<<<<<<< HEAD
=======
from corehq.apps.users.tasks import (
    _process_reporting_metadata_staging,
    remove_users_test_cases,
)
from corehq.apps.reports.util import domain_copied_cases_by_owner
from corehq.apps.hqcase.case_helper import CaseCopier
from corehq.util.test_utils import new_db_connection
>>>>>>> 4384efa6


class TasksTest(TestCase):

    @classmethod
    def setUpClass(cls):
        super().setUpClass()
        delete_all_users()

        # Set up domains
        cls.domain = create_domain('test')
        cls.mirror_domain = create_domain('mirror')
        create_enterprise_permissions('web@web.com', 'test', ['mirror'])

        # Set up user
        cls.web_user = WebUser.create(
            domain='test',
            username='web',
            password='secret',
            created_by=None,
            created_via=None,
        )

        cls.today = datetime.today().date()
        cls.last_week = cls.today - timedelta(days=7)

    @classmethod
    def tearDownClass(cls):
        delete_all_users()
        cls.domain.delete()
        cls.mirror_domain.delete()
        super().tearDownClass()

    def _last_accessed(self, user, domain):
        domain_membership = user.get_domain_membership(domain, allow_enterprise=False)
        if domain_membership:
            return domain_membership.last_accessed
        return None

    def test_update_domain_date_web_user(self):
        self.assertIsNone(self._last_accessed(self.web_user, self.domain.name))
        update_domain_date(self.web_user.user_id, self.domain.name)
        self.web_user = WebUser.get_by_username(self.web_user.username)
        self.assertEqual(self._last_accessed(self.web_user, self.domain.name), self.today)

    def test_update_domain_date_web_user_mirror(self):
        # Mirror domain access shouldn't be updated because user doesn't have a real membership
        self.assertIsNone(self._last_accessed(self.web_user, self.mirror_domain.name))
        update_domain_date(self.web_user.user_id, self.mirror_domain.name)
        self.web_user = WebUser.get_by_username(self.web_user.username)
        self.assertIsNone(self._last_accessed(self.web_user, self.mirror_domain.name))


@patch('corehq.apps.users.models.CouchUser.get_user_session_data', new=lambda _, __: {})
class TestLoadtestUserIsDemoUser(TestCase):

    def test_set_loadtest_factor_on_demo_user(self):
        with _get_user(loadtest_factor=5, is_demo_user=True) as user:
            apply_correct_demo_mode_to_loadtest_user(user.user_id)

            user = CommCareUser.get_by_user_id(user.user_id)
            self.assertTrue(user.is_demo_user)
            self.assertFalse(user.is_loadtest_user)

    def test_set_loadtest_factor_on_non_demo_user(self):
        with _get_user(loadtest_factor=5, is_demo_user=False) as user:
            apply_correct_demo_mode_to_loadtest_user(user.user_id)

            user = CommCareUser.get_by_user_id(user.user_id)
            self.assertTrue(user.is_demo_user)
            self.assertTrue(user.is_loadtest_user)

    def test_unset_loadtest_factor_on_demo_user(self):
        with _get_user(loadtest_factor=None, is_demo_user=True) as user:
            self.assertFalse(user.is_loadtest_user)
            apply_correct_demo_mode_to_loadtest_user(user.user_id)

            user = CommCareUser.get_by_user_id(user.user_id)
            self.assertTrue(user.is_demo_user)
            self.assertFalse(user.is_loadtest_user)

    def test_unset_loadtest_factor_on_non_demo_user(self):
        with _get_user(loadtest_factor=None, is_demo_user=False) as user:
            user.is_loadtest_user = True
            apply_correct_demo_mode_to_loadtest_user(user.user_id)

            user = CommCareUser.get_by_user_id(user.user_id)
            self.assertFalse(user.is_demo_user)
            self.assertFalse(user.is_loadtest_user)


@contextmanager
def _get_user(loadtest_factor, is_demo_user):
    domain_name = 'test-domain'
    domain_obj = create_domain(domain_name)
    just_now = datetime.utcnow().isoformat(timespec='seconds') + 'Z'
    user = CommCareUser.wrap({
        'domain': domain_name,
        'username': f'testy@{domain_name}.commcarehq.org',
        'loadtest_factor': loadtest_factor,
        'is_demo_user': is_demo_user,
        'date_joined': just_now,
    })
    user.save()
    try:
        yield user

    finally:
        user.delete(domain_name, None)
        domain_obj.delete()


@es_test(requires=[case_search_adapter])
class TestRemoveUsersTestCases(TestCase):

    domain = "test-domain"

    @classmethod
    def setUpClass(cls):
        super()
        cls.user = CommCareUser.create(cls.domain, 'user', 'password', None, None)

    @classmethod
    def tearDownClass(cls):
        cls.user.delete(deleted_by_domain=None, deleted_by=None)
        super()

    def test_only_copied_cases_gets_removed(self):
        _ = self._send_case_to_es(owner_id=self.user.user_id)
        test_case = self._send_case_to_es(owner_id=self.user.user_id, is_copy=True)

        remove_users_test_cases(self.domain, [self.user.user_id])
        case_ids = domain_copied_cases_by_owner(self.domain, self.user.user_id)

        self.assertEqual(case_ids, [test_case.case_id])

    def _send_case_to_es(
        self,
        owner_id=None,
        is_copy=False,
    ):
        case_json = {}
        if is_copy:
            case_json[CaseCopier.COMMCARE_CASE_COPY_PROPERTY_NAME] = 'case_id'

        case = CommCareCase(
            case_id=uuid.uuid4().hex,
            domain=self.domain,
            owner_id=owner_id,
            type='case_type',
            case_json=case_json,
            modified_on=datetime.utcnow(),
            server_modified_on=datetime.utcnow(),
        )
        case.save()

        case_search_adapter.index(case, refresh=True)
        return case


@patch.object(UserReportingMetadataStaging, 'process_record')
class TestProcessReportingMetadataStaging(TestCase):

    def test_record_is_deleted_if_processed_successfully(self, mock_process_record):
        record = UserReportingMetadataStaging.objects.create(user_id=self.user._id, domain='test-domain')
        self.assertTrue(UserReportingMetadataStaging.objects.get(id=record.id))

        _process_reporting_metadata_staging()

        self.assertEqual(mock_process_record.call_count, 1)
        self.assertEqual(UserReportingMetadataStaging.objects.all().count(), 0)

    def test_record_is_not_deleted_if_not_processed_successfully(self, mock_process_record):
        record = UserReportingMetadataStaging.objects.create(user_id=self.user._id, domain='test-domain')
        mock_process_record.side_effect = Exception

        with self.assertRaises(Exception):
            _process_reporting_metadata_staging()

        self.assertEqual(mock_process_record.call_count, 1)
        self.assertTrue(UserReportingMetadataStaging.objects.get(id=record.id))

    def test_process_record_is_retried_if_resource_conflict_raised(self, mock_process_record):
        # Simulate the scenario where the first attempt to process a record raises ResourceConflict
        # but the next attempt succeeds
        mock_process_record.side_effect = [ResourceConflict, None]
        UserReportingMetadataStaging.objects.create(user_id=self.user._id, domain='test-domain')

        _process_reporting_metadata_staging()

        self.assertEqual(mock_process_record.call_count, 2)
        self.assertEqual(UserReportingMetadataStaging.objects.all().count(), 0)

    def test_subsequent_records_are_not_processed_if_exception_raised(self, mock_process_record):
        mock_process_record.side_effect = [Exception, None]
        UserReportingMetadataStaging.objects.create(user_id=self.user._id, domain='test-domain')
        UserReportingMetadataStaging.objects.create(user_id=self.user._id, domain='test-domain')

        with self.assertRaises(Exception):
            _process_reporting_metadata_staging()

        self.assertEqual(mock_process_record.call_count, 1)
        self.assertEqual(UserReportingMetadataStaging.objects.all().count(), 2)

    def setUp(self):
        super().setUp()
        self.user = CommCareUser.create('test-domain', 'test-username', 'qwer1234', None, None)
        self.addCleanup(self.user.delete, 'test-domain', deleted_by=None)


@patch.object(UserReportingMetadataStaging, 'process_record')
class TestProcessReportingMetadataStagingTransaction(TestCase):
    """
    This is testing the same method as TestProcessReportingMetadataStaging is above, but
    this is specifically testing how the method behaves when a record is locked.
    In order to reproduce this scenario without using a TransactionTestCase, which has a
    heavy handed cleanup process that can disrupt other tests, we need to create the initial
    records outside of the TestCase transaction, otherwise the records will not be available
    from another db connection. No other test should be added to this class as ``select_for_update``
    will hold a lock for the duration of the outer transaction, and the general cleanup/teardown
    here is kludgy.
    """
    def test_subsequent_records_are_processed_if_record_is_locked(self, mock_process_record):
        _ = UserReportingMetadataStaging.objects.select_for_update().get(pk=self.record.id)
        with new_db_connection():
            _process_reporting_metadata_staging()

        self.assertEqual(mock_process_record.call_count, 1)
        self.assertEqual(UserReportingMetadataStaging.objects.all().count(), 1)

    @classmethod
    def setUpClass(cls):
        cls.user = CommCareUser.create('test-domain', 'test-username', 'qwer1234', None, None)
        # Create the records outside of the TestCase transaction to ensure they are committed/saved
        # to the db by the time the method under tests attempts to read from the database
        # Because this is outside of a transaction, we are responsible for cleaning these up
        cls.record = UserReportingMetadataStaging.objects.create(user_id=cls.user._id, domain='test-domain')
        cls.record_two = UserReportingMetadataStaging.objects.create(user_id=cls.user._id, domain='test-domain')
        super().setUpClass()

    @classmethod
    def tearDownClass(cls):
        super().tearDownClass()
        # Cleanup needs to be done outside of the TestCase transaction to ensure it is not rolled back
        # Notably, the user is currently stored in couch and could be done within the transaction, but
        # for consistency it is here
        cls.user.delete('test-domain', deleted_by=None)
        cls.record.delete()
        cls.record_two.delete()<|MERGE_RESOLUTION|>--- conflicted
+++ resolved
@@ -14,23 +14,19 @@
 from corehq.apps.hqcase.case_helper import CaseCopier
 from corehq.apps.reports.util import domain_copied_cases_by_owner
 from corehq.apps.users.dbaccessors import delete_all_users
-from corehq.apps.users.models import CommCareUser, UserReportingMetadataStaging, WebUser
+from corehq.apps.users.models import (
+    CommCareUser,
+    UserReportingMetadataStaging,
+    WebUser,
+)
 from corehq.apps.users.tasks import (
+    _process_reporting_metadata_staging,
     apply_correct_demo_mode_to_loadtest_user,
     remove_users_test_cases,
     update_domain_date,
 )
 from corehq.form_processor.models import CommCareCase
-<<<<<<< HEAD
-=======
-from corehq.apps.users.tasks import (
-    _process_reporting_metadata_staging,
-    remove_users_test_cases,
-)
-from corehq.apps.reports.util import domain_copied_cases_by_owner
-from corehq.apps.hqcase.case_helper import CaseCopier
 from corehq.util.test_utils import new_db_connection
->>>>>>> 4384efa6
 
 
 class TasksTest(TestCase):
