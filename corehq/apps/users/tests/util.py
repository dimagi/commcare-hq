--- conflicted
+++ resolved
@@ -21,20 +21,15 @@
     )
 
 
-<<<<<<< HEAD
 class patch_user_data_db_layer(ContextDecorator):
     def __init__(self, user_schema=None):
         self.user_schema = user_schema or {}
         self.init_patcher = None
         self.schema_patcher = None
-=======
-patch_user_data_db_layer = patch('corehq.apps.users.user_data.UserData.for_user',
-                                 new=lambda u, d: UserData({}, None, d))
->>>>>>> f089840a
 
     def __enter__(self):
         self.init_patcher = patch(
-            'corehq.apps.users.user_data.UserData.lazy_init', new=lambda u, d: UserData({}, None, d))
+            'corehq.apps.users.user_data.UserData.for_user', new=lambda u, d: UserData({}, None, d))
         self.schema_patcher = patch('corehq.apps.users.user_data.UserData._schema_defaults',
                                new=PropertyMock(return_value=self.user_schema))
         self.init_patcher.start()
