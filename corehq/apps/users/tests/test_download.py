import re

from datetime import datetime

from django.test import TestCase

from corehq.apps.domain.shortcuts import create_domain
from corehq.apps.custom_data_fields.models import (
    CustomDataFieldsDefinition,
    CustomDataFieldsProfile,
    Field,
    PROFILE_SLUG,
)
from corehq.apps.users.views.mobile.custom_data_fields import UserFieldsView
from corehq.apps.users.models import CommCareUser
from corehq.apps.users.bulk_download import parse_mobile_users
from corehq.apps.user_importer.importer import GroupMemoizer


class TestDownloadMobileWorkers(TestCase):

    @classmethod
    def setUpClass(cls):
        super().setUpClass()

        cls.domain = 'bookshelf'
        cls.other_domain = 'book'
        cls.domain_obj = create_domain(cls.domain)
        cls.other_domain_obj = create_domain(cls.other_domain)

        cls.definition = CustomDataFieldsDefinition(domain=cls.domain_obj.name,
                                                    field_type=UserFieldsView.field_type)
        cls.definition.save()
        cls.definition.set_fields([
            Field(
                slug='born',
                label='Year of Birth',
            ),
            Field(
                slug='_type',
                label='Type',
                choices=['fiction', 'non-fiction'],
            ),
        ])
        cls.definition.save()

        cls.profile = CustomDataFieldsProfile(
            name='Novelist',
            fields={'_type': 'fiction'},
            definition=cls.definition,
        )
        cls.profile.save()

        cls.user1 = CommCareUser.create(
            cls.domain_obj.name,
            'edith',
            'badpassword',
            None,
            None,
            first_name='Edith',
            last_name='Wharton',
            metadata={'born': 1862}
        )
        cls.user2 = CommCareUser.create(
            cls.domain_obj.name,
            'george',
            'anotherbadpassword',
            None,
            None,
            first_name='George',
            last_name='Eliot',
            metadata={'born': 1849, PROFILE_SLUG: cls.profile.id},
        )
        cls.user3 = CommCareUser.create(
            cls.other_domain_obj.name,
            'emily',
            'anothersuperbadpassword',
            None,
            None,
            first_name='Emily',
            last_name='Bronte',
        )

    @classmethod
    def tearDownClass(cls):
        cls.user1.delete(deleted_by=None)
        cls.user2.delete(deleted_by=None)
        cls.user3.delete(deleted_by=None)
        cls.domain_obj.delete()
        cls.other_domain_obj.delete()
        cls.definition.delete()
        super().tearDownClass()

    def test_download(self):
<<<<<<< HEAD
        (headers, rows) = parse_mobile_users(self.group_memoizer, self.domain_obj.name, {})
=======
        (headers, rows) = parse_mobile_users(self.domain_obj.name, {})
>>>>>>> 942f1332
        self.assertNotIn('user_profile', headers)

        rows = list(rows)
        self.assertEqual(2, len(rows))

        spec = dict(zip(headers, rows[0]))
        self.assertEqual('edith', spec['username'])
        self.assertTrue(re.search(r'^\*+$', spec['password']))
        self.assertEqual('True', spec['is_active'])
        self.assertEqual('Edith Wharton', spec['name'])
        self.assertTrue(spec['registered_on (read only)'].startswith(datetime.today().strftime("%Y-%m-%d")))
        self.assertEqual('', spec['data: _type'])
        self.assertEqual(1862, spec['data: born'])

    def test_multiple_domain_download(self):
        (headers, rows) = parse_mobile_users(self.domain_obj.name, {'domains': ['bookshelf', 'book']})

        rows = list(rows)
        self.assertEqual(3, len(rows))
        spec = dict(zip(headers, rows[2]))
        self.assertEqual('emily', spec['username'])
        self.assertEqual('True', spec['is_active'])
        self.assertEqual('Emily Bronte', spec['name'])<|MERGE_RESOLUTION|>--- conflicted
+++ resolved
@@ -92,11 +92,7 @@
         super().tearDownClass()
 
     def test_download(self):
-<<<<<<< HEAD
-        (headers, rows) = parse_mobile_users(self.group_memoizer, self.domain_obj.name, {})
-=======
         (headers, rows) = parse_mobile_users(self.domain_obj.name, {})
->>>>>>> 942f1332
         self.assertNotIn('user_profile', headers)
 
         rows = list(rows)
