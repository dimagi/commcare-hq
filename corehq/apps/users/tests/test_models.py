from datetime import datetime

from django.test import SimpleTestCase, TestCase

from corehq.apps.users.models import (
    CommCareUser,
    CouchUser,
    SQLInvitation,
    WebUser,
)


class CouchUserTest(SimpleTestCase):

    def test_web_user_flag(self):
        self.assertTrue(WebUser().is_web_user())
        self.assertTrue(CouchUser.wrap(WebUser().to_json()).is_web_user())
        self.assertFalse(CommCareUser().is_web_user())
        self.assertFalse(CouchUser.wrap(CommCareUser().to_json()).is_web_user())
        with self.assertRaises(NotImplementedError):
            CouchUser().is_web_user()

    def test_commcare_user_flag(self):
        self.assertFalse(WebUser().is_commcare_user())
        self.assertFalse(CouchUser.wrap(WebUser().to_json()).is_commcare_user())
        self.assertTrue(CommCareUser().is_commcare_user())
        self.assertTrue(CouchUser.wrap(CommCareUser().to_json()).is_commcare_user())
        with self.assertRaises(NotImplementedError):
            CouchUser().is_commcare_user()


class InvitationTest(TestCase):

    @classmethod
    def setUpClass(cls):
        super(InvitationTest, cls).setUpClass()
<<<<<<< HEAD
        cls.invitations = [
            SQLInvitation(domain='domain_1', email='email1@email.com', invited_by='friend@email.com',
                          invited_on=datetime.utcnow()),
            SQLInvitation(domain='domain_1', email='email1@email.com', invited_by='friend@email.com',
                          invited_on=datetime.utcnow(), is_accepted=True),
            SQLInvitation(domain='domain_2', email='email2@email.com', invited_by='friend@email.com',
                          invited_on=datetime.utcnow()),
        ]
        for inv in cls.invitations:
            inv.save()
=======
        cls.invitations = []
        for kwargs in [
            {'domain': 'domain_1', 'email': 'email1@email.com'},
            {'domain': 'domain_1', 'email': 'email1@email.com', 'is_accepted': True},
            {'domain': 'domain_2', 'email': 'email2@email.com'},
        ]:
            inv = Invitation(**kwargs)
            inv.save(sync_to_sql=False)
            cls.invitations.append(inv)
>>>>>>> 3d8ae748

    def test_by_domain(self):
        self.assertEqual(len(SQLInvitation.by_domain('domain_1')), 1)
        self.assertEqual(len(SQLInvitation.by_domain('domain_2')), 1)
        self.assertEqual(len(SQLInvitation.by_domain('domain_3')), 0)

    def test_by_email(self):
        self.assertEqual(len(SQLInvitation.by_email('email1@email.com')), 1)
        self.assertEqual(len(SQLInvitation.by_email('email2@email.com')), 1)
        self.assertEqual(len(SQLInvitation.by_email('email3@email.com')), 0)

    @classmethod
    def tearDownClass(cls):
        for inv in cls.invitations:
            inv.delete(sync_to_sql=False)
        super(InvitationTest, cls).tearDownClass()<|MERGE_RESOLUTION|>--- conflicted
+++ resolved
@@ -34,7 +34,6 @@
     @classmethod
     def setUpClass(cls):
         super(InvitationTest, cls).setUpClass()
-<<<<<<< HEAD
         cls.invitations = [
             SQLInvitation(domain='domain_1', email='email1@email.com', invited_by='friend@email.com',
                           invited_on=datetime.utcnow()),
@@ -44,18 +43,7 @@
                           invited_on=datetime.utcnow()),
         ]
         for inv in cls.invitations:
-            inv.save()
-=======
-        cls.invitations = []
-        for kwargs in [
-            {'domain': 'domain_1', 'email': 'email1@email.com'},
-            {'domain': 'domain_1', 'email': 'email1@email.com', 'is_accepted': True},
-            {'domain': 'domain_2', 'email': 'email2@email.com'},
-        ]:
-            inv = Invitation(**kwargs)
             inv.save(sync_to_sql=False)
-            cls.invitations.append(inv)
->>>>>>> 3d8ae748
 
     def test_by_domain(self):
         self.assertEqual(len(SQLInvitation.by_domain('domain_1')), 1)
