--- conflicted
+++ resolved
@@ -3,13 +3,9 @@
     'underscore',
     'knockout',
     'hqwebapp/js/toggles',
-<<<<<<< HEAD
+    'hqwebapp/js/bootstrap3/alert_user',
     'hqwebapp/js/privileges',
-], function ($, _, ko, toggles, privileges) {
-=======
-    'hqwebapp/js/bootstrap3/alert_user',
-], function ($, _, ko, toggles, alertUser) {
->>>>>>> b11fa090
+], function ($, _, ko, toggles, alertUser, privileges) {
     let selectPermissionModel = function (id, permissionModel, text) {
         /*
         Function to build the view model for permissions that aren't simple booleans. The data is
