hqDefine('users/js/roles',[
    'jquery',
    'underscore',
    'knockout',
    'hqwebapp/js/toggles',
    'hqwebapp/js/bootstrap3/alert_user',
    'hqwebapp/js/privileges',
], function ($, _, ko, toggles, alertUser, privileges) {
    let selectPermissionModel = function (id, permissionModel, text) {
        /*
        Function to build the view model for permissions that aren't simple booleans. The data is
        modelled as a boolean and a list. If the boolean is 'true' the user has access to all items.
        If the boolean is 'false' the user only has access to items selected in the list.

        This view model gives the user the ability to select 'none', 'all' or 'only selected'.

        Parameters:
          id: unique permission ID
          permissionModel: object the following keys:
            all: observable boolean
            specific: observable array of items which can be selected. Each item is expected
                to have at least 'name', 'slug' and 'value' fields.
          text: Text to display to the user. (see text defaults below)
         */
        text = _.defaults(text, {
            permissionText: 'Change me',
            accessNoneText: gettext("No Access"),
            accessAllText: gettext("Access All"),
            accessSelectedText: gettext("Limited Access"),
            listHeading: gettext("Select which items the role can access:"),
        });
        const [NONE, ALL, SELECTED] = ["none", "all", "selected"];
        const selectOptions = [
            {text: text.accessNoneText, value: NONE},
            {text: text.accessAllText, value: ALL},
            {text: text.accessSelectedText, value: SELECTED},
        ];
        let self = {
            id: id,
            text: text.permissionText,
            listHeading: text.listHeading,
            options: selectOptions,
            selection: ko.observable(),
            all: permissionModel.all,
            specific: permissionModel.specific,
        };
        self.showItems = ko.pureComputed(() =>{
            return self.selection() === SELECTED;
        });

        // set value of selection based on initial data
        if (self.all()) {
            self.selection(ALL);
        } else if (_.find(permissionModel.specific(), item => item.value())) {
            self.selection(SELECTED);
        } else {
            self.selection(NONE);
        }

        self.selection.subscribe(() => {
            // update permission data based on selection
            if (self.selection() === ALL) {
                self.all(true);
                self.specific().forEach(item => item.value(false));
                return;
            }
            self.all(false);
            if (self.selection() === NONE) {
                self.specific().forEach(item => item.value(false));
            }
        });

        self.hasError = ko.pureComputed(() => {
            return self.selection() === SELECTED && permissionModel.filteredSpecific().length === 0;
        });
        return self;
    };

    var RolesViewModel = function (o) {
        'use strict';
        var self, root;
        self = root = {};

        var UserRole = {
            wrap: function (data) {
                var cls = this;
                var self;

                data.reportPermissions = {
                    all: data.permissions.view_reports,
                    specific: ko.utils.arrayMap(root.reportOptions, function (report) {
                        return {
                            path: report.path,
                            slug: report.slug,
                            name: report.name,
                            value: data.permissions.view_report_list.indexOf(report.path) !== -1,
                        };
                    }),
                };

                data.tableauPermissions = {
                    all: data.permissions.view_tableau,
                    specific: ko.utils.arrayMap(root.tableauOptions, function (viz) {
                        var slug = String(viz.id);     // ultimately jsonobject expects this to be a string
                        return {
                            slug: slug,
                            name: viz.name,
                            value: data.permissions.view_tableau_list.indexOf(slug) !== -1,
                        };
                    }),
                };

                data.accessWebAppsPermission = {
                    all: data.permissions.access_web_apps,
                    specific: ko.utils.arrayMap(root.webAppsChoices, function (app) {
                        return {
                            slug: app._id,
                            name: app.name,
                            value: data.permissions.web_apps_list.indexOf(app._id) !== -1,
                        };
                    }),
                };

                data.manageRegistryPermission = {
                    all: data.permissions.manage_data_registry,
                    specific: ko.utils.arrayMap(root.dataRegistryChoices, function (registry) {
                        return {
                            name: registry.name,
                            slug: registry.slug,
                            value: data.permissions.manage_data_registry_list.indexOf(registry.slug) !== -1,
                        };
                    }),
                };

                data.viewRegistryContentsPermission = {
                    all: data.permissions.view_data_registry_contents,
                    specific: ko.utils.arrayMap(root.dataRegistryChoices, function (registry) {
                        return {
                            name: registry.name,
                            slug: registry.slug,
                            value: data.permissions.view_data_registry_contents_list.indexOf(registry.slug) !== -1,
                        };
                    }),
                };

                data.manageRoleAssignments = {
                    all: data.is_non_admin_editable,
                    specific: ko.utils.arrayMap(o.nonAdminRoles, function (role) {
                        return {
                            path: role._id,
                            name: role.name,
                            value: data.assignable_by.indexOf(role._id) !== -1,
                        };
                    }),
                };

                data.commcareAnalyticsRoles = {
                    all: data.permissions.commcare_analytics_roles,
                    specific: ko.utils.arrayMap(o.commcareAnalyticsRoles, function (role) {
                        return {
                            name: role.name,
                            slug: role.slug,
                            value: data.permissions.commcare_analytics_roles_list.indexOf(role.slug) !== -1,
                        };
                    }),
                };

                self = ko.mapping.fromJS(data);
                let filterSpecific = (permissions) => {
                    return ko.computed(function () {
                        return ko.utils.arrayFilter(permissions.specific(), function (item) {
                            return item.value();
                        });
                    });
                };
                self.isEditable = ko.computed(function () {
                    return root.allowEdit && (!self.upstream_id() || root.unlockLinkedRoles());
                });
                self.reportPermissions.filteredSpecific = filterSpecific(self.reportPermissions);
                self.tableauPermissions.filteredSpecific = filterSpecific(self.tableauPermissions);
                self.accessWebAppsPermission.filteredSpecific = filterSpecific(self.accessWebAppsPermission);
                self.manageRegistryPermission.filteredSpecific = filterSpecific(self.manageRegistryPermission);
                self.viewRegistryContentsPermission.filteredSpecific = filterSpecific(self.viewRegistryContentsPermission);
                self.commcareAnalyticsRoles.filteredSpecific = filterSpecific(self.commcareAnalyticsRoles);
                self.canSeeAnyReports = ko.computed(function () {
                    return self.reportPermissions.all() || _.any(self.reportPermissions.specific(), (p) => p.value());
                });

                self.unwrap = function () {
                    return cls.unwrap(self);
                };
                self.preventRoleDelete = data.preventRoleDelete;
                self.hasUnpermittedLocationRestriction = data.has_unpermitted_location_restriction || false;
                if (self.hasUnpermittedLocationRestriction) {
                    self.permissions.access_all_locations(true);
                }
                self.accessAreas = [
                    {
                        showOption: self.permissions.access_all_locations,
                        editPermission: self.permissions.edit_web_users,
                        viewPermission: self.permissions.view_web_users,
                        text: gettext("<strong>Web Users</strong> &mdash; invite new web users, manage account settings, remove membership"),
                        showEditCheckbox: true,
                        editCheckboxLabel: "edit-web-users-checkbox",
                        showViewCheckbox: true,
                        viewCheckboxLabel: "view-web-users-checkbox",
                        screenReaderEditAndViewText: gettext("Edit & View Mobile Workers"),
                        screenReaderViewOnlyText: gettext("View-Only Mobile Workers"),
                        showAllowCheckbox: false,
                        allowCheckboxText: null,
                        allowCheckboxId: null,
                        allowCheckboxPermission: null,
                    },
                    {
                        showOption: true,
                        editPermission: self.permissions.edit_commcare_users,
                        viewPermission: self.permissions.view_commcare_users,
                        text: gettext("<strong>Mobile Workers</strong> &mdash; create new accounts, manage account settings, deactivate or delete mobile workers."),
                        showEditCheckbox: true,
                        editCheckboxLabel: "edit-commcare-users-checkbox",
                        showViewCheckbox: true,
                        viewCheckboxLabel: "view-commcare-users-checkbox",
                        screenReaderEditAndViewText: gettext("Edit & View Web Users"),
                        screenReaderViewOnlyText: gettext("View-Only Web Users"),
                        showAllowCheckbox: false,
                        allowCheckboxText: null,
                        allowCheckboxId: null,
                        allowCheckboxPermission: null,
                    },
                    {
                        showOption: self.permissions.access_all_locations,
                        editPermission: self.permissions.edit_groups,
                        viewPermission: self.permissions.view_groups,
                        text: gettext("<strong>Groups</strong> &mdash; manage groups of mobile workers"),
                        showEditCheckbox: true,
                        editCheckboxLabel: "edit-groups-checkbox",
                        showViewCheckbox: true,
                        viewCheckboxLabel: "view-groups-checkbox",
                        screenReaderEditAndViewText: gettext("Edit & View Groups"),
                        screenReaderViewOnlyText: gettext("View-Only Web Groups"),
                        showAllowCheckbox: true,
                        allowCheckboxText: gettext("Allow changing group membership (requires edit groups)."),
                        allowCheckboxId: "edit-users-groups-checkbox",
                        allowCheckboxPermission: self.permissions.edit_users_in_groups,
                    },
                    {
                        showOption: true,
                        editPermission: self.permissions.edit_locations,
                        viewPermission: self.permissions.view_locations,
                        text: gettext("<strong>Locations</strong> &mdash; manage locations in the Organization's Hierarchy"),
                        showEditCheckbox: true,
                        editCheckboxLabel: "edit-locations-checkbox",
                        showViewCheckbox: true,
                        viewCheckboxLabel: "view-locations-checkbox",
                        screenReaderEditAndViewText: gettext("Edit & View Locations"),
                        screenReaderViewOnlyText: gettext("View-Only Web Locations"),
                        showAllowCheckbox: true,
                        allowCheckboxText: gettext("Allow changing workers at a location."),
                        allowCheckboxId: "edit-users-locations-checkbox",
                        allowCheckboxPermission: self.permissions.edit_users_in_locations,
                    },
                    {
                        showOption: privileges.hasPrivilege('data_dictionary'),
                        editPermission: self.permissions.edit_data_dict,
                        viewPermission: self.permissions.view_data_dict,
                        text: gettext("<strong>Data Dictionary</strong> &mdash; manage case properties within CommCare HQ"),
                        showEditCheckbox: true,
                        editCheckboxLabel: "edit-data-dict-checkbox",
                        showViewCheckbox: true,
                        viewCheckboxLabel: "view-data-dict-checkbox",
                        screenReaderEditAndViewText: gettext("Edit & View Data Dictionary"),
                        screenReaderViewOnlyText: gettext("View-Only Data Dictionary"),
                        showAllowCheckbox: false,
                        allowCheckboxText: null,
                        allowCheckboxId: null,
                        allowCheckboxPermission: null,
                    },
                    {
                        showOption: true,
                        editPermission: self.permissions.edit_data,
                        viewPermission: null,
                        text: gettext("<strong>Data</strong> &mdash; view, export, and edit form and case data, reassign cases"),
                        showEditCheckbox: true,
                        editCheckboxLabel: "edit-data-checkbox",
                        showViewCheckbox: false,
                        viewCheckboxLabel: "view-data-checkbox",
                        screenReaderEditAndViewText: gettext("Edit & View Data"),
                        screenReaderViewOnlyText: null,
                        showAllowCheckbox: false,
                        allowCheckboxText: null,
                        allowCheckboxId: null,
                        allowCheckboxPermission: null,
                    },
                    {
                        showOption: true,
                        editPermission: self.permissions.edit_messaging,
                        viewPermission: null,
                        text: gettext("<strong>Messaging</strong> &mdash; configure and send conditional alerts"),
                        showEditCheckbox: true,
                        editCheckboxLabel: "edit-messaging-checkbox",
                        showViewCheckbox: false,
                        viewCheckboxLabel: "view-messaging-checkbox",
                        screenReaderEditAndViewText: gettext("Access Messaging"),
                        screenReaderViewOnlyText: null,
                        showAllowCheckbox: false,
                        allowCheckboxText: null,
                        allowCheckboxId: null,
                        allowCheckboxPermission: null,
                    },
                    {
                        // Since disabling "Full Organization Access" automatically disables "Access APIs"
                        // and we never want "Access APIs" without "Full Organization Access",
                        // we hide "Access APIs" when "Full Organization Access" is disabled.
                        // If "Access APIs" is checked though, even if "Full Organization Access" isn't
                        // we always want to show it.
                        // One can no longer make this combination happen in the UI,
                        // but for the small number of existing roles that have this combination
                        // we want it to be displayed.
                        // Unchecking "Access APIs" in this situation will then make the option disappear.
                        showOption: ko.pureComputed(function () {
                            return self.permissions.access_all_locations() || self.permissions.access_api();
                        }),
                        editPermission: self.permissions.access_api,
                        viewPermission: null,
                        text: gettext("<strong>Access APIs</strong> &mdash; use CommCare HQ APIs to read and update data. Specific APIs may require additional permissions."),
                        showEditCheckbox: true,
                        editCheckboxLabel: "edit-apis-checkbox",
                        showViewCheckbox: false,
                        viewCheckboxLabel: "view-apis-checkbox",
                        screenReaderEditAndViewText: gettext("Access APIs"),
                        screenReaderViewOnlyText: null,
                        showAllowCheckbox: false,
                        allowCheckboxText: null,
                        allowCheckboxId: null,
                        allowCheckboxPermission: null,
                    },
                    {
                        showOption: self.permissions.access_all_locations,
                        editPermission: self.permissions.edit_apps,
                        viewPermission: self.permissions.view_apps,
                        text: gettext("<strong>Applications</strong> &mdash; modify or view the structure and configuration of all applications."),
                        showEditCheckbox: true,
                        editCheckboxLabel: "edit-apps-checkbox",
                        showViewCheckbox: true,
                        viewCheckboxLabel: "view-apps-checkbox",
                        screenReaderEditAndViewText: gettext("Edit & View Apps"),
                        screenReaderViewOnlyText: gettext("View-Only Applications"),
                        showAllowCheckbox: false,
                        allowCheckboxText: null,
                        allowCheckboxId: null,
                        allowCheckboxPermission: null,
                    },
                    {
                        showOption: self.permissions.access_all_locations,
                        editPermission: function () {return false;},
                        viewPermission: self.permissions.view_roles,
                        text: gettext("<strong>Roles &amp; Permissions</strong> &mdash; view web user and mobile worker roles &amp; permissions (only Admins can edit roles)"),
                        showEditCheckbox: false,
                        editCheckboxLabel: "edit-roles-checkbox",
                        showViewCheckbox: true,
                        viewCheckboxLabel: "view-roles-checkbox",
                        screenReaderEditAndViewText: null,
                        screenReaderViewOnlyText: gettext("View Roles and Permissions"),
                        showAllowCheckbox: false,
                        allowCheckboxText: null,
                        allowCheckboxId: null,
                        allowCheckboxPermission: null,
                    },
                    {
                        showOption: root.DataFileDownloadEnabled,
                        editPermission: self.permissions.edit_file_dropzone,
                        viewPermission: self.permissions.view_file_dropzone,
                        text: gettext("<strong>Dropzone</strong> &mdash; Upload and download files from the file Dropzone"),
                        showEditCheckbox: true,
                        editCheckboxLabel: "edit-dropzone-checkbox",
                        showViewCheckbox: true,
                        viewCheckboxLabel: "view-dropzone-checkbox",
                        screenReaderEditAndViewText: gettext("Edit & Download files from the Dropzone "),
                        screenReaderViewOnlyText: gettext("View-Only Dropzone"),
                        showAllowCheckbox: false,
                        allowCheckboxText: null,
                        allowCheckboxId: null,
                        allowCheckboxPermission: null,
                    },
                    {
                        showOption: root.ExportOwnershipEnabled,
                        editPermission: self.permissions.edit_shared_exports,
                        viewPermission: null,
                        text: gettext("<strong>Manage Shared Exports</strong> &mdash; access and edit the content and structure of shared exports"),
                        showEditCheckbox: true,
                        editCheckboxLabel: "edit-shared-exports-checkbox",
                        showViewCheckbox: false,
                        viewCheckboxLabel: "view-shared-exports-checkbox",
                        screenReaderEditAndViewText: null,
                        screenReaderViewOnlyText: null,
                        showAllowCheckbox: false,
                        allowCheckboxText: null,
                        allowCheckboxId: null,
                        allowCheckboxPermission: null,
                    },
                    {
                        showOption: root.attendanceTrackingPrivilege,
                        editPermission: self.permissions.manage_attendance_tracking,
                        viewPermission: null,
                        text: gettext("<strong>Attendance Tracking</strong> &mdash; Coordinate attendance tracking events and users"),
                        showEditCheckbox: true,
                        editCheckboxLabel: "edit-attenance-tracking-checkbox",
                        showViewCheckbox: false,
                        viewCheckboxLabel: "view-attenance-tracking-checkbox",
                        screenReaderEditAndViewText: gettext("Edit Attendance Tracking Events"),
                        screenReaderViewOnlyText: gettext("Edit Attendance Tracking Events"),
                        showAllowCheckbox: false,
                        allowCheckboxText: null,
                        allowCheckboxId: null,
                        allowCheckboxPermission: null,
                    },
                    {
                        showOption: toggles.toggleEnabled("SUPERSET_ANALYTICS"),
                        editPermission: self.permissions.edit_commcare_analytics,
                        viewPermission: self.permissions.view_commcare_analytics,
                        text: gettext("<strong>CommCare Analytics</strong> &mdash; manage CommCare Analytics associated with this project"),
                        showEditCheckbox: true,
                        editCheckboxLabel: "edit-commcare-analytics-checkbox",
                        showViewCheckbox: true,
                        viewCheckboxLabel: "view-commcare-analytics-checkbox",
                        screenReaderEditAndViewText: gettext("Edit & View CommCare Analytics"),
                        screenReaderViewOnlyText: gettext("View-Only CommCare Analytics"),
                        showAllowCheckbox: false,
                        allowCheckboxText: null,
                        allowCheckboxId: null,
                        allowCheckboxPermission: null,
                    },
                ];

                var hasEmbeddedTableau = toggles.toggleEnabled("EMBEDDED_TABLEAU");

                const linkedTitle = privileges.hasPrivilege('release_management') ?
                    gettext("Enterprise Release Management") : gettext("Multi-Environment Release Management");
                self.erm = {
                    'title': linkedTitle,
                    'visible': privileges.hasPrivilege('release_management') || privileges.hasPrivilege('lite_release_management'),
                    'access_release_management': {
                        text: gettext('Linked Project Spaces'),
                        checkboxLabel: "erm-checkbox",
                        checkboxPermission: self.permissions.access_release_management,
                        checkboxText: gettext("Allow role to configure linked project spaces"),
                    },
                    'edit_linked_configs': {
                        text: gettext("Linked Configurations"),
                        checkboxLabel: "erm-edit-linked-checkbox",
                        checkboxPermission: self.permissions.edit_linked_configurations,
                        checkboxText: gettext("Allow role to edit linked configurations on this project space"),
                    },
                };

                self.reports = [
                    {
                        visibilityRestraint: self.permissions.access_all_locations,
                        text: gettext("Create and Edit Reports"),
                        checkboxLabel: "create-and-edit-reports-checkbox",
                        checkboxPermission: self.permissions.edit_reports,
                        checkboxText: gettext("Allow role to create and edit reports in report builder."),
                    },
                ];
                if (toggles.toggleEnabled('USER_CONFIGURABLE_REPORTS')) {
                    if (toggles.toggleEnabled('UCR_UPDATED_NAMING')) {
                        self.reports.push({
                            visibilityRestraint: self.permissions.access_all_locations,
                            text: gettext("Create and Edit Custom Web Reports"),
                            checkboxLabel: "create-and-edit-configurable-reports-checkbox",
                            checkboxPermission: self.permissions.edit_ucrs,
                            checkboxText: gettext("Allow role to create and edit custom web reports."),
                        });
                    } else {
                        self.reports.push({
                            visibilityRestraint: self.permissions.access_all_locations,
                            text: gettext("Create and Edit Configurable Reports"),
                            checkboxLabel: "create-and-edit-configurable-reports-checkbox",
                            checkboxPermission: self.permissions.edit_ucrs,
                            checkboxText: gettext("Allow role to create and edit configurable reports."),
                        });
                    }
                }
                self.reports.push({
                    visibilityRestraint: true,
                    text: hasEmbeddedTableau ? gettext("Access All CommCare Reports") : gettext("Access All Reports"),
                    checkboxLabel: "access-all-reports-checkbox",
                    checkboxPermission: self.reportPermissions.all,
                    checkboxText: hasEmbeddedTableau
                        ? gettext("Allow role to view all CommCare reports. Excludes embedded Tableau reports")
                        : gettext("Allow role to access all reports."),
                });
                self.reports.push({
                    visibilityRestraint: self.canSeeAnyReports,
                    text: gettext("Download and Email Reports"),
                    checkboxLabel: "download-and-email-reports-checkbox",
                    checkboxPermission: self.permissions.download_reports,
                    checkboxText: gettext("Allow role to download and email report data."),
                });
                if (toggles.toggleEnabled('EMBEDDED_TABLEAU')) {
                    self.reports.push({
                        visibilityRestraint: true,
                        text: gettext("Access All Tableau Reports"),
                        checkboxLabel: "view-tableau-checkbox",
                        checkboxPermission: self.tableauPermissions.all,
                        checkboxText: gettext("Allow role to access all embedded Tableau reports."),
                    });
                }
                self.registryPermissions = [
                    selectPermissionModel(
                        'manage_registries',
                        self.manageRegistryPermission,
                        {
                            permissionText: gettext("Manage Registries"),
                            listHeading: gettext("Select which registries the role can manage:"),
                        }
                    ),
                    selectPermissionModel(
                        'view_registry_contents',
                        self.viewRegistryContentsPermission,
                        {
                            permissionText: gettext("View Registry Data"),
                            listHeading: gettext("Select which registry data the role can view:"),
                        }
                    ),
                ];

                self.webAppsPermissions = selectPermissionModel(
                    'access_web_apps',
                    self.accessWebAppsPermission,
                    {
                        permissionText: gettext("Use Web Apps for online data entry"),
                        listHeading: gettext("Select which web apps the role has access to:"),
                    }
                );

                // Automatically disable "Access APIs" when "Full Organization Access" is disabled
                self.permissions.access_all_locations.subscribe(() => {
                    if (!self.permissions.access_all_locations() && self.permissions.access_api()) {
                        self.permissions.access_api(false);
                    }
                });

                self.validate = function () {
                    let permissionsToValidate = self.registryPermissions.concat(self.webAppsPermissions);
                    permissionsToValidate.forEach((perm) => {
                        if (perm.hasError()) {
                            throw interpolate(
                                gettext('Select at least one item from the list for "%s"'),
                                [perm.text]
                            );
                        }
                    });
                };

                return self;
            },
            unwrap: function (self) {
                var data = ko.mapping.toJS(self);

                if (data.name) {
                    data.name = data.name.trim();
                }

                const unwrapItemList = function (items, itemAttr = 'slug') {
                    return ko.utils.arrayMap(ko.utils.arrayFilter(items, function (item) {
                        return item.value;
                    }), function (item) {
                        return item[itemAttr];
                    });
                };

                data.permissions.view_reports = data.reportPermissions.all;
                data.permissions.view_report_list = unwrapItemList(data.reportPermissions.specific, 'path');
                data.permissions.view_tableau = data.tableauPermissions.all;
                data.permissions.view_tableau_list = unwrapItemList(data.tableauPermissions.specific);

                data.permissions.manage_data_registry = data.manageRegistryPermission.all;
                data.permissions.manage_data_registry_list = unwrapItemList(data.manageRegistryPermission.specific);

                data.permissions.view_data_registry_contents = data.viewRegistryContentsPermission.all;
                data.permissions.view_data_registry_contents_list = unwrapItemList(
                    data.viewRegistryContentsPermission.specific);

<<<<<<< HEAD
                data.permissions.access_web_apps = data.accessWebAppsPermission.all;
                data.permissions.web_apps_list = unwrapItemList(data.accessWebAppsPermission.specific);
=======
                data.permissions.commcare_analytics_roles = data.commcareAnalyticsRoles.all;
                data.permissions.commcare_analytics_roles_list = unwrapItemList(
                    data.commcareAnalyticsRoles.specific);
>>>>>>> b42b6896

                data.is_non_admin_editable = data.manageRoleAssignments.all;
                data.assignable_by = unwrapItemList(data.manageRoleAssignments.specific, 'path');
                return data;
            },
        };

        self.DataFileDownloadEnabled = o.DataFileDownloadEnabled;
        self.ExportOwnershipEnabled = o.ExportOwnershipEnabled;
        self.allowEdit = o.allowEdit;
        self.reportOptions = o.reportOptions;
        self.tableauOptions = o.tableauOptions;
        self.canRestrictAccessByLocation = o.canRestrictAccessByLocation;
        self.landingPageChoices = o.landingPageChoices;
        self.dataRegistryChoices = o.dataRegistryChoices;
        self.webAppsChoices = o.webAppsChoices;
        self.attendanceTrackingPrivilege = o.attendanceTrackingPrivilege;
        self.unlockLinkedRoles = ko.observable(false);
        self.canEditLinkedData = o.canEditLinkedData;

        self.userRoles = ko.observableArray(ko.utils.arrayMap(o.userRoles, function (userRole) {
            return UserRole.wrap(userRole);
        }));
        self.roleBeingEdited = ko.observable();
        self.roleBeingDeleted = ko.observable();
        self.defaultRole = UserRole.wrap(o.defaultRole);

        self.hasLinkedRoles = ko.computed(function () {
            return self.userRoles().some(element => element.upstream_id());
        });

        self.toggleLinkedRoles = function () {
            self.unlockLinkedRoles(!self.unlockLinkedRoles());
        };

        self.addOrReplaceRole = function (role) {
            var newRole = UserRole.wrap(role);
            var i;
            for (i = 0; i < self.userRoles().length; i++) {
                if (ko.utils.unwrapObservable(self.userRoles()[i]._id) === newRole._id()) {
                    self.userRoles.splice(i, 1, newRole);
                    return;
                }
            }
            self.userRoles.push(newRole);
        };

        self.removeRole = function (role) {
            var i;
            for (i = 0; i < self.userRoles().length; i++) {
                if (ko.utils.unwrapObservable(self.userRoles()[i]._id) === role._id) {
                    self.userRoles.splice(i, 1);
                    return;
                }
            }
        };

        self.setRoleBeingEdited = function (role) {
            var actionType = self.allowEdit ? gettext("Edit Role: ") : gettext("View Role: ");
            var title = role === self.defaultRole ? gettext("New Role") : actionType + role.name();
            var roleCopy = UserRole.wrap(UserRole.unwrap(role));
            roleCopy.modalTitle = title;
            self.roleBeingEdited(roleCopy);
        };
        self.unsetRoleBeingEdited = function () {
            self.roleBeingEdited(undefined);
        };
        self.setRoleBeingDeleted = function (role) {
            if (!role._id || !role.preventRoleDelete) {
                var title = gettext("Delete Role: ") + role.name();
                var context = {role: role.name()};
                var modalConfirmation = _.template(gettext(
                    "Are you sure you want to delete the role <%- role %>?"
                ))(context);
                var roleCopy = UserRole.wrap(UserRole.unwrap(role));

                roleCopy.modalTitle = title;
                roleCopy.modalConfirmation = modalConfirmation;
                self.roleBeingDeleted(roleCopy);
                self.modalDeleteButton.state('save');
            }
        };
        self.unsetRoleBeingDeleted = function () {
            self.roleBeingDeleted(undefined);
        };
        self.modalDeleteButton = {
            state: ko.observable(),
            saveOptions: function () {
                return {
                    url: o.deleteUrl,
                    type: 'post',
                    data: JSON.stringify(UserRole.unwrap(self.roleBeingDeleted)),
                    dataType: 'json',
                    success: function (data) {
                        self.removeRole(data);
                        self.unsetRoleBeingDeleted();
                    },
                };
            },
        };
        self.roleError = ko.observable("");
        self.setRoleError = function (form, error) {
            self.roleError(error);
            setTimeout(() => {
                $(form).find('[type="submit"]').enableButton();
            }, 100);
        };
        self.clearRoleError = function () {
            self.roleError("");
        };
        self.clearRoleForm = function () {
            self.clearRoleError();
            self.unsetRoleBeingEdited();
        };
        self.submitNewRole = function (form) {
            self.clearRoleError();
            try {
                self.roleBeingEdited().validate();
            } catch (e) {
                self.setRoleError(form, e);
                return;
            }
            $.ajax({
                method: 'POST',
                url: o.saveUrl,
                data: JSON.stringify(UserRole.unwrap(self.roleBeingEdited)),
                dataType: 'json',
                success: function (data) {
                    self.addOrReplaceRole(data);
                    self.unsetRoleBeingEdited();
                },
                error: function (response) {
                    var message = gettext("An error occurred, please try again.");
                    if (response.responseJSON && response.responseJSON.message) {
                        message = response.responseJSON.message;
                    }
                    self.setRoleError(form, message);
                },
            });
        };

        return self;
    };

    return {
        initUserRoles: function ($element, $modal, $infoBar, o) {
            const viewModel = RolesViewModel(o);
            $element.each(function () {
                $element.koApplyBindings(viewModel);
            });
            $modal.koApplyBindings(viewModel);
            $infoBar.koApplyBindings(viewModel);
        },
    };
});<|MERGE_RESOLUTION|>--- conflicted
+++ resolved
@@ -582,14 +582,12 @@
                 data.permissions.view_data_registry_contents_list = unwrapItemList(
                     data.viewRegistryContentsPermission.specific);
 
-<<<<<<< HEAD
                 data.permissions.access_web_apps = data.accessWebAppsPermission.all;
                 data.permissions.web_apps_list = unwrapItemList(data.accessWebAppsPermission.specific);
-=======
+
                 data.permissions.commcare_analytics_roles = data.commcareAnalyticsRoles.all;
                 data.permissions.commcare_analytics_roles_list = unwrapItemList(
                     data.commcareAnalyticsRoles.specific);
->>>>>>> b42b6896
 
                 data.is_non_admin_editable = data.manageRoleAssignments.all;
                 data.assignable_by = unwrapItemList(data.manageRoleAssignments.specific, 'path');
