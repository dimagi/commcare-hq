--- conflicted
+++ resolved
@@ -203,11 +203,7 @@
 def make_invited_web_user_dict(invite, location_cache):
     location_codes = []
     try:
-<<<<<<< HEAD
-        location_codes.append(location_cache.get(invite.location_id))
-=======
         location_codes.append(location_cache.get(getattr(invite.location, 'location_id', None)))
->>>>>>> c2567691
     except SQLLocation.DoesNotExist:
         pass
     return {
