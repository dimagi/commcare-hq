--- conflicted
+++ resolved
@@ -699,13 +699,8 @@
         sort_order accepts "asc" or "desc"
         """
         fields = fields or ['_id', 'username', 'first_name', 'last_name',
-<<<<<<< HEAD
-                'email']
+                'doc_type', 'is_active', 'email']
         sort_params = {'sort_by': 'username.exact', 'order': order} if order else {}
-
-=======
-                'doc_type', 'is_active', 'email']
->>>>>>> 567f4f92
         raw = es_wrapper('users', domain=domain, doc_type=cls.__name__,
                 fields=fields, start_at=start_at, size=size, **sort_params)
         if not wrap:
