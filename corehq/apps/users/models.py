import hmac
import json
import logging
import re
from collections import namedtuple
from datetime import datetime, date
from hashlib import sha1
from typing import List
from uuid import uuid4
from xml.etree import cElementTree as ElementTree

from django.conf import settings
from django.contrib.auth.models import User
from django.contrib.postgres.fields import ArrayField
from django.core.exceptions import ValidationError
from django.core.serializers.json import DjangoJSONEncoder
from django.db import connection, models, router
from django.template.loader import render_to_string
from django.utils import timezone
from django.utils.html import format_html
from django.utils.translation import override as override_language
from django.utils.translation import gettext as _

from couchdbkit import MultipleResultsFound, ResourceNotFound
from couchdbkit.exceptions import BadValueError, ResourceConflict
from dateutil.relativedelta import relativedelta
from memoized import memoized

from casexml.apps.case.mock import CaseBlock
from casexml.apps.phone.models import OTARestoreCommCareUser, OTARestoreWebUser
from casexml.apps.phone.restore_caching import get_loadtest_factor_for_restore_cache_key
from corehq.form_processor.models import XFormInstance
from dimagi.ext.couchdbkit import (
    BooleanProperty,
    DateProperty,
    DateTimeProperty,
    DictProperty,
    Document,
    DocumentSchema,
    IntegerProperty,
    ListProperty,
    SchemaListProperty,
    SchemaProperty,
    StringListProperty,
    StringProperty,
)
from dimagi.utils.chunked import chunked
from dimagi.utils.couch import CriticalSection
from dimagi.utils.couch.database import get_safe_write_kwargs, iter_docs
from dimagi.utils.couch.undo import DELETED_SUFFIX, DeleteRecord
from dimagi.utils.dates import (
    force_to_datetime,
    get_date_from_month_and_year_string,
)
from dimagi.utils.logging import log_signal_errors, notify_exception
from dimagi.utils.modules import to_function
from dimagi.utils.web import get_static_url_prefix

from corehq.apps.app_manager.const import USERCASE_TYPE
from corehq.apps.cleanup.models import DeletedCouchDoc
from corehq.apps.commtrack.const import USER_LOCATION_OWNER_MAP_TYPE
from corehq.apps.domain.models import Domain, LicenseAgreement
from corehq.apps.domain.shortcuts import create_user
from corehq.apps.domain.utils import (
    domain_restricts_superusers,
    guess_domain_language,
)
from corehq.apps.hqwebapp.tasks import send_html_email_async
from corehq.apps.reports.const import TABLEAU_ROLES
from corehq.apps.sms.mixin import CommCareMobileContactMixin, apply_leniency
from corehq.apps.user_importer.models import UserUploadRecord
from corehq.apps.users.exceptions import IllegalAccountConfirmation
from corehq.apps.users.permissions import EXPORT_PERMISSIONS
from corehq.apps.users.tasks import (
    tag_cases_as_deleted_and_remove_indices,
    tag_forms_as_deleted_rebuild_associated_cases,
    tag_system_forms_as_deleted,
    undelete_system_forms,
)
from corehq.apps.users.util import (
    filter_by_app,
    log_user_change,
    user_display_string,
    user_location_data,
    username_to_user_id,
    bulk_auto_deactivate_commcare_users,
    is_dimagi_email,
)
from corehq.form_processor.exceptions import CaseNotFound
from corehq.form_processor.interfaces.supply import SupplyInterface
from corehq.form_processor.models import CommCareCase
from corehq.toggles import TABLEAU_USER_SYNCING
from corehq.util.dates import get_timestamp
from corehq.util.models import BouncedEmail
from corehq.util.quickcache import quickcache
from corehq.util.view_utils import absolute_reverse

from .models_role import (  # noqa
    RoleAssignableBy,
    RolePermission,
    Permission,
    StaticRole,
    UserRole,
)
from .user_data import SQLUserData  # noqa
from corehq import toggles, privileges
from corehq.apps.accounting.utils import domain_has_privilege

WEB_USER = 'web'
COMMCARE_USER = 'commcare'

MAX_WEB_USER_LOGIN_ATTEMPTS = 5
MAX_COMMCARE_USER_LOGIN_ATTEMPTS = 500

EULA_CURRENT_VERSION = '3.0'  # Set this to the most up to date version of the eula


def _add_to_list(list, obj, default):
    if obj in list:
        list.remove(obj)
    if default:
        ret = [obj]
        ret.extend(list)
        return ret
    else:
        list.append(obj)
    return list


def _get_default(list):
    return list[0] if list else None


class PermissionInfo(namedtuple("Permission", "name, allow")):
    """Data class that represents a single permission.
    Some permissions can be parameterized to restrict access to only specific items
    instead of ALL items.
    """
    ALLOW_ALL = "*"

    def __new__(cls, name, allow=ALLOW_ALL):
        allow = allow if allow == cls.ALLOW_ALL else tuple(allow)
        if allow != cls.ALLOW_ALL and name not in PARAMETERIZED_PERMISSIONS:
            raise TypeError(f"Permission '{name}' does not support parameterization")
        return super(PermissionInfo, cls).__new__(cls, name, allow)

    @property
    def allow_all(self):
        return self.allow == self.ALLOW_ALL

    @property
    def allowed_items(self):
        if self.allow_all:
            return []
        assert isinstance(self.allow, tuple), self.allow
        return self.allow


PARAMETERIZED_PERMISSIONS = {
    'manage_data_registry': 'manage_data_registry_list',
    'view_data_registry_contents': 'view_data_registry_contents_list',
    'view_reports': 'view_report_list',
    'view_tableau': 'view_tableau_list',
    'access_web_apps': 'web_apps_list',
    'commcare_analytics_roles': 'commcare_analytics_roles_list',
}


class HqPermissions(DocumentSchema):
    edit_web_users = BooleanProperty(default=False)
    view_web_users = BooleanProperty(default=False)

    # only domain admins can edit roles, due to security issues.
    view_roles = BooleanProperty(default=False)

    edit_commcare_users = BooleanProperty(default=False)
    view_commcare_users = BooleanProperty(default=False)

    edit_groups = BooleanProperty(default=False)
    view_groups = BooleanProperty(default=False)
    edit_users_in_groups = BooleanProperty(default=False)

    edit_locations = BooleanProperty(default=False)
    view_locations = BooleanProperty(default=False)
    edit_users_in_locations = BooleanProperty(default=False)

    view_data_dict = BooleanProperty(default=False)
    edit_data_dict = BooleanProperty(default=False)

    edit_motech = BooleanProperty(default=False)
    edit_data = BooleanProperty(default=False)
    edit_apps = BooleanProperty(default=False)
    view_apps = BooleanProperty(default=False)
    edit_shared_exports = BooleanProperty(default=False)
    access_all_locations = BooleanProperty(default=True)
    access_api = BooleanProperty(default=False)
    access_web_apps = BooleanProperty(default=False)
    web_apps_list = StringListProperty(default=[])
    edit_messaging = BooleanProperty(default=False)
    access_release_management = BooleanProperty(default=False)
    edit_linked_configurations = BooleanProperty(default=False)

    edit_reports = BooleanProperty(default=False)
    download_reports = BooleanProperty(default=False)
    view_reports = BooleanProperty(default=False)
    view_report_list = StringListProperty(default=[])
    edit_ucrs = BooleanProperty(default=False)
    view_tableau = BooleanProperty(default=False)
    view_tableau_list = StringListProperty(default=[])

    edit_billing = BooleanProperty(default=False)
    report_an_issue = BooleanProperty(default=True)

    access_mobile_endpoints = BooleanProperty(default=False)

    view_file_dropzone = BooleanProperty(default=False)
    edit_file_dropzone = BooleanProperty(default=False)

    login_as_all_users = BooleanProperty(default=False)
    limited_login_as = BooleanProperty(default=False)
    access_default_login_as_user = BooleanProperty(default=False)

    manage_data_registry = BooleanProperty(default=False)
    manage_data_registry_list = StringListProperty(default=[])
    view_data_registry_contents = BooleanProperty(default=False)
    view_data_registry_contents_list = StringListProperty(default=[])
    manage_attendance_tracking = BooleanProperty(default=False)

    manage_domain_alerts = BooleanProperty(default=False)

    view_commcare_analytics = BooleanProperty(default=False)
    edit_commcare_analytics = BooleanProperty(default=False)

    commcare_analytics_roles = BooleanProperty(default=False)
    commcare_analytics_roles_list = StringListProperty(default=[])

    @classmethod
    def from_permission_list(cls, permission_list):
        """Converts a list of Permission objects into a Permissions object"""
        permissions = HqPermissions.min()
        for perm in permission_list:
            setattr(permissions, perm.name, perm.allow_all)
            if perm.name in PARAMETERIZED_PERMISSIONS:
                setattr(permissions, PARAMETERIZED_PERMISSIONS[perm.name], list(perm.allowed_items))
        return permissions

    def normalize(self, previous=None):
        if not self.access_all_locations:
            # The following permissions cannot be granted to location-restricted
            # roles.
            self.edit_web_users = False
            self.view_web_users = False
            self.edit_groups = False
            self.view_groups = False
            self.edit_apps = False
            self.view_roles = False
            self.edit_reports = False
            self.edit_billing = False
            self.edit_data_dict = False
            self.view_data_dict = False

        if self.edit_web_users:
            self.view_web_users = True

        if self.edit_commcare_users:
            self.view_commcare_users = True

        if self.edit_groups:
            self.view_groups = True
        else:
            self.edit_users_in_groups = False

        if self.edit_locations:
            self.view_locations = True
        else:
            self.edit_users_in_locations = False

        if self.edit_data_dict:
            self.view_data_dict = True

        if self.edit_apps:
            self.view_apps = True

        if not (self.view_reports or self.view_report_list):
            self.download_reports = False

        if self.access_release_management and previous:
            # Do not overwrite edit_linked_configurations, so that if access_release_management
            # is removed, the previous value for edit_linked_configurations can be restored
            self.edit_linked_configurations = previous.edit_linked_configurations

    @classmethod
    @memoized
    def permission_names(cls):
        """Returns a list of permission names"""
        return {
            name for name, value in HqPermissions.properties().items()
            if isinstance(value, BooleanProperty)
        }

    @classmethod
    def diff(cls, left, right):
        left_dict = {info.name: info.allow for info in left.to_list()}
        right_dict = {info.name: info.allow for info in right.to_list()}

        all_names = set(left_dict.keys()) | right_dict.keys()

        diffs = []

        for name in all_names:
            if (name not in left_dict
                    or name not in right_dict
                    or left_dict[name] != right_dict[name]):
                diffs.append(name)

        return diffs

    def to_list(self) -> List[PermissionInfo]:
        """Returns a list of Permission objects for those permissions that are enabled."""
        return list(self._yield_enabled())

    def _yield_enabled(self):
        for name in HqPermissions.permission_names():
            value = getattr(self, name)
            list_value = None
            if name in PARAMETERIZED_PERMISSIONS:
                list_name = PARAMETERIZED_PERMISSIONS[name]
                list_value = getattr(self, list_name)
            if value or list_value:
                yield PermissionInfo(name, allow=PermissionInfo.ALLOW_ALL if value else list_value)

    def view_report(self, report):
        return self.view_reports or report in self.view_report_list

    def access_web_app(self, app_id):
        return self.access_web_apps or app_id in self.web_apps_list

    def view_tableau_viz(self, viz_id):
        if not self.access_all_locations:
            return False
        return self.view_tableau or viz_id in self.view_tableau_list

    def has(self, permission, data=None):
        if data:
            return getattr(self, permission)(data)
        else:
            return getattr(self, permission)

    def _getattr(self, name):
        a = getattr(self, name)
        if isinstance(a, list):
            a = set(a)
        return a

    def __eq__(self, other):
        for name in self.properties():
            if self._getattr(name) != other._getattr(name):
                return False
        return True

    @classmethod
    def max(cls):
        return HqPermissions._all(True)

    @classmethod
    def min(cls):
        return HqPermissions._all(False)

    @classmethod
    def _all(cls, value: bool):
        perms = HqPermissions()
        for name in HqPermissions.permission_names():
            setattr(perms, name, value)
        return perms


class DomainMembershipError(Exception):
    pass


class Membership(DocumentSchema):
    # If we find a need for making UserRoles more general and decoupling it from a domain
    # then most of the role stuff from Domain membership can be put in here
    is_admin = BooleanProperty(default=False)


class DomainMembership(Membership):
    """
    Each user can have multiple accounts on individual domains
    """
    _user_type = None

    domain = StringProperty()
    timezone = StringProperty(default=getattr(settings, "TIME_ZONE", "UTC"))
    override_global_tz = BooleanProperty(default=False)
    role_id = StringProperty()
    # This should not be set directly but using set_location method only
    location_id = StringProperty()
    assigned_location_ids = StringListProperty()
    program_id = StringProperty()
    last_accessed = DateProperty()

    @property
    def permissions(self):
        if self.role:
            return self.role.permissions
        else:
            return HqPermissions()

    @classmethod
    def wrap(cls, data):
        if data.get('subject'):
            data['domain'] = data['subject']
            del data['subject']

        return super(DomainMembership, cls).wrap(data)

    @property
    @memoized
    def role(self):
        if self.is_admin:
            return StaticRole.domain_admin(self.domain)
        elif self.role_id:
            try:
                return UserRole.objects.by_couch_id(self.role_id)
            except UserRole.DoesNotExist:
                logging.exception('no role found in domain', extra={
                    'role_id': self.role_id,
                    'domain': self.domain
                })
                return None
        else:
            return self.get_default_role()

    def get_default_role(self):
        if self._user_type == COMMCARE_USER:
            return UserRole.commcare_user_default(self.domain)
        return None

    def has_permission(self, permission, data=None):
        return self.is_admin or self.permissions.has(permission, data)

    def viewable_reports(self):
        return self.permissions.view_report_list

    class Meta(object):
        app_label = 'users'


class IsMemberOfMixin(DocumentSchema):

    def _is_member_of(self, domain, allow_enterprise):
        if not domain:
            return False

        if self.is_global_admin() and not domain_restricts_superusers(domain):
            return True

        domains = self.get_domains()
        if domain in domains:
            return True

        if allow_enterprise:
            from corehq.apps.enterprise.models import EnterprisePermissions
            config = EnterprisePermissions.get_by_domain(domain)
            if config.is_enabled and domain in config.domains:
                return self.is_member_of(config.source_domain, allow_enterprise=False)

        return False

    def is_member_of(self, domain_qs, allow_enterprise=False):
        """
        Takes either a domain name or a domain object and returns whether the user is part of that domain
        """

        try:
            domain = domain_qs.name
        except Exception:
            domain = domain_qs
        return self._is_member_of(domain, allow_enterprise)

    def is_global_admin(self):
        # subclasses to override if they want this functionality
        return False


class _AuthorizableMixin(IsMemberOfMixin):
    """
        Use either SingleMembershipMixin or MultiMembershipMixin instead of this
    """

    def get_domain_membership(self, domain, allow_enterprise=True):
        domain_membership = None
        try:
            for d in self.domain_memberships:
                if d.domain == domain:
                    domain_membership = d
                    if domain not in self.domains:
                        raise self.Inconsistent("Domain '%s' is in domain_memberships but not domains" % domain)
            if not domain_membership:
                if domain in self.domains:
                    raise self.Inconsistent("Domain '%s' is in domain but not in domain_memberships" % domain)
                from corehq.apps.enterprise.models import EnterprisePermissions
                config = EnterprisePermissions.get_by_domain(domain)
                if allow_enterprise and config.is_enabled and domain in config.domains:
                    return self.get_domain_membership(config.source_domain, allow_enterprise=False)
        except self.Inconsistent as e:
            logging.warning(e)
            self.domains = [d.domain for d in self.domain_memberships]

        if domain_membership:
            # set user type on membership to support default roles for 'commcare' users
            domain_membership._user_type = self._get_user_type()
        return domain_membership

    def add_domain_membership(self, domain, timezone=None, **kwargs):
        for d in self.domain_memberships:
            if d.domain == domain:
                if domain not in self.domains:
                    raise self.Inconsistent("Domain '%s' is in domain_memberships but not domains" % domain)
                return

        domain_obj = Domain.get_by_name(domain, strict=True)

        if timezone:
            domain_membership = DomainMembership(domain=domain, timezone=timezone, **kwargs)
        else:
            domain_membership = DomainMembership(domain=domain,
                                            timezone=domain_obj.default_timezone,
                                            **kwargs)
        self.domain_memberships.append(domain_membership)
        self.domains.append(domain)

<<<<<<< HEAD
    def add_as_web_user(self, domain, role, location_id=None, program_id=None, profile=None):
=======
    def add_as_web_user(self, domain, role, primary_location_id=None,
                        assigned_locations_ids=[], program_id=None):
>>>>>>> 0662d2ac
        domain_obj = Domain.get_by_name(domain)
        self.add_domain_membership(domain=domain)
        self.set_role(domain, role)
        if domain_obj.commtrack_enabled:
            self.get_domain_membership(domain).program_id = program_id
<<<<<<< HEAD
        if domain_obj.uses_locations and location_id:
            self.set_location(domain, location_id)
        if domain_has_privilege(domain_obj.name, privileges.APP_USER_PROFILES) and profile:
            user_data = self.get_user_data(domain_obj.name)
            user_data.update({}, profile_id=profile.id)
=======
        if domain_obj.uses_locations:
            if primary_location_id:
                self.set_location(domain, primary_location_id)
            self.reset_locations(domain, assigned_locations_ids)
>>>>>>> 0662d2ac
        self.save()

    def delete_domain_membership(self, domain, create_record=False):
        """
        If create_record is True, a DomainRemovalRecord is created so that the
        action can be undone, and the DomainRemovalRecord is returned.

        If create_record is True but the domain membership is not found,
        then None is returned.
        """
        self.get_by_user_id.clear(self.__class__, self.user_id, domain)
        record = None

        for i, dm in enumerate(self.domain_memberships):
            if dm.domain == domain:
                if create_record:
                    record = DomainRemovalRecord(
                        domain=domain,
                        user_id=self.user_id,
                        domain_membership=dm,
                    )
                del self.domain_memberships[i]
                break

        for i, domain_name in enumerate(self.domains):
            if domain_name == domain:
                del self.domains[i]
                break

        if record:
            record.save()
            return record

    def transfer_domain_membership(self, domain, to_user, create_record=False, is_admin=True):
        to_user.add_domain_membership(domain, is_admin=is_admin)
        self.delete_domain_membership(domain, create_record=create_record)

    @memoized
    def is_domain_admin(self, domain=None):
        # this is a hack needed because we can't pass parameters from views
        domain = domain or getattr(self, 'current_domain', None)
        if not domain:
            return False  # no domain, no admin
        if self.is_global_admin() and not domain_restricts_superusers(domain):
            return True
        dm = self.get_domain_membership(domain, allow_enterprise=True)
        if dm:
            return dm.is_admin
        else:
            return False

    # I'm not sure this is the correct place for this, as it turns a generic module
    #  into one that knows about ERM specifics. It might make more sense to move this into
    #  the domain membership module, as that module knows about specific permissions.
    # However, because this class is the barrier between the user and domain membership,
    # exposing new functionality on domain membership wouldn't change the problem.
    # An alternate solution would be to expose this functionality directly on the WebUser class, instead.
    def can_edit_linked_data(self, domain):
        return (
            self.has_permission(domain, 'access_release_management')
            or self.has_permission(domain, 'edit_linked_configurations')
        )

    def get_domains(self):
        domains = [dm.domain for dm in self.domain_memberships]
        if set(domains) == set(self.domains):
            return domains
        else:
            raise self.Inconsistent("domains and domain_memberships out of sync")

    @memoized
    def has_permission(self, domain, permission, data=None):
        # is_admin is the same as having all the permissions set
        if self.is_global_admin() and (domain is None or not domain_restricts_superusers(domain)):
            return True
        elif self.is_domain_admin(domain):
            return True

        dm = self.get_domain_membership(domain, allow_enterprise=True)
        if dm:
            return dm.has_permission(permission, data)
        return False

    @memoized
    def get_role(self, domain=None, checking_global_admin=True, allow_enterprise=False):
        """
        Get the role object for this user
        """
        # default to current_domain for django templates
        domain = domain or getattr(self, 'current_domain', None)

        if checking_global_admin and self.is_global_admin():
            return StaticRole.domain_admin(domain)
        if self.is_member_of(domain, allow_enterprise):
            dm = self.get_domain_membership(domain, allow_enterprise)
            if dm:
                return dm.role
        raise DomainMembershipError()

    def set_role(self, domain, role_qualified_id):
        """
        role_qualified_id is either 'admin' 'user-role:[id]'
        """
        dm = self.get_domain_membership(domain)
        dm.is_admin = False
        if role_qualified_id == "admin":
            dm.is_admin = True
            dm.role_id = None
        elif role_qualified_id.startswith('user-role:'):
            dm.role_id = role_qualified_id[len('user-role:'):]
        elif role_qualified_id == 'none':
            dm.role_id = None
        else:
            raise Exception("unexpected role_qualified_id is %r" % role_qualified_id)

        self.has_permission.reset_cache(self)
        self.get_role.reset_cache(self)
        try:
            self.is_domain_admin.reset_cache(self)
        except AttributeError:
            pass
        DomainMembership.role.fget.reset_cache(dm)

    def role_label(self, domain=None):
        domain = domain or getattr(self, 'current_domain', None)
        if not domain:
            return None
        try:
            return self.get_role(domain, checking_global_admin=False).name
        except TypeError:
            return _("Unknown User")
        except DomainMembershipError:
            if self.is_global_admin():
                return _("Dimagi User")
            if self.is_member_of(domain, allow_enterprise=True):
                return _("Enterprise User")
            return _("Unauthorized User")
        except Exception:
            return None


class SingleMembershipMixin(_AuthorizableMixin):
    domain_membership = SchemaProperty(DomainMembership)

    @property
    def domains(self):
        return [self.domain]

    @property
    def domain_memberships(self):
        return [self.domain_membership]

    def add_domain_membership(self, domain, timezone=None, **kwargs):
        raise NotImplementedError

    def delete_domain_membership(self, domain, create_record=False):
        raise NotImplementedError

    def transfer_domain_membership(self, domain, user, create_record=False):
        raise NotImplementedError


class MultiMembershipMixin(_AuthorizableMixin):
    domains = StringListProperty()
    domain_memberships = SchemaListProperty(DomainMembership)


class LowercaseStringProperty(StringProperty):
    """
    Make sure that the string is always lowercase'd
    """

    def __init__(self, validators=None, *args, **kwargs):
        if validators is None:
            validators = ()

        def check_lowercase(value):
            if value and any(char.isupper() for char in value):
                raise BadValueError('uppercase characters not allowed')

        validators += (check_lowercase,)
        super(LowercaseStringProperty, self).__init__(validators=validators, *args, **kwargs)


class DjangoUserMixin(DocumentSchema):
    username = LowercaseStringProperty()
    first_name = StringProperty()
    last_name = StringProperty()
    email = LowercaseStringProperty()
    password = StringProperty()
    is_staff = BooleanProperty()
    is_active = BooleanProperty()
    is_superuser = BooleanProperty()
    last_login = DateTimeProperty()
    date_joined = DateTimeProperty()

    ATTRS = (
        'username',
        'first_name',
        'last_name',
        'email',
        'password',
        'is_staff',
        'is_active',
        'is_superuser',
        'last_login',
        'date_joined',
    )

    def set_password(self, raw_password):
        dummy = User()
        dummy.set_password(raw_password)
        self.password = dummy.password

    def check_password(self, password):
        """ Currently just for debugging"""
        dummy = User()
        dummy.password = self.password
        return dummy.check_password(password)


class EulaMixin(DocumentSchema):
    CURRENT_VERSION = EULA_CURRENT_VERSION
    eulas = SchemaListProperty(LicenseAgreement)

    @classmethod
    def migrate_eula(cls, data):
        if 'eula' in data:
            data['eulas'] = [data['eula']]
            data['eulas'][0]['version'] = '1.0'
            del data['eula']
        return data

    def is_eula_signed(self, version=CURRENT_VERSION):
        if self.is_superuser:
            return True
        current_domain = getattr(self, 'current_domain', None)
        current_eula = self.eula
        if current_eula.version == version:
            if toggles.FORCE_ANNUAL_TOS.enabled(current_domain):
                if not current_eula.date:
                    return False
                elapsed = datetime.now() - current_eula.date
                return current_eula.signed and elapsed.days < 365
            return current_eula.signed
        return False

    def get_eula(self, version):
        current_eula = None
        for eula in self.eulas:
            if eula.version == version:
                if not current_eula or eula.date > current_eula.date:
                    current_eula = eula
        return current_eula

    def get_eulas(self):
        eulas = self.eulas
        eulas_json = []
        for eula in eulas:
            eulas_json.append(eula.to_json())
        return eulas_json

    @property
    def eula(self, version=CURRENT_VERSION):
        current_eula = self.get_eula(version)
        if not current_eula:
            current_eula = LicenseAgreement(type="End User License Agreement", version=version)
            self.eulas.append(current_eula)
        assert current_eula.type == "End User License Agreement"
        return current_eula


class DeviceAppMeta(DocumentSchema):
    """Metadata for an app on a device"""
    app_id = StringProperty()
    build_id = StringProperty()
    build_version = IntegerProperty()
    last_request = DateTimeProperty()
    last_submission = DateTimeProperty()
    last_sync = DateTimeProperty()
    last_heartbeat = DateTimeProperty()
    num_unsent_forms = IntegerProperty()
    num_quarantined_forms = IntegerProperty()

    def _update_latest_request(self):
        dates = [date for date in (self.last_submission, self.last_heartbeat, self.last_sync) if date]
        self.last_request = max(dates) if dates else None

    def merge(self, other):
        # ensure that last_request is updated
        self.last_request is None and self._update_latest_request()
        other.last_request is None and other._update_latest_request()

        if other.last_request <= self.last_request:
            return

        for key, prop in other.properties().items():
            new_val = getattr(other, key)
            if new_val is not None:
                old_val = getattr(self, key)

                prop_is_date = isinstance(prop, DateTimeProperty)
                if prop_is_date and (old_val and new_val <= old_val):
                    continue  # do not overwrite dates with older ones
                setattr(self, key, new_val)

        self._update_latest_request()


class DeviceIdLastUsed(DocumentSchema):
    device_id = StringProperty()
    last_used = DateTimeProperty()
    commcare_version = StringProperty()
    app_meta = SchemaListProperty(DeviceAppMeta)
    fcm_token = StringProperty()
    fcm_token_timestamp = DateTimeProperty()

    def update_meta(self, commcare_version=None, app_meta=None):
        if commcare_version:
            self.commcare_version = commcare_version
        if app_meta:
            self._merge_app_meta(app_meta)

    def _merge_app_meta(self, app_meta):
        current_meta = self.get_meta_for_app(app_meta.app_id)
        if not current_meta:
            app_meta._update_latest_request()
            self.app_meta.append(app_meta)
        else:
            current_meta.merge(app_meta)

    def get_meta_for_app(self, app_id):
        return filter_by_app(self.app_meta, app_id)

    def get_last_used_app_meta(self):
        try:
            return max(self.app_meta, key=lambda a: a.last_request)
        except ValueError:
            pass

    def __eq__(self, other):
        return all(getattr(self, p) == getattr(other, p) for p in self.properties())

    def update_fcm_token(self, fcm_token, fcm_token_timestamp):
        self.fcm_token = fcm_token
        self.fcm_token_timestamp = fcm_token_timestamp


class LastSubmission(DocumentSchema):
    """Metadata for form sumbissions. This data is keyed by app_id"""
    app_id = StringProperty()
    submission_date = DateTimeProperty()
    build_id = StringProperty()
    device_id = StringProperty()
    build_version = IntegerProperty()
    commcare_version = StringProperty()


class LastSync(DocumentSchema):
    """Metadata for syncs and restores. This data is keyed by app_id"""
    app_id = StringProperty()
    sync_date = DateTimeProperty()
    build_version = IntegerProperty()


class LastBuild(DocumentSchema):
    """
    Build info for the app on the user's phone
    when they last synced or submitted or sent heartbeat request
    """
    app_id = StringProperty()
    build_profile_id = StringProperty()
    build_version = IntegerProperty()
    build_version_date = DateTimeProperty()


class ReportingMetadata(DocumentSchema):
    last_submissions = SchemaListProperty(LastSubmission)
    last_submission_for_user = SchemaProperty(LastSubmission)
    last_syncs = SchemaListProperty(LastSync)
    last_sync_for_user = SchemaProperty(LastSync)
    last_builds = SchemaListProperty(LastBuild)
    last_build_for_user = SchemaProperty(LastBuild)


class CouchUser(Document, DjangoUserMixin, IsMemberOfMixin, EulaMixin):
    """
    A user (for web and commcare)
    """
    base_doc = 'CouchUser'

    # todo: it looks like this is only ever set to a useless string and we should probably just remove it
    # https://github.com/dimagi/commcare-hq/pull/14087#discussion_r90423396
    device_ids = ListProperty()

    # this is the real list of devices
    devices = SchemaListProperty(DeviceIdLastUsed)
    # most recent device with most recent app for easy reporting
    last_device = SchemaProperty(DeviceIdLastUsed)

    phone_numbers = ListProperty()
    created_on = DateTimeProperty(default=datetime(year=1900, month=1, day=1))
    last_modified = DateTimeProperty()
    #    For now, 'status' is things like:
    #        ('auto_created',     'Automatically created from form submission.'),
    #        ('phone_registered', 'Registered from phone'),
    #        ('site_edited',     'Manually added or edited from the HQ website.'),
    status = StringProperty()
    language = StringProperty()
    subscribed_to_commcare_users = BooleanProperty(default=False)
    announcements_seen = ListProperty()
    user_data = DictProperty()      # use get_user_data object instead of accessing this directly
    # This should not be set directly but using set_location method only
    location_id = StringProperty()
    assigned_location_ids = StringListProperty()
    has_built_app = BooleanProperty(default=False)
    analytics_enabled = BooleanProperty(default=True)

    two_factor_auth_disabled_until = DateTimeProperty()
    login_attempts = IntegerProperty(default=0)
    attempt_date = DateProperty()

    reporting_metadata = SchemaProperty(ReportingMetadata)

    _user = None

    can_assign_superuser = BooleanProperty(default=False)

    @classmethod
    def wrap(cls, data, should_save=False):
        if "organizations" in data:
            del data["organizations"]
            should_save = True

        data = cls.migrate_eula(data)

        couch_user = super(CouchUser, cls).wrap(data)
        if should_save:
            couch_user.save()

        return couch_user

    class AccountTypeError(Exception):
        pass

    class Inconsistent(Exception):
        pass

    class InvalidID(Exception):
        pass

    class UnsuportedOperation(Exception):
        pass

    def __repr__(self):
        # copied from jsonobject/base.py
        name = self.__class__.__name__
        predefined_properties = set(self._properties_by_attr)
        predefined_property_keys = set(self._properties_by_attr[p].name
                                       for p in predefined_properties)
        dynamic_properties = set(self._wrapped) - predefined_property_keys

        # redact hashed password
        properties = sorted(predefined_properties - {'password'}) + sorted(dynamic_properties - {'password'})

        return '{name}({keyword_args})'.format(
            name=name,
            keyword_args=', '.join('{key}={value!r}'.format(
                key=key,
                value=getattr(self, key)
            ) for key in properties),
        )

    @property
    def two_factor_disabled(self):
        return (
            self.two_factor_auth_disabled_until
            and datetime.utcnow() < self.two_factor_auth_disabled_until
        )

    @property
    def is_dimagi(self):
        return is_dimagi_email(self.username)

    def is_locked_out(self):
        return self.supports_lockout() and self.should_be_locked_out()

    def should_be_locked_out(self):
        max_attempts = MAX_WEB_USER_LOGIN_ATTEMPTS if self.is_web_user() else MAX_COMMCARE_USER_LOGIN_ATTEMPTS
        return self.login_attempts >= max_attempts

    def supports_lockout(self):
        return True

    @property
    def raw_username(self):
        if self.doc_type == "CommCareUser":
            return self.username.split("@")[0]
        else:
            return self.username

    @property
    def username_in_report(self):
        return user_display_string(self.username, self.first_name, self.last_name)

    def html_username(self):
        username, *remaining = self.raw_username.split('@')
        if remaining:
            domain_name = remaining[0]
            html = format_html(
                '<span class="user_username">{}</span><span class="user_domainname">@{}</span>',
                username,
                domain_name)
        else:
            html = format_html("<span class='user_username'>{}</span>", username)
        return html

    @property
    def userID(self):
        return self._id

    user_id = userID

    def __str__(self):
        return "<%s '%s'>" % (self.__class__.__name__, self.get_id)

    def get_email(self):
        # Do not change the name of this method because this ends up implementing
        # get_email() from the CommCareMobileContactMixin for the CommCareUser
        return self.email

    def is_commcare_user(self):
        return self._get_user_type() == COMMCARE_USER

    def is_web_user(self):
        return self._get_user_type() == WEB_USER

    def _get_user_type(self):
        if self.doc_type == 'WebUser':
            return WEB_USER
        elif self.doc_type == 'CommCareUser':
            return COMMCARE_USER
        else:
            raise NotImplementedError(f'Unrecognized user type {self.doc_type!r}')

    @property
    def full_name(self):
        return ("%s %s" % (self.first_name or '', self.last_name or '')).strip()

    @property
    def human_friendly_name(self):
        return self.full_name if self.full_name else self.raw_username

    @property
    def name_in_filters(self):
        username = self.username.split("@")[0]
        return "%s <%s>" % (self.full_name, username) if self.full_name else username

    @property
    def days_since_created(self):
        # Note this does not round, but returns the floor of days since creation
        return (datetime.utcnow() - self.created_on).days

    @property
    def timestamp_created(self):
        return get_timestamp(self.created_on)

    formatted_name = full_name
    name = full_name

    def set_full_name(self, full_name):
        data = full_name.split()
        self.first_name = data.pop(0)
        self.last_name = ' '.join(data)

    def get_user_data(self, domain):
        # To do this in bulk, try UserData's prime_user_data_caches
        from .user_data import UserData
        if domain not in self._user_data_accessors:
            self._user_data_accessors[domain] = UserData.for_user(self, domain)
        return self._user_data_accessors[domain]

    def _save_user_data(self):
        for user_data in self._user_data_accessors.values():
            user_data.save()

    def get_user_session_data(self, domain):
        from corehq.apps.custom_data_fields.models import (
            SYSTEM_PREFIX,
            COMMCARE_USER_TYPE_KEY,
            COMMCARE_USER_TYPE_DEMO,
        )

        session_data = self.get_user_data(domain).to_dict()

        if self.is_commcare_user() and self.is_demo_user:
            session_data[COMMCARE_USER_TYPE_KEY] = COMMCARE_USER_TYPE_DEMO

        session_data.update({
            f'{SYSTEM_PREFIX}_first_name': self.first_name,
            f'{SYSTEM_PREFIX}_last_name': self.last_name,
            f'{SYSTEM_PREFIX}_phone_number': self.phone_number,
            f'{SYSTEM_PREFIX}_user_type': self._get_user_type(),
        })
        return session_data

    def _get_case_owning_locations(self, domain):
        """
        :return: queryset of case-owning locations either directly assigned to the
        user or descendant from an assigned location that views descendants
        """
        from corehq.apps.locations.models import SQLLocation

        yield from self.get_sql_locations(domain).filter(location_type__shares_cases=True)

        yield from SQLLocation.objects.get_queryset_descendants(
            self.get_sql_locations(domain).filter(location_type__view_descendants=True)
        ).filter(location_type__shares_cases=True, is_archived=False)

    def delete(self, deleted_by_domain, deleted_by, deleted_via=None):
        from corehq.apps.users.model_log import UserModelAction

        if not deleted_by and not settings.UNIT_TESTING:
            raise ValueError("Missing deleted_by")
        self.clear_quickcache_for_user()
        try:
            user = self.get_django_user()
            user.delete()
        except User.DoesNotExist:
            pass
        if deleted_by:
            # Commcare user is owned by the domain it belongs to so use self.domain for for_domain
            # Web user is never deleted except in tests so keep for_domain as None
            if self.is_commcare_user():
                for_domain = self.domain
                for_domain_required_for_log = True
            else:
                for_domain = None
                for_domain_required_for_log = False
            log_user_change(by_domain=deleted_by_domain, for_domain=for_domain,
                            couch_user=self, changed_by_user=deleted_by,
                            changed_via=deleted_via, action=UserModelAction.DELETE,
                            for_domain_required_for_log=for_domain_required_for_log)
        super(CouchUser, self).delete()  # Call the "real" delete() method.

    def delete_phone_number(self, phone_number):
        for i in range(0, len(self.phone_numbers)):
            if self.phone_numbers[i] == phone_number:
                del self.phone_numbers[i]
                break
        self.save()
        self.delete_phone_entry(phone_number)

    def get_django_user(self, use_primary_db=False):
        queryset = User.objects
        if use_primary_db:
            queryset = queryset.using(router.db_for_write(User))
        return queryset.get(username=self.username)

    def add_phone_number(self, phone_number, default=False, **kwargs):
        """ Don't add phone numbers if they already exist """
        if not isinstance(phone_number, str):
            phone_number = str(phone_number)
        self.phone_numbers = _add_to_list(self.phone_numbers, phone_number, default)

    def set_default_phone_number(self, phone_number):
        self.add_phone_number(phone_number, True)
        self.save()

    def set_phone_numbers(self, new_phone_numbers, default_number=''):
        self.phone_numbers = list(set(new_phone_numbers))  # ensure uniqueness
        if default_number:
            self.add_phone_number(default_number, True)

    @property
    def default_phone_number(self):
        return _get_default(self.phone_numbers)
    phone_number = default_phone_number

    def phone_numbers_extended(self, requesting_user):
        """
        Returns information about the status of each of this user's phone numbers.
        requesting_user - The user that is requesting this information (from a view)
        """
        from corehq.apps.sms.models import PhoneNumber
        from corehq.apps.hqwebapp.doc_info import get_object_url

        phone_entries = self.get_phone_entries()

        def get_phone_info(phone):
            info = {}
            phone_entry = phone_entries.get(apply_leniency(phone))

            if phone_entry and phone_entry.verified:
                status = 'verified'
            elif phone_entry and phone_entry.pending_verification:
                status = 'pending'
            else:
                duplicate = PhoneNumber.get_reserved_number(phone)
                if duplicate:
                    status = 'duplicate'
                    if requesting_user.is_member_of(duplicate.domain):
                        info['dup_url'] = get_object_url(duplicate.domain,
                            duplicate.owner_doc_type, duplicate.owner_id)
                else:
                    status = 'unverified'

            info.update({'number': phone, 'status': status})
            return info

        return [get_phone_info(phone) for phone in self.phone_numbers]

    @property
    def couch_id(self):
        return self._id

    # Couch view wrappers
    @classmethod
    def all(cls):
        return CouchUser.view("users/by_username", include_docs=True, reduce=False)

    @classmethod
    def username_exists(cls, username):
        reduced = cls.view('users/by_username', key=username, reduce=True).all()
        if reduced:
            return reduced[0]['value'] > 0
        return False

    @classmethod
    def by_domain(cls, domain, is_active=True, reduce=False, limit=None, skip=0, strict=False, doc_type=None):
        flag = "active" if is_active else "inactive"
        doc_type = doc_type or cls.__name__
        if cls.__name__ == "CouchUser":
            key = [flag, domain]
        else:
            key = [flag, domain, doc_type]
        extra_args = dict()
        if not reduce:
            extra_args.update(include_docs=True)
            if limit is not None:
                extra_args.update(
                    limit=limit,
                    skip=skip
                )

        return cls.view(
            "users/by_domain",
            reduce=reduce,
            startkey=key,
            endkey=key + [{}],
            #stale=None if strict else settings.COUCH_STALE_QUERY,
            **extra_args
        ).all()

    @classmethod
    def ids_by_domain(cls, domain, is_active=True):
        flag = "active" if is_active else "inactive"
        if cls.__name__ == "CouchUser":
            key = [flag, domain]
        else:
            key = [flag, domain, cls.__name__]
        return [r['id'] for r in cls.get_db().view("users/by_domain",
            startkey=key,
            endkey=key + [{}],
            reduce=False,
            include_docs=False,
        )]

    @classmethod
    def total_by_domain(cls, domain, is_active=True):
        data = cls.by_domain(domain, is_active, reduce=True)
        return data[0].get('value', 0) if data else 0

    @classmethod
    def phone_users_by_domain(cls, domain):
        return CouchUser.view("users/phone_users_by_domain",
            startkey=[domain],
            endkey=[domain, {}],
            include_docs=True,
        )

    def is_previewer(self):
        from django.conf import settings
        return (self.is_superuser
                or bool(re.compile(settings.PREVIEWER_RE).match(self.username)))

    def sync_from_django_user(self, django_user):
        if not django_user:
            django_user = self.get_django_user()
        for attr in DjangoUserMixin.ATTRS:
            # name might be truncated so don't backwards sync
            one_way_attrs = ['first_name', 'last_name']
            if attr not in one_way_attrs or not getattr(self, attr):
                # don't sync one-way attrs back to couch unless we didn't have
                # something there in the first place. this is hack to allow
                # unit test workflows that create the django user first to work
                setattr(self, attr, getattr(django_user, attr))

    def sync_to_django_user(self):
        try:
            django_user = self.get_django_user()
        except User.DoesNotExist:
            django_user = User(username=self.username)
        for attr in DjangoUserMixin.ATTRS:
            attr_val = getattr(self, attr)
            if attr in [
                'is_active',
                'is_staff',
                'is_superuser',
            ]:
                attr_val = attr_val if attr_val is True else False
            elif not attr_val and attr != 'last_login':
                attr_val = ''
            # truncate names when saving to django
            if attr == 'first_name' or attr == 'last_name':
                attr_val = attr_val[:30]
            setattr(django_user, attr, attr_val)
        django_user.DO_NOT_SAVE_COUCH_USER = True
        return django_user

    @classmethod
    def wrap_correctly(cls, source, allow_deleted_doc_types=False):
        try:
            doc_type = source['doc_type']
        except KeyError as err:
            raise KeyError(f"'doc_type' not found in {source!r}") from err
        if allow_deleted_doc_types:
            doc_type = doc_type.replace(DELETED_SUFFIX, '')

        return {
            'WebUser': WebUser,
            'CommCareUser': CommCareUser,
            'FakeUser': FakeUser,
        }[doc_type].wrap(source)

    @classmethod
    @quickcache(['username'], skip_arg="strict")
    def get_by_username(cls, username, strict=False):
        if not username:
            return None

        view_result = cls.get_db().view(
            'users/by_username',
            key=username,
            include_docs=True,
            reduce=False,
        )
        result = view_result.all()
        if len(result) > 1:
            raise MultipleResultsFound('"{}": {}'.format(
                username, ', '.join([row['id'] for row in result])
            ))
        result = result[0] if result else None
        if result and result['doc'] and result['doc']['username'] == username:
            couch_user = cls.wrap_correctly(result['doc'])
            cls.get_by_user_id.set_cached_value(couch_user.__class__, couch_user.get_id).to(couch_user)
            return couch_user
        else:
            return None

    def clear_quickcache_for_user(self):
        from corehq.apps.domain.views.base import (
            get_domain_links_for_dropdown,
            get_enterprise_links_for_dropdown,
        )
        from corehq.apps.sms.util import is_user_contact_active

        self.get_by_username.clear(self.__class__, self.username)
        self.get_by_user_id.clear(self.__class__, self.user_id)
        username_to_user_id.clear(self.username)
        domains = getattr(self, 'domains', None)
        if domains is None:
            domain = getattr(self, 'domain', None)
            domains = [domain] if domain else []
        for domain in domains:
            self.get_by_user_id.clear(self.__class__, self.user_id, domain)
            is_user_contact_active.clear(domain, self.user_id)
        Domain.active_for_couch_user.clear(self)
        get_domain_links_for_dropdown.clear(self)
        get_enterprise_links_for_dropdown.clear(self)

    @classmethod
    @quickcache(['userID', 'domain'])
    def get_by_user_id(cls, userID, domain=None):
        """
        if domain is given, checks to make sure the user is a member of that domain
        returns None if there's no user found or if the domain check fails
        """
        try:
            couch_user = cls.wrap_correctly(cls.get_db().get(userID))
        except ResourceNotFound:
            return None
        if couch_user.doc_type != cls.__name__ and cls.__name__ != "CouchUser":
            raise CouchUser.AccountTypeError()
        if domain:
            if not couch_user.is_member_of(domain):
                return None
        cls.get_by_username.set_cached_value(couch_user.__class__, couch_user.username).to(couch_user)
        return couch_user

    @classmethod
    def from_django_user(cls, django_user, strict=False):
        return cls.get_by_username(django_user.username, strict=strict)

    def __init__(self, *args, **kwargs):
        self._user_data_accessors = {}
        super().__init__(*args, **kwargs)

    @classmethod
    def create(cls, domain, username, password, created_by, created_via, email=None, uuid='', date='',
               user_data=None, first_name='', last_name='', **kwargs):
        try:
            django_user = User.objects.using(router.db_for_write(User)).get(username=username)
        except User.DoesNotExist:
            django_user = create_user(
                username, password=password, email=email,
                first_name=first_name, last_name=last_name, **kwargs
            )

        if uuid:
            if not re.match(r'[\w-]+', uuid):
                raise cls.InvalidID('invalid id %r' % uuid)
        else:
            uuid = uuid4().hex
        couch_user = cls(_id=uuid)

        if date:
            couch_user.created_on = force_to_datetime(date)
        else:
            couch_user.created_on = datetime.utcnow()

        couch_user.sync_from_django_user(django_user)

        if user_data:
            couch_user.get_user_data(domain).update(user_data)

        return couch_user

    def to_be_deleted(self):
        return self.base_doc.endswith(DELETED_SUFFIX)

    @classmethod
    def save_docs(cls, docs, **kwargs):
        utcnow = datetime.utcnow()
        for doc in docs:
            doc['last_modified'] = utcnow
        super(CouchUser, cls).save_docs(docs, **kwargs)
        for user in docs:
            user.clear_quickcache_for_user()

    bulk_save = save_docs

    def save(self, fire_signals=True, update_django_user=True, fail_hard=False, **params):
        # fail_hard determines whether the save should fail if it cannot obtain the critical section
        # historically, the critical section hasn't been enforced, but enforcing it is a dramatic change
        # for our system. The goal here is to allow the programmer to specify fail_hard on a workflow-by-workflow
        # basis, so we can gradually shift to all saves requiring the critical section.

        # HEADS UP!
        # When updating this method, please also ensure that your updates also
        # carry over to bulk_auto_deactivate_commcare_users.
        self.last_modified = datetime.utcnow()
        with CriticalSection(['username-check-%s' % self.username], fail_hard=fail_hard, timeout=120):
            # test no username conflict
            by_username = self.get_db().view('users/by_username', key=self.username, reduce=False).first()
            if by_username and by_username['id'] != self._id:
                raise self.Inconsistent("CouchUser with username %s already exists" % self.username)

            if update_django_user and self._rev and not self.to_be_deleted():
                django_user = self.sync_to_django_user()
                django_user.save()

            if not self.to_be_deleted():
                self._save_user_data()
            try:
                super(CouchUser, self).save(**params)
            finally:
                # ensure the cache is cleared even if something goes wrong while saving the user to couch
                self.clear_quickcache_for_user()

        if fire_signals:
            self.fire_signals()

    def fire_signals(self):
        from .signals import couch_user_post_save
        results = couch_user_post_save.send_robust(sender='couch_user', couch_user=self)
        log_signal_errors(results, "Error occurred while syncing user (%s)", {'username': self.username})

    @classmethod
    def django_user_post_save_signal(cls, sender, django_user, created, max_tries=3):
        if hasattr(django_user, 'DO_NOT_SAVE_COUCH_USER'):
            del django_user.DO_NOT_SAVE_COUCH_USER
        else:
            couch_user = cls.from_django_user(django_user)
            if couch_user:
                couch_user.sync_from_django_user(django_user)

                try:
                    # avoid triggering cyclical sync
                    super(CouchUser, couch_user).save(**get_safe_write_kwargs())
                except ResourceConflict:
                    if max_tries > 0:
                        couch_user.clear_quickcache_for_user()
                        cls.django_user_post_save_signal(sender, django_user, created, max_tries - 1)
                    else:
                        raise

                couch_user.clear_quickcache_for_user()

    def is_deleted(self):
        return self.base_doc.endswith(DELETED_SUFFIX)

    def get_viewable_reports(self, domain=None, name=False, slug=False):
        def slug_name(model):
            try:
                if slug:
                    return to_function(model).slug
                if name:
                    return to_function(model).name
            except AttributeError:
                logging.warning("Unable to load report model: %s", model)
                return None

        models = self._get_viewable_report_slugs(domain)
        if slug or name:
            return [_f for _f in [slug_name(m) for m in models] if _f]

        return models

    def _get_viewable_report_slugs(self, domain):
        domain = domain or getattr(self, 'current_domain', None)

        if self.is_commcare_user():
            role = self.get_role(domain)
            if role is None:
                return []
            else:
                return role.permissions.view_report_list
        else:
            dm = self.get_domain_membership(domain, allow_enterprise=True)
            return dm.viewable_reports() if dm else []

    def can_view_some_reports(self, domain):
        return self.can_view_reports(domain) or bool(self.get_viewable_reports(domain))

    def can_access_any_exports(self, domain=None):
        return self.can_view_reports(domain) or any([
            permission_slug for permission_slug in self._get_viewable_report_slugs(domain)
            if permission_slug in EXPORT_PERMISSIONS
        ])

    def can_access_any_web_apps(self, domain=None):
        if self.can_access_web_apps(domain):
            return True
        if domain:
            try:
                role = self.get_role(domain)
                return bool(role.permissions.web_apps_list)
            except DomainMembershipError:
                pass
        return False

    def can_view_some_tableau_viz(self, domain):
        if not self.can_access_all_locations(domain):
            return False

        from corehq.apps.reports.models import TableauVisualization
        return self.can_view_tableau(domain) or bool(TableauVisualization.for_user(domain, self))

    def can_login_as(self, domain):
        return (
            self.has_permission(domain, 'login_as_all_users')
            or self.has_permission(domain, 'limited_login_as')
        )

    def can_manage_events(self, domain):
        return self.has_permission(domain, 'manage_attendance_tracking')

    def is_current_web_user(self, request):
        return self.user_id == request.couch_user.user_id

    # gets hit for can_view_reports, etc.
    def __getattr__(self, item):
        if item.startswith('can_'):
            perm = item[len('can_'):]
            if perm:
                fn = self._get_perm_check_fn(perm)
                fn.__name__ = item
                return fn

        raise AttributeError("'{}' object has no attribute '{}'".format(
            self.__class__.__name__, item))

    def _get_perm_check_fn(self, perm):
        def fn(domain=None, data=None):
            domain = domain or getattr(self, 'current_domain', None)
            return self.has_permission(domain, perm, data)
        return fn

    def get_location_id(self, domain):
        return getattr(self.get_domain_membership(domain), 'location_id', None)

    def set_has_built_app(self):
        if not self.has_built_app:
            self.has_built_app = True
            self.save()

    def log_user_create(self, domain, created_by, created_via, by_domain_required_for_log=True):
        from corehq.apps.users.model_log import UserModelAction

        if settings.UNIT_TESTING and created_by is None and created_via is None:
            return
        # fallback to self if not created by any user
        created_by = created_by or self
        # Commcare user is owned by the domain it belongs to so use self.domain for for_domain
        # Web user is not "created" by a domain but invited so keep for_domain as None
        if self.is_commcare_user():
            for_domain = self.domain
            for_domain_required_for_log = True
        else:
            for_domain = None
            for_domain_required_for_log = False
        log_user_change(
            by_domain=domain,
            for_domain=for_domain,
            couch_user=self,
            changed_by_user=created_by,
            changed_via=created_via,
            action=UserModelAction.CREATE,
            by_domain_required_for_log=by_domain_required_for_log,
            for_domain_required_for_log=for_domain_required_for_log
        )

    def belongs_to_messaging_domain(self):
        domains = (Domain.get_by_name(domain) for domain in self.domains)

        # The reason we iterate through domains, rather than fetch them all at once (there is a view to do so)
        # is due to concerns about scale. Most users belong to one or a few domains, so iteration isn't expensive.
        # For users that DO belong to many domains, I'm working off the assumption that most of them are for
        # enterprise domains, which have turned on messaging for most of their domains -- so we likely will
        # short-circuit after only a few domains
        return any(domain.granted_messaging_access for domain in domains)


class CommCareUser(CouchUser, SingleMembershipMixin, CommCareMobileContactMixin):
    domain = StringProperty()
    registering_device_id = StringProperty()
    # used by loadtesting framework - should typically be empty
    loadtest_factor = IntegerProperty()
    is_loadtest_user = BooleanProperty(default=False)
    is_demo_user = BooleanProperty(default=False)
    demo_restore_id = IntegerProperty()
    # used by user provisioning workflow. defaults to true unless explicitly overridden during
    # user creation
    is_account_confirmed = BooleanProperty(default=True)

    # This means that this user represents a location, and has a 1-1 relationship
    # with a location where location.location_type.has_user == True
    user_location_id = StringProperty()

    @classmethod
    def wrap(cls, data):
        # migrations from using role_id to using the domain_memberships
        role_id = None
        if 'role_id' in data:
            role_id = data["role_id"]
            del data['role_id']
        if not data.get('domain_membership', {}).get('domain', None):
            data['domain_membership'] = DomainMembership(
                domain=data.get('domain', ""), role_id=role_id
            ).to_json()
        return super(CommCareUser, cls).wrap(data)

    def _is_demo_user_cached_value_is_stale(self):
        from corehq.apps.users.dbaccessors import get_practice_mode_mobile_workers
        cached_demo_users = get_practice_mode_mobile_workers.get_cached_value(self.domain)
        if cached_demo_users is not Ellipsis:
            cached_is_demo_user = any(user['_id'] == self._id for user in cached_demo_users)
            if cached_is_demo_user != self.is_demo_user:
                return True
        return False

    def clear_quickcache_for_user(self):
        from corehq.apps.users.dbaccessors import get_practice_mode_mobile_workers
        self.get_usercase_id.clear(self)
        get_loadtest_factor_for_restore_cache_key.clear(self.domain, self.user_id)

        if self._is_demo_user_cached_value_is_stale():
            get_practice_mode_mobile_workers.clear(self.domain)
        super(CommCareUser, self).clear_quickcache_for_user()

    def save(self, fire_signals=True, spawn_task=False, **params):
        is_new_user = self.new_document  # before saving, check if this is a new document
        super(CommCareUser, self).save(fire_signals=fire_signals, **params)

        if fire_signals:
            from corehq.apps.callcenter.tasks import sync_usercases_if_applicable
            from .signals import commcare_user_post_save
            results = commcare_user_post_save.send_robust(sender='couch_user', couch_user=self,
                                                          is_new_user=is_new_user)
            log_signal_errors(results, "Error occurred while syncing user (%s)", {'username': self.username})
            if not self.to_be_deleted():
                sync_usercases_if_applicable(self, spawn_task)

    def delete(self, deleted_by_domain, deleted_by, deleted_via=None):
        from corehq.apps.ota.utils import delete_demo_restore_for_user
        # clear demo restore objects if any
        delete_demo_restore_for_user(self)

        super(CommCareUser, self).delete(deleted_by_domain, deleted_by=deleted_by, deleted_via=deleted_via)

    @property
    def project(self):
        return Domain.get_by_name(self.domain)

    def is_domain_admin(self, domain=None):
        # cloudcare workaround
        return False

    @classmethod
    def create(cls,
               domain,
               username,
               password,
               created_by,
               created_via,
               email=None,
               uuid='',
               date='',
               phone_number=None,
               location=None,
               commit=True,
               is_account_confirmed=True,
               user_data=None,
               **kwargs):
        """
        Main entry point into creating a CommCareUser (mobile worker).
        """
        # if the account is not confirmed, also set is_active false so they can't login
        if 'is_active' not in kwargs:
            kwargs['is_active'] = is_account_confirmed
        elif not is_account_confirmed:
            assert not kwargs['is_active'], \
                "it's illegal to create a user with is_active=True and is_account_confirmed=False"
        commcare_user = super(CommCareUser, cls).create(domain, username, password, created_by, created_via,
                                                        email, uuid, date, user_data, **kwargs)
        if phone_number is not None:
            commcare_user.add_phone_number(phone_number)

        device_id = kwargs.get('device_id', '')
        # populate the couch user
        commcare_user.domain = domain
        commcare_user.device_ids = [device_id]
        commcare_user.registering_device_id = device_id
        commcare_user.is_account_confirmed = is_account_confirmed
        commcare_user.domain_membership = DomainMembership(domain=domain, **kwargs)

        if location:
            commcare_user.set_location(location, commit=False)

        if commit:
            commcare_user.save(**get_safe_write_kwargs())
            commcare_user.log_user_create(domain, created_by, created_via)
        return commcare_user

    @property
    def filter_flag(self):
        from corehq.apps.reports.models import HQUserType
        return HQUserType.ACTIVE

    def is_commcare_user(self):
        return True

    def is_web_user(self):
        return False

    def supports_lockout(self):
        return not self.project.disable_mobile_login_lockout

    def to_ota_restore_user(self, domain, request_user=None):
        assert domain == self.domain
        return OTARestoreCommCareUser(
            self.domain,
            self,
            loadtest_factor=self.loadtest_factor or 1,
            request_user=request_user,
        )

    def _get_form_ids(self):
        return XFormInstance.objects.get_form_ids_for_user(self.domain, self.user_id)

    def _get_case_ids(self):
        return CommCareCase.objects.get_case_ids_in_domain_by_owners(self.domain, [self.user_id])

    def _get_deleted_form_ids(self):
        return XFormInstance.objects.get_deleted_form_ids_for_user(self.domain, self.user_id)

    def _get_deleted_case_ids(self):
        return CommCareCase.objects.get_deleted_case_ids_by_owner(self.domain, self.user_id)

    def get_owner_ids(self, domain):
        owner_ids = [self.user_id]
        owner_ids.extend(g._id for g in self.get_case_sharing_groups())
        return owner_ids

    def unretire(self, unretired_by_domain, unretired_by, unretired_via=None):
        """
        This un-deletes a user, but does not fully restore the state to
        how it previously was. Using this has these caveats:
        - It will not restore Case Indexes that were removed
        - It will not restore the user's phone numbers
        - It will not restore reminders for cases
        - It will not restore custom user data
        """
        from corehq.apps.users.model_log import UserModelAction

        if not unretired_by and not settings.UNIT_TESTING:
            raise ValueError("Missing unretired_by")

        by_username = self.get_db().view('users/by_username', key=self.username, reduce=False).first()
        if by_username and by_username['id'] != self._id:
            return False, "A user with the same username already exists in the system"
        if self.base_doc.endswith(DELETED_SUFFIX):
            self.base_doc = self.base_doc[:-len(DELETED_SUFFIX)]

        deleted_form_ids = self._get_deleted_form_ids()
        XFormInstance.objects.soft_undelete_forms(self.domain, deleted_form_ids)

        deleted_case_ids = self._get_deleted_case_ids()
        CommCareCase.objects.soft_undelete_cases(self.domain, deleted_case_ids)

        undelete_system_forms.delay(self.domain, set(deleted_form_ids), set(deleted_case_ids))
        self.save()
        if unretired_by:
            log_user_change(
                by_domain=unretired_by_domain,
                for_domain=self.domain,
                couch_user=self,
                changed_by_user=unretired_by,
                changed_via=unretired_via,
                action=UserModelAction.CREATE,
            )
        return True, None

    def retire(self, retired_by_domain, deleted_by, deleted_via=None):
        from corehq.apps.users.model_log import UserModelAction

        if not deleted_by and not settings.UNIT_TESTING:
            raise ValueError("Missing deleted_by")

        deletion_id, deletion_date = self.delete_user_data()
        suffix = DELETED_SUFFIX

        # doc_type remains the same, since the views use base_doc instead
        if not self.base_doc.endswith(suffix):
            self.base_doc += suffix
            self['-deletion_id'] = deletion_id
            self['-deletion_date'] = deletion_date

        try:
            django_user = self.get_django_user()
        except User.DoesNotExist:
            pass
        else:
            django_user.delete()
        if deleted_by:
            log_user_change(by_domain=retired_by_domain, for_domain=self.domain,
                            couch_user=self, changed_by_user=deleted_by,
                            changed_via=deleted_via, action=UserModelAction.DELETE)
        self.save()

    def delete_user_data(self):
        deletion_id = uuid4().hex
        deletion_date = datetime.utcnow()

        deleted_cases = set()
        for case_id_list in chunked(self._get_case_ids(), 50):
            tag_cases_as_deleted_and_remove_indices.delay(self.domain, case_id_list, deletion_id, deletion_date)
            deleted_cases.update(case_id_list)

        deleted_forms = set()
        for form_id_list in chunked(self._get_form_ids(), 50):
            tag_forms_as_deleted_rebuild_associated_cases.delay(
                self.user_id, self.domain, form_id_list, deletion_id, deletion_date, deleted_cases=deleted_cases
            )
            deleted_forms.update(form_id_list)

        tag_system_forms_as_deleted.delay(self.domain, deleted_forms, deleted_cases, deletion_id, deletion_date)

        from corehq.apps.app_manager.views.utils import unset_practice_mode_configured_apps
        unset_practice_mode_configured_apps(self.domain, self.get_id)

        return deletion_id, deletion_date

    def confirm_account(self, password):
        if self.is_account_confirmed:
            raise IllegalAccountConfirmation('Account is already confirmed')
        assert not self.is_active, 'Active account should not be unconfirmed!'
        self.is_active = True
        self.is_account_confirmed = True
        self.set_password(password)
        self.save()

    def get_case_sharing_groups(self):
        from corehq.apps.groups.models import Group
        from corehq.apps.events.models import (
            get_user_case_sharing_groups_for_events,
        )

        # get faked location group objects
        groups = [
            location.case_sharing_group_object(self._id)
            for location in self._get_case_owning_locations(self.domain)
        ]
        groups += [group for group in Group.by_user_id(self._id) if group.case_sharing]

        has_at_privilege = domain_has_privilege(self.domain, privileges.ATTENDANCE_TRACKING)
        # Temporary toggle that will be removed once the feature is released
        has_at_toggle_enabled = toggles.ATTENDANCE_TRACKING.enabled(self.domain)
        if has_at_privilege and has_at_toggle_enabled:
            groups += get_user_case_sharing_groups_for_events(self)
        return groups

    def get_reporting_groups(self):
        from corehq.apps.groups.models import Group
        return [group for group in Group.by_user_id(self._id) if group.reporting]

    def get_group_ids(self):
        from corehq.apps.groups.models import Group
        return Group.by_user_id(self._id, wrap=False)

    def set_groups(self, group_ids):
        """
        :returns: True if groups were updated
        """
        from corehq.apps.groups.models import Group
        desired = set(group_ids)
        current = set(self.get_group_ids())
        touched = []
        faulty_groups = []
        for to_add in desired - current:
            group = Group.get(to_add)
            if group.domain != self.domain:
                faulty_groups.append(to_add)
                continue
            group.add_user(self._id, save=False)
            touched.append(group)
        if faulty_groups:
            raise ValidationError("Unable to save groups. The following group_ids are not in the current domain: "
                                  + ', '.join(faulty_groups))
        for to_remove in current - desired:
            group = Group.get(to_remove)
            group.remove_user(self._id)
            touched.append(group)

        Group.bulk_save(touched)
        return bool(touched)

    def get_time_zone(self):
        if self.memoized_usercase:
            return self.memoized_usercase.get_time_zone()

        return None

    def get_language_code(self):
        if self.language:
            return self.language

        if self.memoized_usercase:
            return self.memoized_usercase.get_language_code()

        return None

    @property
    @memoized
    def location(self):
        return self.sql_location

    @property
    def sql_location(self):
        from corehq.apps.locations.models import SQLLocation
        if self.location_id:
            return SQLLocation.objects.get_or_None(location_id=self.location_id)
        return None

    def get_location_ids(self, domain):
        # domain arg included here for compatibility with WebUser
        return self.assigned_location_ids

    def get_sql_locations(self, domain):
        # domain arg included here for compatibility with WebUser
        from corehq.apps.locations.models import SQLLocation
        if self.assigned_location_ids:
            return SQLLocation.objects.filter(location_id__in=self.assigned_location_ids)
        else:
            return SQLLocation.objects.none()

    def add_to_assigned_locations(self, location, commit=True):
        if self.location_id:
            if location.location_id in self.assigned_location_ids:
                return
            self.assigned_location_ids.append(location.location_id)
            self.get_domain_membership(self.domain).assigned_location_ids.append(location.location_id)
            user_data = self.get_user_data(self.domain)
            user_data['commcare_location_ids'] = user_location_data(self.assigned_location_ids)
            if commit:
                self.save()
        else:
            self.set_location(location, commit=commit)

    @memoized
    def get_sql_location(self, domain):
        return self.sql_location

    def set_location(self, location, commit=True):
        """
        Set the primary location, and all important user data, for
        the user.

        :param location: may be a sql or couch location
        """
        from corehq.apps.fixtures.models import UserLookupTableType

        if not location.location_id:
            raise AssertionError("You can't set an unsaved location")

        user_data = self.get_user_data(self.domain)
        user_data['commcare_location_id'] = location.location_id

        if not location.location_type.administrative:
            # just need to trigger a get or create to make sure
            # this exists, otherwise things blow up
            sp = SupplyInterface(self.domain).get_or_create_by_location(location)
            user_data['commtrack-supply-point'] = sp.case_id

        self.create_location_delegates([location])

        user_data['commcare_primary_case_sharing_id'] = location.location_id
        self.update_fixture_status(UserLookupTableType.LOCATION)
        self.location_id = location.location_id
        self.get_domain_membership(self.domain).location_id = location.location_id
        if self.location_id not in self.assigned_location_ids:
            self.assigned_location_ids.append(self.location_id)
            self.get_domain_membership(self.domain).assigned_location_ids.append(self.location_id)
            user_data['commcare_location_ids'] = user_location_data(self.assigned_location_ids)
        self.get_sql_location.reset_cache(self)
        if commit:
            self.save()

    def unset_location(self, fall_back_to_next=False, commit=True):
        """
        Resets primary location to next available location from assigned_location_ids.
            If there are no more locations in assigned_location_ids,
            then the primary location and user data are cleared

            If fall_back_to_next is True, primary location is not set to next but cleared.
            This option exists only to be backwards compatible when user can only have one location
        """
        from corehq.apps.fixtures.models import UserLookupTableType
        from corehq.apps.locations.models import SQLLocation
        old_primary_location_id = self.location_id
        if old_primary_location_id:
            self._remove_location_from_user(old_primary_location_id)

        user_data = self.get_user_data(self.domain)
        if self.assigned_location_ids:
            user_data['commcare_location_ids'] = user_location_data(self.assigned_location_ids)
        elif user_data.get('commcare_location_ids', None):
            del user_data['commcare_location_ids']

        if self.assigned_location_ids and fall_back_to_next:
            new_primary_location_id = self.assigned_location_ids[0]
            self.set_location(SQLLocation.objects.get(location_id=new_primary_location_id))
        else:
            user_data.pop('commcare_location_id', None)
            user_data.pop('commtrack-supply-point', None)
            user_data.pop('commcare_primary_case_sharing_id', None)
            self.location_id = None
            self.clear_location_delegates()
            self.update_fixture_status(UserLookupTableType.LOCATION)
            self.get_domain_membership(self.domain).location_id = None
            self.get_sql_location.reset_cache(self)
            if commit:
                self.save()

    def unset_location_by_id(self, location_id, fall_back_to_next=False):
        """
        Unset a location that the user is assigned to that may or may not be primary location.
            If the location_id is primary-location, then next available location from
            assigned_location_ids is set as the primary-location.
            If fall_back_to_next is True, primary location is not set to next
        """
        if location_id == self.location_id:
            # check if primary location
            self.unset_location(fall_back_to_next)
        else:
            self._remove_location_from_user(location_id)

            user_data = self.get_user_data(self.domain)
            if self.assigned_location_ids:
                user_data['commcare_location_ids'] = user_location_data(self.assigned_location_ids)
            else:
                user_data.pop('commcare_location_ids', None)
            self.save()

    def _remove_location_from_user(self, location_id):
        from corehq.apps.fixtures.models import UserLookupTableType
        try:
            self.assigned_location_ids.remove(location_id)
            self.update_fixture_status(UserLookupTableType.LOCATION)
        except ValueError:
            notify_exception(None, "Location missing from user", {
                'user_id': self._id,
                'location_id': location_id
            })
        try:
            self.get_domain_membership(self.domain).assigned_location_ids.remove(location_id)
        except ValueError:
            notify_exception(None, "Location missing from domain membership", {
                'user_id': self._id,
                'location_id': location_id
            })

    def reset_locations(self, location_ids, commit=True):
        """
        Reset user's assigned_locations to given location_ids and update user data.
            This should be called after updating primary location via set_location/unset_location
            If primary-location is not set, then next available location from
            assigned_location_ids is set as the primary-location
        """
        from corehq.apps.locations.models import SQLLocation

        self.assigned_location_ids = location_ids
        self.get_domain_membership(self.domain).assigned_location_ids = location_ids
        user_data = self.get_user_data(self.domain)
        if location_ids:
            user_data['commcare_location_ids'] = user_location_data(location_ids)
        else:
            user_data.pop('commcare_location_ids', None)

        # try to set primary-location if not set already
        if not self.location_id and location_ids:
            self.set_location(SQLLocation.objects.get(location_id=location_ids[0]), commit=False)

        if commit:
            self.save()

    def supply_point_index_mapping(self, supply_point, clear=False):
        from corehq.apps.commtrack.exceptions import (
            LinkedSupplyPointNotFoundError
        )

        if supply_point:
            return {
                'supply_point-' + supply_point.case_id:
                (
                    supply_point.type,
                    supply_point.case_id if not clear else ''
                )
            }
        else:
            raise LinkedSupplyPointNotFoundError(
                "There was no linked supply point for the location."
            )

    def submit_location_block(self, caseblock, source):
        from corehq.apps.hqcase.utils import submit_case_blocks

        submit_case_blocks(
            ElementTree.tostring(
                caseblock.as_xml(), encoding='utf-8'
            ).decode('utf-8'),
            self.domain,
            device_id=__name__ + ".CommCareUser." + source,
        )

    def clear_location_delegates(self):
        """
        Wipe all case delagate access.
        """
        from casexml.apps.case.cleanup import safe_hard_delete
        mapping = self.get_location_map_case()
        if mapping:
            safe_hard_delete(mapping)

    def create_location_delegates(self, locations):
        """
        Submit the case blocks creating the delgate case access
        for the location(s).
        """
        self.clear_location_delegates()

        if not locations:
            return

        index = {}
        for location in locations:
            if not location.location_type.administrative:
                sp = SupplyInterface(self.domain).get_by_location(location)
                index.update(self.supply_point_index_mapping(sp))

        from corehq.apps.commtrack.util import location_map_case_id
        caseblock = CaseBlock(
            create=True,
            case_type=USER_LOCATION_OWNER_MAP_TYPE,
            case_id=location_map_case_id(self),
            owner_id=self._id,
            index=index
        )

        self.submit_location_block(caseblock, "create_location_delegates")

    def get_location_map_case(self):
        """
        Returns the location mapping case for this supply point.

        That lets us give access to the supply point via
        delagate access.
        """
        try:
            from corehq.apps.commtrack.util import location_map_case_id
            return CommCareCase.objects.get_case(location_map_case_id(self), self.domain)
        except CaseNotFound:
            return None

    @property
    def fixture_statuses(self):
        """Returns all of the last modified times for each fixture type"""
        return get_fixture_statuses(self._id)

    def fixture_status(self, fixture_type):
        try:
            return self.fixture_statuses[fixture_type]
        except KeyError:
            from corehq.apps.fixtures.models import UserLookupTableStatus
            return UserLookupTableStatus.DEFAULT_LAST_MODIFIED

    def update_fixture_status(self, fixture_type):
        from corehq.apps.fixtures.models import UserLookupTableStatus
        now = datetime.utcnow()
        user_fixture_sync, new = UserLookupTableStatus.objects.get_or_create(
            user_id=self._id,
            fixture_type=fixture_type,
            defaults={'last_modified': now},
        )
        if not new:
            user_fixture_sync.last_modified = now
            user_fixture_sync.save()
        get_fixture_statuses.clear(self._id)

    def __repr__(self):
        return ("{class_name}(username={self.username!r})".format(
            class_name=self.__class__.__name__,
            self=self
        ))

    @property
    @memoized
    def memoized_usercase(self):
        return self.get_usercase()

    def get_usercase(self):
        return CommCareCase.objects.get_case_by_external_id(self.domain, self._id, USERCASE_TYPE)

    @quickcache(['self._id'], lambda _: settings.UNIT_TESTING)
    def get_usercase_id(self):
        case = self.get_usercase()
        return case.case_id if case else None

    def update_device_id_last_used(self, device_id, when=None, commcare_version=None, device_app_meta=None,
                                   fcm_token=None, fcm_token_timestamp=None):
        """
        Sets the last_used date for the device to be the current time
        Does NOT save the user object.

        :returns: True if user was updated and needs to be saved
        """
        when = when or datetime.utcnow()
        device = self.get_device(device_id)
        save_user = False
        if device:
            do_update = False
            if when.date() > device.last_used.date():
                do_update = True
            elif device_app_meta:
                existing_app_meta = device.get_meta_for_app(device_app_meta.app_id)
                if not existing_app_meta:
                    do_update = True
                else:
                    last_request = device_app_meta.last_request
                    do_update = (
                        last_request
                        and existing_app_meta.last_request
                        and last_request > existing_app_meta.last_request.date()
                    )

            if do_update:
                device.last_used = when
                device.update_meta(commcare_version, device_app_meta)

                self.last_device = DeviceIdLastUsed.wrap(self.get_last_used_device().to_json())
                meta = self.last_device.get_last_used_app_meta()
                self.last_device.app_meta = [meta] if meta else []
                save_user = True
            if fcm_token and fcm_token_timestamp:
                if not device.fcm_token_timestamp or fcm_token_timestamp > device.fcm_token_timestamp:
                    device.update_fcm_token(fcm_token, fcm_token_timestamp)
                    save_user = True
        else:
            device = DeviceIdLastUsed(device_id=device_id, last_used=when)
            if fcm_token and fcm_token_timestamp:
                device.update_fcm_token(fcm_token, fcm_token_timestamp)
            device.update_meta(commcare_version, device_app_meta)
            self.devices.append(device)
            self.last_device = device
            save_user = True
        return save_user

    def get_last_used_device(self):
        if not self.devices:
            return None

        return max(self.devices, key=lambda dev: dev.last_used)

    def get_device(self, device_id):
        for device in self.devices:
            if device.device_id == device_id:
                return device

    def get_devices_fcm_tokens(self):
        return [device.fcm_token for device in self.devices if device.fcm_token]


def update_fixture_status_for_users(user_ids, fixture_type):
    from corehq.apps.fixtures.models import UserLookupTableStatus
    from dimagi.utils.chunked import chunked

    now = datetime.utcnow()
    for ids in chunked(user_ids, 50):
        (UserLookupTableStatus.objects
         .filter(user_id__in=ids,
                 fixture_type=fixture_type)
         .update(last_modified=now))
    for user_id in user_ids:
        get_fixture_statuses.clear(user_id)


@quickcache(['user_id'], skip_arg=lambda user_id: settings.UNIT_TESTING)
def get_fixture_statuses(user_id):
    from corehq.apps.fixtures.models import UserLookupTableType, UserLookupTableStatus
    last_modifieds = {choice[0]: UserLookupTableStatus.DEFAULT_LAST_MODIFIED
                      for choice in UserLookupTableType.CHOICES}
    for fixture_status in UserLookupTableStatus.objects.filter(user_id=user_id):
        last_modifieds[fixture_status.fixture_type] = fixture_status.last_modified
    return last_modifieds


class WebUser(CouchUser, MultiMembershipMixin, CommCareMobileContactMixin):
    program_id = StringProperty()
    last_password_set = DateTimeProperty(default=datetime(year=1900, month=1, day=1))

    fcm_device_token = StringProperty()
    # this property is used to mark users who signed up from internal invitations
    # such as those going through the recruiting pipeline
    # to better mark them in our analytics
    atypical_user = BooleanProperty(default=False)

    def is_global_admin(self):
        # override this function to pass global admin rights off to django
        return self.is_superuser

    @classmethod
    def create(cls, domain, username, password, created_by, created_via, email=None, uuid='', date='',
               user_data=None, by_domain_required_for_log=True, **kwargs):
        web_user = super(WebUser, cls).create(domain, username, password, created_by, created_via, email, uuid,
                                              date, user_data, **kwargs)
        if domain:
            web_user.add_domain_membership(domain, **kwargs)
        web_user.save()
        web_user.log_user_create(domain, created_by, created_via,
                                 by_domain_required_for_log=by_domain_required_for_log)
        return web_user

    def add_domain_membership(self, domain, timezone=None, **kwargs):
        if TABLEAU_USER_SYNCING.enabled(domain):
            from corehq.apps.reports.util import add_tableau_user
            add_tableau_user(domain, self.username)
        super().add_domain_membership(domain, timezone, **kwargs)

    def delete_domain_membership(self, domain, create_record=False):
        if TABLEAU_USER_SYNCING.enabled(domain):
            from corehq.apps.reports.util import delete_tableau_user
            delete_tableau_user(domain, self.username)
        return super().delete_domain_membership(domain, create_record=create_record)

    def is_commcare_user(self):
        return False

    def is_web_user(self):
        return True

    def to_ota_restore_user(self, domain, request_user=None):
        return OTARestoreWebUser(
            domain,
            self,
            request_user=request_user
        )

    def get_owner_ids(self, domain):
        owner_ids = [self.user_id]
        owner_ids.extend(loc.location_id for loc in self._get_case_owning_locations(domain))
        return owner_ids

    @quickcache(['self._id', 'domain'], lambda _: settings.UNIT_TESTING)
    def get_usercase_id(self, domain):
        case = self.get_usercase_by_domain(domain)
        return case.case_id if case else None

    def get_email(self):
        # Do not change the name of this method because this is implementing
        # get_email() from the CommCareMobileContactMixin
        return self.email or self.username

    def get_time_zone(self):
        from corehq.util.timezones.utils import get_timezone_for_user

        if hasattr(self, 'current_domain'):
            domain = self.current_domain
        elif len(self.domains) > 0:
            domain = self.domains[0]
        else:
            return None

        timezone = get_timezone_for_user(self.user_id, domain)
        return timezone.zone

    def get_language_code(self):
        return self.language

    def get_domains(self):
        return [dm.domain for dm in self.domain_memberships]

    @classmethod
    def get_admins_by_domain(cls, domain):
        user_ids = cls.ids_by_domain(domain)
        for user_doc in iter_docs(cls.get_db(), user_ids):
            web_user = cls.wrap(user_doc)
            if web_user.is_domain_admin(domain):
                yield web_user

    @classmethod
    def get_billing_admins_by_domain(cls, domain):
        from corehq.apps.users.role_utils import UserRolePresets
        users = cls.by_domain(domain)
        for user in users:
            if user.role_label(domain) == UserRolePresets.BILLING_ADMIN:
                yield user

    @classmethod
    def get_dimagi_emails_by_domain(cls, domain):
        user_ids = cls.ids_by_domain(domain)
        for user_doc in iter_docs(cls.get_db(), user_ids):
            if is_dimagi_email(user_doc['email']):
                yield user_doc['email']

    def save(self, fire_signals=True, **params):
        super().save(fire_signals=fire_signals, **params)
        if fire_signals and not self.to_be_deleted():
            from corehq.apps.callcenter.tasks import sync_web_user_usercases_if_applicable
            for domain in self.get_domains():
                sync_web_user_usercases_if_applicable(self, domain)

    def add_to_assigned_locations(self, domain, location):
        membership = self.get_domain_membership(domain)

        if membership.location_id:
            if location.location_id in membership.assigned_location_ids:
                return
            membership.assigned_location_ids.append(location.location_id)
            self.get_sql_locations.reset_cache(self)
            self.save()
        else:
            self.set_location(domain, location)

    def set_location(self, domain, location_object_or_id):
        # set the primary location for user's domain_membership
        if isinstance(location_object_or_id, str):
            location_id = location_object_or_id
        else:
            location_id = location_object_or_id.location_id

        if not location_id:
            raise AssertionError("You can't set an unsaved location")

        membership = self.get_domain_membership(domain)
        membership.location_id = location_id
        if self.location_id not in membership.assigned_location_ids:
            membership.assigned_location_ids.append(location_id)
            self.get_sql_locations.reset_cache(self)
        self.get_sql_location.reset_cache(self)
        self.save()

    def unset_location(self, domain, fall_back_to_next=False, commit=True):
        """
        Change primary location to next location from assigned_location_ids,
        if there are no more locations in assigned_location_ids, primary location is cleared
        """
        membership = self.get_domain_membership(domain)
        old_location_id = membership.location_id
        if old_location_id:
            membership.assigned_location_ids.remove(old_location_id)
            self.get_sql_locations.reset_cache(self)
        if membership.assigned_location_ids and fall_back_to_next:
            membership.location_id = membership.assigned_location_ids[0]
        else:
            membership.location_id = None
        self.get_sql_location.reset_cache(self)
        if commit:
            self.save()

    def unset_location_by_id(self, domain, location_id, fall_back_to_next=False):
        """
        Unset a location that the user is assigned to that may or may not be primary location
        """
        membership = self.get_domain_membership(domain)
        primary_id = membership.location_id
        if location_id == primary_id:
            # check if primary location
            self.unset_location(domain, fall_back_to_next)
        else:
            membership.assigned_location_ids.remove(location_id)
            self.get_sql_locations.reset_cache(self)
            self.save()

    def reset_locations(self, domain, location_ids, commit=True):
        """
        reset locations to given list of location_ids. Before calling this, primary location
            should be explicitly set/unset via set_location/unset_location
        """
        membership = self.get_domain_membership(domain)
        membership.assigned_location_ids = location_ids
        if not membership.location_id and location_ids:
            membership.location_id = location_ids[0]
        self.get_sql_locations.reset_cache(self)
        if commit:
            self.save()

    @memoized
    def get_sql_location(self, domain):
        from corehq.apps.locations.models import SQLLocation
        loc_id = self.get_location_id(domain)
        if loc_id:
            return SQLLocation.objects.get_or_None(domain=domain, location_id=loc_id)

    def get_location_ids(self, domain):
        return getattr(self.get_domain_membership(domain), 'assigned_location_ids', [])

    @memoized
    def get_sql_locations(self, domain=None):
        from corehq.apps.locations.models import SQLLocation
        loc_ids = self.get_location_ids(domain)
        if loc_ids:
            return SQLLocation.objects.get_locations(loc_ids)
        else:
            return SQLLocation.objects.none()

    def get_location(self, domain):
        return self.get_sql_location(domain)

    def get_usercase_by_domain(self, domain):
        return CommCareCase.objects.get_case_by_external_id(domain, self._id, USERCASE_TYPE)

    def get_user_session_data(self, domain):
        # TODO can we do this for both types of users and remove the fields from user data?
        session_data = super(WebUser, self).get_user_session_data(domain)
        session_data['commcare_location_id'] = self.get_location_id(domain)
        session_data['commcare_location_ids'] = user_location_data(self.get_location_ids(domain))
        session_data['commcare_primary_case_sharing_id'] = self.get_location_id(domain)
        return session_data


class FakeUser(WebUser):
    """
    Prevent actually saving user types that don't exist in the database
    """

    def save(self, **kwargs):
        raise NotImplementedError("You aren't allowed to do that!")

    @property
    def _id(self):
        return "fake-user"


class InvalidUser(FakeUser):
    """
    Public users have read-only access to certain domains
    """

    def is_member_of(self, domain_qs):
        return False


class DomainRequest(models.Model):
    '''
    Request to join domain. Requester might or might not already have an account.
    '''
    email = models.CharField(max_length=100, db_index=True)
    full_name = models.CharField(max_length=100, db_index=True)
    is_approved = models.BooleanField(default=False)
    domain = models.CharField(max_length=255, db_index=True)

    class Meta(object):
        app_label = "users"

    @classmethod
    def by_domain(cls, domain, is_approved=False):
        return DomainRequest.objects.filter(domain=domain, is_approved=is_approved)

    @classmethod
    def by_email(cls, domain, email, is_approved=False):
        return DomainRequest.by_domain(domain, is_approved).filter(email=email).first()

    def send_approval_email(self):
        domain_name = Domain.get_by_name(self.domain).display_name()
        params = {
            'domain_name': domain_name,
            'url': absolute_reverse("domain_homepage", args=[self.domain]),
        }
        text_content = render_to_string("users/email/new_domain_request.txt", params)
        html_content = render_to_string("users/email/new_domain_request.html", params)
        subject = _('Request to join %s approved') % domain_name
        send_html_email_async.delay(subject, self.email, html_content, text_content=text_content,
                                    domain=self.domain, use_domain_gateway=True)

    def send_request_email(self):
        domain_name = Domain.get_by_name(self.domain).display_name()
        params = {
            'full_name': self.full_name,
            'email': self.email,
            'domain_name': domain_name,
            'url': absolute_reverse("web_users", args=[self.domain]),
        }
        recipients = {u.get_email() for u in
            WebUser.get_admins_by_domain(self.domain)}
        text_content = render_to_string("users/email/request_domain_access.txt", params)
        html_content = render_to_string("users/email/request_domain_access.html", params)
        subject = _('Request from %(name)s to join %(domain)s') % {
            'name': self.full_name,
            'domain': domain_name,
        }
        send_html_email_async.delay(subject, recipients, html_content, text_content=text_content,
                                    domain=self.domain, use_domain_gateway=True)


class InvitationStatus(object):
    BOUNCED = "Bounced"
    SENT = "Sent"
    DELIVERED = "Delivered"


class Invitation(models.Model):
    EMAIL_ID_PREFIX = "Invitation:"

    uuid = models.UUIDField(primary_key=True, db_index=True, default=uuid4)
    email = models.CharField(max_length=255, db_index=True)
    email_status = models.CharField(max_length=126, null=True)
    invited_by = models.CharField(max_length=126)           # couch id of a WebUser
    invited_on = models.DateTimeField()
    is_accepted = models.BooleanField(default=False)
    domain = models.CharField(max_length=255)
    role = models.CharField(max_length=100, null=True)  # role qualified ID
    program = models.CharField(max_length=126, null=True)   # couch id of a Program
    supply_point = models.CharField(max_length=126, null=True)  # couch id of a Location
    primary_location = models.ForeignKey("locations.SQLLocation", on_delete=models.SET_NULL,
                                 to_field='location_id', null=True)  # to replace supply_point
    assigned_locations = models.ManyToManyField("locations.SQLLocation", symmetrical=False,
                                                related_name='invitations')
    profile = models.ForeignKey("custom_data_fields.CustomDataFieldsProfile",
                                on_delete=models.SET_NULL, null=True)
    custom_user_data = models.JSONField(default=dict)
    tableau_role = models.CharField(max_length=32, choices=TABLEAU_ROLES, null=True)
    tableau_group_ids = ArrayField(models.CharField(max_length=36), null=True)

    def __repr__(self):
        return f"Invitation(domain='{self.domain}', email='{self.email})"

    @classmethod
    def by_domain(cls, domain, is_accepted=False, **filters):
        return Invitation.objects.filter(domain=domain, is_accepted=is_accepted, **filters)

    @classmethod
    def by_email(cls, email):
        return Invitation.objects.filter(email=email, is_accepted=False)

    @property
    def is_expired(self):
        return self.invited_on.date() + relativedelta(months=1) < datetime.utcnow().date()

    @property
    def email_marked_as_bounced(self):
        return BouncedEmail.get_hard_bounced_emails([self.email])

    def send_activation_email(self, remaining_days=30):
        inviter = CouchUser.get_by_user_id(self.invited_by)
        url = absolute_reverse("domain_accept_invitation", args=[self.domain, self.uuid])
        domain_obj = Domain.get_by_name(self.domain)
        params = {
            "domain": domain_obj.display_name(),
            "url": url,
            "days": remaining_days,
            "inviter": inviter.formatted_name,
            "url_prefix": get_static_url_prefix(),
        }
        from corehq.apps.registration.utils import project_logo_emails_context
        params.update(project_logo_emails_context(domain_obj.name))

        domain_request = DomainRequest.by_email(self.domain, self.email, is_approved=True)
        lang = guess_domain_language(self.domain)
        with override_language(lang):
            if domain_request is None:
                text_content = render_to_string("domain/email/domain_invite.txt", params)
                html_content = render_to_string("domain/email/domain_invite.html", params)
                subject = _('Invitation from %s to join CommCareHQ') % inviter.formatted_name
            else:
                text_content = render_to_string("domain/email/domain_request_approval.txt", params)
                html_content = render_to_string("domain/email/domain_request_approval.html", params)
                subject = _('Request to join CommCareHQ approved')
        send_html_email_async.delay(subject, self.email, html_content,
                                    text_content=text_content,
                                    cc=[inviter.get_email()],
                                    messaging_event_id=f"{self.EMAIL_ID_PREFIX}{self.uuid}",
                                    domain=self.domain,
                                    use_domain_gateway=True)

    def get_role_name(self):
        if self.role:
            if self.role == 'admin':
                return _('Admin')
            else:
                role_id = self.role[len('user-role:'):]
                try:
                    return UserRole.objects.by_couch_id(role_id).name
                except UserRole.DoesNotExist:
                    return _('Unknown Role')
        else:
            return None

    def _send_confirmation_email(self):
        """
        This sends the confirmation email to the invited_by user that their
        invitation was accepted.
        :return:
        """
        invited_user = self.email
        subject = _('{} accepted your invitation to CommCare HQ').format(invited_user)
        recipient = WebUser.get_by_user_id(self.invited_by).get_email()
        context = {
            'invited_user': invited_user,
        }
        html_content = render_to_string('domain/email/invite_confirmation.html',
                                        context)
        text_content = render_to_string('domain/email/invite_confirmation.txt',
                                        context)
        send_html_email_async.delay(
            subject,
            recipient,
            html_content,
            text_content=text_content,
            domain=self.domain,
            use_domain_gateway=True
        )

    def accept_invitation_and_join_domain(self, web_user):
        """
        Call this method to confirm that a user has accepted the invite to
        a domain and add them as a member to the domain in the invitation.
        :param web_user: WebUser
        """
        web_user.add_as_web_user(
            self.domain,
            role=self.role,
            primary_location_id=getattr(self.primary_location, "location_id", None),
            assigned_location_ids=[getattr(loc, "location_id", None) for loc in self.assigned_locations],
            program_id=self.program,
            profile=self.profile,
        )
        self.is_accepted = True
        self.save()
        self._send_confirmation_email()


class DomainRemovalRecord(DeleteRecord):
    user_id = StringProperty()
    domain_membership = SchemaProperty(DomainMembership)

    def undo(self):
        user = WebUser.get_by_user_id(self.user_id)
        user.domain_memberships.append(self.domain_membership)
        user.domains.append(self.domain)
        user.save()
        DeletedCouchDoc.objects.filter(
            doc_id=self._id,
            doc_type=self.doc_type,
        ).delete()
        if TABLEAU_USER_SYNCING.enabled(self.domain):
            from corehq.apps.reports.util import add_tableau_user
            add_tableau_user(self.domain, user.username)


class UserReportingMetadataStaging(models.Model):
    id = models.BigAutoField(primary_key=True)
    domain = models.TextField()
    user_id = models.TextField()
    app_id = models.TextField(null=True)  # not all form submissions include an app_id
    modified_on = models.DateTimeField(auto_now=True)
    created_on = models.DateTimeField(auto_now=True)

    # should build_id actually be nullable?
    build_id = models.TextField(null=True)

    # The following properties are null if a user has not submitted a form since their last sync
    xform_version = models.IntegerField(null=True)
    form_meta = models.JSONField(null=True)  # This could be filtered to only the parts we need
    received_on = models.DateTimeField(null=True)

    # The following properties are null if a user has not synced since their last form submission
    device_id = models.TextField(null=True)
    sync_date = models.DateTimeField(null=True)

    # The following properties are set when a mobile heartbeat occurs
    app_version = models.IntegerField(null=True)
    num_unsent_forms = models.IntegerField(null=True)
    num_quarantined_forms = models.IntegerField(null=True)
    commcare_version = models.TextField(null=True)
    build_profile_id = models.TextField(null=True)
    last_heartbeat = models.DateTimeField(null=True)
    fcm_token = models.TextField(null=True)

    @classmethod
    def add_submission(cls, domain, user_id, app_id, build_id, version, metadata, received_on):
        params = {
            'domain': domain,
            'user_id': user_id,
            'app_id': app_id,
            'build_id': build_id,
            'xform_version': version,
            'form_meta': json.dumps(metadata),
            'received_on': received_on,
        }
        with connection.cursor() as cursor:
            cursor.execute(f"""
                INSERT INTO {cls._meta.db_table} AS staging (
                    domain, user_id, app_id, modified_on, created_on,
                    build_id,
                    xform_version, form_meta, received_on
                ) VALUES (
                    %(domain)s, %(user_id)s, %(app_id)s, CLOCK_TIMESTAMP(), CLOCK_TIMESTAMP(),
                    %(build_id)s,
                    %(xform_version)s, %(form_meta)s, %(received_on)s
                )
                ON CONFLICT (domain, user_id, app_id)
                DO UPDATE SET
                    modified_on = CLOCK_TIMESTAMP(),
                    build_id = EXCLUDED.build_id,
                    xform_version = EXCLUDED.xform_version,
                    form_meta = EXCLUDED.form_meta,
                    received_on = EXCLUDED.received_on
                WHERE staging.received_on IS NULL OR EXCLUDED.received_on > staging.received_on
                """, params)

    @classmethod
    def add_sync(cls, domain, user_id, app_id, build_id, sync_date, device_id):
        params = {
            'domain': domain,
            'user_id': user_id,
            'app_id': app_id,
            'build_id': build_id,
            'sync_date': sync_date,
            'device_id': device_id,
        }
        with connection.cursor() as cursor:
            cursor.execute(f"""
                INSERT INTO {cls._meta.db_table} AS staging (
                    domain, user_id, app_id, modified_on, created_on,
                    build_id,
                    sync_date, device_id
                ) VALUES (
                    %(domain)s, %(user_id)s, %(app_id)s, CLOCK_TIMESTAMP(), CLOCK_TIMESTAMP(),
                    %(build_id)s,
                    %(sync_date)s, %(device_id)s
                )
                ON CONFLICT (domain, user_id, app_id)
                DO UPDATE SET
                    modified_on = CLOCK_TIMESTAMP(),
                    build_id = EXCLUDED.build_id,
                    sync_date = EXCLUDED.sync_date,
                    device_id = EXCLUDED.device_id
                WHERE staging.sync_date IS NULL OR EXCLUDED.sync_date > staging.sync_date
                """, params)

    @classmethod
    def add_heartbeat(cls, domain, user_id, app_id, build_id, sync_date, device_id,
                      app_version, num_unsent_forms, num_quarantined_forms,
                      commcare_version, build_profile_id, fcm_token):
        params = {
            'domain': domain,
            'user_id': user_id,
            'app_id': app_id,
            'build_id': build_id,
            'sync_date': sync_date,
            'device_id': device_id,
            'app_version': app_version,
            'num_unsent_forms': num_unsent_forms,
            'num_quarantined_forms': num_quarantined_forms,
            'commcare_version': commcare_version,
            'build_profile_id': build_profile_id,
            'fcm_token': fcm_token
        }
        with connection.cursor() as cursor:
            cursor.execute(f"""
                INSERT INTO {cls._meta.db_table} AS staging (
                    domain, user_id, app_id, modified_on, created_on,
                    build_id,
                    sync_date, device_id,
                    app_version, num_unsent_forms, num_quarantined_forms,
                    commcare_version, build_profile_id, last_heartbeat, fcm_token
                ) VALUES (
                    %(domain)s, %(user_id)s, %(app_id)s, CLOCK_TIMESTAMP(), CLOCK_TIMESTAMP(),
                    %(build_id)s,
                    %(sync_date)s, %(device_id)s,
                    %(app_version)s, %(num_unsent_forms)s, %(num_quarantined_forms)s,
                    %(commcare_version)s, %(build_profile_id)s, CLOCK_TIMESTAMP(), %(fcm_token)s
                )
                ON CONFLICT (domain, user_id, app_id)
                DO UPDATE SET
                    modified_on = CLOCK_TIMESTAMP(),
                    build_id = COALESCE(EXCLUDED.build_id, staging.build_id),
                    sync_date = COALESCE(EXCLUDED.sync_date, staging.sync_date),
                    device_id = COALESCE(EXCLUDED.device_id, staging.device_id),
                    app_version = EXCLUDED.app_version,
                    num_unsent_forms = EXCLUDED.num_unsent_forms,
                    num_quarantined_forms = EXCLUDED.num_quarantined_forms,
                    commcare_version = EXCLUDED.commcare_version,
                    build_profile_id = EXCLUDED.build_profile_id,
                    last_heartbeat = CLOCK_TIMESTAMP(),
                    fcm_token = EXCLUDED.fcm_token
                WHERE staging.last_heartbeat is NULL or EXCLUDED.last_heartbeat > staging.last_heartbeat
                """, params)

    def process_record(self, user):
        from corehq.pillows.synclog import mark_last_synclog
        from pillowtop.processors.form import mark_latest_submission

        save = False
        if not user or user.is_deleted():
            return

        if self.received_on:
            save = mark_latest_submission(
                self.domain, user, self.app_id, self.build_id,
                self.xform_version, self.form_meta, self.received_on, save_user=False
            )
        if self.device_id or self.sync_date or self.last_heartbeat:
            device_app_meta = DeviceAppMeta(
                app_id=self.app_id,
                build_id=self.build_id,
                build_version=self.app_version,
                last_heartbeat=self.last_heartbeat,
                last_sync=self.sync_date,
                num_unsent_forms=self.num_unsent_forms,
                num_quarantined_forms=self.num_quarantined_forms
            )
            if not self.last_heartbeat:
                # coming from sync
                latest_build_date = self.sync_date
            else:
                # coming from hearbeat
                latest_build_date = self.modified_on
            save |= mark_last_synclog(
                self.domain, user, self.app_id, self.build_id,
                self.sync_date, latest_build_date, self.device_id, device_app_meta,
                commcare_version=self.commcare_version, build_profile_id=self.build_profile_id,
                fcm_token=self.fcm_token, fcm_token_timestamp=self.last_heartbeat, save_user=False
            )
        if save:
            # update_django_user=False below is an optimization that allows us to update the CouchUser
            # without propagating that change to SQL.
            # This is an optimization we're able to do safely only because we happen to know that
            # the present workflow only updates properties that are *not* stored on the django (SQL) user model.
            # We have seen that these frequent updates to the SQL user table
            # occasionally create deadlocks or pile-ups,
            # which can be avoided by omitting that extraneous write entirely.
            user.save(fire_signals=False, update_django_user=False)

    class Meta(object):
        unique_together = ('domain', 'user_id', 'app_id')


class ApiKeyManager(models.Manager):
    def get_queryset(self):
        return super().get_queryset()\
            .filter(is_active=True)\
            .exclude(expiration_date__lt=datetime.now())


class HQApiKey(models.Model):
    user = models.ForeignKey(User, related_name='api_keys', on_delete=models.CASCADE)
    key = models.CharField(max_length=128, blank=True, default='', db_index=True)
    name = models.CharField(max_length=255, blank=True, default='')
    created = models.DateTimeField(default=timezone.now)
    ip_allowlist = ArrayField(models.GenericIPAddressField(), default=list)
    domain = models.CharField(max_length=255, blank=True, default='')
    role_id = models.CharField(max_length=40, blank=True, default='')
    is_active = models.BooleanField(default=True)
    deactivated_on = models.DateTimeField(blank=True, null=True)
    expiration_date = models.DateTimeField(blank=True, null=True)
    # Not update with every request. Can be a couple of seconds out of date
    last_used = models.DateTimeField(blank=True, null=True)

    objects = ApiKeyManager()
    all_objects = models.Manager()

    class Meta(object):
        unique_together = ('user', 'name')

    def save(self, *args, **kwargs):
        if not self.key:
            self.key = self.generate_key()
            if 'update_fields' in kwargs:
                kwargs['update_fields'].append('key')

        return super().save(*args, **kwargs)

    def generate_key(self):
        # From tastypie
        new_uuid = uuid4()
        return hmac.new(new_uuid.bytes, digestmod=sha1).hexdigest()

    @property
    @memoized
    def role(self):
        if self.role_id:
            try:
                return UserRole.objects.by_couch_id(self.role_id)
            except UserRole.DoesNotExist:
                logging.exception('no role with id %s found in domain %s' % (self.role_id, self.domain))
        elif self.domain:
            return CouchUser.from_django_user(self.user).get_domain_membership(self.domain).role
        return None


class UserHistory(models.Model):
    """
    HQ Adaptation of Django's LogEntry model
    """
    CREATE = 1
    UPDATE = 2
    DELETE = 3
    CLEAR = 4  # currently only for logging purposes

    ACTION_CHOICES = (
        (CREATE, _('Create')),
        (UPDATE, _('Update')),
        (DELETE, _('Delete')),
    )
    by_domain = models.CharField(max_length=255, null=True)
    for_domain = models.CharField(max_length=255, null=True)
    user_type = models.CharField(max_length=255)  # CommCareUser / WebUser
    user_repr = models.CharField(max_length=255, null=True)
    user_id = models.CharField(max_length=128)
    changed_by_repr = models.CharField(max_length=255, null=True)
    changed_by = models.CharField(max_length=128)
    # ToDo: remove post migration/reset of existing records
    message = models.TextField(blank=True, null=True)
    # JSON structured replacement for the deprecated text message field
    change_messages = models.JSONField(default=dict)
    changed_at = models.DateTimeField(auto_now_add=True, editable=False)
    action = models.PositiveSmallIntegerField(choices=ACTION_CHOICES)
    user_upload_record = models.ForeignKey(UserUploadRecord, null=True, on_delete=models.SET_NULL)
    # ToDo: remove post migration/reset of existing records
    """
    dict with keys:
       changed_via: one of the USER_CHANGE_VIA_* constants
       changes: a dict of CouchUser attributes that changed and their new values
    """
    details = models.JSONField(default=dict)
    # ToDo: remove blank=true post migration/reset of existing records since it will always be present
    # same as the deprecated details.changed_via
    # one of the USER_CHANGE_VIA_* constants
    changed_via = models.CharField(max_length=255, blank=True)
    # same as the deprecated details.changes
    # a dict of CouchUser attributes that changed and their new values
    changes = models.JSONField(default=dict, encoder=DjangoJSONEncoder)

    class Meta:
        indexes = [
            models.Index(fields=['by_domain']),
            models.Index(fields=['for_domain']),
        ]


class DeactivateMobileWorkerTriggerUpdateMessage:
    UPDATED = 'updated'
    CREATED = 'created'
    DELETED = 'deleted'


class DeactivateMobileWorkerTrigger(models.Model):
    """
    This determines if a Mobile Worker / CommCareUser is to be deactivated
    after a certain date.
    """
    domain = models.CharField(max_length=255)
    user_id = models.CharField(max_length=255)
    deactivate_after = models.DateField()

    @classmethod
    def deactivate_mobile_workers(cls, domain, date_deactivation):
        """
        This deactivates all CommCareUsers who have a matching
        DeactivateMobileWorkerTrigger with deactivate_after
        :param domain: String - domain name
        :param date_deactivation: Date
        """
        trigger_query = cls.objects.filter(
            domain=domain,
            deactivate_after__lte=date_deactivation
        )
        user_ids = trigger_query.values_list('user_id', flat=True)
        for chunked_ids in chunked(user_ids, 100):
            bulk_auto_deactivate_commcare_users(chunked_ids, domain)
            cls.objects.filter(domain=domain, user_id__in=chunked_ids).delete()

    @classmethod
    def update_trigger(cls, domain, user_id, deactivate_after):
        existing_trigger = cls.objects.filter(domain=domain, user_id=user_id)
        if not deactivate_after:
            if existing_trigger.exists():
                existing_trigger.delete()
                return DeactivateMobileWorkerTriggerUpdateMessage.DELETED
            # noop
            return
        if isinstance(deactivate_after, str):
            try:
                deactivate_after = get_date_from_month_and_year_string(deactivate_after)
            except ValueError:
                raise ValueError("Deactivate After Date is not in MM-YYYY format")
        if isinstance(deactivate_after, date):
            if existing_trigger.exists():
                trigger = existing_trigger.first()
                if trigger.deactivate_after == deactivate_after:
                    # don't update or record a message
                    return
                trigger.deactivate_after = deactivate_after
                trigger.save()
                return DeactivateMobileWorkerTriggerUpdateMessage.UPDATED
            else:
                cls.objects.create(
                    domain=domain,
                    user_id=user_id,
                    deactivate_after=deactivate_after,
                )
                return DeactivateMobileWorkerTriggerUpdateMessage.CREATED

    @classmethod
    def get_deactivate_after_date(cls, domain, user_id):
        existing_trigger = cls.objects.filter(domain=domain, user_id=user_id)
        if not existing_trigger.exists():
            return None
        return existing_trigger.first().deactivate_after


def check_and_send_limit_email(domain, plan_limit, user_count, prev_count):
    ADDITIONAL_USERS_PRICING = ("https://confluence.dimagi.com/display/commcarepublic"
                                "/CommCare+Pricing+FAQs#CommCarePricingFAQs-Feesforadditionalusers")
    ENTERPRISE_LIMIT = -1
    if plan_limit == ENTERPRISE_LIMIT:
        return

    WARNING_PERCENT = 0.9
    if user_count >= plan_limit > prev_count:
        at_capacity = True
    elif plan_limit > user_count >= (WARNING_PERCENT * plan_limit) > prev_count:
        at_capacity = False
    else:
        return

    billing_admins = [admin.username for admin in WebUser.get_billing_admins_by_domain(domain)]
    admins = [admin.username for admin in WebUser.get_admins_by_domain(domain)]

    if at_capacity:
        subject = _("User count has reached the Plan limit for {}").format(domain)
    else:
        subject = _("User count has reached 90% of the Plan limit for {}").format(domain)
    send_html_email_async(
        subject,
        set(admins + billing_admins),
        render_to_string('users/email/user_limit_notice.html', context={
            'at_capacity': at_capacity,
            'url': ADDITIONAL_USERS_PRICING,
            'user_count': user_count,
            'plan_limit': plan_limit,
        }),
        domain=domain,
        use_domain_gateway=True,
    )
    return


class ConnectIDUserLink(models.Model):
    connectid_username = models.TextField()
    commcare_user = models.ForeignKey(User, related_name='connectid_user', on_delete=models.CASCADE)
    domain = models.TextField()

    class Meta:
        unique_together = ('domain', 'commcare_user')<|MERGE_RESOLUTION|>--- conflicted
+++ resolved
@@ -531,29 +531,20 @@
         self.domain_memberships.append(domain_membership)
         self.domains.append(domain)
 
-<<<<<<< HEAD
-    def add_as_web_user(self, domain, role, location_id=None, program_id=None, profile=None):
-=======
     def add_as_web_user(self, domain, role, primary_location_id=None,
-                        assigned_locations_ids=[], program_id=None):
->>>>>>> 0662d2ac
+                        assigned_locations_ids=[], program_id=None, profile=None):
         domain_obj = Domain.get_by_name(domain)
         self.add_domain_membership(domain=domain)
         self.set_role(domain, role)
         if domain_obj.commtrack_enabled:
             self.get_domain_membership(domain).program_id = program_id
-<<<<<<< HEAD
-        if domain_obj.uses_locations and location_id:
-            self.set_location(domain, location_id)
-        if domain_has_privilege(domain_obj.name, privileges.APP_USER_PROFILES) and profile:
-            user_data = self.get_user_data(domain_obj.name)
-            user_data.update({}, profile_id=profile.id)
-=======
         if domain_obj.uses_locations:
             if primary_location_id:
                 self.set_location(domain, primary_location_id)
             self.reset_locations(domain, assigned_locations_ids)
->>>>>>> 0662d2ac
+        if domain_has_privilege(domain_obj.name, privileges.APP_USER_PROFILES) and profile:
+            user_data = self.get_user_data(domain_obj.name)
+            user_data.update({}, profile_id=profile.id)
         self.save()
 
     def delete_domain_membership(self, domain, create_record=False):
