import hmac
import json
import logging
import re
from collections import namedtuple
from datetime import datetime
from hashlib import sha1
from typing import List
from uuid import uuid4
from xml.etree import cElementTree as ElementTree

from django.conf import settings
from django.contrib.auth.models import User
from django.contrib.postgres.fields import ArrayField, JSONField
from django.db import connection, models, router
from django.template.loader import render_to_string
from django.utils import timezone
from django.utils.translation import override as override_language
from django.utils.translation import ugettext as _
from django.utils.translation import ugettext_noop

from couchdbkit import MultipleResultsFound, ResourceNotFound
from couchdbkit.exceptions import BadValueError, ResourceConflict
from dateutil.relativedelta import relativedelta
from memoized import memoized

from casexml.apps.case.mock import CaseBlock
from casexml.apps.phone.models import OTARestoreCommCareUser, OTARestoreWebUser
from casexml.apps.phone.restore_caching import get_loadtest_factor_for_user

from corehq.util.model_log import log_model_change, ModelAction
from corehq.util.models import BouncedEmail
from dimagi.ext.couchdbkit import (
    BooleanProperty,
    DateProperty,
    DateTimeProperty,
    DictProperty,
    Document,
    DocumentSchema,
    IntegerProperty,
    ListProperty,
    SchemaListProperty,
    SchemaProperty,
    StringListProperty,
    StringProperty,
)
from dimagi.utils.chunked import chunked
from dimagi.utils.couch import CriticalSection
from dimagi.utils.couch.database import get_safe_write_kwargs, iter_docs
from dimagi.utils.couch.migration import SyncCouchToSQLMixin
from dimagi.utils.couch.undo import DELETED_SUFFIX, DeleteRecord
from dimagi.utils.dates import force_to_datetime
from dimagi.utils.logging import log_signal_errors, notify_exception
from dimagi.utils.modules import to_function
from dimagi.utils.web import get_static_url_prefix

from corehq import toggles
from corehq.apps.app_manager.const import USERCASE_TYPE
from corehq.apps.cachehq.mixins import QuickCachedDocumentMixin
from corehq.apps.commtrack.const import USER_LOCATION_OWNER_MAP_TYPE
from corehq.apps.domain.models import Domain, LicenseAgreement
from corehq.apps.domain.shortcuts import create_user
from corehq.apps.domain.utils import (
    domain_restricts_superusers,
    guess_domain_language,
)
from corehq.apps.hqwebapp.tasks import send_html_email_async
from corehq.apps.sms.mixin import CommCareMobileContactMixin, apply_leniency
from corehq.apps.users.exceptions import IllegalAccountConfirmation
from corehq.apps.users.landing_pages import ALL_LANDING_PAGES
from corehq.apps.users.permissions import EXPORT_PERMISSIONS
from corehq.apps.users.tasks import (
    tag_cases_as_deleted_and_remove_indices,
    tag_forms_as_deleted_rebuild_associated_cases,
    tag_system_forms_as_deleted,
    undelete_system_forms,
)
from corehq.apps.users.util import (
    filter_by_app,
    user_display_string,
    user_location_data,
    username_to_user_id,
)
from corehq.form_processor.exceptions import CaseNotFound, NotAllowed
from corehq.form_processor.interfaces.dbaccessors import (
    CaseAccessors,
    FormAccessors,
)
from corehq.form_processor.interfaces.supply import SupplyInterface
from corehq.util.dates import get_timestamp
from corehq.util.quickcache import quickcache
from corehq.util.view_utils import absolute_reverse

from .models_sql import (  # noqa
    SQLUserRole, SQLPermission, RolePermission, RoleAssignableBy, StaticRole,
    migrate_role_permissions_to_sql,
    migrate_role_assignable_by_to_sql,
)

MAX_LOGIN_ATTEMPTS = 5


def _add_to_list(list, obj, default):
    if obj in list:
        list.remove(obj)
    if default:
        ret = [obj]
        ret.extend(list)
        return ret
    else:
        list.append(obj)
    return list


def _get_default(list):
    return list[0] if list else None


class PermissionInfo(namedtuple("Permission", "name, allow")):
    ALLOW_ALL = "*"

    def __new__(cls, name, allow=ALLOW_ALL):
        allow = allow if allow == cls.ALLOW_ALL else tuple(allow)
        if allow != cls.ALLOW_ALL and name not in PARAMETERIZED_PERMISSIONS:
            raise TypeError(f"Permission '{name}' does not support parameterization")
        return super(PermissionInfo, cls).__new__(cls, name, allow)

    @property
    def allow_all(self):
        return self.allow == self.ALLOW_ALL

    @property
    def allowed_items(self):
        if self.allow_all:
            return []
        assert isinstance(self.allow, tuple), self.allow
        return self.allow


PARAMETERIZED_PERMISSIONS = {
    'view_reports': 'view_report_list',
}


class Permissions(DocumentSchema):
    edit_web_users = BooleanProperty(default=False)
    view_web_users = BooleanProperty(default=False)

    # only domain admins can edit roles, due to security issues.
    view_roles = BooleanProperty(default=False)

    edit_commcare_users = BooleanProperty(default=False)
    view_commcare_users = BooleanProperty(default=False)

    edit_groups = BooleanProperty(default=False)
    view_groups = BooleanProperty(default=False)
    edit_users_in_groups = BooleanProperty(default=False)

    edit_locations = BooleanProperty(default=False)
    view_locations = BooleanProperty(default=False)
    edit_users_in_locations = BooleanProperty(default=False)

    edit_motech = BooleanProperty(default=False)
    edit_data = BooleanProperty(default=False)
    edit_apps = BooleanProperty(default=False)
    view_apps = BooleanProperty(default=False)
    edit_shared_exports = BooleanProperty(default=False)
    access_all_locations = BooleanProperty(default=True)
    access_api = BooleanProperty(default=True)
    access_web_apps = BooleanProperty(default=False)

    edit_reports = BooleanProperty(default=False)
    view_reports = BooleanProperty(default=False)
    view_report_list = StringListProperty(default=[])

    edit_billing = BooleanProperty(default=False)
    report_an_issue = BooleanProperty(default=True)

    access_mobile_endpoints = BooleanProperty(default=True)

    view_file_dropzone = BooleanProperty(default=False)
    edit_file_dropzone = BooleanProperty(default=False)

    login_as_all_users = BooleanProperty(default=False)
    limited_login_as = BooleanProperty(default=False)
    access_default_login_as_user = BooleanProperty(default=False)

    @classmethod
    def wrap(cls, data):
        # this is why you don't store module paths in the database...
        MOVED_REPORT_MAPPING = {
            'corehq.apps.reports.standard.inspect.CaseListReport': 'corehq.apps.reports.standard.cases.basic.CaseListReport'
        }
        reports = data.get('view_report_list', [])
        for i, report_name in enumerate(reports):
            if report_name in MOVED_REPORT_MAPPING:
                reports[i] = MOVED_REPORT_MAPPING[report_name]

        return super(Permissions, cls).wrap(data)

    @classmethod
    def from_permission_list(cls, permission_list):
        """Converts a list of Permission objects into a Permissions object"""
        permissions = Permissions.min()
        for perm in permission_list:
            setattr(permissions, perm.name, perm.allow_all)
            if perm.name in PARAMETERIZED_PERMISSIONS:
                setattr(permissions, PARAMETERIZED_PERMISSIONS[perm.name], list(perm.allowed_items))
        return permissions

    def normalize(self):
        if not self.access_all_locations:
            # The following permissions cannot be granted to location-restricted
            # roles.
            self.edit_web_users = False
            self.view_web_users = False
            self.edit_groups = False
            self.view_groups = False
            self.edit_apps = False
            self.view_roles = False
            self.edit_reports = False
            self.edit_billing = False

        if self.edit_web_users:
            self.view_web_users = True

        if self.edit_commcare_users:
            self.view_commcare_users = True

        if self.edit_groups:
            self.view_groups = True
        else:
            self.edit_users_in_groups = False

        if self.edit_locations:
            self.view_locations = True
        else:
            self.edit_users_in_locations = False

        if self.edit_apps:
            self.view_apps = True

    @classmethod
    @memoized
    def permission_names(cls):
        """Returns a list of permission names"""
        return {
            name for name, value in Permissions.properties().items()
            if isinstance(value, BooleanProperty)
        }

    def to_list(self) -> List[PermissionInfo]:
        """Returns a list of Permission objects for those permissions that are enabled."""
        return list(self._yield_enabled())

    def _yield_enabled(self):
        for name in Permissions.permission_names():
            value = getattr(self, name)
            list_value = None
            if name in PARAMETERIZED_PERMISSIONS:
                list_name = PARAMETERIZED_PERMISSIONS[name]
                list_value = getattr(self, list_name)
            if value or list_value:
                yield PermissionInfo(name, allow=PermissionInfo.ALLOW_ALL if value else list_value)

    def view_report(self, report):
        return self.view_reports or report in self.view_report_list

    def has(self, permission, data=None):
        if data:
            return getattr(self, permission)(data)
        else:
            return getattr(self, permission)

    def _getattr(self, name):
        a = getattr(self, name)
        if isinstance(a, list):
            a = set(a)
        return a

    def __eq__(self, other):
        for name in self.properties():
            if self._getattr(name) != other._getattr(name):
                return False
        return True

    @classmethod
    def max(cls):
        return Permissions._all(True)

    @classmethod
    def min(cls):
        return Permissions._all(False)

    @classmethod
    def _all(cls, value: bool):
        perms = Permissions()
        for name in Permissions.permission_names():
            setattr(perms, name, value)
        return perms


class UserRolePresets(object):
    # this is kind of messy, but we're only marking for translation (and not using ugettext_lazy)
    # because these are in JSON and cannot be serialized
    # todo: apply translation to these in the UI
    # note: these are also tricky to change because these are just some default names,
    # that end up being stored in the database. Think about the consequences of changing these before you do.
    READ_ONLY_NO_REPORTS = ugettext_noop("Read Only (No Reports)")
    APP_EDITOR = ugettext_noop("App Editor")
    READ_ONLY = ugettext_noop("Read Only")
    FIELD_IMPLEMENTER = ugettext_noop("Field Implementer")
    BILLING_ADMIN = ugettext_noop("Billing Admin")
    INITIAL_ROLES = (
        READ_ONLY,
        APP_EDITOR,
        FIELD_IMPLEMENTER,
        BILLING_ADMIN
    )

    ID_NAME_MAP = {
        'read-only-no-reports': READ_ONLY_NO_REPORTS,
        'no-permissions': READ_ONLY,
        'read-only': READ_ONLY,
        'field-implementer': FIELD_IMPLEMENTER,
        'edit-apps': APP_EDITOR,
        'billing-admin': BILLING_ADMIN
    }

    # skip legacy duplicate ('no-permissions')
    NAME_ID_MAP = {name: id for id, name in ID_NAME_MAP.items() if id != 'no-permissions'}

    @classmethod
    def get_preset_role_id(cls, name):
        return cls.NAME_ID_MAP.get(name, None)

    @classmethod
    def get_preset_role_name(cls, role_id):
        return cls.ID_NAME_MAP.get(role_id, None)

    @classmethod
    def get_preset_map(cls):
        return {
            cls.READ_ONLY_NO_REPORTS: lambda: Permissions(),
            cls.READ_ONLY: lambda: Permissions(view_reports=True),
            cls.FIELD_IMPLEMENTER: lambda: Permissions(edit_commcare_users=True,
                                                       view_commcare_users=True,
                                                       edit_groups=True,
                                                       view_groups=True,
                                                       edit_locations=True,
                                                       view_locations=True,
                                                       edit_shared_exports=True,
                                                       view_reports=True),
            cls.APP_EDITOR: lambda: Permissions(edit_apps=True, view_apps=True, view_reports=True),
            cls.BILLING_ADMIN: lambda: Permissions(edit_billing=True)
        }

    @classmethod
    def get_permissions(cls, preset):
        preset_map = cls.get_preset_map()
        if preset not in preset_map:
            return None
        return preset_map[preset]()

    @classmethod
    def get_role_name_with_matching_permissions(cls, permissions):
        for name, factory in UserRolePresets.get_preset_map().items():
            if factory() == permissions:
                return name


class UserRole(SyncCouchToSQLMixin, QuickCachedDocumentMixin, Document):
    domain = StringProperty()
    name = StringProperty()
    default_landing_page = StringProperty(
        choices=[page.id for page in ALL_LANDING_PAGES],
    )
    permissions = SchemaProperty(Permissions)
    # role can be assigned by all non-admins
    is_non_admin_editable = BooleanProperty(default=False)
    # role assignable by specific non-admins
    assignable_by = StringListProperty(default=[])
    is_archived = BooleanProperty(default=False)
    upstream_id = StringProperty()

    @classmethod
    def by_domain(cls, domain, include_archived=False):
        all_roles = cls.view(
            'users/roles_by_domain',
            startkey=[domain],
            endkey=[domain, {}],
            include_docs=True,
            reduce=False,
        )
        if include_archived:
            return list(all_roles)
        return [x for x in all_roles if not x.is_archived]

    @classmethod
    def by_domain_and_name(cls, domain, name):
        all_roles = cls.view(
            'users/roles_by_domain',
            key=[domain, name],
            include_docs=True,
            reduce=False,
        )
        return list(all_roles)

    @classmethod
    def create(cls, domain, name, **kwargs):
        role = cls(domain=domain, name=name, **kwargs)
        role.save()
        return role

<<<<<<< HEAD
    @classmethod
    def get_preset_role_id(cls, name):
        return UserRolePresets.get_preset_role_id(name)
=======
    @property
    def has_users_assigned(self):
        from corehq.apps.es.users import UserES
        return bool(UserES().is_active().domain(self.domain).role_id(self._id).count())
>>>>>>> 2f0ac805

    def get_qualified_id(self):
        return 'user-role:%s' % self.get_id

    @property
    def cache_version(self):
        return self._rev

    def accessible_by_non_admin_role(self, role_id):
        return self.is_non_admin_editable or (role_id and role_id in self.assignable_by)

    @classmethod
    def _migration_get_fields(cls):
        return [
            "domain",
            "name",
            "default_landing_page",
            "is_non_admin_editable",
            "is_archived",
            "upstream_id",
        ]

    @classmethod
    def _migration_get_sql_model_class(cls):
        return SQLUserRole

    def _migration_sync_submodels_to_sql(self, sql_object):
        if not sql_object._get_pk_val():
            sql_object.save(sync_to_couch=False)
        migrate_role_permissions_to_sql(self, sql_object)
        migrate_role_assignable_by_to_sql(self, sql_object)


class DomainMembershipError(Exception):
    pass


class DomainPermissionsMirror(models.Model):
    # These are both domain names
    source = models.CharField(max_length=126, db_index=True)
    mirror = models.CharField(max_length=126, db_index=True, unique=True)

    @classmethod
    def mirror_domains(cls, source_domain):
        try:
            return [o.mirror for o in cls.objects.filter(source=source_domain)]
        except DomainPermissionsMirror.DoesNotExist:
            return []

    @classmethod
    def source_domain(cls, mirror_domain):
        try:
            return cls.objects.get(mirror=mirror_domain).source
        except DomainPermissionsMirror.DoesNotExist:
            return None


class Membership(DocumentSchema):
    # If we find a need for making UserRoles more general and decoupling it from a domain
    # then most of the role stuff from Domain membership can be put in here
    is_admin = BooleanProperty(default=False)


class DomainMembership(Membership):
    """
    Each user can have multiple accounts on individual domains
    """

    domain = StringProperty()
    timezone = StringProperty(default=getattr(settings, "TIME_ZONE", "UTC"))
    override_global_tz = BooleanProperty(default=False)
    role_id = StringProperty()
    # This should not be set directly but using set_location method only
    location_id = StringProperty()
    assigned_location_ids = StringListProperty()
    program_id = StringProperty()
    last_accessed = DateProperty()

    @property
    def permissions(self):
        if self.role:
            return self.role.permissions
        else:
            return Permissions()

    @classmethod
    def wrap(cls, data):
        if data.get('subject'):
            data['domain'] = data['subject']
            del data['subject']

        return super(DomainMembership, cls).wrap(data)

    @property
    @memoized
    def role(self):
        if self.is_admin:
            return StaticRole.domain_admin(self.domain)
        elif self.role_id:
            try:
                return UserRole.get(self.role_id)
            except ResourceNotFound:
                logging.exception('no role with id %s found in domain %s' % (self.role_id, self.domain))
                return None
        else:
            return None

    def has_permission(self, permission, data=None):
        return self.is_admin or self.permissions.has(permission, data)

    def viewable_reports(self):
        return self.permissions.view_report_list

    class Meta(object):
        app_label = 'users'


class IsMemberOfMixin(DocumentSchema):

    def _is_member_of(self, domain, allow_mirroring):
        if self.is_global_admin() and not domain_restricts_superusers(domain):
            return True

        domains = self.get_domains()
        if domain in domains:
            return True

        if allow_mirroring:
            source_domain = DomainPermissionsMirror.source_domain(domain)
            if source_domain:
                return self.is_member_of(source_domain, allow_mirroring=False)

        return False

    def is_member_of(self, domain_qs, allow_mirroring=False):
        """
        Takes either a domain name or a domain object and returns whether the user is part of that domain
        """

        try:
            domain = domain_qs.name
        except Exception:
            domain = domain_qs
        return self._is_member_of(domain, allow_mirroring)

    def is_global_admin(self):
        # subclasses to override if they want this functionality
        return False


class _AuthorizableMixin(IsMemberOfMixin):
    """
        Use either SingleMembershipMixin or MultiMembershipMixin instead of this
    """

    def get_domain_membership(self, domain, allow_mirroring=True):
        domain_membership = None
        try:
            for d in self.domain_memberships:
                if d.domain == domain:
                    domain_membership = d
                    if domain not in self.domains:
                        raise self.Inconsistent("Domain '%s' is in domain_memberships but not domains" % domain)
            if not domain_membership:
                if domain in self.domains:
                    raise self.Inconsistent("Domain '%s' is in domain but not in domain_memberships" % domain)
                if allow_mirroring:
                    source_domain = DomainPermissionsMirror.source_domain(domain)
                    return self.get_domain_membership(source_domain, allow_mirroring=False)
        except self.Inconsistent as e:
            logging.warning(e)
            self.domains = [d.domain for d in self.domain_memberships]
        return domain_membership

    def add_domain_membership(self, domain, timezone=None, **kwargs):
        for d in self.domain_memberships:
            if d.domain == domain:
                if domain not in self.domains:
                    raise self.Inconsistent("Domain '%s' is in domain_memberships but not domains" % domain)
                return

        domain_obj = Domain.get_by_name(domain, strict=True)

        if timezone:
            domain_membership = DomainMembership(domain=domain, timezone=timezone, **kwargs)
        else:
            domain_membership = DomainMembership(domain=domain,
                                            timezone=domain_obj.default_timezone,
                                            **kwargs)
        self.domain_memberships.append(domain_membership)
        self.domains.append(domain)

    def add_as_web_user(self, domain, role, location_id=None, program_id=None):
        domain_obj = Domain.get_by_name(domain)
        self.add_domain_membership(domain=domain)
        self.set_role(domain, role)
        if domain_obj.commtrack_enabled:
            self.get_domain_membership(domain).program_id = program_id
        if domain_obj.uses_locations and location_id:
            self.set_location(domain, location_id)
        self.save()

    def delete_domain_membership(self, domain, create_record=False):
        """
        If create_record is True, a DomainRemovalRecord is created so that the
        action can be undone, and the DomainRemovalRecord is returned.

        If create_record is True but the domain membership is not found,
        then None is returned.
        """
        self.get_by_user_id.clear(self.__class__, self.user_id, domain)
        record = None

        for i, dm in enumerate(self.domain_memberships):
            if dm.domain == domain:
                if create_record:
                    record = DomainRemovalRecord(
                        domain=domain,
                        user_id=self.user_id,
                        domain_membership=dm,
                    )
                del self.domain_memberships[i]
                break

        for i, domain_name in enumerate(self.domains):
            if domain_name == domain:
                del self.domains[i]
                break

        if record:
            record.save()
            return record

    def transfer_domain_membership(self, domain, to_user, create_record=False, is_admin=True):
        to_user.add_domain_membership(domain, is_admin=is_admin)
        self.delete_domain_membership(domain, create_record=create_record)

    @memoized
    def is_domain_admin(self, domain=None):
        if not domain:
            # hack for template
            if hasattr(self, 'current_domain'):
                # this is a hack needed because we can't pass parameters from views
                domain = self.current_domain
            else:
                return False  # no domain, no admin
        if self.is_global_admin() and (domain is None or not domain_restricts_superusers(domain)):
            return True
        dm = self.get_domain_membership(domain, allow_mirroring=True)
        if dm:
            return dm.is_admin
        else:
            return False

    def get_domains(self):
        domains = [dm.domain for dm in self.domain_memberships]
        if set(domains) == set(self.domains):
            return domains
        else:
            raise self.Inconsistent("domains and domain_memberships out of sync")

    @memoized
    def has_permission(self, domain, permission, data=None, restrict_global_admin=False):
        if not restrict_global_admin:
            # is_admin is the same as having all the permissions set
            if self.is_global_admin() and (domain is None or not domain_restricts_superusers(domain)):
                return True
            elif self.is_domain_admin(domain):
                return True

        dm = self.get_domain_membership(domain, allow_mirroring=True)
        if dm:
            # an admin has access to all features by default, restrict that if needed
            if dm.is_admin and restrict_global_admin:
                return False
            return dm.has_permission(permission, data)
        return False

    @memoized
    def get_role(self, domain=None, checking_global_admin=True, allow_mirroring=False):
        """
        Get the role object for this user
        """
        if domain is None:
            # default to current_domain for django templates
            if hasattr(self, 'current_domain'):
                domain = self.current_domain
            else:
                domain = None

        if checking_global_admin and self.is_global_admin():
            return StaticRole.domain_admin(domain)
        if self.is_member_of(domain, allow_mirroring):
            return self.get_domain_membership(domain, allow_mirroring).role
        else:
            raise DomainMembershipError()

    def set_role(self, domain, role_qualified_id):
        """
        role_qualified_id is either 'admin' 'user-role:[id]'
        """
        from corehq.apps.users.role_utils import get_or_create_role_with_permissions

        dm = self.get_domain_membership(domain)
        dm.is_admin = False
        if role_qualified_id == "admin":
            dm.is_admin = True
            dm.role_id = None
        elif role_qualified_id.startswith('user-role:'):
            dm.role_id = role_qualified_id[len('user-role:'):]
        elif role_qualified_id in UserRolePresets.ID_NAME_MAP:
            role_name = UserRolePresets.get_preset_role_name(role_qualified_id)
            permissions = UserRolePresets.get_permissions(role_name)
            dm.role_id = get_or_create_role_with_permissions(domain, role_name, permissions).get_id
        elif role_qualified_id == 'none':
            dm.role_id = None
        else:
            raise Exception("unexpected role_qualified_id is %r" % role_qualified_id)

        self.has_permission.reset_cache(self)
        self.get_role.reset_cache(self)

    def role_label(self, domain=None):
        if not domain:
            try:
                domain = self.current_domain
            except (AttributeError, KeyError):
                return None
        try:
            return self.get_role(domain, checking_global_admin=False).name
        except TypeError:
            return _("Unknown User")
        except DomainMembershipError:
            if self.is_global_admin():
                return _("Dimagi User")
            if self.is_member_of(domain, allow_mirroring=True):
                return _("Enterprise User")
            return _("Unauthorized User")
        except Exception:
            return None


class SingleMembershipMixin(_AuthorizableMixin):
    domain_membership = SchemaProperty(DomainMembership)

    @property
    def domains(self):
        return [self.domain]

    @property
    def domain_memberships(self):
        return [self.domain_membership]

    def add_domain_membership(self, domain, timezone=None, **kwargs):
        raise NotImplementedError

    def delete_domain_membership(self, domain, create_record=False):
        raise NotImplementedError

    def transfer_domain_membership(self, domain, user, create_record=False):
        raise NotImplementedError


class MultiMembershipMixin(_AuthorizableMixin):
    domains = StringListProperty()
    domain_memberships = SchemaListProperty(DomainMembership)


class LowercaseStringProperty(StringProperty):
    """
    Make sure that the string is always lowercase'd
    """

    def __init__(self, validators=None, *args, **kwargs):
        if validators is None:
            validators = ()

        def check_lowercase(value):
            if value and any(char.isupper() for char in value):
                raise BadValueError('uppercase characters not allowed')

        validators += (check_lowercase,)
        super(LowercaseStringProperty, self).__init__(validators=validators, *args, **kwargs)


class DjangoUserMixin(DocumentSchema):
    username = LowercaseStringProperty()
    first_name = StringProperty()
    last_name = StringProperty()
    email = LowercaseStringProperty()
    password = StringProperty()
    is_staff = BooleanProperty()
    is_active = BooleanProperty()
    is_superuser = BooleanProperty()
    last_login = DateTimeProperty()
    date_joined = DateTimeProperty()

    ATTRS = (
        'username',
        'first_name',
        'last_name',
        'email',
        'password',
        'is_staff',
        'is_active',
        'is_superuser',
        'last_login',
        'date_joined',
    )

    def set_password(self, raw_password):
        dummy = User()
        dummy.set_password(raw_password)
        self.password = dummy.password

    def check_password(self, password):
        """ Currently just for debugging"""
        dummy = User()
        dummy.password = self.password
        return dummy.check_password(password)


class EulaMixin(DocumentSchema):
    CURRENT_VERSION = '3.0'  # Set this to the most up to date version of the eula
    eulas = SchemaListProperty(LicenseAgreement)

    @classmethod
    def migrate_eula(cls, data):
        if 'eula' in data:
            data['eulas'] = [data['eula']]
            data['eulas'][0]['version'] = '1.0'
            del data['eula']
        return data

    def is_eula_signed(self, version=CURRENT_VERSION):
        if self.is_superuser:
            return True
        for eula in self.eulas:
            if eula.version == version:
                return eula.signed
        return False

    def get_eula(self, version):
        for eula in self.eulas:
            if eula.version == version:
                return eula
        return None

    @property
    def eula(self, version=CURRENT_VERSION):
        current_eula = self.get_eula(version)
        if not current_eula:
            current_eula = LicenseAgreement(type="End User License Agreement", version=version)
            self.eulas.append(current_eula)
        assert current_eula.type == "End User License Agreement"
        return current_eula


class DeviceAppMeta(DocumentSchema):
    """Metadata for an app on a device"""
    app_id = StringProperty()
    build_id = StringProperty()
    build_version = IntegerProperty()
    last_request = DateTimeProperty()
    last_submission = DateTimeProperty()
    last_sync = DateTimeProperty()
    last_heartbeat = DateTimeProperty()
    num_unsent_forms = IntegerProperty()
    num_quarantined_forms = IntegerProperty()

    def _update_latest_request(self):
        dates = [date for date in (self.last_submission, self.last_heartbeat, self.last_sync) if date]
        self.last_request = max(dates) if dates else None

    def merge(self, other):
        # ensure that last_request is updated
        self.last_request is None and self._update_latest_request()
        other.last_request is None and other._update_latest_request()

        if other.last_request <= self.last_request:
            return

        for key, prop in self.properties().items():
            new_val = getattr(other, key)
            if new_val:
                old_val = getattr(self, key)
                if not old_val:
                    setattr(self, key, new_val)
                    continue

                prop_is_date = isinstance(prop, DateTimeProperty)
                if prop_is_date and new_val > old_val:
                    setattr(self, key, new_val)
                elif not prop_is_date and old_val != new_val:
                    setattr(self, key, new_val)

        self._update_latest_request()


class DeviceIdLastUsed(DocumentSchema):
    device_id = StringProperty()
    last_used = DateTimeProperty()
    commcare_version = StringProperty()
    app_meta = SchemaListProperty(DeviceAppMeta)

    def update_meta(self, commcare_version=None, app_meta=None):
        if commcare_version:
            self.commcare_version = commcare_version
        if app_meta:
            self._merge_app_meta(app_meta)

    def _merge_app_meta(self, app_meta):
        current_meta = self.get_meta_for_app(app_meta.app_id)
        if not current_meta:
            app_meta._update_latest_request()
            self.app_meta.append(app_meta)
        else:
            current_meta.merge(app_meta)

    def get_meta_for_app(self, app_id):
        return filter_by_app(self.app_meta, app_id)

    def get_last_used_app_meta(self):
        try:
            return max(self.app_meta, key=lambda a: a.last_request)
        except ValueError:
            pass

    def __eq__(self, other):
        return all(getattr(self, p) == getattr(other, p) for p in self.properties())


class LastSubmission(DocumentSchema):
    """Metadata for form sumbissions. This data is keyed by app_id"""
    app_id = StringProperty()
    submission_date = DateTimeProperty()
    build_id = StringProperty()
    device_id = StringProperty()
    build_version = IntegerProperty()
    commcare_version = StringProperty()


class LastSync(DocumentSchema):
    """Metadata for syncs and restores. This data is keyed by app_id"""
    app_id = StringProperty()
    sync_date = DateTimeProperty()
    build_version = IntegerProperty()


class LastBuild(DocumentSchema):
    """
    Build info for the app on the user's phone
    when they last synced or submitted or sent heartbeat request
    """
    app_id = StringProperty()
    build_profile_id = StringProperty()
    build_version = IntegerProperty()
    build_version_date = DateTimeProperty()


class ReportingMetadata(DocumentSchema):
    last_submissions = SchemaListProperty(LastSubmission)
    last_submission_for_user = SchemaProperty(LastSubmission)
    last_syncs = SchemaListProperty(LastSync)
    last_sync_for_user = SchemaProperty(LastSync)
    last_builds = SchemaListProperty(LastBuild)
    last_build_for_user = SchemaProperty(LastBuild)


class CouchUser(Document, DjangoUserMixin, IsMemberOfMixin, EulaMixin):
    """
    A user (for web and commcare)
    """
    base_doc = 'CouchUser'

    # todo: it looks like this is only ever set to a useless string and we should probably just remove it
    # https://github.com/dimagi/commcare-hq/pull/14087#discussion_r90423396
    device_ids = ListProperty()

    # this is the real list of devices
    devices = SchemaListProperty(DeviceIdLastUsed)
    # most recent device with most recent app for easy reporting
    last_device = SchemaProperty(DeviceIdLastUsed)

    phone_numbers = ListProperty()
    created_on = DateTimeProperty(default=datetime(year=1900, month=1, day=1))
    last_modified = DateTimeProperty()
    #    For now, 'status' is things like:
    #        ('auto_created',     'Automatically created from form submission.'),
    #        ('phone_registered', 'Registered from phone'),
    #        ('site_edited',     'Manually added or edited from the HQ website.'),
    status = StringProperty()
    language = StringProperty()
    subscribed_to_commcare_users = BooleanProperty(default=False)
    announcements_seen = ListProperty()
    user_data = DictProperty()      # use metadata property instead of accessing this directly
    # This should not be set directly but using set_location method only
    location_id = StringProperty()
    assigned_location_ids = StringListProperty()
    has_built_app = BooleanProperty(default=False)
    analytics_enabled = BooleanProperty(default=True)

    two_factor_auth_disabled_until = DateTimeProperty()
    login_attempts = IntegerProperty(default=0)
    attempt_date = DateProperty()

    reporting_metadata = SchemaProperty(ReportingMetadata)

    _user = None

    @classmethod
    def wrap(cls, data, should_save=False):
        if "organizations" in data:
            del data["organizations"]
            should_save = True

        data = cls.migrate_eula(data)

        couch_user = super(CouchUser, cls).wrap(data)
        if should_save:
            couch_user.save()

        return couch_user

    class AccountTypeError(Exception):
        pass

    class Inconsistent(Exception):
        pass

    class InvalidID(Exception):
        pass

    class UnsuportedOperation(Exception):
        pass

    def __repr__(self):
        # copied from jsonobject/base.py
        name = self.__class__.__name__
        predefined_properties = set(self._properties_by_attr)
        predefined_property_keys = set(self._properties_by_attr[p].name
                                       for p in predefined_properties)
        dynamic_properties = set(self._wrapped) - predefined_property_keys

        # redact hashed password
        properties = sorted(predefined_properties - {'password'}) + sorted(dynamic_properties - {'password'})

        return '{name}({keyword_args})'.format(
            name=name,
            keyword_args=', '.join('{key}={value!r}'.format(
                key=key,
                value=getattr(self, key)
            ) for key in properties),
        )

    @property
    def metadata(self):
        return self.user_data

    def update_metadata(self, data):
        self.user_data.update(data)

    def pop_metadata(self, key, default=None):
        return self.user_data.pop(key, default)

    @property
    def two_factor_disabled(self):
        return (
            self.two_factor_auth_disabled_until
            and datetime.utcnow() < self.two_factor_auth_disabled_until
        )

    @property
    def is_dimagi(self):
        return self.username.endswith('@dimagi.com')

    def is_locked_out(self):
        return self.supports_lockout() and self.should_be_locked_out()

    def should_be_locked_out(self):
        return self.login_attempts >= MAX_LOGIN_ATTEMPTS

    @property
    def raw_username(self):
        if self.doc_type == "CommCareUser":
            return self.username.split("@")[0]
        else:
            return self.username

    @property
    def username_in_report(self):
        return user_display_string(self.username, self.first_name, self.last_name)

    def html_username(self):
        username = self.raw_username
        if '@' in username:
            html = "<span class='user_username'>%s</span><span class='user_domainname'>@%s</span>" % \
                   tuple(username.split('@'))
        else:
            html = "<span class='user_username'>%s</span>" % username
        return html

    @property
    def userID(self):
        return self._id

    user_id = userID

    def __str__(self):
        return "<%s '%s'>" % (self.__class__.__name__, self.get_id)

    def get_email(self):
        # Do not change the name of this method because this ends up implementing
        # get_email() from the CommCareMobileContactMixin for the CommCareUser
        return self.email

    def is_commcare_user(self):
        return self._get_user_type() == 'commcare'

    def is_web_user(self):
        return self._get_user_type() == 'web'

    def supports_lockout(self):
        return self.is_web_user() or toggles.MOBILE_LOGIN_LOCKOUT.enabled(self.domain)

    def _get_user_type(self):
        if self.doc_type == 'WebUser':
            return 'web'
        elif self.doc_type == 'CommCareUser':
            return 'commcare'
        else:
            raise NotImplementedError(f'Unrecognized user type {self.doc_type!r}')

    @property
    def full_name(self):
        return ("%s %s" % (self.first_name or '', self.last_name or '')).strip()

    @property
    def human_friendly_name(self):
        return self.full_name if self.full_name else self.raw_username

    @property
    def name_in_filters(self):
        username = self.username.split("@")[0]
        return "%s <%s>" % (self.full_name, username) if self.full_name else username

    @property
    def days_since_created(self):
        # Note this does not round, but returns the floor of days since creation
        return (datetime.utcnow() - self.created_on).days

    @property
    def timestamp_created(self):
        return get_timestamp(self.created_on)

    formatted_name = full_name
    name = full_name

    def set_full_name(self, full_name):
        data = full_name.split()
        self.first_name = data.pop(0)
        self.last_name = ' '.join(data)

    @property
    def user_session_data(self):
        from corehq.apps.custom_data_fields.models import (
            SYSTEM_PREFIX,
            COMMCARE_USER_TYPE_KEY,
            COMMCARE_USER_TYPE_DEMO
        )

        session_data = self.metadata

        if self.is_commcare_user() and self.is_demo_user:
            session_data.update({
                COMMCARE_USER_TYPE_KEY: COMMCARE_USER_TYPE_DEMO
            })

        session_data.update({
            '{}_first_name'.format(SYSTEM_PREFIX): self.first_name,
            '{}_last_name'.format(SYSTEM_PREFIX): self.last_name,
            '{}_phone_number'.format(SYSTEM_PREFIX): self.phone_number,
        })
        return session_data

    def delete(self, deleted_by, deleted_via=None):
        self.clear_quickcache_for_user()
        try:
            user = self.get_django_user()
            user.delete()
            if deleted_by:
                log_model_change(deleted_by, user, message=f"deleted_via: {deleted_via}",
                                 action=ModelAction.DELETE)
        except User.DoesNotExist:
            pass
        super(CouchUser, self).delete()  # Call the "real" delete() method.

    def delete_phone_number(self, phone_number):
        for i in range(0, len(self.phone_numbers)):
            if self.phone_numbers[i] == phone_number:
                del self.phone_numbers[i]
                break
        self.save()
        self.delete_phone_entry(phone_number)

    def get_django_user(self, use_primary_db=False):
        queryset = User.objects
        if use_primary_db:
            queryset = queryset.using(router.db_for_write(User))
        return queryset.get(username__iexact=self.username)

    def add_phone_number(self, phone_number, default=False, **kwargs):
        """ Don't add phone numbers if they already exist """
        if not isinstance(phone_number, str):
            phone_number = str(phone_number)
        self.phone_numbers = _add_to_list(self.phone_numbers, phone_number, default)

    def set_default_phone_number(self, phone_number):
        self.add_phone_number(phone_number, True)
        self.save()

    @property
    def default_phone_number(self):
        return _get_default(self.phone_numbers)
    phone_number = default_phone_number

    def phone_numbers_extended(self, requesting_user):
        """
        Returns information about the status of each of this user's phone numbers.
        requesting_user - The user that is requesting this information (from a view)
        """
        from corehq.apps.sms.models import PhoneNumber
        from corehq.apps.hqwebapp.doc_info import get_object_url

        phone_entries = self.get_phone_entries()

        def get_phone_info(phone):
            info = {}
            phone_entry = phone_entries.get(apply_leniency(phone))

            if phone_entry and phone_entry.verified:
                status = 'verified'
            elif phone_entry and phone_entry.pending_verification:
                status = 'pending'
            else:
                duplicate = PhoneNumber.get_reserved_number(phone)
                if duplicate:
                    status = 'duplicate'
                    if requesting_user.is_member_of(duplicate.domain):
                        info['dup_url'] = get_object_url(duplicate.domain,
                            duplicate.owner_doc_type, duplicate.owner_id)
                else:
                    status = 'unverified'

            info.update({'number': phone, 'status': status})
            return info

        return [get_phone_info(phone) for phone in self.phone_numbers]

    @property
    def couch_id(self):
        return self._id

    # Couch view wrappers
    @classmethod
    def all(cls):
        return CouchUser.view("users/by_username", include_docs=True, reduce=False)

    @classmethod
    def username_exists(cls, username):
        reduced = cls.view('users/by_username', key=username, reduce=True).all()
        if reduced:
            return reduced[0]['value'] > 0
        return False

    @classmethod
    def by_domain(cls, domain, is_active=True, reduce=False, limit=None, skip=0, strict=False, doc_type=None):
        flag = "active" if is_active else "inactive"
        doc_type = doc_type or cls.__name__
        if cls.__name__ == "CouchUser":
            key = [flag, domain]
        else:
            key = [flag, domain, doc_type]
        extra_args = dict()
        if not reduce:
            extra_args.update(include_docs=True)
            if limit is not None:
                extra_args.update(
                    limit=limit,
                    skip=skip
                )

        return cls.view("users/by_domain",
            reduce=reduce,
            startkey=key,
            endkey=key + [{}],
            #stale=None if strict else settings.COUCH_STALE_QUERY,
            **extra_args
        ).all()

    @classmethod
    def ids_by_domain(cls, domain, is_active=True):
        flag = "active" if is_active else "inactive"
        if cls.__name__ == "CouchUser":
            key = [flag, domain]
        else:
            key = [flag, domain, cls.__name__]
        return [r['id'] for r in cls.get_db().view("users/by_domain",
            startkey=key,
            endkey=key + [{}],
            reduce=False,
            include_docs=False,
        )]

    @classmethod
    def total_by_domain(cls, domain, is_active=True):
        data = cls.by_domain(domain, is_active, reduce=True)
        return data[0].get('value', 0) if data else 0

    @classmethod
    def phone_users_by_domain(cls, domain):
        return CouchUser.view("users/phone_users_by_domain",
            startkey=[domain],
            endkey=[domain, {}],
            include_docs=True,
        )

    def is_previewer(self):
        from django.conf import settings
        return (self.is_superuser or
                bool(re.compile(settings.PREVIEWER_RE).match(self.username)))

    def sync_from_django_user(self, django_user):
        if not django_user:
            django_user = self.get_django_user()
        for attr in DjangoUserMixin.ATTRS:
            # name might be truncated so don't backwards sync
            one_way_attrs = ['first_name', 'last_name']
            if attr not in one_way_attrs or not getattr(self, attr):
                # don't sync one-way attrs back to couch unless we didn't have
                # something there in the first place. this is hack to allow
                # unit test workflows that create the django user first to work
                setattr(self, attr, getattr(django_user, attr))

    def sync_to_django_user(self):
        try:
            django_user = self.get_django_user()
        except User.DoesNotExist:
            django_user = User(username=self.username)
        for attr in DjangoUserMixin.ATTRS:
            attr_val = getattr(self, attr)
            if attr in [
                'is_active',
                'is_staff',
                'is_superuser',
            ]:
                attr_val = attr_val if attr_val is True else False
            elif not attr_val and attr != 'last_login':
                attr_val = ''
            # truncate names when saving to django
            if attr == 'first_name' or attr == 'last_name':
                attr_val = attr_val[:30]
            setattr(django_user, attr, attr_val)
        django_user.DO_NOT_SAVE_COUCH_USER = True
        return django_user

    @classmethod
    def wrap_correctly(cls, source, allow_deleted_doc_types=False):
        try:
            doc_type = source['doc_type']
        except KeyError as err:
            raise KeyError(f"'doc_type' not found in {source!r}") from err
        if allow_deleted_doc_types:
            doc_type = doc_type.replace(DELETED_SUFFIX, '')

        return {
            'WebUser': WebUser,
            'CommCareUser': CommCareUser,
            'FakeUser': FakeUser,
        }[doc_type].wrap(source)

    @classmethod
    @quickcache(['username'], skip_arg="strict")
    def get_by_username(cls, username, strict=False):
        if not username:
            return None

        view_result = cls.get_db().view(
            'users/by_username',
            key=username,
            include_docs=True,
            reduce=False,
        )
        result = view_result.all()
        if len(result) > 1:
            raise MultipleResultsFound('"{}": {}'.format(
                username, ', '.join([row['id'] for row in result])
            ))
        result = result[0] if result else None
        if result and result['doc'] and result['doc']['username'] == username:
            couch_user = cls.wrap_correctly(result['doc'])
            cls.get_by_user_id.set_cached_value(couch_user.__class__, couch_user.get_id).to(couch_user)
            return couch_user
        else:
            return None

    def clear_quickcache_for_user(self):
        from corehq.apps.domain.views.base import (
            get_domain_links_for_dropdown,
            get_mirror_domain_links_for_dropdown,
        )
        from corehq.apps.sms.util import is_user_contact_active

        self.get_by_username.clear(self.__class__, self.username)
        self.get_by_user_id.clear(self.__class__, self.user_id)
        username_to_user_id.clear(self.username)
        domains = getattr(self, 'domains', None)
        if domains is None:
            domain = getattr(self, 'domain', None)
            domains = [domain] if domain else []
        for domain in domains:
            self.get_by_user_id.clear(self.__class__, self.user_id, domain)
            is_user_contact_active.clear(domain, self.user_id)
        Domain.active_for_couch_user.clear(self)
        get_domain_links_for_dropdown.clear(self)
        get_mirror_domain_links_for_dropdown.clear(self)

    @classmethod
    @quickcache(['userID', 'domain'])
    def get_by_user_id(cls, userID, domain=None):
        """
        if domain is given, checks to make sure the user is a member of that domain
        returns None if there's no user found or if the domain check fails
        """
        try:
            couch_user = cls.wrap_correctly(cls.get_db().get(userID))
        except ResourceNotFound:
            return None
        if couch_user.doc_type != cls.__name__ and cls.__name__ != "CouchUser":
            raise CouchUser.AccountTypeError()
        if domain:
            if not couch_user.is_member_of(domain):
                return None
        cls.get_by_username.set_cached_value(couch_user.__class__, couch_user.username).to(couch_user)
        return couch_user

    @classmethod
    def from_django_user(cls, django_user, strict=False):
        return cls.get_by_username(django_user.username, strict=strict)

    @classmethod
    def create(cls, domain, username, password, created_by, created_via, email=None, uuid='', date='',
               first_name='', last_name='', metadata=None, **kwargs):
        try:
            django_user = User.objects.using(router.db_for_write(User)).get(username=username)
        except User.DoesNotExist:
            django_user = create_user(
                username, password=password, email=email,
                first_name=first_name, last_name=last_name, **kwargs
            )

        if uuid:
            if not re.match(r'[\w-]+', uuid):
                raise cls.InvalidID('invalid id %r' % uuid)
            couch_user = cls(_id=uuid)
        else:
            couch_user = cls()

        if date:
            couch_user.created_on = force_to_datetime(date)
        else:
            couch_user.created_on = datetime.utcnow()

        if 'user_data' in kwargs:
            raise ValueError("Do not access user_data directly, pass metadata argument to create.")
        metadata = metadata or {}
        metadata.update({'commcare_project': domain})
        couch_user.update_metadata(metadata)
        couch_user.sync_from_django_user(django_user)
        return couch_user

    def to_be_deleted(self):
        return self.base_doc.endswith(DELETED_SUFFIX)

    @classmethod
    def save_docs(cls, docs, **kwargs):
        utcnow = datetime.utcnow()
        for doc in docs:
            doc['last_modified'] = utcnow
        super(CouchUser, cls).save_docs(docs, **kwargs)
        for user in docs:
            user.clear_quickcache_for_user()

    bulk_save = save_docs

    def save(self, fire_signals=True, **params):
        self.last_modified = datetime.utcnow()
        self.clear_quickcache_for_user()
        with CriticalSection(['username-check-%s' % self.username], timeout=120):
            # test no username conflict
            by_username = self.get_db().view('users/by_username', key=self.username, reduce=False).first()
            if by_username and by_username['id'] != self._id:
                raise self.Inconsistent("CouchUser with username %s already exists" % self.username)

            if self._rev and not self.to_be_deleted():
                django_user = self.sync_to_django_user()
                django_user.save()

            super(CouchUser, self).save(**params)

        if fire_signals:
            from .signals import couch_user_post_save
            results = couch_user_post_save.send_robust(sender='couch_user', couch_user=self)
            log_signal_errors(results, "Error occurred while syncing user (%s)", {'username': self.username})

    @classmethod
    def django_user_post_save_signal(cls, sender, django_user, created, max_tries=3):
        if hasattr(django_user, 'DO_NOT_SAVE_COUCH_USER'):
            del django_user.DO_NOT_SAVE_COUCH_USER
        else:
            couch_user = cls.from_django_user(django_user)
            if couch_user:
                couch_user.sync_from_django_user(django_user)

                try:
                    # avoid triggering cyclical sync
                    super(CouchUser, couch_user).save(**get_safe_write_kwargs())
                except ResourceConflict:
                    if max_tries > 0:
                        couch_user.clear_quickcache_for_user()
                        cls.django_user_post_save_signal(sender, django_user, created, max_tries - 1)
                    else:
                        raise

                couch_user.clear_quickcache_for_user()

    def is_deleted(self):
        return self.base_doc.endswith(DELETED_SUFFIX)

    def get_viewable_reports(self, domain=None, name=False, slug=False):
        def slug_name(model):
            try:
                if slug:
                    return to_function(model).slug
                if name:
                    return to_function(model).name
            except AttributeError:
                logging.warning("Unable to load report model: %s", model)
                return None

        models = self._get_viewable_report_slugs(domain)
        if slug or name:
            return [_f for _f in [slug_name(m) for m in models] if _f]

        return models

    def _get_viewable_report_slugs(self, domain):
        try:
            domain = domain or self.current_domain
        except AttributeError:
            domain = None

        if self.is_commcare_user():
            role = self.get_role(domain)
            if role is None:
                return []
            else:
                return role.permissions.view_report_list
        else:
            dm = self.get_domain_membership(domain, allow_mirroring=True)
            return dm.viewable_reports() if dm else []

    def can_view_some_reports(self, domain):
        return self.can_view_reports(domain) or bool(self.get_viewable_reports(domain))

    def can_access_any_exports(self, domain=None):
        return self.can_view_reports(domain) or any([
            permission_slug for permission_slug in self._get_viewable_report_slugs(domain)
            if permission_slug in EXPORT_PERMISSIONS
        ])

    def can_login_as(self, domain):
        return (
            self.has_permission(domain, 'login_as_all_users')
            or self.has_permission(domain, 'limited_login_as')
        )

    def is_current_web_user(self, request):
        return self.user_id == request.couch_user.user_id

    # gets hit for can_view_reports, etc.
    def __getattr__(self, item):
        if item.startswith('can_'):
            perm = item[len('can_'):]
            if perm:
                fn = self._get_perm_check_fn(perm)
                fn.__name__ = item
                return fn

        raise AttributeError("'{}' object has no attribute '{}'".format(
            self.__class__.__name__, item))

    def _get_perm_check_fn(self, perm):
        def fn(domain=None, data=None):
            try:
                domain = domain or self.current_domain
            except AttributeError:
                domain = None
            return self.has_permission(domain, perm, data)
        return fn

    def get_location_id(self, domain):
        return getattr(self.get_domain_membership(domain), 'location_id', None)

    def set_has_built_app(self):
        if not self.has_built_app:
            self.has_built_app = True
            self.save()

    def log_user_create(self, created_by, created_via):
        if settings.UNIT_TESTING and created_by is None and created_via is None:
            return
        # fallback to self if not created by any user
        self_django_user = self.get_django_user(use_primary_db=True)
        created_by = created_by or self_django_user
        if isinstance(created_by, CouchUser):
            created_by = created_by.get_django_user()
        log_model_change(
            created_by,
            self_django_user,
            message=f"created_via: {created_via}",
            action=ModelAction.CREATE
        )


class CommCareUser(CouchUser, SingleMembershipMixin, CommCareMobileContactMixin):

    domain = StringProperty()
    registering_device_id = StringProperty()
    # used by loadtesting framework - should typically be empty
    loadtest_factor = IntegerProperty()
    is_demo_user = BooleanProperty(default=False)
    demo_restore_id = IntegerProperty()
    # used by user provisioning workflow. defaults to true unless explicitly overridden during
    # user creation
    is_account_confirmed = BooleanProperty(default=True)

    # This means that this user represents a location, and has a 1-1 relationship
    # with a location where location.location_type.has_user == True
    user_location_id = StringProperty()

    @classmethod
    def wrap(cls, data):
        # migrations from using role_id to using the domain_memberships
        role_id = None
        if 'role_id' in data:
            role_id = data["role_id"]
            del data['role_id']
        if not data.get('domain_membership', {}).get('domain', None):
            data['domain_membership'] = DomainMembership(
                domain=data.get('domain', ""), role_id=role_id
            ).to_json()
        if not data.get('user_data', {}).get('commcare_project'):
            data['user_data'] = dict(data['user_data'], **{'commcare_project': data['domain']})

        return super(CommCareUser, cls).wrap(data)

    @property
    def metadata(self):
        from corehq.apps.custom_data_fields.models import PROFILE_SLUG
        data = self.to_json().get('user_data', {})
        profile_id = data.get(PROFILE_SLUG)
        profile = self._get_user_data_profile(profile_id)
        if profile:
            data.update(profile.fields)
        return data

    def update_metadata(self, data):
        from corehq.apps.custom_data_fields.models import PROFILE_SLUG

        new_data = {**self.user_data, **data}

        profile = self._get_user_data_profile(new_data.get(PROFILE_SLUG))
        if profile:
            overlap = {k for k, v in profile.fields.items() if new_data.get(k) and v != new_data[k]}
            if overlap:
                raise ValueError("metadata properties conflict with profile: {}".format(", ".join(overlap)))
            for key in profile.fields.keys():
                new_data.pop(key, None)

        self.user_data = new_data

    def pop_metadata(self, key, default=None):
        return self.user_data.pop(key, default)

    def _get_user_data_profile(self, profile_id):
        from corehq.apps.users.views.mobile.custom_data_fields import UserFieldsView
        from corehq.apps.custom_data_fields.models import CustomDataFieldsProfile
        if not profile_id:
            return None

        try:
            profile = CustomDataFieldsProfile.objects.get(id=profile_id)
        except CustomDataFieldsProfile.DoesNotExist:
            raise ValueError("Could not find profile with id {}".format(profile_id))
        if profile.definition.domain != self.domain:
            raise ValueError("Could not find profile with id {}".format(profile_id))
        if profile.definition.field_type != UserFieldsView.field_type:
            raise ValueError("Could not find profile with id {}".format(profile_id))
        return profile

    def _is_demo_user_cached_value_is_stale(self):
        from corehq.apps.users.dbaccessors import get_practice_mode_mobile_workers
        cached_demo_users = get_practice_mode_mobile_workers.get_cached_value(self.domain)
        if cached_demo_users is not Ellipsis:
            cached_is_demo_user = any(user['_id'] == self._id for user in cached_demo_users)
            if cached_is_demo_user != self.is_demo_user:
                return True
        return False

    def clear_quickcache_for_user(self):
        from corehq.apps.users.dbaccessors import get_practice_mode_mobile_workers
        self.get_usercase_id.clear(self)
        get_loadtest_factor_for_user.clear(self.domain, self.user_id)

        if self._is_demo_user_cached_value_is_stale():
            get_practice_mode_mobile_workers.clear(self.domain)
        super(CommCareUser, self).clear_quickcache_for_user()

    def save(self, fire_signals=True, spawn_task=False, **params):
        is_new_user = self.new_document  # before saving, check if this is a new document
        super(CommCareUser, self).save(fire_signals=fire_signals, **params)

        if fire_signals:
            from corehq.apps.callcenter.tasks import sync_usercases_if_applicable
            from .signals import commcare_user_post_save
            results = commcare_user_post_save.send_robust(sender='couch_user', couch_user=self,
                                                          is_new_user=is_new_user)
            log_signal_errors(results, "Error occurred while syncing user (%s)", {'username': self.username})
            sync_usercases_if_applicable(self, spawn_task)

    def delete(self, deleted_by, deleted_via=None):
        from corehq.apps.ota.utils import delete_demo_restore_for_user
        # clear demo restore objects if any
        delete_demo_restore_for_user(self)

        super(CommCareUser, self).delete(deleted_by=deleted_by, deleted_via=deleted_via)

    @property
    @memoized
    def project(self):
        return Domain.get_by_name(self.domain)

    def is_domain_admin(self, domain=None):
        # cloudcare workaround
        return False

    @classmethod
    def create(cls,
               domain,
               username,
               password,
               created_by,
               created_via,
               email=None,
               uuid='',
               date='',
               phone_number=None,
               location=None,
               commit=True,
               is_account_confirmed=True,
               metadata=None,
               **kwargs):
        """
        Main entry point into creating a CommCareUser (mobile worker).
        """
        uuid = uuid or uuid4().hex
        # if the account is not confirmed, also set is_active false so they can't login
        if 'is_active' not in kwargs:
            kwargs['is_active'] = is_account_confirmed
        elif not is_account_confirmed:
            assert not kwargs['is_active'], \
                "it's illegal to create a user with is_active=True and is_account_confirmed=False"
        commcare_user = super(CommCareUser, cls).create(domain, username, password, created_by, created_via,
                                                        email, uuid, date, metadata=None, **kwargs)
        if phone_number is not None:
            commcare_user.add_phone_number(phone_number)

        device_id = kwargs.get('device_id', '')
        # populate the couch user
        commcare_user.domain = domain
        commcare_user.device_ids = [device_id]
        commcare_user.registering_device_id = device_id
        commcare_user.is_account_confirmed = is_account_confirmed
        commcare_user.domain_membership = DomainMembership(domain=domain, **kwargs)
        # metadata can't be set until domain is present
        if 'user_data' in kwargs:
            raise ValueError("Do not access user_data directly, pass metadata argument to create.")
        commcare_user.update_metadata(metadata or {})

        if location:
            commcare_user.set_location(location, commit=False)

        if commit:
            commcare_user.save(**get_safe_write_kwargs())
            commcare_user.log_user_create(created_by, created_via)
        return commcare_user

    @property
    def filter_flag(self):
        from corehq.apps.reports.models import HQUserType
        return HQUserType.ACTIVE

    @property
    def project(self):
        return Domain.get_by_name(self.domain)

    def is_commcare_user(self):
        return True

    def is_web_user(self):
        return False

    def to_ota_restore_user(self, request_user=None):
        return OTARestoreCommCareUser(
            self.domain,
            self,
            loadtest_factor=self.loadtest_factor or 1,
            request_user=request_user,
        )

    def _get_form_ids(self):
        return FormAccessors(self.domain).get_form_ids_for_user(self.user_id)

    def _get_case_ids(self):
        return CaseAccessors(self.domain).get_case_ids_by_owners([self.user_id])

    def _get_deleted_form_ids(self):
        return FormAccessors(self.domain).get_deleted_form_ids_for_user(self.user_id)

    def _get_deleted_case_ids(self):
        return CaseAccessors(self.domain).get_deleted_case_ids_by_owner(self.user_id)

    def get_owner_ids(self, domain=None):
        owner_ids = [self.user_id]
        owner_ids.extend([g._id for g in self.get_case_sharing_groups()])
        return owner_ids

    def unretire(self, unretired_by, unretired_via=None):
        """
        This un-deletes a user, but does not fully restore the state to
        how it previously was. Using this has these caveats:
        - It will not restore Case Indexes that were removed
        - It will not restore the user's phone numbers
        - It will not restore reminders for cases
        """
        NotAllowed.check(self.domain)
        by_username = self.get_db().view('users/by_username', key=self.username, reduce=False).first()
        if by_username and by_username['id'] != self._id:
            return False, "A user with the same username already exists in the system"
        if self.base_doc.endswith(DELETED_SUFFIX):
            self.base_doc = self.base_doc[:-len(DELETED_SUFFIX)]

        deleted_form_ids = self._get_deleted_form_ids()
        FormAccessors(self.domain).soft_undelete_forms(deleted_form_ids)

        deleted_case_ids = self._get_deleted_case_ids()
        CaseAccessors(self.domain).soft_undelete_cases(deleted_case_ids)

        undelete_system_forms.delay(self.domain, set(deleted_form_ids), set(deleted_case_ids))
        self.save()
        if unretired_by:
            log_model_change(
                unretired_by,
                self.get_django_user(use_primary_db=True),
                message=f"unretired_via: {unretired_via}",
            )
        return True, None

    def retire(self, deleted_by, deleted_via=None):
        NotAllowed.check(self.domain)
        suffix = DELETED_SUFFIX
        deletion_id = uuid4().hex
        deletion_date = datetime.utcnow()
        # doc_type remains the same, since the views use base_doc instead
        if not self.base_doc.endswith(suffix):
            self.base_doc += suffix
            self['-deletion_id'] = deletion_id
            self['-deletion_date'] = deletion_date

        deleted_cases = set()
        for case_id_list in chunked(self._get_case_ids(), 50):
            tag_cases_as_deleted_and_remove_indices.delay(self.domain, case_id_list, deletion_id, deletion_date)
            deleted_cases.update(case_id_list)

        deleted_forms = set()
        for form_id_list in chunked(self._get_form_ids(), 50):
            tag_forms_as_deleted_rebuild_associated_cases.delay(
                self.user_id, self.domain, form_id_list, deletion_id, deletion_date, deleted_cases=deleted_cases
            )
            deleted_forms.update(form_id_list)

        tag_system_forms_as_deleted.delay(self.domain, deleted_forms, deleted_cases, deletion_id, deletion_date)

        from corehq.apps.app_manager.views.utils import unset_practice_mode_configured_apps
        unset_practice_mode_configured_apps(self.domain, self.get_id)

        try:
            django_user = self.get_django_user()
        except User.DoesNotExist:
            pass
        else:
            django_user.delete()
            if deleted_by:
                log_model_change(deleted_by, django_user, message=f"deleted_via: {deleted_via}",
                                 action=ModelAction.DELETE)
        self.save()

    def confirm_account(self, password):
        if self.is_account_confirmed:
            raise IllegalAccountConfirmation('Account is already confirmed')
        assert not self.is_active, 'Active account should not be unconfirmed!'
        self.is_active = True
        self.is_account_confirmed = True
        self.set_password(password)
        self.save()

    def get_case_sharing_groups(self):
        from corehq.apps.groups.models import Group
        from corehq.apps.locations.models import get_case_sharing_groups_for_locations
        # get faked location group objects
        groups = list(get_case_sharing_groups_for_locations(
            self.get_sql_locations(self.domain),
            self._id
        ))

        groups += [group for group in Group.by_user_id(self._id) if group.case_sharing]
        return groups

    def get_reporting_groups(self):
        from corehq.apps.groups.models import Group
        return [group for group in Group.by_user_id(self._id) if group.reporting]

    @classmethod
    def cannot_share(cls, domain, limit=None, skip=0):
        users_checked = list(cls.by_domain(domain, limit=limit, skip=skip))
        if not users_checked:
            # stop fetching when you come back with none
            return []
        users = [user for user in users_checked if len(user.get_case_sharing_groups()) != 1]
        if limit is not None:
            total = cls.total_by_domain(domain)
            max_limit = min(total - skip, limit)
            if len(users) < max_limit:
                new_limit = max_limit - len(users_checked)
                new_skip = skip + len(users_checked)
                users.extend(cls.cannot_share(domain, new_limit, new_skip))
                return users
        return users

    def get_group_ids(self):
        from corehq.apps.groups.models import Group
        return Group.by_user_id(self._id, wrap=False)

    def set_groups(self, group_ids):
        from corehq.apps.groups.models import Group
        desired = set(group_ids)
        current = set(self.get_group_ids())
        touched = []
        for to_add in desired - current:
            group = Group.get(to_add)
            group.add_user(self._id, save=False)
            touched.append(group)
        for to_remove in current - desired:
            group = Group.get(to_remove)
            group.remove_user(self._id)
            touched.append(group)

        Group.bulk_save(touched)

    def get_time_zone(self):
        if self.memoized_usercase:
            return self.memoized_usercase.get_time_zone()

        return None

    def get_language_code(self):
        if self.language:
            return self.language

        if self.memoized_usercase:
            return self.memoized_usercase.get_language_code()

        return None

    @property
    @memoized
    def location(self):
        return self.sql_location

    @property
    def sql_location(self):
        from corehq.apps.locations.models import SQLLocation
        if self.location_id:
            return SQLLocation.objects.get_or_None(location_id=self.location_id)
        return None

    def get_location_ids(self, domain):
        # domain arg included here for compatibility with WebUser
        return self.assigned_location_ids

    def get_sql_locations(self, domain):
        # domain arg included here for compatibility with WebUser
        from corehq.apps.locations.models import SQLLocation
        if self.assigned_location_ids:
            return SQLLocation.objects.filter(location_id__in=self.assigned_location_ids)
        else:
            return SQLLocation.objects.none()

    def add_to_assigned_locations(self, location, commit=True):
        if self.location_id:
            if location.location_id in self.assigned_location_ids:
                return
            self.assigned_location_ids.append(location.location_id)
            self.get_domain_membership(self.domain).assigned_location_ids.append(location.location_id)
            self.update_metadata({'commcare_location_ids': user_location_data(self.assigned_location_ids)})
            if commit:
                self.save()
        else:
            self.set_location(location, commit=commit)

    @memoized
    def get_sql_location(self, domain):
        return self.sql_location

    def set_location(self, location, commit=True):
        """
        Set the primary location, and all important user data, for
        the user.

        :param location: may be a sql or couch location
        """
        from corehq.apps.fixtures.models import UserFixtureType

        if not location.location_id:
            raise AssertionError("You can't set an unsaved location")

        self.update_metadata({'commcare_location_id': location.location_id})

        if not location.location_type_object.administrative:
            # just need to trigger a get or create to make sure
            # this exists, otherwise things blow up
            sp = SupplyInterface(self.domain).get_or_create_by_location(location)

            self.update_metadata({
                'commtrack-supply-point': sp.case_id
            })

        self.create_location_delegates([location])

        self.update_metadata({
            'commcare_primary_case_sharing_id':
            location.location_id
        })

        self.update_fixture_status(UserFixtureType.LOCATION)
        self.location_id = location.location_id
        self.get_domain_membership(self.domain).location_id = location.location_id
        if self.location_id not in self.assigned_location_ids:
            self.assigned_location_ids.append(self.location_id)
            self.get_domain_membership(self.domain).assigned_location_ids.append(self.location_id)
            self.update_metadata({'commcare_location_ids': user_location_data(self.assigned_location_ids)})
        self.get_sql_location.reset_cache(self)
        if commit:
            self.save()

    def unset_location(self, fall_back_to_next=False, commit=True):
        """
        Resets primary location to next available location from assigned_location_ids.
            If there are no more locations in assigned_location_ids,
            then the primary location and user data are cleared

            If fall_back_to_next is True, primary location is not set to next but cleared.
            This option exists only to be backwards compatible when user can only have one location
        """
        from corehq.apps.fixtures.models import UserFixtureType
        from corehq.apps.locations.models import SQLLocation
        old_primary_location_id = self.location_id
        if old_primary_location_id:
            self._remove_location_from_user(old_primary_location_id)

        if self.assigned_location_ids:
            self.update_metadata({'commcare_location_ids': user_location_data(self.assigned_location_ids)})
        elif self.metadata.get('commcare_location_ids'):
            self.pop_metadata('commcare_location_ids')

        if self.assigned_location_ids and fall_back_to_next:
            new_primary_location_id = self.assigned_location_ids[0]
            self.set_location(SQLLocation.objects.get(location_id=new_primary_location_id))
        else:
            self.pop_metadata('commcare_location_id', None)
            self.pop_metadata('commtrack-supply-point', None)
            self.pop_metadata('commcare_primary_case_sharing_id', None)
            self.location_id = None
            self.clear_location_delegates()
            self.update_fixture_status(UserFixtureType.LOCATION)
            self.get_domain_membership(self.domain).location_id = None
            self.get_sql_location.reset_cache(self)
            if commit:
                self.save()

    def unset_location_by_id(self, location_id, fall_back_to_next=False):
        """
        Unset a location that the user is assigned to that may or may not be primary location.
            If the location_id is primary-location, then next available location from
            assigned_location_ids is set as the primary-location.
            If fall_back_to_next is True, primary location is not set to next
        """
        if location_id == self.location_id:
            # check if primary location
            self.unset_location(fall_back_to_next)
        else:
            self._remove_location_from_user(location_id)

            if self.assigned_location_ids:
                self.update_metadata({'commcare_location_ids': user_location_data(self.assigned_location_ids)})
            else:
                self.pop_metadata('commcare_location_ids')
            self.save()

    def _remove_location_from_user(self, location_id):
        from corehq.apps.fixtures.models import UserFixtureType
        try:
            self.assigned_location_ids.remove(location_id)
            self.update_fixture_status(UserFixtureType.LOCATION)
        except ValueError:
            notify_exception(None, "Location missing from user", {
                'user_id': self._id,
                'location_id': location_id
            })
        try:
            self.get_domain_membership(self.domain).assigned_location_ids.remove(location_id)
        except ValueError:
            notify_exception(None, "Location missing from domain membership", {
                'user_id': self._id,
                'location_id': location_id
            })

    def reset_locations(self, location_ids, commit=True):
        """
        Reset user's assigned_locations to given location_ids and update user data.
            This should be called after updating primary location via set_location/unset_location
            If primary-location is not set, then next available location from
            assigned_location_ids is set as the primary-location
        """
        from corehq.apps.locations.models import SQLLocation

        self.assigned_location_ids = location_ids
        self.get_domain_membership(self.domain).assigned_location_ids = location_ids
        if location_ids:
            self.update_metadata({
                'commcare_location_ids': user_location_data(location_ids)
            })
        else:
            self.pop_metadata('commcare_location_ids', None)

        # try to set primary-location if not set already
        if not self.location_id and location_ids:
            self.set_location(SQLLocation.objects.get(location_id=location_ids[0]), commit=False)

        if commit:
            self.save()

    def supply_point_index_mapping(self, supply_point, clear=False):
        from corehq.apps.commtrack.exceptions import (
            LinkedSupplyPointNotFoundError
        )

        if supply_point:
            return {
                'supply_point-' + supply_point.case_id:
                (
                    supply_point.type,
                    supply_point.case_id if not clear else ''
                )
            }
        else:
            raise LinkedSupplyPointNotFoundError(
                "There was no linked supply point for the location."
            )

    def submit_location_block(self, caseblock, source):
        from corehq.apps.hqcase.utils import submit_case_blocks

        submit_case_blocks(
            ElementTree.tostring(
                caseblock.as_xml(), encoding='utf-8'
            ).decode('utf-8'),
            self.domain,
            device_id=__name__ + ".CommCareUser." + source,
        )

    def clear_location_delegates(self):
        """
        Wipe all case delagate access.
        """
        from casexml.apps.case.cleanup import safe_hard_delete
        mapping = self.get_location_map_case()
        if mapping:
            safe_hard_delete(mapping)

    def create_location_delegates(self, locations):
        """
        Submit the case blocks creating the delgate case access
        for the location(s).
        """
        self.clear_location_delegates()

        if not locations:
            return

        index = {}
        for location in locations:
            if not location.location_type_object.administrative:
                sp = SupplyInterface(self.domain).get_by_location(location)
                index.update(self.supply_point_index_mapping(sp))

        from corehq.apps.commtrack.util import location_map_case_id
        caseblock = CaseBlock.deprecated_init(
            create=True,
            case_type=USER_LOCATION_OWNER_MAP_TYPE,
            case_id=location_map_case_id(self),
            owner_id=self._id,
            index=index
        )

        self.submit_location_block(caseblock, "create_location_delegates")

    def get_location_map_case(self):
        """
        Returns the location mapping case for this supply point.

        That lets us give access to the supply point via
        delagate access.
        """
        try:
            from corehq.apps.commtrack.util import location_map_case_id
            return CaseAccessors(self.domain).get_case(location_map_case_id(self))
        except CaseNotFound:
            return None

    @property
    def fixture_statuses(self):
        """Returns all of the last modified times for each fixture type"""
        return get_fixture_statuses(self._id)

    def fixture_status(self, fixture_type):
        try:
            return self.fixture_statuses[fixture_type]
        except KeyError:
            from corehq.apps.fixtures.models import UserFixtureStatus
            return UserFixtureStatus.DEFAULT_LAST_MODIFIED

    def update_fixture_status(self, fixture_type):
        from corehq.apps.fixtures.models import UserFixtureStatus
        now = datetime.utcnow()
        user_fixture_sync, new = UserFixtureStatus.objects.get_or_create(
            user_id=self._id,
            fixture_type=fixture_type,
            defaults={'last_modified': now},
        )
        if not new:
            user_fixture_sync.last_modified = now
            user_fixture_sync.save()
        get_fixture_statuses.clear(self._id)

    def __repr__(self):
        return ("{class_name}(username={self.username!r})".format(
            class_name=self.__class__.__name__,
            self=self
        ))

    @property
    @memoized
    def memoized_usercase(self):
        return self.get_usercase()

    def get_usercase(self):
        return CaseAccessors(self.domain).get_case_by_domain_hq_user_id(self._id, USERCASE_TYPE)

    @quickcache(['self._id'], lambda _: settings.UNIT_TESTING)
    def get_usercase_id(self):
        case = self.get_usercase()
        return case.case_id if case else None

    def update_device_id_last_used(self, device_id, when=None, commcare_version=None, device_app_meta=None):
        """
        Sets the last_used date for the device to be the current time
        Does NOT save the user object.

        :returns: True if user was updated and needs to be saved
        """
        when = when or datetime.utcnow()

        device = self.get_device(device_id)
        if device:
            do_update = False
            if when.date() > device.last_used.date():
                do_update = True
            elif device_app_meta:
                existing_app_meta = device.get_meta_for_app(device_app_meta.app_id)
                if not existing_app_meta:
                    do_update = True
                else:
                    last_request = device_app_meta.last_request
                    do_update = (
                        last_request
                        and existing_app_meta.last_request
                        and last_request > existing_app_meta.last_request.date()
                    )

            if do_update:
                device.last_used = when
                device.update_meta(commcare_version, device_app_meta)

                self.last_device = DeviceIdLastUsed.wrap(self.get_last_used_device().to_json())
                meta = self.last_device.get_last_used_app_meta()
                self.last_device.app_meta = [meta] if meta else []
                return True
        else:
            device = DeviceIdLastUsed(device_id=device_id, last_used=when)
            device.update_meta(commcare_version, device_app_meta)
            self.devices.append(device)
            self.last_device = device
            return True
        return False

    def get_last_used_device(self):
        if not self.devices:
            return None

        return max(self.devices, key=lambda dev: dev.last_used)

    def get_device(self, device_id):
        for device in self.devices:
            if device.device_id == device_id:
                return device


def update_fixture_status_for_users(user_ids, fixture_type):
    from corehq.apps.fixtures.models import UserFixtureStatus
    from dimagi.utils.chunked import chunked

    now = datetime.utcnow()
    for ids in chunked(user_ids, 50):
        (UserFixtureStatus.objects
         .filter(user_id__in=ids,
                 fixture_type=fixture_type)
         .update(last_modified=now))
    for user_id in user_ids:
        get_fixture_statuses.clear(user_id)


@quickcache(['user_id'], skip_arg=lambda user_id: settings.UNIT_TESTING)
def get_fixture_statuses(user_id):
    from corehq.apps.fixtures.models import UserFixtureType, UserFixtureStatus
    last_modifieds = {choice[0]: UserFixtureStatus.DEFAULT_LAST_MODIFIED
                      for choice in UserFixtureType.CHOICES}
    for fixture_status in UserFixtureStatus.objects.filter(user_id=user_id):
        last_modifieds[fixture_status.fixture_type] = fixture_status.last_modified
    return last_modifieds


class WebUser(CouchUser, MultiMembershipMixin, CommCareMobileContactMixin):
    program_id = StringProperty()
    last_password_set = DateTimeProperty(default=datetime(year=1900, month=1, day=1))

    fcm_device_token = StringProperty()
    # this property is used to mark users who signed up from internal invitations
    # such as those going through the recruiting pipeline
    # to better mark them in our analytics
    atypical_user = BooleanProperty(default=False)

    def is_global_admin(self):
        # override this function to pass global admin rights off to django
        return self.is_superuser

    @classmethod
    def create(cls, domain, username, password, created_by, created_via, email=None, uuid='', date='',
               metadata=None, **kwargs):
        web_user = super(WebUser, cls).create(domain, username, password, created_by, created_via, email, uuid,
                                              date, metadata=metadata, **kwargs)
        if domain:
            web_user.add_domain_membership(domain, **kwargs)
        web_user.save()
        web_user.log_user_create(created_by, created_via)
        return web_user

    def is_commcare_user(self):
        return False

    def is_web_user(self):
        return True

    def to_ota_restore_user(self, domain, request_user=None):
        return OTARestoreWebUser(
            domain,
            self,
            request_user=request_user
        )

    def get_email(self):
        # Do not change the name of this method because this is implementing
        # get_email() from the CommCareMobileContactMixin
        return self.email or self.username

    def get_time_zone(self):
        from corehq.util.timezones.utils import get_timezone_for_user

        if hasattr(self, 'current_domain'):
            domain = self.current_domain
        elif len(self.domains) > 0:
            domain = self.domains[0]
        else:
            return None

        timezone = get_timezone_for_user(self.user_id, domain)
        return timezone.zone

    def get_language_code(self):
        return self.language

    def get_domains(self):
        return [dm.domain for dm in self.domain_memberships]

    @classmethod
    def get_admins_by_domain(cls, domain):
        user_ids = cls.ids_by_domain(domain)
        for user_doc in iter_docs(cls.get_db(), user_ids):
            web_user = cls.wrap(user_doc)
            if web_user.is_domain_admin(domain):
                yield web_user

    @classmethod
    def get_dimagi_emails_by_domain(cls, domain):
        user_ids = cls.ids_by_domain(domain)
        for user_doc in iter_docs(cls.get_db(), user_ids):
            if user_doc['email'].endswith('@dimagi.com'):
                yield user_doc['email']

    def add_to_assigned_locations(self, domain, location):
        membership = self.get_domain_membership(domain)

        if membership.location_id:
            if location.location_id in membership.assigned_location_ids:
                return
            membership.assigned_location_ids.append(location.location_id)
            self.get_sql_locations.reset_cache(self)
            self.save()
        else:
            self.set_location(domain, location)

    def set_location(self, domain, location_object_or_id):
        # set the primary location for user's domain_membership
        if isinstance(location_object_or_id, str):
            location_id = location_object_or_id
        else:
            location_id = location_object_or_id.location_id

        if not location_id:
            raise AssertionError("You can't set an unsaved location")

        membership = self.get_domain_membership(domain)
        membership.location_id = location_id
        if self.location_id not in membership.assigned_location_ids:
            membership.assigned_location_ids.append(location_id)
            self.get_sql_locations.reset_cache(self)
        self.get_sql_location.reset_cache(self)
        self.save()

    def unset_location(self, domain, fall_back_to_next=False, commit=True):
        """
        Change primary location to next location from assigned_location_ids,
        if there are no more locations in assigned_location_ids, primary location is cleared
        """
        membership = self.get_domain_membership(domain)
        old_location_id = membership.location_id
        if old_location_id:
            membership.assigned_location_ids.remove(old_location_id)
            self.get_sql_locations.reset_cache(self)
        if membership.assigned_location_ids and fall_back_to_next:
            membership.location_id = membership.assigned_location_ids[0]
        else:
            membership.location_id = None
        self.get_sql_location.reset_cache(self)
        if commit:
            self.save()

    def unset_location_by_id(self, domain, location_id, fall_back_to_next=False):
        """
        Unset a location that the user is assigned to that may or may not be primary location
        """
        membership = self.get_domain_membership(domain)
        primary_id = membership.location_id
        if location_id == primary_id:
            # check if primary location
            self.unset_location(domain, fall_back_to_next)
        else:
            membership.assigned_location_ids.remove(location_id)
            self.get_sql_locations.reset_cache(self)
            self.save()

    def reset_locations(self, domain, location_ids, commit=True):
        """
        reset locations to given list of location_ids. Before calling this, primary location
            should be explicitly set/unset via set_location/unset_location
        """
        membership = self.get_domain_membership(domain)
        membership.assigned_location_ids = location_ids
        if not membership.location_id and location_ids:
            membership.location_id = location_ids[0]
        self.get_sql_locations.reset_cache(self)
        if commit:
            self.save()

    @memoized
    def get_sql_location(self, domain):
        from corehq.apps.locations.models import SQLLocation
        loc_id = self.get_location_id(domain)
        if loc_id:
            return SQLLocation.objects.get_or_None(domain=domain, location_id=loc_id)

    def get_location_ids(self, domain):
        return getattr(self.get_domain_membership(domain), 'assigned_location_ids', [])

    @memoized
    def get_sql_locations(self, domain=None):
        from corehq.apps.locations.models import SQLLocation
        loc_ids = self.get_location_ids(domain)
        if loc_ids:
            return SQLLocation.objects.get_locations(loc_ids)
        else:
            return SQLLocation.objects.none()

    def get_location(self, domain):
        return self.get_sql_location(domain)


class FakeUser(WebUser):
    """
    Prevent actually saving user types that don't exist in the database
    """

    def save(self, **kwargs):
        raise NotImplementedError("You aren't allowed to do that!")

    @property
    def _id(self):
        return "fake-user"


class InvalidUser(FakeUser):
    """
    Public users have read-only access to certain domains
    """

    def is_member_of(self, domain_qs):
        return False


class DomainRequest(models.Model):
    '''
    Request to join domain. Requester might or might not already have an account.
    '''
    email = models.CharField(max_length=100, db_index=True)
    full_name = models.CharField(max_length=100, db_index=True)
    is_approved = models.BooleanField(default=False)
    domain = models.CharField(max_length=255, db_index=True)

    class Meta(object):
        app_label = "users"

    @classmethod
    def by_domain(cls, domain, is_approved=False):
        return DomainRequest.objects.filter(domain=domain, is_approved=is_approved)

    @classmethod
    def by_email(cls, domain, email, is_approved=False):
        return DomainRequest.by_domain(domain, is_approved).filter(email=email).first()

    def send_approval_email(self):
        domain_name = Domain.get_by_name(self.domain).display_name()
        params = {
            'domain_name': domain_name,
            'url': absolute_reverse("domain_homepage", args=[self.domain]),
        }
        text_content = render_to_string("users/email/new_domain_request.txt", params)
        html_content = render_to_string("users/email/new_domain_request.html", params)
        subject = _('Request to join %s approved') % domain_name
        send_html_email_async.delay(subject, self.email, html_content, text_content=text_content,
                                    email_from=settings.DEFAULT_FROM_EMAIL)

    def send_request_email(self):
        domain_name = Domain.get_by_name(self.domain).display_name()
        params = {
            'full_name': self.full_name,
            'email': self.email,
            'domain_name': domain_name,
            'url': absolute_reverse("web_users", args=[self.domain]),
        }
        recipients = {u.get_email() for u in
            WebUser.get_admins_by_domain(self.domain)}
        text_content = render_to_string("users/email/request_domain_access.txt", params)
        html_content = render_to_string("users/email/request_domain_access.html", params)
        subject = _('Request from %(name)s to join %(domain)s') % {
            'name': self.full_name,
            'domain': domain_name,
        }
        send_html_email_async.delay(subject, recipients, html_content, text_content=text_content,
                                    email_from=settings.DEFAULT_FROM_EMAIL)


class InvitationStatus(object):
    BOUNCED = "Bounced"
    SENT = "Sent"
    DELIVERED = "Delivered"


class Invitation(models.Model):
    EMAIL_ID_PREFIX = "Invitation:"

    uuid = models.UUIDField(primary_key=True, db_index=True, default=uuid4)
    email = models.CharField(max_length=255, db_index=True)
    email_status = models.CharField(max_length=126, null=True)
    invited_by = models.CharField(max_length=126)           # couch id of a WebUser
    invited_on = models.DateTimeField()
    is_accepted = models.BooleanField(default=False)
    domain = models.CharField(max_length=255)
    role = models.CharField(max_length=100, null=True)
    program = models.CharField(max_length=126, null=True)   # couch id of a Program
    supply_point = models.CharField(max_length=126, null=True)  # couch id of a Location

    @classmethod
    def by_domain(cls, domain):
        return Invitation.objects.filter(domain=domain, is_accepted=False)

    @classmethod
    def by_email(cls, email):
        return Invitation.objects.filter(email=email, is_accepted=False)

    @property
    def is_expired(self):
        return self.invited_on.date() + relativedelta(months=1) < datetime.utcnow().date()

    @property
    def email_marked_as_bounced(self):
        return BouncedEmail.get_hard_bounced_emails([self.email])

    def send_activation_email(self, remaining_days=30):
        inviter = CouchUser.get_by_user_id(self.invited_by)
        url = absolute_reverse("domain_accept_invitation", args=[self.domain, self.uuid])
        params = {
            "domain": self.domain,
            "url": url,
            "days": remaining_days,
            "inviter": inviter.formatted_name,
            "url_prefix": get_static_url_prefix(),
        }

        domain_request = DomainRequest.by_email(self.domain, self.email, is_approved=True)
        lang = guess_domain_language(self.domain)
        with override_language(lang):
            if domain_request is None:
                text_content = render_to_string("domain/email/domain_invite.txt", params)
                html_content = render_to_string("domain/email/domain_invite.html", params)
                subject = _('Invitation from %s to join CommCareHQ') % inviter.formatted_name
            else:
                text_content = render_to_string("domain/email/domain_request_approval.txt", params)
                html_content = render_to_string("domain/email/domain_request_approval.html", params)
                subject = _('Request to join CommCareHQ approved')
        send_html_email_async.delay(subject, self.email, html_content,
                                    text_content=text_content,
                                    cc=[inviter.get_email()],
                                    email_from=settings.DEFAULT_FROM_EMAIL,
                                    messaging_event_id=f"{self.EMAIL_ID_PREFIX}{self.uuid}")

    def get_role_name(self):
        if self.role:
            if self.role == 'admin':
                return _('Admin')
            else:
                role_id = self.role[len('user-role:'):]
                try:
                    return UserRole.get(role_id).name
                except ResourceNotFound:
                    return _('Unknown Role')
        else:
            return None

    def _send_confirmation_email(self):
        """
        This sends the confirmation email to the invited_by user that their
        invitation was accepted.
        :return:
        """
        invited_user = self.email
        subject = _('{} accepted your invitation to CommCare HQ').format(invited_user)
        recipient = WebUser.get_by_user_id(self.invited_by).get_email()
        context = {
            'invited_user': invited_user,
        }
        html_content = render_to_string('domain/email/invite_confirmation.html',
                                        context)
        text_content = render_to_string('domain/email/invite_confirmation.txt',
                                        context)
        send_html_email_async.delay(
            subject,
            recipient,
            html_content,
            text_content=text_content
        )

    def accept_invitation_and_join_domain(self, web_user):
        """
        Call this method to confirm that a user has accepted the invite to
        a domain and add them as a member to the domain in the invitation.
        :param web_user: WebUser
        """
        web_user.add_as_web_user(
            self.domain,
            role=self.role,
            location_id=self.supply_point,
            program_id=self.program,
        )
        self.is_accepted = True
        self.save()
        self._send_confirmation_email()


class DomainRemovalRecord(DeleteRecord):
    user_id = StringProperty()
    domain_membership = SchemaProperty(DomainMembership)

    def undo(self):
        user = WebUser.get_by_user_id(self.user_id)
        user.domain_memberships.append(self.domain_membership)
        user.domains.append(self.domain)
        user.save()


class AnonymousCouchUser(object):

    username = "public_user"
    doc_type = "CommCareUser"
    _id = 'anonymous_couch_user'

    @property
    def get_id(self):
        return self._id

    @property
    def is_active(self):
        return True

    @property
    def is_staff(self):
        return False

    def is_domain_admin(self):
        return False

    def is_member_of(self, domain):
        return True

    def has_permission(self, domain, perm=None, data=None):
        return False

    def can_view_report(self, domain, report):
        return False

    def can_view_some_reports(self, domain):
        return False

    @property
    def analytics_enabled(self):
        return False

    def can_edit_data(self):
        return False

    def can_edit_apps(self):
        return False

    def can_view_apps(self):
        return False

    def can_edit_reports(self):
        return False

    def is_eula_signed(self, version=None):
        return True

    def is_commcare_user(self):
        return True

    def is_web_user(self):
        return False

    def can_access_any_exports(self, domain):
        return False

    def can_edit_commcare_users(self):
        return False

    def can_view_commcare_users(self):
        return False

    def can_edit_groups(self):
        return False

    def can_view_groups(self):
        return False

    def can_edit_users_in_groups(self):
        return False

    def can_edit_locations(self):
        return False

    def can_view_locations(self):
        return False

    def can_edit_users_in_locations(self):
        return False

    def can_edit_web_users(self):
        return False

    def can_view_web_uers(self):
        return False

    def can_view_roles(self):
        return False


class UserReportingMetadataStaging(models.Model):
    id = models.BigAutoField(primary_key=True)
    domain = models.TextField()
    user_id = models.TextField()
    app_id = models.TextField(null=True)  # not all form submissions include an app_id
    modified_on = models.DateTimeField(auto_now=True)
    created_on = models.DateTimeField(auto_now=True)

    # should build_id actually be nullable?
    build_id = models.TextField(null=True)

    # The following properties are null if a user has not submitted a form since their last sync
    xform_version = models.IntegerField(null=True)
    form_meta = JSONField(null=True)  # This could be filtered to only the parts we need
    received_on = models.DateTimeField(null=True)

    # The following properties are null if a user has not synced since their last form submission
    device_id = models.TextField(null=True)
    sync_date = models.DateTimeField(null=True)

    # The following properties are set when a mobile heartbeat occurs
    app_version = models.IntegerField(null=True)
    num_unsent_forms = models.IntegerField(null=True)
    num_quarantined_forms = models.IntegerField(null=True)
    commcare_version = models.TextField(null=True)
    build_profile_id = models.TextField(null=True)
    last_heartbeat = models.DateTimeField(null=True)

    @classmethod
    def add_submission(cls, domain, user_id, app_id, build_id, version, metadata, received_on):
        params = {
            'domain': domain,
            'user_id': user_id,
            'app_id': app_id,
            'build_id': build_id,
            'xform_version': version,
            'form_meta': json.dumps(metadata),
            'received_on': received_on,
        }
        with connection.cursor() as cursor:
            cursor.execute(f"""
                INSERT INTO {cls._meta.db_table} AS staging (
                    domain, user_id, app_id, modified_on, created_on,
                    build_id,
                    xform_version, form_meta, received_on
                ) VALUES (
                    %(domain)s, %(user_id)s, %(app_id)s, CLOCK_TIMESTAMP(), CLOCK_TIMESTAMP(),
                    %(build_id)s,
                    %(xform_version)s, %(form_meta)s, %(received_on)s
                )
                ON CONFLICT (domain, user_id, app_id)
                DO UPDATE SET
                    modified_on = CLOCK_TIMESTAMP(),
                    build_id = EXCLUDED.build_id,
                    xform_version = EXCLUDED.xform_version,
                    form_meta = EXCLUDED.form_meta,
                    received_on = EXCLUDED.received_on
                WHERE staging.received_on IS NULL OR EXCLUDED.received_on > staging.received_on
                """, params)

    @classmethod
    def add_sync(cls, domain, user_id, app_id, build_id, sync_date, device_id):
        params = {
            'domain': domain,
            'user_id': user_id,
            'app_id': app_id,
            'build_id': build_id,
            'sync_date': sync_date,
            'device_id': device_id,
        }
        with connection.cursor() as cursor:
            cursor.execute(f"""
                INSERT INTO {cls._meta.db_table} AS staging (
                    domain, user_id, app_id, modified_on, created_on,
                    build_id,
                    sync_date, device_id
                ) VALUES (
                    %(domain)s, %(user_id)s, %(app_id)s, CLOCK_TIMESTAMP(), CLOCK_TIMESTAMP(),
                    %(build_id)s,
                    %(sync_date)s, %(device_id)s
                )
                ON CONFLICT (domain, user_id, app_id)
                DO UPDATE SET
                    modified_on = CLOCK_TIMESTAMP(),
                    build_id = EXCLUDED.build_id,
                    sync_date = EXCLUDED.sync_date,
                    device_id = EXCLUDED.device_id
                WHERE staging.sync_date IS NULL OR EXCLUDED.sync_date > staging.sync_date
                """, params)

    @classmethod
    def add_heartbeat(cls, domain, user_id, app_id, build_id, sync_date, device_id,
        app_version, num_unsent_forms, num_quarantined_forms, commcare_version, build_profile_id):
        params = {
            'domain': domain,
            'user_id': user_id,
            'app_id': app_id,
            'build_id': build_id,
            'sync_date': sync_date,
            'device_id': device_id,
            'app_version': app_version,
            'num_unsent_forms': num_unsent_forms,
            'num_quarantined_forms': num_quarantined_forms,
            'commcare_version': commcare_version,
            'build_profile_id': build_profile_id,
        }
        with connection.cursor() as cursor:
            cursor.execute(f"""
                INSERT INTO {cls._meta.db_table} AS staging (
                    domain, user_id, app_id, modified_on, created_on,
                    build_id,
                    sync_date, device_id,
                    app_version, num_unsent_forms, num_quarantined_forms,
                    commcare_version, build_profile_id, last_heartbeat
                ) VALUES (
                    %(domain)s, %(user_id)s, %(app_id)s, CLOCK_TIMESTAMP(), CLOCK_TIMESTAMP(),
                    %(build_id)s,
                    %(sync_date)s, %(device_id)s,
                    %(app_version)s, %(num_unsent_forms)s, %(num_quarantined_forms)s,
                    %(commcare_version)s, %(build_profile_id)s, CLOCK_TIMESTAMP()
                )
                ON CONFLICT (domain, user_id, app_id)
                DO UPDATE SET
                    modified_on = CLOCK_TIMESTAMP(),
                    build_id = COALESCE(EXCLUDED.build_id, staging.build_id),
                    sync_date = COALESCE(EXCLUDED.sync_date, staging.sync_date),
                    device_id = COALESCE(EXCLUDED.device_id, staging.device_id),
                    app_version = EXCLUDED.app_version,
                    num_unsent_forms = EXCLUDED.num_unsent_forms,
                    num_quarantined_forms = EXCLUDED.num_quarantined_forms,
                    commcare_version = EXCLUDED.commcare_version,
                    build_profile_id = EXCLUDED.build_profile_id,
                    last_heartbeat = CLOCK_TIMESTAMP()
                WHERE staging.last_heartbeat is NULL or EXCLUDED.last_heartbeat > staging.last_heartbeat
                """, params)

    def process_record(self, user):
        from corehq.pillows.synclog import mark_last_synclog
        from pillowtop.processors.form import mark_latest_submission

        save = False
        if not user or user.is_deleted():
            return

        if self.received_on:
            save = mark_latest_submission(
                self.domain, user, self.app_id, self.build_id,
                self.xform_version, self.form_meta, self.received_on, save_user=False
            )
        if self.device_id or self.sync_date or self.last_heartbeat:
            device_app_meta = DeviceAppMeta(
                app_id=self.app_id,
                build_id=self.build_id,
                build_version=self.app_version,
                last_heartbeat=self.last_heartbeat,
                last_sync=self.sync_date,
                num_unsent_forms=self.num_unsent_forms,
                num_quarantined_forms=self.num_quarantined_forms
            )
            if not self.last_heartbeat:
                # coming from sync
                latest_build_date = self.sync_date
            else:
                # coming from hearbeat
                latest_build_date = self.modified_on
            save |= mark_last_synclog(
                self.domain, user, self.app_id, self.build_id,
                self.sync_date, latest_build_date, self.device_id, device_app_meta,
                commcare_version=self.commcare_version, build_profile_id=self.build_profile_id,
                save_user=False
            )
        if save:
            user.save(fire_signals=False)

    class Meta(object):
        unique_together = ('domain', 'user_id', 'app_id')


class HQApiKey(models.Model):
    user = models.ForeignKey(User, related_name='api_keys', on_delete=models.CASCADE)
    key = models.CharField(max_length=128, blank=True, default='', db_index=True)
    name = models.CharField(max_length=255, blank=True, default='')
    created = models.DateTimeField(default=timezone.now)
    ip_allowlist = ArrayField(models.GenericIPAddressField(), default=list)
    domain = models.CharField(max_length=255, blank=True, default='')
    role_id = models.CharField(max_length=40, blank=True, default='')

    class Meta(object):
        unique_together = ('user', 'name')

    def save(self, *args, **kwargs):
        if not self.key:
            self.key = self.generate_key()

        return super().save(*args, **kwargs)

    def generate_key(self):
        # From tastypie
        new_uuid = uuid4()
        return hmac.new(new_uuid.bytes, digestmod=sha1).hexdigest()

    @property
    @memoized
    def role(self):
        if self.role_id:
            try:
                return UserRole.get(self.role_id)
            except ResourceNotFound:
                logging.exception('no role with id %s found in domain %s' % (self.role_id, self.domain))
        elif self.domain:
            return CouchUser.from_django_user(self.user).get_domain_membership(self.domain).role
        return None<|MERGE_RESOLUTION|>--- conflicted
+++ resolved
@@ -411,17 +411,6 @@
         role = cls(domain=domain, name=name, **kwargs)
         role.save()
         return role
-
-<<<<<<< HEAD
-    @classmethod
-    def get_preset_role_id(cls, name):
-        return UserRolePresets.get_preset_role_id(name)
-=======
-    @property
-    def has_users_assigned(self):
-        from corehq.apps.es.users import UserES
-        return bool(UserES().is_active().domain(self.domain).role_id(self._id).count())
->>>>>>> 2f0ac805
 
     def get_qualified_id(self):
         return 'user-role:%s' % self.get_id
