--- conflicted
+++ resolved
@@ -2163,7 +2163,6 @@
         if loc_id:
             return SQLLocation.objects.get_or_None(domain=domain, location_id=loc_id)
 
-<<<<<<< HEAD
     def get_location_ids(self, domain):
         return getattr(self.get_domain_membership(domain), 'assigned_location_ids', None)
 
@@ -2175,19 +2174,6 @@
             return SQLLocation.objects.get_locations(loc_ids)
         else:
             return SQLLocation.objects.none()
-=======
-    def get_assigned_location_ids(self, domain):
-        return getattr(self.get_domain_membership(domain), 'assigned_location_ids', None)
-
-    @memoized
-    def get_assigned_sql_locations(self, domain=None):
-        from corehq.apps.locations.models import SQLLocation
-        loc_ids = self.get_assigned_location_ids(domain)
-        if loc_ids:
-            return SQLLocation.objects.get_locations(loc_ids)
-        else:
-            return []
->>>>>>> 0742e388
 
     @memoized
     def get_location(self, domain):
