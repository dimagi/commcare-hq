--- conflicted
+++ resolved
@@ -161,10 +161,7 @@
     'view_reports': 'view_report_list',
     'view_tableau': 'view_tableau_list',
     'access_web_apps': 'web_apps_list',
-<<<<<<< HEAD
-=======
     'commcare_analytics_roles': 'commcare_analytics_roles_list',
->>>>>>> 9f612a7f
 }
 
 
