import hmac
import json
import logging
import re
from collections import namedtuple
from datetime import datetime, date
from hashlib import sha1
from typing import List
from uuid import uuid4
from xml.etree import cElementTree as ElementTree

from django.conf import settings
from django.contrib.auth.models import User
from django.contrib.postgres.fields import ArrayField
from django.core.exceptions import ValidationError
from django.core.serializers.json import DjangoJSONEncoder
from django.db import connection, models, router
from django.template.loader import render_to_string
from django.utils import timezone
from django.utils.html import format_html
from django.utils.translation import override as override_language
from django.utils.translation import gettext as _

from couchdbkit import MultipleResultsFound, ResourceNotFound
from couchdbkit.exceptions import BadValueError, ResourceConflict
from dateutil.relativedelta import relativedelta
from memoized import memoized

from casexml.apps.case.mock import CaseBlock
from casexml.apps.phone.models import OTARestoreCommCareUser, OTARestoreWebUser
from casexml.apps.phone.restore_caching import get_loadtest_factor_for_restore_cache_key
from corehq.form_processor.models import XFormInstance
from dimagi.ext.couchdbkit import (
    BooleanProperty,
    DateProperty,
    DateTimeProperty,
    Document,
    DocumentSchema,
    IntegerProperty,
    ListProperty,
    SchemaListProperty,
    SchemaProperty,
    StringListProperty,
    StringProperty,
)
from dimagi.utils.chunked import chunked
from dimagi.utils.couch import CriticalSection
from dimagi.utils.couch.database import get_safe_write_kwargs, iter_docs
from dimagi.utils.couch.undo import DELETED_SUFFIX, DeleteRecord
from dimagi.utils.dates import (
    force_to_datetime,
    get_date_from_month_and_year_string,
)
from dimagi.utils.logging import log_signal_errors, notify_exception
from dimagi.utils.modules import to_function
from dimagi.utils.web import get_static_url_prefix

from corehq.apps.app_manager.const import USERCASE_TYPE
from corehq.apps.cleanup.models import DeletedCouchDoc
from corehq.apps.commtrack.const import USER_LOCATION_OWNER_MAP_TYPE
from corehq.apps.domain.models import Domain, LicenseAgreement
from corehq.apps.domain.shortcuts import create_user
from corehq.apps.domain.utils import (
    domain_restricts_superusers,
    guess_domain_language,
)
from corehq.apps.hqwebapp.tasks import send_html_email_async
from corehq.apps.reports.const import TABLEAU_ROLES
from corehq.apps.sms.mixin import CommCareMobileContactMixin, apply_leniency
from corehq.apps.user_importer.models import UserUploadRecord
from corehq.apps.users.exceptions import IllegalAccountConfirmation
from corehq.apps.users.permissions import EXPORT_PERMISSIONS
from corehq.apps.users.tasks import (
    tag_cases_as_deleted_and_remove_indices,
    tag_forms_as_deleted_rebuild_associated_cases,
    tag_system_forms_as_deleted,
    undelete_system_forms,
)
from corehq.apps.users.util import (
    filter_by_app,
    log_user_change,
    user_display_string,
    user_location_data,
    username_to_user_id,
    bulk_auto_deactivate_commcare_users,
    is_dimagi_email,
)
from corehq.form_processor.exceptions import CaseNotFound
from corehq.form_processor.interfaces.supply import SupplyInterface
from corehq.form_processor.models import CommCareCase
from corehq.toggles import TABLEAU_USER_SYNCING
from corehq.util.dates import get_timestamp
from corehq.util.models import BouncedEmail
from corehq.util.quickcache import quickcache
from corehq.util.view_utils import absolute_reverse

from .models_role import (  # noqa
    RoleAssignableBy,
    RolePermission,
    Permission,
    StaticRole,
    UserRole,
)
from .user_data import SQLUserData  # noqa
from corehq import toggles, privileges
from corehq.apps.accounting.utils import domain_has_privilege

WEB_USER = 'web'
COMMCARE_USER = 'commcare'

MAX_WEB_USER_LOGIN_ATTEMPTS = 5
MAX_COMMCARE_USER_LOGIN_ATTEMPTS = 500

EULA_CURRENT_VERSION = '3.0'  # Set this to the most up to date version of the eula


def _add_to_list(list, obj, default):
    if obj in list:
        list.remove(obj)
    if default:
        ret = [obj]
        ret.extend(list)
        return ret
    else:
        list.append(obj)
    return list


def _get_default(list):
    return list[0] if list else None


class PermissionInfo(namedtuple("Permission", "name, allow")):
    """Data class that represents a single permission.
    Some permissions can be parameterized to restrict access to only specific items
    instead of ALL items.
    """
    ALLOW_ALL = "*"

    def __new__(cls, name, allow=ALLOW_ALL):
        allow = allow if allow == cls.ALLOW_ALL else tuple(allow)
        if allow != cls.ALLOW_ALL and name not in PARAMETERIZED_PERMISSIONS:
            raise TypeError(f"Permission '{name}' does not support parameterization")
        return super(PermissionInfo, cls).__new__(cls, name, allow)

    @property
    def allow_all(self):
        return self.allow == self.ALLOW_ALL

    @property
    def allowed_items(self):
        if self.allow_all:
            return []
        assert isinstance(self.allow, tuple), self.allow
        return self.allow


PARAMETERIZED_PERMISSIONS = {
    'manage_data_registry': 'manage_data_registry_list',
    'view_data_registry_contents': 'view_data_registry_contents_list',
    'view_reports': 'view_report_list',
    'view_tableau': 'view_tableau_list',
    'access_web_apps': 'web_apps_list',
    'commcare_analytics_roles': 'commcare_analytics_roles_list',
    'edit_user_profile': 'edit_user_profile_list',
}


class HqPermissions(DocumentSchema):
    edit_web_users = BooleanProperty(default=False)
    view_web_users = BooleanProperty(default=False)

    # only domain admins can edit roles, due to security issues.
    view_roles = BooleanProperty(default=False)

    edit_commcare_users = BooleanProperty(default=False)
    view_commcare_users = BooleanProperty(default=False)

    edit_groups = BooleanProperty(default=False)
    view_groups = BooleanProperty(default=False)
    edit_users_in_groups = BooleanProperty(default=False)

    edit_locations = BooleanProperty(default=False)
    view_locations = BooleanProperty(default=False)
    edit_users_in_locations = BooleanProperty(default=False)

    view_data_dict = BooleanProperty(default=False)
    edit_data_dict = BooleanProperty(default=False)

    edit_motech = BooleanProperty(default=False)
    edit_data = BooleanProperty(default=False)
    edit_apps = BooleanProperty(default=False)
    view_apps = BooleanProperty(default=False)
    edit_shared_exports = BooleanProperty(default=False)
    access_all_locations = BooleanProperty(default=True)
    access_api = BooleanProperty(default=False)
    access_web_apps = BooleanProperty(default=False)
    web_apps_list = StringListProperty(default=[])
    edit_messaging = BooleanProperty(default=False)
    access_release_management = BooleanProperty(default=False)
    edit_linked_configurations = BooleanProperty(default=False)

    edit_reports = BooleanProperty(default=False)
    download_reports = BooleanProperty(default=False)
    view_reports = BooleanProperty(default=False)
    view_report_list = StringListProperty(default=[])
    edit_ucrs = BooleanProperty(default=False)
    view_tableau = BooleanProperty(default=False)
    view_tableau_list = StringListProperty(default=[])

    edit_billing = BooleanProperty(default=False)
    report_an_issue = BooleanProperty(default=True)

    access_mobile_endpoints = BooleanProperty(default=False)

    view_file_dropzone = BooleanProperty(default=False)
    edit_file_dropzone = BooleanProperty(default=False)

    login_as_all_users = BooleanProperty(default=False)
    limited_login_as = BooleanProperty(default=False)
    access_default_login_as_user = BooleanProperty(default=False)

    manage_data_registry = BooleanProperty(default=False)
    manage_data_registry_list = StringListProperty(default=[])
    view_data_registry_contents = BooleanProperty(default=False)
    view_data_registry_contents_list = StringListProperty(default=[])
    manage_attendance_tracking = BooleanProperty(default=False)

    manage_domain_alerts = BooleanProperty(default=False)

    view_commcare_analytics = BooleanProperty(default=False)
    edit_commcare_analytics = BooleanProperty(default=False)

    commcare_analytics_roles = BooleanProperty(default=False)
    commcare_analytics_roles_list = StringListProperty(default=[])

    edit_user_tableau_config = BooleanProperty(default=False)
    view_user_tableau_config = BooleanProperty(default=False)

    edit_user_profile = BooleanProperty(default=True)
    edit_user_profile_list = StringListProperty(default=[])  # List of profile obj IDs

    @classmethod
    def from_permission_list(cls, permission_list):
        """Converts a list of Permission objects into a Permissions object"""
        permissions = HqPermissions.min()
        for perm in permission_list:
            setattr(permissions, perm.name, perm.allow_all)
            if perm.name in PARAMETERIZED_PERMISSIONS:
                setattr(permissions, PARAMETERIZED_PERMISSIONS[perm.name], list(perm.allowed_items))
        return permissions

    def normalize(self, previous=None):
        if not self.access_all_locations:
            # The following permissions cannot be granted to location-restricted
            # roles.
            self.edit_groups = False
            self.view_groups = False
            self.edit_apps = False
            self.view_roles = False
            self.edit_reports = False
            self.edit_billing = False
            self.edit_data_dict = False
            self.view_data_dict = False

        if self.edit_web_users:
            self.view_web_users = True

        if not self.edit_web_users:
            self.edit_user_tableau_config = False
        if not self.view_web_users:
            self.view_user_tableau_config = False

        if not self.edit_web_users and not self.edit_commcare_users:
            self.edit_user_profile = False
            self.edit_user_profile_list = []

        if self.edit_user_tableau_config:
            self.view_user_tableau_config = True

        if self.edit_commcare_users:
            self.view_commcare_users = True

        if self.edit_groups:
            self.view_groups = True
        else:
            self.edit_users_in_groups = False

        if self.edit_locations:
            self.view_locations = True
        else:
            self.edit_users_in_locations = False

        if self.edit_data_dict:
            self.view_data_dict = True

        if self.edit_apps:
            self.view_apps = True

        if not (self.view_reports or self.view_report_list):
            self.download_reports = False

        if self.access_release_management and previous:
            # Do not overwrite edit_linked_configurations, so that if access_release_management
            # is removed, the previous value for edit_linked_configurations can be restored
            self.edit_linked_configurations = previous.edit_linked_configurations

    @classmethod
    @memoized
    def permission_names(cls):
        """Returns a list of permission names"""
        return {
            name for name, value in HqPermissions.properties().items()
            if isinstance(value, BooleanProperty)
        }

    @classmethod
    def diff(cls, left, right):
        left_dict = {info.name: info.allow for info in left.to_list()}
        right_dict = {info.name: info.allow for info in right.to_list()}

        all_names = set(left_dict.keys()) | right_dict.keys()

        diffs = []

        for name in all_names:
            if (name not in left_dict
                    or name not in right_dict
                    or left_dict[name] != right_dict[name]):
                diffs.append(name)

        return diffs

    def to_list(self) -> List[PermissionInfo]:
        """Returns a list of Permission objects for those permissions that are enabled."""
        return list(self._yield_enabled())

    def _yield_enabled(self):
        for name in HqPermissions.permission_names():
            value = getattr(self, name)
            list_value = None
            if name in PARAMETERIZED_PERMISSIONS:
                list_name = PARAMETERIZED_PERMISSIONS[name]
                list_value = getattr(self, list_name)
            if value or list_value:
                yield PermissionInfo(name, allow=PermissionInfo.ALLOW_ALL if value else list_value)

    def view_report(self, report):
        return self.view_reports or report in self.view_report_list

    def access_web_app(self, app_id):
        return self.access_web_apps or app_id in self.web_apps_list

    def access_profile(self, profile_id):
        return self.edit_user_profile or profile_id in self.edit_user_profile_list

    def view_tableau_viz(self, viz_id):
        if not self.access_all_locations:
            return False
        return self.view_tableau or viz_id in self.view_tableau_list

    def has(self, permission, data=None):
        if data:
            return getattr(self, permission)(data)
        else:
            return getattr(self, permission)

    def _getattr(self, name):
        a = getattr(self, name)
        if isinstance(a, list):
            a = set(a)
        return a

    def __eq__(self, other):
        for name in self.properties():
            if self._getattr(name) != other._getattr(name):
                return False
        return True

    @classmethod
    def max(cls):
        return HqPermissions._all(True)

    @classmethod
    def min(cls):
        return HqPermissions._all(False)

    @classmethod
    def _all(cls, value: bool):
        perms = HqPermissions()
        for name in HqPermissions.permission_names():
            setattr(perms, name, value)
        return perms


class DomainMembershipError(Exception):
    pass


class Membership(DocumentSchema):
    # If we find a need for making UserRoles more general and decoupling it from a domain
    # then most of the role stuff from Domain membership can be put in here
    is_admin = BooleanProperty(default=False)


class DomainMembership(Membership):
    """
    Each user can have multiple accounts on individual domains
    """
    _user_type = None

    domain = StringProperty()
    timezone = StringProperty(default=getattr(settings, "TIME_ZONE", "UTC"))
    override_global_tz = BooleanProperty(default=False)
    role_id = StringProperty()
    # This should not be set directly but using set_location method only
    location_id = StringProperty()
    assigned_location_ids = StringListProperty()
    program_id = StringProperty()
    last_accessed = DateProperty()

    @property
    def permissions(self):
        if self.role:
            return self.role.permissions
        else:
            return HqPermissions()

    @classmethod
    def wrap(cls, data):
        if data.get('subject'):
            data['domain'] = data['subject']
            del data['subject']

        return super(DomainMembership, cls).wrap(data)

    @property
    @memoized
    def role(self):
        if self.is_admin:
            return StaticRole.domain_admin(self.domain)
        elif self.role_id:
            try:
                return UserRole.objects.by_couch_id(self.role_id)
            except UserRole.DoesNotExist:
                logging.exception('no role found in domain', extra={
                    'role_id': self.role_id,
                    'domain': self.domain
                })
                return None
        else:
            return self.get_default_role()

    def get_default_role(self):
        if self._user_type == COMMCARE_USER:
            return UserRole.commcare_user_default(self.domain)
        return None

    def has_permission(self, permission, data=None):
        return self.is_admin or self.permissions.has(permission, data)

    def viewable_reports(self):
        return self.permissions.view_report_list

    class Meta(object):
        app_label = 'users'


class IsMemberOfMixin(DocumentSchema):

    def _is_member_of(self, domain, allow_enterprise):
        if not domain:
            return False

        if self.is_global_admin() and not domain_restricts_superusers(domain):
            return True

        domains = self.get_domains()
        if domain in domains:
            return True

        if allow_enterprise:
            from corehq.apps.enterprise.models import EnterprisePermissions
            config = EnterprisePermissions.get_by_domain(domain)
            if config.is_enabled and domain in config.domains:
                return self.is_member_of(config.source_domain, allow_enterprise=False)

        return False

    def is_member_of(self, domain_qs, allow_enterprise=False):
        """
        Takes either a domain name or a domain object and returns whether the user is part of that domain
        """

        try:
            domain = domain_qs.name
        except Exception:
            domain = domain_qs
        return self._is_member_of(domain, allow_enterprise)

    def is_global_admin(self):
        # subclasses to override if they want this functionality
        return False


class _AuthorizableMixin(IsMemberOfMixin):
    """
        Use either SingleMembershipMixin or MultiMembershipMixin instead of this
    """

    def get_domain_membership(self, domain, allow_enterprise=True):
        domain_membership = None
        try:
            for d in self.domain_memberships:
                if d.domain == domain:
                    domain_membership = d
                    if domain not in self.domains:
                        raise self.Inconsistent("Domain '%s' is in domain_memberships but not domains" % domain)
            if not domain_membership:
                if domain in self.domains:
                    raise self.Inconsistent("Domain '%s' is in domain but not in domain_memberships" % domain)
                from corehq.apps.enterprise.models import EnterprisePermissions
                config = EnterprisePermissions.get_by_domain(domain)
                if allow_enterprise and config.is_enabled and domain in config.domains:
                    return self.get_domain_membership(config.source_domain, allow_enterprise=False)
        except self.Inconsistent as e:
            logging.warning(e)
            self.domains = [d.domain for d in self.domain_memberships]

        if domain_membership:
            # set user type on membership to support default roles for 'commcare' users
            domain_membership._user_type = self._get_user_type()
        return domain_membership

    def add_domain_membership(self, domain, timezone=None, **kwargs):
        for d in self.domain_memberships:
            if d.domain == domain:
                if domain not in self.domains:
                    raise self.Inconsistent("Domain '%s' is in domain_memberships but not domains" % domain)
                return

        domain_obj = Domain.get_by_name(domain, strict=True)

        if timezone:
            domain_membership = DomainMembership(domain=domain, timezone=timezone, **kwargs)
        else:
            domain_membership = DomainMembership(domain=domain,
                                            timezone=domain_obj.default_timezone,
                                            **kwargs)
        self.domain_memberships.append(domain_membership)
        self.domains.append(domain)

    def add_as_web_user(self, domain, role, primary_location_id=None,
                        assigned_location_ids=None, program_id=None, profile=None,
                        tableau_role=None, tableau_group_ids=None):
        if assigned_location_ids is None:
            assigned_location_ids = []
        domain_obj = Domain.get_by_name(domain)
        self.add_domain_membership(domain=domain)
        self.set_role(domain, role)
        if domain_obj.commtrack_enabled:
            self.get_domain_membership(domain).program_id = program_id
        if domain_obj.uses_locations:
            if primary_location_id:
                self.set_location(domain, primary_location_id, commit=False)
            self.reset_locations(domain, assigned_location_ids, commit=False)
        if domain_has_privilege(domain_obj.name, privileges.APP_USER_PROFILES) and profile:
            user_data = self.get_user_data(domain_obj.name)
            user_data.update({}, profile_id=profile.id)
        if TABLEAU_USER_SYNCING.enabled(domain) and (tableau_role or tableau_group_ids):
            if tableau_group_ids is None:
                tableau_group_ids = []
            from corehq.apps.reports.util import get_tableau_groups_by_ids, update_tableau_user
            update_tableau_user(domain=domain, username=self.username, role=tableau_role,
                                groups=get_tableau_groups_by_ids(tableau_group_ids, domain),
                                blocking_exception=False)
        self.save()

    def delete_domain_membership(self, domain, create_record=False):
        """
        If create_record is True, a DomainRemovalRecord is created so that the
        action can be undone, and the DomainRemovalRecord is returned.

        If create_record is True but the domain membership is not found,
        then None is returned.
        """
        self.get_by_user_id.clear(self.__class__, self.user_id, domain)
        record = None

        for i, dm in enumerate(self.domain_memberships):
            if dm.domain == domain:
                if create_record:
                    record = DomainRemovalRecord(
                        domain=domain,
                        user_id=self.user_id,
                        domain_membership=dm,
                    )
                del self.domain_memberships[i]
                break

        for i, domain_name in enumerate(self.domains):
            if domain_name == domain:
                del self.domains[i]
                break

        if record:
            record.save()
            return record

    def transfer_domain_membership(self, domain, to_user, create_record=False, is_admin=True):
        to_user.add_domain_membership(domain, is_admin=is_admin)
        self.delete_domain_membership(domain, create_record=create_record)

    @memoized
    def is_domain_admin(self, domain=None):
        # this is a hack needed because we can't pass parameters from views
        domain = domain or getattr(self, 'current_domain', None)
        if not domain:
            return False  # no domain, no admin
        if self.is_global_admin() and not domain_restricts_superusers(domain):
            return True
        dm = self.get_domain_membership(domain, allow_enterprise=True)
        if dm:
            return dm.is_admin
        else:
            return False

    # I'm not sure this is the correct place for this, as it turns a generic module
    #  into one that knows about ERM specifics. It might make more sense to move this into
    #  the domain membership module, as that module knows about specific permissions.
    # However, because this class is the barrier between the user and domain membership,
    # exposing new functionality on domain membership wouldn't change the problem.
    # An alternate solution would be to expose this functionality directly on the WebUser class, instead.
    def can_edit_linked_data(self, domain):
        return (
            self.has_permission(domain, 'access_release_management')
            or self.has_permission(domain, 'edit_linked_configurations')
        )

    def get_domains(self):
        domains = [dm.domain for dm in self.domain_memberships]
        if set(domains) == set(self.domains):
            return domains
        else:
            raise self.Inconsistent("domains and domain_memberships out of sync")

    @memoized
    def has_permission(self, domain, permission, data=None):
        # is_admin is the same as having all the permissions set
        if self.is_global_admin() and (domain is None or not domain_restricts_superusers(domain)):
            return True
        elif self.is_domain_admin(domain):
            return True

        dm = self.get_domain_membership(domain, allow_enterprise=True)
        if dm:
            return dm.has_permission(permission, data)
        return False

    @memoized
    def get_role(self, domain=None, checking_global_admin=True, allow_enterprise=False):
        """
        Get the role object for this user
        """
        # default to current_domain for django templates
        domain = domain or getattr(self, 'current_domain', None)

        if checking_global_admin and self.is_global_admin():
            return StaticRole.domain_admin(domain)
        if self.is_member_of(domain, allow_enterprise):
            dm = self.get_domain_membership(domain, allow_enterprise)
            if dm:
                return dm.role
        raise DomainMembershipError()

    def set_role(self, domain, role_qualified_id):
        """
        role_qualified_id is either 'admin' 'user-role:[id]'
        """
        dm = self.get_domain_membership(domain)
        dm.is_admin = False
        if role_qualified_id == "admin":
            dm.is_admin = True
            dm.role_id = None
        elif role_qualified_id.startswith('user-role:'):
            dm.role_id = role_qualified_id[len('user-role:'):]
        elif role_qualified_id == 'none':
            dm.role_id = None
        else:
            raise Exception("unexpected role_qualified_id is %r" % role_qualified_id)

        self.has_permission.reset_cache(self)
        self.get_role.reset_cache(self)
        try:
            self.is_domain_admin.reset_cache(self)
        except AttributeError:
            pass
        DomainMembership.role.fget.reset_cache(dm)

    def role_label(self, domain=None):
        domain = domain or getattr(self, 'current_domain', None)
        if not domain:
            return None
        try:
            return self.get_role(domain, checking_global_admin=False).name
        except TypeError:
            return _("Unknown User")
        except DomainMembershipError:
            if self.is_global_admin():
                return _("Dimagi User")
            if self.is_member_of(domain, allow_enterprise=True):
                return _("Enterprise User")
            return _("Unauthorized User")
        except Exception:
            return None


class SingleMembershipMixin(_AuthorizableMixin):
    domain_membership = SchemaProperty(DomainMembership)

    @property
    def domains(self):
        return [self.domain]

    @property
    def domain_memberships(self):
        return [self.domain_membership]

    def add_domain_membership(self, domain, timezone=None, **kwargs):
        raise NotImplementedError

    def delete_domain_membership(self, domain, create_record=False):
        raise NotImplementedError

    def transfer_domain_membership(self, domain, user, create_record=False):
        raise NotImplementedError


class MultiMembershipMixin(_AuthorizableMixin):
    domains = StringListProperty()
    domain_memberships = SchemaListProperty(DomainMembership)


class LowercaseStringProperty(StringProperty):
    """
    Make sure that the string is always lowercase'd
    """

    def __init__(self, validators=None, *args, **kwargs):
        if validators is None:
            validators = ()

        def check_lowercase(value):
            if value and any(char.isupper() for char in value):
                raise BadValueError('uppercase characters not allowed')

        validators += (check_lowercase,)
        super(LowercaseStringProperty, self).__init__(validators=validators, *args, **kwargs)


class DjangoUserMixin(DocumentSchema):
    username = LowercaseStringProperty()
    first_name = StringProperty()
    last_name = StringProperty()
    email = LowercaseStringProperty()
    password = StringProperty()
    is_staff = BooleanProperty()
    is_active = BooleanProperty()
    is_superuser = BooleanProperty()
    last_login = DateTimeProperty()
    date_joined = DateTimeProperty()

    ATTRS = (
        'username',
        'first_name',
        'last_name',
        'email',
        'password',
        'is_staff',
        'is_active',
        'is_superuser',
        'last_login',
        'date_joined',
    )

    def set_password(self, raw_password):
        dummy = User()
        dummy.set_password(raw_password)
        self.password = dummy.password

    def check_password(self, password):
        """ Currently just for debugging"""
        dummy = User()
        dummy.password = self.password
        return dummy.check_password(password)


class EulaMixin(DocumentSchema):
    CURRENT_VERSION = EULA_CURRENT_VERSION
    eulas = SchemaListProperty(LicenseAgreement)

    @classmethod
    def migrate_eula(cls, data):
        if 'eula' in data:
            data['eulas'] = [data['eula']]
            data['eulas'][0]['version'] = '1.0'
            del data['eula']
        return data

    def is_eula_signed(self, version=CURRENT_VERSION):
        if self.is_superuser:
            return True
        current_domain = getattr(self, 'current_domain', None)
        current_eula = self.eula
        if current_eula.version == version:
            if toggles.FORCE_ANNUAL_TOS.enabled(current_domain):
                if not current_eula.date:
                    return False
                elapsed = datetime.now() - current_eula.date
                return current_eula.signed and elapsed.days < 365
            return current_eula.signed
        return False

    def get_eula(self, version):
        current_eula = None
        for eula in self.eulas:
            if eula.version == version:
                if not current_eula or eula.date > current_eula.date:
                    current_eula = eula
        return current_eula

    def get_eulas(self):
        eulas = self.eulas
        eulas_json = []
        for eula in eulas:
            eulas_json.append(eula.to_json())
        return eulas_json

    @property
    def eula(self, version=CURRENT_VERSION):
        current_eula = self.get_eula(version)
        if not current_eula:
            current_eula = LicenseAgreement(type="End User License Agreement", version=version)
            self.eulas.append(current_eula)
        assert current_eula.type == "End User License Agreement"
        return current_eula


class DeviceAppMeta(DocumentSchema):
    """Metadata for an app on a device"""
    app_id = StringProperty()
    build_id = StringProperty()
    build_version = IntegerProperty()
    last_request = DateTimeProperty()
    last_submission = DateTimeProperty()
    last_sync = DateTimeProperty()
    last_heartbeat = DateTimeProperty()
    num_unsent_forms = IntegerProperty()
    num_quarantined_forms = IntegerProperty()

    def _update_latest_request(self):
        dates = [date for date in (self.last_submission, self.last_heartbeat, self.last_sync) if date]
        self.last_request = max(dates) if dates else None

    def merge(self, other):
        # ensure that last_request is updated
        self.last_request is None and self._update_latest_request()
        other.last_request is None and other._update_latest_request()

        if other.last_request <= self.last_request:
            return

        for key, prop in other.properties().items():
            new_val = getattr(other, key)
            if new_val is not None:
                old_val = getattr(self, key)

                prop_is_date = isinstance(prop, DateTimeProperty)
                if prop_is_date and (old_val and new_val <= old_val):
                    continue  # do not overwrite dates with older ones
                setattr(self, key, new_val)

        self._update_latest_request()


class DeviceIdLastUsed(DocumentSchema):
    device_id = StringProperty()
    last_used = DateTimeProperty()
    commcare_version = StringProperty()
    app_meta = SchemaListProperty(DeviceAppMeta)
    fcm_token = StringProperty()
    fcm_token_timestamp = DateTimeProperty()

    def update_meta(self, commcare_version=None, app_meta=None):
        if commcare_version:
            self.commcare_version = commcare_version
        if app_meta:
            self._merge_app_meta(app_meta)

    def _merge_app_meta(self, app_meta):
        current_meta = self.get_meta_for_app(app_meta.app_id)
        if not current_meta:
            app_meta._update_latest_request()
            self.app_meta.append(app_meta)
        else:
            current_meta.merge(app_meta)

    def get_meta_for_app(self, app_id):
        return filter_by_app(self.app_meta, app_id)

    def get_last_used_app_meta(self):
        try:
            return max(self.app_meta, key=lambda a: a.last_request)
        except ValueError:
            pass

    def __eq__(self, other):
        return all(getattr(self, p) == getattr(other, p) for p in self.properties())

    def update_fcm_token(self, fcm_token, fcm_token_timestamp):
        self.fcm_token = fcm_token
        self.fcm_token_timestamp = fcm_token_timestamp


class LastSubmission(DocumentSchema):
    """Metadata for form sumbissions. This data is keyed by app_id"""
    app_id = StringProperty()
    submission_date = DateTimeProperty()
    build_id = StringProperty()
    device_id = StringProperty()
    build_version = IntegerProperty()
    commcare_version = StringProperty()


class LastSync(DocumentSchema):
    """Metadata for syncs and restores. This data is keyed by app_id"""
    app_id = StringProperty()
    sync_date = DateTimeProperty()
    build_version = IntegerProperty()


class LastBuild(DocumentSchema):
    """
    Build info for the app on the user's phone
    when they last synced or submitted or sent heartbeat request
    """
    app_id = StringProperty()
    build_profile_id = StringProperty()
    build_version = IntegerProperty()
    build_version_date = DateTimeProperty()


class ReportingMetadata(DocumentSchema):
    last_submissions = SchemaListProperty(LastSubmission)
    last_submission_for_user = SchemaProperty(LastSubmission)
    last_syncs = SchemaListProperty(LastSync)
    last_sync_for_user = SchemaProperty(LastSync)
    last_builds = SchemaListProperty(LastBuild)
    last_build_for_user = SchemaProperty(LastBuild)


class CouchUser(Document, DjangoUserMixin, IsMemberOfMixin, EulaMixin):
    """
    A user (for web and commcare)
    """
    base_doc = 'CouchUser'

    # todo: it looks like this is only ever set to a useless string and we should probably just remove it
    # https://github.com/dimagi/commcare-hq/pull/14087#discussion_r90423396
    device_ids = ListProperty()

    # this is the real list of devices
    devices = SchemaListProperty(DeviceIdLastUsed)
    # most recent device with most recent app for easy reporting
    last_device = SchemaProperty(DeviceIdLastUsed)

    phone_numbers = ListProperty()
    created_on = DateTimeProperty(default=datetime(year=1900, month=1, day=1))
    last_modified = DateTimeProperty()
    #    For now, 'status' is things like:
    #        ('auto_created',     'Automatically created from form submission.'),
    #        ('phone_registered', 'Registered from phone'),
    #        ('site_edited',     'Manually added or edited from the HQ website.'),
    status = StringProperty()
    language = StringProperty()
    subscribed_to_commcare_users = BooleanProperty(default=False)
    announcements_seen = ListProperty()
    # This should not be set directly but using set_location method only
    location_id = StringProperty()
    assigned_location_ids = StringListProperty()
    has_built_app = BooleanProperty(default=False)
    analytics_enabled = BooleanProperty(default=True)

    two_factor_auth_disabled_until = DateTimeProperty()
    login_attempts = IntegerProperty(default=0)
    attempt_date = DateProperty()

    reporting_metadata = SchemaProperty(ReportingMetadata)

    _user = None

    can_assign_superuser = BooleanProperty(default=False)

    @classmethod
    def wrap(cls, data, should_save=False):
        if "organizations" in data:
            del data["organizations"]
            should_save = True

        data = cls.migrate_eula(data)

        couch_user = super(CouchUser, cls).wrap(data)
        if should_save:
            couch_user.save()

        return couch_user

    class AccountTypeError(Exception):
        pass

    class Inconsistent(Exception):
        pass

    class InvalidID(Exception):
        pass

    class UnsuportedOperation(Exception):
        pass

    def __repr__(self):
        return "{class_name}(username={self.username})".format(
            class_name=self.__class__.__name__,
            self=self,
        )

    @property
    def two_factor_disabled(self):
        return (
            self.two_factor_auth_disabled_until
            and datetime.utcnow() < self.two_factor_auth_disabled_until
        )

    @property
    def is_dimagi(self):
        return is_dimagi_email(self.username)

    def is_locked_out(self):
        return self.supports_lockout() and self.should_be_locked_out()

    def should_be_locked_out(self):
        max_attempts = MAX_WEB_USER_LOGIN_ATTEMPTS if self.is_web_user() else MAX_COMMCARE_USER_LOGIN_ATTEMPTS
        return self.login_attempts >= max_attempts

    def supports_lockout(self):
        return True

    @property
    def raw_username(self):
        if self.doc_type == "CommCareUser":
            return self.username.split("@")[0]
        else:
            return self.username

    @property
    def username_in_report(self):
        return user_display_string(self.username, self.first_name, self.last_name)

    def html_username(self):
        username, *remaining = self.raw_username.split('@')
        if remaining:
            domain_name = remaining[0]
            html = format_html(
                '<span class="user_username">{}</span><span class="user_domainname">@{}</span>',
                username,
                domain_name)
        else:
            html = format_html("<span class='user_username'>{}</span>", username)
        return html

    @property
    def userID(self):
        return self._id

    user_id = userID

    def __str__(self):
        return "<%s '%s'>" % (self.__class__.__name__, self.get_id)

    def get_email(self):
        # Do not change the name of this method because this ends up implementing
        # get_email() from the CommCareMobileContactMixin for the CommCareUser
        return self.email

    def is_commcare_user(self):
        return self._get_user_type() == COMMCARE_USER

    def is_web_user(self):
        return self._get_user_type() == WEB_USER

    def _get_user_type(self):
        if self.doc_type == 'WebUser':
            return WEB_USER
        elif self.doc_type == 'CommCareUser':
            return COMMCARE_USER
        else:
            raise NotImplementedError(f'Unrecognized user type {self.doc_type!r}')

    @property
    def full_name(self):
        return ("%s %s" % (self.first_name or '', self.last_name or '')).strip()

    @property
    def human_friendly_name(self):
        return self.full_name if self.full_name else self.raw_username

    @property
    def name_in_filters(self):
        username = self.username.split("@")[0]
        return "%s <%s>" % (self.full_name, username) if self.full_name else username

    @property
    def days_since_created(self):
        # Note this does not round, but returns the floor of days since creation
        return (datetime.utcnow() - self.created_on).days

    @property
    def timestamp_created(self):
        return get_timestamp(self.created_on)

    formatted_name = full_name
    name = full_name

    def set_full_name(self, full_name):
        data = full_name.split()
        self.first_name = data.pop(0)
        self.last_name = ' '.join(data)

    def get_user_data(self, domain):
        # To do this in bulk, try UserData's prime_user_data_caches
        from .user_data import UserData
        if domain not in self._user_data_accessors:
            self._user_data_accessors[domain] = UserData.for_user(self, domain)
        return self._user_data_accessors[domain]

    def _save_user_data(self):
        for user_data in self._user_data_accessors.values():
            user_data.save()

    def get_user_session_data(self, domain):
        from corehq.apps.custom_data_fields.models import (
            SYSTEM_PREFIX,
            COMMCARE_USER_TYPE_KEY,
            COMMCARE_USER_TYPE_DEMO,
        )

        session_data = self.get_user_data(domain).to_dict()

        if self.is_commcare_user() and self.is_demo_user:
            session_data[COMMCARE_USER_TYPE_KEY] = COMMCARE_USER_TYPE_DEMO

        session_data.update({
            f'{SYSTEM_PREFIX}_first_name': self.first_name,
            f'{SYSTEM_PREFIX}_last_name': self.last_name,
            f'{SYSTEM_PREFIX}_phone_number': self.phone_number,
            f'{SYSTEM_PREFIX}_user_type': self._get_user_type(),
        })
        return session_data

    def get_owner_ids(self, domain):
        owner_ids = [self.user_id]
        owner_ids.extend(g._id for g in self.get_case_sharing_groups(domain=domain))
        return owner_ids

    def _get_case_sharing_groups_for_locations(self, domain):
        # get faked location group objects
        return [
            location.case_sharing_group_object(self._id)
            for location in self._get_case_owning_locations(domain)
        ]

    def _get_case_owning_locations(self, domain):
        """
        :return: queryset of case-owning locations either directly assigned to the
        user or descendant from an assigned location that views descendants
        """
        from corehq.apps.locations.models import SQLLocation

        if toggles.USH_RESTORE_FILE_LOCATION_CASE_SYNC_RESTRICTION.enabled(domain):
            user_location_ids = list(self.get_sql_locations(domain).order_by().values_list("id", flat=True))
            yield from SQLLocation.objects.raw(
                """
                    SELECT loc.*
                    FROM locations_sqllocation loc
                    INNER JOIN get_case_owning_locations(%s, %s) owned ON owned.id = loc.id;
                """,
                [domain, user_location_ids]
            )
        else:
            yield from self.get_sql_locations(domain).filter(location_type__shares_cases=True)
            yield from SQLLocation.objects.get_queryset_descendants(
                self.get_sql_locations(domain).filter(location_type__view_descendants=True)
            ).filter(location_type__shares_cases=True, is_archived=False)

    def delete(self, deleted_by_domain, deleted_by, deleted_via=None):
        from corehq.apps.users.model_log import UserModelAction

        if not deleted_by and not settings.UNIT_TESTING:
            raise ValueError("Missing deleted_by")
        self.clear_quickcache_for_user()
        try:
            user = self.get_django_user()
            user.delete()
        except User.DoesNotExist:
            pass
        if deleted_by:
            # Commcare user is owned by the domain it belongs to so use self.domain for for_domain
            # Web user is never deleted except in tests so keep for_domain as None
            if self.is_commcare_user():
                for_domain = self.domain
                for_domain_required_for_log = True
            else:
                for_domain = None
                for_domain_required_for_log = False
            log_user_change(by_domain=deleted_by_domain, for_domain=for_domain,
                            couch_user=self, changed_by_user=deleted_by,
                            changed_via=deleted_via, action=UserModelAction.DELETE,
                            for_domain_required_for_log=for_domain_required_for_log)
        super(CouchUser, self).delete()  # Call the "real" delete() method.

    def delete_phone_number(self, phone_number):
        for i in range(0, len(self.phone_numbers)):
            if self.phone_numbers[i] == phone_number:
                del self.phone_numbers[i]
                break
        self.save()
        self.delete_phone_entry(phone_number)

    def get_django_user(self, use_primary_db=False):
        queryset = User.objects
        if use_primary_db:
            queryset = queryset.using(router.db_for_write(User))
        return queryset.get(username=self.username)

    def add_phone_number(self, phone_number, default=False, **kwargs):
        """ Don't add phone numbers if they already exist """
        if not isinstance(phone_number, str):
            phone_number = str(phone_number)
        self.phone_numbers = _add_to_list(self.phone_numbers, phone_number, default)

    def set_default_phone_number(self, phone_number):
        self.add_phone_number(phone_number, True)
        self.save()

    def set_phone_numbers(self, new_phone_numbers, default_number=''):
        self.phone_numbers = list(set(new_phone_numbers))  # ensure uniqueness
        if default_number:
            self.add_phone_number(default_number, True)

    @property
    def default_phone_number(self):
        return _get_default(self.phone_numbers)
    phone_number = default_phone_number

    def phone_numbers_extended(self, requesting_user):
        """
        Returns information about the status of each of this user's phone numbers.
        requesting_user - The user that is requesting this information (from a view)
        """
        from corehq.apps.sms.models import PhoneNumber
        from corehq.apps.hqwebapp.doc_info import get_object_url

        phone_entries = self.get_phone_entries()

        def get_phone_info(phone):
            info = {}
            phone_entry = phone_entries.get(apply_leniency(phone))

            if phone_entry and phone_entry.verified:
                status = 'verified'
            elif phone_entry and phone_entry.pending_verification:
                status = 'pending'
            else:
                duplicate = PhoneNumber.get_reserved_number(phone)
                if duplicate:
                    status = 'duplicate'
                    if requesting_user.is_member_of(duplicate.domain):
                        info['dup_url'] = get_object_url(duplicate.domain,
                            duplicate.owner_doc_type, duplicate.owner_id)
                else:
                    status = 'unverified'

            info.update({'number': phone, 'status': status})
            return info

        return [get_phone_info(phone) for phone in self.phone_numbers]

    @property
    def couch_id(self):
        return self._id

    # Couch view wrappers
    @classmethod
    def all(cls):
        return CouchUser.view("users/by_username", include_docs=True, reduce=False)

    @classmethod
    def username_exists(cls, username):
        reduced = cls.view('users/by_username', key=username, reduce=True).all()
        if reduced:
            return reduced[0]['value'] > 0
        return False

    @classmethod
    def by_domain(cls, domain, is_active=True, reduce=False, limit=None, skip=0, strict=False, doc_type=None):
        flag = "active" if is_active else "inactive"
        doc_type = doc_type or cls.__name__
        if cls.__name__ == "CouchUser":
            key = [flag, domain]
        else:
            key = [flag, domain, doc_type]
        extra_args = dict()
        if not reduce:
            extra_args.update(include_docs=True)
            if limit is not None:
                extra_args.update(
                    limit=limit,
                    skip=skip
                )

        return cls.view(
            "users/by_domain",
            reduce=reduce,
            startkey=key,
            endkey=key + [{}],
            #stale=None if strict else settings.COUCH_STALE_QUERY,
            **extra_args
        ).all()

    @classmethod
    def total_by_domain(cls, domain, is_active=True):
        data = cls.by_domain(domain, is_active, reduce=True)
        return data[0].get('value', 0) if data else 0

    @classmethod
    def ids_by_domain(cls, domain, is_active=True):
        flag = "active" if is_active else "inactive"
        if cls.__name__ == "CouchUser":
            key = [flag, domain]
        else:
            key = [flag, domain, cls.__name__]
        return [r['id'] for r in cls.get_db().view("users/by_domain",
            startkey=key,
            endkey=key + [{}],
            reduce=False,
            include_docs=False,
        )]

    @classmethod
    def phone_users_by_domain(cls, domain):
        return CouchUser.view("users/phone_users_by_domain",
            startkey=[domain],
            endkey=[domain, {}],
            include_docs=True,
        )

    def is_previewer(self):
        from django.conf import settings
        return (self.is_superuser
                or bool(re.compile(settings.PREVIEWER_RE).match(self.username)))

    def sync_from_django_user(self, django_user):
        if not django_user:
            django_user = self.get_django_user()
        for attr in DjangoUserMixin.ATTRS:
            # name might be truncated so don't backwards sync
            one_way_attrs = ['first_name', 'last_name']
            if attr not in one_way_attrs or not getattr(self, attr):
                # don't sync one-way attrs back to couch unless we didn't have
                # something there in the first place. this is hack to allow
                # unit test workflows that create the django user first to work
                setattr(self, attr, getattr(django_user, attr))

    def sync_to_django_user(self):
        try:
            django_user = self.get_django_user()
        except User.DoesNotExist:
            django_user = User(username=self.username)
        for attr in DjangoUserMixin.ATTRS:
            attr_val = getattr(self, attr)
            if attr in [
                'is_active',
                'is_staff',
                'is_superuser',
            ]:
                attr_val = attr_val if attr_val is True else False
            elif not attr_val and attr != 'last_login':
                attr_val = ''
            # truncate names when saving to django
            if attr == 'first_name' or attr == 'last_name':
                attr_val = attr_val[:30]
            setattr(django_user, attr, attr_val)
        django_user.DO_NOT_SAVE_COUCH_USER = True
        return django_user

    @classmethod
    def wrap_correctly(cls, source, allow_deleted_doc_types=False):
        try:
            doc_type = source['doc_type']
        except KeyError as err:
            raise KeyError(f"'doc_type' not found in {source!r}") from err
        if allow_deleted_doc_types:
            doc_type = doc_type.replace(DELETED_SUFFIX, '')

        return {
            'WebUser': WebUser,
            'CommCareUser': CommCareUser,
            'FakeUser': FakeUser,
        }[doc_type].wrap(source)

    @classmethod
    @quickcache(['username'], skip_arg="strict")
    def get_by_username(cls, username, strict=False):
        if not username:
            return None

        view_result = cls.get_db().view(
            'users/by_username',
            key=username,
            include_docs=True,
            reduce=False,
        )
        result = view_result.all()
        if len(result) > 1:
            raise MultipleResultsFound('"{}": {}'.format(
                username, ', '.join([row['id'] for row in result])
            ))
        result = result[0] if result else None
        if result and result['doc'] and result['doc']['username'] == username:
            couch_user = cls.wrap_correctly(result['doc'])
            cls.get_by_user_id.set_cached_value(couch_user.__class__, couch_user.get_id).to(couch_user)
            return couch_user
        else:
            return None

    def clear_quickcache_for_user(self):
        from corehq.apps.domain.views.base import (
            get_domain_links_for_dropdown,
            get_enterprise_links_for_dropdown,
        )
        from corehq.apps.sms.util import is_user_contact_active

        self.get_by_username.clear(self.__class__, self.username)
        self.get_by_user_id.clear(self.__class__, self.user_id)
        username_to_user_id.clear(self.username)
        domains = getattr(self, 'domains', None)
        if domains is None:
            domain = getattr(self, 'domain', None)
            domains = [domain] if domain else []
        for domain in domains:
            self.get_by_user_id.clear(self.__class__, self.user_id, domain)
            is_user_contact_active.clear(domain, self.user_id)
        Domain.active_for_couch_user.clear(self)
        get_domain_links_for_dropdown.clear(self)
        get_enterprise_links_for_dropdown.clear(self)

    @classmethod
    @quickcache(['userID', 'domain'])
    def get_by_user_id(cls, userID, domain=None):
        """
        if domain is given, checks to make sure the user is a member of that domain
        returns None if there's no user found or if the domain check fails
        """
        try:
            couch_user = cls.wrap_correctly(cls.get_db().get(userID))
        except ResourceNotFound:
            return None
        if couch_user.doc_type != cls.__name__ and cls.__name__ != "CouchUser":
            raise CouchUser.AccountTypeError()
        if domain:
            if not couch_user.is_member_of(domain):
                return None
        cls.get_by_username.set_cached_value(couch_user.__class__, couch_user.username).to(couch_user)
        return couch_user

    @classmethod
    def from_django_user(cls, django_user, strict=False):
        return cls.get_by_username(django_user.username, strict=strict)

    def __init__(self, *args, **kwargs):
        self._user_data_accessors = {}
        super().__init__(*args, **kwargs)

    @classmethod
    def create(cls, domain, username, password, created_by, created_via, email=None, uuid='', date='',
               user_data=None, first_name='', last_name='', **kwargs):
        try:
            django_user = User.objects.using(router.db_for_write(User)).get(username=username)
        except User.DoesNotExist:
            django_user = create_user(
                username, password=password, email=email,
                first_name=first_name, last_name=last_name, **kwargs
            )

        if uuid:
            if not re.match(r'[\w-]+', uuid):
                raise cls.InvalidID('invalid id %r' % uuid)
        else:
            uuid = uuid4().hex
        couch_user = cls(_id=uuid)

        if date:
            couch_user.created_on = force_to_datetime(date)
        else:
            couch_user.created_on = datetime.utcnow()

        couch_user.sync_from_django_user(django_user)

        if user_data:
            couch_user.get_user_data(domain).update(user_data)

        return couch_user

    def to_be_deleted(self):
        return self.base_doc.endswith(DELETED_SUFFIX)

    @classmethod
    def save_docs(cls, docs, **kwargs):
        utcnow = datetime.utcnow()
        for doc in docs:
            doc['last_modified'] = utcnow
        super(CouchUser, cls).save_docs(docs, **kwargs)
        for user in docs:
            user.clear_quickcache_for_user()

    bulk_save = save_docs

    def save(self, fire_signals=True, update_django_user=True, fail_hard=False, **params):
        # fail_hard determines whether the save should fail if it cannot obtain the critical section
        # historically, the critical section hasn't been enforced, but enforcing it is a dramatic change
        # for our system. The goal here is to allow the programmer to specify fail_hard on a workflow-by-workflow
        # basis, so we can gradually shift to all saves requiring the critical section.

        # HEADS UP!
        # When updating this method, please also ensure that your updates also
        # carry over to bulk_auto_deactivate_commcare_users.
        self.last_modified = datetime.utcnow()
        with CriticalSection(['username-check-%s' % self.username], fail_hard=fail_hard, timeout=120):
            # test no username conflict
            by_username = self.get_db().view('users/by_username', key=self.username, reduce=False).first()
            if by_username and by_username['id'] != self._id:
                raise self.Inconsistent("CouchUser with username %s already exists" % self.username)

            if update_django_user and self._rev and not self.to_be_deleted():
                django_user = self.sync_to_django_user()
                django_user.save()

            if not self.to_be_deleted():
                self._save_user_data()
            try:
                super(CouchUser, self).save(**params)
            finally:
                # ensure the cache is cleared even if something goes wrong while saving the user to couch
                self.clear_quickcache_for_user()

        if fire_signals:
            self.fire_signals()

    def fire_signals(self):
        from .signals import couch_user_post_save
        results = couch_user_post_save.send_robust(sender='couch_user', couch_user=self)
        log_signal_errors(results, "Error occurred while syncing user (%s)", {'username': self.username})

    @classmethod
    def django_user_post_save_signal(cls, sender, django_user, created, max_tries=3):
        if hasattr(django_user, 'DO_NOT_SAVE_COUCH_USER'):
            del django_user.DO_NOT_SAVE_COUCH_USER
        else:
            couch_user = cls.from_django_user(django_user)
            if couch_user:
                couch_user.sync_from_django_user(django_user)

                try:
                    # avoid triggering cyclical sync
                    super(CouchUser, couch_user).save(**get_safe_write_kwargs())
                except ResourceConflict:
                    if max_tries > 0:
                        couch_user.clear_quickcache_for_user()
                        cls.django_user_post_save_signal(sender, django_user, created, max_tries - 1)
                    else:
                        raise

                couch_user.clear_quickcache_for_user()

    def is_deleted(self):
        return self.base_doc.endswith(DELETED_SUFFIX)

    def get_viewable_reports(self, domain=None, name=False, slug=False):
        def slug_name(model):
            try:
                if slug:
                    return to_function(model).slug
                if name:
                    return to_function(model).name
            except AttributeError:
                logging.warning("Unable to load report model: %s", model)
                return None

        models = self._get_viewable_report_slugs(domain)
        if slug or name:
            return [_f for _f in [slug_name(m) for m in models] if _f]

        return models

    def _get_viewable_report_slugs(self, domain):
        domain = domain or getattr(self, 'current_domain', None)

        if self.is_commcare_user():
            role = self.get_role(domain)
            if role is None:
                return []
            else:
                return role.permissions.view_report_list
        else:
            dm = self.get_domain_membership(domain, allow_enterprise=True)
            return dm.viewable_reports() if dm else []

    def can_view_some_reports(self, domain):
        return self.can_view_reports(domain) or bool(self.get_viewable_reports(domain))

    def can_access_any_exports(self, domain=None):
        return self.can_view_reports(domain) or any([
            permission_slug for permission_slug in self._get_viewable_report_slugs(domain)
            if permission_slug in EXPORT_PERMISSIONS
        ])

    def can_access_any_web_apps(self, domain=None):
        if self.can_access_web_apps(domain):
            return True
        if domain:
            try:
                role = self.get_role(domain)
                return bool(role.permissions.web_apps_list)
            except DomainMembershipError:
                pass
        return False

    def can_view_some_tableau_viz(self, domain):
        if not self.can_access_all_locations(domain):
            return False

        from corehq.apps.reports.models import TableauVisualization
        return self.can_view_tableau(domain) or bool(TableauVisualization.for_user(domain, self))

    def can_login_as(self, domain):
        return (
            self.has_permission(domain, 'login_as_all_users')
            or self.has_permission(domain, 'limited_login_as')
        )

    def can_manage_events(self, domain):
        return self.has_permission(domain, 'manage_attendance_tracking')

    def is_current_web_user(self, request):
        return self.user_id == request.couch_user.user_id

    # gets hit for can_view_reports, etc.
    def __getattr__(self, item):
        if item.startswith('can_'):
            perm = item[len('can_'):]
            if perm:
                fn = self._get_perm_check_fn(perm)
                fn.__name__ = item
                return fn

        raise AttributeError("'{}' object has no attribute '{}'".format(
            self.__class__.__name__, item))

    def _get_perm_check_fn(self, perm):
        def fn(domain=None, data=None):
            domain = domain or getattr(self, 'current_domain', None)
            return self.has_permission(domain, perm, data)
        return fn

    def get_location_id(self, domain):
        return getattr(self.get_domain_membership(domain), 'location_id', None)

    def set_has_built_app(self):
        if not self.has_built_app:
            self.has_built_app = True
            self.save()

    def log_user_create(self, domain, created_by, created_via, by_domain_required_for_log=True):
        from corehq.apps.users.model_log import UserModelAction

        if settings.UNIT_TESTING and created_by is None and created_via is None:
            return
        # fallback to self if not created by any user
        created_by = created_by or self
        # Commcare user is owned by the domain it belongs to so use self.domain for for_domain
        # Web user is not "created" by a domain but invited so keep for_domain as None
        if self.is_commcare_user():
            for_domain = self.domain
            for_domain_required_for_log = True
        else:
            for_domain = None
            for_domain_required_for_log = False
        log_user_change(
            by_domain=domain,
            for_domain=for_domain,
            couch_user=self,
            changed_by_user=created_by,
            changed_via=created_via,
            action=UserModelAction.CREATE,
            by_domain_required_for_log=by_domain_required_for_log,
            for_domain_required_for_log=for_domain_required_for_log
        )

    def belongs_to_messaging_domain(self):
        domains = (Domain.get_by_name(domain) for domain in self.domains)

        # The reason we iterate through domains, rather than fetch them all at once (there is a view to do so)
        # is due to concerns about scale. Most users belong to one or a few domains, so iteration isn't expensive.
        # For users that DO belong to many domains, I'm working off the assumption that most of them are for
        # enterprise domains, which have turned on messaging for most of their domains -- so we likely will
        # short-circuit after only a few domains
        return any(domain.granted_messaging_access for domain in domains)

    @property
    def fixture_statuses(self):
        """Returns all of the last modified times for each fixture type"""
        return get_fixture_statuses(self._id)

    def fixture_status(self, fixture_type):
        try:
            return self.fixture_statuses[fixture_type]
        except KeyError:
            from corehq.apps.fixtures.models import UserLookupTableStatus
            return UserLookupTableStatus.DEFAULT_LAST_MODIFIED

    def update_fixture_status(self, fixture_type):
        from corehq.apps.fixtures.models import UserLookupTableStatus
        now = datetime.utcnow()
        user_fixture_sync, new = UserLookupTableStatus.objects.get_or_create(
            user_id=self._id,
            fixture_type=fixture_type,
            defaults={'last_modified': now},
        )
        if not new:
            user_fixture_sync.last_modified = now
            user_fixture_sync.save()
        get_fixture_statuses.clear(self._id)


@quickcache(['user_id'], skip_arg=lambda user_id: settings.UNIT_TESTING)
def get_fixture_statuses(user_id):
    from corehq.apps.fixtures.models import UserLookupTableType, UserLookupTableStatus
    last_modifieds = {choice[0]: UserLookupTableStatus.DEFAULT_LAST_MODIFIED
                    for choice in UserLookupTableType.CHOICES}
    for fixture_status in UserLookupTableStatus.objects.filter(user_id=user_id):
        last_modifieds[fixture_status.fixture_type] = fixture_status.last_modified
    return last_modifieds


def update_fixture_status_for_users(user_ids, fixture_type):
    from corehq.apps.fixtures.models import UserLookupTableStatus
    from dimagi.utils.chunked import chunked

    now = datetime.utcnow()
    for ids in chunked(user_ids, 50):
        (UserLookupTableStatus.objects
        .filter(user_id__in=ids,
                fixture_type=fixture_type)
        .update(last_modified=now))
    for user_id in user_ids:
        get_fixture_statuses.clear(user_id)


class CommCareUser(CouchUser, SingleMembershipMixin, CommCareMobileContactMixin):
    domain = StringProperty()
    registering_device_id = StringProperty()
    # used by loadtesting framework - should typically be empty
    loadtest_factor = IntegerProperty()
    is_loadtest_user = BooleanProperty(default=False)
    is_demo_user = BooleanProperty(default=False)
    demo_restore_id = IntegerProperty()
    # used by user provisioning workflow. defaults to true unless explicitly overridden during
    # user creation
    is_account_confirmed = BooleanProperty(default=True)

    # This means that this user represents a location, and has a 1-1 relationship
    # with a location where location.location_type.has_user == True
    user_location_id = StringProperty()

    @classmethod
    def wrap(cls, data):
        # migrations from using role_id to using the domain_memberships
        role_id = None
        if 'role_id' in data:
            role_id = data["role_id"]
            del data['role_id']
        if not data.get('domain_membership', {}).get('domain', None):
            data['domain_membership'] = DomainMembership(
                domain=data.get('domain', ""), role_id=role_id
            ).to_json()
        return super(CommCareUser, cls).wrap(data)

    def _is_demo_user_cached_value_is_stale(self):
        from corehq.apps.users.dbaccessors import get_practice_mode_mobile_workers
        cached_demo_users = get_practice_mode_mobile_workers.get_cached_value(self.domain)
        if cached_demo_users is not Ellipsis:
            cached_is_demo_user = any(user['_id'] == self._id for user in cached_demo_users)
            if cached_is_demo_user != self.is_demo_user:
                return True
        return False

    def clear_quickcache_for_user(self):
        from corehq.apps.users.dbaccessors import get_practice_mode_mobile_workers
        self.get_usercase_id.clear(self)
        get_loadtest_factor_for_restore_cache_key.clear(self.domain, self.user_id)

        if self._is_demo_user_cached_value_is_stale():
            get_practice_mode_mobile_workers.clear(self.domain)
        super(CommCareUser, self).clear_quickcache_for_user()

    def save(self, fire_signals=True, spawn_task=False, **params):
        is_new_user = self.new_document  # before saving, check if this is a new document
        super(CommCareUser, self).save(fire_signals=fire_signals, **params)

        if fire_signals:
            from corehq.apps.callcenter.tasks import sync_usercases_if_applicable
            from .signals import commcare_user_post_save
            results = commcare_user_post_save.send_robust(sender='couch_user', couch_user=self,
                                                          is_new_user=is_new_user)
            log_signal_errors(results, "Error occurred while syncing user (%s)", {'username': self.username})
            if not self.to_be_deleted():
                sync_usercases_if_applicable(self, spawn_task)

    def delete(self, deleted_by_domain, deleted_by, deleted_via=None):
        from corehq.apps.ota.utils import delete_demo_restore_for_user
        # clear demo restore objects if any
        delete_demo_restore_for_user(self)

        super(CommCareUser, self).delete(deleted_by_domain, deleted_by=deleted_by, deleted_via=deleted_via)

    @property
    def project(self):
        return Domain.get_by_name(self.domain)

    def is_domain_admin(self, domain=None):
        # cloudcare workaround
        return False

    @classmethod
    def create(cls,
               domain,
               username,
               password,
               created_by,
               created_via,
               email=None,
               uuid='',
               date='',
               phone_number=None,
               location=None,
               commit=True,
               is_account_confirmed=True,
               user_data=None,
               **kwargs):
        """
        Main entry point into creating a CommCareUser (mobile worker).
        """
        # if the account is not confirmed, also set is_active false so they can't login
        if 'is_active' not in kwargs:
            kwargs['is_active'] = is_account_confirmed
        elif not is_account_confirmed:
            assert not kwargs['is_active'], \
                "it's illegal to create a user with is_active=True and is_account_confirmed=False"
        commcare_user = super(CommCareUser, cls).create(domain, username, password, created_by, created_via,
                                                        email, uuid, date, user_data, **kwargs)
        if phone_number is not None:
            commcare_user.add_phone_number(phone_number)

        device_id = kwargs.get('device_id', '')
        # populate the couch user
        commcare_user.domain = domain
        commcare_user.device_ids = [device_id]
        commcare_user.registering_device_id = device_id
        commcare_user.is_account_confirmed = is_account_confirmed
        commcare_user.domain_membership = DomainMembership(domain=domain, **kwargs)

        if location:
            commcare_user.set_location(location, commit=False)

        if commit:
            commcare_user.save(**get_safe_write_kwargs())
            commcare_user.log_user_create(domain, created_by, created_via)
        return commcare_user

    @property
    def filter_flag(self):
        from corehq.apps.reports.models import HQUserType
        return HQUserType.ACTIVE

    def is_commcare_user(self):
        return True

    def is_web_user(self):
        return False

    def supports_lockout(self):
        return not self.project.disable_mobile_login_lockout

    def to_ota_restore_user(self, domain, request_user=None):
        assert domain == self.domain
        return OTARestoreCommCareUser(
            self.domain,
            self,
            loadtest_factor=self.loadtest_factor or 1,
            request_user=request_user,
        )

    def _get_form_ids(self):
        return XFormInstance.objects.get_form_ids_for_user(self.domain, self.user_id)

    def _get_case_ids(self):
        return CommCareCase.objects.get_case_ids_in_domain_by_owners(self.domain, [self.user_id])

    def _get_deleted_form_ids(self):
        return XFormInstance.objects.get_deleted_form_ids_for_user(self.domain, self.user_id)

    def _get_deleted_case_ids(self):
        return CommCareCase.objects.get_deleted_case_ids_by_owner(self.domain, self.user_id)

    def unretire(self, unretired_by_domain, unretired_by, unretired_via=None):
        """
        This un-deletes a user, but does not fully restore the state to
        how it previously was. Using this has these caveats:
        - It will not restore Case Indexes that were removed
        - It will not restore the user's phone numbers
        - It will not restore reminders for cases
        - It will not restore custom user data
        """
        from corehq.apps.users.model_log import UserModelAction

        if not unretired_by and not settings.UNIT_TESTING:
            raise ValueError("Missing unretired_by")

        by_username = self.get_db().view('users/by_username', key=self.username, reduce=False).first()
        if by_username and by_username['id'] != self._id:
            return False, "A user with the same username already exists in the system"
        if self.base_doc.endswith(DELETED_SUFFIX):
            self.base_doc = self.base_doc[:-len(DELETED_SUFFIX)]

        deleted_form_ids = self._get_deleted_form_ids()
        XFormInstance.objects.soft_undelete_forms(self.domain, deleted_form_ids)

        deleted_case_ids = self._get_deleted_case_ids()
        CommCareCase.objects.soft_undelete_cases(self.domain, deleted_case_ids)

        undelete_system_forms.delay(self.domain, set(deleted_form_ids), set(deleted_case_ids))
        self.save()
        if unretired_by:
            log_user_change(
                by_domain=unretired_by_domain,
                for_domain=self.domain,
                couch_user=self,
                changed_by_user=unretired_by,
                changed_via=unretired_via,
                action=UserModelAction.CREATE,
            )
        return True, None

    def retire(self, retired_by_domain, deleted_by, deleted_via=None):
        from corehq.apps.users.model_log import UserModelAction

        if not deleted_by and not settings.UNIT_TESTING:
            raise ValueError("Missing deleted_by")

        deletion_id, deletion_date = self.delete_user_data()
        suffix = DELETED_SUFFIX

        # doc_type remains the same, since the views use base_doc instead
        if not self.base_doc.endswith(suffix):
            self.base_doc += suffix
            self['-deletion_id'] = deletion_id
            self['-deletion_date'] = deletion_date

        try:
            django_user = self.get_django_user()
        except User.DoesNotExist:
            pass
        else:
            django_user.delete()
        if deleted_by:
            log_user_change(by_domain=retired_by_domain, for_domain=self.domain,
                            couch_user=self, changed_by_user=deleted_by,
                            changed_via=deleted_via, action=UserModelAction.DELETE)
        self.save()

    def delete_user_data(self):
        deletion_id = uuid4().hex
        deletion_date = datetime.utcnow()

        deleted_cases = set()
        for case_id_list in chunked(self._get_case_ids(), 50):
            tag_cases_as_deleted_and_remove_indices.delay(self.domain, case_id_list, deletion_id, deletion_date)
            deleted_cases.update(case_id_list)

        deleted_forms = set()
        for form_id_list in chunked(self._get_form_ids(), 50):
            tag_forms_as_deleted_rebuild_associated_cases.delay(
                self.user_id, self.domain, form_id_list, deletion_id, deletion_date, deleted_cases=deleted_cases
            )
            deleted_forms.update(form_id_list)

        tag_system_forms_as_deleted.delay(self.domain, deleted_forms, deleted_cases, deletion_id, deletion_date)

        from corehq.apps.app_manager.views.utils import unset_practice_mode_configured_apps
        unset_practice_mode_configured_apps(self.domain, self.get_id)

        return deletion_id, deletion_date

    def confirm_account(self, password):
        if self.is_account_confirmed:
            raise IllegalAccountConfirmation('Account is already confirmed')
        assert not self.is_active, 'Active account should not be unconfirmed!'
        self.is_active = True
        self.is_account_confirmed = True
        self.set_password(password)
        self.save()

    def get_case_sharing_groups(self, domain=None):
        from corehq.apps.groups.models import Group
        from corehq.apps.events.models import (
            get_user_case_sharing_groups_for_events,
        )

        groups = self._get_case_sharing_groups_for_locations(self.domain)
        groups += [group for group in Group.by_user_id(self._id) if group.case_sharing]

        has_at_privilege = domain_has_privilege(self.domain, privileges.ATTENDANCE_TRACKING)
        # Temporary toggle that will be removed once the feature is released
        has_at_toggle_enabled = toggles.ATTENDANCE_TRACKING.enabled(self.domain)
        if has_at_privilege and has_at_toggle_enabled:
            groups += get_user_case_sharing_groups_for_events(self)
        return groups

    def get_reporting_groups(self):
        from corehq.apps.groups.models import Group
        return [group for group in Group.by_user_id(self._id) if group.reporting]

    def get_group_ids(self):
        from corehq.apps.groups.models import Group
        return Group.by_user_id(self._id, wrap=False)

    def set_groups(self, group_ids):
        """
        :returns: True if groups were updated
        """
        from corehq.apps.groups.models import Group
        desired = set(group_ids)
        current = set(self.get_group_ids())
        touched = []
        faulty_groups = []
        for to_add in desired - current:
            group = Group.get(to_add)
            if group.domain != self.domain:
                faulty_groups.append(to_add)
                continue
            group.add_user(self._id, save=False)
            touched.append(group)
        if faulty_groups:
            raise ValidationError("Unable to save groups. The following group_ids are not in the current domain: "
                                  + ', '.join(faulty_groups))
        for to_remove in current - desired:
            group = Group.get(to_remove)
            group.remove_user(self._id)
            touched.append(group)

        Group.bulk_save(touched)
        return bool(touched)

    def get_time_zone(self):
        if self.memoized_usercase:
            return self.memoized_usercase.get_time_zone()

        return None

    def get_language_code(self):
        if self.language:
            return self.language

        if self.memoized_usercase:
            return self.memoized_usercase.get_language_code()

        return None

    @property
    @memoized
    def location(self):
        return self.sql_location

    @property
    def sql_location(self):
        from corehq.apps.locations.models import SQLLocation
        if self.location_id:
            return SQLLocation.objects.get_or_None(location_id=self.location_id)
        return None

    def get_location_ids(self, domain):
        # domain arg included here for compatibility with WebUser
        return self.assigned_location_ids

    def get_sql_locations(self, domain):
        # domain arg included here for compatibility with WebUser
        from corehq.apps.locations.models import SQLLocation
        if self.assigned_location_ids:
            return SQLLocation.objects.filter(location_id__in=self.assigned_location_ids)
        else:
            return SQLLocation.objects.none()

    def add_to_assigned_locations(self, location, commit=True):
        if self.location_id:
            if location.location_id in self.assigned_location_ids:
                return
            self.assigned_location_ids.append(location.location_id)
            self.get_domain_membership(self.domain).assigned_location_ids.append(location.location_id)
            user_data = self.get_user_data(self.domain)
            user_data['commcare_location_ids'] = user_location_data(self.assigned_location_ids)
            if commit:
                self.save()
        else:
            self.set_location(location, commit=commit)

    @memoized
    def get_sql_location(self, domain):
        return self.sql_location

    def set_location(self, location, commit=True):
        """
        Set the primary location, and all important user data, for
        the user.

        :param location: may be a sql or couch location
        """
        from corehq.apps.fixtures.models import UserLookupTableType

        if not location.location_id:
            raise AssertionError("You can't set an unsaved location")

        user_data = self.get_user_data(self.domain)
        user_data['commcare_location_id'] = location.location_id

        if not location.location_type.administrative:
            # just need to trigger a get or create to make sure
            # this exists, otherwise things blow up
            sp = SupplyInterface(self.domain).get_or_create_by_location(location)
            user_data['commtrack-supply-point'] = sp.case_id

        self.create_location_delegates([location])

        user_data['commcare_primary_case_sharing_id'] = location.location_id
        self.update_fixture_status(UserLookupTableType.LOCATION)
        self.location_id = location.location_id
        self.get_domain_membership(self.domain).location_id = location.location_id
        if self.location_id not in self.assigned_location_ids:
            self.assigned_location_ids.append(self.location_id)
            self.get_domain_membership(self.domain).assigned_location_ids.append(self.location_id)
            user_data['commcare_location_ids'] = user_location_data(self.assigned_location_ids)
        self.get_sql_location.reset_cache(self)
        if commit:
            self.save()

    def unset_location(self, fall_back_to_next=False, commit=True):
        """
        Resets primary location to next available location from assigned_location_ids.
            If there are no more locations in assigned_location_ids,
            then the primary location and user data are cleared

            If fall_back_to_next is True, primary location is not set to next but cleared.
            This option exists only to be backwards compatible when user can only have one location
        """
        from corehq.apps.fixtures.models import UserLookupTableType
        from corehq.apps.locations.models import SQLLocation
        old_primary_location_id = self.location_id
        if old_primary_location_id:
            self._remove_location_from_user(old_primary_location_id)

        user_data = self.get_user_data(self.domain)
        if self.assigned_location_ids:
            user_data['commcare_location_ids'] = user_location_data(self.assigned_location_ids)
        elif user_data.get('commcare_location_ids', None):
            del user_data['commcare_location_ids']

        if self.assigned_location_ids and fall_back_to_next:
            new_primary_location_id = self.assigned_location_ids[0]
            self.set_location(SQLLocation.objects.get(location_id=new_primary_location_id))
        else:
            user_data.pop('commcare_location_id', None)
            user_data.pop('commtrack-supply-point', None)
            user_data.pop('commcare_primary_case_sharing_id', None)
            self.location_id = None
            self.clear_location_delegates()
            self.update_fixture_status(UserLookupTableType.LOCATION)
            self.get_domain_membership(self.domain).location_id = None
            self.get_sql_location.reset_cache(self)
            if commit:
                self.save()

    def unset_location_by_id(self, location_id, fall_back_to_next=False):
        """
        Unset a location that the user is assigned to that may or may not be primary location.
            If the location_id is primary-location, then next available location from
            assigned_location_ids is set as the primary-location.
            If fall_back_to_next is True, primary location is not set to next
        """
        if location_id == self.location_id:
            # check if primary location
            self.unset_location(fall_back_to_next)
        else:
            self._remove_location_from_user(location_id)

            user_data = self.get_user_data(self.domain)
            if self.assigned_location_ids:
                user_data['commcare_location_ids'] = user_location_data(self.assigned_location_ids)
            else:
                user_data.pop('commcare_location_ids', None)
            self.save()

    def _remove_location_from_user(self, location_id):
        from corehq.apps.fixtures.models import UserLookupTableType
        try:
            self.assigned_location_ids.remove(location_id)
            self.update_fixture_status(UserLookupTableType.LOCATION)
        except ValueError:
            notify_exception(None, "Location missing from user", {
                'user_id': self._id,
                'location_id': location_id
            })
        try:
            self.get_domain_membership(self.domain).assigned_location_ids.remove(location_id)
        except ValueError:
            notify_exception(None, "Location missing from domain membership", {
                'user_id': self._id,
                'location_id': location_id
            })

    def reset_locations(self, location_ids, commit=True):
        """
        Reset user's assigned_locations to given location_ids and update user data.
            This should be called after updating primary location via set_location/unset_location
            If primary-location is not set, then next available location from
            assigned_location_ids is set as the primary-location
        """
        from corehq.apps.locations.models import SQLLocation

        self.assigned_location_ids = location_ids
        self.get_domain_membership(self.domain).assigned_location_ids = location_ids
        user_data = self.get_user_data(self.domain)
        if location_ids:
            user_data['commcare_location_ids'] = user_location_data(location_ids)
        else:
            user_data.pop('commcare_location_ids', None)

        # try to set primary-location if not set already
        if not self.location_id and location_ids:
            self.set_location(SQLLocation.objects.get(location_id=location_ids[0]), commit=False)

        if commit:
            self.save()

    def supply_point_index_mapping(self, supply_point, clear=False):
        from corehq.apps.commtrack.exceptions import (
            LinkedSupplyPointNotFoundError
        )

        if supply_point:
            return {
                'supply_point-' + supply_point.case_id:
                (
                    supply_point.type,
                    supply_point.case_id if not clear else ''
                )
            }
        else:
            raise LinkedSupplyPointNotFoundError(
                "There was no linked supply point for the location."
            )

    def submit_location_block(self, caseblock, source):
        from corehq.apps.hqcase.utils import submit_case_blocks

        submit_case_blocks(
            ElementTree.tostring(
                caseblock.as_xml(), encoding='utf-8'
            ).decode('utf-8'),
            self.domain,
            device_id=__name__ + ".CommCareUser." + source,
        )

    def clear_location_delegates(self):
        """
        Wipe all case delagate access.
        """
        from casexml.apps.case.cleanup import safe_hard_delete
        mapping = self.get_location_map_case()
        if mapping:
            safe_hard_delete(mapping)

    def create_location_delegates(self, locations):
        """
        Submit the case blocks creating the delgate case access
        for the location(s).
        """
        self.clear_location_delegates()

        if not locations:
            return

        index = {}
        for location in locations:
            if not location.location_type.administrative:
                sp = SupplyInterface(self.domain).get_by_location(location)
                index.update(self.supply_point_index_mapping(sp))

        from corehq.apps.commtrack.util import location_map_case_id
        caseblock = CaseBlock(
            create=True,
            case_type=USER_LOCATION_OWNER_MAP_TYPE,
            case_id=location_map_case_id(self),
            owner_id=self._id,
            index=index
        )

        self.submit_location_block(caseblock, "create_location_delegates")

    def get_location_map_case(self):
        """
        Returns the location mapping case for this supply point.

        That lets us give access to the supply point via
        delagate access.
        """
        try:
            from corehq.apps.commtrack.util import location_map_case_id
            return CommCareCase.objects.get_case(location_map_case_id(self), self.domain)
        except CaseNotFound:
            return None

    @property
    @memoized
    def memoized_usercase(self):
        return self.get_usercase()

    def get_usercase(self):
        return CommCareCase.objects.get_case_by_external_id(self.domain, self._id, USERCASE_TYPE)

    @quickcache(['self._id'], lambda _: settings.UNIT_TESTING)
    def get_usercase_id(self):
        case = self.get_usercase()
        return case.case_id if case else None

    def update_device_id_last_used(self, device_id, when=None, commcare_version=None, device_app_meta=None,
                                   fcm_token=None, fcm_token_timestamp=None):
        """
        Sets the last_used date for the device to be the current time
        Does NOT save the user object.

        :returns: True if user was updated and needs to be saved
        """
        when = when or datetime.utcnow()
        device = self.get_device(device_id)
        save_user = False
        if device:
            do_update = False
            if when.date() > device.last_used.date():
                do_update = True
            elif device_app_meta:
                existing_app_meta = device.get_meta_for_app(device_app_meta.app_id)
                if not existing_app_meta:
                    do_update = True
                else:
                    last_request = device_app_meta.last_request
                    do_update = (
                        last_request
                        and existing_app_meta.last_request
                        and last_request > existing_app_meta.last_request.date()
                    )

            if do_update:
                device.last_used = when
                device.update_meta(commcare_version, device_app_meta)

                self.last_device = DeviceIdLastUsed.wrap(self.get_last_used_device().to_json())
                meta = self.last_device.get_last_used_app_meta()
                self.last_device.app_meta = [meta] if meta else []
                save_user = True
            if fcm_token and fcm_token_timestamp:
                if not device.fcm_token_timestamp or fcm_token_timestamp > device.fcm_token_timestamp:
                    device.update_fcm_token(fcm_token, fcm_token_timestamp)
                    save_user = True
        else:
            device = DeviceIdLastUsed(device_id=device_id, last_used=when)
            if fcm_token and fcm_token_timestamp:
                device.update_fcm_token(fcm_token, fcm_token_timestamp)
            device.update_meta(commcare_version, device_app_meta)
            self.devices.append(device)
            self.last_device = device
            save_user = True
        return save_user

    def get_last_used_device(self):
        if not self.devices:
            return None

        return max(self.devices, key=lambda dev: dev.last_used)

    def get_device(self, device_id):
        for device in self.devices:
            if device.device_id == device_id:
                return device

    def get_devices_fcm_tokens(self):
        return [device.fcm_token for device in self.devices if device.fcm_token]


class WebUser(CouchUser, MultiMembershipMixin, CommCareMobileContactMixin):
    program_id = StringProperty()
    last_password_set = DateTimeProperty(default=datetime(year=1900, month=1, day=1))

    fcm_device_token = StringProperty()
    # this property is used to mark users who signed up from internal invitations
    # such as those going through the recruiting pipeline
    # to better mark them in our analytics
    atypical_user = BooleanProperty(default=False)

    def __repr__(self):
        return "{class_name}(username={self.username}, domains={self.domains})".format(
            class_name=self.__class__.__name__,
            self=self,
        )

    def is_global_admin(self):
        # override this function to pass global admin rights off to django
        return self.is_superuser

    @classmethod
    def create(cls, domain, username, password, created_by, created_via, email=None, uuid='', date='',
               user_data=None, by_domain_required_for_log=True, commit=True, **kwargs):
        web_user = super(WebUser, cls).create(domain, username, password, created_by, created_via, email, uuid,
                                              date, user_data, **kwargs)
        if domain:
            web_user.add_domain_membership(domain, **kwargs)
        if commit:
            web_user.save()
            web_user.log_user_create(domain, created_by, created_via,
                                     by_domain_required_for_log=by_domain_required_for_log)
        return web_user

    def add_domain_membership(self, domain, timezone=None, **kwargs):
        if TABLEAU_USER_SYNCING.enabled(domain):
            from corehq.apps.reports.util import add_tableau_user
            add_tableau_user(domain, self.username)
        super().add_domain_membership(domain, timezone, **kwargs)

    def delete_domain_membership(self, domain, create_record=False):
        if TABLEAU_USER_SYNCING.enabled(domain):
            from corehq.apps.reports.util import delete_tableau_user
            delete_tableau_user(domain, self.username)
        return super().delete_domain_membership(domain, create_record=create_record)

    def is_commcare_user(self):
        return False

    def is_web_user(self):
        return True

    def to_ota_restore_user(self, domain, request_user=None):
        return OTARestoreWebUser(
            domain,
            self,
            request_user=request_user
        )

    def get_case_sharing_groups(self, domain=None):
        assert domain  # fail loudly
        return self._get_case_sharing_groups_for_locations(domain)

    @quickcache(['self._id', 'domain'], lambda _: settings.UNIT_TESTING)
    def get_usercase_id(self, domain):
        case = self.get_usercase_by_domain(domain)
        return case.case_id if case else None

    def get_email(self):
        # Do not change the name of this method because this is implementing
        # get_email() from the CommCareMobileContactMixin
        return self.email or self.username

    def get_time_zone(self):
        from corehq.util.timezones.utils import get_timezone_for_user

        if hasattr(self, 'current_domain'):
            domain = self.current_domain
        elif len(self.domains) > 0:
            domain = self.domains[0]
        else:
            return None

        timezone = get_timezone_for_user(self.user_id, domain)
        return timezone.zone

    def get_language_code(self):
        return self.language

    def get_domains(self):
        return [dm.domain for dm in self.domain_memberships]

    @classmethod
    def get_admins_by_domain(cls, domain):
        user_ids = cls.ids_by_domain(domain)
        for user_doc in iter_docs(cls.get_db(), user_ids):
            web_user = cls.wrap(user_doc)
            if web_user.is_domain_admin(domain):
                yield web_user

    @classmethod
    def get_billing_admins_by_domain(cls, domain):
        from corehq.apps.users.role_utils import UserRolePresets
        users = cls.by_domain(domain)
        for user in users:
            if user.role_label(domain) == UserRolePresets.BILLING_ADMIN:
                yield user

    @classmethod
    def get_dimagi_emails_by_domain(cls, domain):
        user_ids = cls.ids_by_domain(domain)
        for user_doc in iter_docs(cls.get_db(), user_ids):
            if is_dimagi_email(user_doc['email']):
                yield user_doc['email']

    def save(self, fire_signals=True, **params):
        super().save(fire_signals=fire_signals, **params)
        if fire_signals and not self.to_be_deleted():
            from corehq.apps.callcenter.tasks import sync_web_user_usercases_if_applicable
            for domain in self.get_domains():
                sync_web_user_usercases_if_applicable(self, domain)

    def add_to_assigned_locations(self, domain, location):
        membership = self.get_domain_membership(domain)

        if membership.location_id:
            if location.location_id in membership.assigned_location_ids:
                return
            membership.assigned_location_ids.append(location.location_id)
            self.get_sql_locations.reset_cache(self)
            self.save()
        else:
            self.set_location(domain, location)

    def set_location(self, domain, location_object_or_id, commit=True):
        # set the primary location for user's domain_membership
        if isinstance(location_object_or_id, str):
            location_id = location_object_or_id
        else:
            location_id = location_object_or_id.location_id

        if not location_id:
            raise AssertionError("You can't set an unsaved location")

        membership = self.get_domain_membership(domain)
        membership.location_id = location_id
        if self.location_id not in membership.assigned_location_ids:
            membership.assigned_location_ids.append(location_id)
            self.get_sql_locations.reset_cache(self)
        self.get_sql_location.reset_cache(self)
<<<<<<< HEAD
        from corehq.apps.fixtures.models import UserLookupTableType
        self.update_fixture_status(UserLookupTableType.LOCATION)
        self.save()
=======
        if commit:
            self.save()
>>>>>>> d1c2bae5

    def unset_location(self, domain, fall_back_to_next=False, commit=True):
        """
        Change primary location to next location from assigned_location_ids,
        if there are no more locations in assigned_location_ids, primary location is cleared
        """
        membership = self.get_domain_membership(domain)
        old_location_id = membership.location_id
        if old_location_id:
            self._remove_location_from_user(membership, old_location_id)
            self.get_sql_locations.reset_cache(self)
        if membership.assigned_location_ids and fall_back_to_next:
            membership.location_id = membership.assigned_location_ids[0]
        else:
            membership.location_id = None
        self.get_sql_location.reset_cache(self)
        if commit:
            self.save()

    def unset_location_by_id(self, domain, location_id, fall_back_to_next=False):
        """
        Unset a location that the user is assigned to that may or may not be primary location
        """
        membership = self.get_domain_membership(domain)
        primary_id = membership.location_id
        if location_id == primary_id:
            # check if primary location
            self.unset_location(domain, fall_back_to_next)
        else:
            self._remove_location_from_user(membership, location_id)
            self.get_sql_locations.reset_cache(self)
            self.save()

    def _remove_location_from_user(self, membership, location_id):
        from corehq.apps.fixtures.models import UserLookupTableType
        membership.assigned_location_ids.remove(location_id)
        self.update_fixture_status(UserLookupTableType.LOCATION)

    def reset_locations(self, domain, location_ids, commit=True):
        """
        reset locations to given list of location_ids. Before calling this, primary location
            should be explicitly set/unset via set_location/unset_location
        """
        membership = self.get_domain_membership(domain)
        membership.assigned_location_ids = location_ids
        if not membership.location_id and location_ids:
            membership.location_id = location_ids[0]
        self.get_sql_locations.reset_cache(self)
        from corehq.apps.fixtures.models import UserLookupTableType
        self.update_fixture_status(UserLookupTableType.LOCATION)
        if commit:
            self.save()

    @memoized
    def get_sql_location(self, domain):
        from corehq.apps.locations.models import SQLLocation
        loc_id = self.get_location_id(domain)
        if loc_id:
            return SQLLocation.objects.get_or_None(domain=domain, location_id=loc_id)

    def get_location_ids(self, domain):
        return getattr(self.get_domain_membership(domain), 'assigned_location_ids', [])

    @memoized
    def get_sql_locations(self, domain=None):
        from corehq.apps.locations.models import SQLLocation
        loc_ids = self.get_location_ids(domain)
        if loc_ids:
            return SQLLocation.objects.get_locations(loc_ids)
        else:
            return SQLLocation.objects.none()

    def get_location(self, domain):
        return self.get_sql_location(domain)

    def get_usercase_by_domain(self, domain):
        return CommCareCase.objects.get_case_by_external_id(domain, self._id, USERCASE_TYPE)

    def get_user_session_data(self, domain):
        # TODO can we do this for both types of users and remove the fields from user data?
        session_data = super(WebUser, self).get_user_session_data(domain)
        session_data['commcare_location_id'] = self.get_location_id(domain)
        session_data['commcare_location_ids'] = user_location_data(self.get_location_ids(domain))
        session_data['commcare_primary_case_sharing_id'] = self.get_location_id(domain)
        return session_data


class FakeUser(WebUser):
    """
    Prevent actually saving user types that don't exist in the database
    """

    def save(self, **kwargs):
        raise NotImplementedError("You aren't allowed to do that!")

    @property
    def _id(self):
        return "fake-user"


class InvalidUser(FakeUser):
    """
    Public users have read-only access to certain domains
    """

    def is_member_of(self, domain_qs):
        return False


class DomainRequest(models.Model):
    '''
    Request to join domain. Requester might or might not already have an account.
    '''
    email = models.CharField(max_length=100, db_index=True)
    full_name = models.CharField(max_length=100, db_index=True)
    is_approved = models.BooleanField(default=False)
    domain = models.CharField(max_length=255, db_index=True)

    class Meta(object):
        app_label = "users"

    @classmethod
    def by_domain(cls, domain, is_approved=False):
        return DomainRequest.objects.filter(domain=domain, is_approved=is_approved)

    @classmethod
    def by_email(cls, domain, email, is_approved=False):
        return DomainRequest.by_domain(domain, is_approved).filter(email=email).first()

    def send_approval_email(self):
        domain_name = Domain.get_by_name(self.domain).display_name()
        params = {
            'domain_name': domain_name,
            'url': absolute_reverse("domain_homepage", args=[self.domain]),
        }
        text_content = render_to_string("users/email/new_domain_request.txt", params)
        html_content = render_to_string("users/email/new_domain_request.html", params)
        subject = _('Request to join %s approved') % domain_name
        send_html_email_async.delay(subject, self.email, html_content, text_content=text_content,
                                    domain=self.domain, use_domain_gateway=True)

    def send_request_email(self):
        domain_name = Domain.get_by_name(self.domain).display_name()
        params = {
            'full_name': self.full_name,
            'email': self.email,
            'domain_name': domain_name,
            'url': absolute_reverse("web_users", args=[self.domain]),
        }
        recipients = {u.get_email() for u in
            WebUser.get_admins_by_domain(self.domain)}
        text_content = render_to_string("users/email/request_domain_access.txt", params)
        html_content = render_to_string("users/email/request_domain_access.html", params)
        subject = _('Request from %(name)s to join %(domain)s') % {
            'name': self.full_name,
            'domain': domain_name,
        }
        send_html_email_async.delay(subject, recipients, html_content, text_content=text_content,
                                    domain=self.domain, use_domain_gateway=True)


class InvitationStatus(object):
    BOUNCED = "Bounced"
    SENT = "Sent"
    DELIVERED = "Delivered"


class Invitation(models.Model):
    EMAIL_ID_PREFIX = "Invitation:"

    uuid = models.UUIDField(primary_key=True, db_index=True, default=uuid4)
    email = models.CharField(max_length=255, db_index=True)
    email_status = models.CharField(max_length=126, null=True, blank=True)
    invited_by = models.CharField(max_length=126)           # couch id of a WebUser
    invited_on = models.DateTimeField()
    is_accepted = models.BooleanField(default=False)
    domain = models.CharField(max_length=255)
    role = models.CharField(max_length=100, null=True, blank=True)  # role qualified ID
    program = models.CharField(max_length=126, null=True, blank=True)   # couch id of a Program
    supply_point = models.CharField(max_length=126, null=True, blank=True)  # couch id of a Location
    primary_location = models.ForeignKey("locations.SQLLocation", on_delete=models.SET_NULL,
                                 to_field='location_id', null=True, blank=True)  # to replace supply_point
    assigned_locations = models.ManyToManyField("locations.SQLLocation", symmetrical=False,
                                                related_name='invitations')
    profile = models.ForeignKey("custom_data_fields.CustomDataFieldsProfile",
                                on_delete=models.SET_NULL, null=True, blank=True)
    custom_user_data = models.JSONField(default=dict, blank=True)
    tableau_role = models.CharField(max_length=32, choices=TABLEAU_ROLES, null=True, blank=True)
    tableau_group_ids = ArrayField(models.CharField(max_length=36), null=True, blank=True)

    def __repr__(self):
        return f"Invitation(domain='{self.domain}', email='{self.email})"

    def save(self, *args, **kwargs):
        self.full_clean()
        super().save(*args, **kwargs)

    @classmethod
    def by_domain(cls, domain, is_accepted=False, **filters):
        return Invitation.objects.filter(domain=domain, is_accepted=is_accepted, **filters)

    @classmethod
    def by_email(cls, email):
        return Invitation.objects.filter(email=email, is_accepted=False)

    @property
    def is_expired(self):
        return self.invited_on.date() + relativedelta(months=1) < datetime.utcnow().date()

    @property
    def email_marked_as_bounced(self):
        return BouncedEmail.get_hard_bounced_emails([self.email])

    def send_activation_email(self, remaining_days=30):
        inviter = CouchUser.get_by_user_id(self.invited_by)
        url = absolute_reverse("domain_accept_invitation", args=[self.domain, self.uuid])
        domain_obj = Domain.get_by_name(self.domain)
        params = {
            "domain": domain_obj.display_name(),
            "url": url,
            "days": remaining_days,
            "inviter": inviter.formatted_name,
            "url_prefix": get_static_url_prefix(),
        }
        from corehq.apps.registration.utils import project_logo_emails_context
        params.update(project_logo_emails_context(domain_obj.name))

        domain_request = DomainRequest.by_email(self.domain, self.email, is_approved=True)
        lang = guess_domain_language(self.domain)
        with override_language(lang):
            if domain_request is None:
                text_content = render_to_string("domain/email/domain_invite.txt", params)
                html_content = render_to_string("domain/email/domain_invite.html", params)
                subject = _('Invitation from %s to join CommCareHQ') % inviter.formatted_name
            else:
                text_content = render_to_string("domain/email/domain_request_approval.txt", params)
                html_content = render_to_string("domain/email/domain_request_approval.html", params)
                subject = _('Request to join CommCareHQ approved')
        send_html_email_async.delay(subject, self.email, html_content,
                                    text_content=text_content,
                                    cc=[inviter.get_email()],
                                    messaging_event_id=f"{self.EMAIL_ID_PREFIX}{self.uuid}",
                                    domain=self.domain,
                                    use_domain_gateway=True)

    def get_role_name(self):
        if self.role:
            if self.role == 'admin':
                return _('Admin')
            else:
                role_id = self.role[len('user-role:'):]
                try:
                    return UserRole.objects.by_couch_id(role_id).name
                except UserRole.DoesNotExist:
                    return _('Unknown Role')
        else:
            return None

    def _send_confirmation_email(self):
        """
        This sends the confirmation email to the invited_by user that their
        invitation was accepted.
        :return:
        """
        invited_user = self.email
        subject = _('{} accepted your invitation to CommCare HQ').format(invited_user)
        recipient = WebUser.get_by_user_id(self.invited_by).get_email()
        context = {
            'invited_user': invited_user,
        }
        html_content = render_to_string('domain/email/invite_confirmation.html',
                                        context)
        text_content = render_to_string('domain/email/invite_confirmation.txt',
                                        context)
        send_html_email_async.delay(
            subject,
            recipient,
            html_content,
            text_content=text_content,
            domain=self.domain,
            use_domain_gateway=True
        )

    def accept_invitation_and_join_domain(self, web_user):
        """
        Call this method to confirm that a user has accepted the invite to
        a domain and add them as a member to the domain in the invitation.
        :param web_user: WebUser
        """
        web_user.add_as_web_user(
            self.domain,
            role=self.role,
            primary_location_id=getattr(self.primary_location, "location_id", None),
            assigned_location_ids=list(self.assigned_locations.all().values_list('location_id', flat=True)),
            program_id=self.program,
            profile=self.profile,
            tableau_role=self.tableau_role,
            tableau_group_ids=self.tableau_group_ids
        )
        self.is_accepted = True
        self.save()
        self._send_confirmation_email()


class DomainRemovalRecord(DeleteRecord):
    user_id = StringProperty()
    domain_membership = SchemaProperty(DomainMembership)

    def undo(self):
        user = WebUser.get_by_user_id(self.user_id)
        user.domain_memberships.append(self.domain_membership)
        user.domains.append(self.domain)
        user.save()
        DeletedCouchDoc.objects.filter(
            doc_id=self._id,
            doc_type=self.doc_type,
        ).delete()
        if TABLEAU_USER_SYNCING.enabled(self.domain):
            from corehq.apps.reports.util import add_tableau_user
            add_tableau_user(self.domain, user.username)


class UserReportingMetadataStaging(models.Model):
    id = models.BigAutoField(primary_key=True)
    domain = models.TextField()
    user_id = models.TextField()
    app_id = models.TextField(null=True)  # not all form submissions include an app_id
    modified_on = models.DateTimeField(auto_now=True)
    created_on = models.DateTimeField(auto_now=True)

    # should build_id actually be nullable?
    build_id = models.TextField(null=True)

    # The following properties are null if a user has not submitted a form since their last sync
    xform_version = models.IntegerField(null=True)
    form_meta = models.JSONField(null=True)  # This could be filtered to only the parts we need
    received_on = models.DateTimeField(null=True)

    # The following properties are null if a user has not synced since their last form submission
    device_id = models.TextField(null=True)
    sync_date = models.DateTimeField(null=True)

    # The following properties are set when a mobile heartbeat occurs
    app_version = models.IntegerField(null=True)
    num_unsent_forms = models.IntegerField(null=True)
    num_quarantined_forms = models.IntegerField(null=True)
    commcare_version = models.TextField(null=True)
    build_profile_id = models.TextField(null=True)
    last_heartbeat = models.DateTimeField(null=True)
    fcm_token = models.TextField(null=True)

    @classmethod
    def add_submission(cls, domain, user_id, app_id, build_id, version, metadata, received_on):
        params = {
            'domain': domain,
            'user_id': user_id,
            'app_id': app_id,
            'build_id': build_id,
            'xform_version': version,
            'form_meta': json.dumps(metadata),
            'received_on': received_on,
        }
        with connection.cursor() as cursor:
            cursor.execute(f"""
                INSERT INTO {cls._meta.db_table} AS staging (
                    domain, user_id, app_id, modified_on, created_on,
                    build_id,
                    xform_version, form_meta, received_on
                ) VALUES (
                    %(domain)s, %(user_id)s, %(app_id)s, CLOCK_TIMESTAMP(), CLOCK_TIMESTAMP(),
                    %(build_id)s,
                    %(xform_version)s, %(form_meta)s, %(received_on)s
                )
                ON CONFLICT (domain, user_id, app_id)
                DO UPDATE SET
                    modified_on = CLOCK_TIMESTAMP(),
                    build_id = EXCLUDED.build_id,
                    xform_version = EXCLUDED.xform_version,
                    form_meta = EXCLUDED.form_meta,
                    received_on = EXCLUDED.received_on
                WHERE staging.received_on IS NULL OR EXCLUDED.received_on > staging.received_on
                """, params)

    @classmethod
    def add_sync(cls, domain, user_id, app_id, build_id, sync_date, device_id):
        params = {
            'domain': domain,
            'user_id': user_id,
            'app_id': app_id,
            'build_id': build_id,
            'sync_date': sync_date,
            'device_id': device_id,
        }
        with connection.cursor() as cursor:
            cursor.execute(f"""
                INSERT INTO {cls._meta.db_table} AS staging (
                    domain, user_id, app_id, modified_on, created_on,
                    build_id,
                    sync_date, device_id
                ) VALUES (
                    %(domain)s, %(user_id)s, %(app_id)s, CLOCK_TIMESTAMP(), CLOCK_TIMESTAMP(),
                    %(build_id)s,
                    %(sync_date)s, %(device_id)s
                )
                ON CONFLICT (domain, user_id, app_id)
                DO UPDATE SET
                    modified_on = CLOCK_TIMESTAMP(),
                    build_id = EXCLUDED.build_id,
                    sync_date = EXCLUDED.sync_date,
                    device_id = EXCLUDED.device_id
                WHERE staging.sync_date IS NULL OR EXCLUDED.sync_date > staging.sync_date
                """, params)

    @classmethod
    def add_heartbeat(cls, domain, user_id, app_id, build_id, sync_date, device_id,
                      app_version, num_unsent_forms, num_quarantined_forms,
                      commcare_version, build_profile_id, fcm_token):
        params = {
            'domain': domain,
            'user_id': user_id,
            'app_id': app_id,
            'build_id': build_id,
            'sync_date': sync_date,
            'device_id': device_id,
            'app_version': app_version,
            'num_unsent_forms': num_unsent_forms,
            'num_quarantined_forms': num_quarantined_forms,
            'commcare_version': commcare_version,
            'build_profile_id': build_profile_id,
            'fcm_token': fcm_token
        }
        with connection.cursor() as cursor:
            cursor.execute(f"""
                INSERT INTO {cls._meta.db_table} AS staging (
                    domain, user_id, app_id, modified_on, created_on,
                    build_id,
                    sync_date, device_id,
                    app_version, num_unsent_forms, num_quarantined_forms,
                    commcare_version, build_profile_id, last_heartbeat, fcm_token
                ) VALUES (
                    %(domain)s, %(user_id)s, %(app_id)s, CLOCK_TIMESTAMP(), CLOCK_TIMESTAMP(),
                    %(build_id)s,
                    %(sync_date)s, %(device_id)s,
                    %(app_version)s, %(num_unsent_forms)s, %(num_quarantined_forms)s,
                    %(commcare_version)s, %(build_profile_id)s, CLOCK_TIMESTAMP(), %(fcm_token)s
                )
                ON CONFLICT (domain, user_id, app_id)
                DO UPDATE SET
                    modified_on = CLOCK_TIMESTAMP(),
                    build_id = COALESCE(EXCLUDED.build_id, staging.build_id),
                    sync_date = COALESCE(EXCLUDED.sync_date, staging.sync_date),
                    device_id = COALESCE(EXCLUDED.device_id, staging.device_id),
                    app_version = EXCLUDED.app_version,
                    num_unsent_forms = EXCLUDED.num_unsent_forms,
                    num_quarantined_forms = EXCLUDED.num_quarantined_forms,
                    commcare_version = EXCLUDED.commcare_version,
                    build_profile_id = EXCLUDED.build_profile_id,
                    last_heartbeat = CLOCK_TIMESTAMP(),
                    fcm_token = EXCLUDED.fcm_token
                WHERE staging.last_heartbeat is NULL or EXCLUDED.last_heartbeat > staging.last_heartbeat
                """, params)

    def process_record(self, user):
        from corehq.pillows.synclog import mark_last_synclog
        from pillowtop.processors.form import mark_latest_submission

        save = False
        if not user or user.is_deleted():
            return

        if self.received_on:
            save = mark_latest_submission(
                self.domain, user, self.app_id, self.build_id,
                self.xform_version, self.form_meta, self.received_on, save_user=False
            )
        if self.device_id or self.sync_date or self.last_heartbeat:
            device_app_meta = DeviceAppMeta(
                app_id=self.app_id,
                build_id=self.build_id,
                build_version=self.app_version,
                last_heartbeat=self.last_heartbeat,
                last_sync=self.sync_date,
                num_unsent_forms=self.num_unsent_forms,
                num_quarantined_forms=self.num_quarantined_forms
            )
            if not self.last_heartbeat:
                # coming from sync
                latest_build_date = self.sync_date
            else:
                # coming from hearbeat
                latest_build_date = self.modified_on
            save |= mark_last_synclog(
                self.domain, user, self.app_id, self.build_id,
                self.sync_date, latest_build_date, self.device_id, device_app_meta,
                commcare_version=self.commcare_version, build_profile_id=self.build_profile_id,
                fcm_token=self.fcm_token, fcm_token_timestamp=self.last_heartbeat, save_user=False
            )
        if save:
            # update_django_user=False below is an optimization that allows us to update the CouchUser
            # without propagating that change to SQL.
            # This is an optimization we're able to do safely only because we happen to know that
            # the present workflow only updates properties that are *not* stored on the django (SQL) user model.
            # We have seen that these frequent updates to the SQL user table
            # occasionally create deadlocks or pile-ups,
            # which can be avoided by omitting that extraneous write entirely.
            user.save(fire_signals=False, update_django_user=False)

    class Meta(object):
        unique_together = ('domain', 'user_id', 'app_id')


class ApiKeyManager(models.Manager):
    def get_queryset(self):
        return super().get_queryset()\
            .filter(is_active=True)\
            .exclude(expiration_date__lt=datetime.now())


class HQApiKey(models.Model):
    user = models.ForeignKey(User, related_name='api_keys', on_delete=models.CASCADE)
    key = models.CharField(max_length=128, blank=True, default='', db_index=True)
    name = models.CharField(max_length=255, blank=True, default='')
    created = models.DateTimeField(default=timezone.now)
    ip_allowlist = ArrayField(models.GenericIPAddressField(), default=list)
    domain = models.CharField(max_length=255, blank=True, default='')
    role_id = models.CharField(max_length=40, blank=True, default='')
    is_active = models.BooleanField(default=True)
    deactivated_on = models.DateTimeField(blank=True, null=True)
    expiration_date = models.DateTimeField(blank=True, null=True)
    # Not update with every request. Can be a couple of seconds out of date
    last_used = models.DateTimeField(blank=True, null=True)

    objects = ApiKeyManager()
    all_objects = models.Manager()

    class Meta(object):
        unique_together = ('user', 'name')

    def save(self, *args, **kwargs):
        if not self.key:
            self.key = self.generate_key()
            if 'update_fields' in kwargs:
                kwargs['update_fields'].append('key')

        return super().save(*args, **kwargs)

    def generate_key(self):
        # From tastypie
        new_uuid = uuid4()
        return hmac.new(new_uuid.bytes, digestmod=sha1).hexdigest()

    @property
    @memoized
    def role(self):
        if self.role_id:
            try:
                return UserRole.objects.by_couch_id(self.role_id)
            except UserRole.DoesNotExist:
                logging.exception('no role with id %s found in domain %s' % (self.role_id, self.domain))
        elif self.domain:
            return CouchUser.from_django_user(self.user).get_domain_membership(self.domain).role
        return None


class UserHistory(models.Model):
    """
    HQ Adaptation of Django's LogEntry model
    """
    CREATE = 1
    UPDATE = 2
    DELETE = 3
    CLEAR = 4  # currently only for logging purposes

    ACTION_CHOICES = (
        (CREATE, _('Create')),
        (UPDATE, _('Update')),
        (DELETE, _('Delete')),
    )
    by_domain = models.CharField(max_length=255, null=True)
    for_domain = models.CharField(max_length=255, null=True)
    user_type = models.CharField(max_length=255)  # CommCareUser / WebUser
    user_repr = models.CharField(max_length=255, null=True)
    user_id = models.CharField(max_length=128)
    changed_by_repr = models.CharField(max_length=255, null=True)
    changed_by = models.CharField(max_length=128)
    # ToDo: remove post migration/reset of existing records
    message = models.TextField(blank=True, null=True)
    # JSON structured replacement for the deprecated text message field
    change_messages = models.JSONField(default=dict)
    changed_at = models.DateTimeField(auto_now_add=True, editable=False)
    action = models.PositiveSmallIntegerField(choices=ACTION_CHOICES)
    user_upload_record = models.ForeignKey(UserUploadRecord, null=True, on_delete=models.SET_NULL)
    # ToDo: remove post migration/reset of existing records
    """
    dict with keys:
       changed_via: one of the USER_CHANGE_VIA_* constants
       changes: a dict of CouchUser attributes that changed and their new values
    """
    details = models.JSONField(default=dict)
    # ToDo: remove blank=true post migration/reset of existing records since it will always be present
    # same as the deprecated details.changed_via
    # one of the USER_CHANGE_VIA_* constants
    changed_via = models.CharField(max_length=255, blank=True)
    # same as the deprecated details.changes
    # a dict of CouchUser attributes that changed and their new values
    changes = models.JSONField(default=dict, encoder=DjangoJSONEncoder)

    class Meta:
        indexes = [
            models.Index(fields=['by_domain']),
            models.Index(fields=['for_domain']),
        ]


class DeactivateMobileWorkerTriggerUpdateMessage:
    UPDATED = 'updated'
    CREATED = 'created'
    DELETED = 'deleted'


class DeactivateMobileWorkerTrigger(models.Model):
    """
    This determines if a Mobile Worker / CommCareUser is to be deactivated
    after a certain date.
    """
    domain = models.CharField(max_length=255)
    user_id = models.CharField(max_length=255)
    deactivate_after = models.DateField()

    @classmethod
    def deactivate_mobile_workers(cls, domain, date_deactivation):
        """
        This deactivates all CommCareUsers who have a matching
        DeactivateMobileWorkerTrigger with deactivate_after
        :param domain: String - domain name
        :param date_deactivation: Date
        """
        trigger_query = cls.objects.filter(
            domain=domain,
            deactivate_after__lte=date_deactivation
        )
        user_ids = trigger_query.values_list('user_id', flat=True)
        for chunked_ids in chunked(user_ids, 100):
            bulk_auto_deactivate_commcare_users(chunked_ids, domain)
            cls.objects.filter(domain=domain, user_id__in=chunked_ids).delete()

    @classmethod
    def update_trigger(cls, domain, user_id, deactivate_after):
        existing_trigger = cls.objects.filter(domain=domain, user_id=user_id)
        if not deactivate_after:
            if existing_trigger.exists():
                existing_trigger.delete()
                return DeactivateMobileWorkerTriggerUpdateMessage.DELETED
            # noop
            return
        if isinstance(deactivate_after, str):
            try:
                deactivate_after = get_date_from_month_and_year_string(deactivate_after)
            except ValueError:
                raise ValueError("Deactivate After Date is not in MM-YYYY format")
        if isinstance(deactivate_after, date):
            if existing_trigger.exists():
                trigger = existing_trigger.first()
                if trigger.deactivate_after == deactivate_after:
                    # don't update or record a message
                    return
                trigger.deactivate_after = deactivate_after
                trigger.save()
                return DeactivateMobileWorkerTriggerUpdateMessage.UPDATED
            else:
                cls.objects.create(
                    domain=domain,
                    user_id=user_id,
                    deactivate_after=deactivate_after,
                )
                return DeactivateMobileWorkerTriggerUpdateMessage.CREATED

    @classmethod
    def get_deactivate_after_date(cls, domain, user_id):
        existing_trigger = cls.objects.filter(domain=domain, user_id=user_id)
        if not existing_trigger.exists():
            return None
        return existing_trigger.first().deactivate_after


def check_and_send_limit_email(domain, plan_limit, user_count, prev_count):
    ADDITIONAL_USERS_PRICING = ("https://confluence.dimagi.com/display/commcarepublic"
                                "/CommCare+Pricing+FAQs#CommCarePricingFAQs-Feesforadditionalusers")
    ENTERPRISE_LIMIT = -1
    if plan_limit == ENTERPRISE_LIMIT:
        return

    WARNING_PERCENT = 0.9
    if user_count >= plan_limit > prev_count:
        at_capacity = True
    elif plan_limit > user_count >= (WARNING_PERCENT * plan_limit) > prev_count:
        at_capacity = False
    else:
        return

    billing_admins = [admin.username for admin in WebUser.get_billing_admins_by_domain(domain)]
    admins = [admin.username for admin in WebUser.get_admins_by_domain(domain)]

    if at_capacity:
        subject = _("User count has reached the Plan limit for {}").format(domain)
    else:
        subject = _("User count has reached 90% of the Plan limit for {}").format(domain)
    send_html_email_async(
        subject,
        set(admins + billing_admins),
        render_to_string('users/email/user_limit_notice.html', context={
            'at_capacity': at_capacity,
            'url': ADDITIONAL_USERS_PRICING,
            'user_count': user_count,
            'plan_limit': plan_limit,
        }),
        domain=domain,
        use_domain_gateway=True,
    )
    return


class ConnectIDUserLink(models.Model):
    connectid_username = models.TextField()
    commcare_user = models.ForeignKey(User, related_name='connectid_user', on_delete=models.CASCADE)
    domain = models.TextField()

    class Meta:
        unique_together = ('domain', 'commcare_user')<|MERGE_RESOLUTION|>--- conflicted
+++ resolved
@@ -2573,14 +2573,10 @@
             membership.assigned_location_ids.append(location_id)
             self.get_sql_locations.reset_cache(self)
         self.get_sql_location.reset_cache(self)
-<<<<<<< HEAD
         from corehq.apps.fixtures.models import UserLookupTableType
         self.update_fixture_status(UserLookupTableType.LOCATION)
-        self.save()
-=======
         if commit:
             self.save()
->>>>>>> d1c2bae5
 
     def unset_location(self, domain, fall_back_to_next=False, commit=True):
         """
