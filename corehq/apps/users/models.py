--- conflicted
+++ resolved
@@ -123,11 +123,6 @@
 MAX_WEB_USER_LOGIN_ATTEMPTS = 5
 MAX_COMMCARE_USER_LOGIN_ATTEMPTS = 500
 
-<<<<<<< HEAD
-EULA_CURRENT_VERSION = '4.0'  # Set this to the most up to date version of the eula
-
-=======
->>>>>>> 35cde8f5
 
 def _add_to_list(list, obj, default):
     if obj in list:
