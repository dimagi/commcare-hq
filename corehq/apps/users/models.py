--- conflicted
+++ resolved
@@ -530,11 +530,7 @@
         self.domains.append(domain)
 
     def add_as_web_user(self, domain, role, primary_location_id=None,
-<<<<<<< HEAD
-                        assigned_location_ids=None, program_id=None):
-=======
                         assigned_location_ids=None, program_id=None, profile=None):
->>>>>>> 84ca092a
         if assigned_location_ids is None:
             assigned_location_ids = []
         domain_obj = Domain.get_by_name(domain)
@@ -546,12 +542,9 @@
             if primary_location_id:
                 self.set_location(domain, primary_location_id)
             self.reset_locations(domain, assigned_location_ids)
-<<<<<<< HEAD
-=======
         if domain_has_privilege(domain_obj.name, privileges.APP_USER_PROFILES) and profile:
             user_data = self.get_user_data(domain_obj.name)
             user_data.update({}, profile_id=profile.id)
->>>>>>> 84ca092a
         self.save()
 
     def delete_domain_membership(self, domain, create_record=False):
