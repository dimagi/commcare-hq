import io
import json
import re
import time

from braces.views import JsonRequestResponseMixin
from couchdbkit import ResourceNotFound
from django.contrib import messages
from django.contrib.humanize.templatetags.humanize import naturaltime
from django.core.exceptions import ValidationError
from django.http import (
    Http404,
    HttpResponse,
    HttpResponseBadRequest,
    HttpResponseRedirect,
)
from django.http.response import HttpResponseServerError, JsonResponse
from django.shortcuts import redirect, render
from django.template.loader import render_to_string
from django.urls import reverse
from django.utils.decorators import method_decorator
from django.utils.translation import gettext as _
from django.utils.translation import gettext_noop, override
from django.views.decorators.http import require_GET, require_POST
from django.views.generic import TemplateView, View
from django_prbac.exceptions import PermissionDenied
from django_prbac.utils import has_privilege
from memoized import memoized

from casexml.apps.phone.models import SyncLogSQL
from corehq.apps.events.models import AttendanceTrackingConfig
from corehq.apps.events.tasks import get_case_block_for_user
from corehq.apps.hqcase.utils import submit_case_blocks
from corehq.apps.events.models import get_attendee_case_type
from corehq import privileges
from corehq.apps.accounting.async_handlers import Select2BillingInfoHandler
from corehq.apps.accounting.decorators import requires_privilege_with_fallback
from corehq.apps.accounting.models import (
    BillingAccount,
    BillingAccountType,
    EntryPoint,
    Subscription,
)
from corehq.apps.accounting.utils import domain_has_privilege
from corehq.apps.analytics.tasks import track_workflow
from corehq.apps.custom_data_fields.edit_entity import CustomDataEditor
from corehq.apps.custom_data_fields.models import (
    CUSTOM_DATA_FIELD_PREFIX,
    PROFILE_SLUG,
)
from corehq.apps.domain.models import SMSAccountConfirmationSettings
from corehq.apps.sms.api import send_sms
from corehq.apps.domain.utils import guess_domain_language_for_sms
from corehq.apps.domain.decorators import domain_admin_required, login_and_domain_required
from corehq.apps.domain.extension_points import has_custom_clean_password
from corehq.apps.domain.views.base import DomainViewMixin
from corehq.apps.es import FormES
from corehq.apps.groups.models import Group
from corehq.apps.hqwebapp.async_handler import AsyncHandlerMixin
from corehq.apps.hqwebapp.crispy import make_form_readonly
from corehq.apps.hqwebapp.decorators import use_multiselect
from corehq.apps.hqwebapp.utils import get_bulk_upload_form
from corehq.apps.locations.analytics import users_have_locations
from corehq.apps.locations.models import SQLLocation
from corehq.apps.locations.permissions import (
    location_safe,
    user_can_access_location_id,
)
from corehq.apps.ota.utils import demo_restore_date_created, turn_off_demo_mode
from corehq.apps.registration.forms import (
    MobileWorkerAccountConfirmationBySMSForm, MobileWorkerAccountConfirmationForm
)
from corehq.apps.sms.verify import initiate_sms_verification_workflow
from corehq.apps.users.account_confirmation import (
    send_account_confirmation_if_necessary, send_account_confirmation_sms_if_necessary,
)
from corehq.apps.users.analytics import get_search_users_in_domain_es_query
from corehq.apps.users.audit.change_messages import UserChangeMessage
from corehq.apps.users.bulk_download import get_domains_from_user_filters, load_memoizer
from corehq.apps.users.dbaccessors import get_user_docs_by_username
from corehq.apps.users.decorators import (
    require_can_edit_commcare_users,
    require_can_edit_or_view_commcare_users,
    require_can_edit_web_users,
    require_can_use_filtered_user_download,
)
from corehq.apps.users.exceptions import InvalidRequestException
from corehq.apps.users.forms import (
    CommCareAccountForm,
    CommCareUserFormSet,
    CommtrackUserForm,
    ConfirmExtraUserChargesForm,
    MultipleSelectionForm,
    NewMobileWorkerForm,
    SetUserPasswordForm,
    UserFilterForm,
)
from corehq.apps.users.models import (
    CommCareUser,
    CouchUser,
    DeactivateMobileWorkerTrigger,
    check_and_send_limit_email
)
from corehq.apps.users.models_role import UserRole
from corehq.apps.users.tasks import (
    bulk_download_usernames_async,
    bulk_download_users_async,
    reset_demo_user_restore_task,
    turn_on_demo_mode_task,
    clean_domain_users_data,
)
from corehq.apps.users.util import (
    can_add_extra_mobile_workers,
    format_username,
    generate_mobile_username,
    log_user_change,
    raw_username,
)
from corehq.apps.users.views import (
    BaseEditUserView,
    BaseManageWebUserView,
    BaseUploadUser,
    UserUploadJobPollView,
    BaseUserSettingsView,
    get_domain_languages,
)
from corehq.const import (
    USER_CHANGE_VIA_BULK_IMPORTER,
    USER_CHANGE_VIA_WEB,
    USER_DATE_FORMAT,
)
from corehq import toggles
from corehq.motech.utils import b64_aes_decrypt
from corehq.pillows.utils import MOBILE_USER_TYPE, WEB_USER_TYPE
from corehq.util import get_document_or_404
from corehq.util.dates import iso_string_to_datetime
from corehq.util.jqueryrmi import JSONResponseMixin, allow_remote_invocation
from corehq.util.metrics import metrics_counter
from corehq.util.workbook_json.excel import (
    WorkbookJSONError,
    WorksheetNotFound,
    get_workbook,
)
from couchexport.models import Format
from couchexport.writers import Excel2007ExportWriter
from soil import DownloadBase
from soil.exceptions import TaskFailedError
from soil.util import get_download_context
from .custom_data_fields import UserFieldsView
from ..utils import log_user_groups_change
<<<<<<< HEAD
from corehq.apps.users.views.utils import get_locations_with_single_user
from corehq.apps.users.util import SimpleProgressHelper

=======
from corehq.apps.users.views.utils import get_locations_with_orphaned_cases
>>>>>>> 4ba4493e

BULK_MOBILE_HELP_SITE = ("https://confluence.dimagi.com/display/commcarepublic"
                         "/Create+and+Manage+CommCare+Mobile+Workers#Createand"
                         "ManageCommCareMobileWorkers-B.UseBulkUploadtocreatem"
                         "ultipleusersatonce")
DEFAULT_USER_LIST_LIMIT = 10
BAD_MOBILE_USERNAME_REGEX = re.compile("[^A-Za-z0-9.+-_]")


def _can_edit_workers_location(web_user, mobile_worker):
    if web_user.has_permission(mobile_worker.domain, 'access_all_locations'):
        return True
    loc_id = mobile_worker.location_id
    if not loc_id:
        return False
    return user_can_access_location_id(mobile_worker.domain, web_user, loc_id)


@location_safe
class EditCommCareUserView(BaseEditUserView):
    urlname = "edit_commcare_user"
    page_title = gettext_noop("Edit Mobile Worker")

    @property
    def page_name(self):
        if self.request.is_view_only:
            return _("Edit Mobile Worker (View Only)")
        return self.page_title

    @property
    def template_name(self):
        if self.editable_user.is_deleted():
            return "users/deleted_account.html"
        else:
            return "users/edit_commcare_user.html"

    @use_multiselect
    @method_decorator(require_can_edit_or_view_commcare_users)
    def dispatch(self, request, *args, **kwargs):
        return super(EditCommCareUserView, self).dispatch(request, *args, **kwargs)

    @property
    def main_context(self):
        context = super(EditCommCareUserView, self).main_context
        profiles = [profile.to_json() for profile in self.form_user_update.custom_data.model.get_profiles()]
        context.update({
            'custom_fields_slugs': [f.slug for f in self.form_user_update.custom_data.fields],
            'custom_fields_profiles': sorted(profiles, key=lambda x: x['name'].lower()),
            'custom_fields_profile_slug': PROFILE_SLUG,
            'edit_user_form_title': self.edit_user_form_title,
            'strong_mobile_passwords': self.request.project.strong_mobile_passwords,
            'has_any_sync_logs': self.has_any_sync_logs,
            'token': self.backup_token,
        })
        return context

    @property
    def has_any_sync_logs(self):
        return SyncLogSQL.objects.filter(user_id=self.editable_user_id).exists()

    @property
    @memoized
    def editable_user(self):
        try:
            user = CouchUser.get_by_user_id(self.editable_user_id, self.domain)
        except (ResourceNotFound, CouchUser.AccountTypeError, KeyError):
            raise Http404()
        if not user or not _can_edit_workers_location(self.couch_user, user):
            raise Http404()
        return user

    @property
    def edit_user_form_title(self):
        return _("Information for %s") % self.editable_user.human_friendly_name

    @property
    def is_currently_logged_in_user(self):
        return self.editable_user_id == self.couch_user._id

    @property
    @memoized
    def reset_password_form(self):
        return SetUserPasswordForm(self.request.project, self.editable_user_id, user="")

    @property
    @memoized
    def groups(self):
        if not self.editable_user:
            return []
        return Group.by_user_id(self.editable_user_id)

    @property
    @memoized
    def all_groups(self):
        # note: will slow things down if there are loads of groups. worth it?
        # justification: ~every report already does this.
        return Group.by_domain(self.domain)

    @property
    @memoized
    def group_form(self):
        form = MultipleSelectionForm(initial={
            'selected_ids': [g._id for g in self.groups],
        })
        form.fields['selected_ids'].choices = [(g._id, g.name) for g in self.all_groups]
        return form

    @property
    @memoized
    def commtrack_form(self):
        if self.request.method == "POST" and self.request.POST['form_type'] == "commtrack":
            return CommtrackUserForm(self.request.POST, request=self.request, domain=self.domain)

        # currently only support one location on the UI
        linked_loc = self.editable_user.location
        initial_id = linked_loc._id if linked_loc else None
        program_id = self.editable_user.get_domain_membership(self.domain).program_id
        assigned_locations = self.editable_user.assigned_location_ids
        return CommtrackUserForm(
            domain=self.domain,
            request=self.request,
            initial={
                'primary_location': initial_id,
                'program_id': program_id,
                'assigned_locations': assigned_locations}
        )

    @property
    def page_context(self):

        if self.request.is_view_only:
            make_form_readonly(self.commtrack_form)
            make_form_readonly(self.form_user_update.user_form)
            make_form_readonly(self.form_user_update.custom_data.form)

        context = {
            'are_groups': bool(len(self.all_groups)),
            'groups_url': reverse('all_groups', args=[self.domain]),
            'group_form': self.group_form,
            'reset_password_form': self.reset_password_form,
            'is_currently_logged_in_user': self.is_currently_logged_in_user,
            'data_fields_form': self.form_user_update.custom_data.form,
            'can_use_inbound_sms': domain_has_privilege(self.domain, privileges.INBOUND_SMS),
            'show_deactivate_after_date': self.form_user_update.user_form.show_deactivate_after_date,
            'can_create_groups': (
                self.request.couch_user.has_permission(self.domain, 'edit_groups') and
                self.request.couch_user.has_permission(self.domain, 'access_all_locations')
            ),
            'needs_to_downgrade_locations': (
                users_have_locations(self.domain) and
                not has_privilege(self.request, privileges.LOCATIONS)
            ),
            'demo_restore_date': naturaltime(demo_restore_date_created(self.editable_user)),
            'group_names': [g.name for g in self.groups],
            'locations_with_single_user': get_locations_with_orphaned_cases(
                self.domain,
                self.editable_user.assigned_location_ids,
                self.editable_user.user_id
            )
        }
        if self.commtrack_form.errors:
            messages.error(self.request, _(
                "There were some errors while saving user's locations. Please check the 'Locations' tab"
            ))
        if self.domain_object.commtrack_enabled or self.domain_object.uses_locations:
            context.update({
                'commtrack_enabled': self.domain_object.commtrack_enabled,
                'uses_locations': self.domain_object.uses_locations,
                'commtrack': {
                    'update_form': self.commtrack_form,
                },
            })
        return context

    @property
    def user_role_choices(self):
        role_choices = self.editable_role_choices
        default_role = UserRole.commcare_user_default(self.domain)
        return [(default_role.get_qualified_id(), default_role.name)] + role_choices

    @property
    @memoized
    def form_user_update(self):
        if (self.request.method == "POST"
                and self.request.POST['form_type'] == "update-user"
                and not self.request.is_view_only):
            data = self.request.POST
        else:
            data = None
        form = CommCareUserFormSet(data=data, domain=self.domain,
            editable_user=self.editable_user, request_user=self.request.couch_user, request=self.request)

        form.user_form.load_language(language_choices=get_domain_languages(self.domain))

        if self.can_change_user_roles or self.couch_user.can_view_roles():
            form.user_form.load_roles(current_role=self.existing_role, role_choices=self.user_role_choices)
        else:
            del form.user_form.fields['role']

        return form

    @property
    def parent_pages(self):
        return [{
            'title': MobileWorkerListView.page_title,
            'url': reverse(MobileWorkerListView.urlname, args=[self.domain]),
        }]

    def post(self, request, *args, **kwargs):
        if self.request.is_view_only:
            messages.error(
                request,
                _("You do not have permission to update Mobile Workers.")
            )
            return super(EditCommCareUserView, self).get(request, *args, **kwargs)
        if self.request.POST['form_type'] == "add-phonenumber":
            phone_number = self.request.POST['phone_number']
            phone_number = re.sub(r'\s', '', phone_number)
            if re.match(r'\d+$', phone_number):
                is_new_phone_number = phone_number not in self.editable_user.phone_numbers
                self.editable_user.add_phone_number(phone_number)
                self.editable_user.save(spawn_task=True)
                if is_new_phone_number:
                    log_user_change(
                        by_domain=self.request.domain,
                        for_domain=self.editable_user.domain,
                        couch_user=self.editable_user,
                        changed_by_user=self.request.couch_user,
                        changed_via=USER_CHANGE_VIA_WEB,
                        change_messages=UserChangeMessage.phone_numbers_added([phone_number])
                    )
                messages.success(request, _("Phone number added."))
            else:
                messages.error(request, _("Please enter digits only."))
        return super(EditCommCareUserView, self).post(request, *args, **kwargs)


class ConfirmBillingAccountForExtraUsersView(BaseUserSettingsView, AsyncHandlerMixin):
    urlname = 'extra_users_confirm_billing'
    template_name = 'users/extra_users_confirm_billing.html'
    page_title = gettext_noop("Confirm Billing Information")
    async_handlers = [
        Select2BillingInfoHandler,
    ]
    @property
    @memoized
    def account(self):
        account = BillingAccount.get_or_create_account_by_domain(
            self.domain,
            created_by=self.couch_user.username,
            account_type=BillingAccountType.USER_CREATED,
            entry_point=EntryPoint.SELF_STARTED,
        )[0]
        return account

    @property
    @memoized
    def billing_info_form(self):
        if self.request.method == 'POST':
            return ConfirmExtraUserChargesForm(
                self.account, self.domain, self.request.couch_user.username, data=self.request.POST
            )
        return ConfirmExtraUserChargesForm(self.account, self.domain, self.request.couch_user.username)

    @property
    def page_context(self):
        return {
            'billing_info_form': self.billing_info_form,
        }

    @method_decorator(domain_admin_required)
    def dispatch(self, request, *args, **kwargs):
        if self.account.date_confirmed_extra_charges is not None:
            return HttpResponseRedirect(reverse(MobileWorkerListView.urlname, args=[self.domain]))
        return super(ConfirmBillingAccountForExtraUsersView, self).dispatch(request, *args, **kwargs)

    def post(self, request, *args, **kwargs):
        if self.async_response is not None:
            return self.async_response
        if self.billing_info_form.is_valid():
            is_saved = self.billing_info_form.save()
            if not is_saved:
                messages.error(
                    request, _("It appears that there was an issue updating your contact information. "
                               "We've been notified of the issue. Please try submitting again, and if the problem "
                               "persists, please try in a few hours."))
            else:
                messages.success(
                    request, _("Billing contact information was successfully confirmed. "
                               "You may now add additional Mobile Workers.")
                )
                return HttpResponseRedirect(reverse(
                    MobileWorkerListView.urlname, args=[self.domain]
                ))
        return self.get(request, *args, **kwargs)


@require_can_edit_commcare_users
@location_safe
@require_POST
def delete_commcare_user(request, domain, user_id):
    user = CommCareUser.get_by_user_id(user_id, domain)
    if not _can_edit_workers_location(request.couch_user, user):
        raise PermissionDenied()
    if (user.user_location_id and
            SQLLocation.objects.get_or_None(location_id=user.user_location_id,
                                            user_id=user._id)):
        messages.error(request, _("This is a location user. You must delete the "
                       "corresponding location before you can delete this user."))
        return HttpResponseRedirect(reverse(EditCommCareUserView.urlname, args=[domain, user_id]))
    user.retire(request.domain, deleted_by=request.couch_user, deleted_via=USER_CHANGE_VIA_WEB)
    messages.success(request, "User %s has been deleted. All their submissions and cases will be permanently deleted in the next few minutes" % user.username)
    return HttpResponseRedirect(reverse(MobileWorkerListView.urlname, args=[domain]))


@require_can_edit_commcare_users
@location_safe
@require_POST
def force_user_412(request, domain, user_id):
    user = CommCareUser.get_by_user_id(user_id, domain)
    if not _can_edit_workers_location(request.couch_user, user):
        raise PermissionDenied()

    metrics_counter('commcare.force_user_412.count', tags={'domain': domain})

    SyncLogSQL.objects.filter(user_id=user_id).delete()

    messages.success(
        request,
        "Mobile Worker {}'s device data will be hard refreshed the next time they sync."
        .format(user.human_friendly_name)
    )
    return HttpResponseRedirect(reverse(EditCommCareUserView.urlname, args=[domain, user_id]) + '#user-permanent')


@require_can_edit_commcare_users
@require_POST
def restore_commcare_user(request, domain, user_id):
    user = CommCareUser.get_by_user_id(user_id, domain)
    success, message = user.unretire(request.domain, unretired_by=request.couch_user,
                                     unretired_via=USER_CHANGE_VIA_WEB)
    if success:
        messages.success(request, "User %s and all their submissions have been restored" % user.username)
    else:
        messages.error(request, message)
    return HttpResponseRedirect(reverse(EditCommCareUserView.urlname, args=[domain, user_id]))


@require_can_edit_commcare_users
@require_POST
def toggle_demo_mode(request, domain, user_id):
    user = CommCareUser.get_by_user_id(user_id, domain)
    demo_mode = request.POST.get('demo_mode', 'no')
    demo_mode = True if demo_mode == 'yes' else False

    edit_user_url = reverse(EditCommCareUserView.urlname, args=[domain, user_id])
    # handle bad POST param
    if user.is_demo_user == demo_mode:
        warning = _("User is already in Demo mode!") if user.is_demo_user else _("User is not in Demo mode!")
        messages.warning(request, warning)
        return HttpResponseRedirect(edit_user_url)

    if demo_mode:
        download = DownloadBase()
        res = turn_on_demo_mode_task.delay(user.get_id, domain)
        download.set_task(res)
        return HttpResponseRedirect(
            reverse(
                DemoRestoreStatusView.urlname,
                args=[domain, download.download_id, user_id]
            )
        )
    else:
        from corehq.apps.app_manager.views.utils import unset_practice_mode_configured_apps, \
            get_practice_mode_configured_apps
        # if the user is being used as practice user on any apps, check/ask for confirmation
        apps = get_practice_mode_configured_apps(domain)
        confirm_turn_off = True if (request.POST.get('confirm_turn_off', 'no')) == 'yes' else False
        if apps and not confirm_turn_off:
            return HttpResponseRedirect(reverse(ConfirmTurnOffDemoModeView.urlname, args=[domain, user_id]))

        turn_off_demo_mode(user)
        unset_practice_mode_configured_apps(domain, user.get_id)
        messages.success(request, _("Successfully turned off demo mode!"))
    return HttpResponseRedirect(edit_user_url)


class BaseManageCommCareUserView(BaseUserSettingsView):

    @method_decorator(require_can_edit_commcare_users)
    def dispatch(self, request, *args, **kwargs):
        return super(BaseManageCommCareUserView, self).dispatch(request, *args, **kwargs)

    @property
    def parent_pages(self):
        return [{
            'title': MobileWorkerListView.page_title,
            'url': reverse(MobileWorkerListView.urlname, args=[self.domain]),
        }]


class ConfirmTurnOffDemoModeView(BaseManageCommCareUserView):
    template_name = 'users/confirm_turn_off_demo_mode.html'
    urlname = 'confirm_turn_off_demo_mode'
    page_title = gettext_noop("Turn off Demo mode")

    @property
    def page_context(self):
        from corehq.apps.app_manager.views.utils import get_practice_mode_configured_apps
        user_id = self.kwargs.pop('couch_user_id')
        user = CommCareUser.get_by_user_id(user_id, self.domain)
        practice_apps = get_practice_mode_configured_apps(self.domain, user_id)
        return {
            'commcare_user': user,
            'practice_apps': practice_apps,
        }

    def page_url(self):
        return reverse(self.urlname, args=self.args, kwargs=self.kwargs)


class DemoRestoreStatusView(BaseManageCommCareUserView):
    urlname = 'demo_restore_status'
    page_title = gettext_noop('Demo User Status')

    def dispatch(self, request, *args, **kwargs):
        return super(DemoRestoreStatusView, self).dispatch(request, *args, **kwargs)

    def get(self, request, *args, **kwargs):
        context = super(DemoRestoreStatusView, self).main_context
        context.update({
            'domain': self.domain,
            'download_id': kwargs['download_id'],
            'poll_url': reverse('demo_restore_job_poll', args=[self.domain, kwargs['download_id']]),
            'title': _("Demo User status"),
            'progress_text': _("Getting latest restore data, please wait"),
            'error_text': _("There was an unexpected error! Please try again or report an issue."),
            'next_url': reverse(EditCommCareUserView.urlname, args=[self.domain, kwargs['user_id']]),
            'next_url_text': _("Go back to Edit Mobile Worker"),
        })
        return render(request, 'hqwebapp/soil_status_full.html', context)

    def page_url(self):
        return reverse(self.urlname, args=self.args, kwargs=self.kwargs)


@require_can_edit_commcare_users
def demo_restore_job_poll(request, domain, download_id, template="users/mobile/partials/demo_restore_status.html"):

    try:
        context = get_download_context(download_id)
    except TaskFailedError:
        return HttpResponseServerError()

    context.update({
        'on_complete_short': _('Done'),
        'on_complete_long': _('User is now in Demo mode with latest restore!'),

    })
    return render(request, template, context)


@require_can_edit_commcare_users
@require_POST
def reset_demo_user_restore(request, domain, user_id):
    user = CommCareUser.get_by_user_id(user_id, domain)
    if not user.is_demo_user:
        warning = _("The user is not a demo user.")
        messages.warning(request, warning)
        return HttpResponseRedirect(reverse(EditCommCareUserView.urlname, args=[domain, user_id]))

    download = DownloadBase()
    res = reset_demo_user_restore_task.delay(user.get_id, domain)
    download.set_task(res)

    return HttpResponseRedirect(
        reverse(
            DemoRestoreStatusView.urlname,
            args=[domain, download.download_id, user_id]
        )
    )


@require_can_edit_commcare_users
@require_POST
def update_user_groups(request, domain, couch_user_id):
    form = MultipleSelectionForm(request.POST)
    form.fields['selected_ids'].choices = [(id, 'throwaway') for id in Group.ids_by_domain(domain)]
    if form.is_valid():
        user = CommCareUser.get(couch_user_id)
        old_group_ids = user.get_group_ids()
        new_group_ids = form.cleaned_data['selected_ids']
        assert user.doc_type == "CommCareUser"
        assert user.domain == domain
        user.set_groups(new_group_ids)
        if old_group_ids != new_group_ids:
            log_user_groups_change(domain, request, user, new_group_ids)
        messages.success(request, _("User groups updated!"))
    else:
        messages.error(request, _("Form not valid. A group may have been deleted while you were viewing this page"
                                  "Please try again."))
    return HttpResponseRedirect(reverse(EditCommCareUserView.urlname, args=[domain, couch_user_id]))


@location_safe
class MobileWorkerListView(JSONResponseMixin, BaseUserSettingsView):
    template_name = 'users/mobile_workers.html'
    urlname = 'mobile_workers'
    page_title = gettext_noop("Mobile Workers")

    @method_decorator(require_can_edit_or_view_commcare_users)
    def dispatch(self, *args, **kwargs):
        return super(MobileWorkerListView, self).dispatch(*args, **kwargs)

    @property
    @memoized
    def can_access_all_locations(self):
        return self.couch_user.has_permission(self.domain, 'access_all_locations')

    @property
    def can_bulk_edit_users(self):
        return has_privilege(self.request, privileges.BULK_USER_MANAGEMENT) and not self.request.is_view_only

    @property
    def can_add_extra_users(self):
        return can_add_extra_mobile_workers(self.request)

    @property
    @memoized
    def new_mobile_worker_form(self):
        if self.request.method == "POST":
            return NewMobileWorkerForm(self.request.project, self.couch_user, self.request.POST)
        return NewMobileWorkerForm(self.request.project, self.couch_user)

    @property
    @memoized
    def custom_data(self):
        return CustomDataEditor(
            field_view=UserFieldsView,
            domain=self.domain,
            post_dict=self.request.POST if self.request.method == "POST" else None,
            required_only=True,
            ko_model="custom_fields",
        )

    @property
    def two_stage_user_confirmation(self):
        return toggles.TWO_STAGE_USER_PROVISIONING.enabled(
            self.domain
        ) or toggles.TWO_STAGE_USER_PROVISIONING_BY_SMS.enabled(self.domain)

    @property
    def page_context(self):
        bulk_download_url = reverse(FilteredCommCareUserDownload.urlname, args=[self.domain])

        profiles = [profile.to_json() for profile in self.custom_data.model.get_profiles()]
        return {
            'new_mobile_worker_form': self.new_mobile_worker_form,
            'custom_fields_form': self.custom_data.form,
            'custom_fields_slugs': [f.slug for f in self.custom_data.fields],
            'custom_fields_profiles': profiles,
            'custom_fields_profile_slug': PROFILE_SLUG,
            'can_bulk_edit_users': self.can_bulk_edit_users,
            'can_add_extra_users': self.can_add_extra_users,
            'can_access_all_locations': self.can_access_all_locations,
            'skip_standard_password_validations': has_custom_clean_password(),
            'pagination_limit_cookie_name': (
                'hq.pagination.limit.mobile_workers_list.%s' % self.domain),
            'can_edit_billing_info': self.request.couch_user.is_domain_admin(self.domain),
            'strong_mobile_passwords': self.request.project.strong_mobile_passwords,
            'bulk_download_url': bulk_download_url,
            'show_deactivate_after_date': self.new_mobile_worker_form.show_deactivate_after_date,
            'two_stage_user_confirmation': self.two_stage_user_confirmation,
        }

    @property
    @memoized
    def query(self):
        return self.request.GET.get('query')

    @allow_remote_invocation
    def check_username(self, in_data):
        try:
            username = generate_mobile_username(in_data['username'].strip(), self.domain)
        except ValidationError as e:
            return {'error': e.message}
        else:
            return {'success': _('Username {} is available').format(username)}


    @allow_remote_invocation
    def create_mobile_worker(self, in_data):
        if self.request.is_view_only:
            return {
                'error': _("You do not have permission to create mobile workers.")
            }

        try:
            self._ensure_proper_request(in_data)
            form_data = self._construct_form_data(in_data)
        except InvalidRequestException as e:
            return {
                'error': str(e)
            }

        self.request.POST = form_data
        is_valid = lambda: self.new_mobile_worker_form.is_valid() and self.custom_data.is_valid()
        if not is_valid():
            all_errors = [e for errors in self.new_mobile_worker_form.errors.values() for e in errors]
            all_errors += [e for errors in self.custom_data.errors.values() for e in errors]
            return {'error': _("Forms did not validate: {errors}").format(
                errors=', '.join(all_errors)
            )}
        couch_user = self._build_commcare_user()
        self.create_commcare_attendee_case_for_user(mobile_worker_couch_user=couch_user)

        if self.new_mobile_worker_form.cleaned_data['send_account_confirmation_email']:
            send_account_confirmation_if_necessary(couch_user)
        if self.new_mobile_worker_form.cleaned_data['force_account_confirmation_by_sms']:
            phone_number = self.new_mobile_worker_form.cleaned_data['phone_number']
            couch_user.set_default_phone_number(phone_number)
            send_account_confirmation_sms_if_necessary(couch_user)

        plan_limit, user_count = Subscription.get_plan_and_user_count_by_domain(self.domain)
        check_and_send_limit_email(self.domain, plan_limit, user_count, user_count - 1)
        return {
            'success': True,
            'user_id': couch_user.userID,
        }

    def create_commcare_attendee_case_for_user(self, mobile_worker_couch_user):
        """Creates a case for the this user to be used for attendance tracking"""
        has_privilege = domain_has_privilege(self.domain, privileges.ATTENDANCE_TRACKING)
        # This toggle is temporary and will be removed once the feature is released
        toggle_enabled = toggles.ATTENDANCE_TRACKING.enabled(self.domain)

        if has_privilege and toggle_enabled:
            if AttendanceTrackingConfig.mobile_workers_can_be_attendees(domain=self.domain):
                attendee_case_type = get_attendee_case_type(self.domain)
                created_by_user_id = self.couch_user.user_id
                new_case_block = get_case_block_for_user(
                    mobile_worker_couch_user,
                    created_by_user_id,
                    attendee_case_type
                )
                return submit_case_blocks(
                    [new_case_block.as_text()],
                    domain=self.domain,
                    user_id=created_by_user_id,
                    device_id='corehq.apps.users.views.mobile.users.create_commcare_attendee_case_for_user',
                )

    def _build_commcare_user(self):
        username = self.new_mobile_worker_form.cleaned_data['username']
        password = self.new_mobile_worker_form.cleaned_data['new_password']
        first_name = self.new_mobile_worker_form.cleaned_data['first_name']
        email = self.new_mobile_worker_form.cleaned_data['email']
        last_name = self.new_mobile_worker_form.cleaned_data['last_name']
        location_id = self.new_mobile_worker_form.cleaned_data['location_id']
        is_account_confirmed = not (
            self.new_mobile_worker_form.cleaned_data['force_account_confirmation']
            or self.new_mobile_worker_form.cleaned_data['force_account_confirmation_by_sms'])

        role_id = UserRole.commcare_user_default(self.domain).get_id
        commcare_user = CommCareUser.create(
            self.domain,
            username,
            password,
            created_by=self.request.couch_user,
            created_via=USER_CHANGE_VIA_WEB,
            email=email,
            device_id="Generated from HQ",
            first_name=first_name,
            last_name=last_name,
            metadata=self.custom_data.get_data_to_save(),
            is_account_confirmed=is_account_confirmed,
            location=SQLLocation.objects.get(location_id=location_id) if location_id else None,
            role_id=role_id
        )

        if self.new_mobile_worker_form.show_deactivate_after_date:
            DeactivateMobileWorkerTrigger.update_trigger(
                self.domain,
                commcare_user.user_id,
                self.new_mobile_worker_form.cleaned_data['deactivate_after_date']
            )

        return commcare_user

    def _ensure_proper_request(self, in_data):
        if not self.can_add_extra_users:
            raise InvalidRequestException(_("No Permission."))

        if 'user' not in in_data:
            raise InvalidRequestException(_("Please provide mobile worker data."))

        return None

    def _construct_form_data(self, in_data):
        try:
            user_data = in_data['user']
            form_data = {
                'username': user_data.get('username'),
                'new_password': user_data.get('password'),
                'first_name': user_data.get('first_name'),
                'last_name': user_data.get('last_name'),
                'location_id': user_data.get('location_id'),
                'email': user_data.get('email'),
                'force_account_confirmation': user_data.get('force_account_confirmation'),
                'send_account_confirmation_email': user_data.get('send_account_confirmation_email'),
                'force_account_confirmation_by_sms': user_data.get('force_account_confirmation_by_sms'),
                'phone_number': user_data.get('phone_number'),
                'deactivate_after_date': user_data.get('deactivate_after_date'),
                'domain': self.domain,
            }
            for k, v in user_data.get('custom_fields', {}).items():
                form_data["{}-{}".format(CUSTOM_DATA_FIELD_PREFIX, k)] = v
            return form_data
        except Exception as e:
            raise InvalidRequestException(_("Check your request: {}").format(e))


@require_can_edit_commcare_users
@require_POST
@location_safe
def activate_commcare_user(request, domain, user_id):
    return _modify_user_status(request, domain, user_id, True)


@require_can_edit_commcare_users
@require_POST
@location_safe
def deactivate_commcare_user(request, domain, user_id):
    return _modify_user_status(request, domain, user_id, False)


def _modify_user_status(request, domain, user_id, is_active):
    user = CommCareUser.get_by_user_id(user_id, domain)
    if (not _can_edit_workers_location(request.couch_user, user)
            or (is_active and not can_add_extra_mobile_workers(request))):
        return JsonResponse({
            'error': _("No Permission."),
        })
    if not is_active and user.user_location_id:
        return JsonResponse({
            'error': _("This is a location user, archive or delete the "
                       "corresponding location to deactivate it."),
        })
    user.is_active = is_active
    user.save(spawn_task=True)
    log_user_change(by_domain=request.domain, for_domain=user.domain,
                    couch_user=user, changed_by_user=request.couch_user,
                    changed_via=USER_CHANGE_VIA_WEB, fields_changed={'is_active': user.is_active})
    return JsonResponse({
        'success': True,
    })


@require_can_edit_commcare_users
@require_POST
@location_safe
def send_confirmation_email(request, domain, user_id):
    user = CommCareUser.get_by_user_id(user_id, domain)
    send_account_confirmation_if_necessary(user)
    return JsonResponse(data={'success': True})


@require_POST
@location_safe
def send_confirmation_sms(request, domain, user_id):
    user = CommCareUser.get_by_user_id(user_id, domain)
    send_account_confirmation_sms_if_necessary(user)
    return JsonResponse(data={'success': True})


@require_can_edit_or_view_commcare_users
@require_GET
@location_safe
def paginate_mobile_workers(request, domain):
    limit = int(request.GET.get('limit', 10))
    page = int(request.GET.get('page', 1))
    query = request.GET.get('query')
    deactivated_only = json.loads(request.GET.get('showDeactivatedUsers', "false"))

    def _user_query(search_string, page, limit):
        user_es = get_search_users_in_domain_es_query(
            domain=domain, search_string=search_string,
            offset=page * limit, limit=limit)
        if not request.couch_user.has_permission(domain, 'access_all_locations'):
            loc_ids = (SQLLocation.objects.accessible_to_user(domain, request.couch_user)
                                          .location_ids())
            user_es = user_es.location(list(loc_ids))
        return user_es.mobile_users()

    # backend pages start at 0
    users_query = _user_query(query, page - 1, limit)
    # run with a blank query to fetch total records with same scope as in search
    if deactivated_only:
        users_query = users_query.show_only_inactive()
    users_data = users_query.source([
        '_id',
        'first_name',
        'last_name',
        'base_username',
        'created_on',
        'is_active',
        'is_account_confirmed',
    ]).run()
    users = users_data.hits

    def _status_string(user_data):
        if user_data['is_active']:
            return _('Active')
        elif user_data['is_account_confirmed']:
            return _('Deactivated')
        else:
            return _('Pending Confirmation')

    for user in users:
        date_registered = user.pop('created_on', '')
        if date_registered:
            date_registered = iso_string_to_datetime(date_registered).strftime(USER_DATE_FORMAT)
        # make sure these are always set and default to true
        user['is_active'] = user.get('is_active', True)
        user['is_account_confirmed'] = user.get('is_account_confirmed', True)
        user.update({
            'username': user.pop('base_username', ''),
            'user_id': user.pop('_id'),
            'date_registered': date_registered,
            'status': _status_string(user),
        })

    return JsonResponse({
        'users': users,
        'total': users_data.total,
    })


class CreateCommCareUserModal(JsonRequestResponseMixin, DomainViewMixin, View):
    template_name = "users/new_mobile_worker_modal.html"
    urlname = 'new_mobile_worker_modal'

    @method_decorator(require_can_edit_commcare_users)
    def dispatch(self, request, *args, **kwargs):
        if not can_add_extra_mobile_workers(request):
            raise PermissionDenied()
        return super(CreateCommCareUserModal, self).dispatch(request, *args, **kwargs)

    def render_form(self, status):
        if domain_has_privilege(self.domain, privileges.APP_USER_PROFILES):
            return self.render_json_response({
                "status": "failure",
                "form_html": "<div class='alert alert-danger'>{}</div>".format(_("""
                    Cannot add new worker due to usage of user field profiles.
                    Please add your new worker from the mobile workers page.
                """)),
            })
        return self.render_json_response({
            "status": status,
            "form_html": render_to_string(self.template_name, {
                'form': self.new_commcare_user_form,
                'data_fields_form': self.custom_data.form,
            }, request=self.request)
        })

    def get(self, request, *args, **kwargs):
        return self.render_form("success")

    @property
    @memoized
    def custom_data(self):
        return CustomDataEditor(
            field_view=UserFieldsView,
            domain=self.domain,
            post_dict=self.request.POST if self.request.method == "POST" else None,
        )

    @property
    @memoized
    def new_commcare_user_form(self):
        if self.request.method == "POST":
            data = self.request.POST.dict()
            form = CommCareAccountForm(data, domain=self.domain)
        else:
            form = CommCareAccountForm(domain=self.domain)
        return form

    @method_decorator(requires_privilege_with_fallback(privileges.OUTBOUND_SMS))
    def post(self, request, *args, **kwargs):
        if self.new_commcare_user_form.is_valid() and self.custom_data.is_valid():
            username = self.new_commcare_user_form.cleaned_data['username']
            password = self.new_commcare_user_form.cleaned_data['password_1']
            phone_number = self.new_commcare_user_form.cleaned_data['phone_number']

            user = CommCareUser.create(
                self.domain,
                username,
                password,
                created_by=request.couch_user,
                created_via=USER_CHANGE_VIA_WEB,
                phone_number=phone_number,
                device_id="Generated from HQ",
                metadata=self.custom_data.get_data_to_save(),
            )

            if 'location_id' in request.GET:
                try:
                    loc = SQLLocation.objects.get(domain=self.domain,
                                                  location_id=request.GET['location_id'])
                except SQLLocation.DoesNotExist:
                    raise Http404()
                user.set_location(loc)

            if phone_number:
                initiate_sms_verification_workflow(user, phone_number)

            user_json = {'user_id': user._id, 'text': user.username_in_report}
            return self.render_json_response({"status": "success",
                                              "user": user_json})
        return self.render_form("failure")


def get_user_upload_context(domain, request_params, download_url, adjective, plural_noun):
    context = {
        'bulk_upload': {
            "help_site": {
                "address": BULK_MOBILE_HELP_SITE,
                "name": _("CommCare Help Site"),
            },
            "download_url": reverse(download_url, args=(domain,)),
            "adjective": _(adjective),
            "plural_noun": _(plural_noun),
        },
        'show_secret_settings': request_params.get("secret", False),
    }
    context.update({
        'bulk_upload_form': get_bulk_upload_form(context),
    })
    return context


class UploadCommCareUsers(BaseUploadUser):
    template_name = 'hqwebapp/bulk_upload.html'
    urlname = 'upload_commcare_users'
    page_title = gettext_noop("Bulk Upload Mobile Workers")
    is_web_upload = False

    @method_decorator(require_can_edit_commcare_users)
    @method_decorator(requires_privilege_with_fallback(privileges.BULK_USER_MANAGEMENT))
    def dispatch(self, request, *args, **kwargs):
        return super(UploadCommCareUsers, self).dispatch(request, *args, **kwargs)

    @property
    def page_context(self):
        request_params = self.request.GET if self.request.method == 'GET' else self.request.POST
        return get_user_upload_context(self.domain, request_params, "download_commcare_users", "mobile worker",
                                       "mobile workers")

    def post(self, request, *args, **kwargs):
        return super(UploadCommCareUsers, self).post(request, *args, **kwargs)


class UserUploadStatusView(BaseManageCommCareUserView):
    urlname = 'user_upload_status'
    page_title = gettext_noop('Mobile Worker Upload Status')

    def get(self, request, *args, **kwargs):
        context = super(UserUploadStatusView, self).main_context
        context.update({
            'domain': self.domain,
            'download_id': kwargs['download_id'],
            'poll_url': reverse(CommcareUserUploadJobPollView.urlname, args=[self.domain, kwargs['download_id']]),
            'title': _("Mobile Worker Upload Status"),
            'progress_text': _("Importing your data. This may take some time..."),
            'error_text': _("Problem importing data! Please try again or report an issue."),
            'next_url': reverse(MobileWorkerListView.urlname, args=[self.domain]),
            'next_url_text': _("Return to manage mobile workers"),
        })
        return render(request, 'hqwebapp/soil_status_full.html', context)

    def page_url(self):
        return reverse(self.urlname, args=self.args, kwargs=self.kwargs)


class CommcareUserUploadJobPollView(UserUploadJobPollView):
    urlname = "commcare_user_upload_job_poll"
    on_complete_long = 'Mobile Worker upload has finished'
    user_type = 'mobile users'

    @method_decorator(require_can_edit_commcare_users)
    def dispatch(self, request, *args, **kwargs):
        return super(CommcareUserUploadJobPollView, self).dispatch(request, *args, **kwargs)


@require_can_edit_or_view_commcare_users
@location_safe
def user_download_job_poll(request, domain, download_id, template="hqwebapp/partials/shared_download_status.html"):
    try:
        context = get_download_context(download_id, 'Preparing download')
        context.update({'link_text': _('Download Users')})
    except TaskFailedError as e:
        return HttpResponseServerError(e.errors)
    return render(request, template, context)


@location_safe
class DownloadUsersStatusView(BaseUserSettingsView):
    urlname = 'download_users_status'
    page_title = gettext_noop('Download Users Status')

    @method_decorator(require_can_edit_or_view_commcare_users)
    def dispatch(self, request, *args, **kwargs):
        return super().dispatch(request, *args, **kwargs)

    @property
    def parent_pages(self):
        return [{
            'title': MobileWorkerListView.page_title,
            'url': reverse(MobileWorkerListView.urlname, args=[self.domain]),
        }]

    def get(self, request, *args, **kwargs):
        context = super(DownloadUsersStatusView, self).main_context
        context.update({
            'domain': self.domain,
            'download_id': kwargs['download_id'],
            'poll_url': reverse('user_download_job_poll', args=[self.domain, kwargs['download_id']]),
            'title': _("Download Users Status"),
            'progress_text': _("Preparing user download."),
            'error_text': _("There was an unexpected error! Please try again or report an issue."),
            'next_url': reverse(MobileWorkerListView.urlname, args=[self.domain]),
            'next_url_text': _("Go back to Mobile Workers"),
        })
        return render(request, 'hqwebapp/soil_status_full.html', context)

    def page_url(self):
        return reverse(self.urlname, args=self.args, kwargs=self.kwargs)


class FilteredUserDownload(BaseUserSettingsView):

    def get(self, request, domain, *args, **kwargs):
        form = UserFilterForm(request.GET, domain=domain, couch_user=request.couch_user, user_type=self.user_type)
        # To avoid errors on first page load
        form.empty_permitted = True
        context = self.main_context
        context.update({'form': form, 'count_users_url': reverse(self.count_view, args=[domain])})
        return render(
            request,
            "users/filter_and_download.html",
            context
        )


@location_safe
class FilteredCommCareUserDownload(FilteredUserDownload, BaseManageCommCareUserView):
    page_title = gettext_noop('Filter and Download Mobile Workers')
    urlname = 'filter_and_download_commcare_users'
    user_type = MOBILE_USER_TYPE
    count_view = 'count_commcare_users'

    @method_decorator(require_can_edit_commcare_users)
    def get(self, request, domain, *args, **kwargs):
        return super().get(request, domain, *args, **kwargs)


@method_decorator([require_can_use_filtered_user_download], name='dispatch')
class FilteredWebUserDownload(FilteredUserDownload, BaseManageWebUserView):
    page_title = gettext_noop('Filter and Download Users')
    urlname = 'filter_and_download_web_users'
    user_type = WEB_USER_TYPE
    count_view = 'count_web_users'

    @method_decorator(require_can_edit_web_users)
    def get(self, request, domain, *args, **kwargs):
        return super().get(request, domain, *args, **kwargs)


class UsernameUploadMixin(object):
    """
    Contains helper functions for working with a file that consists of a single column of usernames.
    """

    def _get_usernames(self, request):
        """
            Get username list from Excel supplied in request.FILES.
            Adds any errors to request.messages.
        """
        sheet = self._get_sheet(request)
        if not sheet:
            return None

        try:
            usernames = [format_username(row['username'], request.domain) for row in sheet]
        except KeyError:
            messages.error(request, _("No users found. Please check your file contains a 'username' column."))
            return None

        if not len(usernames):
            messages.error(request, _("No users found. Please check file is not empty."))
            return None

        return usernames

    def _get_sheet(self, request):
        try:
            workbook = get_workbook(request.FILES.get('bulk_upload_file'))
        except WorkbookJSONError as e:
            messages.error(request, str(e))
            return None

        try:
            sheet = workbook.get_worksheet()
        except WorksheetNotFound:
            messages.error(request, _("Workbook has no worksheets"))
            return None

        return sheet


class DeleteCommCareUsers(BaseManageCommCareUserView, UsernameUploadMixin):
    urlname = 'delete_commcare_users'
    page_title = gettext_noop('Bulk Delete')
    template_name = 'users/bulk_delete.html'

    @property
    def page_context(self):
        context = self.main_context
        context.update({
            'bulk_upload_form': get_bulk_upload_form(),
        })
        return context

    def post(self, request, *args, **kwargs):
        usernames = self._get_usernames(request)
        if not usernames:
            return self.get(request, *args, **kwargs)

        user_docs_by_id = {doc['_id']: doc for doc in get_user_docs_by_username(usernames)}
        user_ids_with_forms = self._get_user_ids_with_forms(request, user_docs_by_id)
        usernames_not_found = self._get_usernames_not_found(request, user_docs_by_id, usernames)

        if user_ids_with_forms or usernames_not_found:
            messages.error(request, _("""
                No users deleted. Please address the above issue(s) and re-upload your updated file.
            """))
        else:
            self._delete_users(request, user_docs_by_id, user_ids_with_forms)

        return self.get(request, *args, **kwargs)

    def _get_user_ids_with_forms(self, request, user_docs_by_id):
        """
            Find users who have ever submitted a form, and add to request.messages if so.
        """
        user_ids_with_forms = (
            FormES()
            .domain(request.domain)
            .user_id(list(user_docs_by_id))
            .terms_aggregation('form.meta.userID', 'user_id')
        ).run().aggregations.user_id.keys

        if user_ids_with_forms:
            message = _("""
                The following users have form submissions and must be deleted individually: {}.
            """).format(", ".join([raw_username(user_docs_by_id[user_id]['username'])
                                   for user_id in user_ids_with_forms]))
            messages.error(request, message)

        return user_ids_with_forms

    def _get_usernames_not_found(self, request, user_docs_by_id, usernames):
        """
            The only side effect of this is to possibly add to request.messages.
        """
        usernames_not_found = set(usernames) - {doc['username'] for doc in user_docs_by_id.values()}
        if usernames_not_found:
            message = _("The following users were not found: {}.").format(
                ", ".join(map(raw_username, usernames_not_found)))
            messages.error(request, message)
        return usernames_not_found

    def _delete_users(self, request, user_docs_by_id, user_ids_with_forms):
        deleted_count = 0
        for user_id, doc in user_docs_by_id.items():
            if user_id not in user_ids_with_forms:
                CommCareUser.wrap(doc).delete(request.domain, deleted_by=request.couch_user,
                                              deleted_via=USER_CHANGE_VIA_BULK_IMPORTER)
                deleted_count += 1
        if deleted_count:
            messages.success(request, f"{deleted_count} user(s) deleted.")


@method_decorator([toggles.CLEAR_MOBILE_WORKER_DATA.required_decorator()], name='dispatch')
class ClearCommCareUsers(DeleteCommCareUsers):
    urlname = 'clear_commcare_users'
    page_title = gettext_noop('Bulk Clear')
    template_name = 'users/bulk_clear.html'

    def get(self, request, *args, **kwargs):
        if self.clearing_process_busy:
            messages.info(request, _("""
                Mobile Worker data clearing in progress ( {progress_percent} % completed ).
            """).format(progress_percent=self.clearing_percent))

        return super().get(request, *args, **kwargs)

    def post(self, request, *args, **kwargs):
        if self.clearing_process_busy:
            messages.error(request, _("""
                User clearing process already in progress! Please try again later.
            """))
            return self.get(request, *args, **kwargs)

        usernames = self._get_usernames(request)
        if not usernames:
            return self.get(request, *args, **kwargs)

        user_docs_by_id = {doc['_id']: doc for doc in get_user_docs_by_username(usernames)}
        usernames_not_found = self._get_usernames_not_found(request, user_docs_by_id, usernames)

        if usernames_not_found:
            messages.error(request, _("""
                No users cleared. Please address the above issue(s) and re-upload your updated file.
            """))
        else:
            self._clear_users_data(request, user_docs_by_id)

        return self.get(request, *args, **kwargs)

    @property
    def clearing_process_busy(self):
        return SimpleProgressHelper(self.progress_id).is_busy

    @property
    def clearing_percent(self):
        try:
            return SimpleProgressHelper(self.progress_id).percentage_complete
        except ValueError:
            return None

    @property
    def progress_id(self):
        return f"{self.domain}-user-clearing"

    def _clear_users_data(self, request, user_docs_by_id):
        user_ids = [user_id for user_id, _ in user_docs_by_id.items()]
        clean_domain_users_data(
            domain=request.domain,
            user_ids=user_ids,
            cleared_by_username=request.couch_user.username,
            progress_id=self.progress_id,
        )


class CommCareUsersLookup(BaseManageCommCareUserView, UsernameUploadMixin):
    urlname = 'commcare_users_lookup'
    page_title = gettext_noop('Mobile Workers Bulk Lookup')
    template_name = 'users/bulk_lookup.html'

    @property
    def page_context(self):
        context = self.main_context
        context.update({
            'bulk_upload_form': get_bulk_upload_form(),
        })
        return context

    def post(self, request, *args, **kwargs):
        usernames = self._get_usernames(request)
        if not usernames:
            return self.get(request, *args, **kwargs)

        docs_by_username = {doc['username']: doc for doc in get_user_docs_by_username(usernames)}
        rows = []
        for username in usernames:
            row = [raw_username(username)]
            if username in docs_by_username:
                row.extend([_("yes"), docs_by_username[username].get("is_active")])
            else:
                row.extend([_("no"), ""])
            rows.append(row)

        response = HttpResponse(content_type=Format.from_format('xlsx').mimetype)
        response['Content-Disposition'] = f'attachment; filename="{self.domain} users.xlsx"'
        response.write(self._excel_data(rows))
        return response

    def _excel_data(self, rows):
        outfile = io.BytesIO()
        tab_name = "users"
        header_table = [(tab_name, [(_("username"), _("exists"), _("is_active"))])]
        writer = Excel2007ExportWriter()
        writer.open(header_table=header_table, file=outfile)
        writer.write([(tab_name, rows)])
        writer.close()
        return outfile.getvalue()


@require_can_edit_commcare_users
@location_safe
def count_commcare_users(request, domain):
    return _count_users(request, domain, MOBILE_USER_TYPE)


@require_can_edit_web_users
@require_can_use_filtered_user_download
def count_web_users(request, domain):
    return _count_users(request, domain, WEB_USER_TYPE)


@login_and_domain_required
def _count_users(request, domain, user_type):
    if user_type not in [MOBILE_USER_TYPE, WEB_USER_TYPE]:
        raise AssertionError(f"Invalid user type for _count_users: {user_type}")

    from corehq.apps.users.dbaccessors import (
        count_mobile_users_by_filters,
        count_web_users_by_filters,
        count_invitations_by_filters,
    )
    form = UserFilterForm(request.GET, domain=domain, couch_user=request.couch_user, user_type=user_type)

    if form.is_valid():
        user_filters = form.cleaned_data
    else:
        return HttpResponseBadRequest("Invalid Request")

    user_count = 0
    group_count = 0
    (is_cross_domain, domains_list) = get_domains_from_user_filters(domain, user_filters)
    for current_domain in domains_list:
        if user_type == MOBILE_USER_TYPE:
            user_count += count_mobile_users_by_filters(current_domain, user_filters)
            group_count += len(load_memoizer(current_domain).groups)
        else:
            user_count += count_web_users_by_filters(current_domain, user_filters)
            user_count += count_invitations_by_filters(current_domain, user_filters)

    return JsonResponse({
        'user_count': user_count,
        'group_count': group_count,
    })


@require_can_edit_or_view_commcare_users
@location_safe
def download_commcare_users(request, domain):
    return download_users(request, domain, user_type=MOBILE_USER_TYPE)


@login_and_domain_required
def download_users(request, domain, user_type):
    if user_type not in [MOBILE_USER_TYPE, WEB_USER_TYPE]:
        raise AssertionError(f"Invalid user type for download_users: {user_type}")

    form = UserFilterForm(request.GET, domain=domain, couch_user=request.couch_user, user_type=user_type)
    if form.is_valid():
        user_filters = form.cleaned_data
    else:
        view = FilteredCommCareUserDownload if user_type == MOBILE_USER_TYPE else FilteredWebUserDownload
        return HttpResponseRedirect(reverse(view, args=[domain]) + "?" + request.GET.urlencode())
    download = DownloadBase()
    if form.cleaned_data['domains'] != [domain]:  # if additional domains added for download
        track_workflow(request.couch_user.username, f'Domain filter used for {user_type} download')
    if form.cleaned_data['columns'] == UserFilterForm.USERNAMES_COLUMN_OPTION:
        if user_type != MOBILE_USER_TYPE:
            raise AssertionError("USERNAME_COLUMN_OPTION only available for mobile users")
        res = bulk_download_usernames_async.delay(domain, download.download_id, user_filters,
                                                  owner_id=request.couch_user.get_id)
    else:
        res = bulk_download_users_async.delay(domain, download.download_id, user_filters,
                                              (user_type == WEB_USER_TYPE), owner_id=request.couch_user.get_id)
    download.set_task(res)
    if user_type == MOBILE_USER_TYPE:
        view = DownloadUsersStatusView
    else:
        from corehq.apps.users.views import DownloadWebUsersStatusView
        view = DownloadWebUsersStatusView
    return redirect(view.urlname, domain, download.download_id)


@location_safe
class CommCareUserConfirmAccountView(TemplateView, DomainViewMixin):
    template_name = "users/commcare_user_confirm_account.html"
    urlname = "commcare_user_confirm_account"
    strict_domain_fetching = True

    @toggles.any_toggle_enabled(toggles.TWO_STAGE_USER_PROVISIONING_BY_SMS, toggles.TWO_STAGE_USER_PROVISIONING)
    def dispatch(self, request, *args, **kwargs):
        return super(CommCareUserConfirmAccountView, self).dispatch(request, *args, **kwargs)

    @property
    @memoized
    def user_id(self):
        return self.kwargs.get('user_id')

    @property
    @memoized
    def user(self):
        return get_document_or_404(CommCareUser, self.domain, self.user_id)

    @property
    @memoized
    def form(self):
        if self.request.method == 'POST':
            return MobileWorkerAccountConfirmationForm(self.request.POST)
        else:
            return MobileWorkerAccountConfirmationForm(initial={
                'username': self.user.raw_username,
                'full_name': self.user.full_name,
                'email': self.user.email,
            })

    def get_context_data(self, **kwargs):
        context = super(CommCareUserConfirmAccountView, self).get_context_data(**kwargs)
        context.update({
            'domain_name': self.domain_object.display_name(),
            'user': self.user,
            'form': self.form,
            'button_label': _('Confirm Account')
        })
        return context

    def post(self, request, *args, **kwargs):
        form = self.form
        if form.is_valid():
            user = self.user
            user.email = form.cleaned_data['email']
            full_name = form.cleaned_data['full_name']
            user.first_name = full_name[0]
            user.last_name = full_name[1]
            user.confirm_account(password=self.form.cleaned_data['password'])
            messages.success(request, _(
                f'You have successfully confirmed the {user.raw_username} account. '
                'You can now login'
            ))
            if hasattr(self, 'send_success_sms'):
                self.send_success_sms()
            return HttpResponseRedirect('{}?username={}'.format(
                reverse('domain_login', args=[self.domain]),
                user.raw_username,
            ))

        # todo: process form data and activate the account
        return self.get(request, *args, **kwargs)


@location_safe
class CommCareUserConfirmAccountBySMSView(CommCareUserConfirmAccountView):
    urlname = "commcare_user_confirm_account_sms"
    one_day_in_seconds = 60 * 60 * 24

    @property
    @memoized
    def user_invite_hash(self):
        return json.loads(b64_aes_decrypt(self.kwargs.get('user_invite_hash')))

    @property
    @memoized
    def user_id(self):
        return self.user_invite_hash.get('user_id')

    @property
    @memoized
    def form(self):
        if self.request.method == 'POST':
            return MobileWorkerAccountConfirmationBySMSForm(self.request.POST)
        else:
            return MobileWorkerAccountConfirmationBySMSForm(initial={
                'username': self.user.raw_username,
                'full_name': self.user.full_name,
                'email': "",
            })

    def get_context_data(self, **kwargs):
        context = super(CommCareUserConfirmAccountBySMSView, self).get_context_data(**kwargs)
        context.update({
            'invite_expired': self.is_invite_valid() is False,
        })
        return context

    def send_success_sms(self):
        settings = SMSAccountConfirmationSettings.get_settings(self.user.domain)
        template_params = {
            'name': self.user.full_name,
            'domain': self.user.domain,
            'username': self.user.raw_username,
            'hq_name': settings.project_name
        }
        lang = guess_domain_language_for_sms(self.user.domain)
        with override(lang):
            text_content = render_to_string(
                "registration/mobile/mobile_worker_account_confirmation_success_sms.txt", template_params
            )
        send_sms(
            domain=self.user.domain, contact=None, phone_number=self.user.default_phone_number, text=text_content
        )

    def is_invite_valid(self):
        hours_elapsed = float(int(time.time()) - self.user_invite_hash.get('time')) / self.one_day_in_seconds
        settings_obj = SMSAccountConfirmationSettings.get_settings(self.user.domain)
        if hours_elapsed <= settings_obj.confirmation_link_expiry_time:
            return True
        return False<|MERGE_RESOLUTION|>--- conflicted
+++ resolved
@@ -148,13 +148,9 @@
 from soil.util import get_download_context
 from .custom_data_fields import UserFieldsView
 from ..utils import log_user_groups_change
-<<<<<<< HEAD
 from corehq.apps.users.views.utils import get_locations_with_single_user
 from corehq.apps.users.util import SimpleProgressHelper
-
-=======
 from corehq.apps.users.views.utils import get_locations_with_orphaned_cases
->>>>>>> 4ba4493e
 
 BULK_MOBILE_HELP_SITE = ("https://confluence.dimagi.com/display/commcarepublic"
                          "/Create+and+Manage+CommCare+Mobile+Workers#Createand"
