--- conflicted
+++ resolved
@@ -1527,12 +1527,7 @@
     @property
     @memoized
     def user_invite_hash(self):
-        try:
-            return json.loads(b64_aes_cbc_decrypt(self.kwargs.get('user_invite_hash')))
-        except Exception:
-            # Temporarily fallback to b64_aes_decrypt if b64_aes_cbc_decrypt fails
-            # to handle existing invites
-            return json.loads(b64_aes_decrypt(self.kwargs.get('user_invite_hash')))
+        return json.loads(b64_aes_cbc_decrypt(self.kwargs.get('user_invite_hash')))
 
     @property
     @memoized
@@ -1623,7 +1618,6 @@
     urlname = "commcare_user_account_confirmed"
     strict_domain_fetching = True
 
-<<<<<<< HEAD
     def get_context_data(self, **kwargs):
         context = super().get_context_data(**kwargs)
         username = self.request.GET.get('username')
@@ -1636,12 +1630,6 @@
             login_url = reverse('domain_login', args=[self.domain])
         context['login_url'] = login_url
         return context
-=======
-    @property
-    @memoized
-    def user_invite_hash(self):
-        return json.loads(b64_aes_cbc_decrypt(self.kwargs.get('user_invite_hash')))
->>>>>>> e7152ea4
 
 
 @location_safe
