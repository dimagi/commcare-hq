--- conflicted
+++ resolved
@@ -49,26 +49,22 @@
     WorksheetNotFound, WorkbookJSONReader
 
 from couchexport.models import Format
-<<<<<<< HEAD
 from corehq.apps.users.forms import (
-    CommCareAccountForm, UpdateCommCareUserInfoForm, CommtrackUserForm,
-    MultipleSelectionForm, ConfirmExtraUserChargesForm, NewMobileWorkerForm
+    CommCareAccountForm,
+    CommtrackUserForm,
+    ConfirmExtraUserChargesForm,
+    MultipleSelectionForm,
+    NewMobileWorkerForm,
+    SelfRegistrationForm,
+    UpdateCommCareUserInfoForm,
 )
-=======
-from corehq.apps.users.forms import (CommCareAccountForm, UpdateCommCareUserInfoForm, CommtrackUserForm,
-                                     MultipleSelectionForm, ConfirmExtraUserChargesForm,
-                                     SelfRegistrationForm)
->>>>>>> 8bb977fe
 from corehq.apps.users.models import CommCareUser, UserRole, CouchUser
 from corehq.apps.groups.models import Group
 from corehq.apps.domain.models import Domain
 from corehq.apps.domain.views import DomainViewMixin
 from corehq.apps.locations.permissions import user_can_edit_any_location
-<<<<<<< HEAD
 from corehq.apps.style.decorators import use_bootstrap3, use_select2
-=======
 from corehq.apps.sms.models import SelfRegistrationInvitation
->>>>>>> 8bb977fe
 from corehq.apps.users.bulkupload import check_headers, dump_users_and_groups, GroupNameError, UserUploadError
 from corehq.apps.users.tasks import bulk_upload_async
 from corehq.apps.users.decorators import require_can_edit_commcare_users
