--- conflicted
+++ resolved
@@ -1654,19 +1654,6 @@
         return HttpResponse()
 
 
-<<<<<<< HEAD
-=======
-@csrf_exempt
-@connectid_token_auth
-def connectid_messaging_key(request, domain):
-    link = get_object_or_404(ConnectIDUserLink, commcare_user=request.user, domain=request.domain)
-    key = generate_aes_key().decode("utf-8")
-    messaging_key, _ = ConnectIDMessagingKey.objects.get_or_create(
-        connectid_user_link=link, domain=request.domain, active=True, defaults={"key": key}
-    )
-    return JsonResponse({"key": messaging_key.key})
-
-
 @require_can_edit_commcare_users
 @location_safe
 def send_connectid_invite(request, domain, user_id):
@@ -1707,18 +1694,6 @@
     )
     return True
 
-
-@csrf_exempt
-@require_POST
-@validate_request_hmac("CONNECTID_SECRET_KEY")
-def update_connectid_messaging_consent(request, domain):
-    channel_id = request.POST["channel_id"]
-    link = get_object_or_404(ConnectIDUserLink, channel_id=channel_id)
-    link.messaging_consent = request.POST["consent"]
-    link.save()
-    return HttpResponse(status=200)
-
->>>>>>> 2acd5dce
 
 @csrf_exempt
 @require_POST
