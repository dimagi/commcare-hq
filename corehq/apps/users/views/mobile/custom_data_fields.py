from django.utils.decorators import method_decorator
from django.utils.translation import gettext_lazy as _

from corehq.apps.custom_data_fields.edit_entity import CustomDataEditor
from corehq.apps.custom_data_fields.edit_model import CustomDataModelMixin
from corehq.apps.custom_data_fields.models import CustomDataFieldsProfile, PROFILE_SLUG
from corehq.apps.users.decorators import require_can_edit_commcare_users, get_permission_name
from corehq.apps.users.models import HqPermissions
from corehq.apps.users.tasks import remove_unused_custom_fields_from_users_task
from corehq.apps.users.views import BaseUserSettingsView
from corehq.toggles import RESTRICT_USER_PROFILE_ASSIGNMENT

CUSTOM_USER_DATA_FIELD_TYPE = 'UserFields'


class UserFieldsView(CustomDataModelMixin, BaseUserSettingsView):
    urlname = 'user_fields_view'
    field_type = CUSTOM_USER_DATA_FIELD_TYPE
    entity_string = _("User")
    show_purge_existing = True
    _show_profiles = True
    page_title = _('Edit User Fields')

    @method_decorator(require_can_edit_commcare_users)
    def dispatch(self, request, *args, **kwargs):
        return super(UserFieldsView, self).dispatch(request, *args, **kwargs)

    def update_existing_models(self):
        remove_unused_custom_fields_from_users_task.delay(self.domain)

    @classmethod
    def get_user_accessible_profiles(cls, domain, couch_user):
        all_profiles = cls.get_definition_for_domain(domain).get_profiles()
<<<<<<< HEAD
        if couch_user.has_permission(domain, get_permission_name(HqPermissions.edit_user_profile)):
=======
        if (not RESTRICT_USER_PROFILE_ASSIGNMENT.enabled(domain)
                or couch_user.has_permission(domain, get_permission_name(HqPermissions.edit_user_profile))):
>>>>>>> fa1c36c4
            return all_profiles

        permission = couch_user.get_role(domain).permissions
        accessible_profile_ids = permission.edit_user_profile_list
        accessible_profiles = {p for p in all_profiles if str(p.id) in accessible_profile_ids}
        return accessible_profiles

    @classmethod
    def get_displayable_profiles_and_edit_permission(cls, original_profile_id, domain, couch_user):
<<<<<<< HEAD
=======
        if not RESTRICT_USER_PROFILE_ASSIGNMENT.enabled(domain):
            return cls.get_definition_for_domain(domain).get_profiles(), True

>>>>>>> fa1c36c4
        can_edit_original_profile = True

        if original_profile_id:
            can_edit_original_profile = couch_user.has_permission(
                domain,
                get_permission_name(HqPermissions.access_profile),
                data=str(original_profile_id)
            )

        if can_edit_original_profile:
            profiles = cls.get_user_accessible_profiles(domain, couch_user)
        else:
            profiles = {CustomDataFieldsProfile.objects.get(id=original_profile_id)}
        return profiles, can_edit_original_profile

    @classmethod
    def get_field_page_context(cls, domain, couch_user, custom_data_editor: CustomDataEditor,
                            original_profile_id=None):
        profiles, can_edit_original_profile = (
            cls.get_displayable_profiles_and_edit_permission(
                original_profile_id, domain, couch_user
            )
        )
        serialized_profiles = [p.to_json() for p in profiles]

        return {
            'can_edit_original_profile': can_edit_original_profile,
            'custom_fields_slugs': [f.slug for f in custom_data_editor.fields],
            'custom_fields_profiles': sorted(serialized_profiles, key=lambda x: x['name'].lower()),
            'custom_fields_profile_slug': PROFILE_SLUG,
        }<|MERGE_RESOLUTION|>--- conflicted
+++ resolved
@@ -31,12 +31,8 @@
     @classmethod
     def get_user_accessible_profiles(cls, domain, couch_user):
         all_profiles = cls.get_definition_for_domain(domain).get_profiles()
-<<<<<<< HEAD
-        if couch_user.has_permission(domain, get_permission_name(HqPermissions.edit_user_profile)):
-=======
         if (not RESTRICT_USER_PROFILE_ASSIGNMENT.enabled(domain)
                 or couch_user.has_permission(domain, get_permission_name(HqPermissions.edit_user_profile))):
->>>>>>> fa1c36c4
             return all_profiles
 
         permission = couch_user.get_role(domain).permissions
@@ -46,12 +42,9 @@
 
     @classmethod
     def get_displayable_profiles_and_edit_permission(cls, original_profile_id, domain, couch_user):
-<<<<<<< HEAD
-=======
         if not RESTRICT_USER_PROFILE_ASSIGNMENT.enabled(domain):
             return cls.get_definition_for_domain(domain).get_profiles(), True
 
->>>>>>> fa1c36c4
         can_edit_original_profile = True
 
         if original_profile_id:
