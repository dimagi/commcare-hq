--- conflicted
+++ resolved
@@ -1154,15 +1154,10 @@
                     domain_request.send_approval_email()
                     create_invitation = False
                     user.add_as_web_user(self.domain, role=data["role"],
-<<<<<<< HEAD
-                                         primary_location_id=data.get("location_id", None),
-                                         program_id=data.get("program", None))
-=======
                                          primary_location_id=data.get("primary_location", None),
                                          program_id=data.get("program", None),
                                          assigned_location_ids=data.get("assigned_locations", None),
                                          )
->>>>>>> 6e4735a5
                 messages.success(request, "%s added." % data["email"])
             else:
                 track_workflow(request.couch_user.get_email(),
@@ -1175,11 +1170,6 @@
                 data["invited_by"] = request.couch_user.user_id
                 data["invited_on"] = datetime.utcnow()
                 data["domain"] = self.domain
-<<<<<<< HEAD
-                primary_location_id = data.pop("location_id", None)
-                data["primary_location"] = (SQLLocation.by_location_id(primary_location_id)
-                                        if primary_location_id else None)
-=======
                 primary_location_id = data.pop("primary_location", None)
                 data["primary_location"] = (SQLLocation.by_location_id(primary_location_id)
                                         if primary_location_id else None)
@@ -1191,7 +1181,6 @@
                 data["profile"] = CustomDataFieldsProfile.objects.get(
                     id=profile_id,
                     definition__domain=self.domain) if profile_id else None
->>>>>>> 6e4735a5
                 invite = Invitation(**data)
                 invite.save()
 
