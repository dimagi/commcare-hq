--- conflicted
+++ resolved
@@ -724,29 +724,13 @@
             logout(request)
             return HttpResponseRedirect(request.path)
 
-<<<<<<< HEAD
-        try:
-            invitation = Invitation.objects.get(id=int(invitation_id))
-        except (ValueError, Invitation.DoesNotExist):
-            messages.error(request, _("Sorry, it looks like your invitation has expired. "
-                                      "Please check the invitation link you received and try again, or "
-                                      "request a project administrator to send you the invitation again."))
-                return HttpResponseRedirect(reverse("login"))
-=======
-        invitation = SQLInvitation.objects.filter(uuid=uuid).first()
-        if not invitation:
-            try:
-                invitation = SQLInvitation.objects.get(id=int(uuid))
-            except (ValueError, SQLInvitation.DoesNotExist):
-                invitation = SQLInvitation.objects.filter(couch_id=uuid).first()
-
+        invitation = Invitation.objects.filter(uuid=uuid).first()
         if not invitation:
             messages.error(request, _("Sorry, it looks like your invitation has expired. "
                                       "Please check the invitation link you received and try again, or "
                                       "request a project administrator to send you the invitation again."))
             return HttpResponseRedirect(reverse("login"))
 
->>>>>>> 88b86e92
         if invitation.is_accepted:
             messages.error(request, _("Sorry, that invitation has already been used up. "
                                       "If you feel this is a mistake please ask the inviter for "
