--- conflicted
+++ resolved
@@ -1174,12 +1174,9 @@
                 data["primary_location"] = (SQLLocation.by_location_id(primary_location_id)
                                         if primary_location_id else None)
                 assigned_location_ids = data.pop("assigned_locations", [])
-<<<<<<< HEAD
                 if primary_location_id:
                     assert primary_location_id in assigned_location_ids
                 self._assert_user_has_permission_to_access_locations(assigned_location_ids)
-=======
->>>>>>> f1b723c7
                 profile_id = data.get("profile", None)
                 data["profile"] = CustomDataFieldsProfile.objects.get(
                     id=profile_id,
