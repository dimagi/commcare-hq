import json
from collections import defaultdict
from datetime import datetime
from django.conf import settings

import langcodes
import six.moves.urllib.error
import six.moves.urllib.parse
import six.moves.urllib.request
from couchdbkit.exceptions import ResourceNotFound
from crispy_forms.utils import render_crispy_form

from corehq.apps.cloudcare.dbaccessors import get_cloudcare_apps, get_application_access_for_domain
from corehq.apps.custom_data_fields.edit_entity import CustomDataEditor
from corehq.apps.custom_data_fields.models import CustomDataFieldsProfile, CustomDataFieldsDefinition, PROFILE_SLUG
from corehq.apps.programs.models import Program
from corehq.apps.registry.utils import get_data_registry_dropdown_options
from corehq.apps.reports.models import TableauVisualization, TableauUser
from corehq.apps.sso.models import IdentityProvider
from corehq.apps.sso.utils.user_helpers import get_email_domain_from_username
from corehq.toggles import TABLEAU_USER_SYNCING

from django.contrib import messages
from django.core.exceptions import ValidationError
from django.http import (
    Http404,
    HttpResponse,
    HttpResponseRedirect,
    JsonResponse,
    HttpResponseBadRequest,
)
from django.http.response import HttpResponseServerError
from django.shortcuts import render
from django.urls import reverse
from django.utils.decorators import method_decorator
from django.utils.functional import cached_property
from django.utils.safestring import mark_safe
from django.utils.translation import gettext as _, ngettext, gettext_lazy, gettext_noop

from corehq.apps.users.analytics import get_role_user_count
from soil.exceptions import TaskFailedError
from soil.util import expose_cached_download, get_download_context
from django.views.decorators.csrf import csrf_exempt
from django.views.decorators.debug import sensitive_post_parameters
from django.views.decorators.http import require_GET, require_POST
from django_digest.decorators import httpdigest
from django_prbac.utils import has_privilege
from memoized import memoized

from corehq import privileges, toggles
from corehq.apps.accounting.decorators import always_allow_project_access, requires_privilege_with_fallback
from corehq.apps.accounting.utils import domain_has_privilege
from corehq.apps.analytics.tasks import (
    HUBSPOT_INVITATION_SENT_FORM,
    send_hubspot_form,
    track_workflow,
)
from corehq.apps.app_manager.dbaccessors import get_app_languages
from corehq.apps.domain.decorators import (
    domain_admin_required,
    login_and_domain_required,
    require_superuser,
)
from corehq.apps.domain.forms import clean_password
from corehq.apps.domain.views.base import BaseDomainView
from corehq.apps.enterprise.models import EnterprisePermissions
from corehq.apps.es import UserES
from corehq.apps.hqwebapp.crispy import make_form_readonly
from corehq.apps.locations.permissions import (
    location_safe,
    user_can_access_other_user,
)
from corehq.apps.locations.models import SQLLocation
from corehq.apps.registration.forms import (
    AdminInvitesUserForm,
)
from corehq.apps.reports.exceptions import TableauAPIError
from corehq.apps.reports.util import get_possible_reports
from corehq.apps.sms.mixin import BadSMSConfigException
from corehq.apps.sms.verify import (
    VERIFICATION__ALREADY_IN_USE,
    VERIFICATION__ALREADY_VERIFIED,
    VERIFICATION__RESENT_PENDING,
    VERIFICATION__WORKFLOW_STARTED,
    initiate_sms_verification_workflow,
)
from corehq.apps.translations.models import SMSTranslations
from corehq.apps.userreports.util import has_report_builder_access
from corehq.apps.users.audit.change_messages import UserChangeMessage
from corehq.apps.users.decorators import (
    can_use_filtered_user_download,
    require_can_edit_or_view_web_users,
    require_can_edit_web_users,
    require_can_view_roles,
    require_permission_to_edit_user,
)
from corehq.apps.users.exceptions import MissingRoleException, InvalidRequestException
from corehq.apps.users.forms import (
    BaseUserInfoForm,
    CommtrackUserForm,
    SetUserPasswordForm,
    TableauUserForm,
    WebUserFormSet,
)
from corehq.apps.users.landing_pages import get_allowed_landing_pages, validate_landing_page
from corehq.apps.users.models import (
    CommCareUser,
    CouchUser,
    DomainMembershipError,
    DomainRemovalRecord,
    DomainRequest,
    Invitation,
    StaticRole,
    WebUser,
    HqPermissions,
    UserRole,
)
from corehq.apps.users.model_log import InviteModelAction
from corehq.apps.users.util import log_user_change
from corehq.apps.users.views.utils import (
    filter_user_query_by_locations_accessible_to_user,
    get_editable_role_choices, BulkUploadResponseWrapper,
    user_can_access_invite
)
from corehq.apps.user_importer.importer import UserUploadError
from corehq.apps.user_importer.models import UserUploadRecord
from corehq.apps.user_importer.tasks import import_users_and_groups, parallel_user_import
from corehq.const import USER_CHANGE_VIA_WEB, INVITATION_CHANGE_VIA_WEB
from corehq.pillows.utils import WEB_USER_TYPE
from corehq.toggles import PARALLEL_USER_IMPORTS
from corehq.util.couch import get_document_or_404
from corehq.util.view_utils import json_error
from corehq.util.workbook_json.excel import (
    WorkbookJSONError,
    WorksheetNotFound,
    get_workbook,
)
from corehq.apps.users.permissions import (
    COMMCARE_ANALYTICS_SQL_LAB,
    COMMCARE_ANALYTICS_DATASET_EDITOR,
)

from dimagi.utils.logging import notify_exception


def _users_context(request, domain):
    couch_user = request.couch_user
    web_users = WebUser.by_domain(domain)

    for user in [couch_user] + list(web_users):
        user.current_domain = domain

    return {
        'web_users': web_users,
        'domain': domain,
        'couch_user': couch_user,
    }


class BaseUserSettingsView(BaseDomainView):
    section_name = gettext_noop("Users")

    @property
    @memoized
    def section_url(self):
        return reverse(DefaultProjectUserSettingsView.urlname, args=[self.domain])

    @property
    @memoized
    def couch_user(self):
        user = self.request.couch_user
        if user:
            user.current_domain = self.domain
        return user

    @property
    def main_context(self):
        context = super(BaseUserSettingsView, self).main_context
        context.update({
            'couch_user': self.couch_user,
        })
        return context


@method_decorator(always_allow_project_access, name='dispatch')
@location_safe
class DefaultProjectUserSettingsView(BaseUserSettingsView):
    urlname = "users_default"

    @property
    @memoized
    def redirect(self):
        redirect = None
        has_project_access = has_privilege(self.request, privileges.PROJECT_ACCESS)
        user = CouchUser.get_by_user_id(self.couch_user._id)
        if user:
            if ((user.has_permission(self.domain, 'edit_commcare_users')
                    or user.has_permission(self.domain, 'view_commcare_users'))
                    and has_project_access):
                from corehq.apps.users.views.mobile import MobileWorkerListView
                redirect = reverse(
                    MobileWorkerListView.urlname,
                    args=[self.domain]
                )

            elif ((user.has_permission(self.domain, 'edit_groups')
                    or user.has_permission(self.domain, 'view_groups'))
                    and has_project_access):
                from corehq.apps.users.views.mobile import GroupsListView
                redirect = reverse(
                    GroupsListView.urlname,
                    args=[self.domain]
                )

            elif (user.has_permission(self.domain, 'edit_web_users')
                    or user.has_permission(self.domain, 'view_web_users')):
                redirect = reverse(
                    ListWebUsersView.urlname,
                    args=[self.domain]
                )

            elif (user.has_permission(self.domain, 'view_roles')
                    and has_project_access):
                from corehq.apps.users.views import ListRolesView
                redirect = reverse(
                    ListRolesView.urlname,
                    args=[self.domain]
                )

            elif ((user.has_permission(self.domain, 'edit_locations')
                    or user.has_permission(self.domain, 'view_locations'))
                    and has_project_access):
                from corehq.apps.locations.views import LocationsListView
                redirect = reverse(
                    LocationsListView.urlname,
                    args=[self.domain]
                )

        return redirect

    def get(self, request, *args, **kwargs):
        if not self.redirect:
            raise Http404()
        return HttpResponseRedirect(self.redirect)


class BaseEditUserView(BaseUserSettingsView):

    @property
    @memoized
    def page_url(self):
        if self.urlname:
            return reverse(self.urlname, args=[self.domain, self.editable_user_id])

    @property
    def parent_pages(self):
        return [{
            'title': ListWebUsersView.page_title,
            'url': reverse(ListWebUsersView.urlname, args=[self.domain]),
        }]

    @property
    def editable_user_id(self):
        return self.kwargs.get('couch_user_id')

    @property
    @memoized
    def editable_user(self):
        try:
            return get_document_or_404(WebUser, self.domain, self.editable_user_id)
        except (ResourceNotFound, CouchUser.AccountTypeError):
            raise Http404()

    @property
    def existing_role(self):
        try:
            role = self.editable_user.get_role(self.domain)
        except DomainMembershipError:
            raise Http404()

        if role is None:
            if isinstance(self.editable_user, WebUser):
                raise MissingRoleException()
            return None
        else:
            return role.get_qualified_id()

    @property
    @memoized
    def editable_role_choices(self):
        return get_editable_role_choices(self.domain, self.request.couch_user, allow_admin_role=False)

    @property
    def can_change_user_roles(self):
        return (
            bool(self.editable_role_choices)
            and self.request.couch_user.user_id != self.editable_user_id
            and (
                self.request.couch_user.is_domain_admin(self.domain)
                or not self.existing_role
                or self.existing_role in [choice[0] for choice in self.editable_role_choices]
            )
        )

    def form_user_update(self):
        raise NotImplementedError()

    @property
    def main_context(self):
        context = super(BaseEditUserView, self).main_context
        context.update({
            'couch_user': self.editable_user,
            'form_user_update': self.form_user_update,
            'phonenumbers': self.editable_user.phone_numbers_extended(self.request.couch_user),
        })
        return context

    @property
    @memoized
    def commtrack_form(self):
        if self.request.method == "POST" and self.request.POST['form_type'] == "commtrack":
            return CommtrackUserForm(self.request.POST, request=self.request, domain=self.domain)

        user_domain_membership = self.editable_user.get_domain_membership(self.domain)
        return CommtrackUserForm(
            domain=self.domain,
            request=self.request,
            initial={
                'primary_location': user_domain_membership.location_id,
                'program_id': user_domain_membership.program_id,
                'assigned_locations': user_domain_membership.assigned_location_ids,
            },
        )

    def update_user(self):
        if self.form_user_update.is_valid():
            return self.form_user_update.update_user()

    @property
    @memoized
    def tableau_form(self):
        user = CouchUser.get_by_user_id(self.couch_user._id)
        try:
            if self.request.method == "POST" and self.request.POST['form_type'] == "tableau":
                return TableauUserForm(self.request.POST,
                                    request=self.request,
                                    domain=self.domain,
                                    username=self.editable_user.username)

            tableau_user = TableauUser.objects.filter(server__domain=self.domain).get(
                username=self.editable_user.username
            )
            return TableauUserForm(
                domain=self.domain,
                request=self.request,
                username=self.editable_user.username,
                initial={
                    'role': tableau_user.role
                },
                readonly=(not user.has_permission(self.domain, 'edit_user_tableau_config'))
            )
        except (TableauAPIError, TableauUser.DoesNotExist) as e:
            messages.error(self.request, _('''There was an error getting data for this user's associated Tableau
                                             user. Please contact support if this error persists.'''))
            notify_exception(self.request, str(e), details={
                'domain': self.domain,
                'exception_type': type(e),
            })

    def post(self, request, *args, **kwargs):
        saved = False
        if self.request.POST['form_type'] == "commtrack":
            if self.commtrack_form.is_valid():
                self.commtrack_form.save(self.editable_user)
                saved = True
        elif self.request.POST['form_type'] == "update-user":
            if self.update_user():
                saved = True
        elif self.request.POST['form_type'] == "tableau":
            if self.tableau_form and self.tableau_form.is_valid():
                self.tableau_form.save(self.editable_user.username)
                saved = True
        if saved:
            messages.success(self.request, _('Changes saved for user "%s"') % self.editable_user.raw_username)
            return HttpResponseRedirect(self.page_url)
        else:
            return self.get(request, *args, **kwargs)

    def dispatch(self, *args, **kwargs):
        if not user_can_access_other_user(self.domain, self.request.couch_user, self.editable_user):
            return HttpResponse(status=401)
        return super().dispatch(*args, **kwargs)


@location_safe
class EditWebUserView(BaseEditUserView):
    template_name = "users/edit_web_user.html"
    urlname = "user_account"
    page_title = gettext_noop("Edit Web User")

    @property
    def page_name(self):
        if self.request.is_view_only:
            return _("Edit Web User (View Only)")
        return self.page_title

    @property
    @memoized
    def form_user_update(self):
        if self.request.method == "POST" and self.request.POST['form_type'] == "update-user":
            data = self.request.POST
        else:
            data = None
        form = WebUserFormSet(data=data, domain=self.domain,
            editable_user=self.editable_user, request_user=self.request.couch_user, request=self.request)

        if self.can_change_user_roles:
            try:
                existing_role = self.existing_role
            except MissingRoleException:
                existing_role = None
                messages.error(self.request, _("""
                    This user has no role. Please assign this user a role and save.
                """))
            form.user_form.load_roles(current_role=existing_role, role_choices=self.user_role_choices)
        else:
            del form.user_form.fields['role']

        return form

    @property
    def user_role_choices(self):
        role_choices = get_editable_role_choices(self.domain, self.request.couch_user, allow_admin_role=True)
        try:
            self.existing_role
        except MissingRoleException:
            role_choices = [('none', _('(none)'))] + role_choices
        return role_choices

    @property
    @memoized
    def can_grant_superuser_access(self):
        return self.request.couch_user.is_superuser and toggles.SUPPORT.enabled(self.request.couch_user.username)

    @property
    def page_context(self):
        ctx = {
            'form_uneditable': BaseUserInfoForm(),
            'can_edit_role': self.can_change_user_roles,
            'user_data': self.editable_user.get_user_data(self.domain).to_dict(),
            'can_access_all_locations': self.request.couch_user.has_permission(
                self.domain, 'access_all_locations'
            ),
            'editable_user_can_access_all_locations': self.editable_user.has_permission(
                self.domain, 'access_all_locations'
            )
        }

        original_profile_id = self.editable_user.get_user_data(self.domain).profile_id
        field_view_context = self.form_user_update.custom_data.field_view.get_field_page_context(
            self.domain, self.request.couch_user, self.form_user_update.custom_data, original_profile_id
        )
        ctx.update(field_view_context)
        if self.request.is_view_only:
            make_form_readonly(self.commtrack_form)
        if self.request.project.commtrack_enabled or self.request.project.uses_locations:
            ctx.update({'update_form': self.commtrack_form})
        if TABLEAU_USER_SYNCING.enabled(self.domain):
            user = CouchUser.get_by_user_id(self.couch_user._id)
            ctx.update({
                'tableau_form': self.tableau_form,
                'view_user_tableau_config': user.has_permission(self.domain, 'view_user_tableau_config'),
                'edit_user_tableau_config': user.has_permission(self.domain, 'edit_user_tableau_config')
            })
        if self.can_grant_superuser_access:
            ctx.update({'update_permissions': True})

        idp = IdentityProvider.get_active_identity_provider_by_username(
            self.editable_user.username
        )
        ctx.update({
            'has_untrusted_identity_provider': (
                not IdentityProvider.does_domain_trust_user(
                    self.domain,
                    self.editable_user.username
                )
            ),
            'idp_name': idp.name if idp else '',
        })
        if toggles.SUPPORT.enabled(self.request.couch_user.username):
            ctx["support_info"] = {
                'locations': self.editable_user.get_sql_locations(self.domain)
            }
        return ctx

    @method_decorator(always_allow_project_access)
    @method_decorator(require_can_edit_or_view_web_users)
    def dispatch(self, request, *args, **kwargs):
        return super(EditWebUserView, self).dispatch(request, *args, **kwargs)

    def get(self, request, *args, **kwargs):
        return super(EditWebUserView, self).get(request, *args, **kwargs)

    def post(self, request, *args, **kwargs):
        if self.request.is_view_only:
            return self.get(request, *args, **kwargs)

        if self.request.POST['form_type'] == 'trust-identity-provider':
            idp = IdentityProvider.get_active_identity_provider_by_username(
                self.editable_user.username
            )
            if idp:
                idp.create_trust_with_domain(
                    self.domain,
                    self.request.user.username
                )
                messages.success(
                    self.request,
                    _('Your project space "{domain}" now trusts the SSO '
                      'Identity Provider "{idp_name}".').format(
                        domain=self.domain,
                        idp_name=idp.name,
                    )
                )

        return super(EditWebUserView, self).post(request, *args, **kwargs)


def get_domain_languages(domain):
    app_languages = get_app_languages(domain)
    translations = SMSTranslations.objects.filter(domain=domain).first()
    sms_languages = translations.langs if translations else []

    domain_languages = []
    for lang_code in app_languages.union(sms_languages):
        name = langcodes.get_name(lang_code)
        label = "{} ({})".format(lang_code, name) if name else lang_code
        domain_languages.append((lang_code, label))

    return sorted(domain_languages) or langcodes.get_all_langs_for_select()


class BaseRoleAccessView(BaseUserSettingsView):

    @property
    @memoized
    def can_restrict_access_by_location(self):
        return self.domain_object.has_privilege(
            privileges.RESTRICT_ACCESS_BY_LOCATION)


@method_decorator(always_allow_project_access, name='dispatch')
@method_decorator(require_can_edit_or_view_web_users, name='dispatch')
@location_safe
class ListWebUsersView(BaseRoleAccessView):
    template_name = 'users/web_users.html'
    page_title = gettext_lazy("Web Users")
    urlname = 'web_users'

    @property
    @memoized
    def role_labels(self):
        return {
            r.get_qualified_id(): r.name
            for r in [StaticRole.domain_admin(self.domain)] + UserRole.objects.get_by_domain(self.domain)
        }

    @property
    @memoized
    def invitations(self):
        invitations = Invitation.by_domain(self.domain)
        if not self.request.couch_user.has_permission(self.domain, 'access_all_locations'):
            invitations = [invite for invite in invitations if user_can_access_invite(
                self.domain, self.request.couch_user, invite)]
        return [
            {
                "uuid": str(invitation.uuid),
                "email": invitation.email,
                "email_marked_as_bounced": bool(invitation.email_marked_as_bounced),
                "invited_on": invitation.invited_on,
                "role_label": self.role_labels.get(invitation.role, ""),
                "email_status": invitation.email_status,
            }
            for invitation in invitations
        ]

    @property
    def page_context(self):
        from corehq.apps.users.views.mobile.users import FilteredWebUserDownload
        if can_use_filtered_user_download(self.domain):
            bulk_download_url = reverse(FilteredWebUserDownload.urlname, args=[self.domain])
        else:
            bulk_download_url = reverse("download_web_users", args=[self.domain])
        return {
            'invitations': self.invitations,
            'requests': DomainRequest.by_domain(self.domain) if self.request.couch_user.is_domain_admin else [],
            'admins': WebUser.get_admins_by_domain(self.domain),
            'domain_object': self.domain_object,
            'bulk_download_url': bulk_download_url,
            'from_address': settings.DEFAULT_FROM_EMAIL
        }


@require_can_edit_or_view_web_users
@location_safe
def download_web_users(request, domain):
    track_workflow(request.couch_user.get_email(), 'Bulk download web users selected')
    from corehq.apps.users.views.mobile.users import download_users
    return download_users(request, domain, user_type=WEB_USER_TYPE)


@location_safe
class DownloadWebUsersStatusView(BaseUserSettingsView):
    urlname = 'download_web_users_status'
    page_title = gettext_noop('Download Web Users Status')

    @method_decorator(require_can_edit_or_view_web_users)
    def dispatch(self, request, *args, **kwargs):
        return super().dispatch(request, *args, **kwargs)

    @property
    def parent_pages(self):
        return [{
            'title': ListWebUsersView.page_title,
            'url': reverse(ListWebUsersView.urlname, args=[self.domain]),
        }]

    def get(self, request, *args, **kwargs):
        context = super(DownloadWebUsersStatusView, self).main_context
        context.update({
            'domain': self.domain,
            'download_id': kwargs['download_id'],
            'poll_url': reverse('user_download_job_poll', args=[self.domain, kwargs['download_id']]),
            'title': _("Download Web Users Status"),
            'progress_text': _("Preparing web user download."),
            'error_text': _("There was an unexpected error! Please try again or report an issue."),
            'next_url': reverse(ListWebUsersView.urlname, args=[self.domain]),
            'next_url_text': _("Go back to Web Users"),
        })
        return render(request, 'hqwebapp/bootstrap3/soil_status_full.html', context)

    def page_url(self):
        return reverse(self.urlname, args=self.args, kwargs=self.kwargs)


class ListRolesView(BaseRoleAccessView):
    template_name = 'users/roles_and_permissions.html'
    page_title = gettext_lazy("Roles & Permissions")
    urlname = 'roles_and_permissions'

    @method_decorator(require_can_view_roles)
    def dispatch(self, request, *args, **kwargs):
        return super(ListRolesView, self).dispatch(request, *args, **kwargs)

    @property
    def can_edit_roles(self):
        return (has_privilege(self.request, privileges.ROLE_BASED_ACCESS)
                and self.couch_user.is_domain_admin)

    @property
    def landing_page_choices(self):
        return [
            {'id': None, 'name': _('Use Default')}
        ] + [
            {'id': page.id, 'name': _(page.name)}
            for page in get_allowed_landing_pages(self.domain)
        ]

    @property
    @memoized
    def non_admin_roles(self):
        return list(sorted(
            [role for role in UserRole.objects.get_by_domain(self.domain) if not role.is_commcare_user_default],
            key=lambda role: role.name if role.name else '\uFFFF'
        )) + [UserRole.commcare_user_default(self.domain)]  # mobile worker default listed last

    def can_edit_linked_roles(self):
        return self.request.couch_user.can_edit_linked_data(self.domain)

    def get_roles_for_display(self):
        show_es_issue = False
        role_view_data = [StaticRole.domain_admin(self.domain).to_json()]
        for role in self.non_admin_roles:
            role_data = role.to_json()
            role_view_data.append(role_data)

            if role.is_commcare_user_default:
                role_data["preventRoleDelete"] = True
            else:
                try:
                    user_count = get_role_user_count(role.domain, role.couch_id)
                    role_data["preventRoleDelete"] = bool(user_count)
                except TypeError:
                    # when query_result['hits'] returns None due to an ES issue
                    show_es_issue = True

            role_data["has_unpermitted_location_restriction"] = (
                not self.can_restrict_access_by_location
                and not role.permissions.access_all_locations
            )

        if show_es_issue:
            messages.error(
                self.request,
                mark_safe(_(  # nosec: no user input
                    "We might be experiencing issues fetching the entire list "
                    "of user roles right now. This issue is likely temporary and "
                    "nothing to worry about, but if you keep seeing this for "
                    "more than a day, please <a href='#modalReportIssue' "
                    "data-toggle='modal'>Report an Issue</a>."
                ))
            )
        return role_view_data

    def get_possible_profiles(self):
        from corehq.apps.users.views.mobile.custom_data_fields import (
            CUSTOM_USER_DATA_FIELD_TYPE,
        )
        definition = CustomDataFieldsDefinition.get(self.domain, CUSTOM_USER_DATA_FIELD_TYPE)
        if definition is not None:
            return [{
                    'id': profile.id,
                    'name': profile.name,
                    }
                for profile in definition.get_profiles()]
        else:
            return []

    @property
    def page_context(self):
        from corehq.apps.linked_domain.dbaccessors import is_active_downstream_domain
        if (not self.can_restrict_access_by_location
                and any(not role.permissions.access_all_locations
                        for role in self.non_admin_roles)):
            messages.warning(self.request, _(
                "This project has user roles that restrict data access by "
                "organization, but the software plan no longer supports that. "
                "Any users assigned to roles that are restricted in data access "
                "by organization can no longer access this project.  Please "
                "update the existing roles."))

        tableau_list = []
        if toggles.EMBEDDED_TABLEAU.enabled(self.domain):
            tableau_list = [{
                'id': viz.id,
                'name': viz.name,
            } for viz in TableauVisualization.objects.filter(domain=self.domain)]

        return {
            'is_managed_by_upstream_domain': is_active_downstream_domain(self.domain),
            'can_edit_linked_data': self.can_edit_linked_roles(),
            'user_roles': self.get_roles_for_display(),
            'non_admin_roles': self.non_admin_roles,
            'can_edit_roles': self.can_edit_roles,
            'default_role': StaticRole.domain_default(self.domain),
            'tableau_list': tableau_list,
            'report_list': get_possible_reports(self.domain),
            'profile_list': self.get_possible_profiles(),
            'is_domain_admin': self.couch_user.is_domain_admin,
            'domain_object': self.domain_object,
            'uses_locations': self.domain_object.uses_locations,
            'can_restrict_access_by_location': self.can_restrict_access_by_location,
            'landing_page_choices': self.landing_page_choices,
            'show_integration': (
                toggles.OPENMRS_INTEGRATION.enabled(self.domain)
                or toggles.DHIS2_INTEGRATION.enabled(self.domain)
                or toggles.GENERIC_INBOUND_API.enabled(self.domain)
            ),
            'web_apps_choices': get_cloudcare_apps(self.domain),
            'attendance_tracking_privilege': (
                toggles.ATTENDANCE_TRACKING.enabled(self.domain)
                and domain_has_privilege(self.domain, privileges.ATTENDANCE_TRACKING)
            ),
            'has_report_builder_access': has_report_builder_access(self.request),
            'data_file_download_enabled':
                domain_has_privilege(self.domain, privileges.DATA_FILE_DOWNLOAD),
            'export_ownership_enabled': domain_has_privilege(self.domain, privileges.EXPORT_OWNERSHIP),
            'data_registry_choices': get_data_registry_dropdown_options(self.domain),
            'commcare_analytics_roles': _commcare_analytics_roles_options(),
            'has_restricted_application_access': (
                get_application_access_for_domain(self.domain).restrict
                and toggles.WEB_APPS_PERMISSIONS_VIA_GROUPS.enabled(self.domain)
            ),
        }


def _commcare_analytics_roles_options():
    return [
        {
            'slug': COMMCARE_ANALYTICS_SQL_LAB,
            'name': 'SQL Lab'
        },
        {
            'slug': COMMCARE_ANALYTICS_DATASET_EDITOR,
            'name': 'Dataset Editor'
        }
    ]


@always_allow_project_access
@require_can_edit_or_view_web_users
@require_GET
def paginate_enterprise_users(request, domain):
    # Get web users
    domains = [domain] + EnterprisePermissions.get_domains(domain)
    web_users, pagination = _get_web_users(request, domains)

    # Get linked mobile users
    web_user_usernames = [u.username for u in web_users]
    mobile_result = (
        UserES().domain(domains, include_inactive=True).mobile_users().sort('username.exact')
        .login_as_user(web_user_usernames)
        .run()
    )
    mobile_users = defaultdict(list)
    for hit in mobile_result.hits:
        login_as_user = {data['key']: data['value'] for data in hit['user_data_es']}.get('login_as_user')
        mobile_users[login_as_user].append(CommCareUser.wrap(hit))
    users = []
    allowed_domains = set(domains) - {domain}
    for web_user in web_users:
        loginAsUserCount = len(list(filter(lambda m: m['is_active'], mobile_users[web_user.username])))
        other_domains = [m.domain for m in web_user.domain_memberships if m.domain in allowed_domains]
        users.append({
            **_format_enterprise_user(domain, web_user),
            'otherDomains': other_domains,
            'loginAsUserCount': loginAsUserCount,
            'inactiveMobileCount': len(mobile_users[web_user.username]) - loginAsUserCount,
        })
        for mobile_user in sorted(mobile_users[web_user.username], key=lambda x: x.username):
            profile = mobile_user.get_user_data(domain).profile
            users.append({
                **_format_enterprise_user(mobile_user.domain, mobile_user),
                'profile': profile.name if profile else None,
                'otherDomains': [mobile_user.domain] if domain != mobile_user.domain else [],
                'loginAsUser': web_user.username,
                'is_active': mobile_user.is_active,
            })

    return JsonResponse({
        'users': users,
        **pagination,
    })


# user may be either a WebUser or a CommCareUser
def _format_enterprise_user(domain, user):
    membership = user.get_domain_membership(domain)
    role = membership.role if membership else None
    return {
        'username': user.raw_username,
        'name': user.full_name,
        'id': user.get_id,
        'role': role.name if role else None,
    }


@always_allow_project_access
@require_can_edit_or_view_web_users
@require_GET
@location_safe
def paginate_web_users(request, domain):
    web_users, pagination = _get_web_users(request, [domain], filter_by_accessible_locations=True)
    web_users_fmt = []
    for u in web_users:
        user = {
            'eulas': u.get_eulas(),
            'email': u.get_email(),
            'domain': domain,
            'name': u.full_name,
            'role': u.role_label(domain),
            'phoneNumbers': u.phone_numbers,
            'id': u.get_id,
            'editUrl': reverse('user_account', args=[domain, u.get_id]),
            'removeUrl': (
                reverse('remove_web_user', args=[domain, u.user_id])
                if request.user.username != u.username else None
            ),
            'isUntrustedIdentityProvider': not IdentityProvider.does_domain_trust_user(
                domain, u.username
            ),
            'deactivateUrl': '',
            'reactivateUrl': '',
        }
        # Omit option to deactivate/reactivate for a domain if user access is controlled by an IdentityProvider
<<<<<<< HEAD
        if IdentityProvider.get_required_identity_provider(u.username) is None:
=======
        if (IdentityProvider.get_required_identity_provider(u.username) is None
                and toggles.DEACTIVATE_WEB_USERS.enabled(domain)):
>>>>>>> 3f8cf1c4
            if u.is_active_in_domain(domain):
                user.update({
                    'deactivateUrl': (
                        reverse('deactivate_web_user', args=[domain, u.user_id])
                        if request.user.username != u.username else None
                    ),
                })
            else:
                user.update({
                    'reactivateUrl': (
                        reverse('reactivate_web_user', args=[domain, u.user_id])
                        if request.user.username != u.username else None
                    ),
                })
        web_users_fmt.append(user)

    return JsonResponse({
        'users': web_users_fmt,
        **pagination,
    })


def _get_web_users(request, domains, filter_by_accessible_locations=False):
    limit = int(request.GET.get('limit', 10))
    page = int(request.GET.get('page', 1))
    skip = limit * (page - 1)
    query = request.GET.get('query')
    active_in_domain = json.loads(request.GET.get('showActiveUsers', None))
<<<<<<< HEAD

    user_es = UserES()
    if active_in_domain is None:
        user_es = user_es.domain(domains)
    else:
        user_es = user_es.domain(domains, include_active=active_in_domain, include_inactive=not active_in_domain)
        assert len(domains) == 1
=======
>>>>>>> 3f8cf1c4

    user_es = (
        user_es
        .web_users().sort('username.exact')
        .search_string_query(query, ["username", "last_name", "first_name"])
        .start(skip).size(limit)
    )
    if filter_by_accessible_locations:
        assert len(domains) == 1
        domain = domains[0]
        user_es = filter_user_query_by_locations_accessible_to_user(user_es, domain, request.couch_user)
    if active_in_domain is not None:
        assert len(domains) == 1
        domain = domains[0]
        user_es = user_es.has_domain_membership(domain, active_in_domain)
    result = user_es.run()

    return (
        [WebUser.wrap(w) for w in result.hits],
        {
            'total': result.total,
            'page': page,
            'query': query,
        },
    )


@always_allow_project_access
@require_can_edit_web_users
@require_POST
@location_safe
def remove_web_user(request, domain, couch_user_id):
    user = WebUser.get_by_user_id(couch_user_id, domain)
    # if no user, very likely they just pressed delete twice in rapid succession so
    # don't bother doing anything.
    if user:
        if not user_can_access_other_user(domain, request.couch_user, user):
            return HttpResponse(status=401)
        record = user.delete_domain_membership(domain, create_record=True)
        user.save()
        # web user's membership is bound to the domain, so log as a change for that domain
        log_user_change(by_domain=request.domain, for_domain=domain, couch_user=user,
                        changed_by_user=request.couch_user, changed_via=USER_CHANGE_VIA_WEB,
                        change_messages=UserChangeMessage.domain_removal(domain))
        if record:
            message = _('You have successfully removed {username} from your '
                        'project space. <a href="{url}" class="post-link">Undo</a>')
            messages.success(request, message.format(
                username=user.username,
                url=reverse('undo_remove_web_user', args=[domain, record.get_id])
            ), extra_tags="html")
        else:
            message = _('It appears {username} has already been removed from your project space.')
            messages.success(request, message.format(username=user.username))

    return HttpResponseRedirect(
        reverse(ListWebUsersView.urlname, args=[domain]))


@always_allow_project_access
@require_can_edit_web_users
def undo_remove_web_user(request, domain, record_id):
    record = DomainRemovalRecord.get(record_id)
    record.undo()
    messages.success(request, 'You have successfully restored {username}.'.format(
        username=WebUser.get_by_user_id(record.user_id).username
    ))

    return HttpResponseRedirect(
        reverse(ListWebUsersView.urlname, args=[domain]))


@always_allow_project_access
@require_can_edit_web_users
<<<<<<< HEAD
=======
@toggles.DEACTIVATE_WEB_USERS.required_decorator()
>>>>>>> 3f8cf1c4
@require_POST
@location_safe
def deactivate_web_user(request, domain, couch_user_id):
    user = WebUser.get_by_user_id(couch_user_id, domain)
    if user:
        if not user_can_access_other_user(domain, request.couch_user, user):
            return HttpResponse(status=401)
        user.deactivate(domain, changed_by=request.couch_user)
        messages.success(request, 'You have successfully deactivated {username}.'.format(username=user.username))
    return HttpResponseRedirect(reverse(ListWebUsersView.urlname, args=[domain]))


@always_allow_project_access
@require_can_edit_web_users
<<<<<<< HEAD
=======
@toggles.DEACTIVATE_WEB_USERS.required_decorator()
>>>>>>> 3f8cf1c4
@require_POST
@location_safe
def reactivate_web_user(request, domain, couch_user_id):
    user = WebUser.get_by_user_id(couch_user_id, domain)
    if user:
        if not user_can_access_other_user(domain, request.couch_user, user):
            return HttpResponse(status=401)
        user.reactivate(domain, changed_by=request.couch_user)
        messages.success(request, 'You have successfully reactivated {username}.'.format(username=user.username))
    return HttpResponseRedirect(reverse(ListWebUsersView.urlname, args=[domain]))


# If any permission less than domain admin were allowed here, having that
# permission would give you the permission to change the permissions of your
# own role such that you could do anything, and would thus be equivalent to
# having domain admin permissions.
@json_error
@domain_admin_required
@require_POST
def post_user_role(request, domain):
    if not domain_has_privilege(domain, privileges.ROLE_BASED_ACCESS):
        return JsonResponse({})
    role_data = json.loads(request.body.decode('utf-8'))

    try:
        role = _update_role_from_view(domain, role_data)
    except ValueError as e:
        return JsonResponse({
            "message": str(e)
        }, status=400)

    response_data = role.to_json()
    if role.is_commcare_user_default:
        response_data["preventRoleDelete"] = True
    else:
        user_count = get_role_user_count(domain, role.couch_id)
        response_data['preventRoleDelete'] = user_count > 0
    return JsonResponse(response_data)


def _update_role_from_view(domain, role_data):
    landing_page = role_data["default_landing_page"]
    if landing_page:
        validate_landing_page(domain, landing_page)

    if (
        not domain_has_privilege(domain, privileges.RESTRICT_ACCESS_BY_LOCATION)
        and not role_data['permissions']['access_all_locations']
    ):
        # This shouldn't be possible through the UI, but as a safeguard...
        role_data['permissions']['access_all_locations'] = True

    if "_id" in role_data:
        try:
            role = UserRole.objects.by_couch_id(role_data["_id"])
        except UserRole.DoesNotExist:
            role = UserRole()
        else:
            if role.domain != domain:
                raise Http404()
    else:
        role = UserRole()

    name = role_data["name"]
    if not role.id:
        if name.lower() == 'admin' or UserRole.objects.filter(domain=domain, name__iexact=name).exists():
            raise ValueError(_("A role with the same name already exists"))

    role.domain = domain
    role.name = name
    role.default_landing_page = landing_page
    role.is_non_admin_editable = role_data["is_non_admin_editable"]
    role.save()

    permissions = HqPermissions.wrap(role_data["permissions"])
    permissions.normalize(previous=role.permissions)
    role.set_permissions(permissions.to_list())

    assignable_by = role_data["assignable_by"]
    role.set_assignable_by_couch(assignable_by)
    return role


@domain_admin_required
@require_POST
def delete_user_role(request, domain):
    if not domain_has_privilege(domain, privileges.ROLE_BASED_ACCESS):
        return JsonResponse({})
    role_data = json.loads(request.body.decode('utf-8'))

    try:
        response_data = _delete_user_role(domain, role_data)
    except InvalidRequestException as e:
        return JsonResponse({"message": str(e)}, status=400)

    return JsonResponse(response_data)


def _delete_user_role(domain, role_data):
    try:
        role = UserRole.objects.by_couch_id(role_data["_id"], domain=domain)
    except UserRole.DoesNotExist:
        raise Http404

    if role.is_commcare_user_default:
        raise InvalidRequestException(_(
            "Unable to delete role '{role}'. "
            "This role is the default role for Mobile Users and can not be deleted.",
        ).format(role=role_data["name"]))

    user_count = get_role_user_count(domain, role_data["_id"])
    if user_count:
        raise InvalidRequestException(ngettext(
            "Unable to delete role '{role}'. "
            "It has one user and/or invitation still assigned to it. "
            "Remove all users assigned to the role before deleting it.",
            "Unable to delete role '{role}'. "
            "It has {user_count} users and/or invitations still assigned to it. "
            "Remove all users assigned to the role before deleting it.",
            user_count,
        ).format(role=role_data["name"], user_count=user_count))

    copy_id = role.couch_id
    role.delete()
    # return removed id in order to remove it from UI
    return {"_id": copy_id}


@always_allow_project_access
@require_POST
@require_can_edit_web_users
def delete_request(request, domain):
    DomainRequest.objects.get(id=request.POST['id']).delete()
    return JsonResponse({'status': 'ok'})


@always_allow_project_access
@require_POST
@require_can_edit_web_users
@location_safe
def check_sso_trust(request, domain):
    username = request.POST['username']
    is_trusted = IdentityProvider.does_domain_trust_user(domain, username)
    response = {
        'is_trusted': is_trusted,
    }
    if not is_trusted:
        response.update({
            'email_domain': get_email_domain_from_username(username),
            'idp_name': IdentityProvider.get_active_identity_provider_by_username(
                username
            ).name,
        })
    return JsonResponse(response)


class BaseManageWebUserView(BaseUserSettingsView):

    @method_decorator(always_allow_project_access)
    @method_decorator(require_can_edit_web_users)
    def dispatch(self, request, *args, **kwargs):
        return super(BaseManageWebUserView, self).dispatch(request, *args, **kwargs)

    @property
    def parent_pages(self):
        return [{
            'title': ListWebUsersView.page_title,
            'url': reverse(ListWebUsersView.urlname, args=[self.domain]),
        }]


@location_safe
class InviteWebUserView(BaseManageWebUserView):
    template_name = "users/invite_web_user.html"
    urlname = 'invite_web_user'
    page_title = gettext_lazy("Invite Web User to Project")

    @property
    @memoized
    def invite_web_user_form(self):
        role_choices = get_editable_role_choices(self.domain, self.request.couch_user, allow_admin_role=True)
        domain_request = DomainRequest.objects.get(id=self.request_id) if self.request_id else None
        is_add_user = self.request_id is not None
        invitation = self.invitation
        if invitation:
            assigned_location_ids = list(invitation.assigned_locations.all().values_list('location_id', flat=True))
            primary_location_id = getattr(invitation.primary_location, "location_id", None)
            initial = {
                'email': invitation.email,
                'role': invitation.role,
                'assigned_locations': assigned_location_ids,
                'primary_location': primary_location_id,
            }
        else:
            initial = {
                'email': domain_request.email if domain_request else None,
            }
        can_edit_tableau_config = (self.request.couch_user.has_permission(self.domain, 'edit_user_tableau_config')
                                and toggles.TABLEAU_USER_SYNCING.enabled(self.domain))
        if self.request.method == 'POST':
            return AdminInvitesUserForm(
                self.request.POST,
                role_choices=role_choices,
                domain=self.domain,
                is_add_user=is_add_user,
                should_show_location=self.request.project.uses_locations,
                can_edit_tableau_config=can_edit_tableau_config,
                request=self.request,
                custom_data=self.custom_data,
                invitation=invitation
            )
        return AdminInvitesUserForm(
            initial=initial,
            role_choices=role_choices,
            domain=self.domain,
            is_add_user=is_add_user,
            should_show_location=self.request.project.uses_locations,
            can_edit_tableau_config=can_edit_tableau_config,
            request=self.request,
            custom_data=self.custom_data,
            invitation=invitation
        )

    @cached_property
    def custom_data(self):
        from corehq.apps.users.views.mobile.custom_data_fields import WebUserFieldsView
        post_dict = None
        if self.request.method == 'POST':
            post_dict = self.request.POST
        custom_data = CustomDataEditor(
            field_view=WebUserFieldsView,
            domain=self.domain,
            post_dict=post_dict,
            ko_model="custom_fields",
            request_user=self.request.couch_user
        )
        return custom_data

    @property
    @memoized
    def request_id(self):
        if 'request_id' in self.request.GET:
            return self.request.GET.get('request_id')
        return None

    @property
    def page_context(self):
        initial_values = {}
        if self.invitation:
            initial_values = {f.slug: self.invitation.custom_user_data.get(f.slug)
                              for f in self.custom_data.fields}
            if self.invitation.profile:
                initial_values[PROFILE_SLUG] = self.invitation.profile.id
        ctx = {
            'registration_form': self.invite_web_user_form,
            'user_data': initial_values,
            **self.custom_data.field_view.get_field_page_context(
                self.domain, self.request.couch_user, self.custom_data, None
            )
        }
        return ctx

    def _assert_user_has_permission_to_access_locations(self, assigned_location_ids):
        if not set(assigned_location_ids).issubset(set(SQLLocation.objects.accessible_to_user(
                self.domain, self.request.couch_user).values_list('location_id', flat=True))):
            raise Http404()

    @property
    def invitation(self):
        invitation_id = self.kwargs.get("invitation_id")
        try:
            return Invitation.objects.get(uuid=invitation_id)
        except Invitation.DoesNotExist:
            return None

    def post(self, request, *args, **kwargs):
        if self.invite_web_user_form.is_valid():
            # If user exists and has already requested access, just add them to the project
            # Otherwise, send an invitation
            create_invitation = True
            data = self.invite_web_user_form.cleaned_data
            domain_request = DomainRequest.by_email(self.domain, data["email"])
            profile_id = data.get("profile", None)
            profile = CustomDataFieldsProfile.objects.get(
                id=profile_id,
                definition__domain=self.domain) if profile_id else None
            user = CouchUser.get_by_username(data["email"])
            invitation = self.invitation
            if invitation:
                create_invitation = False
                invitation, changed_values = self._get_and_set_changes(invitation, data, profile)
                changes = self.format_changes(self.domain, changed_values)
                user_data = data.get("custom_user_data", {})
                changed_user_data = {}
                for key, value in invitation.custom_user_data.items():
                    if key in user_data and user_data[key] != value:
                        changed_user_data[key] = user_data[key]
                changes.update({"custom_user_data": changed_user_data})
                invitation.custom_user_data = user_data
                invitation.save(logging_values={"changed_by": request.couch_user.user_id,
                                                "changed_via": INVITATION_CHANGE_VIA_WEB,
                                                "action": InviteModelAction.UPDATE, "changes": changes})
                messages.success(request, "Invite to %s was successfully updated." % data["email"])
            elif domain_request is not None:
                domain_request.is_approved = True
                domain_request.save()
                if user is not None:
                    domain_request.send_approval_email()
                    create_invitation = False
                    user.add_as_web_user(self.domain, role=data["role"],
                                         primary_location_id=data.get("primary_location", None),
                                         program_id=data.get("program", None),
                                         assigned_location_ids=data.get("assigned_locations", None),
                                         profile=profile,
                                         custom_user_data=data.get("custom_user_data"),
                                         tableau_role=data.get("tableau_role", None),
                                         tableau_group_ids=data.get("tableau_group_ids", None)
                                         )
                messages.success(request, "%s added." % data["email"])
            else:
                track_workflow(request.couch_user.get_email(),
                               "Sent a project invitation",
                               {"Sent a project invitation": "yes"})
                send_hubspot_form(HUBSPOT_INVITATION_SENT_FORM, request)
                messages.success(request, "Invitation sent to %s" % data["email"])

            if create_invitation:
                data["invited_by"] = request.couch_user.user_id
                data["invited_on"] = datetime.utcnow()
                data["domain"] = self.domain
                data["profile"] = profile
                data["primary_location"], assigned_locations = self._get_sql_locations(
                    data.pop("primary_location", None), data.pop("assigned_locations", []))
                invite = Invitation(**data)
                changes = self.format_changes(self.domain,
                                              {'role_name': data.get("role"),
                                               'profile': profile,
                                               'assigned_locations': assigned_locations,
                                               'primary_location': data["primary_location"],
                                               'program_id': data.get("program", None)})
                for key in changes:
                    if key in data:
                        data.pop(key, None)
                data.pop("primary_location", None)
                changes.update(data)
                invite.save(logging_values={"changed_by": request.couch_user.user_id,
                                            "changed_via": INVITATION_CHANGE_VIA_WEB,
                                            "action": InviteModelAction.CREATE, "changes": changes})
                invite.assigned_locations.set(assigned_locations)
                invite.send_activation_email()

            # Ensure trust is established with Invited User's Identity Provider
            if not IdentityProvider.does_domain_trust_user(self.domain, data["email"]):
                idp = IdentityProvider.get_active_identity_provider_by_username(data["email"])
                idp.create_trust_with_domain(self.domain, self.request.user.username)

            return HttpResponseRedirect(reverse(
                ListWebUsersView.urlname,
                args=[self.domain]
            ))
        return self.get(request, *args, **kwargs)

    def _get_sql_locations(self, primary_location_id, assigned_location_ids):
        primary_location = (SQLLocation.by_location_id(primary_location_id) if primary_location_id else None)
        if primary_location_id:
            assert primary_location_id in assigned_location_ids
        self._assert_user_has_permission_to_access_locations(assigned_location_ids)
        assigned_locations = [SQLLocation.by_location_id(assigned_location_id)
                              for assigned_location_id in assigned_location_ids
                              if assigned_location_id is not None]
        return primary_location, assigned_locations

    def _get_and_set_changes(self, invite, form_data, profile):
        change_values = {}
        role = form_data.get("role")
        if invite.role != role:
            change_values['role_name'] = role
            invite.role = role
        if invite.profile != profile:
            change_values['profile'] = profile
            invite.profile = profile
        primary_location, assigned_locations = self._get_sql_locations(
            form_data.pop("primary_location", None), form_data.pop("assigned_locations", []))
        previous_locations = [loc for loc in invite.assigned_locations.all()]
        if len(assigned_locations) != len(previous_locations) \
           or set(assigned_locations) != set(previous_locations):
            change_values['assigned_locations'] = assigned_locations
            invite.assigned_locations.set(assigned_locations)
        if invite.primary_location != primary_location:
            change_values['primary_location'] = primary_location
            invite.primary_location = primary_location
        if invite.program != form_data.get("program", None):
            program = form_data.get("program", None)
            change_values['program_id'] = program
            invite.program = program
        if invite.tableau_role != form_data.get("tableau_role", None):
            tableau_role = form_data.get("program", None)
            change_values['tableau_role'] = tableau_role
            invite.tableau_role = tableau_role
        if invite.tableau_group_ids != form_data.get("tableau_group_ids", None):
            tableau_group_ids = form_data.get("tableau_group_ids", None)
            change_values['tableau_group_ids'] = tableau_group_ids
            invite.program = tableau_group_ids

        return invite, change_values

    @staticmethod
    def format_changes(domain, changed_values):
        role_name = changed_values.pop("role_name", None)
        if role_name:
            if role_name == "admin":
                role = StaticRole.domain_admin(domain)
            else:
                try:
                    role = UserRole.objects.get(couch_id=role_name.replace("user-role:", ''), domain=domain)
                except UserRole.DoesNotExist:
                    role = None
            if role:
                changed_values.update(UserChangeMessage.role_change(role))
        profile = changed_values.pop('profile', None)
        if profile:
            changed_values.update(UserChangeMessage.profile_info(profile.id, profile.name))
        program_id = changed_values.pop('program_id', None)
        if program_id:
            changed_values.update(UserChangeMessage.program_change(Program.get(program_id)))
        assigned_locations = changed_values.pop('assigned_locations', None)
        if assigned_locations:
            changed_values.update(UserChangeMessage.assigned_locations_info(assigned_locations))
        primary_location = changed_values.pop('primary_location', None)
        if primary_location:
            changed_values.update(UserChangeMessage.primary_location_info(primary_location))

        return changed_values


class BaseUploadUser(BaseUserSettingsView):
    def post(self, request, *args, **kwargs):
        """View's dispatch method automatically calls this"""
        try:
            workbook = get_workbook(request.FILES.get("bulk_upload_file"))
            user_specs, group_specs = self.process_workbook(
                workbook,
                self.domain,
                self.is_web_upload,
                request.couch_user
            )
            task_ref = self.upload_users(
                request, user_specs, group_specs, self.domain, self.is_web_upload)
            return self._get_success_response(request, task_ref)
        except WorkbookJSONError as e:
            messages.error(request, str(e))
            return self.get(request, *args, **kwargs)
        except WorksheetNotFound:
            return HttpResponseBadRequest("Workbook has no worksheets")
        except UserUploadError as e:
            messages.error(request, _(str(e)))
            return HttpResponseRedirect(reverse(self.urlname, args=[self.domain]))

    @staticmethod
    def process_workbook(workbook, domain, is_web_upload, upload_user):
        from corehq.apps.user_importer.importer import check_headers

        try:
            user_specs = workbook.get_worksheet(title="users")
        except WorksheetNotFound:
            try:
                user_specs = workbook.get_worksheet()
            except WorksheetNotFound as e:
                raise WorksheetNotFound("Workbook has no worksheets") from e

        check_headers(user_specs, domain, upload_couch_user=upload_user, is_web_upload=is_web_upload)

        try:
            group_specs = workbook.get_worksheet(title="groups")
        except WorksheetNotFound:
            group_specs = []

        return user_specs, group_specs

    @staticmethod
    def upload_users(request, user_specs, group_specs, domain, is_web_upload):
        task_ref = expose_cached_download(payload=None, expiry=1 * 60 * 60, file_extension=None)

        if PARALLEL_USER_IMPORTS.enabled(domain) and not is_web_upload:
            if list(group_specs):
                raise UserUploadError(
                    "Groups are not allowed with parallel user import. Please upload them separately")

            task = parallel_user_import.delay(
                domain,
                list(user_specs),
                request.couch_user.user_id
            )
        else:
            upload_record = UserUploadRecord(
                domain=domain,
                user_id=request.couch_user.user_id
            )
            upload_record.save()

            task = import_users_and_groups.delay(
                domain,
                list(user_specs),
                list(group_specs),
                request.couch_user.user_id,
                upload_record.pk,
                is_web_upload
            )

        task_ref.set_task(task)
        return task_ref

    def _get_success_response(self, request, task_ref):
        if self.is_web_upload:
            return HttpResponseRedirect(
                reverse(
                    WebUserUploadStatusView.urlname,
                    args=[self.domain, task_ref.download_id]
                )
            )
        else:
            from corehq.apps.users.views.mobile import UserUploadStatusView
            return HttpResponseRedirect(
                reverse(
                    UserUploadStatusView.urlname,
                    args=[self.domain, task_ref.download_id]
                )
            )


@location_safe
class UploadWebUsers(BaseUploadUser):
    template_name = 'hqwebapp/bootstrap3/bulk_upload.html'
    urlname = 'upload_web_users'
    page_title = gettext_noop("Bulk Upload Web Users")
    is_web_upload = True

    @method_decorator(always_allow_project_access)
    @method_decorator(require_can_edit_web_users)
    @method_decorator(requires_privilege_with_fallback(privileges.BULK_USER_MANAGEMENT))
    def dispatch(self, request, *args, **kwargs):
        return super(UploadWebUsers, self).dispatch(request, *args, **kwargs)

    @property
    def page_context(self):
        request_params = self.request.GET if self.request.method == 'GET' else self.request.POST
        from corehq.apps.users.views.mobile import get_user_upload_context
        return get_user_upload_context(self.domain, request_params, "download_web_users", "web user", "web users")

    def post(self, request, *args, **kwargs):
        track_workflow(request.couch_user.get_email(), 'Bulk upload web users selected')
        return super(UploadWebUsers, self).post(request, *args, **kwargs)


@location_safe
class WebUserUploadStatusView(BaseManageWebUserView):
    urlname = 'web_user_upload_status'
    page_title = gettext_noop('Web User Upload Status')

    def get(self, request, *args, **kwargs):
        context = super(WebUserUploadStatusView, self).main_context
        context.update({
            'domain': self.domain,
            'download_id': kwargs['download_id'],
            'poll_url': reverse(WebUserUploadJobPollView.urlname, args=[self.domain, kwargs['download_id']]),
            'title': _("Web User Upload Status"),
            'progress_text': _("Importing your data. This may take some time..."),
            'error_text': _("Problem importing data! Please try again or report an issue."),
            'next_url': reverse(ListWebUsersView.urlname, args=[self.domain]),
            'next_url_text': _("Return to manage web users"),
        })
        return render(request, 'hqwebapp/bootstrap3/soil_status_full.html', context)

    def page_url(self):
        return reverse(self.urlname, args=self.args, kwargs=self.kwargs)


class UserUploadJobPollView(BaseUserSettingsView):

    def get(self, request, domain, download_id):
        try:
            context = get_download_context(download_id)
        except TaskFailedError:
            return HttpResponseServerError()

        context.update({
            'on_complete_short': _('Bulk upload complete.'),
            'on_complete_long': _(self.on_complete_long),
            'user_type': _(self.user_type),
        })

        context['result'] = BulkUploadResponseWrapper(context)
        return render(request, 'users/mobile/partials/user_upload_status.html', context)


@location_safe
class WebUserUploadJobPollView(UserUploadJobPollView, BaseManageWebUserView):
    urlname = "web_user_upload_job_poll"
    on_complete_long = 'Web Worker upload has finished'
    user_type = 'web users'

    @method_decorator(require_can_edit_web_users)
    def dispatch(self, request, *args, **kwargs):
        return super(WebUserUploadJobPollView, self).dispatch(request, *args, **kwargs)


@require_POST
@always_allow_project_access
@require_permission_to_edit_user
def make_phone_number_default(request, domain, couch_user_id):
    user = CouchUser.get_by_user_id(couch_user_id, domain)
    if not user.is_current_web_user(request) and not user.is_commcare_user():
        raise Http404()

    phone_number = request.POST['phone_number']
    if not phone_number:
        raise Http404('Must include phone number in request.')

    user.set_default_phone_number(phone_number)
    from corehq.apps.users.views.mobile import EditCommCareUserView
    redirect = reverse(EditCommCareUserView.urlname, args=[domain, couch_user_id])
    return HttpResponseRedirect(redirect)


@require_POST
@always_allow_project_access
@require_permission_to_edit_user
def delete_phone_number(request, domain, couch_user_id):
    user = CouchUser.get_by_user_id(couch_user_id, domain)
    if not user.is_current_web_user(request) and not user.is_commcare_user():
        raise Http404()

    phone_number = request.POST['phone_number']
    if not phone_number:
        raise Http404('Must include phone number in request.')

    user.delete_phone_number(phone_number)
    log_user_change(
        by_domain=request.domain,
        for_domain=user.domain,
        couch_user=user,
        changed_by_user=request.couch_user,
        changed_via=USER_CHANGE_VIA_WEB,
        change_messages=UserChangeMessage.phone_numbers_removed([phone_number])
    )
    from corehq.apps.users.views.mobile import EditCommCareUserView
    redirect = reverse(EditCommCareUserView.urlname, args=[domain, couch_user_id])
    return HttpResponseRedirect(redirect)


@always_allow_project_access
@require_permission_to_edit_user
def verify_phone_number(request, domain, couch_user_id):
    """
    phone_number cannot be passed in the url due to special characters
    but it can be passed as %-encoded GET parameters
    """
    if 'phone_number' not in request.GET:
        raise Http404('Must include phone number in request.')
    phone_number = six.moves.urllib.parse.unquote(request.GET['phone_number'])
    user = CouchUser.get_by_user_id(couch_user_id, domain)

    try:
        result = initiate_sms_verification_workflow(user, phone_number)
    except BadSMSConfigException as error:
        messages.error(request, _('Bad SMS configuration: {error}').format(error=error))
    else:
        if result == VERIFICATION__ALREADY_IN_USE:
            messages.error(request, _('Cannot start verification workflow. Phone number is already in use.'))
        elif result == VERIFICATION__ALREADY_VERIFIED:
            messages.error(request, _('Phone number is already verified.'))
        elif result == VERIFICATION__RESENT_PENDING:
            messages.success(request, _('Verification message resent.'))
        elif result == VERIFICATION__WORKFLOW_STARTED:
            messages.success(request, _('Verification workflow started.'))

    from corehq.apps.users.views.mobile import EditCommCareUserView
    redirect = reverse(EditCommCareUserView.urlname, args=[domain, couch_user_id])
    return HttpResponseRedirect(redirect)


@always_allow_project_access
@require_superuser
@login_and_domain_required
def domain_accounts(request, domain, couch_user_id, template="users/domain_accounts.html"):
    context = _users_context(request, domain)
    couch_user = WebUser.get_by_user_id(couch_user_id, domain)
    if request.method == "POST" and 'domain' in request.POST:
        domain = request.POST['domain']
        couch_user.add_domain_membership(domain)
        couch_user.save()
        messages.success(request, 'Domain added')
    context.update({"user": request.user})
    return render(request, template, context)


@always_allow_project_access
@require_POST
@require_superuser
def add_domain_membership(request, domain, couch_user_id, domain_name):
    user = WebUser.get_by_user_id(couch_user_id, domain)
    if domain_name:
        user.add_domain_membership(domain_name)
        user.save()
    return HttpResponseRedirect(reverse("user_account", args=(domain, couch_user_id)))


@always_allow_project_access
@sensitive_post_parameters('new_password1', 'new_password2')
@login_and_domain_required
@location_safe
def change_password(request, domain, login_id):
    # copied from auth's password_change

    commcare_user = CommCareUser.get_by_user_id(login_id, domain)
    json_dump = {}
    if not commcare_user or not user_can_access_other_user(domain, request.couch_user, commcare_user):
        raise Http404()
    django_user = commcare_user.get_django_user()
    if request.method == "POST":
        form = SetUserPasswordForm(request.project, login_id, user=django_user, data=request.POST)
        input = request.POST['new_password1']
        if input == request.POST['new_password2']:
            if form.project.strong_mobile_passwords:
                try:
                    clean_password(input)
                except ValidationError:
                    json_dump['status'] = 'weak'
            if form.is_valid():
                form.save()
                log_user_change(
                    by_domain=domain,
                    for_domain=commcare_user.domain,
                    couch_user=commcare_user,
                    changed_by_user=request.couch_user,
                    changed_via=USER_CHANGE_VIA_WEB,
                    change_messages=UserChangeMessage.password_reset()
                )
                json_dump['status'] = 'OK'
                form = SetUserPasswordForm(request.project, login_id, user='')
        else:
            json_dump['status'] = 'different'
    else:
        form = SetUserPasswordForm(request.project, login_id, user=django_user)
    json_dump['formHTML'] = render_crispy_form(form)
    return JsonResponse(json_dump)


@httpdigest
@login_and_domain_required
def test_httpdigest(request, domain):
    return HttpResponse("ok")


@always_allow_project_access
@csrf_exempt
@require_POST
@require_superuser
def register_fcm_device_token(request, domain, couch_user_id, device_token):
    user = WebUser.get_by_user_id(couch_user_id)
    user.fcm_device_token = device_token
    user.save()
    return HttpResponse()<|MERGE_RESOLUTION|>--- conflicted
+++ resolved
@@ -883,12 +883,8 @@
             'reactivateUrl': '',
         }
         # Omit option to deactivate/reactivate for a domain if user access is controlled by an IdentityProvider
-<<<<<<< HEAD
-        if IdentityProvider.get_required_identity_provider(u.username) is None:
-=======
         if (IdentityProvider.get_required_identity_provider(u.username) is None
                 and toggles.DEACTIVATE_WEB_USERS.enabled(domain)):
->>>>>>> 3f8cf1c4
             if u.is_active_in_domain(domain):
                 user.update({
                     'deactivateUrl': (
@@ -917,7 +913,6 @@
     skip = limit * (page - 1)
     query = request.GET.get('query')
     active_in_domain = json.loads(request.GET.get('showActiveUsers', None))
-<<<<<<< HEAD
 
     user_es = UserES()
     if active_in_domain is None:
@@ -925,8 +920,6 @@
     else:
         user_es = user_es.domain(domains, include_active=active_in_domain, include_inactive=not active_in_domain)
         assert len(domains) == 1
-=======
->>>>>>> 3f8cf1c4
 
     user_es = (
         user_es
@@ -1001,10 +994,7 @@
 
 @always_allow_project_access
 @require_can_edit_web_users
-<<<<<<< HEAD
-=======
 @toggles.DEACTIVATE_WEB_USERS.required_decorator()
->>>>>>> 3f8cf1c4
 @require_POST
 @location_safe
 def deactivate_web_user(request, domain, couch_user_id):
@@ -1019,10 +1009,7 @@
 
 @always_allow_project_access
 @require_can_edit_web_users
-<<<<<<< HEAD
-=======
 @toggles.DEACTIVATE_WEB_USERS.required_decorator()
->>>>>>> 3f8cf1c4
 @require_POST
 @location_safe
 def reactivate_web_user(request, domain, couch_user_id):
