--- conflicted
+++ resolved
@@ -65,7 +65,6 @@
     location_safe,
     user_can_access_other_user,
 )
-from corehq.apps.locations.models import SQLLocation
 from corehq.apps.registration.forms import (
     AdminInvitesUserForm,
 )
@@ -1141,12 +1140,6 @@
                 data["invited_by"] = request.couch_user.user_id
                 data["invited_on"] = datetime.utcnow()
                 data["domain"] = self.domain
-<<<<<<< HEAD
-=======
-                # Preparation for location to replace supply_point
-                supply_point = data.get("supply_point", None)
-                data["location"] = SQLLocation.by_location_id(supply_point) if supply_point else None
->>>>>>> d8a76893
                 invite = Invitation(**data)
                 invite.save()
                 invite.send_activation_email()
