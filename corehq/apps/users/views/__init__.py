--- conflicted
+++ resolved
@@ -296,12 +296,8 @@
         user_data_roles = []
 
     if couch_user.is_commcare_user():
-<<<<<<< HEAD
-        user_data = copy.copy(couch_user.user_data) 
-=======
         user_data = copy.copy(dict(couch_user.user_data))
 
->>>>>>> fae08c43
         for k, v in user_data.items():
             if k in user_data_roles:
                 user_data_roles[k]['selected'] = (user_data[k] == 'true')
