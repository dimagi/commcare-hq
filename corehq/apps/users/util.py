import numbers
import re

from django.conf import settings
from django.contrib.auth.models import User
from django.core.cache import cache
from django.core.exceptions import ValidationError
from django.utils import html
from django.utils.html import format_html
from django.utils.safestring import mark_safe

from couchdbkit import ResourceNotFound
from django_prbac.utils import has_privilege

from casexml.apps.case.const import (
    ARCHIVED_CASE_OWNER_ID,
    UNOWNED_EXTENSION_OWNER_ID,
)

from corehq import privileges
from corehq.apps.callcenter.const import CALLCENTER_USER
from corehq.apps.users.audit.change_messages import UserChangeMessage
from corehq.util.quickcache import quickcache

# SYSTEM_USER_ID is used when submitting xml to make system-generated case updates
SYSTEM_USER_ID = 'system'
DEMO_USER_ID = 'demo_user'
JAVA_ADMIN_USERNAME = 'admin'
WEIRD_USER_IDS = [
    'commtrack-system',    # internal HQ/commtrack system forms
    DEMO_USER_ID,           # demo mode
    'demo_user_group_id',  # demo mode with case sharing enabled
    UNOWNED_EXTENSION_OWNER_ID,
    SYSTEM_USER_ID,
    ARCHIVED_CASE_OWNER_ID,
    CALLCENTER_USER
]
USER_FIELDS_TO_IGNORE_FOR_HISTORY = [
    '_id', '_rev', 'reporting_metadata', 'password',
    'devices', 'last_device', 'device_ids'
]


def cc_user_domain(domain):
    sitewide_domain = settings.HQ_ACCOUNT_ROOT
    return ("%s.%s" % (domain, sitewide_domain)).lower()


def format_username(username, domain):
    return "%s@%s" % (str(username or '').lower(), cc_user_domain(domain))


def normalize_username(username, domain=None):
    """
    Returns a lower-case username. Checks that it is a valid e-mail
    address, or a valid "local part" of an e-mail address.

    :raises ValidationError on invalid e-mail
    """
    from django.core.validators import validate_email

    if not username:
        raise ValidationError("Invalid username: {}".format(username))

    username = str(username)
    username = re.sub(r'\s+', '.', username).lower()
    if domain:
        username = format_username(username, domain)
        validate_email(username)
    else:
        # if no domain, make sure that the username is a valid "local part" of an email address
        validate_email("%s@dimagi.com" % username)

    return username


def raw_username(username):
    """
    Strips the @domain.commcarehq.org from the username if it's there
    """
    sitewide_domain = settings.HQ_ACCOUNT_ROOT
    username = str(username or '')
    username = username.lower()
    try:
        u, d = username.split("@")
    except Exception:
        return username
    if d.endswith('.' + sitewide_domain):
        return u
    else:
        return username


@quickcache(['username'], timeout=60 * 60 * 24 * 3)
def username_to_user_id(username):
    '''
    Takes a username and returns the couch user id for that user

    :param username: The username name of a user

    :returns: The couch user id
    '''
    from corehq.apps.users.models import CouchUser

    user = CouchUser.get_by_username(username)
    if not user:
        return None

    return user._id


def user_id_to_username(user_id, use_name_if_available=False):
    from corehq.apps.users.models import CouchUser
    if not user_id:
        return None
    if isinstance(user_id, numbers.Number):
        # couch chokes on numbers so just short-circuit this
        return None
    elif user_id == DEMO_USER_ID:
        return DEMO_USER_ID
    try:
        user_object = CouchUser.get_db().get(user_id)
    except ResourceNotFound:
        return None

    if use_name_if_available and (user_object.get('first_name', '') or user_object.get('last_name', '')):
        return ' '.join([user_object.get('first_name', ''), user_object.get('last_name', '')]).strip()
    else:
        return raw_username(user_object['username']) if "username" in user_object else None


def cached_user_id_to_username(user_id):
    if not user_id:
        return None

    key = 'user_id_username_cache_{id}'.format(id=user_id)
    ret = cache.get(key)
    if ret:
        return ret
    else:
        ret = user_id_to_username(user_id)
        cache.set(key, ret)
        return ret


@quickcache(['user_id'])
def cached_user_id_to_user_display(user_id):
    return user_id_to_username(user_id, use_name_if_available=True)


def cached_owner_id_to_display(owner_id):
    from corehq.apps.users.cases import get_wrapped_owner
    from corehq.apps.users.models import CouchUser
    key = 'owner_id_to_display_cache_{id}'.format(id=owner_id)
    ret = cache.get(key)
    if ret:
        return ret
    owner = get_wrapped_owner(owner_id)
    if owner is None:
        return None
    else:
        ret = raw_username(owner.username) if isinstance(owner, CouchUser) else owner.name
        cache.set(key, ret)
        return ret


def django_user_from_couch_id(id):
    """
    From a couch id of a profile object, get the django user
    """
    # get the couch doc
    from corehq.apps.users.models import CouchUser
    couch_rep = CouchUser.get_db().get(id)
    django_id = couch_rep["django_user"]["id"]
    return User.objects.get(id=django_id)


def doc_value_wrapper(doc_cls, value_cls):
    """
    Wrap both the doc and the value
    Code copied from couchdbkit.schema.base.QueryMixin.__view

    """
    #from corehq.apps.users.models import CouchUser
    def wrapper(row):

        data = row.get('value')
        docid = row.get('id')
        doc = row.get('doc')

        data['_id'] = docid
        if 'rev' in data:
            data['_rev'] = data.pop('rev')
        value_cls._allow_dynamic_properties = True
        doc_cls._allow_dynamic_properties = True
        value_inst = value_cls.wrap(data)
        doc_inst = doc_cls.wrap(doc)
        return doc_inst, value_inst
    return wrapper


def can_add_extra_mobile_workers(request):
    from corehq.apps.users.models import CommCareUser
    num_web_users = CommCareUser.total_by_domain(request.domain)
    user_limit = request.plan.user_limit
    if user_limit == -1 or num_web_users < user_limit:
        return True
    return has_privilege(request, privileges.ALLOW_EXCESS_USERS)


def user_display_string(username, first_name='', last_name=''):
    full_name = '{} {}'.format(first_name or '', last_name or '').strip()

    result = mark_safe(html.escape(raw_username(username)))  # nosec: escaped
    if full_name:
        result = format_html('{} "{}"', result, full_name)

    return result


def user_location_data(location_ids):
    # Spec for 'commcare_location_ids' custom data field
    return ' '.join(location_ids)


def update_device_meta(user, device_id, commcare_version=None, device_app_meta=None, save=True):
    from corehq.apps.users.models import CommCareUser

    updated = False
    if device_id and isinstance(user, CommCareUser):
        if not user.is_demo_user:
            # this only updates once per day for each device
            updated = user.update_device_id_last_used(
                device_id,
                commcare_version=commcare_version,
                device_app_meta=device_app_meta,
            )
            if save and updated:
                user.save(fire_signals=False)
    return updated


def _last_build_needs_update(last_build, build_date):
    if not (last_build and last_build.build_version_date):
        return True
    if build_date > last_build.build_version_date:
        return True
    return False


def update_latest_builds(user, app_id, date, version, build_profile_id=None):
    """
    determines whether to update the last build attributes in a user's reporting metadata
    """
    from corehq.apps.users.models import LastBuild
    last_build = filter_by_app(user.reporting_metadata.last_builds, app_id)
    changed = False
    if _last_build_needs_update(last_build, date):
        if last_build is None:
            last_build = LastBuild()
            user.reporting_metadata.last_builds.append(last_build)
        last_build.build_version = version
        last_build.app_id = app_id
        # update only when passed to avoid over writing set value
        if build_profile_id is not None:
            last_build.build_profile_id = build_profile_id
        last_build.build_version_date = date
        changed = True

    if _last_build_needs_update(user.reporting_metadata.last_build_for_user, date):
        user.reporting_metadata.last_build_for_user = last_build
        changed = True

    return changed


def filter_by_app(obj_list, app_id):
    """
    :param obj_list: list from objects with ``app_id`` property
    :returns: The first object with matching app_id
    """
    for item in obj_list:
        if item.app_id == app_id:
            return item


def update_last_sync(user, app_id, sync_date, version):
    """
    This function does not save the user.
    :return: True if user updated
    """
    from corehq.apps.users.models import LastSync
    last_sync = filter_by_app(user.reporting_metadata.last_syncs, app_id)
    if _last_sync_needs_update(last_sync, sync_date):
        if last_sync is None:
            last_sync = LastSync()
            user.reporting_metadata.last_syncs.append(last_sync)
        last_sync.sync_date = sync_date
        last_sync.build_version = version
        last_sync.app_id = app_id

        if _last_sync_needs_update(user.reporting_metadata.last_sync_for_user, sync_date):
            user.reporting_metadata.last_sync_for_user = last_sync

        return True
    return False


def _last_sync_needs_update(last_sync, sync_datetime):
    if not (last_sync and last_sync.sync_date):
        return True
    if sync_datetime > last_sync.sync_date:
        return True
    return False


def log_user_role_update(domain, user_role, user, by_user, updated_via):
    """
    :param domain: domain that initiated the change
    :param user_role: user's new role
    :param user: couch user that got updated
    :param by_user: couch user that made the update
    :param updated_via: web/bulk_importer
    """
<<<<<<< HEAD
    message = UserChangeMessage.role_change_message(user_role)
=======
    message = UserChangeMessage.role_change(user_role)
>>>>>>> fc022b7e
    log_user_change(domain, user, by_user, changed_via=updated_via, message=message)


def log_user_change(domain, couch_user, changed_by_user, changed_via=None,
                    message=None, fields_changed=None, action=None,
                    domain_required_for_log=True, bulk_upload_record_id=None):
    """
    Log changes done to a user.
    For a new user or a deleted user, log only specific fields.

    :param domain: domain where the update was initiated
    :param couch_user: user being changed
    :param changed_by_user: user making the change or SYSTEM_USER_ID
    :param changed_via: changed via medium i.e API/Web
    :param message: Optional Message text. This message should NEVER be a translated message.
        Refer https://github.com/dimagi/commcare-hq/pull/30064 for details.
    :param fields_changed: dict of user fields that have changed with their current value
    :param action: action on the user
    :param domain_required_for_log: set to False to allow domain less log for specific changes
    :param bulk_upload_record_id: ID of bulk upload record if changed via bulk upload
    """
    from corehq.apps.users.models import UserHistory
    from corehq.apps.users.model_log import UserModelAction

    action = action or UserModelAction.UPDATE
    fields_changed = fields_changed or {}

    # domain is essential to filter changes done in a domain
    if not domain and domain_required_for_log and changed_by_user != SYSTEM_USER_ID:
        raise ValueError("missing 'domain' argument'")

    # for an update, there should always be fields that have changed
    if action == UserModelAction.UPDATE and not fields_changed and not message:
        raise ValueError("missing both 'fields_changed' and 'message' argument for update.")

    return UserHistory.objects.create(
        domain=domain,
        user_type=couch_user.doc_type,
        user_id=couch_user.get_id,
        changed_by=SYSTEM_USER_ID if changed_by_user == SYSTEM_USER_ID else changed_by_user.get_id,
        details={
            'changes': _get_changed_details(couch_user, action, fields_changed),
            'changed_via': changed_via,
        },
        message=message,
        action=action.value,
        user_upload_record_id=bulk_upload_record_id,
    )


def _get_changed_details(couch_user, action, fields_changed):
    from corehq.apps.users.model_log import UserModelAction

    if action in [UserModelAction.CREATE, UserModelAction.DELETE]:
        changed_details = couch_user.to_json()
    else:
        changed_details = fields_changed.copy()

    for prop in USER_FIELDS_TO_IGNORE_FOR_HISTORY:
        changed_details.pop(prop, None)
    return changed_details<|MERGE_RESOLUTION|>--- conflicted
+++ resolved
@@ -322,11 +322,7 @@
     :param by_user: couch user that made the update
     :param updated_via: web/bulk_importer
     """
-<<<<<<< HEAD
-    message = UserChangeMessage.role_change_message(user_role)
-=======
     message = UserChangeMessage.role_change(user_role)
->>>>>>> fc022b7e
     log_user_change(domain, user, by_user, changed_via=updated_via, message=message)
 
 
