--- conflicted
+++ resolved
@@ -234,7 +234,14 @@
         }
 
     @staticmethod
-<<<<<<< HEAD
+    def mobile_account_confirmed_for_domain(domain):
+        return {
+            ACCOUNT_FIELD: {
+                CONFIRM_MOBILE_ACCOUNT: {"domain": domain}
+            }
+        }
+    
+    @staticmethod
     def toggle_edit_permissions_added(toggle_tags):
         return {
             TOGGLE_EDIT_PERMISSIONS_FIELD: {
@@ -251,12 +258,6 @@
                 REMOVE_TOGGLE_EDIT_PERMISSIONS: {
                     "toggle_tags": toggle_tags
                 }
-=======
-    def mobile_account_confirmed_for_domain(domain):
-        return {
-            ACCOUNT_FIELD: {
-                CONFIRM_MOBILE_ACCOUNT: {"domain": domain}
->>>>>>> a622934b
             }
         }
 
@@ -319,11 +320,8 @@
 DEACTIVATE_AFTER_FIELD = "deactivate_after"
 DEACTIVATE_AFTER_DATE = "deactivate_after_date"
 DEACTIVATE_AFTER_DATE_DELETED = 'deactivate_after_date_deleted'
-<<<<<<< HEAD
+ACCOUNT_FIELD = "account"
 TOGGLE_EDIT_PERMISSIONS_FIELD = 'toggle_edit_permissions'
-=======
-ACCOUNT_FIELD = "account"
->>>>>>> a622934b
 
 CHANGE_MESSAGES_FIELDS = [
     PROGRAM_FIELD,
@@ -339,11 +337,8 @@
     GROUPS_FIELD,
     DOMAIN_INVITATION_FIELD,
     DEACTIVATE_AFTER_FIELD,
-<<<<<<< HEAD
+    ACCOUNT_FIELD,
     TOGGLE_EDIT_PERMISSIONS_FIELD,
-=======
-    ACCOUNT_FIELD
->>>>>>> a622934b
 ]
 
 # message slugs
@@ -371,12 +366,9 @@
 CLEAR_GROUPS = 'clear_groups'
 ADD_DOMAIN_INVITATION = 'add_domain_invitation'
 REMOVE_DOMAIN_INVITATION = 'remove_domain_invitation'
-<<<<<<< HEAD
+CONFIRM_MOBILE_ACCOUNT = 'confirm_mobile_account'
 ADD_TOGGLE_EDIT_PERMISSIONS = 'add_toggle_edit_permissions'
 REMOVE_TOGGLE_EDIT_PERMISSIONS = 'remove_toggle_edit_permissions'
-=======
-CONFIRM_MOBILE_ACCOUNT = 'confirm_mobile_account'
->>>>>>> a622934b
 
 MESSAGES = {
     SET_PROGRAM: UserChangeFormatter.simple_formatter(noop("Program: {name}[{id}]")),
@@ -419,16 +411,14 @@
     DEACTIVATE_AFTER_DATE_DELETED: UserChangeFormatter.simple_formatter(
         noop("Deactivation After date has been deleted")
     ),
-<<<<<<< HEAD
+    CONFIRM_MOBILE_ACCOUNT: UserChangeFormatter.simple_formatter(
+        noop("Mobile Worker account confirmed for domain '{domain}'")
+    ),
     ADD_TOGGLE_EDIT_PERMISSIONS: UserChangeFormatter.toggle_edit_permissions_formatter(
         noop('Added toggle edit permissions(s) for {toggle_tags}')
     ),
     REMOVE_TOGGLE_EDIT_PERMISSIONS: UserChangeFormatter.toggle_edit_permissions_formatter(
         noop('Removed toggle edit permissions(s) for {toggle_tags}')
-=======
-    CONFIRM_MOBILE_ACCOUNT: UserChangeFormatter.simple_formatter(
-        noop("Mobile Worker account confirmed for domain '{domain}'")
->>>>>>> a622934b
     ),
 }
 
