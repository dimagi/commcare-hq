{% extends 'hqwebapp/base_section.html' %}
{% load crispy_forms_tags %}
{% load i18n %}
{% load hq_shared_tags %}

{% requirejs_main 'users/js/enterprise_users' %}

{% block page_content %}
  {% registerurl "paginate_enterprise_users" domain %}


  <div class="panel panel-default ko-template" id="web-users-panel">
    <div class="panel-heading">
      <div class="row">
        <div class="col-sm-6">
          <h3 class="panel-title" style="padding-top: 7px;">{% trans 'Users' %}</h3>
        </div>
        <div class="col-sm-6">
          <search-box data-apply-bindings="false"
                      params="value: query,
                              action: function() { goToPage(1); },
                              placeholder: '{% trans_html_attr "Search Users..." %}'"></search-box>
        </div>
<<<<<<< HEAD
        <div class="col-sm-6">
            <button type="button" class="btn btn-default pull-right "
                    data-bind="visible: !showDeactivated(), click: function() { showDeactivated(true); }"
                    >
              {% trans 'Show Deactivated Mobile Workers' %}
            </button>
            <button type="button" class="btn btn-default pull-right"
                    data-bind="visible: showDeactivated(),
                    click: function() { showDeactivated(false); }"
                    >
              {% trans 'Hide Deactivated Mobile Workers' %}
            </button>
        </div>
=======
>>>>>>> f0f9eda9
      </div>
    </div>
    <div class="panel-body">
      <div class="alert alert-danger" data-bind="visible: error, text: error"></div>
      <div data-bind="visible: showLoadingSpinner">
        <i class="fa fa-spin fa-spinner"></i>
        {% trans "Loading Users..." %}
      </div>
      <div data-bind="visible: noUsersMessage">
        <p class="alert alert-info">
          <i class="fa fa-info-circle"></i>
          <!-- ko text: noUsersMessage --><!-- /ko -->
        </p>
      </div>
      <table class="table table-striped table-responsive table-hover"
             data-bind="visible: showUsers">
        <thead>
          <tr>
            <th>{% trans "Username" %}</th>
            <th>{% trans "Name" %}</th>
            <th>{% trans "Role" %}</th>
            {% if show_profile_column %}
              <th>{% trans "Profile" %}</th>
            {% endif %}
            <th class="col-sm-4">{% trans "Other Projects" %}</th>
          </tr>
        </thead>
        <tbody data-bind="foreach: users">
          <tr data-bind="visible: visible">
            <td class="form-check">
              <i class="clickable fa" data-bind="
                click: $root.toggleLoginAsUsers,
                css: {'fa-plus-square': !expanded(), 'fa-minus-square': expanded()},
                visible: loginAsUserCount > 0,
              "></i>
              <i class="fa fa-link" data-bind="visible: loginAsUser" style="margin-left: 15px;"></i>
              <span data-bind="attr: {style: (loginAsUserCount || loginAsUser ? 'margin-left: 1px' : 'margin-left: 15px;')}, text: username"></span>
              <span class="label label-success" data-bind="text: loginAsUserCount, visible: loginAsUserCount > 0, "></span>
              <span class="label label-success" data-bind="text: inactiveMobileCount, visible: inactiveMobileCount > 0,"></span>
            </td>
            <td data-bind="text: name">
            </td>
            <td data-bind="text: role"></td>
            {% if show_profile_column %}
              <td data-bind="text: profile"></td>
            {% endif %}
            <td data-bind="foreach: otherDomains">
              <span class="label label-default" data-bind="text: $data"></span>
            </td>
          </tr>
        </tbody>
      </table>
      <pagination data-bind="visible: showUsers" data-apply-bindings="false"
                  params="goToPage: goToPage,
                          slug: 'web-users',
                          perPage: itemsPerPage,
                          maxPagesShown: 10,
                          totalItems: totalItems,
                          onLoad: onPaginationLoad,
                          showSpinner: showPaginationSpinner"></pagination>

    </div><!-- end .panel-body -->
  </div><!-- end .panel -->

{% endblock %}<|MERGE_RESOLUTION|>--- conflicted
+++ resolved
@@ -21,22 +21,6 @@
                               action: function() { goToPage(1); },
                               placeholder: '{% trans_html_attr "Search Users..." %}'"></search-box>
         </div>
-<<<<<<< HEAD
-        <div class="col-sm-6">
-            <button type="button" class="btn btn-default pull-right "
-                    data-bind="visible: !showDeactivated(), click: function() { showDeactivated(true); }"
-                    >
-              {% trans 'Show Deactivated Mobile Workers' %}
-            </button>
-            <button type="button" class="btn btn-default pull-right"
-                    data-bind="visible: showDeactivated(),
-                    click: function() { showDeactivated(false); }"
-                    >
-              {% trans 'Hide Deactivated Mobile Workers' %}
-            </button>
-        </div>
-=======
->>>>>>> f0f9eda9
       </div>
     </div>
     <div class="panel-body">
