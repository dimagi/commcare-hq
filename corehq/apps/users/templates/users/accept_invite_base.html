--- conflicted
+++ resolved
@@ -91,11 +91,7 @@
             <div class="col-sm-4">
                 <aside class="well">
                     <h3>{% trans 'Already have an account?' %}</h3>
-<<<<<<< HEAD
-                    <a href="{% url "login" DOMAIN_TYPE %}?next={{ request.path }}" class="btn btn-primary btn-lg">
-=======
-                    <a href="{% url "login" %}?next={{ request.path }}" class="btn btn-primary btn-large">
->>>>>>> 4e9c4592
+                    <a href="{% url "login" %}?next={{ request.path }}" class="btn btn-primary btn-lg">
                         {% trans 'Sign In Now' %}
                     </a>
                 </aside>
