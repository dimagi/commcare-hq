{% extends 'hqwebapp/bootstrap3/base_section.html' %}
{% load crispy_forms_tags %}
{% load i18n %}
{% load hq_shared_tags %}

{% js_entry_b3 'users/js/web_users' %}

{% block page_content %}
  {% initial_page_data "invitations" invitations %}
  {% initial_page_data "fromAddress" from_address %}
  {% registerurl "delete_invitation" domain %}
  {% registerurl "delete_request" domain %}
  {% registerurl "paginate_web_users" domain %}
  {% registerurl "reinvite_web_user" domain %}
  {% registerurl "edit_invitation" domain '---' %}

  <p class="lead">
    {% blocktrans with hq_name=commcare_hq_names.COMMCARE_HQ_NAME cc_name=commcare_hq_names.COMMCARE_NAME %}
      Web Users can manage and view data on {{ hq_name }}.
      However, these users cannot submit forms from phones
      using the {{ cc_name }} Application.
    {% endblocktrans %}
    <div class="btn-toolbar">
      {% if not request.is_view_only %}
      <a class="btn btn-primary"
         href="{% url "invite_web_user" domain %}">
        <i class="fa fa-plus"></i> {% trans 'Invite Web User' %}
      </a>
      {% endif %}

      <a id="bulk_download" class="btn btn-info" href="{{ bulk_download_url }}">
        <i class="fa-solid fa-cloud-arrow-down"></i> {% trans "Download Web Users" %}
      </a>

      {% if not request.is_view_only %}
      <a id="bulk_upload" class="btn btn-default" href="{% url "upload_web_users" domain %}">
        <i class="fa-solid fa-cloud-arrow-up"></i> {% trans "Upload Web Users" %}
      </a>
      {% endif %}
    </div>
  </p>

  {% if requests and not request.is_view_only %}
    <div class="panel panel-info">
      <div class="panel-heading">
        <h3 class="panel-title">
          {% trans 'Pending Access Requests' %}
        </h3>
      </div>
      <div class="panel-body">
        <table class="table table-striped table-responsive">
          <thead>
            <tr>
              <th>{% trans "Name" %}</th>
              <th>{% trans "Email Address" %}</th>
              <th>{% trans "Actions" %}</th>
            </tr>
          </thead>
          <tbody>
          {% for req in requests %}
            <tr>
              <td>
                {{ req.full_name }}
              </td>
              <td>
                {{ req.email }}
              </td>
              <td>
                <div>
                  <a href="{% url "invite_web_user" domain %}?request_id={{ req.id }}"
                     class="approve-request btn btn-default">
                    <i class="fa-regular fa-square-check"></i>
                    {% trans "Approve Request" %}
                  </a>
                  <a href="#" class="btn btn-danger delete-request"
                     data-id={{ req.id }}>
                    <i class="fa-regular fa-trash-can"></i>
                    {% trans "Delete Request" %}
                  </a>
                </div>
              </td>
            </tr>
          {% endfor %}
          </tbody>
        </table>
      </div>
    </div>
  {% endif %}

  <div class="panel panel-default ko-template" id="web-users-panel">
    <div class="panel-heading">
      <div class="row">
        <div class="col-sm-6">
          <h3 class="panel-title" style="padding-top: 7px;">{% trans 'Current Users' %}</h3>
        </div>
      </div>
    </div>
    <div class="panel-body">
      <div class="row mb-3">
        <div class="col-sm-6">
          <search-box data-apply-bindings="false"
                      params="value: query,
                              action: function() { goToPage(1); },
                              placeholder: '{% trans_html_attr "Search Users..." %}'"></search-box>
        </div>
<<<<<<< HEAD
=======
        {% if request|toggle_enabled:"DEACTIVATE_WEB_USERS" %}
>>>>>>> 3f8cf1c4
        <div class="col-sm-6">
          <button type="button" class="btn btn-default pull-right"
                    data-bind="visible: showActiveUsers(), click: function() { showActiveUsers(false); }">
              {% trans 'Show Deactivated Web Users' %}
          </button>
          <button type="button" class="btn btn-default pull-right"
                    data-bind="visible: !showActiveUsers(), click: function() { showActiveUsers(true); }">
              {% trans 'Show Active Web Users' %}
          </button>
        </div>
<<<<<<< HEAD
=======
        {% endif %}
>>>>>>> 3f8cf1c4
      </div>
      <div class="alert alert-danger" data-bind="visible: error, text: error"></div>
      <div data-bind="visible: showLoadingSpinner">
        <i class="fa fa-spin fa-spinner"></i>
        {% trans "Loading Users..." %}
      </div>
      <div data-bind="visible: noUsersMessage">
        <p class="alert alert-info">
          <i class="fa fa-info-circle"></i>
          <!-- ko text: noUsersMessage --><!-- /ko -->
        </p>
      </div>
      <table class="table table-striped table-responsive"
             data-bind="visible: showUsers"
             style="margin-bottom: 0;">
        <thead>
          <tr>
            <th>{% trans "Email Address" %}</th>
            <th>{% trans "Role" %}</th>
            <th>{% trans "Name" %}</th>
            <th>{% trans "Phone Numbers" %}</th>
            {% if not request.is_view_only %}
              <th>{% trans "Action" %}</th>
            {% endif %}
          </tr>
        </thead>
        <tbody data-bind="foreach: users">
          <tr>
            <td>
              <a data-bind="attr: {href: editUrl}, text: email"></a>
                <span class="label label-warning"
                      data-bind="if: isUntrustedIdentityProvider">
                  <i class="fa fa-warning"></i>
                  {% trans "SSO Identity Provider is not trusted." %}
                </span>
            </td>
            <td data-bind="text: role"></td>
            <td data-bind="text: name"></td>
            <td>
              <ul data-bind="foreach: phoneNumbers">
                <li data-bind="text: $data"></li>
              </ul>
            </td>
            {% if not request.is_view_only %}
              <td>
                <div>
                  <button type="button"
                          class="btn btn-default"
                          data-toggle="modal"
                          data-bind="attr: {'data-target': '#deactivate_' + id}, visible: deactivateUrl">
                    {% trans "Deactivate" %}
                  </button>
                  <button type="button"
                          class="btn btn-default"
                          data-toggle="modal"
                          data-bind="attr: {'data-target': '#reactivate_' + id}, visible: reactivateUrl">
                    {% trans "Reactivate" %}
                  </button>
                  <button type="button"
                          class="btn btn-danger"
                          data-toggle="modal"
                          data-bind="attr: {'data-target': '#remove_membership_' + id}, visible: removeUrl">
                    <i class="fa-regular fa-trash-can"></i> {% trans "Remove Membership" %}
                  </button>
                  <!-- ko if: removeUrl -->
                  <div data-bind="attr: {id: 'remove_membership_' + id}" class="modal fade">
                    <div class="modal-dialog">
                      <form class="modal-content" method="post"
                            data-bind="attr: {action: removeUrl}">
                        {% csrf_token %}
                        <div class="modal-header">
                          <button type="button" class="close" data-dismiss="modal">
                            <span aria-hidden="true">&times;</span>
                            <span class="sr-only">{% trans "Close" %}</span>
                          </button>
                          <h4 class="modal-title">
                            {% trans "Remove User Membership" %}:
                            <span data-bind="text: name"></span>
                          </h4>
                        </div>
                        <div class="modal-body">
                          <p class="lead">{% trans "Are you sure you want to remove this users's membership?" %}</p>
                          <ul class="dl-horizontal">
                            <dt>{% trans "Email Address" %}</dt>
                            <dd data-bind="text: email"></dd>
                            <dt>{% trans "Name" %}</dt>
                            <dd data-bind="text: name"></dd>
                            <dt>{% trans "Membership" %}</dt>
                            <dd data-bind="text: domain"></dd>
                            <dt>{% trans "Role" %}</dt>
                            <dd data-bind="text: role"></dd>
                          </ul>
                        </div>
                        <div class="modal-footer">
                          <button type="button"
                                  class="btn btn-default"
                                  data-dismiss="modal">
                            {% trans "Cancel" %}
                          </button>
                          <button type="submit" class="btn btn-danger">
                            <i class="fa-regular fa-trash-can"></i>
                            {% trans "Remove Membership" %}
                          </button>
                        </div>
                      </form>
                    </div>
                  </div>
                  <!-- /ko -->
                  <!-- ko if: deactivateUrl -->
                  <div data-bind="attr: {id: 'deactivate_' + id}" class="modal fade">
                    <div class="modal-dialog">
                      <form class="modal-content" method="post"
                            data-bind="attr: {action: deactivateUrl}">
                        {% csrf_token %}
                        <div class="modal-header">
                          <button type="button" class="close" data-dismiss="modal">
                            <span aria-hidden="true">&times;</span>
                            <span class="sr-only">{% trans "Close" %}</span>
                          </button>
                          <h4 class="modal-title">
                            {% trans "Deactivate from the current project: " %}:
                            <strong><span data-bind="text: name"></span></strong>
                          </h4>
                        </div>
                        <div class="modal-body">
                          <p class="lead">
                            {% blocktrans %}
                              Are you sure you want to <strong>deactivate</strong> this web user?
                            {% endblocktrans %}
                          </p>
                          <p>
                            {% blocktrans %}
                              Deactivated web users will not be able to log into the project space.<br />
                              Read more about
                              <a href='https://dimagi.atlassian.net/wiki/spaces/commcarepublic/pages/2143958279/Web+Users' target="_blank">
                                deactivating web users
                              </a> on our Help Site.
                            {% endblocktrans %}
                          </p>
                        </div>
                        <div class="modal-footer">
                          <button type="button"
                                  class="btn btn-default"
                                  data-dismiss="modal">
                            {% trans "Cancel" %}
                          </button>
                          <button type="submit" class="btn btn-danger">
                            {% trans "Deactivate" %}
                          </button>
                        </div>
                      </form>
                    </div>
                  </div>
                  <!-- /ko -->
                  <!-- ko if: reactivateUrl -->
                  <div data-bind="attr: {id: 'reactivate_' + id}" class="modal fade">
                    <div class="modal-dialog">
                      <form class="modal-content" method="post"
                            data-bind="attr: {action: reactivateUrl}">
                        {% csrf_token %}
                        <div class="modal-header">
                          <button type="button" class="close" data-dismiss="modal">
                            <span aria-hidden="true">&times;</span>
                            <span class="sr-only">{% trans "Close" %}</span>
                          </button>
                          <h4 class="modal-title">
                            {% trans "Reactivate in the current project: " %}:
                            <strong><span data-bind="text: name"></span></strong>
                          </h4>
                        </div>
                        <div class="modal-body">
                          <p class="lead">
                            {% blocktrans %}
                              Are you sure you want to <strong>reactivate</strong> this web user?
                            {% endblocktrans %}
                          </p>
                          <p>
                            {% blocktrans %}
                              Deactivated web users are not able to log into the project space.<br />
                              Read more about
                              <a href='https://dimagi.atlassian.net/wiki/spaces/commcarepublic/pages/2143958279/Web+Users' target="_blank">
                                deactivating web users
                              </a> on our Help Site.
                            {% endblocktrans %}
                          </p>
                        </div>
                        <div class="modal-footer">
                          <button type="button"
                                  class="btn btn-default"
                                  data-dismiss="modal">
                            {% trans "Cancel" %}
                          </button>
                          <button type="submit" class="btn btn-primary">
                            {% trans "Reactivate" %}
                          </button>
                        </div>
                      </form>
                    </div>
                  </div>
                  <!-- /ko -->
                </div>
              </td>
            {% endif %}
          </tr>
        </tbody>
      </table>
      <pagination data-bind="visible: showUsers" data-apply-bindings="false"
                  params="goToPage: goToPage,
                          slug: 'web-users',
                          perPage: itemsPerPage,
                          maxPagesShown: 10,
                          totalItems: totalItems,
                          onLoad: onPaginationLoad,
                          showSpinner: showPaginationSpinner"></pagination>

    </div><!-- end .panel-body -->
  </div><!-- end .panel -->

  {% if invitations %}
    <div class="panel panel-info ko-template" id="invitations-panel">
      <div class="panel-heading">
        <div class="row">
          <div class="col-sm-4">
            <h3 class="panel-title" style="padding-top: 7px;">{% trans 'Pending Invitations' %}</h3>
          </div>
          <div class="col-sm-2">
            <select class="form-control" data-bind="
                           options: allStatuses,
                           value: statusFilter,
                           event: { change: function () { goToPage(1) } },
                           optionsCaption: '{% trans "All statuses" %}'
                           ">
            </select>
          </div>
          <div class="col-sm-6">
            <search-box data-apply-bindings="false"
                        params="value: query,
                                action: function() { goToPage(1); },
                                immediate: true,
                                placeholder: '{% trans_html_attr "Search Invitations..." %}'"></search-box>
          </div>
        </div>
      </div>
      <div class="panel-body">
        <table class="table table-striped table-responsive">
          <thead>
            <tr>
              <th>{% trans "Email Address" %}</th>
              <th>{% trans "Role" %}</th>
              <th>{% trans "Date" %} (UTC)</th>
              <th>{% trans "Email Status" %}</th>
              {% if not request.is_view_only %}
                <th>{% trans "Actions" %}</th>
              {% endif %}
            </tr>
          </thead>
          <tbody data-bind="foreach: currentPageInvitations">
            <tr data-bind="visible: visible">
              <td>
                <!-- ko text: email --><!-- /ko -->
                <span class="label label-danger undeliverable-label" data-bind="visible: email_marked_as_bounced">{% trans "Undeliverable" %}</span>
              </td>
              <td data-bind="text: role_label"></td>
              <td>
                <!-- ko text: invitedOnText --><!-- /ko -->
                <span class="label label-default" data-bind="visible: !isExpired(), text: daysRemainingText()"></span>
                <span class="label label-danger" data-bind="visible: isExpired()">{% trans "Expired" %}</span>
              </td>
              <td>
                <!-- ko text: email_status --><!-- /ko -->
              </td>
              <td>
                {% if not request.is_view_only %}
                <div data-bind="visible: !actionMessage()">
                  <a data-bind="attr: {href: inviteEditUrl}" style="text-decoration:none;">
                    <button type="button" class="btn btn-default" data-bind="disable: actionInProgress">
                      <i class="fa-regular fa-edit"></i>
                      {% trans "Edit" %}
                    </button>
                  </a>
                  <button type="button" class="resend-invite btn btn-default"
                          data-bind="click: resend, disable: actionInProgress">
                    <i class="fa-regular fa-envelope"></i>
                    {% trans "Resend" %}
                  </button>
                  <button type="button" class="btn btn-danger delete-invitation"
                          data-bind="click: $root.confirmRemoveInvitation, disable: actionInProgress">
                    <i class="fa-regular fa-trash-can"></i>
                    {% trans "Delete Invitation" %}
                  </button>
                </div>
                <span data-bind="visible: actionMessage, text: actionMessage"></span>
                {% endif %}
              </td>
            </tr>
          </tbody>
        </table>
        <pagination data-bind="visible: showPagination" data-apply-bindings="false"
                    params="goToPage: goToPage,
                            slug: 'web-user-invitations',
                            perPage: itemsPerPage,
                            maxPagesShown: 10,
                            totalItems: totalItems"></pagination>
      </div>
      <div class="modal fade" data-bind="modal: invitationToRemove">
        <div class="modal-dialog">
          <div class="modal-content" data-bind="with: invitationToRemove">
            <div class="modal-header">
              <button type="button" class="close">
                <span aria-hidden="true">&times;</span>
                <span class="sr-only">{% trans "Close" %}</span>
              </button>
              <h4 class="modal-title">{% trans "Delete Invitation" %}</h4>
            </div>
            <div class="modal-body">
                {% trans "Are you sure you want to delete this invitation?" %}
            </div>
            <div class="modal-footer">
              <button type="button" class="btn btn-default" data-dismiss="modal">{% trans "Cancel" %}</button>
              <button type="button" class="btn btn-danger" data-bind="click: $root.removeInvitation">{% trans "Delete" %}</button>
            </div>
          </div>
        </div>
      </div>
    </div>
  {% endif %}

  {% if user.is_superuser %}
    <div class="panel panel-default">
      <div class="panel-heading"
           role="tab"
           id="adminEmailsHeading">
        <h4 class="panel-title">
          <a class="collapsed"
             data-toggle="collapse"
             href="#adminEmails"
             aria-expanded="false"
             aria-controls="adminEmails">
            {% trans "Copy and paste admin emails" %}
          </a>
        </h4>
      </div>
      <div id="adminEmails"
           class="panel-collapse collapse"
           role="tabpanel"
           aria-labelledby="adminEmailsHeading">
        <div class="panel-body">
          {% for user in admins %}
            {% if user.first_name or user.last_name %}
              "{{ user.first_name }} {{ user.last_name }}"
              &lt;{{ user.username }}&gt;,
            {% else %}
              {{ user.username }},
            {% endif %}
          {% endfor %}
        </div>
      </div>
    </div>
  {% endif %}

{% endblock %}

{% block modals %}{{ block.super }}
  {% if not request.is_view_only %}
    <div id="modal-deletion" class="modal fade">
      <div class="modal-dialog">
        <div class="modal-content">
          <div class="modal-header">
            <button type="button"
                    class="close">
              <span aria-hidden="true">&times;</span>
              <span class="sr-only">{% trans "Close" %}</span>
            </button>
            <h4 class="modal-title"></h4>
          </div>
          <div class="modal-body"></div>
          <div class="modal-footer">
            <button type="button" class="btn btn-default" data-dismiss="modal">{% trans "Cancel" %}</button>
            <button type="button" class="btn btn-danger" id="confirm-delete">{% trans "Delete" %}</button>
          </div>
        </div>
      </div>
    </div>
  {% endif %}
{% endblock %}<|MERGE_RESOLUTION|>--- conflicted
+++ resolved
@@ -103,10 +103,7 @@
                               action: function() { goToPage(1); },
                               placeholder: '{% trans_html_attr "Search Users..." %}'"></search-box>
         </div>
-<<<<<<< HEAD
-=======
         {% if request|toggle_enabled:"DEACTIVATE_WEB_USERS" %}
->>>>>>> 3f8cf1c4
         <div class="col-sm-6">
           <button type="button" class="btn btn-default pull-right"
                     data-bind="visible: showActiveUsers(), click: function() { showActiveUsers(false); }">
@@ -117,10 +114,7 @@
               {% trans 'Show Active Web Users' %}
           </button>
         </div>
-<<<<<<< HEAD
-=======
         {% endif %}
->>>>>>> 3f8cf1c4
       </div>
       <div class="alert alert-danger" data-bind="visible: error, text: error"></div>
       <div data-bind="visible: showLoadingSpinner">
