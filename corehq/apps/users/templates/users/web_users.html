--- conflicted
+++ resolved
@@ -27,19 +27,14 @@
       </a>
       {% endif %}
 
-<<<<<<< HEAD
-=======
-      {% if user_can_access_all_locations %}
->>>>>>> 35624742
-        <a id="bulk_download" class="btn btn-info" href="{{ bulk_download_url }}">
-          <i class="fa-solid fa-cloud-arrow-down"></i> {% trans "Download Web Users" %}
-        </a>
-
-        {% if not request.is_view_only %}
-        <a id="bulk_upload" class="btn btn-default" href="{% url "upload_web_users" domain %}">
-          <i class="fa-solid fa-cloud-arrow-up"></i> {% trans "Upload Web Users" %}
-        </a>
-        {% endif %}
+      <a id="bulk_download" class="btn btn-info" href="{{ bulk_download_url }}">
+        <i class="fa-solid fa-cloud-arrow-down"></i> {% trans "Download Web Users" %}
+      </a>
+
+      {% if not request.is_view_only %}
+      <a id="bulk_upload" class="btn btn-default" href="{% url "upload_web_users" domain %}">
+        <i class="fa-solid fa-cloud-arrow-up"></i> {% trans "Upload Web Users" %}
+      </a>
       {% endif %}
     </div>
   </p>
