{% load i18n %}
{% load hq_shared_tags %}

<div data-bind="modal: roleBeingEdited" tabindex="-1" role="dialog" class="modal fade">
  <div data-bind="with: roleBeingEdited" class="modal-dialog">
    <form data-bind="submit: $root.submitNewRole">
      <div class="modal-content">
        <div class="modal-header">
          <button type="button"
                  class="close"
                  data-bind="click: $root.unsetRoleBeingEdited">
            <span aria-hidden="true">&times;</span>
            <span class="sr-only">{% trans "Close" %}</span>
          </button>
          <h4 class="modal-title" data-bind="text: modalTitle"></h4>
        </div>
        <div class="modal-body">
          <div class="form form-horizontal">
            <fieldset data-bind="enable: isEditable">
            <div class="form-group">
              <label class="col-sm-4 control-label" for="role-name">
                {% trans "Role Name" %}<span class="asteriskField">*</span>
              </label>
              <div class="col-sm-8 controls">
                <input data-bind="value: name"
                       type="text"
                       id="role-name"
                       class="form-control"
                       pattern="\S.*"
                       title='{% trans_html_attr "The name must start with a valid character." %}'
                       required />
              </div>

            </div>
            <legend>
              {% trans "Area Access" %}
            </legend>
            <div class="form-group">
              <div class="col-sm-2">
                {% trans "Can Edit" %}
              </div>
              <div class="col-sm-2">
                {% trans "Can View" %}
              </div>
            </div>
            <div data-bind="foreach: accessAreas">
              <div class="form-group" data-bind="visible: showOption">
                <div class="col-sm-2 controls" data-bind="visible: showEditCheckbox">
                  <div class="form-check">
                    <input type="checkbox"
                           data-bind="attr: {id: editCheckboxLabel}, checked: editPermission" />
                    <label data-bind="attr: {for: editCheckboxLabel}">
                      <span class="sr-only" data-bind="text: screenReaderEditAndViewText">
                      </span>
                    </label>
                  </div>
                </div>
                <div class="col-sm-2 controls" data-bind="visible: !ko.utils.unwrapObservable(showEditCheckbox)">
                  <div class="form-check-placeholder">
                    <label></label>
                  </div>
                </div>
                <div class="col-sm-2 controls" data-bind="visible: showViewCheckbox">
                  {# PLACEHOLDER checkbox when editPermission() is true #}
                  <div class="form-check" data-bind="visible: editPermission()">
                    <input type="checkbox" checked="checked" disabled="disabled" />
                    <label>
                      <span class="sr-only" data-bind="text: screenReaderViewOnlyText">
                      </span>
                    </label>
                  </div>
                  {# end PLACEHOLDER #}
                  {# REAL checkbox that controls viewPermission when editPermission() is false #}
                  <div class="form-check" data-bind="visible: !editPermission()">
                    <input type="checkbox"
                           data-bind="attr: {id: viewCheckboxLabel}, checked: viewPermission" />
                    <label data-bind="attr: {for: viewCheckboxLabel}">
                      <span class="sr-only" data-bind="text: screenReaderViewOnlyText">
                      </span>
                    </label>
                  </div>
                  {# END REAL checkbox #}
                </div>
                  <div class="col-sm-2 controls " data-bind="visible: !showViewCheckbox">
                    <div class="form-check-placeholder">
                      <label></label>
                    </div>
                  </div>
                <div class="col-sm-8 control-label">
                  <div data-bind="html: text"></div>
                  {# PLACEHOLDER checkbox when edit_commcare_users and editPermission() is true #}
                  <div class="form-check" data-bind="visible: $parent.permissions.edit_commcare_users() && editPermission() && showAllowCheckbox">
                    <input type="checkbox" checked="checked" disabled="disabled"/>
                    <label data-bind="text: allowCheckboxText"></label>
                  </div>
                  {# end PLACEHOLDER #}
                  {# REAL checkbox for allowCheckboxPermission #}
                  <div class="form-check" data-bind="visible: !$parent.permissions.edit_commcare_users() && editPermission() && showAllowCheckbox">
                    <input type="checkbox"
                           data-bind="attr: {id: allowCheckboxId}, checked: allowCheckboxPermission" />
                    <label data-bind="attr:{for: allowCheckboxId}, text: allowCheckboxText"></label>
                  </div>
                  {# end REAL #}
                  {# PLACEHOLDER checkbox when showAllowCheckbox is false #}
                  <div class="form-check" data-bind="visible: !editPermission() && showAllowCheckbox">
                    <input type="checkbox" disabled="disabled"/>
                    <label data-bind="text: allowCheckboxText"></label>
                  </div>
                  {# end PLACEHOLDER #}
              </div>
              </div>
            </div>

            <div data-bind="if: erm.visible">
              <legend data-bind="text: erm.title"></legend>

              <div class="form-group" data-bind="using: erm.access_release_management">
                <label class="col-sm-4 control-label" data-bind="text: text"></label>
                <div class="col-sm-8 controls">
                  <div class="form-check">
                    <input type="checkbox" data-bind="attr:{id: checkboxLabel}, checked: checkboxPermission" />
                    <label data-bind="attr:{for: checkboxLabel}, text: checkboxText"></label>
                  </div>
                </div>
              </div>

              <div class="form-group" data-bind="using: erm.edit_linked_configs">
                <label class="col-sm-4 control-label" data-bind="text: text"></label>
                <div class="col-sm-8 controls">
                  <div class="form-check">
                    <!-- ko if: $parent.erm.access_release_management.checkboxPermission -->
                    <input type="checkbox" checked disabled />
                    <!-- /ko -->
                    <!-- ko ifnot: $parent.erm.access_release_management.checkboxPermission -->
                    <input type="checkbox" data-bind="attr:{id: checkboxLabel}, checked: checkboxPermission" />
                    <!-- /ko -->
                    <label data-bind="attr:{for: checkboxLabel}, text: checkboxText"></label>
                  </div>
                </div>
              </div>
            </div>

            <legend>
              {% trans "Reports" %}
            </legend>

            <div data-bind="foreach: reports">
              <div class="form-group" data-bind="visible: visibilityRestraint">
                <label class="col-sm-4 control-label" data-bind="text: text"></label>
                <div class="col-sm-8 controls">
                  <div class="form-check">
                    <input type="checkbox"
                           data-bind="attr:{id: checkboxLabel}, checked: checkboxPermission" />
                    <label data-bind="attr:{for: checkboxLabel}, text: checkboxText">
                    </label>
                  </div>
                </div>
              </div>
            </div>
            <div class="form-group" data-bind="visible: !reportPermissions.all()">
              <label class="col-sm-4 control-label">
                {% trans "Access Specific Reports" %}
              </label>
              <div class="col-sm-8 controls">
                <div class="panel panel-default">
                  <div class="panel-heading">
                    {% trans "Select which reports the role can access:" %}
                  </div>
                  <div class="panel-body"
                       data-bind="foreach: reportPermissions.specific, slideVisible: !reportPermissions.all()">
                    <div class="form-check">
                      <input type="checkbox"
                             data-bind="checked: value, attr: { 'id': slug() + '-checkbox' }" />
                      <label data-bind="attr: { 'for': slug() + '-checkbox' }">
                        <span data-bind="text: name"></span>
                      </label>
                    </div>
                  </div>
                </div>
              </div>
            </div>

            {% if request|toggle_enabled:"EMBEDDED_TABLEAU" %}
              <div class="form-group" data-bind="visible: !tableauPermissions.all()">
                <label class="col-sm-4 control-label">
                  {% trans "Access Specific Tableau Reports" %}
                </label>
                <div class="col-sm-8 controls">
                  <div class="panel panel-default">
                    <div class="panel-heading">
                      {% trans "Select which Tableau reports the role can access:" %}
                    </div>
                    <div class="panel-body"
                         data-bind="foreach: tableauPermissions.specific, slideVisible: !tableauPermissions.all()">
                      <div class="form-check">
                        <input type="checkbox"
                               data-bind="checked: value, attr: { 'id': 'tableau-' + slug() + '-checkbox' }" />
                        <label data-bind="attr: { 'for': 'tableau-' + slug() + '-checkbox' }">
                          <span data-bind="text: name"></span>
                        </label>
                      </div>
                    </div>
                  </div>
                </div>
              </div>
            {% endif %}

            {% if request|request_has_privilege:"CLOUDCARE" %}
              <legend>
                {% trans "Web Apps" %}
              </legend>
              <div data-bind="template: {name: 'permission_all_selected_none', data: webAppsPermissions}"></div>
            {% endif %}

            {% if request|toggle_enabled:"DATA_REGISTRY" %}
              <legend>
                {% trans "Data Registries" %}
              </legend>
              <div data-bind="template: {name: 'permission_all_selected_none', foreach: registryPermissions}"></div>
            {% endif %}
            {% if request|toggle_enabled:"SUPERSET_ANALYTICS" %}
            <legend>
              {% trans "CommCare Analytics" %}
            </legend>
            <div class="form-group">
              <label class="col-sm-4 control-label">
                {% trans "All CommCare Analytics Roles" %}
              </label>
              <div class="col-sm-8 controls">
                <div class="form-check">
                  <input type="checkbox"
                         id="commcare-analytics-all-roles-checkbox"
                         data-bind="checked: commcareAnalyticsRoles.all" />
                  <label for="commcare-analytics-all-roles-checkbox">
                    {% trans "Assign all commcare analytics roles to users with this role" %}
                  </label>
                </div>
              </div>
            </div>
            <div class="form-group"
                 data-bind="visible: !commcareAnalyticsRoles.all()">
              <label class="col-sm-4 control-label">
                {% trans "CommCare Analytics Roles" %}
              </label>
              <div class="col-sm-8 controls">
                <div class="panel panel-default">
                  <div class="panel-heading">
                    {% trans "Commcare Analytics Roles:" %}
                  </div>
                  <div class="panel-body"
                       data-bind="foreach: commcareAnalyticsRoles.specific, slideVisible: !commcareAnalyticsRoles.all()">
                    <div class="form-check">
                      <input type="checkbox"
                             data-bind="checked: value, attr: { 'id': 'cca-role-' + slug() + '-checkbox' }" />
                      <label data-bind="attr: { 'for': 'cca-role-' + slug() + '-checkbox' }">
                        <span data-bind="text: name"></span>
                      </label>
                    </div>
                  </div>
                </div>
              </div>
            </div>
            {% endif %}
            <legend>
              {% trans "Other Settings" %}
            </legend>

            {% if show_integration %}
              <div class="form-group">
                <label class="col-sm-4 control-label">
                  {% trans "Integration Access" %}
                </label>
                <div class="col-sm-8 controls">
                  <div class="form-check">
                    <input type="checkbox"
                           id="edit-motech-checkbox"
                           data-bind="checked: permissions.edit_motech, disable: !$root.allowEdit" />
                    <label for="edit-motech-checkbox">
                      {% trans "Allow role to manage integration with other systems." %}
                    </label>
                  </div>
                </div>
              </div>
            {% endif %}
            <div class="form-group" data-bind="visible: permissions.access_all_locations">
              <label class="col-sm-4 control-label">
                {% trans "Manage Subscription Info" %}
              </label>
              <div class="col-sm-8 controls">
                <div class="form-check">
                  <input type="checkbox"
                         id="edit-billing-checkbox"
                         data-bind="checked: permissions.edit_billing" />
                  <label for="edit-billing-checkbox">
                    {% trans "Allow role to manage subscription information." %}
                  </label>
                </div>
              </div>
            </div>
            <div class="form-group"
                 data-bind="css: { 'has-error': hasUnpermittedLocationRestriction || unrestrictedButRestrictedRoleCanAssign,
                                   'has-warning': cantAccessAllLocations },
                            visible: $root.canRestrictAccessByLocation || hasUnpermittedLocationRestriction">
              <label class="col-sm-4 control-label">
                {% trans "Full Organization Access" %}
              </label>
              <div class="col-sm-8 controls">
                <div class="form-check">
                  <input type="checkbox"
                         id="allow-data-all-access-checkbox"
                         data-bind="checked: permissions.access_all_locations,
                                    disable: hasUnpermittedLocationRestriction" />
                  <label for="allow-data-all-access-checkbox">
                    {% trans "Allow role to access data from all locations." %}
                  </label>
                </div>
                <div class="help-block"
                     data-bind="visible: cantAccessAllLocations">
                  {% blocktrans %}
                    Make sure any users assigned this role also have a location assigned to them.
                    Users without assigned locations will not be permitted to log in.
                  {% endblocktrans %}
                </div>
                <div class="help-block" data-bind="visible: hasUnpermittedLocationRestriction">
                  {% blocktrans %}
                    Organization-based data access restrictions are only available
                    on the Pro plan and above. Saving this role will enable
                    full organization access for the assigned users.
                  {% endblocktrans %}
                </div>
                <div class="help-block" data-bind="visible: unrestrictedButRestrictedRoleCanAssign">
                  {% blocktrans %}
                    With the current configuration, this role will have full organization access and roles that can assign it will not.
                    This is not recommended.
                  {% endblocktrans %}
                </div>
              </div>
            </div>
            <div class="form-group">
              <label class="col-sm-4 control-label">
                {% trans "Login-As All Users" %}
              </label>
              <div class="col-sm-8 controls">
                <div class="form-check">
                  <input type="checkbox"
                         id="login-as-all-users-checkbox"
                         data-bind="checked: permissions.login_as_all_users" />
                  <label for="login-as-all-users-checkbox">
                    {% trans "Allow the user to log in as any mobile worker in Web Apps." %}
                  </label>
                </div>
              </div>
            </div>
            {% if request|toggle_enabled:"RESTRICT_LOGIN_AS" %}
              <div class="form-group">
              <label class="col-sm-4 control-label">
                {% trans "Limit Login-As" %}
              </label>
              <div class="col-sm-8 controls">
                {# PLACEHOLDER WHEN login_as_all_users IS TRUE #}
                <div class="form-check" data-bind="visible: permissions.login_as_all_users()">
                  <input type="checkbox" disabled="disabled" />
                  <label for="limited-login-as-checkbox">
                    {% trans "Allow the user to log in as only specified users in Web Apps." %}
                  </label>
                </div>
                {# REAL CHECKBOX WHEN login_as_all_users IS FALSE #}
                <div class="form-check" data-bind="visible: !permissions.login_as_all_users()">
                  <input type="checkbox"
                         id="limited-login-as-checkbox"
                         data-bind="checked: permissions.limited_login_as" />
                  <label for="limited-login-as-checkbox">
                    {% trans "Allow the user to log in as only specified users in Web Apps." %}
                  </label>
                </div>
              </div>
              </div>
              <div class="form-group">
              <label class="col-sm-4 control-label">
                {% trans "Login-As Default User" %}
              </label>
              <div class="col-sm-8 controls">
                {# Placeholder disabled checkbox when not using limited log in as #}
                <div class="form-check" data-bind="visible: permissions.login_as_all_users() || !permissions.limited_login_as()">
                  <input type="checkbox" disabled="disabled" data-bind="checked: permissions.login_as_all_users()" />
                  <label for="default-login-as-checkbox">
                    {% trans "Allow the user to log in as the default user in Web Apps." %}
                  </label>
                </div>
                {# Real checkbox #}
                <div class="form-check" data-bind="visible: !permissions.login_as_all_users() && permissions.limited_login_as()">
                  <input type="checkbox"
                         id="default-login-as-checkbox"
                         data-bind="checked: permissions.access_default_login_as_user" />
                  <label for="default-login-as-checkbox">
                    {% trans "Allow the user to log in as the default user in Web Apps." %}
                  </label>
                </div>
              </div>
              </div>
            {% endif %}
            <div class="form-group">
              <label class="col-sm-4 control-label">
                {% trans "Mobile App Access" %}
              </label>
              <div class="col-sm-8 controls">
                <div class="form-check">
                  <input type="checkbox"
                         id="edit-mobile-checkbox"
                         data-bind="checked: permissions.access_mobile_endpoints" />
                  <label for="edit-mobile-checkbox">
                    {% trans "Allow mobile users access to offline mobile application" %}
                  </label>
                </div>
              </div>
            </div>
            <div class="form-group">
              <label class="col-sm-4 control-label"
                     for="landing-page">
                {% trans "Default Landing Page" %}
              </label>
              <div class="col-sm-8 controls">
                <select class="form-control" id="landing-page"
                        data-bind="options: $root.landingPageChoices,
                                  optionsText: 'name',
                                  optionsValue: 'id',
                                  value: default_landing_page">
                </select>
              </div>
            </div>
            <div class="form-group">
              <label class="col-sm-4 control-label">
                {% trans "Allow Reporting Issues" %}
              </label>
              <div class="col-sm-8 controls">
                <div class="form-check">
                  <input type="checkbox"
                         id="report-issue-checkbox"
                         data-bind="checked: permissions.report_an_issue" />
                  <label for="report-issue-checkbox">
                    {% trans "Allow this role to report issues." %}
                  </label>
                </div>
              </div>
            </div>
            <div class="form-group">
              <label class="col-sm-4 control-label">
                {% trans "Non-admin Editable" %}
              </label>
              <div class="col-sm-8 controls">
                <div class="form-check">
                  <input type="checkbox"
                         id="non-admin-edit-checkbox"
                         data-bind="checked: manageRoleAssignments.all" />
                  <label for="non-admin-edit-checkbox">
                    {% trans "Allow all non-admins to assign this role to other users." %}
                  </label>
                </div>
              </div>
            </div>
            <div class="form-group"
                 data-bind="visible: !manageRoleAssignments.all()">
              <label class="col-sm-4 control-label">
                {% trans "Manage Role Assignment" %}
              </label>
              <div class="col-sm-8 controls", data-bind="css: { 'has-error': showRestrictedLocationRoleAssignmentWarning }">
                <div class="panel panel-default">
                  <div class="panel-heading">
                    {% trans "Select which other roles can assign this role:" %}
                  </div>
                  <div class="panel-body"
                       data-bind="foreach: manageRoleAssignments.specific, slideVisible: !manageRoleAssignments.all()">
                    <div class="form-check" data-bind="css: {'bg-danger': !access_all_locations() && $parent.permissions.access_all_locations()}">
                      <input type="checkbox"
                             data-bind="checked: value, attr: { 'id': 'role-' + path() + '-checkbox' }" />
                      <label data-bind="attr: { 'for': 'role-' + path() + '-checkbox' }">
                        <span data-bind="text: name"></span>
                      </label>
                    </div>
                  </div>
                </div>
                <div class="help-block" data-bind="visible: showRestrictedLocationRoleAssignmentWarning">
                  {% blocktrans %}
                    If the highlighted roles are selected, this role will have full organization access and be assignable
                    by a role that does not. This is not recommended configuration.
                  {% endblocktrans %}
                </div>
              </div>
            </div>
<<<<<<< HEAD
            {% if request|request_has_privilege:"APP_USER_PROFILES" %}
              <div class="form-group">
=======
            {% if request|request_has_privilege:"APP_USER_PROFILES" and request|toggle_enabled:"RESTRICT_USER_PROFILE_ASSIGNMENT" %}
              <div class="form-group"
                data-bind="visible: permissions.edit_web_users() || permissions.edit_commcare_users()">
>>>>>>> 7d24205b
                <label class="col-sm-4 control-label">
                  {% trans "Assign All User Profiles" %}
                </label>
                <div class="col-sm-8 controls">
                  <div class="form-check">
                    <input type="checkbox"
                          id="assign-profiles-checkbox"
                          data-bind="checked: profilePermissions.all" />
                    <label for="assign-profiles-checkbox">
                      {% trans "Allow role to access all user profiles while setting up mobile workers and web users." %}
                    </label>
                  </div>
                </div>
              </div>
              <div class="form-group"
<<<<<<< HEAD
                data-bind="visible: !profilePermissions.all()">
=======
                data-bind="visible: !profilePermissions.all() && (permissions.edit_web_users() || permissions.edit_commcare_users())">
>>>>>>> 7d24205b
                <label class="col-sm-4 control-label">
                  {% trans "Assign Specific User Profiles" %}
                </label>
                <div class="col-sm-8 controls">
                  <div class="panel panel-default">
                    <div class="panel-heading">
                      {% trans "Select which user profiles the role can assign to mobile workers and web users:" %}
                    </div>
                    <div class="panel-body"
                      data-bind="foreach: profilePermissions.specific, slideVisible: !profilePermissions.all()">
                      <div class="form-check">
                        <input type="checkbox"
                        data-bind="checked: value, attr: { 'id': 'profile-' + slug() + '-checkbox' }" />
                        <label data-bind="attr: { 'for': 'profile-' + slug() + '-checkbox' }">
                          <span data-bind="text: name"></span>
                        </label>
                      </div>
                    </div>
                  </div>
                </div>
              </div>
            {% endif %}
            {% if request|request_has_privilege:"CUSTOM_DOMAIN_ALERTS" %}
            <div class="form-group">
              <label class="col-sm-4 control-label">
                {% trans "Manage Project Alerts" %}
              </label>
              <div class="col-sm-8 controls">
                <div class="form-check">
                  <input type="checkbox"
                         id="manage-domain-alerts-checkbox"
                         data-bind="checked: permissions.manage_domain_alerts" />
                  <label for="manage-domain-alerts-checkbox">
                    {% trans "Allow this role to manage project alerts." %}
                  </label>
                </div>
              </div>
            </div>
            {% endif %}
            </fieldset>
          </div>
        </div>

        <div class="modal-footer" data-bind="css: {'has-error': $root.roleError }">
          <div data-bind="if: isEditable">
            <button type="button"
                    class="btn btn-default"
                    data-bind="click: $root.clearRoleForm">
              {% trans "Cancel" %}
            </button>
            <button type="submit"
                    class="btn btn-primary disable-on-submit">
              {% trans "Save" %}
            </button>
            <span class='help-block' data-bind="text: $root.roleError"></span>
          </div>
          <div data-bind="ifnot: isEditable">
            <button type="button"
                    class="btn btn-default"
                    data-bind="click: $root.unsetRoleBeingEdited">
              {% trans "Close" %}
            </button>
          </div>
        </div>
      </div>
    </form>
  </div>
</div>

<script type="text/html" id="permission_all_selected_none">
  <div class="form-group">
    <label class="col-sm-4 control-label" data-bind="text: text"></label>
    <div class="col-sm-8 controls">
      <select class="form-control" data-bind="
        attr: { 'id': id },
        options: options,
        optionsText: 'text',
        optionsValue: 'value',
        value: selection">
        <option value="none" data-bind="text: accessNoneText"></option>
        <option value="all" data-bind="text: accessAllText"></option>
        <option value="selected" data-bind="text: accessSelectedText"></option>
    </select>
    </div>
  </div>
  <div class="form-group" data-bind="visible: showItems, css: {'has-error': hasError()}">
    <div class="col-sm-8 col-sm-offset-4 controls">
      <div class="panel panel-default">
        <div class="panel-heading" data-bind="text: listHeading"></div>
        <div class="panel-body">
          <div data-bind="foreach: specific, slideVisible: showItems">
            <div class="form-check">
              <input type="checkbox"
                     data-bind="checked: value, attr: { 'id': $parent.id + slug() + '-checkbox' },
                                disable: !$root.allowEdit" />
              <label data-bind="attr: { 'for': $parent.id + slug() + '-checkbox' }">
                <span data-bind="text: name"></span>
              </label>
            </div>
          </div>
          <span class='help-block' data-bind="visible: hasError">
            {% trans "Please select at least one item." %}
          </span>
        </div>
      </div>
    </div>
  </div>
</script><|MERGE_RESOLUTION|>--- conflicted
+++ resolved
@@ -487,14 +487,9 @@
                 </div>
               </div>
             </div>
-<<<<<<< HEAD
-            {% if request|request_has_privilege:"APP_USER_PROFILES" %}
-              <div class="form-group">
-=======
             {% if request|request_has_privilege:"APP_USER_PROFILES" and request|toggle_enabled:"RESTRICT_USER_PROFILE_ASSIGNMENT" %}
               <div class="form-group"
                 data-bind="visible: permissions.edit_web_users() || permissions.edit_commcare_users()">
->>>>>>> 7d24205b
                 <label class="col-sm-4 control-label">
                   {% trans "Assign All User Profiles" %}
                 </label>
@@ -510,11 +505,7 @@
                 </div>
               </div>
               <div class="form-group"
-<<<<<<< HEAD
-                data-bind="visible: !profilePermissions.all()">
-=======
                 data-bind="visible: !profilePermissions.all() && (permissions.edit_web_users() || permissions.edit_commcare_users())">
->>>>>>> 7d24205b
                 <label class="col-sm-4 control-label">
                   {% trans "Assign Specific User Profiles" %}
                 </label>
