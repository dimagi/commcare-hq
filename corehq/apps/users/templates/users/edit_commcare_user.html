{% extends 'users/base_template.html' %}
{# This is for editing information for a CommCareUser #}

{% load crispy_forms_tags %}
{% load hq_shared_tags %}
{% load hqstyle_tags %}
{% load i18n %}

{% block js %}{{ block.super }}
    <script src="{% static 'hqwebapp/js/lib/jquery.textchange.min.js' %}"></script>
    <script src="{% static 'style/js/ui-element.js' %}"></script>
{% endblock %}

{% block js-inline %} {{ block.super }}
{% include 'users/partial/basic_info_js_inline.html' %}
<script>
    $(function () {
        var activeTabCookie = 'active_tab',
                last_active_tab = $.cookie(activeTabCookie);
        if(last_active_tab) {
            $(last_active_tab).addClass('active');
            $('#user-settings-tabs a[href="'+last_active_tab+'"]').parent().addClass('active');
        } else {
            var first_tab = $('#user-settings-tabs a[data-toggle="tab"]').first();
            first_tab.parent().addClass('active');
            $(first_tab.attr('href')).addClass('active');
        }
        $('#user-settings-tabs a[data-toggle="tab"]').on('shown', function (e) {
            $.cookie(activeTabCookie, $(this).attr('href'),
                    {path: '{{ request.path }}',
                    expires: 1});
        });

        $('#reset-password-form').submit(function(){
            $(this).ajaxSubmit({
                url: $(this).attr('action'),
                type: 'POST',
                dataType: 'json',
                success: function (response, status, xhr, form) {
                    form.find('#user-password').html(response.formHTML);
                    if (response.status == "OK") {

                        alert_user("{% trans 'Password changed successfully' %}", 'success');
                        ga_track_event("Edit Mobile Worker", "Reset password", "{{couch_user_id|escapejs}}");
                    }
                },
                error: function (response) {
                    console.log('error');
                }
            });
            return false;
        });
        {% if not is_currently_logged_in_user %}
        $(function () {
            function DeleteUserButtonModel() {
                 var self = this;
                 self.signOff = ko.observable('');
                 self.formDeleteUserSent = ko.observable(false);
                 self.disabled = function () {
                     var understand = self.signOff().toLowerCase() === '{{ couch_user.username|safe }}';
                     return self.formDeleteUserSent() || !understand;
                 };
                 self.submit = function () {
                     if (!self.disabled()) {
                         self.formDeleteUserSent(true);
                         return true;
                     }
                 }
             }
             if ($('#delete_user_{{ couch_user.user_id }}').get(0)) {
                 $('#delete_user_{{ couch_user.user_id }}').koApplyBindings(new DeleteUserButtonModel());
             }

            // Event tracking
            var $deleteModalForm = $("#delete_user_{{ couch_user.user_id }} form");
            $("button:submit", $deleteModalForm).on("click", function(){
                ga_track_event("Edit Mobile Worker", "Deleted User", "{{couch_user.user_id|escapejs}}", {
                    'hitCallback': function() {
                        $deleteModalForm.submit();
                    }
                });
                return false;
            });

        });
        {% endif %}

        // Groups form
        var multiselect_utils = hqImport('style/js/components/multiselect_utils');
            multiselect_utils.createFullMultiselectWidget(
                'id_selected_ids',
                django.gettext("Available Groups"),
                django.gettext("Groups with this User"),
                django.gettext("Search Group...")
            );

        // "are you sure?" stuff
        var unsavedChanges = false;
        $("#id_selected_ids").change(function () {
            unsavedChanges = true;
        });

        $(window).bind('beforeunload', function () {
            if (unsavedChanges) {
                return "{% trans "Group membership has changed." %}";
            }
        });
        $("#groups").submit(function () {
            $(window).unbind("beforeunload");
        });
    });
</script>
{% endblock %}

<<<<<<< HEAD
{% block main_column %}
    <p class="alert alert-warning">
        {% trans "This is marked as demo user. All forms submitted by this user will be ignored  and will not appear in reports or data exports." %}
    </p>
    <ul class="nav nav-tabs" id="user-settings-tabs">
=======
{% block page_content %}
    <ul class="nav nav-tabs" id="user-settings-tabs" style="margin-bottom: 10px;">
>>>>>>> aa125a8f
        <li><a href="#basic-info" data-toggle="tab">{% trans "Basic" %}</a></li>
        <li><a href="#groups" data-toggle="tab">{% trans "Groups" %}</a></li>
        {% if commtrack_enabled %}
        <li><a href="#commtrack-data" data-toggle="tab">{% trans "CommCare Supply" %}</a></li>
        {% elif uses_locations %}
        <li><a href="#commtrack-data" data-toggle="tab">{% trans "Locations" %}</a></li>
        {% endif %}
        <li><a href="#user-password" data-toggle="tab">{% trans "Password" %}</a></li>
        {% if not is_currently_logged_in_user %}
        <li><a href="#user-permanent" data-toggle="tab">{% trans "Permanent Actions" %}</a></li>
        {% endif %}
    </ul>
    <div class="tab-content" id="settings">
        <div class="tab-pane" id="basic-info">
            {% include 'users/partial/basic_info_form.html' with user_type="mobile"%}
        </div>

        <div class="tab-pane" id="groups">
        {% if needs_to_downgrade_locations %}
            <div>
                <p>
                    {% trans "This project no longer has access to the Organization feature." %}
                    <a href="{% url "downgrade_locations" domain %}">
                        {% trans "Click here to fix this." %}
                    </a>
                </p>
            </div>
        {% else %}
            <form class="form-horizontal" action="{% url "update_user_groups" domain couch_user.user_id %}" method='post'>
                {% if not are_groups %}
                <p>{% blocktrans %}
                    No groups created yet. Go to <a href="{{ groups_url }}">groups configuration</a> to create them.
                    {% endblocktrans %}</p>
                {% else %}
                {% crispy group_form %}
                {% endif %}
            </form>
        {% endif %}
        </div>
        {% if commtrack %}
        <div class="tab-pane" id="commtrack-data">
            {% include "users/partial/edit_commtrack_user_settings.html" %}
        </div>
        {% endif %}
        <div class="tab-pane" id="user-password">
            {% include 'users/partial/reset_password.html' %}
        </div>
        {% if not is_currently_logged_in_user %}
        <div class="tab-pane" id="user-permanent">
            <div class="form form-horizontal">
                <fieldset>
                    <legend>{% trans 'Delete Mobile Worker' %}</legend>
                    <div class="alert alert-danger">
                        <p><i class="fa fa-exclamation-triangle"></i> {% trans 'The following action is permanent!' %}</p>
                        <p>
                            <a class="btn btn-danger" href="#delete_user_{{ couch_user.user_id }}" data-toggle="modal">
                                <i class="fa fa-trash"></i> {% trans "Delete Mobile Worker" %}
                            </a>
                        </p>
                    </div>
                </fieldset>
            </div>
            {% if request|toggle_enabled:"MOBILE_USER_DEMO_MODE" or couch_user.is_demo_user %}
            <div class="alert alert-info">
                <p>
                    <i class="icon-question-sign"></i>
                    {% if couch_user.is_demo_user %}
                        {% trans "Turn off demo mode to allow this mobile worker to start sending data to CommCareHQ again." %}
                    {% else %}
                        {% trans "This will mark the mobile worker as a demo user and CommCareHQ will ignore future form submissions from the user." %}
                    {% endif %}
                </p>
                {% if couch_user.is_demo_user %}
                <form class="form form-horizontal"
                      action="{% url "reset_demo_user_restore" domain couch_user.user_id %}"
                      method="post">
                      {% csrf_token %}
                    <button type="submit" class="btn btn-default">
                        <i class="icon-refresh"></i>
                        {% trans 'Refresh Demo Mode data' %}
                    </button>
                </form>
                {% endif %}
                <form class="form form-horizontal"
                      action="{% url "toggle_demo_mode" domain couch_user.user_id %}"
                      method="post">
                    <input type="hidden" name="demo_mode" value="{{ couch_user.is_demo_user|yesno:"no,yes" }}" />
                    {% csrf_token %}
                    <button type="submit" class="btn btn-info">
                        {% if couch_user.is_demo_user %}
                            <i class="icon-trash"></i>
                            {% trans 'Turn Off Demo Mode for this Mobile Worker' %}
                        {% else %}
                            {% trans 'Turn On Demo Mode for this Mobile Worker' %}
                        {% endif %}
                    </button>
                </form>
            </div>
            {% endif %}
        </div>
        {% endif %}
    </div>
{% endblock %}

{% block modals %} {{ block.super }}
    {% include 'users/partial/basic_info_modals.html' with user_type='mobile' %}
    {% if not is_currently_logged_in_user %}
    <div id="delete_user_{{ couch_user.user_id }}" class="modal fade">
        <div class="modal-dialog">
            <div class="modal-content">
                <div class="modal-header">
                    <button type="button" class="close" data-dismiss="modal" aria-label="Close"><span aria-hidden="true">&times;</span></button>
                    <h4 class="modal-title">{% blocktrans with couch_user.human_friendly_name as friendly_name %}Delete Mobile Worker {{ friendly_name }}?{% endblocktrans %}
                        <small>{% trans "Permanent Action" %}</small>
                    </h4>
                </div>
                <form class="form-horizontal"
                      style="margin: 0; padding: 0"
                      action="{% url "delete_commcare_user" domain couch_user.user_id %}"
                      method="post"
                      data-bind="submit: submit">
                    {% csrf_token %}
                    <div class="modal-body">
                        <p class="alert alert-warning">
                            <i class="fa fa-exclamation-triangle"></i>
                            {% trans "Bad things will happen if you don't read this" %}
                        </p>
                        <p>
                            {% blocktrans with couch_user.human_friendly_name as friendly_name %}
                            Are you sure you want to permanently delete <strong>{{ friendly_name }}</strong>?
                            {% endblocktrans %}
                        </p>
                        <p>{% trans "This action:" %}</p>
                        <ul>
                            <li>
                                {% blocktrans with couch_user.human_friendly_name as friendly_name %}Will delete {{ friendly_name }}. They will no longer be able to sync or submit any data from their mobile devices.{% endblocktrans %}
                            </li>
                            <li>{% blocktrans with couch_user.human_friendly_name as friendly_name %}
                                Will delete <strong>all</strong> of {{ friendly_name }}'s form submissions.
                            {% endblocktrans %}</li>
                            <li>{% trans "Is permanent." %}</li>
                        </ul>
                        <p>
                            {% blocktrans with couch_user.human_friendly_name as friendly_name %}
                            If you ever want to use {{ friendly_name }}'s data in the future, we suggest that you use the <strong>Deactivate User</strong> option
                            <a href="{{ archive_url }}">here</a>.
                            {% endblocktrans %}
                        </p>
                        <p>
                            {% blocktrans with couch_user.username as username %}
                            If even after reading this you decide that you really want
                            to delete this user and all of their data, type <strong>{{ username }}</strong> into the box below.
                            {% endblocktrans %}
                        </p>

                        <input class="form-control" data-bind="value: signOff, valueUpdate: 'textchange'" />
                    </div>
                    <div class="modal-footer">
                        <a href="#" data-dismiss="modal" class="btn btn-default">{% trans 'Cancel' %}</a>
                        <button type="submit" class="btn btn-danger" data-bind="
                             css: {disabled: disabled()},
                             attr: {disabled: disabled()}
                         ">
                             <i id="delete-user-icon" class="fa fa-trash" data-bind="
                                 css: {
                                     'fa-trash': !formDeleteUserSent(),
                                     'fa-refresh': formDeleteUserSent,
                                     'fa-spin': formDeleteUserSent
                                 }
                             "></i>
                             {% trans "Delete Mobile Worker" %}
                         </button>
                    </div>
                </form>
            </div>
        </div>
    </div>
    {% endif %}
{% endblock %}<|MERGE_RESOLUTION|>--- conflicted
+++ resolved
@@ -112,16 +112,11 @@
 </script>
 {% endblock %}
 
-<<<<<<< HEAD
 {% block main_column %}
     <p class="alert alert-warning">
         {% trans "This is marked as demo user. All forms submitted by this user will be ignored  and will not appear in reports or data exports." %}
     </p>
-    <ul class="nav nav-tabs" id="user-settings-tabs">
-=======
-{% block page_content %}
     <ul class="nav nav-tabs" id="user-settings-tabs" style="margin-bottom: 10px;">
->>>>>>> aa125a8f
         <li><a href="#basic-info" data-toggle="tab">{% trans "Basic" %}</a></li>
         <li><a href="#groups" data-toggle="tab">{% trans "Groups" %}</a></li>
         {% if commtrack_enabled %}
