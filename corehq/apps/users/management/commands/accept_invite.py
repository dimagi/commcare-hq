--- conflicted
+++ resolved
@@ -28,12 +28,8 @@
                             primary_location_id=getattr(invitation.primary_location, "location_id", None),
                             assigned_location_ids=list(
                                 invitation.assigned_locations.all().values_list('location_id', flat=True)),
-<<<<<<< HEAD
-                            program_id=invitation.program)
-=======
                             program_id=invitation.program,
                             profile=invitation.profile)
->>>>>>> 6e4735a5
         invitation.is_accepted = True
         invitation.save()
         print("Operation completed")