from django.core.management.base import BaseCommand

from corehq.apps.users.models import Invitation, CouchUser


class Command(BaseCommand):
    help = "Accepts an invite into a domain for an existing web user"

    def add_arguments(self, parser):
        parser.add_argument('username')
        parser.add_argument('domain')

    def handle(self, username, domain, **options):
        try:
            invitation = Invitation.objects.get(domain=domain, email=username, is_accepted=False)
        except:
            print("No invites found for %s in Project Space (%s)" % (username, domain))
            return

        user = CouchUser.get_by_username(username)
        if not user:
            print("No existing web users active for email address %s. This command can only activate existing web users" % username)
            return

        print("Accepting %s's invite to Project Space(%s)" % (username, domain))

        user.add_as_web_user(invitation.domain, role=invitation.role,
                            primary_location_id=getattr(invitation.primary_location, "location_id", None),
                            assigned_location_ids=[getattr(loc, "location_id", None)
                                                for loc in invitation.assigned_locations.all()],
<<<<<<< HEAD
                            program_id=invitation.program)
=======
                            program_id=invitation.program,
                            profile=invitation.profile)
>>>>>>> 84ca092a
        invitation.is_accepted = True
        invitation.save()
        print("Operation completed")<|MERGE_RESOLUTION|>--- conflicted
+++ resolved
@@ -28,12 +28,8 @@
                             primary_location_id=getattr(invitation.primary_location, "location_id", None),
                             assigned_location_ids=[getattr(loc, "location_id", None)
                                                 for loc in invitation.assigned_locations.all()],
-<<<<<<< HEAD
-                            program_id=invitation.program)
-=======
                             program_id=invitation.program,
                             profile=invitation.profile)
->>>>>>> 84ca092a
         invitation.is_accepted = True
         invitation.save()
         print("Operation completed")