--- conflicted
+++ resolved
@@ -25,12 +25,8 @@
         print("Accepting %s's invite to Project Space(%s)" % (username, domain))
 
         user.add_as_web_user(invitation.domain, role=invitation.role,
-<<<<<<< HEAD
-                            location_id=invitation.location_id, program_id=invitation.program)
-=======
                             location_id=getattr(invitation.location, "location_id", None),
                             program_id=invitation.program)
->>>>>>> c2567691
         invitation.is_accepted = True
         invitation.save()
         print("Operation completed")