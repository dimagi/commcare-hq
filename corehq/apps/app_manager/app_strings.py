import functools
from corehq.apps.app_manager import id_strings
from dimagi.utils.decorators.memoized import memoized
from corehq.apps.app_manager.util import is_sort_only_column
import langcodes
import commcare_translations
from corehq.apps.app_manager.templatetags.xforms_extras import clean_trans


def non_empty_only(dct):
    return dict([(key, value) for key, value in dct.items() if value])


def _create_custom_app_strings(app, lang):

    def trans(d):
        return clean_trans(d, langs)

    def maybe_add_index(text):
        if app.build_version >= '2.8':
            numeric_nav_on = app.profile.get('properties', {}).get('cc-entry-mode') == 'cc-entry-review'
            if app.profile.get('features', {}).get('sense') == 'true' or numeric_nav_on:
                text = "${0} %s" % (text,) if not (text and text[0].isdigit()) else text
        return text

    langs = [lang] + app.langs
    yield id_strings.homescreen_title(), app.name
    yield id_strings.app_display_name(), app.name

    yield 'cchq.case', "Case"
    yield 'cchq.referral', "Referral"

    # include language code names
    for lc in app.langs:
        name = langcodes.get_name(lc) or lc
        if name:
            yield lc, name

    for module in app.get_modules():
        for detail_type, detail, _ in module.get_details():
            if detail_type.startswith('case'):
                label = trans(module.case_label)
            elif detail_type.startswith('referral'):
                label = trans(module.referral_label)
            else:
                label = None
            if label:
                yield id_strings.detail_title_locale(module, detail_type), label

            for column in detail.get_columns():
                if not is_sort_only_column(column):
                    yield id_strings.detail_column_header_locale(module, detail_type, column), trans(column.header)

                if column.format in ('enum', 'enum-image'):
                    for item in column.enum:
                        yield id_strings.detail_column_enum_variable(module, detail_type, column, item.key_as_variable), trans(item.value)
                elif column.format == "graph":
                    for index, item in enumerate(column.graph_configuration.annotations):
                        yield id_strings.graph_annotation(module, detail_type, column, index), trans(item.values)
                    for property, values in column.graph_configuration.locale_specific_config.iteritems():
                        yield id_strings.graph_configuration(module, detail_type, column, property), trans(values)

            for tab in detail.get_tabs():
                yield id_strings.detail_tab_title_locale(module, detail_type, tab), trans(tab.header)

        yield id_strings.module_locale(module), maybe_add_index(trans(module.name))
        if hasattr(module, 'report_configs'):
            for config in module.report_configs:
                yield id_strings.report_command(config.report_id), trans(config.header)
                yield id_strings.report_name(config.report_id), config.report.title
                yield id_strings.report_menu(), 'Reports'
                yield id_strings.report_name_header(), 'Report Name'
                yield id_strings.report_description_header(), 'Report Description'
                for column in config.report.report_columns:
                    yield id_strings.report_column_header(config.report_id, column.column_id), column.display

        if hasattr(module, 'case_list'):
            if module.case_list.show:
                yield id_strings.case_list_locale(module), trans(module.case_list.label) or "Case List"
        if hasattr(module, 'referral_list'):
            if module.referral_list.show:
                yield id_strings.referral_list_locale(module), trans(module.referral_list.label)
        for form in module.get_forms():
            form_name = trans(form.name) + ('${0}' if form.show_count else '')
            yield id_strings.form_locale(form), maybe_add_index(form_name)

        if hasattr(module, 'case_list_form') and module.case_list_form.form_id:
            yield (
                id_strings.case_list_form_locale(module),
                trans(module.case_list_form.label) or "Create a new Case"
            )


class AppStringsBase(object):

    def __init__(self, load_translations):
        self._load_translations = load_translations

    @memoized
    def get_default_translations(self, lang):
        return self._load_translations(lang)

    def create_custom_app_strings(self, app, lang, for_default=False):
        custom = dict(_create_custom_app_strings(app, lang))
        if not for_default:
            custom = non_empty_only(custom)
        return custom

    def create_app_strings(self, app, lang, for_default=False):
        messages = {}
        for part in self.app_strings_parts(app, lang, for_default=for_default):
            messages.update(part)
        return commcare_translations.dumps(messages).encode('utf-8')

    def app_strings_parts(self, app, lang, for_default=False):
        raise NotImplementedError()

    def create_default_app_strings(self, app):
        messages = {}

        for lc in reversed(app.langs):
            if lc == "default":
                continue
            new_messages = commcare_translations.loads(
                self.create_app_strings(app, lc, for_default=True)
            )

            for key, val in new_messages.items():
                # do not overwrite a real trans with a blank trans
                if not (val == '' and key in messages):
                    messages[key] = val

        if 'case_sharing.exactly_one_group' not in messages:
            messages['case_sharing.exactly_one_group'] = \
                (u'The case sharing settings for your user are incorrect. '
                 u'This user must be in exactly one case sharing group. Please contact your supervisor.')

        if 'case_autoload.fixture.exactly_one_fixture' not in messages:
            messages['case_autoload.fixture.exactly_one_fixture'] = \
                (u'The lookup table settings for your user are incorrect. '
                    u'This user must have access to exactly one lookup table row for the table: ${0}')

        from corehq.apps.app_manager.models import (
<<<<<<< HEAD
            AUTO_SELECT_CASE, AUTO_SELECT_FIXTURE, AUTO_SELECT_USER,
            AUTO_SELECT_LOCATION
=======
            AUTO_SELECT_CASE, AUTO_SELECT_FIXTURE, AUTO_SELECT_USER, AUTO_SELECT_USERCASE
>>>>>>> 4cf04b54
        )

        mode_text = {
            AUTO_SELECT_FIXTURE: u'lookup table field',
            AUTO_SELECT_USER: u'user data key',
            AUTO_SELECT_CASE: u'case index',
<<<<<<< HEAD
            AUTO_SELECT_LOCATION: u'location',
=======
            AUTO_SELECT_USERCASE: u'user case',
>>>>>>> 4cf04b54
        }

        for mode, text in mode_text.items():
            key = 'case_autoload.{0}.property_missing'.format(mode)
            if key not in messages:
                messages[key] = (u'The {} specified for case auto-selecting '
                                 u'could not be found: ${{0}}').format(text)
<<<<<<< HEAD

=======
>>>>>>> 4cf04b54
            key = 'case_autoload.{0}.case_missing'.format(mode)
            if key not in messages:
                messages[key] = u'Unable to find case referenced by auto-select case ID.'

        return commcare_translations.dumps(messages).encode('utf-8')


class DumpKnownAppStrings(AppStringsBase):

    def app_strings_parts(self, app, lang, for_default=False):
        yield self.create_custom_app_strings(app, lang, for_default=for_default)
        yield self.get_default_translations(lang)
        yield non_empty_only(app.translations.get(lang, {}))


class SimpleAppStrings(AppStringsBase):

    def app_strings_parts(self, app, lang, for_default=False):
        yield self.create_custom_app_strings(app, lang, for_default=for_default)
        if not for_default:
            yield non_empty_only(app.translations.get(lang, {}))


class SelectKnownAppStrings(AppStringsBase):

    def get_app_translation_keys(self, app):
        return set.union(set(), *(
            set(t.keys()) for t in app.translations.values()
        ))

    def app_strings_parts(self, app, lang, for_default=False):
        yield self.create_custom_app_strings(app, lang,
                                             for_default=for_default)
        cc_trans = self.get_default_translations(lang)
        yield dict((key, cc_trans[key])
                   for key in self.get_app_translation_keys(app)
                   if key in cc_trans)
        yield non_empty_only(app.translations.get(lang, {}))


CHOICES = {
    'dump-known': DumpKnownAppStrings(commcare_translations.load_translations),
    'simple': SimpleAppStrings(None),
    'select-known': SelectKnownAppStrings(
        functools.partial(commcare_translations.load_translations, version=2)
    ),
}<|MERGE_RESOLUTION|>--- conflicted
+++ resolved
@@ -141,23 +141,16 @@
                     u'This user must have access to exactly one lookup table row for the table: ${0}')
 
         from corehq.apps.app_manager.models import (
-<<<<<<< HEAD
             AUTO_SELECT_CASE, AUTO_SELECT_FIXTURE, AUTO_SELECT_USER,
-            AUTO_SELECT_LOCATION
-=======
-            AUTO_SELECT_CASE, AUTO_SELECT_FIXTURE, AUTO_SELECT_USER, AUTO_SELECT_USERCASE
->>>>>>> 4cf04b54
+            AUTO_SELECT_LOCATION, AUTO_SELECT_USERCASE
         )
 
         mode_text = {
             AUTO_SELECT_FIXTURE: u'lookup table field',
             AUTO_SELECT_USER: u'user data key',
             AUTO_SELECT_CASE: u'case index',
-<<<<<<< HEAD
             AUTO_SELECT_LOCATION: u'location',
-=======
             AUTO_SELECT_USERCASE: u'user case',
->>>>>>> 4cf04b54
         }
 
         for mode, text in mode_text.items():
@@ -165,10 +158,6 @@
             if key not in messages:
                 messages[key] = (u'The {} specified for case auto-selecting '
                                  u'could not be found: ${{0}}').format(text)
-<<<<<<< HEAD
-
-=======
->>>>>>> 4cf04b54
             key = 'case_autoload.{0}.case_missing'.format(mode)
             if key not in messages:
                 messages[key] = u'Unable to find case referenced by auto-select case ID.'
