--- conflicted
+++ resolved
@@ -2412,16 +2412,5 @@
 
 Module.get_referral_list_command_id = lambda self: "m{module.id}-referral-list".format(module=self)
 Module.get_referral_list_locale_id = lambda self: "referral_lists.m{module.id}".format(module=self)
-<<<<<<< HEAD
-
-
-@register_repeater_type
-class AppStructureRepeater(Repeater):
-    def get_payload(self, repeat_record):
-        # This is the id of the application, currently all we forward
-        return repeat_record.payload_id
-
-import corehq.apps.app_manager.signals
-=======
-import corehq.apps.app_manager.signals
->>>>>>> 2a87c781
+
+import corehq.apps.app_manager.signals