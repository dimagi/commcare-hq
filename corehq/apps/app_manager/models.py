import calendar
import datetime
import hashlib
import itertools
import json
import logging
import os
import random
import re
import types
import uuid
from collections import Counter, OrderedDict, defaultdict, namedtuple
from copy import deepcopy
from functools import wraps
from io import open
from itertools import chain
from mimetypes import guess_type
from urllib.parse import urljoin
from urllib.request import urlopen

from django.conf import settings
from django.contrib import admin, messages
from django.contrib.auth.hashers import make_password
from django.core.cache import cache
from django.core.exceptions import ValidationError
from django.db import DEFAULT_DB_ALIAS, models
from django.template.loader import render_to_string
from django.urls import reverse
from django.utils.translation import gettext as _
from django.utils.translation import gettext_lazy, override

from couchdbkit import ResourceNotFound
from couchdbkit.exceptions import BadValueError
from jsonpath_ng import jsonpath, parse
from looseversion import LooseVersion
from lxml import etree
from memoized import memoized

from dimagi.ext.couchdbkit import (
    BooleanProperty,
    DateTimeProperty,
    DecimalProperty,
    DictProperty,
    DocumentSchema,
    FloatProperty,
    IntegerProperty,
    ListProperty,
    SchemaDictProperty,
    SchemaListProperty,
    SchemaProperty,
    StringListProperty,
    StringProperty,
)
from dimagi.utils.couch.undo import DELETED_SUFFIX, DeleteRecord
from dimagi.utils.dates import DateSpan
from dimagi.utils.web import get_url_base, parse_int

from corehq import privileges, toggles
from corehq.apps.accounting.utils import domain_has_privilege
from corehq.apps.app_manager import (
    app_strings,
    commcare_settings,
    const,
    id_strings,
    remote_app,
)
from corehq.apps.app_manager.app_schemas.case_properties import (
    all_case_properties_by_domain,
    get_all_case_properties,
    get_usercase_properties,
)
from corehq.apps.app_manager.commcare_settings import check_condition
from corehq.apps.app_manager.dbaccessors import (
    domain_has_apps,
    get_app,
    get_app_languages,
    get_apps_in_domain,
    get_build_by_version,
    get_build_ids,
    get_latest_build_doc,
    get_latest_released_app_doc,
    wrap_app,
)
from corehq.apps.app_manager.exceptions import (
    AppEditingError,
    AppValidationError,
    FormNotFoundException,
    IncompatibleFormTypeException,
    ModuleIdMissingException,
    ModuleNotFoundException,
    RearrangeError,
    ScheduleError,
    VersioningError,
    XFormException,
    XFormValidationError,
)
from corehq.apps.app_manager.feature_support import CommCareFeatureSupportMixin
from corehq.apps.app_manager.helpers.validators import (
    AdvancedFormValidator,
    AdvancedModuleValidator,
    ApplicationBaseValidator,
    ApplicationValidator,
    FormBaseValidator,
    FormValidator,
    IndexedFormBaseValidator,
    ModuleBaseValidator,
    ModuleValidator,
    ReportModuleValidator,
    ShadowFormValidator,
    ShadowModuleValidator,
)
from corehq.apps.app_manager.suite_xml import xml_models as suite_models
from corehq.apps.app_manager.suite_xml.generator import (
    MediaSuiteGenerator,
    SuiteGenerator,
)
from corehq.apps.app_manager.suite_xml.post_process.remote_requests import (
    RESULTS_INSTANCE,
    RESULTS_INSTANCE_BASE,
    RESULTS_INSTANCE_INLINE,
)
from corehq.apps.app_manager.suite_xml.utils import get_select_chain
from corehq.apps.app_manager.tasks import prune_auto_generated_builds
from corehq.apps.app_manager.templatetags.xforms_extras import (
    clean_trans,
    trans,
)
from corehq.apps.app_manager.util import (
    actions_use_usercase,
    expire_get_latest_app_release_by_location_cache,
    get_and_assert_practice_user_in_domain,
    get_correct_app_class,
    get_latest_app_release_by_location,
    get_latest_enabled_build_for_profile,
    get_latest_enabled_versions_per_profile,
    is_remote_app,
    is_usercase_in_use,
    module_loads_registry_case,
    module_offers_search,
    module_uses_inline_search,
    save_xform,
    update_form_unique_ids,
    update_report_module_ids,
)
from corehq.apps.app_manager.xform import XForm
from corehq.apps.app_manager.xform import parse_xml as _parse_xml
from corehq.apps.app_manager.xform import validate_xform
from corehq.apps.app_manager.xpath import (
    CaseClaimXpath,
    dot_interpolate,
    interpolate_xpath,
)
from corehq.apps.appstore.models import SnapshotMixin
from corehq.apps.builds.models import BuildRecord, BuildSpec
from corehq.apps.builds.utils import get_default_build_spec
from corehq.apps.cleanup.models import DeletedCouchDoc
from corehq.apps.cloudcare.utils import get_mobile_ucr_count
from corehq.apps.domain.models import Domain
from corehq.apps.hqmedia.models import (
    ApplicationMediaMixin,
    CommCareMultimedia,
    FormMediaMixin,
    ModuleMediaMixin,
)
from corehq.apps.integration.models import ApplicationIntegrationMixin
from corehq.apps.linked_domain.applications import (
    get_latest_master_app_release,
    get_latest_master_releases_versions,
    get_master_app_briefs,
)
from corehq.apps.linked_domain.exceptions import ActionNotPermitted
from corehq.apps.locations.models import SQLLocation
from corehq.apps.reports.daterange import (
    get_daterange_start_end_dates,
    get_simple_dateranges,
)
from corehq.apps.userreports.exceptions import ReportConfigurationNotFoundError
from corehq.apps.userreports.util import get_static_report_mapping
from corehq.apps.users.dbaccessors import get_display_name_for_user_id
from corehq.apps.users.util import cc_user_domain
from corehq.blobs.mixin import CODES, BlobMixin
from corehq.const import USER_DATE_FORMAT, USER_TIME_FORMAT
from corehq.util import bitly, view_utils
from corehq.util.quickcache import quickcache
from corehq.util.timer import TimingContext, time_method
from corehq.util.timezones.conversions import ServerTime
from corehq.util.timezones.utils import get_timezone_for_domain

DETAIL_TYPES = ['case_short', 'case_long', 'ref_short', 'ref_long']

FIELD_SEPARATOR = ':'

ATTACHMENT_REGEX = r'[^/]*\.xml'

ANDROID_LOGO_PROPERTY_MAPPING = {
    'hq_logo_android_home': 'brand-banner-home',
    'hq_logo_android_login': 'brand-banner-login',
    'hq_logo_android_demo': 'brand-banner-home-demo',
    'hq_logo_web_apps': 'brand-banner-web-apps',
}


LATEST_APK_VALUE = 'latest'
LATEST_APP_VALUE = 0


class LabelProperty(DictProperty):
    """Stores a {lang_code: translated_string} dict"""


def jsonpath_update(datum_context, value):
    field = datum_context.path.fields[0]
    parent = jsonpath.Parent().find(datum_context)[0]
    parent.value[field] = value


# store a list of references to form ID's so that
# when an app is copied we can update the references
# with the new values
form_id_references = []


def FormIdProperty(*expressions, **kwargs):
    """
    Create a StringProperty that references a form ID. This is necessary because
    form IDs change when apps are copied so we need to make sure we update
    any references to the them.
    :param expression:  jsonpath expression that can be used to find the field
    :param kwargs:      arguments to be passed to the underlying StringProperty
    """
    for expression in expressions:
        path_expression = parse(expression)
        assert isinstance(path_expression, jsonpath.Child), "only child path expressions are supported"
        field = path_expression.right
        assert len(field.fields) == 1, 'path expression can only reference a single field'
        form_id_references.append(path_expression)
    return StringProperty(**kwargs)


def _rename_key(dct, old, new):
    if old in dct:
        if new in dct and dct[new]:
            dct["%s_backup_%s" % (new, hex(random.getrandbits(32))[2:-1])] = dct[new]
        dct[new] = dct[old]
        del dct[old]


def app_template_dir(slug):
    return os.path.join(os.path.dirname(__file__), 'static', 'app_manager', 'template_apps', slug)


@memoized
def load_app_template(slug):
    with open(os.path.join(app_template_dir(slug), 'app.json')) as f:
        return json.load(f)


class IndexedSchema(DocumentSchema):
    """
    Abstract class.
    Meant for documents that appear in a list within another document
    and need to know their own position within that list.

    """

    def with_id(self, i, parent):
        self._i = i
        self._parent = parent
        return self

    @property
    def id(self):
        return self._i

    def __eq__(self, other):
        return (
            other and isinstance(other, IndexedSchema)
            and (self.id == other.id)
            and (self._parent == other._parent)
        )

    class Getter(object):

        def __init__(self, attr):
            self.attr = attr

        def __call__(self, instance):
            items = getattr(instance, self.attr)
            length = len(items)
            for i, item in enumerate(items):
                yield item.with_id(i % length, instance)

        def __get__(self, instance, owner):
            # thanks, http://metapython.blogspot.com/2010/11/python-instance-methods-how-are-they.html
            # this makes Getter('foo') act like a bound method
            return types.MethodType(self, instance)


class FormActionCondition(DocumentSchema):
    """
    The condition under which to open/update/close a case/referral

    Either {'type': 'if', 'question': '/xpath/to/node', 'answer': 'value'}
    in which case the action takes place if question has answer answer,
    or {'type': 'always'} in which case the action always takes place.
    """
    type = StringProperty(choices=["if", "always", "never"], default="never")
    question = StringProperty()
    answer = StringProperty()
    operator = StringProperty(choices=['=', 'selected', 'boolean_true'], default='=')

    def is_active(self):
        return self.type in ('if', 'always')


class FormAction(DocumentSchema):
    """
    Corresponds to Case XML

    """
    condition = SchemaProperty(FormActionCondition)

    def is_active(self):
        return self.condition.is_active()

    @classmethod
    def get_action_paths(cls, action):
        if action.condition.type == 'if':
            yield action.condition.question

        for __, path in cls.get_action_properties(action):
            yield path

    @classmethod
    def get_action_properties(self, action):
        action_properties = action.properties()
        if 'name_path' in action_properties and action.name_path:
            yield 'name', action.name_path
        if action_properties.get('name_update') and action.name_update.question_path:
            yield 'name', action.name_update.question_path
        if 'external_id' in action_properties and action.external_id:
            yield 'external_id', action.external_id
        if 'update' in action_properties:
            for name, conditional_case_update in action.update.items():
                yield name, conditional_case_update.question_path
        if 'case_properties' in action_properties:
            for name, conditional_case_update in action.case_properties.items():
                yield name, conditional_case_update.question_path
        if 'preload' in action_properties:
            for path, name in action.preload.items():
                yield name, path


class ConditionalCaseUpdate(DocumentSchema):
    question_path = StringProperty()
    update_mode = StringProperty(
        choices=[const.UPDATE_MODE_ALWAYS, const.UPDATE_MODE_EDIT],
        default=const.UPDATE_MODE_ALWAYS
    )


class UpdateCaseAction(FormAction):
    update = SchemaDictProperty(ConditionalCaseUpdate)


class PreloadAction(FormAction):

    preload = DictProperty()

    def is_active(self):
        return bool(self.preload)


class UpdateReferralAction(FormAction):

    followup_date = StringProperty()

    def get_followup_date(self):
        if self.followup_date:
            return "if(date({followup_date}) >= date(today()), {followup_date}, date(today() + 2))".format(
                followup_date=self.followup_date,
            )
        return self.followup_date or "date(today() + 2)"


class OpenReferralAction(UpdateReferralAction):

    name_path = StringProperty()


class OpenCaseAction(FormAction):

    name_update = SchemaProperty(ConditionalCaseUpdate)
    external_id = StringProperty()


class OpenSubCaseAction(FormAction, IndexedSchema):

    case_type = StringProperty()
    name_update = SchemaProperty(ConditionalCaseUpdate)
    reference_id = StringProperty()
    case_properties = SchemaDictProperty(ConditionalCaseUpdate)
    repeat_context = StringProperty()
    # relationship = "child" for index to a parent case (default)
    # relationship = "extension" for index to a host case
    relationship = StringProperty(choices=['child', 'extension'], default='child')

    close_condition = SchemaProperty(FormActionCondition)

    @property
    def form_element_name(self):
        return 'subcase_{}'.format(self.id)


class FormActions(DocumentSchema):

    open_case = SchemaProperty(OpenCaseAction)
    update_case = SchemaProperty(UpdateCaseAction)
    close_case = SchemaProperty(FormAction)
    open_referral = SchemaProperty(OpenReferralAction)
    update_referral = SchemaProperty(UpdateReferralAction)
    close_referral = SchemaProperty(FormAction)

    case_preload = SchemaProperty(PreloadAction)
    referral_preload = SchemaProperty(PreloadAction)
    load_from_form = SchemaProperty(PreloadAction)  # DEPRECATED

    usercase_update = SchemaProperty(UpdateCaseAction)
    usercase_preload = SchemaProperty(PreloadAction)

    subcases = SchemaListProperty(OpenSubCaseAction)

    get_subcases = IndexedSchema.Getter('subcases')

    def all_property_names(self):
        names = set()
        names.update(list(self.update_case.update.keys()))
        names.update(list(self.case_preload.preload.values()))
        for subcase in self.subcases:
            names.update(list(subcase.case_properties.keys()))
        names.update(list(self.usercase_update.update.keys()))
        names.update(list(self.usercase_preload.preload.values()))
        return names

    def count_subcases_per_repeat_context(self):
        return Counter([action.repeat_context for action in self.subcases])


class CaseIndex(DocumentSchema):
    tag = StringProperty()
    reference_id = StringProperty(default='parent')
    relationship = StringProperty(choices=['child', 'extension', 'question'], default='child')
    # if relationship is 'question', this is the question path
    # question's response must be either "child" or "extension"
    relationship_question = StringProperty(default='')


class AdvancedAction(IndexedSchema):
    case_type = StringProperty()
    case_tag = StringProperty()

    case_properties = SchemaDictProperty(ConditionalCaseUpdate)

    # case_indices = NotImplemented

    close_condition = SchemaProperty(FormActionCondition)

    __eq__ = DocumentSchema.__eq__

    def get_paths(self):
        for smart_case_update in self.case_properties.values():
            yield smart_case_update.question_path

        if self.close_condition.type == 'if':
            yield self.close_condition.question

    def get_property_names(self):
        return set(self.case_properties.keys())

    @property
    def is_subcase(self):
        return bool(self.case_indices)

    @property
    def form_element_name(self):
        return "case_{}".format(self.case_tag)


class AutoSelectCase(DocumentSchema):
    """
    Configuration for auto-selecting a case.
    Attributes:
        value_source    Reference to the source of the value. For mode = fixture,
                        this represents the LookupTable ID. For mode = case
                        this represents the 'case_tag' for the case.
                        The modes 'user' and 'raw' don't require a value_source.
        value_key       The actual field that contains the case ID. Can be a case
                        index or a user data key or a fixture field name or the raw
                        xpath expression.

    """
    mode = StringProperty(choices=[const.AUTO_SELECT_USER,
                                   const.AUTO_SELECT_FIXTURE,
                                   const.AUTO_SELECT_CASE,
                                   const.AUTO_SELECT_USERCASE,
                                   const.AUTO_SELECT_RAW])
    value_source = StringProperty()
    value_key = StringProperty(required=True)


class LoadCaseFromFixture(DocumentSchema):
    """
    fixture_nodeset:     nodeset that returns the fixture options to display
    fixture_tag:         id of session datum where the result of user selection will be stored
    fixture_variable:    value from the fixture to store from the selection
    auto_select_fixture: boolean to autoselect the value if the nodeset only returns 1 result
    case_property:       case property to filter on
    arbitrary_datum_*:   adds an arbitrary datum with function before the action
    """
    fixture_nodeset = StringProperty()
    fixture_tag = StringProperty()
    fixture_variable = StringProperty()
    auto_select_fixture = BooleanProperty(default=False)
    case_property = StringProperty(default='')
    auto_select = BooleanProperty(default=False)
    arbitrary_datum_id = StringProperty()
    arbitrary_datum_function = StringProperty()


class LoadUpdateAction(AdvancedAction):
    """
    details_module:           Use the case list configuration from this module to show the cases.
    preload:                  Value from the case to load into the form. Keys are question paths,
                              values are case properties.
    auto_select:              Configuration for auto-selecting the case
    load_case_from_fixture:   Configuration for loading a case using fixture data
    show_product_stock:       If True list the product stock using the module's Product List
                              configuration.
    product_program:          Only show products for this CommCare Supply program.
    case_index:               Used when a case should be created/updated as a child or extension case
                              of another case.
    """
    details_module = StringProperty()
    preload = DictProperty()
    auto_select = SchemaProperty(AutoSelectCase, default=None)
    load_case_from_fixture = SchemaProperty(LoadCaseFromFixture, default=None)
    show_product_stock = BooleanProperty(default=False)
    product_program = StringProperty()
    case_index = SchemaProperty(CaseIndex)

    @property
    def case_indices(self):
        # Allows us to ducktype AdvancedOpenCaseAction
        return [self.case_index] if self.case_index.tag else []

    @case_indices.setter
    def case_indices(self, value):
        if len(value) > 1:
            raise ValueError('A LoadUpdateAction cannot have more than one case index')
        if value:
            self.case_index = value[0]
        else:
            self.case_index = CaseIndex()

    @case_indices.deleter
    def case_indices(self):
        self.case_index = CaseIndex()

    def get_paths(self):
        for path in super(LoadUpdateAction, self).get_paths():
            yield path

        for path in self.preload.keys():
            yield path

    def get_property_names(self):
        names = super(LoadUpdateAction, self).get_property_names()
        names.update(list(self.preload.values()))
        return names

    @property
    def case_session_var(self):
        return 'case_id_{0}'.format(self.case_tag)


class AdvancedOpenCaseAction(AdvancedAction):
    name_update = SchemaProperty(ConditionalCaseUpdate)
    repeat_context = StringProperty()
    case_indices = SchemaListProperty(CaseIndex)

    open_condition = SchemaProperty(FormActionCondition)

    def get_paths(self):
        for path in super(AdvancedOpenCaseAction, self).get_paths():
            yield path

        yield self.name_update.question_path

        if self.open_condition.type == 'if':
            yield self.open_condition.question

    @property
    def case_session_var(self):
        return 'case_id_new_{}_{}'.format(self.case_type, self.id)


class ArbitraryDatum(DocumentSchema):
    datum_id = StringProperty(default=None)
    datum_function = StringProperty(default=None)


class AdvancedFormActions(DocumentSchema):
    load_update_cases = SchemaListProperty(LoadUpdateAction)

    open_cases = SchemaListProperty(AdvancedOpenCaseAction)

    get_load_update_actions = IndexedSchema.Getter('load_update_cases')
    get_open_actions = IndexedSchema.Getter('open_cases')

    def get_all_actions(self):
        return itertools.chain(self.get_load_update_actions(), self.get_open_actions())

    def get_subcase_actions(self):
        return (a for a in self.get_all_actions() if a.case_indices)

    def get_open_subcase_actions(self, parent_case_type=None):
        for action in self.open_cases:
            if action.case_indices:
                if not parent_case_type:
                    yield action
                else:
                    if any(self.actions_meta_by_tag[case_index.tag]['action'].case_type == parent_case_type
                           for case_index in action.case_indices):
                        yield action

    def get_case_tags(self):
        for action in self.get_all_actions():
            yield action.case_tag

    def get_action_from_tag(self, tag):
        return self.actions_meta_by_tag.get(tag, {}).get('action', None)

    @property
    def actions_meta_by_tag(self):
        return self._action_meta()['by_tag']

    @property
    def actions_meta_by_parent_tag(self):
        return self._action_meta()['by_parent_tag']

    @property
    def auto_select_actions(self):
        return self._action_meta()['by_auto_select_mode']

    @memoized
    def _action_meta(self):
        meta = {
            'by_tag': {},
            'by_parent_tag': {},
            'by_auto_select_mode': {
                const.AUTO_SELECT_USER: [],
                const.AUTO_SELECT_CASE: [],
                const.AUTO_SELECT_FIXTURE: [],
                const.AUTO_SELECT_USERCASE: [],
                const.AUTO_SELECT_RAW: [],
            }
        }

        def add_actions(type, action_list):
            for action in action_list:
                meta['by_tag'][action.case_tag] = {
                    'type': type,
                    'action': action
                }
                for parent in action.case_indices:
                    meta['by_parent_tag'][parent.tag] = {
                        'type': type,
                        'action': action
                    }
                if type == 'load' and action.auto_select and action.auto_select.mode:
                    meta['by_auto_select_mode'][action.auto_select.mode].append(action)

        add_actions('load', self.get_load_update_actions())
        add_actions('open', self.get_open_actions())

        return meta

    def count_subcases_per_repeat_context(self):
        return Counter([action.repeat_context for action in self.get_open_subcase_actions()])


class FormSource(object):

    def __get__(self, form, form_cls):
        if not form:
            return self
        unique_id = form.get_unique_id()
        app = form.get_app()
        filename = "%s.xml" % unique_id

        # for backwards compatibility of really old apps
        try:
            old_contents = form['contents']
        except AttributeError:
            pass
        else:
            app.lazy_put_attachment(old_contents.encode('utf-8'), filename)
            del form['contents']

        if not app.has_attachment(filename):
            source = ''
        else:
            source = app.lazy_fetch_attachment(filename)
            if isinstance(source, bytes):
                source = source.decode('utf-8')

        return source

    def __set__(self, form, value):
        unique_id = form.get_unique_id()
        app = form.get_app()
        filename = "%s.xml" % unique_id
        if isinstance(value, str):
            value = value.encode('utf-8')
        app.lazy_put_attachment(value, filename)
        form.clear_validation_cache()
        try:
            form.xmlns = form.wrapped_xform().data_node.tag_xmlns
        except Exception:
            form.xmlns = None


class CachedStringProperty(object):

    def __init__(self, key):
        self.get_key = key

    def __get__(self, instance, owner):
        return self.get(self.get_key(instance))

    def __set__(self, instance, value):
        self.set(self.get_key(instance), value)

    @classmethod
    def get(cls, key):
        return cache.get(key)

    @classmethod
    def set(cls, key, value):
        cache.set(key, value, 7 * 24 * 60 * 60)  # cache for 7 days


class ScheduleVisit(IndexedSchema):
    """
    due:         Days after the anchor date that this visit is due
    starts:      Days before the due date that this visit is valid from
    expires:     Days after the due date that this visit is valid until (optional)

    repeats:     Whether this is a repeat visit (one per form allowed)
    increment:   Days after the last visit that the repeat visit occurs
    """
    due = IntegerProperty()
    starts = IntegerProperty()
    expires = IntegerProperty()
    repeats = BooleanProperty(default=False)
    increment = IntegerProperty()

    @property
    def id(self):
        """Visits are 1-based indexed"""
        _id = super(ScheduleVisit, self).id
        return _id + 1


class FormDatum(DocumentSchema):
    name = StringProperty()
    xpath = StringProperty()


class FormLink(DocumentSchema):
    """
    FormLinks are advanced end of form navigation configuration, used when a module's
    post_form_workflow is WORKFLOW_FORM.

    They allow the user to specify one or more XPath expressions, each with either
    a module id or form id. The user will be sent to the first module/form whose
    expression evaluates to true. If none of the conditions is met, the workflow specified
    in the module's post_form_workflow_fallback is executed.

    xpath: XPath condition that must be true in order to execute link
    form_id: ID of next form to open, mutually exclusive with module_unique_id
    form_module_id: ID of the form's module (this is used for shadow modules)
    module_unique_id: ID of next module to open, mutually exclusive with form_id
    datums: Any user-provided datums, necessary when HQ can't figure them out automatically
    """
    xpath = StringProperty()
    form_id = FormIdProperty('modules[*].forms[*].form_links[*].form_id')
    form_module_id = StringProperty()
    module_unique_id = StringProperty()
    datums = SchemaListProperty(FormDatum)

    def get_unique_id(self, app):
        """"Get a unique ID for this link. For links to modules this is just the ID
        of the module since that is already unique in the app.

        For links to forms this is a combination of the form and module ID which is
        necessary to support linking to forms in shadow modules.
        """
        if self.module_unique_id:
            return self.module_unique_id

        if self.form_module_id:
            return f"{self.form_module_id}.{self.form_id}"

        # legacy data does not have 'form_module_id'
        form = app.get_form(self.form_id)
        return f"{form.get_module().unique_id}.{self.form_id}"


class FormSchedule(DocumentSchema):
    """
    starts:                     Days after the anchor date that this schedule starts
    expires:                    Days after the anchor date that this schedule expires (optional)
    visits:		        List of visits in this schedule
    allow_unscheduled:          Allow unscheduled visits in this schedule
    transition_condition:       Condition under which we transition to the next phase
    termination_condition:      Condition under which we terminate the whole schedule
    """
    enabled = BooleanProperty(default=True)

    starts = IntegerProperty()
    expires = IntegerProperty()
    allow_unscheduled = BooleanProperty(default=False)
    visits = SchemaListProperty(ScheduleVisit)
    get_visits = IndexedSchema.Getter('visits')

    transition_condition = SchemaProperty(FormActionCondition)
    termination_condition = SchemaProperty(FormActionCondition)


# It's a shame to have both Assertion and CustomAssertion, as they're
# essentially the same, but some usages of Assertion are optional
# SchemaPropertys, and marking `test` as required precludes that. Setting the
# SchemaProperty itself as optional doesn't work
# https://github.com/dimagi/commcare-hq/pull/31885#discussion_r918391347
class Assertion(DocumentSchema):
    """Parallel of the Assertion xml entity in the suite file"""
    test = StringProperty()
    text = DictProperty(StringProperty)

    @property
    def has_text(self):
        return any(self.text.values())


class CustomAssertion(Assertion):
    """Custom assertions to add to the assertions block
    test: The actual assertion to run
    locale_id: The id of the localizable string
    """
    test = StringProperty(required=True)


class CustomInstance(DocumentSchema):
    """Custom instances to add to the instance block
    instance_id: 	The ID of the instance
    instance_path: 	The path where the instance can be found
    """
    instance_id = StringProperty(required=True)
    instance_path = StringProperty(required=True)


class CommentMixin(DocumentSchema):
    """
    Documentation comment for app builders and maintainers
    """
    comment = StringProperty(default='')

    @property
    def short_comment(self):
        """
        Trim comment to 500 chars (about 100 words)
        """
        return self.comment if len(self.comment) <= 500 else self.comment[:497] + '...'


class CaseLoadReference(DocumentSchema):
    """
    This is the schema for a load reference that is used in validation and expected
    to be worked with when using `CaseReferences`. The format is different from the
    dict of:

    {
      'path': ['list', 'of', 'properties']
    }

    That is stored on the model and expected in Vellum, but as we add more information
    (like case types) to the load model this format will be easier to extend.
    """
    _allow_dynamic_properties = False
    path = StringProperty()
    properties = ListProperty(str)


class CaseSaveReference(DocumentSchema):
    """
    This is the schema for what Vellum writes to HQ and what is expected to be stored on the
    model (reference by a dict where the keys are paths).
    """
    _allow_dynamic_properties = False
    case_type = StringProperty()
    properties = ListProperty(str)
    create = BooleanProperty(default=False)
    close = BooleanProperty(default=False)


class CaseSaveReferenceWithPath(CaseSaveReference):
    """
    Like CaseLoadReference, this is the model that is expected to be worked with as it
    contains the complete information about the reference in a single place.
    """
    path = StringProperty()


class CaseReferences(DocumentSchema):
    """
    The case references associated with a form. This is dependent on Vellum's API that sends
    case references to HQ.

    load: is a dict of question paths to lists of properties (see `CaseLoadReference`),
    save: is a dict of question paths to `CaseSaveReference` objects.

    The intention is that all usage of the objects goes through the `get_load_references` and
    `get_save_references` helper functions.
    """
    _allow_dynamic_properties = False
    load = DictProperty()
    save = SchemaDictProperty(CaseSaveReference)

    def validate(self, required=True):
        super(CaseReferences, self).validate()
        # call this method to force validation to run on the other referenced types
        # since load is not a defined schema (yet)
        list(self.get_load_references())

    def get_load_references(self):
        """
        Returns a generator of `CaseLoadReference` objects containing all the load references.
        """
        for path, properties in self.load.items():
            yield CaseLoadReference(path=path, properties=list(properties))

    def get_save_references(self):
        """
        Returns a generator of `CaseSaveReferenceWithPath` objects containing all the save references.
        """
        for path, reference in self.save.items():
            ref_copy = reference.to_json()
            ref_copy['path'] = path
            yield CaseSaveReferenceWithPath.wrap(ref_copy)


class MappingItem(DocumentSchema):
    key = StringProperty()
    # lang => localized string
    value = DictProperty()

    @property
    def treat_as_expression(self):
        """
        Returns if whether the key can be treated as a valid expression that can be included in
        condition-predicate of an if-clause for e.g. if(<expression>, value, ...)
        """
        special_chars = '{}()[]=<>."\'/'
        return any(special_char in self.key for special_char in special_chars)

    @property
    def key_as_variable(self):
        """
        Return an xml variable name to represent this key.

        If the key contains spaces or a condition-predicate of an if-clause,
        return a hash of the key with "h" prepended.
        If not, return the key with "k" prepended.

        The prepended characters prevent the variable name from starting with a
        numeral, which is illegal.
        """
        if re.search(r'\W', self.key) or self.treat_as_expression:
            return 'h{hash}'.format(hash=hashlib.md5(self.key.encode('UTF-8')).hexdigest()[:8])
        else:
            return 'k{key}'.format(key=self.key)

    def key_as_condition(self, property=None):
        if self.treat_as_expression:
            condition = dot_interpolate(self.key, property) if property else self.key
            return "{condition}".format(condition=condition)
        else:
            return "{property} = '{key}'".format(
                property=property,
                key=self.key
            )

    def ref_to_key_variable(self, index, sort_or_display):
        if sort_or_display == "sort":
            key_as_var = "{}, ".format(index)
        elif sort_or_display == "display":
            key_as_var = "${var_name}, ".format(var_name=self.key_as_variable)

        return key_as_var


class FormBase(DocumentSchema):
    """
    Part of a Managed Application; configuration for a form.
    Translates to a second-level menu on the phone

    """
    form_type = None

    name = DictProperty(str)
    unique_id = StringProperty()
    show_count = BooleanProperty(default=False)
    xmlns = StringProperty()
    version = IntegerProperty()
    source = FormSource()
    validation_cache = CachedStringProperty(
        lambda self: "cache-%s-%s-validation" % (self.get_app().get_id, self.unique_id)
    )
    post_form_workflow = StringProperty(
        default=const.WORKFLOW_DEFAULT,
        choices=const.ALL_WORKFLOWS
    )
    post_form_workflow_fallback = StringProperty(
        choices=const.WORKFLOW_FALLBACK_OPTIONS,
        default=None,
    )
    auto_gps_capture = BooleanProperty(default=False)
    form_links = SchemaListProperty(FormLink)
    schedule_form_id = StringProperty(exclude_if_none=True)
    custom_assertions = SchemaListProperty(CustomAssertion)
    custom_instances = SchemaListProperty(CustomInstance)
    case_references_data = SchemaProperty(CaseReferences)
    is_release_notes_form = BooleanProperty(default=False)
    enable_release_notes = BooleanProperty(default=False)
    session_endpoint_id = StringProperty(exclude_if_none=True)  # See toggles.SESSION_ENDPOINTS
    respect_relevancy = BooleanProperty(default=True)

    # computed datums IDs that are allowed in endpoints
    function_datum_endpoints = StringListProperty()

<<<<<<< HEAD
    submit_label = DictProperty(default={})
    submit_notification_label = DictProperty(default={})
=======
    submit_label = LabelProperty(default={})
    submit_notification_label = LabelProperty(default={})
>>>>>>> 42bd92f0

    def __repr__(self):
        return f"{self.doc_type}(id='{self.id}', name='{self.default_name()}', unique_id='{self.unique_id}')"

    @classmethod
    def wrap(cls, data):
        data.pop('validation_cache', '')

        if cls is FormBase:
            doc_type = data['doc_type']
            if doc_type == 'Form':
                return Form.wrap(data)
            elif doc_type == 'AdvancedForm':
                return AdvancedForm.wrap(data)
            elif doc_type == 'ShadowForm':
                return ShadowForm.wrap(data)
            else:
                raise ValueError('Unexpected doc_type for Form', doc_type)
        else:
            return super(FormBase, cls).wrap(data)

    @property
    def case_references(self):
        return self.case_references_data or CaseReferences()

    def requires_case(self):
        return False

    def get_action_type(self):
        return ''

    def get_validation_cache(self):
        return self.validation_cache

    def set_validation_cache(self, cache):
        self.validation_cache = cache

    def clear_validation_cache(self):
        self.set_validation_cache(None)

    @property
    def validator(self):
        return FormBaseValidator(self)

    def is_allowed_to_be_release_notes_form(self):
        # checks if this form can be marked as a release_notes form
        #   based on whether it belongs to a training_module
        #   and if no other form is already marked as release_notes form
        module = self.get_module()
        if not module or not module.is_training_module:
            return False

        forms = module.get_forms()
        for form in forms:
            if form.is_release_notes_form and form.unique_id != self.unique_id:
                return False
        return True

    @property
    def uses_cases(self):
        return (
            self.requires_case()
            or self.get_action_type() != 'none'
            or self.form_type == 'advanced_form'
        )

    @property
    def can_edit_in_vellum(self):
        return self.form_type != 'shadow_form'

    @case_references.setter
    def case_references(self, case_references):
        self.case_references_data = case_references

    def pre_delete_hook(self):
        raise NotImplementedError()

    def pre_move_hook(self, from_module, to_module):
        """ Called before a form is moved between modules or to a different position """
        raise NotImplementedError()

    def wrapped_xform(self):
        return XForm(self.source, domain=self.get_app().domain)

    def validate_form(self):
        vc = self.get_validation_cache()
        if vc is None:
            # todo: now that we don't use formtranslate, does this still apply?
            # formtranslate requires all attributes to be valid xpaths, but
            # vellum namespaced attributes aren't
            form = self.wrapped_xform()
            form.strip_vellum_ns_attributes()
            try:
                if form.xml is not None:
                    validate_xform(etree.tostring(form.xml, encoding='utf-8'))
            except XFormValidationError as e:
                validation_dict = {
                    "fatal_error": e.fatal_error,
                    "validation_problems": e.validation_problems,
                    "version": e.version,
                }
                vc = json.dumps(validation_dict)
            else:
                vc = ""
            self.set_validation_cache(vc)
        if vc:
            try:
                raise XFormValidationError(**json.loads(vc))
            except ValueError:
                self.clear_validation_cache()
                return self.validate_form()
        return self

    def is_a_disabled_release_form(self):
        return self.is_release_notes_form and not self.enable_release_notes

    @property
    def timing_context(self):
        return self.get_app().timing_context

    def validate_for_build(self):
        return self.validator.validate_for_build()

    def get_unique_id(self):
        """
        Return unique_id if it exists, otherwise initialize it

        Does _not_ force a save, so it's the caller's responsibility to save the app

        """
        if not self.unique_id:
            self.unique_id = uuid.uuid4().hex
        return self.unique_id

    def get_app(self):
        return self._app

    def get_version(self):
        return self.version if self.version else self.get_app().version

    def add_stuff_to_xform(self, xform, build_profile_id=None):
        app = self.get_app()
        langs = app.get_build_langs(build_profile_id)
        xform.exclude_languages(langs)
        xform.set_default_language(langs[0])
        xform.normalize_itext()
        xform.strip_vellum_ns_attributes()
        xform.set_version(self.get_version())
        xform.add_missing_instances(self, app)

    @memoized
    def render_xform(self, build_profile_id=None):
        xform = XForm(self.source, domain=self.get_app().domain)
        self.add_stuff_to_xform(xform, build_profile_id)
        return xform.render()

    def cached_get_questions(self):
        """
        Call to get_questions with a superset of necessary information, so
        it can hit the same cache across common app-building workflows
        """
        # it is important that this is called with the same params every time
        return self.get_questions([], include_triggers=True, include_groups=True)

    @time_method()
    @quickcache(['self.source', 'langs', 'include_triggers', 'include_groups', 'include_translations',
                 'include_fixtures'],
                timeout=24 * 60 * 60)
    def get_questions(self, langs, include_triggers=False,
                      include_groups=False, include_translations=False, include_fixtures=False):
        try:
            return XForm(self.source, domain=self.get_app().domain).get_questions(
                langs=langs,
                include_triggers=include_triggers,
                include_groups=include_groups,
                include_translations=include_translations,
                include_fixtures=include_fixtures,
            )
        except XFormException as e:
            raise XFormException(_('Error in form "{}": {}').format(trans(self.name), e))

    @memoized
    def get_case_property_name_formatter(self):
        """Get a function that formats case property names

        The returned function requires two arguments
        `(case_property_name, data_path)` and returns a string.
        """
        valid_paths = {}
        if toggles.MM_CASE_PROPERTIES.enabled(self.get_app().domain):
            try:
                valid_paths = {question['value']: question['tag']
                               for question in self.get_questions(langs=[])}
            except XFormException:
                # punt on invalid xml (sorry, no rich attachments)
                valid_paths = {}

        def format_key(key, path):
            if valid_paths.get(path) == "upload":
                return "{}{}".format(const.ATTACHMENT_PREFIX, key)
            return key
        return format_key

    def rename_lang(self, old_lang, new_lang):
        _rename_key(self.name, old_lang, new_lang)
        try:
            self.rename_xform_language(old_lang, new_lang)
        except XFormException:
            pass

    def rename_xform_language(self, old_code, new_code):
        source = XForm(self.source, domain=self.get_app().domain)
        if source.exists():
            source.rename_language(old_code, new_code)
            self.source = source.render().decode('utf-8')

    def default_name(self):
        app = self.get_app()
        return clean_trans(
            self.name,
            [app.default_language] + app.langs
        )

    @property
    def full_path_name(self):
        return "%(app_name)s > %(module_name)s > %(form_name)s" % {
            'app_name': self.get_app().name,
            'module_name': self.get_module().default_name(),
            'form_name': self.default_name()
        }

    @property
    def has_fixtures(self):
        return 'src="jr://fixture/item-list:' in self.source

    def get_auto_gps_capture(self):
        app = self.get_app()
        if app.build_version and app.enable_auto_gps:
            return self.auto_gps_capture or app.auto_gps_capture
        else:
            return False

    def is_registration_form(self, case_type=None):
        """
        Should return True if this form passes the following tests:
         * does not require a case
         * registers a case of type 'case_type' if supplied
        """
        raise NotImplementedError()

    def is_auto_submitting_form(self, case_type=None):
        """
        Should return True if this form passes the following tests:
         * Requires a case of the same type
         * Pragma-Submit-Automatically is set
         * No question needs manual input
        """
        if case_type is None:
            return False

        if not self.requires_case():
            return False

        qs = self.get_questions([], include_triggers=True)
        return any(['label_ref' in q and q['label_ref'] == 'Pragma-Submit-Automatically' for q in qs])

    def uses_usercase(self):
        raise NotImplementedError()

    @property
    @memoized
    def case_list_modules(self):
        case_list_modules = [
            mod for mod in self.get_app().get_modules() if mod.case_list_form.form_id == self.unique_id
        ]
        return case_list_modules

    @property
    def is_case_list_form(self):
        return bool(self.case_list_modules)

    def get_save_to_case_updates(self):
        """
        Get a flat list of case property names from save to case questions
        """
        updates_by_case_type = defaultdict(set)
        for save_to_case_update in self.case_references_data.get_save_references():
            case_type = save_to_case_update.case_type
            updates_by_case_type[case_type].update(save_to_case_update.properties)
        return updates_by_case_type

    def get_submit_label(self, lang):
        if lang in self.submit_label:
            return self.submit_label[lang]
        return 'Submit'


class IndexedFormBase(FormBase, IndexedSchema, CommentMixin):

    def get_app(self):
        return self._parent._parent

    def get_module(self):
        return self._parent

    def get_case_type(self):
        return self._parent.case_type

    @property
    def validator(self):
        return IndexedFormBaseValidator(self)

    def get_all_case_updates(self):
        """
        Collate contributed case updates from all sources within the form

        Subclass must have helper methods defined:

        - get_case_updates
        - get_all_contributed_subcase_properties
        - get_save_to_case_updates

        :return: collated {<case_type>: set([<property>])}

        """
        updates_by_case_type = defaultdict(set)

        for case_type, updates in self.get_case_updates().items():
            updates_by_case_type[case_type].update(updates)

        for case_type, updates in self.get_all_contributed_subcase_properties().items():
            updates_by_case_type[case_type].update(updates)

        for case_type, updates in self.get_save_to_case_updates().items():
            updates_by_case_type[case_type].update(updates)

        return updates_by_case_type

    def get_case_updates_for_case_type(self, case_type):
        """
        Like get_case_updates filtered by a single case type

        subclass must implement `get_case_updates`

        """
        return self.get_case_updates().get(case_type, [])


class JRResourceProperty(StringProperty):

    def validate(self, value, required=True):
        super(JRResourceProperty, self).validate(value, required)
        if value is not None and not value.startswith('jr://'):
            raise BadValueError("JR Resources must start with 'jr://': {!r}".format(value))
        return value


class CustomIcon(DocumentSchema):
    """
    A custom icon to display next to a module or a form.
    The property "form" identifies what kind of icon this would be, for ex: badge
    One can set either a simple text to display or
    an xpath expression to be evaluated for example count of cases within.
    """
    form = StringProperty()
    text = DictProperty(str)
    xpath = StringProperty()


class NavMenuItemMediaMixin(DocumentSchema):
    """
        Language-specific icon and audio.
        Properties are map of lang-code to filepath
    """

    # These were originally DictProperty(JRResourceProperty),
    # but jsonobject<0.9.0 didn't properly support passing in a property to a container type
    # so it was actually wrapping as a StringProperty
    # too late to retroactively apply that validation,
    # so now these are DictProperty(StringProperty)
    media_image = DictProperty(StringProperty)
    media_audio = DictProperty(StringProperty)
    custom_icons = ListProperty(CustomIcon)

    # When set to true, all languages use the specific media from the default language
    use_default_image_for_all = BooleanProperty(default=False)
    use_default_audio_for_all = BooleanProperty(default=False)

    def get_app(self):
        raise NotImplementedError

    def _get_media_by_language(self, media_attr, lang, strict=False, build_profile_id=None):
        """
        Return media-path for given language if one exists, else 1st path in the
        sorted lang->media-path list

        *args:
            media_attr: one of 'media_image' or 'media_audio'
            lang: language code
        **kwargs:
            strict: whether to return None if media-path is not set for lang or
                to return first path in sorted lang->media-path list
            build_profile_id: If this is provided and strict is False, only return
                media in one of the profile's languages
        """
        assert media_attr in ('media_image', 'media_audio')
        app = self.get_app()

        if ((self.use_default_image_for_all and media_attr == 'media_image')
                or (self.use_default_audio_for_all and media_attr == 'media_audio')):
            lang = app.default_language

        media_dict = getattr(self, media_attr)
        if not media_dict:
            return None
        if media_dict.get(lang, ''):
            return media_dict[lang]
        if not strict:
            # if the queried lang key doesn't exist,
            # return the first in the sorted list
            for lang, item in sorted(media_dict.items()):
                if not build_profile_id or lang in app.build_profiles[build_profile_id].langs:
                    return item

    @property
    def default_media_image(self):
        # For older apps that were migrated: just return the first available item
        return self.icon_by_language('')

    @property
    def default_media_audio(self):
        # For older apps that were migrated: just return the first available item
        return self.audio_by_language('')

    def icon_by_language(self, lang, strict=False, build_profile_id=None):
        return self._get_media_by_language('media_image', lang, strict=strict, build_profile_id=build_profile_id)

    def audio_by_language(self, lang, strict=False, build_profile_id=None):
        return self._get_media_by_language('media_audio', lang, strict=strict, build_profile_id=build_profile_id)

    def custom_icon_form_and_text_by_language(self, lang):
        custom_icon = self.custom_icon
        if custom_icon:
            custom_icon_text = custom_icon.text.get(lang, custom_icon.text.get(self.get_app().default_language))
            return custom_icon.form, custom_icon_text
        return None, None

    def set_media(self, media_attr, lang, media_path):
        """
            Caller's responsibility to save doc.
            Currently only called from the view which saves after all Edits
        """
        assert media_attr in ('media_image', 'media_audio')

        media_dict = getattr(self, media_attr) or {}
        old_value = media_dict.get(lang)
        media_dict[lang] = media_path or ''
        setattr(self, media_attr, media_dict)
        # remove the entry from app multimedia mappings if media is being removed now
        # This does not remove the multimedia but just it's reference in mapping
        # Added it here to ensure it's always set instead of getting it only when needed
        app = self.get_app()
        if old_value and not media_path:
            # expire all_media_paths before checking for media path used in Application
            app.all_media.reset_cache(app)
            app.all_media_paths.reset_cache(app)
            if old_value not in app.all_media_paths():
                app.multimedia_map.pop(old_value, None)

    def set_icon(self, lang, icon_path):
        self.set_media('media_image', lang, icon_path)

    def set_audio(self, lang, audio_path):
        self.set_media('media_audio', lang, audio_path)

    def _all_media_paths(self, media_attr, lang=None):
        assert media_attr in ('media_image', 'media_audio')
        media_dict = getattr(self, media_attr) or {}
        valid_media_paths = set()
        for key, value in media_dict.items():
            if value and (lang is None or key == lang):
                valid_media_paths.add(value)
        return valid_media_paths

    def uses_image(self, build_profile_id=None):
        app = self.get_app()
        langs = app.build_profiles[build_profile_id].langs if build_profile_id else app.langs
        return any([self.icon_app_string(lang) for lang in langs])

    def uses_audio(self, build_profile_id=None):
        app = self.get_app()
        langs = app.build_profiles[build_profile_id].langs if build_profile_id else app.langs
        return any([self.audio_app_string(lang) for lang in langs])

    def all_image_paths(self, lang=None):
        return self._all_media_paths('media_image', lang=lang)

    def all_audio_paths(self, lang=None):
        return self._all_media_paths('media_audio', lang=lang)

    def icon_app_string(self, lang, for_default=False, build_profile_id=None):
        """
        Return lang/app_strings.txt translation for given lang
        if a path exists for the lang

        **kwargs:
            for_default: whether app_string is for default/app_strings.txt
        """

        if not for_default and self.icon_by_language(lang, strict=True):
            return self.icon_by_language(lang, strict=True)

        if for_default:
            return self.icon_by_language(lang, strict=False, build_profile_id=build_profile_id)

    def audio_app_string(self, lang, for_default=False, build_profile_id=None):
        """
            see note on self.icon_app_string
        """

        if not for_default and self.audio_by_language(lang, strict=True):
            return self.audio_by_language(lang, strict=True)

        if for_default:
            return self.audio_by_language(lang, strict=False, build_profile_id=build_profile_id)

    @property
    def custom_icon(self):
        if self.custom_icons:
            return self.custom_icons[0]


class Form(IndexedFormBase, FormMediaMixin, NavMenuItemMediaMixin):
    form_type = 'module_form'

    form_filter = StringProperty(exclude_if_none=True)
    requires = StringProperty(choices=["case", "referral", "none"], default="none")
    actions = SchemaProperty(FormActions)

    def add_stuff_to_xform(self, xform, build_profile_id=None):
        super(Form, self).add_stuff_to_xform(xform, build_profile_id)
        xform.add_case_and_meta(self)

    def all_other_forms_require_a_case(self):
        m = self.get_module()
        return all([form.requires == 'case' for form in m.get_forms() if form.id != self.id])

    def session_var_for_action(self, action):
        module_case_type = self.get_module().case_type
        if action == 'open_case':
            return 'case_id_new_{}_0'.format(module_case_type)
        if isinstance(action, OpenSubCaseAction):
            subcase_type = action.case_type
            subcase_index = self.actions.subcases.index(action)
            opens_case = 'open_case' in self.active_actions()
            if opens_case:
                subcase_index += 1
            return 'case_id_new_{}_{}'.format(subcase_type, subcase_index)

    def _get_active_actions(self, types):
        actions = {}
        for action_type in types:
            getter = 'get_{}'.format(action_type)
            if hasattr(self.actions, getter):
                # user getter if there is one
                a = list(getattr(self.actions, getter)())
            else:
                a = getattr(self.actions, action_type)
            if isinstance(a, list):
                if a:
                    actions[action_type] = a
            elif a.is_active():
                actions[action_type] = a
        return actions

    @memoized
    def get_action_type(self):
        if self.actions.close_case.condition.is_active():
            return 'close'
        elif self.actions.open_case.condition.is_active() or self.actions.subcases:
            return 'open'
        elif self.actions.update_case.condition.is_active():
            return 'update'
        else:
            return 'none'

    @memoized
    def get_icon_help_text(self):
        messages = []

        if self.actions.open_case.condition.is_active():
            messages.append(_('This form opens a {}').format(self.get_module().case_type))

        if self.actions.subcases:
            messages.append(_('This form opens a subcase {}').format(', '.join(self.get_subcase_types())))

        if self.actions.close_case.condition.is_active():
            messages.append(_('This form closes a {}').format(self.get_module().case_type))

        elif self.requires_case():
            messages.append(_('This form updates a {}').format(self.get_module().case_type))

        return '. '.join(messages)

    def active_actions(self):
        self.get_app().assert_app_v2()
        if self.requires == 'none':
            action_types = (
                'open_case', 'update_case', 'close_case', 'subcases',
                'usercase_update', 'usercase_preload',
            )
        elif self.requires == 'case':
            action_types = (
                'update_case', 'close_case', 'case_preload', 'subcases',
                'usercase_update', 'usercase_preload', 'load_from_form',
            )
        else:
            # this is left around for legacy migrated apps
            action_types = (
                'open_case', 'update_case', 'close_case',
                'case_preload', 'subcases',
                'usercase_update', 'usercase_preload',
            )
        return self._get_active_actions(action_types)

    def active_non_preloader_actions(self):
        return self._get_active_actions((
            'open_case', 'update_case', 'close_case',
            'open_referral', 'update_referral', 'close_referral'))

    @property
    def validator(self):
        return FormValidator(self)

    def requires_case(self):
        # all referrals also require cases
        return self.requires in ("case", "referral")

    def requires_case_type(self):
        return self.requires_case() or \
            bool(self.active_non_preloader_actions())

    def requires_referral(self):
        return self.requires == "referral"

    def get_registration_actions(self, case_type):
        """
        :return: List of actions that create a case. Subcase actions are included
                 as long as they are not inside a repeat. If case_type is not None
                 only return actions that create a case of the specified type.
        """
        reg_actions = []
        if 'open_case' in self.active_actions() and (not case_type or self.get_module().case_type == case_type):
            reg_actions.append('open_case')

        subcase_actions = [action for action in self.actions.subcases if not action.repeat_context]
        if case_type:
            subcase_actions = [a for a in subcase_actions if a.case_type == case_type]

        reg_actions.extend(subcase_actions)
        return reg_actions

    def is_registration_form(self, case_type=None):
        reg_actions = self.get_registration_actions(case_type)
        return len(reg_actions) == 1

    def uses_usercase(self):
        return actions_use_usercase(self.active_actions())

    def get_case_updates(self):
        # This method is used by both get_all_case_properties and
        # get_usercase_properties. In the case of usercase properties, use
        # the usercase_update action, and for normal cases, use the
        # update_case action
        case_type = self.get_module().case_type
        format_key = self.get_case_property_name_formatter()

        return {
            case_type: {
                format_key(*item) for item in self.actions.update_case.update.items()},
            const.USERCASE_TYPE: {
                format_key(*item) for item in self.actions.usercase_update.update.items()}
        }

    @memoized
    def get_subcase_types(self):
        '''
        Return a list of each case type for which this Form opens a new subcase.
        :return:
        '''
        return {subcase.case_type for subcase in self.actions.subcases
                if subcase.close_condition.type == "never" and subcase.case_type}

    @property
    def case_references(self):
        refs = self.case_references_data or CaseReferences()
        if not refs.load and self.actions.load_from_form.preload:
            # for backward compatibility
            # preload only has one reference per question path
            preload = self.actions.load_from_form.preload
            refs.load = {key: [value] for key, value in preload.items()}
        return refs

    @case_references.setter
    def case_references(self, refs):
        """Set case references

        format: {"load": {"/data/path": ["case_property", ...], ...}}
        """
        self.case_references_data = refs
        if self.actions.load_from_form.preload:
            self.actions.load_from_form = PreloadAction()

    @memoized
    def get_all_contributed_subcase_properties(self):
        case_properties = defaultdict(set)
        for subcase in self.actions.subcases:
            case_properties[subcase.case_type].update(list(subcase.case_properties.keys()))
        return case_properties

    @memoized
    def get_contributed_case_relationships(self):
        case_relationships_by_child_type = defaultdict(set)
        parent_case_type = self.get_module().case_type
        for subcase in self.actions.subcases:
            child_case_type = subcase.case_type
            if child_case_type != parent_case_type and (
                    self.actions.open_case.is_active()
                    or self.actions.update_case.is_active()
                    or self.actions.close_case.is_active()):
                case_relationships_by_child_type[child_case_type].add(
                    (parent_case_type, subcase.reference_id or 'parent'))
        return case_relationships_by_child_type


class GraphAnnotations(IndexedSchema):
    display_text = DictProperty()
    x = StringProperty()
    y = StringProperty()


class GraphSeries(DocumentSchema):
    config = DictProperty()
    locale_specific_config = DictProperty()
    data_path = StringProperty(exclude_if_none=True)
    x_function = StringProperty(exclude_if_none=True)
    y_function = StringProperty(exclude_if_none=True)
    radius_function = StringProperty(exclude_if_none=True)


class GraphConfiguration(DocumentSchema):
    config = DictProperty()
    locale_specific_config = DictProperty()
    annotations = SchemaListProperty(GraphAnnotations)
    graph_type = StringProperty(exclude_if_none=True)
    series = SchemaListProperty(GraphSeries)


class DetailTab(IndexedSchema):
    """
    Represents a tab in the case detail screen on the phone.
    Each tab is itself a detail, nested inside the app's "main" detail.
    """
    header = DictProperty()

    # The first index, of all fields in the parent detail, that belongs to this tab
    starting_index = IntegerProperty()

    # A tab may be associated with a nodeset, resulting in a detail that
    # iterates through a set of entities rather than a single entity.
    # A nodeset is represented by one of the two properties:
    #   nodeset: An absolute xpath expression to iterate over
    #   nodeset_case_type: Iterate over all child cases of this type
    has_nodeset = BooleanProperty(default=False)
    nodeset = StringProperty(exclude_if_none=True)
    nodeset_case_type = StringProperty(exclude_if_none=True)
    nodeset_filter = StringProperty(exclude_if_none=True)   # only relevant if nodeset_case_type is populated

    # Display condition for the tab
    relevant = StringProperty(exclude_if_none=True)


class DetailColumn(IndexedSchema):
    """
    Represents a column in case selection screen on the phone. Ex:
        {
            'header': {'en': 'Sex', 'por': 'Sexo'},
            'model': 'case',
            'field': 'sex',
            'format': 'enum',
            'xpath': '.',
            'enum': [
                {'key': 'm', 'value': {'en': 'Male', 'por': 'Macho'},
                {'key': 'f', 'value': {'en': 'Female', 'por': 'Fêmea'},
            ],
        }

    """
    header = DictProperty()
    model = StringProperty(exclude_if_none=True)
    field = StringProperty()
    useXpathExpression = BooleanProperty(default=False)
    format = StringProperty(exclude_if_none=True)

    # Only applies to custom case list tile. grid_x and grid_y are zero-based values
    # representing the starting row and column.
    grid_x = IntegerProperty(required=False)
    grid_y = IntegerProperty(required=False)
    width = IntegerProperty(exclude_if_none=True)
    height = IntegerProperty(exclude_if_none=True)
    horizontal_align = StringProperty(exclude_if_none=True)
    vertical_align = StringProperty(exclude_if_none=True)
    font_size = StringProperty(exclude_if_none=True)
    show_border = BooleanProperty(exclude_if_none=True)

    enum = SchemaListProperty(MappingItem)
    graph_configuration = SchemaProperty(GraphConfiguration)
    case_tile_field = StringProperty(exclude_if_none=True)

    late_flag = IntegerProperty(default=30)
    advanced = StringProperty(default="", exclude_if_none=True)
    filter_xpath = StringProperty(default="", exclude_if_none=True)
    time_ago_interval = FloatProperty(default=365.25)
    date_format = StringProperty(default="%d/%m/%y")
    endpoint_action_id = FormIdProperty(default="", exclude_if_none=True)

    @property
    def enum_dict(self):
        """for backwards compatibility with building 1.0 apps"""
        import warnings
        warnings.warn('You should not use enum_dict. Use enum instead',
                      DeprecationWarning)
        return dict((item.key, item.value) for item in self.enum)

    def rename_lang(self, old_lang, new_lang):
        for dct in [self.header] + [item.value for item in self.enum]:
            _rename_key(dct, old_lang, new_lang)

    @property
    def field_type(self):
        if FIELD_SEPARATOR in self.field:
            return self.field.split(FIELD_SEPARATOR, 1)[0]
        else:
            return 'property'  # equivalent to property:parent/case_property

    @property
    def field_property(self):
        if FIELD_SEPARATOR in self.field:
            return self.field.split(FIELD_SEPARATOR, 1)[1]
        else:
            return self.field

    @classmethod
    def from_json(cls, data):
        from corehq.apps.app_manager.views.media_utils import interpolate_media_path

        to_ret = cls.wrap(data)
        if to_ret.format == 'enum-image':
            # interpolate icons-paths
            for item in to_ret.enum:
                for lang, path in item.value.items():
                    item.value[lang] = interpolate_media_path(path)
        return to_ret

    @property
    def invisible(self):
        return self.format == 'invisible'


class SortElement(IndexedSchema):
    field = StringProperty()
    type = StringProperty()
    direction = StringProperty()
    blanks = StringProperty()
    display = DictProperty()
    sort_calculation = StringProperty(default="")

    def has_display_values(self):
        return any(s.strip() != '' for s in self.display.values())


class CaseListLookupMixin(DocumentSchema):
    """
    Allows for the addition of Android Callouts to do lookups from the CaseList

        <lookup action="" image="" name="">
            <extra key="" value="" />
            <response key="" />
            <field>
                <header><text><locale id=""/></text></header>
                <template><text><xpath function=""/></text></template>
            </field>
        </lookup>

    """
    lookup_enabled = BooleanProperty(default=False)
    lookup_autolaunch = BooleanProperty(default=False)
    lookup_action = StringProperty(exclude_if_none=True)
    lookup_name = StringProperty(exclude_if_none=True)
    lookup_image = JRResourceProperty(required=False)

    lookup_extras = SchemaListProperty()
    lookup_responses = SchemaListProperty()

    lookup_display_results = BooleanProperty(default=False)  # Display callout results in case list?
    lookup_field_header = DictProperty()
    lookup_field_template = StringProperty(exclude_if_none=True)


class CaseTileGroupConfig(DocumentSchema):
    # e.g. "./index/parent"
    index_identifier = StringProperty()
    # number of rows of the tile to use for the group header
    header_rows = IntegerProperty(default=2)


class Detail(IndexedSchema, CaseListLookupMixin):
    """
    Full configuration for a case selection screen

    """
    display = StringProperty(choices=['short', 'long'])

    columns = SchemaListProperty(DetailColumn)
    get_columns = IndexedSchema.Getter('columns')

    tabs = SchemaListProperty(DetailTab)
    get_tabs = IndexedSchema.Getter('tabs')

    sort_elements = SchemaListProperty(SortElement)
    filter = StringProperty(exclude_if_none=True)

    instance_name = StringProperty(default='casedb')

    # If True, a small tile will display the case name after selection.
    persist_case_context = BooleanProperty()
    persistent_case_context_xml = StringProperty(default='case_name')

    # Custom variables to add into the <variables /> node
    custom_variables_dict = DictProperty(exclude_if_none=True)

    # Allow selection of mutiple cases. Only applies to 'short' details
    multi_select = BooleanProperty(default=False)

    # If True, enables auto selection of cases in a multi-select case list
    auto_select = BooleanProperty(default=False)

    # Sets a maximum selected value for manual and auto select multi-select case lists
    max_select_value = IntegerProperty(default=100)

    # If True, use case tiles in the case list
    case_tile_template = StringProperty(exclude_if_none=True)
    # If given, use this string for the case tile markup instead of the default temaplte
    custom_xml = StringProperty(exclude_if_none=True)

    persist_tile_on_forms = BooleanProperty()
    # use case tile context persisted over forms from another module
    persistent_case_tile_from_module = StringProperty(exclude_if_none=True)
    # If True, the in form tile can be pulled down to reveal all the case details.
    pull_down_tile = BooleanProperty()
    case_tile_group = SchemaProperty(CaseTileGroupConfig)

    print_template = DictProperty()

    #Only applies to 'short' details
    no_items_text = LabelProperty(default={'en': 'List is empty.'})

    def get_instance_name(self, module):
        value_is_the_default = self.instance_name == 'casedb'
        if value_is_the_default:
            if module_uses_inline_search(module):
                return module.search_config.get_instance_name()
            elif module_loads_registry_case(module):
                return RESULTS_INSTANCE
        return self.instance_name

    def get_tab_spans(self):
        '''
        Return the starting and ending indices into self.columns deliminating
        the columns that should be in each tab.
        :return:
        '''
        tabs = list(self.get_tabs())
        ret = []
        for tab in tabs:
            try:
                end = tabs[tab.id + 1].starting_index
            except IndexError:
                end = len(self.columns)
            ret.append((tab.starting_index, end))
        return ret

    @parse_int([1])
    def get_column(self, i):
        return self.columns[i].with_id(i % len(self.columns), self)

    def rename_lang(self, old_lang, new_lang):
        for column in self.columns:
            column.rename_lang(old_lang, new_lang)

    def sort_nodeset_columns_for_detail(self):
        return (
            self.display == "long"
            and any(tab for tab in self.get_tabs() if tab.has_nodeset)
        )

    def has_persistent_tile(self):
        """
        Return True if configured to persist a case tile on forms
        """
        return self.persist_tile_on_forms and (self.case_tile_template or self.custom_xml)

    def overwrite_attrs(self, src_detail, attrs):
        """
        This method is used to overwrite a limited set of attributes
        based on a detail from another module and a list of attributes.

        This method is relevant only for short details.
        """
        case_tile_configuration_list = [
            'case_tile_template',
            'persist_tile_on_forms',
            'persistent_case_tile_from_module',
            'pull_down_tile',
            'persist_case_context',
            'persistent_case_context_xml',
            'case_tile_group',
        ]
        for attr in attrs:
            if attr == "case_tile_configuration":
                for ele in case_tile_configuration_list:
                    setattr(self, ele, getattr(src_detail, ele))
            else:
                setattr(self, attr, getattr(src_detail, attr))


class CaseList(IndexedSchema, NavMenuItemMediaMixin):

    label = LabelProperty()
    show = BooleanProperty(default=False)

    def rename_lang(self, old_lang, new_lang):
        _rename_key(self.label, old_lang, new_lang)

    def get_app(self):
        return self._module.get_app()


class Itemset(DocumentSchema):
    instance_id = StringProperty(exclude_if_none=True)
    nodeset = StringProperty(exclude_if_none=True)
    label = StringProperty(exclude_if_none=True)
    value = StringProperty(exclude_if_none=True)
    sort = StringProperty(exclude_if_none=True)


class CaseSearchProperty(DocumentSchema):
    """
    Case properties available to search on.
    """
    name = StringProperty()
    label = LabelProperty()
    appearance = StringProperty(exclude_if_none=True)
    input_ = StringProperty(exclude_if_none=True)
    default_value = StringProperty(exclude_if_none=True)
    hint = LabelProperty()
    hidden = BooleanProperty(default=False)
    allow_blank_value = BooleanProperty(default=False)
    exclude = BooleanProperty(default=False)
    required = SchemaProperty(Assertion)
    validations = SchemaListProperty(Assertion)

    # applicable when appearance is a receiver
    receiver_expression = StringProperty(exclude_if_none=True)
    itemset = SchemaProperty(Itemset)


class DefaultCaseSearchProperty(DocumentSchema):
    """Case Properties with fixed value to search on"""
    property = StringProperty()
    defaultValue = StringProperty(exclude_if_none=True)


class CaseSearchCustomSortProperty(DocumentSchema):
    """Sort properties to be applied to search before results are filtered"""
    property_name = StringProperty()
    sort_type = StringProperty()
    direction = StringProperty()


class BaseCaseSearchLabel(NavMenuItemMediaMixin):
    def get_app(self):
        return self._module.get_app()


class CaseSearchLabel(BaseCaseSearchLabel):
    label = LabelProperty(default={'en': 'Search All Cases'})


class CaseSearchAgainLabel(BaseCaseSearchLabel):
    label = LabelProperty(default={'en': 'Search Again'})


class CaseSearch(DocumentSchema):
    """
    Properties and search command label
    """
    command_label = LabelProperty(default={'en': 'Search All Cases'})
    again_label = LabelProperty(default={'en': 'Search Again'})
    search_label = SchemaProperty(CaseSearchLabel)
    search_again_label = SchemaProperty(CaseSearchAgainLabel)
    properties = SchemaListProperty(CaseSearchProperty)
    auto_launch = BooleanProperty(default=False)        # if true, skip the casedb case list
    default_search = BooleanProperty(default=False)     # if true, skip the search fields screen
    additional_relevant = StringProperty(exclude_if_none=True)  # in "addition" to the default relevancy condition
    search_filter = StringProperty(exclude_if_none=True)
    search_button_display_condition = StringProperty(exclude_if_none=True)
    default_properties = SchemaListProperty(DefaultCaseSearchProperty)
    custom_sort_properties = SchemaListProperty(CaseSearchCustomSortProperty)
    blacklisted_owner_ids_expression = StringProperty(exclude_if_none=True)
    additional_case_types = StringListProperty()
    data_registry = StringProperty(exclude_if_none=True)
    data_registry_workflow = StringProperty(exclude_if_none=True)  # one of REGISTRY_WORKFLOW_*
    additional_registry_cases = StringListProperty()               # list of xpath expressions
    title_label = LabelProperty(default={})
    description = LabelProperty(default={})
    include_all_related_cases = BooleanProperty(default=False)
    dynamic_search = BooleanProperty(default=False)

    # case property referencing another case's ID
    custom_related_case_property = StringProperty(exclude_if_none=True)

    inline_search = BooleanProperty(default=False)
    instance_name = StringProperty(exclude_if_none=True)  # only applicable to inline_search

    @property
    def case_session_var(self):
        return "search_case_id"

    def get_instance_name(self):
        if self.instance_name:
            return f'{RESULTS_INSTANCE_BASE}{self.instance_name}'
        else:
            return RESULTS_INSTANCE_INLINE

    def get_relevant(self, case_session_var, multi_select=False):
        xpath = CaseClaimXpath(case_session_var)
        default_condition = xpath.multi_case_relevant() if multi_select else xpath.default_relevant()
        if self.additional_relevant:
            return f"({default_condition}) and ({self.additional_relevant})"
        return default_condition

    def get_search_title_label(self, app, lang, for_default=False):
        if for_default:
            lang = app.default_language
        # Some apps have undefined labels incorrectly set to None, normalize here
        return self.title_label.get(lang) or ''

    def overwrite_attrs(self, src_config, slugs):
        if 'search_properties' in slugs:
            self.properties = src_config.properties
        if 'search_default_properties' in slugs:
            self.default_properties = src_config.default_properties
        if 'search_claim_options' in slugs:
            # all options other than 'properties' and 'default_properties'
            attrs = self.keys() - self.dynamic_properties().keys() - {'properties', 'default_properties'}
            for attr in attrs:
                setattr(self, attr, getattr(src_config, attr))


class ParentSelect(DocumentSchema):

    active = BooleanProperty(default=False)
    relationship = StringProperty(default='parent')
    module_id = StringProperty()


class FixtureSelect(DocumentSchema):
    """
    Configuration for creating a details screen from a fixture which can be used to pre-filter
    cases prior to displaying the case list.

    fixture_type:       LookupTable.tag
    display_column:     name of the column to display in the list
    localize:           boolean if display_column actually contains the key for the localized string
    variable_column:    name of the column whose value should be saved when the user selects an item
    xpath:              xpath expression to use as the case filter
    """
    active = BooleanProperty(default=False)
    fixture_type = StringProperty(exclude_if_none=True)
    display_column = StringProperty(exclude_if_none=True)
    localize = BooleanProperty(default=False)
    variable_column = StringProperty(exclude_if_none=True)
    xpath = StringProperty(default='', exclude_if_none=True)


class DetailPair(DocumentSchema):
    short = SchemaProperty(Detail)
    long = SchemaProperty(Detail)

    @classmethod
    def wrap(cls, data):
        self = super(DetailPair, cls).wrap(data)
        self.short.display = 'short'
        self.long.display = 'long'
        return self


class ShadowFormEndpoint(DocumentSchema):
    form_id = StringProperty()
    session_endpoint_id = StringProperty()

    def __eq__(self, other):
        if not isinstance(other, ShadowFormEndpoint):
            return False

        return self.form_id == other.form_id and self.session_endpoint_id == other.session_endpoint_id


class CaseListForm(NavMenuItemMediaMixin):
    form_id = FormIdProperty('modules[*].case_list_form.form_id')
    label = DictProperty()
    post_form_workflow = StringProperty(
        default=const.WORKFLOW_DEFAULT,
        choices=const.REGISTRATION_FORM_WORFLOWS,
    )
    relevancy_expression = StringProperty(exclude_if_none=True)

    def rename_lang(self, old_lang, new_lang):
        _rename_key(self.label, old_lang, new_lang)

    def get_app(self):
        return self._module.get_app()


class ModuleBase(IndexedSchema, ModuleMediaMixin, NavMenuItemMediaMixin, CommentMixin):
    name = DictProperty(str)
    unique_id = StringProperty()
    case_type = StringProperty()
    case_list_form = SchemaProperty(CaseListForm)
    module_filter = StringProperty(exclude_if_none=True)
    put_in_root = BooleanProperty(default=False)
    root_module_id = StringProperty(exclude_if_none=True)
    fixture_select = SchemaProperty(FixtureSelect)
    report_context_tile = BooleanProperty(default=False)
    auto_select_case = BooleanProperty(default=False)
    is_training_module = BooleanProperty(default=False)
    session_endpoint_id = StringProperty(exclude_if_none=True)  # See toggles.SESSION_ENDPOINTS
    case_list_session_endpoint_id = StringProperty(exclude_if_none=True)
    custom_assertions = SchemaListProperty(CustomAssertion)

    def __init__(self, *args, **kwargs):
        super(ModuleBase, self).__init__(*args, **kwargs)
        self.assign_references()

    def __repr__(self):
        return f"{self.doc_type}(id='{self.id}', name='{self.default_name()}', unique_id='{self.unique_id}')"

    @property
    def is_surveys(self):
        return self.case_type == ""

    def assign_references(self):
        if hasattr(self, 'case_list'):
            self.case_list._module = self
        if hasattr(self, 'case_list_form'):
            self.case_list_form._module = self
        if hasattr(self, 'search_config'):
            self.search_config.search_label._module = self
            self.search_config.search_again_label._module = self
            self.search_config.title_label._module = self
            self.search_config.description._module = self

    @classmethod
    def wrap(cls, data):
        if cls is ModuleBase:
            doc_type = data['doc_type']
            if doc_type == 'Module':
                return Module.wrap(data)
            elif doc_type == 'AdvancedModule':
                return AdvancedModule.wrap(data)
            elif doc_type == 'ReportModule':
                return ReportModule.wrap(data)
            elif doc_type == 'ShadowModule':
                return ShadowModule.wrap(data)
            else:
                raise ValueError('Unexpected doc_type for Module', doc_type)
        else:
            return super(ModuleBase, cls).wrap(data)

    def get_or_create_unique_id(self):
        """
        It is the caller's responsibility to save the Application
        after calling this function.

        WARNING: If called on the same doc in different requests without saving,
        this function will return a different uuid each time,
        likely causing unexpected behavior

        """
        if not self.unique_id:
            self.unique_id = uuid.uuid4().hex
        return self.unique_id

    get_forms = IndexedSchema.Getter('forms')

    def get_suite_forms(self):
        return [f for f in self.get_forms() if not f.is_a_disabled_release_form()]

    @parse_int([1])
    def get_form(self, i):

        try:
            return self.forms[i].with_id(i % len(self.forms), self)
        except IndexError:
            raise FormNotFoundException()

    def get_form_index(self, unique_id):
        for index, form in enumerate(self.get_forms()):
            if form.unique_id == unique_id:
                return index
        error = _("Could not find form with ID='{unique_id}' in module '{module_name}'.").format(
            module_name=self.name, unique_id=unique_id)
        raise FormNotFoundException(error)

    def get_child_modules(self):
        return [
            module for module in self.get_app().get_modules()
            if module.unique_id != self.unique_id and getattr(module, 'root_module_id', None) == self.unique_id
        ]

    @property
    def root_module(self):
        if self.root_module_id:
            return self._parent.get_module_by_unique_id(self.root_module_id,
                   error=_("Could not find parent menu for '{}'").format(self.default_name()))

    def requires_case_details(self):
        return False

    def root_requires_same_case(self):
        return self.root_module \
            and self.root_module.case_type == self.case_type \
            and self.root_module.all_forms_require_a_case()

    def get_case_types(self):
        return set([self.case_type])

    def get_app(self):
        return self._parent

    def is_multi_select(self):
        if hasattr(self, 'case_details'):
            return self.case_details.short.multi_select
        return False

    def is_auto_select(self):
        if self.is_multi_select and hasattr(self, 'case_details'):
            return self.case_details.short.auto_select
        return self.auto_select_case

    @property
    def max_select_value(self):
        return self.case_details.short.max_select_value

    def has_grouped_tiles(self):
        return (
            hasattr(self, 'case_details')
            and self.case_details.short.case_tile_template
            and self.case_details.short.case_tile_group.index_identifier
        )

    def default_name(self, app=None):
        if not app:
            app = self.get_app()
        return clean_trans(
            self.name,
            [app.default_language] + app.langs
        )

    def rename_lang(self, old_lang, new_lang):
        _rename_key(self.name, old_lang, new_lang)
        for form in self.get_forms():
            form.rename_lang(old_lang, new_lang)
        for __, detail, __ in self.get_details():
            detail.rename_lang(old_lang, new_lang)

    def get_form_by_unique_id(self, unique_id):
        for form in self.get_forms():
            if form.get_unique_id() == unique_id:
                return form

    @property
    def validator(self):
        return ModuleBaseValidator(self)

    def validate_for_build(self):
        return self.validator.validate_for_build()

    @memoized
    def get_subcase_types(self):
        '''
        Return a set of each case type for which this module has a form that
        opens a new subcase of that type.
        '''
        subcase_types = set()
        for form in self.get_forms():
            if hasattr(form, 'get_subcase_types'):
                subcase_types.update(form.get_subcase_types())
        return subcase_types

    def get_custom_entries(self):
        """
        By default, suite entries are configured by forms, but you can also provide custom
        entries by overriding this function.

        See ReportModule for an example
        """
        return []

    def uses_media(self):
        """
        Whether the module uses media. If this returns false then media will not be generated
        for the module.
        """
        return True

    def uses_usercase(self):
        return False

    def add_insert_form(self, from_module, form, index=None, with_source=False):
        raise IncompatibleFormTypeException()

    def user_deletable(self):
        """If the user can delete this module from the navmenu

        You cannot delete a shadow child menu whose parent is a shadow
        """
        source_module_id = getattr(self, 'source_module_id', False)
        if not source_module_id:
            return True

        root_module_id = getattr(self, 'root_module_id', False)
        if not root_module_id:
            return True

        app = self.get_app()
        parent_module = app.get_module_by_unique_id(root_module_id)

        if parent_module.module_type == 'shadow':
            return False

        return True


class ModuleDetailsMixin(object):
    @property
    def case_list_filter(self):
        try:
            return self.case_details.short.filter
        except AttributeError:
            return None

    @property
    def detail_sort_elements(self):
        try:
            return self.case_details.short.sort_elements
        except Exception:
            return []

    def search_detail(self, short_or_long):
        detail = deepcopy(getattr(self.case_details, short_or_long))
        detail.instance_name = RESULTS_INSTANCE
        return detail

    def rename_lang(self, old_lang, new_lang):
        super(Module, self).rename_lang(old_lang, new_lang)
        for case_list in (self.case_list, self.referral_list):
            case_list.rename_lang(old_lang, new_lang)

    @memoized
    def get_details(self):
        details = [
            ('case_short', self.case_details.short, True),
            ('case_long', self.case_details.long, True),
            ('ref_short', self.ref_details.short, False),
            ('ref_long', self.ref_details.long, False),
        ]
        custom_detail = self.case_details.short.custom_xml
        if module_offers_search(self) and not (custom_detail or module_uses_inline_search(self)):
            details.append(('search_short', self.search_detail("short"), True))
            details.append(('search_long', self.search_detail("long"), True))
        return tuple(details)


class Module(ModuleBase, ModuleDetailsMixin):
    """
    A group of related forms, and configuration that applies to them all.
    Translates to a top-level menu on the phone.

    """
    module_type = 'basic'
    forms = SchemaListProperty(Form)
    case_details = SchemaProperty(DetailPair)
    ref_details = SchemaProperty(DetailPair)
    case_list = SchemaProperty(CaseList)
    referral_list = SchemaProperty(CaseList)
    task_list = SchemaProperty(CaseList)
    parent_select = SchemaProperty(ParentSelect)
    search_config = SchemaProperty(CaseSearch)
    display_style = StringProperty(default='list')
    lazy_load_case_list_fields = BooleanProperty(default=False)

    @classmethod
    def new_module(cls, name, lang):
        detail = Detail(
            columns=[DetailColumn(
                format='plain',
                header={(lang or 'en'): _("Name")},
                field='name',
                model='case',
                hasAutocomplete=True,
            )]
        )
        module = cls(
            name={(lang or 'en'): name or _("Untitled Menu")},
            forms=[],
            case_type='',
            case_details=DetailPair(
                short=Detail(detail.to_json()),
                long=Detail(detail.to_json()),
            ),
        )
        module.get_or_create_unique_id()
        return module

    @classmethod
    def new_training_module(cls, name, lang):
        module = cls.new_module(name, lang)
        module.is_training_module = True
        return module

    def new_form(self, name, lang, attachment=Ellipsis):
        from corehq.apps.app_manager.views.utils import get_blank_form_xml
        lang = lang if lang else "en"
        name = name if name else _("Untitled Form")
        form = Form(
            name={lang: name},
        )
        self.forms.append(form)
        form = self.get_form(-1)
        if attachment == Ellipsis:
            attachment = get_blank_form_xml(name)
        form.source = attachment
        return form

    def add_insert_form(self, from_module, form, index=None, with_source=False):
        if isinstance(form, Form):
            new_form = form
        elif isinstance(form, AdvancedForm) and not len(list(form.actions.get_all_actions())):
            new_form = Form(
                name=form.name,
                form_filter=form.form_filter,
                media_image=form.media_image,
                media_audio=form.media_audio
            )
            new_form._parent = self
            form._parent = self
            if with_source:
                new_form.source = form.source
        else:
            raise IncompatibleFormTypeException(_('''
                Cannot move an advanced form with actions into a basic menu.
            '''))

        if index is not None:
            self.forms.insert(index, new_form)
        else:
            self.forms.append(new_form)
        return self.get_form(index or -1)

    @property
    def validator(self):
        return ModuleValidator(self)

    def requires(self):
        r = set(["none"])
        for form in self.get_forms():
            r.add(form.requires)
        if self.case_list.show:
            r.add('case')
        if self.referral_list.show:
            r.add('referral')
        for val in ("referral", "case", "none"):
            if val in r:
                return val

    def requires_case_details(self):
        ret = False
        if self.case_list.show:
            return True
        for form in self.get_forms():
            if form.requires_case():
                ret = True
                break
        return ret

    @memoized
    def all_forms_require_a_case(self):
        return all([form.requires == 'case' for form in self.get_forms()])

    def uses_usercase(self):
        """Return True if this module has any forms that use the usercase.
        """
        return any(form.uses_usercase() for form in self.get_forms())

    def grid_display_style(self):
        return self.display_style == 'grid'

    @property
    def additional_case_types(self):
        return self.search_config.additional_case_types


class AdvancedForm(IndexedFormBase, FormMediaMixin, NavMenuItemMediaMixin):
    form_type = 'advanced_form'
    form_filter = StringProperty()
    actions = SchemaProperty(AdvancedFormActions)
    arbitrary_datums = SchemaListProperty(ArbitraryDatum)
    schedule = SchemaProperty(FormSchedule, default=None)

    def pre_delete_hook(self):
        try:
            self.disable_schedule()
        except (ScheduleError, TypeError, AttributeError) as e:
            logging.error("There was a {error} while running the pre_delete_hook on {form_id}. "
                          "There is probably nothing to worry about, but you could check to make sure "
                          "that there are no issues with this form.".format(error=e, form_id=self.unique_id))

    def get_action_type(self):
        actions = self.actions.actions_meta_by_tag
        by_type = defaultdict(list)
        action_type = []
        for action_tag, action_meta in actions.items():
            by_type[action_meta.get('type')].append(action_tag)

        for type, tag_list in by_type.items():
            action_type.append('{} ({})'.format(type, ', '.join(filter(None, tag_list))))

        return ' '.join(action_type)

    def pre_move_hook(self, from_module, to_module):
        if from_module != to_module:
            try:
                self.disable_schedule()
            except (ScheduleError, TypeError, AttributeError) as e:
                logging.error("There was a {error} while running the pre_move_hook on {form_id}. "
                              "There is probably nothing to worry about, but you could check to make sure "
                              "that there are no issues with this module.".format(error=e, form_id=self.unique_id))

    def add_stuff_to_xform(self, xform, build_profile_id=None):
        super(AdvancedForm, self).add_stuff_to_xform(xform, build_profile_id)
        xform.add_case_and_meta_advanced(self)

    def requires_case(self):
        """Form requires a case that must be selected by the user (excludes autoloaded cases)
        """
        return any(not action.auto_select for action in self.actions.load_update_cases)

    @property
    def requires(self):
        return 'case' if self.requires_case() else 'none'

    @property
    def validator(self):
        return AdvancedFormValidator(self)

    def is_registration_form(self, case_type=None):
        """
        Defined as form that opens a single case. If the case is a sub-case then
        the form is only allowed to load parent cases (and any auto-selected cases).
        """
        reg_actions = self.get_registration_actions(case_type)
        if len(reg_actions) != 1:
            return False

        load_actions = [action for action in self.actions.load_update_cases if not action.auto_select]
        if not load_actions:
            return True

        reg_action = reg_actions[0]
        if not reg_action.case_indices:
            return False

        actions_by_tag = deepcopy(self.actions.actions_meta_by_tag)
        actions_by_tag.pop(reg_action.case_tag)

        def check_parents(tag):
            """Recursively check parent actions to ensure that all actions for this form are
            either parents of the registration action or else auto-select actions.
            """
            if not tag:
                return not actions_by_tag or all(
                    getattr(a['action'], 'auto_select', False) for a in actions_by_tag.values()
                )

            try:
                parent = actions_by_tag.pop(tag)
            except KeyError:
                return False

            return all(check_parents(p.tag) for p in parent['action'].case_indices)

        return all(check_parents(parent.tag) for parent in reg_action.case_indices)

    def get_registration_actions(self, case_type=None):
        """
        :return: List of actions that create a case. Subcase actions are included
                 as long as they are not inside a repeat. If case_type is not None
                 only return actions that create a case of the specified type.
        """
        registration_actions = [
            action for action in self.actions.get_open_actions()
            if not action.is_subcase or not action.repeat_context
        ]
        if case_type:
            registration_actions = [a for a in registration_actions if a.case_type == case_type]

        return registration_actions

    def uses_case_type(self, case_type, invert_match=False):
        def match(ct):
            matches = ct == case_type
            return not matches if invert_match else matches

        return any(action for action in self.actions.load_update_cases if match(action.case_type))

    def uses_usercase(self):
        return (
            self.uses_case_type(const.USERCASE_TYPE)
            or any(action for action in self.actions.load_update_cases
                   if action.auto_select and action.auto_select.mode == const.AUTO_SELECT_USERCASE)
        )

    def all_other_forms_require_a_case(self):
        m = self.get_module()
        return all([form.requires == 'case' for form in m.get_forms() if form.id != self.id])

    def get_module(self):
        return self._parent

    def get_phase(self):
        module = self.get_module()

        return next((phase for phase in module.get_schedule_phases()
                     for form in phase.get_forms()
                     if form.unique_id == self.unique_id),
                    None)

    def disable_schedule(self):
        if self.schedule:
            self.schedule.enabled = False
        phase = self.get_phase()
        if phase:
            phase.remove_form(self)

    def get_case_updates(self):
        updates_by_case_type = defaultdict(set)
        format_key = self.get_case_property_name_formatter()
        for action in self.actions.get_all_actions():
            case_type = action.case_type
            updates_by_case_type[case_type].update(
                format_key(*item) for item in action.case_properties.items())
        if self.schedule and self.schedule.enabled and self.source:
            xform = self.wrapped_xform()
            self.add_stuff_to_xform(xform)
            scheduler_updates = xform.get_scheduler_case_updates()
        else:
            scheduler_updates = {}

        for case_type, updates in scheduler_updates.items():
            updates_by_case_type[case_type].update(updates)

        return updates_by_case_type

    @memoized
    def get_all_contributed_subcase_properties(self):
        case_properties = defaultdict(set)
        for subcase in self.actions.get_subcase_actions():
            case_properties[subcase.case_type].update(list(subcase.case_properties.keys()))
        return case_properties

    @memoized
    def get_contributed_case_relationships(self):
        case_relationships_by_child_type = defaultdict(set)
        for subcase in self.actions.get_subcase_actions():
            child_case_type = subcase.case_type
            for case_index in subcase.case_indices:
                parent = self.actions.get_action_from_tag(case_index.tag)
                if parent:
                    case_relationships_by_child_type[child_case_type].add(
                        (parent.case_type, case_index.reference_id or 'parent'))
        return case_relationships_by_child_type


class ShadowForm(AdvancedForm):
    form_type = 'shadow_form'
    # The unqiue id of the form we are shadowing
    shadow_parent_form_id = FormIdProperty("modules[*].forms[*].shadow_parent_form_id")

    # form actions to be merged with the parent actions
    extra_actions = SchemaProperty(AdvancedFormActions)

    def __init__(self, *args, **kwargs):
        super(ShadowForm, self).__init__(*args, **kwargs)
        self._shadow_parent_form = None

    @property
    def shadow_parent_form(self):
        if not self.shadow_parent_form_id:
            return None
        else:
            if not self._shadow_parent_form or self._shadow_parent_form.unique_id != self.shadow_parent_form_id:
                app = self.get_app()
                try:
                    self._shadow_parent_form = app.get_form(self.shadow_parent_form_id)
                except FormNotFoundException:
                    self._shadow_parent_form = None
            return self._shadow_parent_form

    @property
    def source(self):
        if self.shadow_parent_form:
            return self.shadow_parent_form.source
        from corehq.apps.app_manager.views.utils import get_blank_form_xml
        return get_blank_form_xml("")

    def get_validation_cache(self):
        if not self.shadow_parent_form:
            return None
        return self.shadow_parent_form.validation_cache

    def set_validation_cache(self, cache):
        if self.shadow_parent_form:
            self.shadow_parent_form.validation_cache = cache

    @property
    def xmlns(self):
        if not self.shadow_parent_form:
            return None
        else:
            return self.shadow_parent_form.xmlns

    @property
    def actions(self):
        if not self.shadow_parent_form:
            shadow_parent_actions = AdvancedFormActions()
        else:
            shadow_parent_actions = self.shadow_parent_form.actions
        return self._merge_actions(shadow_parent_actions, self.extra_actions)

    @property
    def validator(self):
        return ShadowFormValidator(self)

    def get_shadow_parent_options(self):
        options = [
            (form.get_unique_id(), '{} / {}'.format(form.get_module().default_name(), form.default_name()))
            for form in self.get_app().get_forms() if form.form_type == "advanced_form"
        ]
        if self.shadow_parent_form_id and self.shadow_parent_form_id not in [x[0] for x in options]:
            options = [(self.shadow_parent_form_id, gettext_lazy("Unknown, please change"))] + options
        return options

    @staticmethod
    def _merge_actions(source_actions, extra_actions):

        new_actions = []
        source_action_map = {
            action.case_tag: action
            for action in source_actions.load_update_cases
        }
        overwrite_properties = [
            "case_type",
            "details_module",
            "auto_select",
            "load_case_from_fixture",
            "show_product_stock",
            "product_program",
            "case_index",
        ]

        for action in extra_actions.load_update_cases:
            if action.case_tag in source_action_map:
                new_action = LoadUpdateAction.wrap(source_action_map[action.case_tag].to_json())
            else:
                new_action = LoadUpdateAction(case_tag=action.case_tag)

            for prop in overwrite_properties:
                setattr(new_action, prop, getattr(action, prop))
            new_actions.append(new_action)

        return AdvancedFormActions(
            load_update_cases=new_actions,
            open_cases=source_actions.open_cases,  # Shadow form is not allowed to specify any open case actions
        )


class SchedulePhaseForm(IndexedSchema):
    """
    A reference to a form in a schedule phase.
    """
    form_id = FormIdProperty("modules[*].schedule_phases[*].forms[*].form_id")


class SchedulePhase(IndexedSchema):
    """
    SchedulePhases are attached to a module.
    A Schedule Phase is a grouping of forms that occur within a period and share an anchor
    A module should not have more than one SchedulePhase with the same anchor

    anchor:                     Case property containing a date after which this phase becomes active
    forms: 			The forms that are to be filled out within this phase
    """
    anchor = StringProperty()
    forms = SchemaListProperty(SchedulePhaseForm)

    @property
    def id(self):
        """ A Schedule Phase is 1-indexed """
        _id = super(SchedulePhase, self).id
        return _id + 1

    @property
    def phase_id(self):
        return "{}_{}".format(self.anchor, self.id)

    def get_module(self):
        return self._parent

    _get_forms = IndexedSchema.Getter('forms')

    def get_forms(self):
        """Returns the actual form objects related to this phase"""
        module = self.get_module()
        return (module.get_form_by_unique_id(form.form_id) for form in self._get_forms())

    def get_form(self, desired_form):
        return next((form for form in self.get_forms() if form.unique_id == desired_form.unique_id), None)

    def get_phase_form_index(self, form):
        """
        Returns the index of the form with respect to the phase

        schedule_phase.forms = [a,b,c]
        schedule_phase.get_phase_form_index(b)
        => 1
        schedule_phase.get_phase_form_index(c)
        => 2
        """
        return next((phase_form.id for phase_form in self._get_forms() if phase_form.form_id == form.unique_id),
                    None)

    def remove_form(self, form):
        """Remove a form from the phase"""
        idx = self.get_phase_form_index(form)
        if idx is None:
            raise ScheduleError("That form doesn't exist in the phase")

        self.forms.remove(self.forms[idx])

    def add_form(self, form):
        """Adds a form to this phase, removing it from other phases"""
        old_phase = form.get_phase()
        if old_phase is not None and old_phase.anchor != self.anchor:
            old_phase.remove_form(form)

        if self.get_form(form) is None:
            self.forms.append(SchedulePhaseForm(form_id=form.unique_id))

    def change_anchor(self, new_anchor):
        if new_anchor is None or new_anchor.strip() == '':
            raise ScheduleError(_("You can't create a phase without an anchor property"))

        self.anchor = new_anchor

        if self.get_module().phase_anchors.count(new_anchor) > 1:
            raise ScheduleError(_("You can't have more than one phase with the anchor {}").format(new_anchor))


class AdvancedModule(ModuleBase):
    module_type = 'advanced'
    forms = SchemaListProperty(FormBase)
    case_details = SchemaProperty(DetailPair)
    product_details = SchemaProperty(DetailPair)
    case_list = SchemaProperty(CaseList)
    has_schedule = BooleanProperty()
    schedule_phases = SchemaListProperty(SchedulePhase)
    get_schedule_phases = IndexedSchema.Getter('schedule_phases')
    search_config = SchemaProperty(CaseSearch)

    @property
    def is_surveys(self):
        return False

    @classmethod
    def new_module(cls, name, lang):
        detail = Detail(
            columns=[DetailColumn(
                format='plain',
                header={(lang or 'en'): _("Name")},
                field='name',
                model='case',
            )]
        )

        module = AdvancedModule(
            name={(lang or 'en'): name or _("Untitled Menu")},
            forms=[],
            case_type='',
            case_details=DetailPair(
                short=Detail(detail.to_json()),
                long=Detail(detail.to_json()),
            ),
            product_details=DetailPair(
                short=Detail(
                    columns=[
                        DetailColumn(
                            format='plain',
                            header={(lang or 'en'): _("Product")},
                            field='name',
                            model='product',
                        ),
                    ],
                ),
                long=Detail(),
            ),
        )
        module.get_or_create_unique_id()
        return module

    def new_form(self, name, lang, attachment=Ellipsis):
        from corehq.apps.app_manager.views.utils import get_blank_form_xml
        lang = lang if lang else "en"
        name = name if name else _("Untitled Form")
        form = AdvancedForm(
            name={lang: name},
        )
        form.schedule = FormSchedule(enabled=False)

        self.forms.append(form)
        form = self.get_form(-1)
        if attachment == Ellipsis:
            attachment = get_blank_form_xml(name)
        form.source = attachment
        return form

    def new_shadow_form(self, name, lang):
        lang = lang if lang else "en"
        name = name if name else _("Untitled Form")
        form = ShadowForm(
            name={lang: name},
        )
        form.schedule = FormSchedule(enabled=False)

        self.forms.append(form)
        form = self.get_form(-1)
        form.get_unique_id()  # This function sets the unique_id. Normally setting the source sets the id.
        return form

    def add_insert_form(self, from_module, form, index=None, with_source=False):
        if isinstance(form, AdvancedForm):
            new_form = form
        elif isinstance(form, Form):
            new_form = AdvancedForm(
                name=form.name,
                form_filter=form.form_filter,
                media_image=form.media_image,
                media_audio=form.media_audio,
                comment=form.comment,
            )
            new_form._parent = self
            form._parent = self
            if with_source:
                new_form.source = form.source
            actions = form.active_actions()
            open = actions.get('open_case', None)
            update = actions.get('update_case', None)
            close = actions.get('close_case', None)
            preload = actions.get('case_preload', None)
            subcases = actions.get('subcases', None)
            case_type = from_module.case_type

            base_action = None
            if open:
                base_action = AdvancedOpenCaseAction(
                    case_type=case_type,
                    case_tag='open_{0}_0'.format(case_type),
                    name_update=open.name_update,
                    open_condition=open.condition,
                    case_properties=update.update if update else {},
                )
                new_form.actions.open_cases.append(base_action)
            elif update or preload or close:
                base_action = LoadUpdateAction(
                    case_type=case_type,
                    case_tag='load_{0}_0'.format(case_type),
                    case_properties=update.update if update else {},
                    preload=preload.preload if preload else {}
                )

                if from_module.parent_select.active:
                    from_app = from_module.get_app()  # A form can be copied from a module in a different app.
                    select_chain = get_select_chain(from_app, from_module, include_self=False)
                    for n, link in enumerate(reversed(list(enumerate(select_chain)))):
                        i, module = link
                        new_form.actions.load_update_cases.append(LoadUpdateAction(
                            case_type=module.case_type,
                            case_tag='_'.join(['parent'] * (i + 1)),
                            details_module=module.unique_id,
                            case_index=CaseIndex(tag='_'.join(['parent'] * (i + 2)) if n > 0 else '')
                        ))

                    base_action.case_indices = [CaseIndex(tag='parent')]

                if close:
                    base_action.close_condition = close.condition
                new_form.actions.load_update_cases.append(base_action)

            if subcases:
                for i, subcase in enumerate(subcases):
                    open_subcase_action = AdvancedOpenCaseAction(
                        case_type=subcase.case_type,
                        case_tag='open_{0}_{1}'.format(subcase.case_type, i + 1),
                        name_update=subcase.name_update,
                        open_condition=subcase.condition,
                        case_properties=subcase.case_properties,
                        repeat_context=subcase.repeat_context,
                        case_indices=[CaseIndex(
                            tag=base_action.case_tag if base_action else '',
                            reference_id=subcase.reference_id,
                        )]
                    )
                    new_form.actions.open_cases.append(open_subcase_action)
        else:
            raise IncompatibleFormTypeException()

        if index is not None:
            self.forms.insert(index, new_form)
        else:
            self.forms.append(new_form)
        return self.get_form(index or -1)

    def rename_lang(self, old_lang, new_lang):
        super(AdvancedModule, self).rename_lang(old_lang, new_lang)
        self.case_list.rename_lang(old_lang, new_lang)

    def is_multi_select(self):
        return False

    def is_auto_select(self):
        return False

    def requires_case_details(self):
        if self.case_list.show:
            return True

        for form in self.get_forms():
            if any(action.case_type == self.case_type for action in form.actions.load_update_cases):
                return True

    def all_forms_require_a_case(self):
        return all(form.requires_case() for form in self.get_forms())

    def search_detail(self, short_or_long):
        detail = deepcopy(getattr(self.case_details, short_or_long))
        detail.instance_name = RESULTS_INSTANCE
        return detail

    @memoized
    def get_details(self):
        details = [
            ('case_short', self.case_details.short, True),
            ('case_long', self.case_details.long, True),
            ('product_short', self.product_details.short, self.get_app().commtrack_enabled),
            ('product_long', self.product_details.long, False),
        ]

        custom_detail = self.case_details.short.custom_xml
        if module_offers_search(self) and not (custom_detail or module_uses_inline_search(self)):
            details.append(('search_short', self.search_detail("short"), True))
            details.append(('search_long', self.search_detail("long"), True))
        return details

    @property
    def validator(self):
        return AdvancedModuleValidator(self)

    def _uses_case_type(self, case_type, invert_match=False):
        return any(form.uses_case_type(case_type, invert_match) for form in self.get_forms())

    def uses_usercase(self):
        """Return True if this module has any forms that use the usercase.
        """
        return self._uses_case_type(const.USERCASE_TYPE)

    @property
    def additional_case_types(self):
        return self.search_config.additional_case_types

    @property
    def phase_anchors(self):
        return [phase.anchor for phase in self.schedule_phases]

    def get_or_create_schedule_phase(self, anchor):
        """Returns a tuple of (phase, new?)"""
        if anchor is None or anchor.strip() == '':
            raise ScheduleError(_("You can't create a phase without an anchor property"))

        phase = next((phase for phase in self.get_schedule_phases() if phase.anchor == anchor), None)
        is_new_phase = False

        if phase is None:
            self.schedule_phases.append(SchedulePhase(anchor=anchor))
            # TODO: is there a better way of doing this?
            phase = list(self.get_schedule_phases())[-1]  # get the phase from the module so we know the _parent
            is_new_phase = True

        return (phase, is_new_phase)

    def _clear_schedule_phases(self):
        self.schedule_phases = []

    def update_schedule_phases(self, anchors):
        """ Take a list of anchors, reorders, deletes and creates phases from it """
        old_phases = {phase.anchor: phase for phase in self.get_schedule_phases()}
        self._clear_schedule_phases()

        for anchor in anchors:
            try:
                self.schedule_phases.append(old_phases.pop(anchor))
            except KeyError:
                self.get_or_create_schedule_phase(anchor)

        deleted_phases_with_forms = [anchor for anchor, phase in old_phases.items() if len(phase.forms)]
        if deleted_phases_with_forms:
            raise ScheduleError(_("You can't delete phases with anchors "
                                  "{phase_anchors} because they have forms attached to them").format(
                                      phase_anchors=(", ").join(deleted_phases_with_forms)))

        return self.get_schedule_phases()

    def update_schedule_phase_anchors(self, new_anchors):
        """ takes a list of tuples (id, new_anchor) and updates the phase anchors """
        for anchor in new_anchors:
            id = anchor[0] - 1
            new_anchor = anchor[1]
            try:
                list(self.get_schedule_phases())[id].change_anchor(new_anchor)
            except IndexError:
                pass  # That phase wasn't found, so we can't change it's anchor. Ignore it


class ReportAppFilter(DocumentSchema):

    @classmethod
    def wrap(cls, data):
        if cls is ReportAppFilter:
            return get_report_filter_class_for_doc_type(data['doc_type']).wrap(data)
        else:
            return super(ReportAppFilter, cls).wrap(data)

    def get_filter_value(self, user, ui_filter):
        raise NotImplementedError


MobileFilterConfig = namedtuple('MobileFilterConfig', ['doc_type', 'filter_class', 'short_description'])


def get_all_mobile_filter_configs():
    return [
        MobileFilterConfig('AutoFilter', AutoFilter, _('Value equal to a standard user property')),
        MobileFilterConfig('CustomDataAutoFilter', CustomDataAutoFilter,
                           _('Value equal to a custom user property')),
        MobileFilterConfig('StaticChoiceFilter', StaticChoiceFilter, _('An exact match of a constant value')),
        MobileFilterConfig('StaticChoiceListFilter', StaticChoiceListFilter,
                           _('An exact match of a dynamic property')),
        MobileFilterConfig('StaticDatespanFilter', StaticDatespanFilter, _('A standard date range')),
        MobileFilterConfig('CustomDatespanFilter', CustomDatespanFilter, _('A custom range relative to today')),
        MobileFilterConfig('CustomMonthFilter', CustomMonthFilter,
                           _("Custom Month Filter (you probably don't want this)")),
        MobileFilterConfig('MobileSelectFilter', MobileSelectFilter, _('Show choices on mobile device')),
        MobileFilterConfig('AncestorLocationTypeFilter', AncestorLocationTypeFilter,
                           _("Ancestor location of the user's assigned location of a particular type")),
        MobileFilterConfig('NumericFilter', NumericFilter, _('A numeric expression')),
    ]


def get_report_filter_class_for_doc_type(doc_type):
    matched_configs = [config for config in get_all_mobile_filter_configs() if config.doc_type == doc_type]
    if not matched_configs:
        raise ValueError('Unexpected doc_type for ReportAppFilter', doc_type)
    else:
        assert len(matched_configs) == 1
        return matched_configs[0].filter_class


def _filter_by_case_sharing_group_id(user, ui_filter):
    from corehq.apps.reports_core.filters import Choice
    return [
        Choice(value=group._id, display=None)
        for group in user.get_case_sharing_groups()
    ]


def _filter_by_location_id(user, ui_filter):
    return ui_filter.value(**{ui_filter.name: user.location_id,
                              'request_user': user})


def _filter_by_location_ids(user, ui_filter):
    from corehq.apps.userreports.reports.filters.values import CHOICE_DELIMITER
    return ui_filter.value(**{ui_filter.name: CHOICE_DELIMITER.join(user.assigned_location_ids),
                              'request_user': user})


def _filter_by_username(user, ui_filter):
    from corehq.apps.reports_core.filters import Choice
    return Choice(value=user.raw_username, display=None)


def _filter_by_user_id(user, ui_filter):
    from corehq.apps.reports_core.filters import Choice
    return Choice(value=user._id, display=None)


def _filter_by_parent_location_id(user, ui_filter):
    location = user.sql_location
    location_parent = location.parent.location_id if location and location.parent else None
    return ui_filter.value(**{ui_filter.name: location_parent,
                              'request_user': user})


AutoFilterConfig = namedtuple('AutoFilterConfig', ['slug', 'filter_function', 'short_description'])


def get_auto_filter_configurations():
    return [
        AutoFilterConfig('case_sharing_group', _filter_by_case_sharing_group_id,
                         _("The user's case sharing group (filter must be of choice_provider type)")),
        AutoFilterConfig('location_id', _filter_by_location_id, _("The user's assigned location")),
        AutoFilterConfig('location_ids', _filter_by_location_ids, _("All of the user's assigned locations")),
        AutoFilterConfig('parent_location_id', _filter_by_parent_location_id,
                         _("The parent location of the user's assigned location")),
        AutoFilterConfig('username', _filter_by_username, _("The user's username")),
        AutoFilterConfig('user_id', _filter_by_user_id, _("The user's ID")),
    ]


def _get_auto_filter_function(slug):
    matched_configs = [config for config in get_auto_filter_configurations() if config.slug == slug]
    if not matched_configs:
        raise ValueError('Unexpected ID for AutoFilter', slug)
    else:
        assert len(matched_configs) == 1
        return matched_configs[0].filter_function


class AutoFilter(ReportAppFilter):
    filter_type = StringProperty(choices=[f.slug for f in get_auto_filter_configurations()])

    def get_filter_value(self, user, ui_filter):
        return _get_auto_filter_function(self.filter_type)(user, ui_filter)


class CustomDataAutoFilter(ReportAppFilter):
    custom_data_property = StringProperty()

    def get_filter_value(self, user, ui_filter):
        from corehq.apps.reports_core.filters import Choice
        user_data = user.get_user_data(getattr(user, 'current_domain', user.domain))
        return Choice(value=user_data[self.custom_data_property], display=None)


class StaticChoiceFilter(ReportAppFilter):
    select_value = StringProperty()

    def get_filter_value(self, user, ui_filter):
        from corehq.apps.reports_core.filters import Choice
        return [Choice(value=self.select_value, display=None)]


class StaticChoiceListFilter(ReportAppFilter):
    value = StringListProperty()

    def get_filter_value(self, user, ui_filter):
        from corehq.apps.reports_core.filters import Choice
        return [Choice(value=string_value, display=None) for string_value in self.value]


class StaticDatespanFilter(ReportAppFilter):
    date_range = StringProperty(
        choices=[choice.slug for choice in get_simple_dateranges()],
        required=True,
    )

    def get_filter_value(self, user, ui_filter):
        start_date, end_date = get_daterange_start_end_dates(self.date_range)
        return DateSpan(startdate=start_date, enddate=end_date)


class CustomDatespanFilter(ReportAppFilter):
    operator = StringProperty(
        choices=[
            '=',
            '<=',
            '>=',
            '>',
            '<',
            'between'
        ],
        required=True,
    )
    date_number = StringProperty(required=True)
    date_number2 = StringProperty()

    def get_filter_value(self, user, ui_filter):
        assert user is not None, (
            "CustomDatespanFilter.get_filter_value must be called "
            "with an OTARestoreUser object, not None")

        timezone = get_timezone_for_domain(user.domain)
        today = ServerTime(datetime.datetime.utcnow()).user_time(timezone).done().date()
        start_date = end_date = None
        days = int(self.date_number)
        if self.operator == 'between':
            days2 = int(self.date_number2)
            # allows user to have specified the two numbers in either order
            if days > days2:
                end = days2
                start = days
            else:
                start = days2
                end = days
            start_date = today - datetime.timedelta(days=start)
            end_date = today - datetime.timedelta(days=end)
        elif self.operator == '=':
            start_date = end_date = today - datetime.timedelta(days=days)
        elif self.operator == '>=':
            start_date = None
            end_date = today - datetime.timedelta(days=days)
        elif self.operator == '<=':
            start_date = today - datetime.timedelta(days=days)
            end_date = None
        elif self.operator == '<':
            start_date = today - datetime.timedelta(days=days - 1)
            end_date = None
        elif self.operator == '>':
            start_date = None
            end_date = today - datetime.timedelta(days=days + 1)
        return DateSpan(startdate=start_date, enddate=end_date)


def is_lte(integer):
    def validate(x):
        if not x <= integer:
            raise BadValueError('Value must be less than or equal to {}'.format(integer))
    return validate


def is_gte(integer):
    def validate(x):
        if not x >= integer:
            raise BadValueError('Value must be greater than or equal to {}'.format(integer))
    return validate


class CustomMonthFilter(ReportAppFilter):
    """
    Filter by months that start on a day number other than 1

    See [FB 215656](http://manage.dimagi.com/default.asp?215656)
    """
    # Values for start_of_month < 1 specify the number of days from the end of the month. Values capped at
    # len(February).
    start_of_month = IntegerProperty(
        required=True,
        validators=(is_gte(-27), is_lte(28))
    )
    # DateSpan to return i.t.o. number of months to go back
    period = IntegerProperty(
        default=const.DEFAULT_MONTH_FILTER_PERIOD_LENGTH,
        validators=(is_gte(0),)
    )

    @classmethod
    def wrap(cls, doc):
        doc['start_of_month'] = int(doc['start_of_month'])
        if 'period' in doc:
            doc['period'] = int(doc['period'] or const.DEFAULT_MONTH_FILTER_PERIOD_LENGTH)
        return super(CustomMonthFilter, cls).wrap(doc)

    def get_filter_value(self, user, ui_filter):
        def get_last_month(this_month):
            return datetime.date(this_month.year, this_month.month, 1) - datetime.timedelta(days=1)

        def get_last_day(date):
            _, last_day = calendar.monthrange(date.year, date.month)
            return last_day

        start_of_month = int(self.start_of_month)
        today = datetime.date.today()
        if start_of_month > 0:
            start_day = start_of_month
        else:
            # start_of_month is zero or negative. Work backwards from the end of the month
            start_day = get_last_day(today) + start_of_month

        # Loop over months backwards for period > 0
        month = today if today.day >= start_day else get_last_month(today)
        for i in range(int(self.period)):
            month = get_last_month(month)

        if start_of_month > 0:
            start_date = datetime.date(month.year, month.month, start_day)
            days = get_last_day(start_date) - 1
            end_date = start_date + datetime.timedelta(days=days)
        else:
            start_day = get_last_day(month) + start_of_month
            start_date = datetime.date(month.year, month.month, start_day)
            next_month = datetime.date(month.year, month.month, get_last_day(month)) + datetime.timedelta(days=1)
            end_day = get_last_day(next_month) + start_of_month - 1
            end_date = datetime.date(next_month.year, next_month.month, end_day)

        return DateSpan(startdate=start_date, enddate=end_date)


class MobileSelectFilter(ReportAppFilter):

    def get_filter_value(self, user, ui_filter):
        return None


class AncestorLocationTypeFilter(ReportAppFilter):
    ancestor_location_type_name = StringProperty()

    def get_filter_value(self, user, ui_filter):
        from corehq.apps.locations.models import SQLLocation
        from corehq.apps.reports_core.filters import REQUEST_USER_KEY

        kwargs = {REQUEST_USER_KEY: user}
        try:
            ancestor = user.sql_location.get_ancestors(include_self=True).\
                get(location_type__name=self.ancestor_location_type_name)
            kwargs[ui_filter.name] = ancestor.location_id
        except (AttributeError, SQLLocation.DoesNotExist):
            # user.sql_location is None, or location does not have an ancestor of that type
            pass

        return ui_filter.value(**kwargs)


class NumericFilter(ReportAppFilter):
    operator = StringProperty(choices=['=', '!=', '<', '<=', '>', '>=']),
    operand = FloatProperty()

    @classmethod
    def wrap(cls, doc):
        doc['operand'] = float(doc['operand'])
        return super(NumericFilter, cls).wrap(doc)

    def get_filter_value(self, user, ui_filter):
        return {
            'operator': self.operator,
            'operand': self.operand,
        }


class ReportAppConfig(DocumentSchema):
    """
    Class for configuring how a user configurable report shows up in an app
    """
    # ID of the ReportConfiguration
    report_id = StringProperty(required=True)
    header = DictProperty()
    localized_description = DictProperty()
    xpath_description = StringProperty()
    use_xpath_description = BooleanProperty(default=False)
    show_data_table = BooleanProperty(default=True)
    complete_graph_configs = DictProperty(GraphConfiguration)

    filters = SchemaDictProperty(ReportAppFilter)
    # Unique ID of this mobile report config
    uuid = StringProperty(required=True)
    report_slug = StringProperty(required=False)  # optional, user-provided
    sync_delay = DecimalProperty(default=0.0)  # in hours

    _report = None

    def __init__(self, *args, **kwargs):
        super(ReportAppConfig, self).__init__(*args, **kwargs)
        if not self.uuid:
            self.uuid = uuid.uuid4().hex

    def report(self, domain):
        if self._report is None:
            from corehq.apps.userreports.models import get_report_config
            self._report = get_report_config(self.report_id, domain)[0]
        return self._report

    @property
    def instance_id(self):
        return self.report_slug or self.uuid


class ReportModule(ModuleBase):
    """
    Module for user configurable reports
    """

    module_type = 'report'

    report_configs = SchemaListProperty(ReportAppConfig)
    forms = []
    _loaded = False
    put_in_root = False

    @property
    @memoized
    def reports(self):
        from corehq.apps.userreports.models import get_report_configs
        return get_report_configs([r.report_id for r in self.report_configs], self.get_app().domain)

    @classmethod
    def new_module(cls, name, lang):
        module = ReportModule(
            name={(lang or 'en'): name or _("Reports")},
            case_type='',
        )
        module.get_or_create_unique_id()
        return module

    @memoized
    def get_details(self):
        from corehq.apps.app_manager.suite_xml.features.mobile_ucr import ReportModuleSuiteHelper
        return list(ReportModuleSuiteHelper(self).get_details())

    def get_custom_entries(self):
        from corehq.apps.app_manager.suite_xml.features.mobile_ucr import ReportModuleSuiteHelper
        return ReportModuleSuiteHelper(self).get_custom_entries()

    def get_menus(self, build_profile_id=None):
        from corehq.apps.app_manager.suite_xml.utils import get_module_locale_id
        kwargs = {}
        if self.get_app().enable_module_filtering and self.module_filter:
            kwargs['relevant'] = interpolate_xpath(self.module_filter)

        menu = suite_models.LocalizedMenu(
            id=id_strings.menu_id(self),
            menu_locale_id=get_module_locale_id(self),
            media_image=self.uses_image(build_profile_id=build_profile_id),
            media_audio=self.uses_audio(build_profile_id=build_profile_id),
            image_locale_id=id_strings.module_icon_locale(self),
            audio_locale_id=id_strings.module_audio_locale(self),
            **kwargs
        )
        menu.commands.extend([
            suite_models.Command(id=id_strings.report_command(config.uuid))
            for config in self.report_configs
        ])
        yield menu

    def check_report_validity(self):
        """
        returns is_valid, valid_report_configs

        If any report doesn't exist, is_valid is False, otherwise True
        valid_report_configs is a list of all report configs that refer to existing reports

        """
        try:
            all_report_ids = [report._id for report in self.reports]
            valid_report_configs = [report_config for report_config in self.report_configs
                                    if report_config.report_id in all_report_ids]
            is_valid = (len(valid_report_configs) == len(self.report_configs))
        except ReportConfigurationNotFoundError:
            valid_report_configs = []  # assuming that if one report is in a different domain, they all are
            is_valid = False

        return namedtuple('ReportConfigValidity', 'is_valid valid_report_configs')(
            is_valid=is_valid,
            valid_report_configs=valid_report_configs
        )

    @property
    def validator(self):
        return ReportModuleValidator(self)


class ShadowModule(ModuleBase, ModuleDetailsMixin):
    """
    A module that acts as a shortcut to another module. This module has its own
    settings (name, icon/audio, filter, etc.) and its own case list/detail, but
    inherits case type and forms from its source module.
    """
    module_type = 'shadow'
    source_module_id = StringProperty()
    forms = []
    excluded_form_ids = SchemaListProperty()
    form_session_endpoints = SchemaListProperty(ShadowFormEndpoint)
    case_details = SchemaProperty(DetailPair)
    ref_details = SchemaProperty(DetailPair)
    case_list = SchemaProperty(CaseList)
    referral_list = SchemaProperty(CaseList)
    task_list = SchemaProperty(CaseList)
    parent_select = SchemaProperty(ParentSelect)
    search_config = SchemaProperty(CaseSearch)

    # Current allowed versions are '1' and '2'. version 1 had incorrect child
    # module behaviour, which was fixed for version 2. Apps in the wild were
    # depending on the old behaviour, so the new behaviour is applicable only
    # for new modules / apps.
    shadow_module_version = IntegerProperty(default=1)

    get_forms = IndexedSchema.Getter('forms')

    @property
    def source_module(self):
        if self.source_module_id:
            try:
                return self._parent.get_module_by_unique_id(self.source_module_id)
            except ModuleNotFoundException:
                pass
        return None

    @property
    def case_type(self):
        if not self.source_module:
            return None
        return self.source_module.case_type

    @property
    def additional_case_types(self):
        if not self.source_module:
            return []
        return self.source_module.additional_case_types

    @property
    def requires(self):
        if not self.source_module:
            return 'none'
        return self.source_module.requires

    _root_module_id = ModuleBase.root_module_id

    @property
    def root_module_id(self):
        if self.shadow_module_version == 1:
            if not self.source_module:
                return None
            return self.source_module.root_module_id

        return self._root_module_id

    @root_module_id.setter
    def root_module_id(self, value):
        if self.shadow_module_version == 1:
            raise AttributeError("Can't set root_module_id on modules with shadow_module_version = 1")
        else:
            self._root_module_id = value

    def get_suite_forms(self):
        if not self.source_module:
            return []
        return [f for f in self.source_module.get_forms() if f.unique_id not in self.excluded_form_ids]

    @parse_int([1])
    def get_form(self, i):
        return None

    def requires_case_details(self):
        if not self.source_module:
            return False
        return self.source_module.requires_case_details()

    def get_case_types(self):
        if not self.source_module:
            return []
        return self.source_module.get_case_types()

    @memoized
    def get_subcase_types(self):
        if not self.source_module:
            return []
        return self.source_module.get_subcase_types()

    @memoized
    def all_forms_require_a_case(self):
        if not self.source_module:
            return []
        return self.source_module.all_forms_require_a_case()

    def is_multi_select(self):
        if not self.source_module:
            return False
        return self.source_module.is_multi_select()

    def is_auto_select(self):
        if not self.source_module:
            return False
        return self.source_module.is_auto_select()

    @property
    def max_select_value(self):
        return self.source_module.max_select_value

    @classmethod
    def new_module(cls, name, lang, shadow_module_version=2):
        lang = lang or 'en'
        detail = Detail(
            columns=[DetailColumn(
                format='plain',
                header={(lang or 'en'): _("Name")},
                field='name',
                model='case',
            )]
        )
        module = ShadowModule(
            name={(lang or 'en'): name or _("Untitled Menu")},
            case_details=DetailPair(
                short=Detail(detail.to_json()),
                long=Detail(detail.to_json()),
            ),
            shadow_module_version=shadow_module_version,
        )
        module.get_or_create_unique_id()
        return module

    @property
    def validator(self):
        return ShadowModuleValidator(self)


class LazyBlobDoc(BlobMixin):
    """LazyAttachmentDoc for blob db

    Cache blobs in local memory (for this request)
    and in django cache (for the next few requests)
    and commit to couchdb.

    See also `dimagi.utils.couch.lazy_attachment_doc.LazyAttachmentDoc`

    Cache strategy:
    - on fetch, check in local memory, then cache
      - if both are a miss, fetch from couchdb and store in both
    - after an attachment is committed to the blob db and the
      save save has succeeded, save the attachment in the cache
    """

    def __init__(self, *args, **kwargs):
        super(LazyBlobDoc, self).__init__(*args, **kwargs)
        self._LAZY_ATTACHMENTS = {}
        # to cache fetched attachments
        # these we do *not* send back down upon save
        self._LAZY_ATTACHMENTS_CACHE = {}

    @classmethod
    def wrap(cls, data):
        if "_attachments" in data:
            data = data.copy()
            attachments = data.pop("_attachments").copy()
            if cls._migrating_blobs_from_couch:
                # preserve stubs so couch attachments don't get deleted on save
                stubs = {}
                for name, value in list(attachments.items()):
                    if isinstance(value, dict) and "stub" in value:
                        stubs[name] = attachments.pop(name)
                if stubs:
                    data["_attachments"] = stubs
        else:
            attachments = None
        self = super(LazyBlobDoc, cls).wrap(data)
        if attachments:
            for name, attachment in attachments.items():
                if isinstance(attachment, str):
                    attachment = attachment.encode('utf-8')
                if isinstance(attachment, bytes):
                    info = {"content": attachment}
                else:
                    raise ValueError("Unknown attachment format: {!r}"
                                     .format(attachment))
                self.lazy_put_attachment(name=name, **info)
        return self

    def __attachment_cache_key(self, name):
        return 'lazy_attachment/{id}/{name}'.format(id=self.get_id, name=name)

    def __set_cached_attachment(self, name, content, timeout=60 * 10):
        cache.set(self.__attachment_cache_key(name), content, timeout=timeout)
        self._LAZY_ATTACHMENTS_CACHE[name] = content

    def __get_cached_attachment(self, name):
        try:
            # it has been fetched already during this request
            content = self._LAZY_ATTACHMENTS_CACHE[name]
        except KeyError:
            content = cache.get(self.__attachment_cache_key(name))
            if content is not None:
                if isinstance(content, str):
                    return None
                self._LAZY_ATTACHMENTS_CACHE[name] = content
        return content

    def put_attachment(self, content, name=None, *args, **kw):
        cache.delete(self.__attachment_cache_key(name))
        self._LAZY_ATTACHMENTS_CACHE.pop(name, None)
        return super(LazyBlobDoc, self).put_attachment(content, name, *args, **kw)

    def has_attachment(self, name):
        return name in self.lazy_list_attachments()

    def lazy_put_attachment(self, content, name=None, content_type=None,
                            content_length=None):
        """
        Ensure the attachment is available through lazy_fetch_attachment
        and that upon self.save(), the attachments are put to the doc as well

        """
        self._LAZY_ATTACHMENTS[name] = {
            'content': content,
            'content_type': content_type,
            'content_length': content_length,
        }

    def lazy_fetch_attachment(self, name):
        # it has been put/lazy-put already during this request
        if name in self._LAZY_ATTACHMENTS:
            content = self._LAZY_ATTACHMENTS[name]['content']
        else:
            content = self.__get_cached_attachment(name)

            if content is None:
                try:
                    content = self.fetch_attachment(name)
                except ResourceNotFound as e:
                    # django cache will pickle this exception for you
                    # but e.response isn't picklable
                    if hasattr(e, 'response'):
                        del e.response
                    content = e
                    self.__set_cached_attachment(name, content, timeout=60 * 5)
                    raise
                else:
                    self.__set_cached_attachment(name, content)

        if isinstance(content, ResourceNotFound):
            raise content

        return content

    def lazy_list_attachments(self):
        keys = set()
        keys.update(getattr(self, '_LAZY_ATTACHMENTS', None) or {})
        keys.update(self.blobs or {})
        return keys

    def save(self, **params):
        def super_save():
            super(LazyBlobDoc, self).save(**params)
        if self._LAZY_ATTACHMENTS:
            with self.atomic_blobs(super_save):
                for name, info in self._LAZY_ATTACHMENTS.items():
                    if not info['content_type']:
                        info['content_type'] = ';'.join(filter(None, guess_type(name)))
                    super(LazyBlobDoc, self).put_attachment(name=name, **info)
            # super_save() has succeeded by now
            for name, info in self._LAZY_ATTACHMENTS.items():
                self.__set_cached_attachment(name, info['content'])
            self._LAZY_ATTACHMENTS.clear()
        else:
            super_save()


def absolute_url_property(method):
    """
    Helper for the various fully qualified application URLs
    Turns a method returning an unqualified URL
    into a property returning a fully qualified URL
    (e.g., '/my_url/' => 'https://www.commcarehq.org/my_url/')
    Expects `self.url_base` to be fully qualified url base

    """
    @wraps(method)
    def _inner(self):
        return urljoin(self.url_base, method(self))
    return property(_inner)


class BuildProfile(DocumentSchema):
    name = StringProperty()
    langs = StringListProperty()
    practice_mobile_worker_id = StringProperty()

    def __eq__(self, other):
        return self.langs == other.langs and self.practice_mobile_worker_id == other.practice_mobile_worker_id


class ApplicationBase(LazyBlobDoc, SnapshotMixin,
                      CommCareFeatureSupportMixin,
                      CommentMixin):
    """
    Abstract base class for Application and RemoteApp.
    Contains methods for generating the various files and zipping them into CommCare.jar

    See note at top of file for high-level overview.
    """

    _blobdb_type_code = CODES.application
    recipients = StringProperty(default="")
    domain = StringProperty()

    # Version-related properties. An application keeps an auto-incrementing version number and knows how to
    # make copies of itself, delete a copy of itself, and revert back to an earlier copy of itself.
    copy_of = StringProperty()
    version = IntegerProperty()
    short_odk_url = StringProperty()
    short_odk_media_url = StringProperty()
    _meta_fields = ['_id', '_rev', 'domain', 'copy_of', 'version',
                    'short_odk_url', 'short_odk_media_url']

    # this is the supported way of specifying which commcare build to use
    build_spec = SchemaProperty(BuildSpec)

    # The following properties should only appear on saved builds
    # built_with stores a record of CommCare build used in a saved app
    built_with = SchemaProperty(BuildRecord)
    build_signed = BooleanProperty(default=True)
    built_on = DateTimeProperty(required=False)
    build_comment = StringProperty()
    comment_from = StringProperty()
    last_released = DateTimeProperty(required=False)
    build_broken = BooleanProperty(default=False)
    is_auto_generated = BooleanProperty(default=False)
    # for internal use only, not user-facing
    build_broken_reason = StringProperty()

    # watch out for a past bug:
    # when reverting to a build that happens to be released
    # that got copied into into the new app doc, and when new releases were made,
    # they were automatically starred
    # AFAIK this is fixed in code, but my rear its ugly head in an as-yet-not-understood
    # way for apps that already had this problem. Just keep an eye out
    is_released = BooleanProperty(default=False)

    # django-style salted hash of the admin password
    admin_password = StringProperty()
    # a=Alphanumeric, n=Numeric, x=Neither (not allowed)
    admin_password_charset = StringProperty(choices=['a', 'n', 'x'], default='n')

    langs = StringListProperty()

    secure_submissions = BooleanProperty(default=False)

    # metadata for data platform
    amplifies_workers = StringProperty(
        choices=[const.AMPLIFIES_YES, const.AMPLIFIES_NO, const.AMPLIFIES_NOT_SET],
        default=const.AMPLIFIES_NOT_SET
    )
    amplifies_project = StringProperty(
        choices=[const.AMPLIFIES_YES, const.AMPLIFIES_NO, const.AMPLIFIES_NOT_SET],
        default=const.AMPLIFIES_NOT_SET
    )
    minimum_use_threshold = StringProperty(
        default='15'
    )
    experienced_threshold = StringProperty(
        default='3'
    )

    # exchange properties
    cached_properties = DictProperty()
    description = StringProperty()
    deployment_date = DateTimeProperty()
    phone_model = StringProperty()
    user_type = StringProperty()
    attribution_notes = StringProperty()

    # always false for RemoteApp
    case_sharing = BooleanProperty(default=False)
    vellum_case_management = BooleanProperty(default=True)

    # legacy property; kept around to be able to identify (deprecated) v1 apps
    application_version = StringProperty(
        default=const.APP_V2,
        choices=[const.APP_V1, const.APP_V2],
        required=False,
    )
    last_modified = DateTimeProperty()

    def assert_app_v2(self):
        assert self.application_version == const.APP_V2

    build_profiles = SchemaDictProperty(BuildProfile)
    practice_mobile_worker_id = StringProperty()

    # use commcare_flavor to avoid checking for none
    target_commcare_flavor = StringProperty(
        default='none',
        choices=['none', const.TARGET_COMMCARE, const.TARGET_COMMCARE_LTS]
    )

    # Whether or not the Application has had any forms submitted against it
    has_submissions = BooleanProperty(default=False)

    mobile_ucr_restore_version = StringProperty(
        default=const.MOBILE_UCR_VERSION_1, choices=const.MOBILE_UCR_VERSIONS, required=False
    )
    location_fixture_restore = StringProperty(
        default=const.DEFAULT_LOCATION_FIXTURE_OPTION, choices=const.LOCATION_FIXTURE_OPTIONS,
        required=False
    )
    split_screen_dynamic_search = BooleanProperty(default=False)

    @property
    def id(self):
        return self._id

    @property
    def origin_id(self):
        # For app builds this is the ID of the app they were built from. Otherwise, it's just the app's ID.
        return self.copy_of or self._id

    def is_deleted(self):
        return self.doc_type.endswith(DELETED_SUFFIX)

    def unretire(self):
        self.doc_type = self.get_doc_type()
        self.save()

    def get_doc_type(self):
        if self.doc_type.endswith(DELETED_SUFFIX):
            return self.doc_type[:-len(DELETED_SUFFIX)]
        else:
            return self.doc_type

    @classmethod
    def wrap(cls, data):
        self = super(ApplicationBase, cls).wrap(data)
        if not self.build_spec or self.build_spec.is_null():
            self.build_spec = get_default_build_spec()

        return self

    @property
    @memoized
    def global_app_config(self):
        return GlobalAppConfig.by_app(self)

    def rename_lang(self, old_lang, new_lang):
        validate_lang(new_lang)

    def is_remote_app(self):
        return False

    @memoized
    def get_latest_build(self):
        return self.view('app_manager/applications',
            startkey=[self.domain, self.origin_id, {}],
            endkey=[self.domain, self.origin_id],
            include_docs=True,
            limit=1,
            descending=True,
        ).first()

    @memoized
    def _get_version_comparison_build(self):
        '''
        Returns an earlier build to be used for comparing forms and multimedia
        when making a new build and setting the versions of those items.
        For normal applications, this is just the previous build.
        '''
        return self.get_latest_build()

    @memoized
    def get_latest_saved(self):
        """
        This looks really similar to get_latest_app, not sure why tim added
        """
        doc = (get_latest_released_app_doc(self.domain, self._id)
               or get_latest_build_doc(self.domain, self._id))
        return self.__class__.wrap(doc) if doc else None

    def set_admin_password(self, raw_password):
        self.admin_password = make_password(raw_password)

        if raw_password.isnumeric():
            self.admin_password_charset = 'n'
        elif raw_password.isalnum():
            self.admin_password_charset = 'a'
        else:
            self.admin_password_charset = 'x'

    def get_build(self):
        return self.build_spec.get_build()

    @property
    def build_version(self):
        # `LooseVersion`s are smart!
        # LooseVersion('2.12.0') > '2.2'
        # (even though '2.12.0' < '2.2')
        if self.build_spec.version:
            return LooseVersion(self.build_spec.version)

    @property
    def commcare_minor_release(self):
        """This is mostly just for views"""
        return '%d.%d' % self.build_spec.minor_release()

    @property
    def short_name(self):
        return self.name if len(self.name) <= 12 else '%s..' % self.name[:10]

    @property
    def url_base(self):
        custom_base_url = getattr(self, 'custom_base_url', None)
        return custom_base_url or get_url_base()

    @absolute_url_property
    def post_url(self):
        if self.secure_submissions:
            url_name = 'receiver_secure_post_with_app_id'
        else:
            url_name = 'receiver_post_with_app_id'
        return reverse(url_name, args=[self.domain, self.get_id])

    @absolute_url_property
    def key_server_url(self):
        return reverse('key_server_url', args=[self.domain])

    def heartbeat_url(self, build_profile_id=None):
        return self.base_heartbeat_url + '?build_profile_id=%s' % (build_profile_id or '')

    @absolute_url_property
    def base_heartbeat_url(self):
        return reverse('phone_heartbeat', args=[self.domain, self.get_id])

    @absolute_url_property
    def ota_restore_url(self):
        return reverse('app_aware_restore', args=[self.domain, self._id])

    @absolute_url_property
    def hq_profile_url(self):
        # RemoteApp already has a property called "profile_url",
        # Application.profile_url just points here to stop the conflict
        # http://manage.dimagi.com/default.asp?227088#1149422
        return "%s?latest=true" % (
            reverse('download_profile', args=[self.domain, self._id])
        )

    @absolute_url_property
    def media_profile_url(self):
        return "%s?latest=true" % (
            reverse('download_media_profile', args=[self.domain, self._id])
        )

    @property
    def profile_loc(self):
        return "jr://resource/profile.xml"

    @absolute_url_property
    def jar_url(self):
        return reverse('download_jar', args=[self.domain, self._id])

    @absolute_url_property
    def recovery_measures_url(self):
        return reverse('recovery_measures', args=[self.domain, self._id])

    def create_build_files(self, build_profile_id=None):
        all_files = self.create_all_files(build_profile_id)
        for filepath in all_files:
            self.lazy_put_attachment(all_files[filepath],
                                     'files/%s' % filepath)

    @property
    @memoized
    def timing_context(self):
        return TimingContext(self.name)

    def validate_app(self):
        return ApplicationBaseValidator(self).validate_app()

    @absolute_url_property
    def odk_profile_url(self):
        return reverse('download_odk_profile', args=[self.domain, self._id])

    @absolute_url_property
    def odk_media_profile_url(self):
        return reverse('download_odk_media_profile', args=[self.domain, self._id])

    def get_odk_qr_code(self, with_media=False, build_profile_id=None, download_target_version=False):
        """Returns a QR code, as a PNG to install on CC-ODK"""
        filename = 'qrcode.png' if not download_target_version else 'qrcode-targeted.png'
        try:
            return self.lazy_fetch_attachment(filename)
        except ResourceNotFound:
            from corehq.apps.settings.views import get_qrcode
            url = self.odk_profile_url if not with_media else self.odk_media_profile_url
            kwargs = []
            if build_profile_id is not None:
                kwargs.append('profile={profile_id}'.format(profile_id=build_profile_id))
            if download_target_version:
                kwargs.append('download_target_version=true')
            url += '?' + '&'.join(kwargs)

            qr_content = get_qrcode(url)
            self.lazy_put_attachment(qr_content, filename,
                                     content_type="image/png")
            return qr_content

    def generate_shortened_url(self, view_name, build_profile_id=None):
        try:
            if bitly.BITLY_CONFIGURED:
                view_url = reverse(view_name, args=[self.domain, self._id])
                if build_profile_id is not None:
                    long_url = urljoin(
                        self.url_base,
                        f'{view_url}?profile={build_profile_id}'
                    )
                else:
                    long_url = urljoin(self.url_base, view_url)
                shortened_url = bitly.shorten(long_url)
            else:
                shortened_url = None
        except Exception:
            logging.exception("Problem creating bitly url for app %s. Do you have network?" % self.get_id)
        else:
            return shortened_url

    def get_short_odk_url(self, with_media=False, build_profile_id=None):
        if not build_profile_id:
            if with_media:
                if not self.short_odk_media_url:
                    self.short_odk_media_url = self.generate_shortened_url('download_odk_media_profile')
                    self.save()
                return self.short_odk_media_url
            else:
                if not self.short_odk_url:
                    self.short_odk_url = self.generate_shortened_url('download_odk_profile')
                    self.save()
                return self.short_odk_url
        else:
            if with_media:
                return self.generate_shortened_url('download_odk_media_profile', build_profile_id)
            else:
                return self.generate_shortened_url('download_odk_profile', build_profile_id)

    @time_method()
    def make_build(self, comment=None, user_id=None):
        assert self.get_id
        assert self.copy_of is None
        cls = self.__class__
        copies = cls.view(
            'app_manager/applications',
            key=[self.domain, self._id, self.version],
            include_docs=True,
            limit=1
        ).all()
        if copies:
            copy = copies[0]
        else:
            copy = deepcopy(self.to_json())
            bad_keys = ('_id', '_rev', '_attachments', 'external_blobs',
                        'short_odk_url', 'short_odk_media_url', 'recipients')

            for bad_key in bad_keys:
                if bad_key in copy:
                    del copy[bad_key]

            copy = cls.wrap(copy)
            copy.convert_app_to_build(self._id, user_id, comment)
            copy.copy_attachments(self)

        if not copy._id:
            # I expect this always to be the case
            # but check explicitly so as not to change the _id if it exists
            copy._id = uuid.uuid4().hex

        errors = copy.validate_app()
        if errors:
            raise AppValidationError(errors)

        if copy.create_build_files_on_build:
            copy.create_build_files()

        # since this hard to put in a test
        # I'm putting this assert here if copy._id is ever None
        # which makes tests error
        assert copy._id
        prune_auto_generated_builds.delay(self.domain, self._id)

        return copy

    def convert_app_to_build(self, copy_of, user_id, comment=None):
        self.copy_of = copy_of
        built_on = datetime.datetime.utcnow()
        self.date_created = built_on
        self.built_on = built_on
        self.built_with = BuildRecord(
            version=self.build_spec.version,
            build_number=self.version,
            datetime=built_on,
        )
        self.build_comment = comment
        self.comment_from = user_id
        self.is_released = False

    def convert_build_to_app(self):
        self.copy_of = None
        self.date_created = None
        self.built_on = None
        self.built_with = BuildRecord()
        self.build_comment = None
        self.comment_from = None
        self.is_released = False

    def get_attachments(self):
        attachments = {}
        for name in self.lazy_list_attachments():
            if re.match(ATTACHMENT_REGEX, name):
                # FIXME loss of metadata (content type, etc.)
                attachments[name] = self.lazy_fetch_attachment(name)
        return attachments

    def save_attachments(self, attachments, save=None):
        with self.atomic_blobs(save=save):
            for name, attachment in attachments.items():
                if re.match(ATTACHMENT_REGEX, name):
                    self.put_attachment(attachment, name)
        return self

    def copy_attachments(self, other, regexp=ATTACHMENT_REGEX):
        for name in other.lazy_list_attachments() or {}:
            if regexp is None or re.match(regexp, name):
                self.lazy_put_attachment(other.lazy_fetch_attachment(name), name)

    @property
    @memoized
    def create_build_files_on_build(self):
        return not toggles.SKIP_CREATING_DEFAULT_BUILD_FILES_ON_BUILD.enabled(self.domain)

    def delete_app(self):
        domain_has_apps.clear(self.domain)
        get_app_languages.clear(self.domain)
        get_apps_in_domain.clear(self.domain, True)
        get_apps_in_domain.clear(self.domain, False)
        get_mobile_ucr_count.clear(self.domain)
        self.doc_type += '-Deleted'
        record = DeleteApplicationRecord(
            domain=self.domain,
            app_id=self.id,
            datetime=datetime.datetime.utcnow()
        )
        record.save()
        return record

    def save(self, response_json=None, increment_version=None, **params):
        from corehq.apps.analytics.tasks import track_workflow, send_hubspot_form, HUBSPOT_SAVED_APP_FORM_ID
        self.last_modified = datetime.datetime.utcnow()
        if not self._rev and not domain_has_apps(self.domain):
            domain_has_apps.clear(self.domain)
        if self.get_id:
            # expire cache unless new application
            self.global_app_config.clear_version_caches()
        get_all_case_properties.clear(self)
        all_case_properties_by_domain.clear(self.domain, True, True)
        all_case_properties_by_domain.clear(self.domain, True, False)
        all_case_properties_by_domain.clear(self.domain, False, True)
        all_case_properties_by_domain.clear(self.domain, False, False)
        get_usercase_properties.clear(self)
        get_app_languages.clear(self.domain)
        get_apps_in_domain.clear(self.domain, True)
        get_apps_in_domain.clear(self.domain, False)
        get_mobile_ucr_count.clear(self.domain)

        request = view_utils.get_request()
        user = getattr(request, 'couch_user', None)
        if user and user.days_since_created == 0:
            track_workflow(user.get_email(), 'Saved the App Builder within first 24 hours')
        send_hubspot_form(HUBSPOT_SAVED_APP_FORM_ID, request)
        if self.copy_of:
            cache.delete('app_build_cache_{}_{}'.format(self.domain, self.get_id))

        if increment_version is None:
            increment_version = not self.copy_of
        if increment_version:
            self.version = self.version + 1 if self.version else 1
        super(ApplicationBase, self).save(**params)

        if response_json is not None:
            if 'update' not in response_json:
                response_json['update'] = {}
            response_json['update']['app-version'] = self.version

    @classmethod
    def save_docs(cls, docs, **kwargs):
        utcnow = datetime.datetime.utcnow()
        for doc in docs:
            doc['last_modified'] = utcnow
        super(ApplicationBase, cls).save_docs(docs, **kwargs)

    bulk_save = save_docs

    def set_form_versions(self):
        # by default doing nothing here is fine.
        pass

    def set_media_versions(self):
        pass

    def get_build_langs(self, build_profile_id=None):
        if build_profile_id is not None:
            return self.build_profiles[build_profile_id].langs
        else:
            return self.langs

    def convert_to_application(self):
        doc = self.to_json()
        doc['doc_type'] = 'Application'
        del doc['upstream_app_id']
        del doc['upstream_version']
        del doc['linked_app_translations']
        del doc['linked_app_logo_refs']
        del doc['linked_app_attrs']
        return Application.wrap(doc)

    @property
    def commcare_flavor(self):
        return None if self.target_commcare_flavor == "none" else self.target_commcare_flavor


def validate_lang(lang):
    if not re.match(r'^[a-z]{2,3}(-[a-z]*)?$', lang):
        raise ValueError("Invalid Language")


class SavedAppBuild(ApplicationBase):
    def releases_list_json(self, timezone):
        """
        returns minimum possible data that could be used to list a Build on releases page on HQ

        :param timezone: timezone expected for timestamps in result
        :return: data dict
        """
        data = super(SavedAppBuild, self).to_json().copy()
        # ignore details that are not used
        for key in ('modules', 'user_registration', 'external_blobs',
                    '_attachments', 'profile', 'translations',
                    'description', 'short_description', 'multimedia_map', 'media_language_map'):
            data.pop(key, None)
        built_on_user_time = ServerTime(self.built_on).user_time(timezone)
        menu_item_label = self.built_with.get_menu_item_label()
        data.update({
            'id': self.id,
            'built_on_date': built_on_user_time.ui_string(USER_DATE_FORMAT),
            'built_on_time': built_on_user_time.ui_string(USER_TIME_FORMAT),
            'menu_item_label': menu_item_label,
            'short_name': self.short_name,
            'enable_offline_install': self.enable_offline_install,
            'include_media': not is_remote_app(self),
            'commcare_flavor': (
                self.commcare_flavor
                if toggles.TARGET_COMMCARE_FLAVOR.enabled(self.domain) else None
            ),
        })
        comment_from = data['comment_from']
        if comment_from:
            data['comment_user_name'] = get_display_name_for_user_id(
                self.domain, comment_from, default=comment_from)

        return data


class Application(ApplicationBase, ApplicationMediaMixin, ApplicationIntegrationMixin):
    """
    An Application that can be created entirely through the online interface

    """
    modules = SchemaListProperty(ModuleBase)
    name = StringProperty()
    # profile's schema is {'features': {}, 'properties': {}, 'custom_properties': {}}
    # ended up not using a schema because properties is a reserved word
    profile = DictProperty()
    use_custom_suite = BooleanProperty(default=False)
    custom_base_url = StringProperty()
    cloudcare_enabled = BooleanProperty(default=False)

    translations = DictProperty()
    translation_strategy = StringProperty(default='select-known',
                                          choices=list(app_strings.CHOICES.keys()))
    auto_gps_capture = BooleanProperty(default=False)
    date_created = DateTimeProperty()
    created_from_template = StringProperty()
    use_grid_menus = BooleanProperty(default=False)
    grid_form_menus = StringProperty(default='none',
                                     choices=['none', 'all', 'some'])
    add_ons = DictProperty()
    smart_lang_display = BooleanProperty()  # null means none set so don't default to false/true
    custom_assertions = SchemaListProperty(CustomAssertion)

    family_id = StringProperty()  # ID of earliest parent app across copies and linked apps

    def __repr__(self):
        return (f"{self.doc_type}(id='{self._id}', domain='{self.domain}', "
                f"name='{self.name}', copy_of={repr(self.copy_of)})")

    def has_modules(self):
        return len(self.get_modules()) > 0 and not self.is_remote_app()

    @property
    @memoized
    def commtrack_enabled(self):
        if settings.UNIT_TESTING:
            return False  # override with .tests.util.commtrack_enabled
        domain_obj = Domain.get_by_name(self.domain) if self.domain else None
        return domain_obj.commtrack_enabled if domain_obj else False

    @classmethod
    def wrap(cls, data):
        self = super(Application, cls).wrap(data)

        # make sure all form versions are None on working copies
        if not self.copy_of:
            for form in self.get_forms():
                form.version = None

        # weird edge case where multimedia_map gets set to null and causes issues
        if self.multimedia_map is None:
            self.multimedia_map = {}

        return self

    def save(self, *args, **kwargs):
        super(Application, self).save(*args, **kwargs)
        # Import loop if this is imported at the top
        # TODO: revamp so signal_connections <- models <- signals
        from corehq.apps.app_manager import signals
        from couchforms.analytics import get_form_analytics_metadata
        from corehq.apps.reports.analytics.esaccessors import (
            guess_form_name_from_submissions_using_xmlns)
        for xmlns in self.get_xmlns_map():
            get_form_analytics_metadata.clear(self.domain, self._id, xmlns)
            guess_form_name_from_submissions_using_xmlns.clear(self.domain, xmlns)
        signals.app_post_save.send(Application, application=self)

    def delete_copy(self, copy):
        if copy.copy_of != self._id:
            raise VersioningError("%s is not a copy of %s" % (copy, self))
        copy.delete_app()
        copy.save(increment_version=False)

    def make_reversion_to_copy(self, copy):
        """
        Replaces couch doc with a copy of the backup ("copy").
        Returns a new Application referring to this updated couch doc.
        The returned doc should be used in place of
        the original doc, i.e. should be called as follows:
            app = app.make_reversion_to_copy(copy)
            app.save()
        """
        if copy.copy_of != self._id:
            raise VersioningError("%s is not a copy of %s" % (copy, self))
        app = deepcopy(copy.to_json())
        app['_rev'] = self._rev
        app['_id'] = self._id
        app['version'] = self.version
        app['copy_of'] = None
        app.pop('_attachments', None)
        app.pop('external_blobs', None)
        cls = self.__class__
        app = cls.wrap(app)
        app.copy_attachments(copy)

        for form in app.get_forms():
            # reset the form's validation cache, since the form content is
            # likely to have changed in the revert!
            form.clear_validation_cache()
            form.version = None

        app.build_broken = False

        return app

    @property
    def profile_url(self):
        return self.hq_profile_url

    @absolute_url_property
    def suite_url(self):
        return reverse('download_suite', args=[self.domain, self.get_id])

    @property
    def suite_loc(self):
        if self.enable_relative_suite_path:
            return './suite.xml'
        else:
            return "jr://resource/suite.xml"

    @absolute_url_property
    def media_suite_url(self):
        return reverse('download_media_suite', args=[self.domain, self.get_id])

    @property
    def media_suite_loc(self):
        if self.enable_relative_suite_path:
            return "./media_suite.xml"
        else:
            return "jr://resource/media_suite.xml"

    @property
    def default_language(self):
        return self.langs[0] if len(self.langs) > 0 else "en"

    @time_method()
    def set_form_versions(self):
        """
        Set the 'version' property on each form as follows to the current app version if the form is new
        or has changed since the last build. Otherwise set it to the version from the last build.
        """
        def _hash(val):
            return hashlib.md5(val).hexdigest()

        latest_build = self._get_version_comparison_build()
        if not latest_build:
            return
        force_new_version = self.build_profiles != latest_build.build_profiles
        for form_stuff in self.get_forms(bare=False):
            filename = 'files/%s' % self.get_form_filename(**form_stuff)
            current_form = form_stuff["form"]
            if not force_new_version:
                try:
                    previous_form = latest_build.get_form(current_form.unique_id)
                    # take the previous version's compiled form as-is
                    # (generation code may have changed since last build)
                    previous_source = latest_build.fetch_attachment(filename)
                except (ResourceNotFound, FormNotFoundException):
                    current_form.version = None
                else:
                    previous_hash = _hash(previous_source)

                    # set form version to previous version, and only update if content has changed
                    current_form.version = previous_form.get_version()
                    current_form = current_form.validate_form()
                    current_hash = _hash(current_form.render_xform())
                    if previous_hash != current_hash:
                        current_form.version = None
                        # clear cache since render_xform was called with a mutated form set to the previous version
                        current_form.render_xform.reset_cache(current_form)
            else:
                current_form.version = None

    @time_method()
    def set_media_versions(self):
        """
        Set the media version numbers for all media in the app to the current app version
        if the media is new or has changed since the last build. Otherwise set it to the
        version from the last build.
        """

        # access to .multimedia_map is slow
        previous_version = self._get_version_comparison_build()
        prev_multimedia_map = previous_version.multimedia_map if previous_version else {}

        for path, map_item in self.multimedia_map.items():
            prev_map_item = prev_multimedia_map.get(path, None)
            if prev_map_item and prev_map_item.unique_id:
                # Re-use the id so CommCare knows it's the same resource
                map_item.unique_id = prev_map_item.unique_id
            if (prev_map_item and prev_map_item.version
                    and prev_map_item.multimedia_id == map_item.multimedia_id):
                map_item.version = prev_map_item.version
            else:
                map_item.version = self.version

    def ensure_module_unique_ids(self, should_save=False):
        """
            Creates unique_ids for modules that don't have unique_id attributes
            should_save: the doc will be saved only if should_save is set to True

            WARNING: If called on the same doc in different requests without saving,
            this function will set different uuid each time,
            likely causing unexpected behavior
        """
        if any(not mod.unique_id for mod in self.modules):
            for mod in self.modules:
                mod.get_or_create_unique_id()
            if should_save:
                self.save()

    def set_translations(self, lang, translations):
        self.translations[lang] = translations

    def create_app_strings(self, lang, build_profile_id=None):
        gen = app_strings.CHOICES[self.translation_strategy]
        if lang == 'default':
            return gen.create_default_app_strings(self, build_profile_id)
        else:
            return gen.create_app_strings(self, lang)

    @time_method()
    def create_profile(self, is_odk=False, with_media=False,
                       build_profile_id=None, commcare_flavor=None):
        self__profile = self.profile
        app_profile = defaultdict(dict)

        for setting in commcare_settings.get_custom_commcare_settings():
            setting_type = setting['type']
            setting_id = setting['id']

            if setting_type not in ('properties', 'features'):
                setting_value = None
            elif setting_id not in self__profile.get(setting_type, {}):
                if 'commcare_default' in setting and setting['commcare_default'] != setting['default']:
                    setting_value = setting['default']
                else:
                    setting_value = None
            else:
                setting_value = self__profile[setting_type][setting_id]
            if setting_value:
                app_profile[setting_type][setting_id] = {
                    'value': setting_value,
                    'force': setting.get('force', False)
                }
            # assert that it gets explicitly set once per loop
            del setting_value

        logo_refs = [logo_name for logo_name in self.logo_refs if logo_name in ANDROID_LOGO_PROPERTY_MAPPING]
        if logo_refs and domain_has_privilege(self.domain, privileges.COMMCARE_LOGO_UPLOADER):
            for logo_name in logo_refs:
                app_profile['properties'][ANDROID_LOGO_PROPERTY_MAPPING[logo_name]] = {
                    'force': True,
                    'value': self.logo_refs[logo_name]['path'],
                }

        if toggles.MOBILE_RECOVERY_MEASURES.enabled(self.domain):
            app_profile['properties']['recovery-measures-url'] = {
                'force': True,
                'value': self.recovery_measures_url,
            }

        if with_media:
            profile_url = self.media_profile_url if not is_odk else (self.odk_media_profile_url + '?latest=true')
        else:
            profile_url = self.profile_url if not is_odk else (self.odk_profile_url + '?latest=true')

        if toggles.CUSTOM_PROPERTIES.enabled(self.domain) and "custom_properties" in self__profile:
            app_profile['custom_properties'].update(self__profile['custom_properties'])
        apk_heartbeat_url = self.heartbeat_url(build_profile_id)
        locale = self.get_build_langs(build_profile_id)[0]
        target_package_id = {
            const.TARGET_COMMCARE: 'org.commcare.dalvik',
            const.TARGET_COMMCARE_LTS: 'org.commcare.lts',
        }.get(commcare_flavor)
        return render_to_string('app_manager/profile.xml', {
            'is_odk': is_odk,
            'app': self,
            'profile_url': profile_url,
            'app_profile': app_profile,
            'cc_user_domain': cc_user_domain(self.domain),
            'include_media_suite': with_media,
            'uniqueid': self.origin_id,
            'name': self.name,
            'descriptor': "Profile File",
            'build_profile_id': build_profile_id,
            'locale': locale,
            'apk_heartbeat_url': apk_heartbeat_url,
            'target_package_id': target_package_id,
            'support_email': settings.SUPPORT_EMAIL if not settings.IS_DIMAGI_ENVIRONMENT else None,
        }).encode('utf-8')

    @property
    def custom_suite(self):
        try:
            return self.lazy_fetch_attachment('custom_suite.xml')
        except ResourceNotFound:
            return ""

    def set_custom_suite(self, value):
        self.put_attachment(value, 'custom_suite.xml')

    @time_method()
    def create_suite(self, build_profile_id=None):
        self.assert_app_v2()
        return SuiteGenerator(self, build_profile_id).generate_suite()

    def create_media_suite(self, build_profile_id=None):
        return MediaSuiteGenerator(self, build_profile_id).generate_suite()

    @memoized
    def get_practice_user_id(self, build_profile_id=None):
        # returns app or build profile specific practice_mobile_worker_id
        if build_profile_id:
            build_spec = self.build_profiles[build_profile_id]
            return build_spec.practice_mobile_worker_id
        else:
            return self.practice_mobile_worker_id

    @property
    @memoized
    def enable_practice_users(self):
        return (
            self.supports_practice_users
            and domain_has_privilege(self.domain, privileges.PRACTICE_MOBILE_WORKERS)
        )

    @property
    @memoized
    def enable_update_prompts(self):
        return (
            self.supports_update_prompts and domain_has_privilege(self.domain, privileges.PHONE_APK_HEARTBEAT)
        )

    @memoized
    def get_practice_user(self, build_profile_id=None):
        """
        kwargs:
            build_profile_id: id of a particular build profile to get the practice user for
                If it's None, practice user of the default app is returned

        Returns:
            App or build profile specific practice user and validates that the user is
                a practice mode user and that user belongs to app.domain

        This is memoized to avoid refetching user when validating app, creating build files and
            generating suite file.
        """
        practice_user_id = self.get_practice_user_id(build_profile_id=build_profile_id)
        if practice_user_id:
            return get_and_assert_practice_user_in_domain(practice_user_id, self.domain)
        else:
            return None

    @time_method()
    def create_practice_user_restore(self, build_profile_id=None):
        """
        Returns:
            Returns restore xml as a string for the practice user of app or
                app profile specfied by build_profile_id
            Raises a PracticeUserException if the user is not practice user
        """
        from corehq.apps.ota.models import DemoUserRestore
        if not self.enable_practice_users:
            return None
        user = self.get_practice_user(build_profile_id)
        if user:
            user_restore = DemoUserRestore.objects.get(id=user.demo_restore_id)
            return user_restore.get_restore_as_string()
        else:
            return None

    @classmethod
    def get_form_filename(cls, type=None, form=None, module=None):
        return 'modules-%s/forms-%s.xml' % (module.id, form.id)

    @time_method()
    def _make_language_files(self, prefix, build_profile_id):
        return {
            "{}{}/app_strings.txt".format(prefix, lang):
                self.create_app_strings(lang, build_profile_id).encode('utf-8')
            for lang in ['default'] + self.get_build_langs(build_profile_id)
        }

    @time_method()
    def _get_form_files(self, prefix, build_profile_id):
        files = {}
        for form_stuff in self.get_forms(bare=False):
            def exclude_form(form):
                return isinstance(form, ShadowForm) or form.is_a_disabled_release_form()

            if not exclude_form(form_stuff['form']):
                filename = prefix + self.get_form_filename(**form_stuff)
                form = form_stuff['form']
                try:
                    files[filename] = form.render_xform(build_profile_id=build_profile_id)
                except XFormException as e:
                    raise XFormException(_('Error in form "{}": {}').format(trans(form.name), e))
        return files

    @time_method()
    @memoized
    def create_all_files(self, build_profile_id=None):
        self.set_form_versions()
        self.set_media_versions()
        prefix = '' if not build_profile_id else build_profile_id + '/'
        files = {
            '{}profile.xml'.format(prefix): self.create_profile(is_odk=False, build_profile_id=build_profile_id),
            '{}profile.ccpr'.format(prefix): self.create_profile(is_odk=True, build_profile_id=build_profile_id),
            '{}media_profile.xml'.format(prefix):
                self.create_profile(is_odk=False, with_media=True, build_profile_id=build_profile_id),
            '{}media_profile.ccpr'.format(prefix):
                self.create_profile(is_odk=True, with_media=True, build_profile_id=build_profile_id),
            '{}suite.xml'.format(prefix): self.create_suite(build_profile_id),
            '{}media_suite.xml'.format(prefix): self.create_media_suite(build_profile_id),
        }
        if self.commcare_flavor:
            files['{}profile-{}.xml'.format(prefix, self.commcare_flavor)] = self.create_profile(
                is_odk=False,
                build_profile_id=build_profile_id,
                commcare_flavor=self.commcare_flavor,
            )
            files['{}profile-{}.ccpr'.format(prefix, self.commcare_flavor)] = self.create_profile(
                is_odk=True,
                build_profile_id=build_profile_id,
                commcare_flavor=self.commcare_flavor,
            )
            files['{}media_profile-{}.xml'.format(prefix, self.commcare_flavor)] = self.create_profile(
                is_odk=False,
                with_media=True,
                build_profile_id=build_profile_id,
                commcare_flavor=self.commcare_flavor,
            )
            files['{}media_profile-{}.ccpr'.format(prefix, self.commcare_flavor)] = self.create_profile(
                is_odk=True,
                with_media=True,
                build_profile_id=build_profile_id,
                commcare_flavor=self.commcare_flavor,
            )

        practice_user_restore = self.create_practice_user_restore(build_profile_id)
        if practice_user_restore:
            files.update({
                '{}practice_user_restore.xml'.format(prefix): practice_user_restore
            })

        files.update(self._make_language_files(prefix, build_profile_id))
        files.update(self._get_form_files(prefix, build_profile_id))
        return files

    get_modules = IndexedSchema.Getter('modules')

    @parse_int([1])
    def get_module(self, i):
        try:
            return self.modules[i].with_id(i % len(self.modules), self)
        except IndexError:
            raise ModuleNotFoundException(_("Could not find module with index {}".format(i)))

    def get_module_by_unique_id(self, unique_id, error=''):
        def matches(module):
            return module.get_or_create_unique_id() == unique_id
        for obj in self.get_modules():
            if matches(obj):
                return obj
        if not error:
            error = _("Could not find module with ID='{unique_id}' in app '{app_name}'.").format(
                app_name=self.name, unique_id=unique_id)
        raise ModuleNotFoundException(error)

    def get_module_index(self, unique_id):
        for index, module in enumerate(self.get_modules()):
            if module.unique_id == unique_id:
                return index
        error = _("Could not find module with ID='{unique_id}' in app '{app_name}'.").format(
            app_name=self.name, unique_id=unique_id)
        raise ModuleNotFoundException(error)

    def get_report_modules(self):
        for module in self.get_modules():
            if isinstance(module, ReportModule):
                yield module

    def get_forms(self, bare=True):
        for module in self.get_modules():
            for form in module.get_forms():
                yield form if bare else {
                    'type': 'module_form',
                    'module': module,
                    'form': form
                }

    def get_form(self, form_unique_id, bare=True):
        def matches(form):
            return form.get_unique_id() == form_unique_id
        for obj in self.get_forms(bare):
            if matches(obj if bare else obj['form']):
                return obj
        raise FormNotFoundException(
            ("Form in app '%s' with unique id '%s' not found"
             % (self.id, form_unique_id)))

    def get_form_location(self, form_unique_id):
        for m_index, module in enumerate(self.get_modules()):
            for f_index, form in enumerate(module.get_forms()):
                if form_unique_id == form.unique_id:
                    return m_index, f_index
        raise KeyError("Form in app '%s' with unique id '%s' not found" % (self.id, form_unique_id))

    @classmethod
    def new_app(cls, domain, name, lang="en"):
        app = cls(domain=domain, modules=[], name=name, langs=[lang], date_created=datetime.datetime.utcnow())
        return app

    def add_module(self, module):
        self.modules.append(module)
        return self.get_module(-1)

    def delete_module(self, module_unique_id):
        module = self.get_module_by_unique_id(module_unique_id)
        record = DeleteModuleRecord(
            domain=self.domain,
            app_id=self.id,
            module_id=module.id,
            module=module,
            datetime=datetime.datetime.utcnow()
        )
        del self.modules[module.id]
        record.save()
        return record

    def new_form(self, module_id, name, lang, attachment=Ellipsis):
        module = self.get_module(module_id)
        return module.new_form(name, lang, attachment)

    def delete_form(self, module_unique_id, form_unique_id):
        try:
            module = self.get_module_by_unique_id(module_unique_id)
            form = self.get_form(form_unique_id)
        except (ModuleNotFoundException, FormNotFoundException):
            return None

        record = DeleteFormRecord(
            domain=self.domain,
            app_id=self.id,
            module_unique_id=module_unique_id,
            form_id=form.id,
            form=form,
            datetime=datetime.datetime.utcnow(),
        )
        record.save()

        try:
            form.pre_delete_hook()
        except NotImplementedError:
            pass

        del module['forms'][form.id]
        return record

    def rename_lang(self, old_lang, new_lang):
        validate_lang(new_lang)
        if old_lang == new_lang:
            return
        if new_lang in self.langs:
            raise AppEditingError("Language %s already exists!" % new_lang)
        for i, lang in enumerate(self.langs):
            if lang == old_lang:
                self.langs[i] = new_lang
        for profile in self.build_profiles:
            for i, lang in enumerate(profile.langs):
                if lang == old_lang:
                    profile.langs[i] = new_lang
        for module in self.get_modules():
            module.rename_lang(old_lang, new_lang)
        _rename_key(self.translations, old_lang, new_lang)

    def rearrange_modules(self, from_index, to_index):
        modules = self.modules
        try:
            if toggles.LEGACY_CHILD_MODULES.enabled(self.domain):
                modules.insert(to_index, modules.pop(from_index))
            else:
                # remove module
                moving_module = modules.pop(from_index)

                # remove its children
                children = [m for m in modules if m.root_module_id == moving_module.unique_id]
                modules = [m for m in modules if m.root_module_id != moving_module.unique_id]

                # add back in module and children
                modules = modules[:to_index] + [moving_module] + children + modules[to_index:]
        except IndexError:
            raise RearrangeError()
        self.modules = modules

    def rearrange_forms(self, from_module_uid, to_module_uid, from_index, to_index):
        """
        The case type of the two modules conflict, the rearrangement goes through anyway.
        This is intentional.

        """
        from_module = self.get_module_by_unique_id(from_module_uid)
        to_module = self.get_module_by_unique_id(to_module_uid)
        try:
            from_module.get_form(from_index).pre_move_hook(from_module, to_module)
        except NotImplementedError:
            pass
        try:
            form = from_module.forms.pop(from_index)
            if not isinstance(form, AdvancedForm):
                if from_module.is_surveys != to_module.is_surveys:
                    if from_module.is_surveys:
                        form.requires = "case"
                        form.actions.update_case = UpdateCaseAction(
                            condition=FormActionCondition(type='always'))
                    else:
                        form.requires = "none"
                        form.actions.update_case = UpdateCaseAction(
                            condition=FormActionCondition(type='never'))
            to_module.add_insert_form(from_module, form, index=to_index, with_source=True)
        except IndexError:
            raise RearrangeError()

    def move_child_modules_after_parents(self):
        # This makes the module ordering compatible with the front-end display
        modules_by_parent_id = OrderedDict(
            (m.unique_id, [m]) for m in self.get_modules() if not m.root_module_id
        )
        orphaned_modules = []
        for module in self.get_modules():
            if module.root_module_id:
                if module.root_module_id in modules_by_parent_id:
                    modules_by_parent_id[module.root_module_id].append(module)
                else:
                    orphaned_modules.append(module)

        normal_modules = [m for modules in modules_by_parent_id.values() for m in modules]
        self.modules = normal_modules + orphaned_modules

    @classmethod
    def from_source(cls, source, domain):
        for field in cls._meta_fields:
            if field in source:
                del source[field]
        source['domain'] = domain
        app = cls.wrap(source)
        return app

    def export_json(self, dump_json=True):
        source = deepcopy(self.to_json())
        for field in self._meta_fields:
            if field in source:
                del source[field]
        _attachments = self.get_attachments()

        # the '_attachments' value is a dict of `name: blob_content`
        # pairs, and is part of the exported (serialized) app interface
        source['_attachments'] = {k: v.decode('utf-8') for (k, v) in _attachments.items()}
        source.pop("external_blobs", None)
        source = self.scrub_source(source)

        return json.dumps(source) if dump_json else source

    def scrub_source(self, source):
        """
        Use this to scrub out anything
        that should be shown in the
        application source, such as ids, etc.
        """
        source = update_form_unique_ids(source, ids_map={})
        return update_report_module_ids(source)

    def copy_form(self, from_module, form, to_module, rename=False):
        """
        The case type of the two modules conflict,
        copying (confusingly) is still allowed.
        This is intentional.

        """
        copy_source = deepcopy(form.to_json())
        # only one form can be a release notes form, so set them to False explicitly when copying
        copy_source['is_release_notes_form'] = False
        copy_source['enable_release_notes'] = False
        if 'unique_id' in copy_source:
            del copy_source['unique_id']

        if rename:
            for lang, name in copy_source['name'].items():
                with override(lang):
                    copy_source['name'][lang] = _('Copy of {name}').format(name=name)

        copy_form = to_module.add_insert_form(from_module, FormBase.wrap(copy_source))
        to_app = to_module.get_app()
        save_xform(to_app, copy_form, form.source.encode('utf-8'))

        return copy_form

    @memoized
    def case_type_exists(self, case_type):
        return case_type in self.get_case_types()

    @memoized
    def get_case_types(self):
        extra_types = set()
        if is_usercase_in_use(self.domain):
            extra_types.add(const.USERCASE_TYPE)

        return set(chain(*[m.get_case_types() for m in self.get_modules()])) | extra_types

    def has_media(self):
        return len(self.multimedia_map) > 0

    @memoized
    def get_xmlns_map(self):
        xmlns_map = defaultdict(list)
        for form in self.get_forms():
            xmlns_map[form.xmlns].append(form)
        return xmlns_map

    def get_forms_by_xmlns(self, xmlns, log_missing=True):
        """
        Return the forms with the given xmlns.
        This function could return multiple forms if there are shadow forms in the app.
        """
        if xmlns == "http://code.javarosa.org/devicereport":
            return []
        forms = self.get_xmlns_map()[xmlns]
        if len(forms) < 1:
            if log_missing:
                logging.error('App %s in domain %s has %s forms with xmlns %s' % (
                    self.get_id,
                    self.domain,
                    len(forms),
                    xmlns,
                ))
            return []
        non_shadow_forms = [form for form in forms if form.form_type != 'shadow_form']
        assert len(non_shadow_forms) <= 1
        return forms

    def get_xform_by_xmlns(self, xmlns, log_missing=True):
        forms = self.get_forms_by_xmlns(xmlns, log_missing)
        if not forms:
            return None
        else:
            # If there are multiple forms with the same xmlns, then all but one are shadow forms, therefore they
            # all have the same xform.
            return forms[0].wrapped_xform()

    def get_questions(self, xmlns, langs=None, include_triggers=False, include_groups=False,
                      include_translations=False):
        forms = self.get_forms_by_xmlns(xmlns)
        if not forms:
            return []
        # If there are multiple forms with the same xmlns, then some of them are shadow forms, so all the questions
        # will be the same.
        return forms[0].get_questions(langs or self.langs, include_triggers, include_groups, include_translations)

    def validate_app(self):
        validator = ApplicationValidator(self)
        try:
            return validator.validate_app()
        except ModuleIdMissingException:
            # For apps (mainly Exchange apps) that lost unique_id attributes on Module
            self.ensure_module_unique_ids(should_save=True)
            return validator.validate_app()

    def get_profile_setting(self, s_type, s_id):
        setting = self.profile.get(s_type, {}).get(s_id)
        if setting is not None:
            return setting
        yaml_setting = commcare_settings.get_commcare_settings_lookup()[s_type][s_id]
        for contingent in yaml_setting.get("contingent_default", []):
            if check_condition(self, contingent["condition"]):
                setting = contingent["value"]
        if setting is not None:
            return setting
        if not self.build_version or self.build_version < LooseVersion(yaml_setting.get("since", "0")):
            setting = yaml_setting.get("disabled_default", None)
            if setting is not None:
                return setting
        return yaml_setting.get("default")

    @quickcache(['self._id', 'self.version'])
    def get_case_metadata(self):
        from corehq.apps.app_manager.app_schemas.app_case_metadata import AppCaseMetadataBuilder
        return AppCaseMetadataBuilder(self.domain, self).case_metadata()

    def get_subcase_types(self, case_type):
        """
        Return the subcase types defined across an app for the given case type
        """
        return {t for m in self.get_modules()
                if m.case_type == case_type
                for t in m.get_subcase_types()}

    @memoized
    def grid_display_for_some_modules(self):
        return self.grid_form_menus == 'some'

    @memoized
    def grid_display_for_all_modules(self):
        return self.grid_form_menus == 'all'


class RemoteApp(ApplicationBase):
    """
    A wrapper for a url pointing to a suite or profile file. This allows you to
    write all the files for an app by hand, and then give the url to app_manager
    and let it package everything together for you.

    """
    profile_url = StringProperty(default="http://")
    name = StringProperty()
    manage_urls = BooleanProperty(default=False)

    questions_map = DictProperty(required=False)

    def is_remote_app(self):
        return True

    @classmethod
    def new_app(cls, domain, name, lang='en'):
        app = cls(domain=domain, name=name, langs=[lang])
        return app

    def create_profile(self, is_odk=False, langs=None):
        # we don't do odk for now anyway
        return remote_app.make_remote_profile(self, langs)

    def strip_location(self, location):
        return remote_app.strip_location(self.profile_url, location)

    def fetch_file(self, location):
        location = self.strip_location(location)
        url = urljoin(self.profile_url, location)

        try:
            content = urlopen(url).read()
        except Exception:
            raise AppEditingError('Unable to access resource url: "%s"' % url)

        return location, content

    def get_build_langs(self):
        if self.build_profiles:
            if len(list(self.build_profiles.keys())) > 1:
                raise AppEditingError('More than one app profile for a remote app')
            else:
                # return first profile, generated as part of lazy migration
                return self.build_profiles[list(self.build_profiles.keys())[0]].langs
        else:
            return self.langs

    @classmethod
    def get_locations(cls, suite):
        for resource in suite.findall('*/resource'):
            try:
                loc = resource.findtext('location[@authority="local"]')
            except Exception:
                loc = resource.findtext('location[@authority="remote"]')
            yield resource.getparent().tag, loc

    @property
    def SUITE_XPATH(self):
        return 'suite/resource/location[@authority="local"]'

    def create_all_files(self, build_profile_id=None):
        langs_for_build = self.get_build_langs()
        files = {
            'profile.xml': self.create_profile(langs=langs_for_build),
        }
        tree = _parse_xml(files['profile.xml'])

        def add_file_from_path(path, strict=False, transform=None):
            added_files = []
            # must find at least one
            try:
                tree.find(path).text
            except (TypeError, AttributeError):
                if strict:
                    raise AppEditingError("problem with file path reference!")
                else:
                    return
            for loc_node in tree.findall(path):
                loc, file = self.fetch_file(loc_node.text)
                if transform:
                    file = transform(file)
                files[loc] = file
                added_files.append(file)
            return added_files

        add_file_from_path('features/users/logo')
        try:
            suites = add_file_from_path(
                self.SUITE_XPATH,
                strict=True,
                transform=(lambda suite:
                           remote_app.make_remote_suite(self, suite))
            )
        except AppEditingError:
            raise AppEditingError(_('Problem loading suite file from profile file. Is your profile file correct?'))

        for suite in suites:
            suite_xml = _parse_xml(suite)

            for tag, location in self.get_locations(suite_xml):
                location, data = self.fetch_file(location)
                if tag == 'xform' and langs_for_build:
                    try:
                        xform = XForm(data, domain=self.domain)
                    except XFormException as e:
                        raise XFormException('In file %s: %s' % (location, e))
                    xform.exclude_languages(whitelist=langs_for_build)
                    data = xform.render()
                files.update({location: data})
        return files

    def make_questions_map(self):
        langs_for_build = self.get_build_langs()
        if self.copy_of:
            xmlns_map = {}

            def fetch(location):
                filepath = self.strip_location(location)
                return self.fetch_attachment('files/%s' % filepath)

            profile_xml = _parse_xml(fetch('profile.xml'))
            suite_location = profile_xml.find(self.SUITE_XPATH).text
            suite_xml = _parse_xml(fetch(suite_location))

            for tag, location in self.get_locations(suite_xml):
                if tag == 'xform':
                    xform = XForm(fetch(location).decode('utf-8'), domain=self.domain)
                    xmlns = xform.data_node.tag_xmlns
                    questions = xform.get_questions(langs_for_build)
                    xmlns_map[xmlns] = questions
            return xmlns_map
        else:
            return None

    def get_questions(self, xmlns):
        if not self.questions_map:
            self.questions_map = self.make_questions_map()
            if not self.questions_map:
                return []
            self.save()
        questions = self.questions_map.get(xmlns, [])
        return questions


class LinkedApplication(Application):
    """
    An app that can pull changes from an app in a different domain.
    """
    upstream_app_id = StringProperty()  # ID of the app that was most recently pulled
    upstream_version = IntegerProperty()  # Version of the app that was most recently pulled

    # The following properties will overwrite their corresponding values from
    # the master app everytime the new master is pulled
    linked_app_translations = DictProperty()  # corresponding property: translations
    linked_app_logo_refs = DictProperty()  # corresponding property: logo_refs
    linked_app_attrs = DictProperty()  # corresponds to app attributes

    @property
    def supported_settings(self):
        return ['target_commcare_flavor', 'practice_mobile_worker_id']

    @property
    @memoized
    def domain_link(self):
        from corehq.apps.linked_domain.dbaccessors import get_upstream_domain_link
        return get_upstream_domain_link(self.domain)

    @memoized
    def get_master_app_briefs(self):
        if self.domain_link:
            return get_master_app_briefs(self.domain_link, self.family_id)
        return []

    @property
    def master_is_remote(self):
        if self.domain_link:
            return self.domain_link.is_remote

    def get_master_name(self):
        if self.master_is_remote:
            return _('Remote Application')  # Avoid the potentially expensive or impossible query

        latest_app = self.get_latest_master_release(self.upstream_app_id)
        return latest_app.name

    def get_latest_master_release(self, master_app_id):
        if self.domain_link:
            return get_latest_master_app_release(self.domain_link, master_app_id)
        raise ActionNotPermitted

    def get_latest_master_releases_versions(self):
        if self.domain_link:
            versions = get_latest_master_releases_versions(self.domain_link)
            # Use self.get_master_app_briefs to limit return value by family_id
            upstream_ids = [b.id for b in self.get_master_app_briefs()]
            return {key: value for key, value in versions.items() if key in upstream_ids}
        return {}

    @memoized
    def get_latest_build_from_upstream(self, upstream_app_id):
        build_ids = get_build_ids(self.domain, self.origin_id)
        for build_id in build_ids:
            build_doc = Application.get_db().get(build_id)
            if build_doc.get('upstream_app_id') == upstream_app_id:
                return self.wrap(build_doc)
        return None

    @memoized
    def _get_version_comparison_build(self):
        previous_version = self.get_latest_build_from_upstream(self.upstream_app_id)
        if not previous_version:
            # If there's no previous version, check for a previous version in the same family.
            # This allows projects using multiple masters to copy a master app and start pulling
            # from that copy without resetting the form and multimedia versions.
            previous_version = self.get_latest_build_from_upstream(self.family_id)
        return previous_version

    def reapply_overrides(self):
        # Used by app_manager.views.utils.update_linked_app()
        self.translations.update(self.linked_app_translations)
        self.logo_refs.update(self.linked_app_logo_refs)
        for attribute, value in self.linked_app_attrs.items():
            setattr(self, attribute, value)
        for key, ref in self.logo_refs.items():
            mm = CommCareMultimedia.get(ref['m_id'])
            self.create_mapping(mm, ref['path'], save=False)


def import_app(app_id_or_doc, domain, extra_properties=None, request=None):
    source_app = _get_source_app(app_id_or_doc)
    source_doc = source_app.export_json(dump_json=False)

    attachments = _get_attachments(source_doc)
    source_doc['_attachments'] = {}

    if extra_properties is not None:
        source_doc.update(extra_properties)

    # Allow the wrapper to update to the current default build_spec
    if 'build_spec' in source_doc:
        del source_doc['build_spec']

    app = _create_app_from_doc(domain, source_doc)
    if source_app.domain == domain:
        app.family_id = source_app.origin_id

    report_map = get_static_report_mapping(source_app.domain, domain)
    _update_report_config_ids(app, report_map, source_app.domain)

    app.save_attachments(attachments)

    try:
        _update_valid_domains_for_media(app, domain)
    except ReportConfigurationNotFoundError:
        if request:
            messages.warning(request, _("Copying the application succeeded, but the application will have errors "
                                        "because your application contains a Mobile Report Module that references "
                                        "a UCR configured in this project space. Multimedia may be absent."))
    except ResourceNotFound:
        messages.warning(request, _("Copying the application succeeded, but the application is missing "
                                    "multimedia file(s)."))

    if not app.is_remote_app():
        enable_usercase_if_necessary(app)

    return app


def _get_source_app(app_id_or_doc):
    if isinstance(app_id_or_doc, str):
        source_app = get_app(None, app_id_or_doc)
    else:
        source_app = wrap_app(app_id_or_doc)
    return source_app


def _get_attachments(doc):
    try:
        attachments = doc['_attachments']
    except KeyError:
        attachments = {}

    return attachments


def _create_app_from_doc(domain, doc):
    app_class = get_correct_app_class(doc)
    app = app_class.from_source(doc, domain)
    app.convert_build_to_app()
    app.date_created = datetime.datetime.utcnow()
    app.cloudcare_enabled = domain_has_privilege(domain, privileges.CLOUDCARE)

    return app


def _update_report_config_ids(app, report_map, domain):
    if report_map:
        for module in app.get_report_modules():
            for config in module.report_configs:
                try:
                    config.report_id = report_map[config.report_id]
                except KeyError:
                    if config.report(domain).is_static:
                        raise AppEditingError(
                            "Report {} not found in {}".format(config.report_id, domain)
                        )


def _update_valid_domains_for_media(app, domain_to_add):
    if not app.is_remote_app():
        for path, media in app.get_media_objects(remove_unused=True):
            if domain_to_add not in media.valid_domains:
                media.valid_domains.append(domain_to_add)
                media.save()


def enable_usercase_if_necessary(app):
    if any(module.uses_usercase() for module in app.get_modules()):
        from corehq.apps.app_manager.util import enable_usercase
        enable_usercase(app.domain)


class DeleteApplicationRecord(DeleteRecord):

    app_id = StringProperty()

    def undo(self):
        app = ApplicationBase.get(self.app_id)
        DeletedCouchDoc.objects.filter(
            doc_id=self._id,
            doc_type=self.doc_type,
        ).delete()
        app.doc_type = app.get_doc_type()
        app.save(increment_version=False)


class DeleteModuleRecord(DeleteRecord):

    app_id = StringProperty()
    module_id = IntegerProperty()
    module = SchemaProperty(ModuleBase)

    def undo(self):
        app = Application.get(self.app_id)
        modules = app.modules
        modules.insert(self.module_id, self.module)
        DeletedCouchDoc.objects.filter(
            doc_id=self._id,
            doc_type=self.doc_type,
        ).delete()
        app.modules = modules
        app.save()


class DeleteFormRecord(DeleteRecord):

    app_id = StringProperty()
    module_id = IntegerProperty()
    module_unique_id = StringProperty()
    form_id = IntegerProperty()
    form = SchemaProperty(FormBase)

    def undo(self):
        app = Application.get(self.app_id)
        if self.module_unique_id is not None:
            name = clean_trans(self.form.name, app.default_language)
            module = app.get_module_by_unique_id(
                self.module_unique_id,
                error=_("Could not find form '{}'").format(name)
            )
        else:
            module = app.modules[self.module_id]
        DeletedCouchDoc.objects.filter(
            doc_id=self._id,
            doc_type=self.doc_type,
        ).delete()
        forms = module.forms
        forms.insert(self.form_id, self.form)
        module.forms = forms
        app.save()


class ExchangeApplication(models.Model):
    domain = models.CharField(max_length=255, null=False)
    app_id = models.CharField(max_length=255, null=False)
    help_link = models.CharField(max_length=255, null=True)
    changelog_link = models.CharField(max_length=255, null=True)
    required_privileges = models.TextField(null=True, blank=True, help_text=_("Space-separated list of privilege"
                                                                 " strings from corehq.privileges"))

    class Meta(object):
        unique_together = ('domain', 'app_id')


class ExchangeApplicationAdmin(admin.ModelAdmin):
    model = ExchangeApplication
    list_display = ['domain', 'app_id', 'help_link', 'changelog_link']
    list_filter = ['domain', 'app_id']


admin.site.register(ExchangeApplication, ExchangeApplicationAdmin)


class GlobalAppConfig(models.Model):
    choices = [(c, c) for c in ("on", "off", "forced")]

    domain = models.CharField(max_length=255, null=False)

    # this should be the unique id of the app (not of a versioned copy)
    app_id = models.CharField(max_length=255, null=False)
    app_prompt = models.CharField(max_length=32, choices=choices, default="off")
    apk_prompt = models.CharField(max_length=32, choices=choices, default="off")
    apk_version = models.CharField(max_length=32, null=True)
    app_version = models.IntegerField(null=True)

    class Meta(object):
        unique_together = ('domain', 'app_id')

    _app = None

    @classmethod
    def by_app(cls, app):
        model = cls.by_app_id(app.domain, app.origin_id)
        model._app = app
        return model

    @classmethod
    def by_app_id(cls, domain, app_id):
        model, created = cls.objects.get_or_create(app_id=app_id, domain=domain, defaults={
            'apk_version': LATEST_APK_VALUE,
            'app_version': LATEST_APP_VALUE,
        })
        return model

    def save(self, force_insert=False, force_update=False, using=DEFAULT_DB_ALIAS, update_fields=None):
        if self.pk:
            self.clear_version_caches()
        super().save(
            force_insert=force_insert, force_update=force_update, using=using, update_fields=update_fields
        )

    @property
    def app(self):
        if not self._app:
            app = get_app(self.domain, self.app_id, latest=True, target='release')
            assert self.app_id == app.origin_id, "this class doesn't handle copy app ids"
            self._app = app
        return self._app

    def get_latest_apk_version(self):
        self.app  # noqa validate app
        if self.apk_prompt == "off":
            return {}
        else:
            configured_version = self.apk_version
            if configured_version == LATEST_APK_VALUE:
                value = get_default_build_spec().version
            else:
                value = BuildSpec.from_string(configured_version).version
            force = self.apk_prompt == "forced"
            return {"value": value, "force": force}

    def get_latest_app_version(self, build_profile_id):
        self.app  # noqa validate app
        if self.app_prompt == "off":
            return {}
        else:
            force = self.app_prompt == "forced"
            app_version = self.app_version
            if app_version != LATEST_APP_VALUE:
                return {"value": app_version, "force": force}
            else:
                if not self.app or not self.app.is_released:
                    return {}
                else:
                    version = self.app.version
                    if build_profile_id:
                        latest = LatestEnabledBuildProfiles.for_app_and_profile(self.app_id, build_profile_id)
                        if latest:
                            version = latest.version
                    return {"value": version, "force": force}

    @classmethod
    @quickcache(['domain', 'app_id', 'build_profile_id'])
    def get_latest_version_info(cls, domain, app_id, build_profile_id):
        config = GlobalAppConfig.by_app_id(domain, app_id)
        return {
            "latest_apk_version": config.get_latest_apk_version(),
            "latest_ccz_version": config.get_latest_app_version(build_profile_id),
        }

    def clear_version_caches(self):
        build_profile_ids = [''] + list(self.app.build_profiles.keys())
        for build_profile_id in build_profile_ids:
            GlobalAppConfig.get_latest_version_info.clear(
                GlobalAppConfig, self.domain, self.app_id, build_profile_id
            )


class AppReleaseByLocation(models.Model):
    domain = models.CharField(max_length=255, null=False)
    app_id = models.CharField(max_length=255, null=False)
    location = models.ForeignKey(SQLLocation, on_delete=models.CASCADE, to_field='location_id')
    build_id = models.CharField(max_length=255, null=False)
    version = models.IntegerField(null=False)
    active = models.BooleanField(default=True)
    activated_on = models.DateTimeField(null=True, blank=True)
    deactivated_on = models.DateTimeField(null=True, blank=True)

    class Meta:
        unique_together = (("domain", "build_id", "location", "version"),)

    def save(self, *args, **kwargs):
        super(AppReleaseByLocation, self).save(*args, **kwargs)
        expire_get_latest_app_release_by_location_cache(self)

    @property
    @memoized
    def build(self):
        return get_app(self.domain, self.build_id)

    def clean(self):
        if self.active:
            if not self.build.is_released:
                raise ValidationError({'version': _("Version {} not released. Please mark it as released to add "
                                                    "restrictions.").format(self.build.version)})
            enabled_release = get_latest_app_release_by_location(self.domain, self.location.location_id,
                                                                 self.app_id)
            if enabled_release and enabled_release.version > self.version:
                raise ValidationError({'version': _("Higher version {} already enabled for this application and "
                                                    "location").format(enabled_release.version)})

    @classmethod
    def update_status(cls, domain, app_id, build_id, location_id, version, active):
        """
        create a new object or just set the status of an existing one with provided
        domain, app_id, build_id, location_id and version to the status passed
        :param build_id: id of the build corresponding to the version
        """
        try:
            release = AppReleaseByLocation.objects.get(
                domain=domain, app_id=app_id, build_id=build_id, location_id=location_id, version=version
            )
        except cls.DoesNotExist:
            release = AppReleaseByLocation(
                domain=domain, app_id=app_id, build_id=build_id, location_id=location_id, version=version
            )
        release.activate() if active else release.deactivate()

    def deactivate(self):
        self.active = False
        self.deactivated_on = datetime.datetime.utcnow()
        self.full_clean()
        self.save()

    def activate(self):
        self.active = True
        self.activated_on = datetime.datetime.utcnow()
        self.full_clean()
        self.save()

    def to_json(self):
        return {
            'location': self.location.get_path_display(),
            'app': self.app_id,
            'build_id': self.build_id,
            'version': self.version,
            'active': self.active,
            'id': self._get_pk_val(),
            'activated_on': (datetime.datetime.strftime(self.activated_on, '%Y-%m-%d  %H:%M:%S')
                             if self.activated_on else None),
            'deactivated_on': (datetime.datetime.strftime(self.deactivated_on, '%Y-%m-%d %H:%M:%S')
                               if self.deactivated_on else None),
        }


class LatestEnabledBuildProfiles(models.Model):
    # ToDo: this would be deprecated after AppReleaseByLocation is released and
    # this model's entries are migrated to the new location specific model
    domain = models.CharField(max_length=255, null=False, default='')
    app_id = models.CharField(max_length=255)
    build_profile_id = models.CharField(max_length=255)
    version = models.IntegerField()
    build_id = models.CharField(max_length=255)
    active = models.BooleanField(default=True)

    def save(self, *args, **kwargs):
        super(LatestEnabledBuildProfiles, self).save(*args, **kwargs)
        GlobalAppConfig.by_app_id(self.domain, self.app_id).clear_version_caches()
        self.expire_cache(self.domain)

    @property
    def build(self):
        if not hasattr(self, '_build'):
            self._build = get_build_by_version(self.domain, self.app_id, self.version)['value']
        return self._build

    def clean(self):
        if self.active:
            if not self.build['is_released']:
                raise ValidationError({
                    'version': _("Version {} not released. Can not enable profiles for unreleased versions"
                                 ).format(self.build['version'])
                })
            latest_enabled_build_profile = LatestEnabledBuildProfiles.for_app_and_profile(
                app_id=self.build['copy_of'],
                build_profile_id=self.build_profile_id
            )
            if latest_enabled_build_profile and latest_enabled_build_profile.version > self.version:
                raise ValidationError({
                    'version': _("Latest version available for this profile is {}, which is "
                                 "higher than this version. Disable any higher versions first."
                                 ).format(latest_enabled_build_profile.version)})

    @classmethod
    def update_status(cls, build, build_profile_id, active):
        """
        create a new object or just set the status of an existing one for an app
        build and build profile to the status passed
        :param active: to be set as active, True/False
        """
        app_id = build.copy_of
        build_id = build.get_id
        version = build.version
        try:
            build_profile = LatestEnabledBuildProfiles.objects.get(
                app_id=app_id,
                version=version,
                build_profile_id=build_profile_id,
                build_id=build_id
            )
        except cls.DoesNotExist:
            build_profile = LatestEnabledBuildProfiles(
                app_id=app_id,
                version=version,
                build_profile_id=build_profile_id,
                build_id=build_id,
                domain=build.domain
            )
        # assign it to avoid re-fetching during validations
        build_profile._build = build
        build_profile.activate() if active else build_profile.deactivate()

    def activate(self):
        self.active = True
        self.full_clean()
        self.save()

    def deactivate(self):
        self.active = False
        self.full_clean()
        self.save()

    @classmethod
    def for_app_and_profile(cls, app_id, build_profile_id):
        return cls.objects.filter(
            app_id=app_id,
            build_profile_id=build_profile_id,
            active=True
        ).order_by('-version').first()

    def expire_cache(self, domain):
        get_latest_enabled_build_for_profile.clear(domain, self.build_profile_id)
        get_latest_enabled_versions_per_profile.clear(self.app_id)

    def to_json(self, app_names):
        from corehq.apps.app_manager.serializers import LatestEnabledBuildProfileSerializer
        return LatestEnabledBuildProfileSerializer(self, context={'app_names': app_names}).data


class ApplicationReleaseLog(models.Model):
    ACTION_RELEASED = "released"
    ACTION_IN_TEST = "in_test"
    ACTION_CREATED = "created"
    ACTION_REVERTED = "reverted"
    ACTION_DELETED = "deleted"

    ACTION_DISPLAY = {
        ACTION_RELEASED: _("Released"),
        ACTION_IN_TEST: _("In Test"),
        ACTION_CREATED: _("Created"),
        ACTION_REVERTED: _("Reverted"),
        ACTION_DELETED: _("Deleted")
    }

    domain = models.CharField(max_length=255, null=False, default='')
    created_at = models.DateTimeField(auto_now_add=True)
    action = models.CharField(max_length=255)
    version = models.IntegerField()
    app_id = models.CharField(max_length=255)
    user_id = models.CharField(max_length=255)
    info = models.JSONField(default=dict)

    def to_json(self):
        return {
            "created_at": self.created_at,
            "action": self.ACTION_DISPLAY[self.action],
            "version": self.version,
            "user_id": self.user_id,
        }


# backwards compatibility with suite-1.0.xml
FormBase.get_command_id = lambda self: id_strings.form_command(self)
FormBase.get_locale_id = lambda self: id_strings.form_locale(self)

ModuleBase.get_locale_id = lambda self: id_strings.module_locale(self)

ModuleBase.get_case_list_command_id = lambda self: id_strings.case_list_command(self)
ModuleBase.get_case_list_locale_id = lambda self: id_strings.case_list_locale(self)

Module.get_referral_list_command_id = lambda self: id_strings.referral_list_command(self)
Module.get_referral_list_locale_id = lambda self: id_strings.referral_list_locale(self)<|MERGE_RESOLUTION|>--- conflicted
+++ resolved
@@ -1049,13 +1049,8 @@
     # computed datums IDs that are allowed in endpoints
     function_datum_endpoints = StringListProperty()
 
-<<<<<<< HEAD
-    submit_label = DictProperty(default={})
-    submit_notification_label = DictProperty(default={})
-=======
     submit_label = LabelProperty(default={})
     submit_notification_label = LabelProperty(default={})
->>>>>>> 42bd92f0
 
     def __repr__(self):
         return f"{self.doc_type}(id='{self.id}', name='{self.default_name()}', unique_id='{self.unique_id}')"
