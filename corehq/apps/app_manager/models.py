--- conflicted
+++ resolved
@@ -1550,19 +1550,6 @@
 
     @property
     def build_version(self):
-<<<<<<< HEAD
-        # returns a tuple.. ex: (2, 6)
-        version_tuple = self.get_build().minor_release()
-
-        # convert it to '2.6' for easy comparisons
-        version = (
-            str(version_tuple[0]) +
-            '.' +
-            str(version_tuple[1])
-        )
-
-        return version
-=======
         try:
             # returns a tuple.. ex: (2, 6)
             version_tuple = self.get_build().minor_release()
@@ -1577,7 +1564,6 @@
             return version
         except KeyError:
             return ''
->>>>>>> 50c562ce
 
     @property
     def default_language(self):
@@ -1662,7 +1648,6 @@
             messages.update(custom)
         else:
             messages.update(non_empty_only(custom))
-<<<<<<< HEAD
 
         # include language code names
         for lc in self.langs:
@@ -1675,20 +1660,6 @@
 
         messages.update(non_empty_only(self.translations.get(lang, {})))
 
-=======
-
-        # include language code names
-        for lc in self.langs:
-            name = langcodes.get_name(lc) or lc
-            if name:
-                messages[lc] = name
-
-        cc_trans = commcare_translations.load_translations(lang)
-        messages.update(cc_trans)
-
-        messages.update(non_empty_only(self.translations.get(lang, {})))
-
->>>>>>> 50c562ce
         return messages
 
     def create_app_strings(self, lang, include_blank_custom=False):
