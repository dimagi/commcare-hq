--- conflicted
+++ resolved
@@ -94,7 +94,6 @@
 from corehq.apps.app_manager.util import (
     get_latest_app_release_by_location,
     expire_get_latest_app_release_by_location_cache,
-    is_linked_app,
     is_remote_app,
 )
 from corehq.apps.app_manager.detail_screen import PropertyXpathGenerator
@@ -3893,11 +3892,7 @@
 
     def save(self, response_json=None, increment_version=None, **params):
         if increment_version is None:
-<<<<<<< HEAD
             increment_version = not self.copy_of
-=======
-            increment_version = not self.copy_of and not is_linked_app(self)
->>>>>>> 04a45218
         if increment_version:
             self.version = self.version + 1 if self.version else 1
         super(VersionedDoc, self).save(**params)
@@ -4248,7 +4243,7 @@
         when making a new build and setting the versions of those items.
         For normal applications, this is just the previous build.
         '''
-        return self.get_previous_version()
+        return self.get_latest_build()
 
     @memoized
     def get_latest_saved(self):
@@ -4798,34 +4793,7 @@
         def _hash(val):
             return hashlib.md5(val).hexdigest()
 
-<<<<<<< HEAD
-        previous_version = self._get_version_comparison_build()
-        if previous_version:
-            force_new_version = self.build_profiles != previous_version.build_profiles
-            for form_stuff in self.get_forms(bare=False):
-                filename = 'files/%s' % self.get_form_filename(**form_stuff)
-                form = form_stuff["form"]
-                if not force_new_version:
-                    try:
-                        previous_form = previous_version.get_form(form.unique_id)
-                        # take the previous version's compiled form as-is
-                        # (generation code may have changed since last build)
-                        previous_source = previous_version.fetch_attachment(filename)
-                    except (ResourceNotFound, FormNotFoundException):
-                        form.version = None
-                    else:
-                        previous_hash = _hash(previous_source)
-
-                        # hack - temporarily set my version to the previous version
-                        # so that that's not treated as the diff
-                        previous_form_version = previous_form.get_version()
-                        form.version = previous_form_version
-                        my_hash = _hash(self.fetch_xform(form=form))
-                        if previous_hash != my_hash:
-                            form.version = None
-                else:
-=======
-        latest_build = self.get_latest_build()
+        latest_build = self._get_version_comparison_build()
         if not latest_build:
             return
         force_new_version = self.build_profiles != latest_build.build_profiles
@@ -4839,7 +4807,6 @@
                     # (generation code may have changed since last build)
                     previous_source = latest_build.fetch_attachment(filename)
                 except (ResourceNotFound, FormNotFoundException):
->>>>>>> 04a45218
                     form.version = None
                 else:
                     previous_hash = _hash(previous_source)
@@ -4862,13 +4829,8 @@
         """
 
         # access to .multimedia_map is slow
-<<<<<<< HEAD
-        previous_version = self._get_version_comparison_build()
-        prev_multimedia_map = previous_version.multimedia_map if previous_version else {}
-=======
-        latest_build = self.get_latest_build()
+        latest_build = self._get_version_comparison_build()
         prev_multimedia_map = latest_build.multimedia_map if latest_build else {}
->>>>>>> 04a45218
 
         for path, map_item in six.iteritems(self.multimedia_map):
             prev_map_item = prev_multimedia_map.get(path, None)
@@ -5689,7 +5651,7 @@
         if not previous_version:
             # If there's no previous version, check for a previous version in the same family.
             # This allows projects using multiple masters to copy a master app and start pulling
-            # from that copy without resetting thei form and multimedia versions.
+            # from that copy without resetting the form and multimedia versions.
             previous_version = self.get_previous_version(master_app_id=self.progenitor_app_id)
         return previous_version
 
