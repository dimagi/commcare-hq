--- conflicted
+++ resolved
@@ -793,7 +793,6 @@
         else:
             return False
 
-<<<<<<< HEAD
     def is_registration_form(self, case_type=None):
         """
         Should return True if this form passes the following tests:
@@ -801,11 +800,10 @@
          * registers a case of type 'case_type' if supplied
         """
         raise NotImplementedError()
-
-=======
+    
     def update_app_case_meta(self, app_case_meta):
         pass
->>>>>>> b02e1dd3
+
 
 class IndexedFormBase(FormBase, IndexedSchema):
     def get_app(self):
@@ -2140,10 +2138,9 @@
 
         return parent_types, case_properties
 
-<<<<<<< HEAD
     def is_registration_form(self, case_type=None):
         return self.mode == 'create' and (not case_type or self.case_type == case_type)
-=======
+
     def update_app_case_meta(self, app_case_meta):
         from corehq.apps.reports.formdetails.readable import FormQuestionResponse
         questions = {q['value']: FormQuestionResponse(q) for q in self.get_questions(self.get_app().langs)}
@@ -2170,7 +2167,6 @@
             question=self.close_path,
             answer='yes',
         ))
->>>>>>> b02e1dd3
 
 
 class CareplanGoalForm(CareplanForm):
