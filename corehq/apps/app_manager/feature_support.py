from looseversion import LooseVersion

from django.conf import settings

from corehq import toggles


class CommCareFeatureSupportMixin(object):
    # overridden by subclass
    build_version = LooseVersion('')

    def _require_minimum_version(self, minimum_version):
        if settings.UNIT_TESTING and self.build_version is None:
            return False
        assert isinstance(self.build_version, LooseVersion)
        assert isinstance(minimum_version, (str, LooseVersion))
        if isinstance(minimum_version, str):
            minimum_version = LooseVersion(minimum_version)
        return self.build_version and self.build_version >= minimum_version

    @property
    def enable_multi_sort(self):
        """
        Multi (tiered) sort is supported by apps version 2.2 or higher
        """
        return self._require_minimum_version('2.2')

    @property
    def enable_multimedia_case_property(self):
        """
        Multimedia case properties are supported by apps version 2.6 or higher
        """
        return self._require_minimum_version('2.6')

    @property
    def enable_relative_suite_path(self):
        return self._require_minimum_version('2.12')

    @property
    def enable_local_resource(self):
        """
        There was a CommCare bug that was triggered by having
        both a local and remote authority for a resource.
        This bug was fixed in 2.13.

        see comment at
        https://github.com/dimagi/commcare-hq/pull/3511#discussion_r13159938

        """
        return self._require_minimum_version('2.13')

    @property
    def enable_offline_install(self):
        """
        Offline Android Install is supported by apps version 2.13 or higher
        """
        # this is kind of stupid,
        # since this amounts to requiring a min version of 2.13
        # but this feature was basically ready in 2.12
        # but could not be used until the local resource bug was fixed.
        # I wanted to record that dependency
        return (self.enable_local_resource
                and self._require_minimum_version('2.12'))

    @property
    def enable_auto_gps(self):
        return self._require_minimum_version('2.14')

    @property
    def enable_group_in_field_list(self):
        """
        Groups and repeat groups inside of a field list supported by apps
        version 2.16 or higher
        """
        return self._require_minimum_version('2.16')

    @property
    def enable_post_form_workflow(self):
        """
        Post form workflow is supported by apps version 2.9 or higher
        """
        return self._require_minimum_version('2.9')

    @property
    def enable_module_filtering(self):
        """
        Filtering modules is supported by apps version 2.20 or higher
        """
        return self._require_minimum_version('2.20')

    @property
    def enable_localized_menu_media(self):
        """
        Forms/Modules can have language-specific icon/audio for apps
        version 2.21 or higher
        """
        return self._require_minimum_version('2.21')

    @property
    def enable_case_list_icon_dynamic_width(self):
        """
        In 2.22 and higher, case list icon column is sized based on actual image width.
        """
        # temporarily disabled due to issue on mobile side handling exact pixel widths.
        # will look into it when there is a little more time. @orangejenny
        # return self._require_minimum_version('2.22')
        return False

    @property
    def enable_image_resize(self):
        """
        Image resize only supported > 2.23
        """
        return self._require_minimum_version('2.23')

    @property
    def enable_markdown_in_groups(self):
        """
        Markdown in groups only supported > 2.23
        """
        return self._require_minimum_version('2.23')

    @property
    def enable_case_list_sort_blanks(self):
        """
        Ability to control where blanks sort for case list sort properties only supported > 2.35
        """
        return self._require_minimum_version('2.35')

    @property
    def enable_detail_print(self):
        """
        Ability to print case detail screen, based on an HTML template, only supported > 2.35
        """
        return self._require_minimum_version('2.35')

    @property
    def supports_practice_users(self):
        """
        Ability to configure practice mobile workers for apps
        """
        return self._require_minimum_version('2.26')

    @property
    def enable_sorted_itemsets(self):
        """
        Enable sorted itemsets in the form builder.
        """
        return self._require_minimum_version('2.38')

    @property
    def supports_update_prompts(self):
        """
        Ability to configure apk/app update checks
        """
        return self._require_minimum_version('2.38')

    @property
    def enable_case_search_title_translation(self):
        """
        Ability to configure case search title through translation attribute, only supported > 2.53
        """
        return self._require_minimum_version('2.53')

    @property
    def enable_training_modules(self):
        return self._require_minimum_version('2.43')

    @property
    def enable_multi_master(self):
        return (
            self._require_minimum_version('2.47.4')
            and toggles.MULTI_MASTER_LINKED_DOMAINS.enabled(self.domain)
        )

    @property
    def enable_search_prompt_appearance(self):
        return self._require_minimum_version('2.50')

    @property
    def enable_markdown_tables(self):
        return self._require_minimum_version('2.50')

    @property
    def enable_default_value_expression(self):
        return (
            self._require_minimum_version('2.51')
            and toggles.USH_CASE_CLAIM_UPDATES.enabled(self.domain)
        )

    @property
    def supports_session_endpoints(self):
        return (
            toggles.SESSION_ENDPOINTS.enabled(self.domain)
            and self._require_minimum_version('2.51')
        )

    @property
    def supports_data_registry(self):
        return (
            toggles.DATA_REGISTRY.enabled(self.domain)
            and self._require_minimum_version('2.53')
        )

    @property
    def ush_case_claim_2_53(self):
        return (
            toggles.USH_CASE_CLAIM_UPDATES.enabled(self.domain)
            and self._require_minimum_version('2.53')
        )

    @property
    def supports_empty_case_list_text(self):
        return (
            toggles.USH_EMPTY_CASE_LIST_TEXT.enabled(self.domain)
            and self._require_minimum_version('2.54')
        )

    @property
    def supports_module_assertions(self):
        # form-level assertions have been supported longer
        return (
            toggles.CUSTOM_ASSERTIONS.enabled(self.domain)
            and self._require_minimum_version('2.54')
        )

    @property
    def supports_grouped_case_tiles(self):
        return (
<<<<<<< HEAD
            toggles.CASE_LIST_TILE.enabled(self.domain),
            self._require_minimum_version('2.54')
=======
            toggles.CASE_LIST_TILE.enabled(self.domain)
            and self._require_minimum_version('2.54')
>>>>>>> a44a5bbb
        )<|MERGE_RESOLUTION|>--- conflicted
+++ resolved
@@ -227,11 +227,6 @@
     @property
     def supports_grouped_case_tiles(self):
         return (
-<<<<<<< HEAD
-            toggles.CASE_LIST_TILE.enabled(self.domain),
-            self._require_minimum_version('2.54')
-=======
             toggles.CASE_LIST_TILE.enabled(self.domain)
             and self._require_minimum_version('2.54')
->>>>>>> a44a5bbb
         )