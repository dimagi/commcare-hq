--- conflicted
+++ resolved
@@ -132,7 +132,6 @@
         ]
 
 
-<<<<<<< HEAD
 report_fixture_generator = ReportFixturesProvider()
 
 
@@ -145,6 +144,14 @@
         if key not in self.data_cache:
             self.data_cache[key] = data_source.get_data()
         return self.data_cache[key]
+
+
+def _get_report_index_fixture(restore_user, oldest_sync_time=None):
+    last_sync_time = _format_last_sync_time(restore_user, oldest_sync_time)
+    return E.fixture(
+        E.report_index(E.reports(last_update=last_sync_time)),
+        id='commcare-reports:index', user_id=restore_user.user_id,
+    )
 
 
 class BaseReportFixtureProvider(metaclass=ABCMeta):
@@ -163,34 +170,6 @@
 
 
 class ReportFixturesProviderV1(BaseReportFixtureProvider):
-=======
-    @staticmethod
-    def _get_filters_elem(defer_filters, filter_options_by_field, couch_user):
-        filters_elem = E.filters()
-        for ui_filter in defer_filters:
-            # @field is maybe a bad name for this attribute,
-            # since it's actually the filter name
-            filter_elem = E.filter(field=ui_filter.name)
-            option_values = filter_options_by_field[ui_filter.field]
-            choices = ui_filter.choice_provider.get_sorted_choices_for_values(option_values, couch_user)
-            for choice in choices:
-                # add the correct text from ui_filter.choice_provider
-                option_elem = E.option(choice.display, value=choice.value)
-                filter_elem.append(option_elem)
-            filters_elem.append(filter_elem)
-        return filters_elem
-
-
-def _get_report_index_fixture(restore_user, oldest_sync_time=None):
-    last_sync_time = _format_last_sync_time(restore_user.domain, restore_user.user_id, oldest_sync_time)
-    return E.fixture(
-        E.report_index(E.reports(last_update=last_sync_time)),
-        id='commcare-reports:index', user_id=restore_user.user_id,
-    )
-
-
-class ReportFixturesProvider(BaseReportFixturesProvider):
->>>>>>> 897f657b
     id = 'commcare:reports'
 
     def __call__(self, restore_state, restore_user, needed_versions, report_configs):
@@ -199,12 +178,8 @@
         """
         fixtures = []
         if needed_versions.intersection({MOBILE_UCR_VERSION_1, MOBILE_UCR_MIGRATING_TO_2}):
-<<<<<<< HEAD
+            fixtures.append(_get_report_index_fixture(restore_user))
             fixtures.extend(self._v1_fixture(restore_user, report_configs))
-=======
-            fixtures.append(_get_report_index_fixture(restore_user))
-            fixtures.extend(self._v1_fixture(restore_user, list(self._get_report_configs(apps).values())))
->>>>>>> 897f657b
         else:
             fixtures.extend(self._empty_v1_fixture(restore_user))
 
@@ -216,11 +191,7 @@
     def _v1_fixture(self, restore_user, report_configs):
         user_id = restore_user.user_id
         root = E.fixture(id=self.id, user_id=user_id)
-<<<<<<< HEAD
-        reports_elem = E.reports(last_sync=_last_sync_time(restore_user))
-=======
-        reports_elem = E.reports(last_sync=_format_last_sync_time(restore_user.domain, user_id))
->>>>>>> 897f657b
+        reports_elem = E.reports(last_sync=_format_last_sync_time(restore_user))
         for report_config in report_configs:
             try:
                 reports_elem.extend(self.report_config_to_fixture(report_config, restore_user))
@@ -370,7 +341,6 @@
                     raise
         return fixtures
 
-<<<<<<< HEAD
     def report_config_to_fixture(self, report_config, restore_user):
         def _row_to_row_elem(deferred_fields, filter_options_by_field, row, index, is_total_row=False):
             row_elem = E.row(index=str(index), is_total_row=str(is_total_row))
@@ -383,45 +353,8 @@
 
         rows, filters_elem = generate_rows_and_filters(
             self.report_data_cache, report_config, restore_user, _row_to_row_elem
-=======
-    @staticmethod
-    def report_config_to_v2_fixture(report_config, restore_user):
-        domain = restore_user.domain
-        report, data_source = BaseReportFixturesProvider._get_report_and_data_source(
-            report_config.report_id, domain)
-
-        # apply filters specified in report module
-        all_filter_values = {
-            filter_slug: restore_user.get_ucr_filter_value(filter, report.get_ui_filter(filter_slug))
-            for filter_slug, filter in report_config.filters.items()
-        }
-        # apply all prefilters
-        prefilters = [ReportFilterFactory.from_spec(p, report) for p in report.prefilters]
-        prefilter_values = {prefilter.name: prefilter.value() for prefilter in prefilters}
-        all_filter_values.update(prefilter_values)
-        # filter out nulls
-        filter_values = {
-            filter_slug: filter_value for filter_slug, filter_value in all_filter_values.items()
-            if filter_value is not None
-        }
-        defer_filters = [
-            report.get_ui_filter(filter_slug)
-            for filter_slug, filter_value in all_filter_values.items()
-            if filter_value is None and is_valid_mobile_select_filter_type(report.get_ui_filter(filter_slug))
-        ]
-        data_source.set_filter_values(filter_values)
-        data_source.set_defer_fields([f.field for f in defer_filters])
-        filter_options_by_field = defaultdict(set)
-
-        rows_elem = ReportFixturesProviderV2._get_v2_report_elem(
-            data_source,
-            {f.field for f in defer_filters},
-            filter_options_by_field,
-            _format_last_sync_time(domain, restore_user.user_id),
-            restore_user
->>>>>>> 897f657b
         )
-        rows_elem = E.rows(last_sync=_last_sync_time(restore_user))
+        rows_elem = E.rows(last_sync=_format_last_sync_time(restore_user))
         for row in rows:
             rows_elem.append(row)
 
@@ -448,16 +381,10 @@
     return datetime.utcnow()
 
 
-<<<<<<< HEAD
-def _last_sync_time(restore_user):
-    timezone = get_timezone_for_user(restore_user.user_id, restore_user.domain)
-    return ServerTime(_utcnow()).user_time(timezone).done().isoformat()
-=======
-def _format_last_sync_time(domain, user_id, sync_time=None):
+def _format_last_sync_time(restore_user, sync_time=None):
     sync_time = sync_time or _utcnow()
-    timezone = get_timezone_for_user(user_id, domain)
+    timezone = get_timezone_for_user(restore_user._couch_user, restore_user.domain)
     return ServerTime(sync_time).user_time(timezone).done().isoformat()
->>>>>>> 897f657b
 
 
 def generate_rows_and_filters(report_data_cache, report_config, restore_user, row_to_element):
