--- conflicted
+++ resolved
@@ -1,9 +1,6 @@
 import logging
 import numbers
-<<<<<<< HEAD
-
-=======
->>>>>>> e90635f6
+
 from abc import ABCMeta, abstractmethod
 from collections import defaultdict
 from datetime import datetime, timedelta
@@ -493,12 +490,7 @@
 
 
 def get_report_element(
-<<<<<<< HEAD
         report_data_cache, report_config, data_source, deferred_fields, filter_options_by_field, row_to_element):
-=======
-    report_data_cache, report_config, data_source, deferred_fields, filter_options_by_field, row_to_element
-):
->>>>>>> e90635f6
     """
     :param row_to_element: function (
                 deferred_fields, filter_options_by_field, row, index, is_total_row
