import collections
import itertools
import logging
from copy import copy

from django import forms
from django.http import Http404
from django.urls import reverse
from django.utils.safestring import mark_safe
from django.utils.translation import gettext as _

from memoized import memoized

from couchforms.analytics import get_exports_by_form

from corehq.apps.app_manager.analytics import get_exports_by_application
from corehq.apps.app_manager.dbaccessors import get_app, get_apps_in_domain
from corehq.apps.registry.models import DataRegistry
from corehq.apps.registry.utils import get_data_registry_dropdown_options
from corehq.apps.hqwebapp import crispy as hqcrispy
from corehq.apps.reports.analytics.esaccessors import get_case_types_for_domain
from corehq.apps.userreports.app_manager.data_source_meta import (
    DATA_SOURCE_TYPE_CASE,
    DATA_SOURCE_TYPE_FORM,
    DATA_SOURCE_TYPE_RAW,
)
from corehq.apps.userreports.dbaccessors import get_datasources_for_domain
from corehq.toggles import AGGREGATE_UCRS
from corehq.apps.export.const import ALL_CASE_TYPE_EXPORT
from corehq.apps.data_dictionary.util import get_data_dict_deprecated_case_types

DataSource = collections.namedtuple('DataSource', ['application', 'source_type', 'source', 'registry_slug'])
RMIDataChoice = collections.namedtuple('RMIDataChoice', ['id', 'text', 'data'])
AppFormRMIResponse = collections.namedtuple('AppFormRMIResponse', [
    'app_types', 'apps_by_type', 'modules_by_app',
    'forms_by_app_by_module', 'labels', 'placeholders'
])
AppFormRMIPlaceholder = collections.namedtuple('AppFormRMIPlaceholder', [
    'application', 'module', 'form'
])
AppCaseRMIResponse = collections.namedtuple('AppCaseRMIResponse', [
    'app_types', 'apps_by_type', 'case_types_by_app', 'placeholders'
])
AppCaseRMIPlaceholder = collections.namedtuple('AppCaseRMIPlaceholder', [
    'application', 'case_type'
])


class ApplicationDataSourceUIHelper(object):
    """
    A helper object that can be used in forms that allows you to select a data source from an application.
    Data sources can be forms and cases.

    To use it you must do the following:

    - Add this helper as a member variable of your form
    - Call helper.boostrap() with the domain.
    - Add helper.get_fields() to the form fields.
    - Add the following knockout bindings to your template:

        $(function () {
            $("#FORM").koApplyBindings({
                application: ko.observable(""),
                sourceType: ko.observable(""),
                sourcesMap: {{ sources_map|JSON }},
                labelMap: {
                    'case': gettext('Case'),
                    'form': gettext('Form'),
                    'data_source': gettext('Data Source'),
                },
            });
        });

    Where FORM is a selector for your form and sources_map is the .all_sources property from this object
    (which gets set after bootstrap).

    See usages for examples.
    """

    def __init__(self, enable_raw=False, enable_registry=False, registry_permission_checker=None):
        self.all_sources = {}
        self.enable_raw = enable_raw
        self.enable_registry = enable_registry
        self.app_and_registry_sources = {}
        self.registry_permission_checker = registry_permission_checker

        source_choices = [
            (DATA_SOURCE_TYPE_CASE, _("Case")),
            (DATA_SOURCE_TYPE_FORM, _("Form"))
        ]
        if enable_raw:
            source_choices.append((DATA_SOURCE_TYPE_RAW, _("Data Source")))

        self.application_field = forms.ChoiceField(label=_('Application'), widget=forms.Select())
        self.source_type_field = forms.ChoiceField(label=_('Forms or Cases'),
                                                   choices=source_choices,
                                                   widget=forms.Select(choices=source_choices))

        self.source_field = forms.ChoiceField(label=_('Data Source'), widget=forms.Select())
        self.source_field.label = mark_safe(  # nosec: no user input
            '<span data-bind=\'text: labelMap[sourceType()]\'></span>')

        self.registry_slug_field = forms.ChoiceField(label=_('Data Registry'), widget=forms.HiddenInput,
                                                     required=False)
        if enable_registry:
            self.registry_slug_field.widget = forms.Select()
            self.application_field.required = False

    def bootstrap(self, domain):
        self.all_sources = get_app_sources(domain)
        self.application_field.choices = sorted(
            [(app_id, source['name']) for app_id, source in self.all_sources.items()],
            key=lambda id_name_tuple: (id_name_tuple[1] or '').lower()
        )
        if self.enable_registry:
            self.application_field.choices += [('', '--------')]
            self.all_sources.update({'': {"name": '', "case": [], "form": []}})
            self.app_and_registry_sources = get_dropdown_options(domain, self.all_sources,
                                                                 self.registry_permission_checker)
            self.all_sources.update(get_registry_case_sources(domain))

        self.source_field.choices = []

        def _add_choices(field, choices):
            field.choices.extend(choices)
            # it's weird/annoying that you have to manually sync these
            field.widget.choices.extend(choices)

        _add_choices(
            self.source_field,
            [(ct['value'], ct['text']) for app in self.all_sources.values() for ct in app['case']]
        )
        _add_choices(
            self.source_field,
            [(ct['value'], ct['text']) for app in self.all_sources.values() for ct in app['form']]
        )
        if self.enable_raw:
            available_data_sources = get_datasources_for_domain(domain, include_static=True,
                                                                include_aggregate=AGGREGATE_UCRS.enabled(domain))
            _add_choices(
                self.source_field,
                [(ds.data_source_id, ds.display_name) for ds in available_data_sources]
            )
            # also shove these into app sources for every app for now to avoid substantially
            # messing with this code for this widget
            # (this is not the best ux / should probably be cleaned up later)
            for app_data in self.all_sources.values():
                app_data['data_source'] = [{"text": ds.display_name, "value": ds.data_source_id}
                                           for ds in available_data_sources]
        self.registry_slug_field.choices = sort_tuple_field_choices_by_name(
            [(registry["slug"], registry["name"]) for registry in
             get_data_registry_dropdown_options(domain, permission_checker=self.registry_permission_checker)],
        ) + [('', '--------')]

        # NOTE: This corresponds to a view-model that must be initialized in your template.
        # See the doc string of this class for more information.
        self.source_type_field.widget.attrs = {'data-bind': 'value: sourceType'}

        if self.enable_registry:
            self.application_field.widget.attrs = {'data-bind': '''
                value: application,
                disable: isDataFromOneProject() != 'true',
                optionsText: function(item){return item.text},
                optionsValue: function(item){return item.value},
                options: dropdownMap['app'][isDataFromOneProject()]
            '''}
            self.registry_slug_field.widget.attrs = {'data-bind': '''
                optionsText: function(item){return item.text},
                optionsValue: function(item){return item.value},
                value: registrySlug,
                disable: sourceType() != 'case' || isDataFromOneProject() != 'false',
                options: dropdownMap['registry'][isDataFromOneProject()]
                '''}
            self.source_field.widget.attrs = {'data-bind': '''
                optionsText: function(item){return item.text},
                optionsValue: function(item){return item.value},
                value: sourceId,
                options: _.union(sourcesMap[application()][sourceType()], sourcesMap[registrySlug()][sourceType()])
            '''}
        else:
            self.application_field.widget.attrs = {'data-bind': 'value: application'}
            self.registry_slug_field.widget.attrs = {'data-bind': '''
                optionsText: function(item){return item.text},
                optionsValue: function(item){return item.value},
                value: registrySlug
                '''}
            self.source_field.widget.attrs = {'data-bind': '''
                optionsText: function(item){return item.text},
                optionsValue: function(item){return item.value},
                value: sourceId,
                options: sourcesMap[application()][sourceType()]
            '''}

    def get_fields(self):
        fields = collections.OrderedDict()
        fields['source_type'] = self.source_type_field
        fields['application'] = self.application_field
        fields['source'] = self.source_field
        fields['registry_slug'] = self.registry_slug_field
        return fields

    def get_crispy_filed_help_texts(self):
        return {
            "source_type": _(
                "<strong>Form</strong>: Display data from form submissions.<br/>"
                "<strong>Case</strong>: Display data from your cases. You must be using case management for this "
                "option."),
            "application": _("Which application should the data come from?"),
            "registry_slug": _("Select the data registry containing the data you wish to access in the report"),
            "source": _("Choose the case type or form from which to retrieve data for this report."),
        }

    def get_crispy_fields(self):
        help_texts = self.get_crispy_filed_help_texts()
        return [
            hqcrispy.FieldWithHelpBubble(name, help_bubble_text=help_text)
            for name, help_text in help_texts.items()
        ]

    def get_app_source(self, data_dict):
        return DataSource(data_dict['application'], data_dict['source_type'], data_dict['source'],
                          data_dict['registry_slug'])


def get_app_sources(domain):
    apps = get_apps_in_domain(domain, include_remote=False)
    return {
        app._id: {
            "name": app.name,
            "case": [{"text": t, "value": t} for t in app.get_case_types()],
            "form": [
                {
                    "text": '{} / {}'.format(form.get_module().default_name(), form.default_name()),
                    "value": form.get_unique_id()
                } for form in app.get_forms()
            ]
        }
        for app in apps
    }


def get_registry_case_sources(domain):
    return {
        registry.slug: {
            "name": registry.name,
            "case": [{"text": t, "value": t} for t in registry.wrapped_schema.case_types],
            "form": []
        }
        for registry in DataRegistry.objects.visible_to_domain(domain)
    }


def get_dropdown_options(domain, all_sources, registry_permission_checker):
    registry_options = get_data_registry_dropdown_options(domain, permission_checker=registry_permission_checker)
    registry_options += [{'slug': '', 'name': ''}]
    return{
        "app": {
            "true": [{"text": source['name'], "value": app_id} for app_id, source in all_sources.items()],
            "false": [{"text": '--------', "value": ''}],
            "": [{"text": '--------', "value": ''}]
        },
        "registry": {
            "true": [{"text": '--------', "value": ''}],
            "false": [{"text": r["name"], "value": r["slug"]} for r in registry_options],
            "": [{"text": '--------', "value": ''}]
        }
    }


def sort_tuple_field_choices_by_name(tuple_lists):
    return sorted(tuple_lists, key=lambda id_name_tuple: (id_name_tuple[1] or '').lower())


class ApplicationDataRMIHelper(object):
    """
    ApplicationDataRMIHelper is meant to generate the response for
    corehq.apps.export.views.get_app_data_drilldown_values
    """
    UNKNOWN_SOURCE = '_unknown'
    UNKNOWN_MODULE_ID = '_unknown_module'
    ALL_SOURCES = '_all_apps'

    APP_TYPE_ALL = 'all'
    APP_TYPE_DELETED = 'deleted'
    APP_TYPE_REMOTE = 'remote'
    APP_TYPE_NONE = 'no_app'
    APP_TYPE_UNKNOWN = 'unknown'

    def __init__(self, domain, user, as_dict=True):
        self.domain = domain
        self.user = user
        self.as_dict = as_dict
        self.form_labels = AppFormRMIPlaceholder(
            application=_("Application"),
            module=_("Menu"),
            form=_("Form"),
        )
        self.form_placeholders = AppFormRMIPlaceholder(
            application=_("Select Application"),
            module=_("Select Menu"),
            form=_("Select Form"),
        )
        self.case_placeholders = AppCaseRMIPlaceholder(
            application=_("Select Application"),
            case_type=_("Select Case Type"),
        )
        if self.as_dict:
            self.form_labels = self.form_labels._asdict()
            self.form_placeholders = self.form_placeholders._asdict()
            self.case_placeholders = self.case_placeholders._asdict()

    def _get_unknown_form_possibilities(self):
        possibilities = collections.defaultdict(list)
        for app in get_exports_by_application(self.domain):
            # index by xmlns
            x = app['value']
            x['has_app'] = True
            possibilities[app['key'][2]].append(x)
        return possibilities

    def _attach_unknown_suggestions(self, unknown_forms):
        """If there are any unknown forms, try and find the best possible matches
        from deleted apps or copied apps. If no suggestion is found, say so
        but provide the xmlns.
        """
        if unknown_forms:
            possibilities = self._get_unknown_form_possibilities()

            class AppCache(dict):

                def __init__(self, domain):
                    super(AppCache, self).__init__()
                    self.domain = domain

                def __getitem__(self, item):
                    if item not in self:
                        try:
                            self[item] = get_app(app_id=item, domain=self.domain)
                        except Http404:
                            pass
                    return super(AppCache, self).__getitem__(item)

            app_cache = AppCache(self.domain)

            for form in unknown_forms:
                app = None
                if form['app']['id']:
                    try:
                        app = app_cache[form['app']['id']]
                        form['has_app'] = True
                    except KeyError:
                        form['app_does_not_exist'] = True
                        form['possibilities'] = possibilities[form['xmlns']]
                        if form['possibilities']:
                            form['duplicate'] = True
                    else:
                        if app.domain != self.domain:
                            logging.error("submission tagged with app from wrong domain: %s" % app.get_id)
                        else:
                            if app.copy_of:
                                try:
                                    app = app_cache[app.copy_of]
                                    form['app_copy'] = {'id': app.get_id, 'name': app.name}
                                except KeyError:
                                    form['app_copy'] = {'id': app.copy_of, 'name': '?'}
                            if app.is_deleted():
                                form['app_deleted'] = {'id': app.get_id}
                            try:
                                app_forms = app.get_xmlns_map()[form['xmlns']]
                            except AttributeError:
                                # it's a remote app
                                app_forms = None
                                form['has_app'] = True
                            if app_forms:
                                app_form = app_forms[0]
                                if app_form.doc_type == 'UserRegistrationForm':
                                    form['is_user_registration'] = True
                                else:
                                    app_module = app_form.get_module()
                                    form['module'] = app_module
                                    form['form'] = app_form
                                form['show_xmlns'] = False

                            if not form.get('app_copy') and not form.get('app_deleted'):
                                form['no_suggestions'] = True
                    if app:
                        form['app'] = {'id': app.get_id, 'name': app.name, 'langs': app.langs}
                else:
                    form['possibilities'] = possibilities[form['xmlns']]
                    if form['possibilities']:
                        form['duplicate'] = True
                    else:
                        form['no_suggestions'] = True
        return unknown_forms

    @staticmethod
    def _sort_key_form(form):
        app_id = form['app']['id']
        if form.get('has_app', False):
            order = 0 if not form.get('app_deleted') else 1
            app_name = form['app']['name']
            module = form.get('module')
            if module:
                # module is sometimes wrapped json, sometimes a dict!
                module_id = module['id'] if 'id' in module else module.id
            else:
                module_id = -1 if form.get('is_user_registration') else 1000
            app_form = form.get('form')
            if app_form:
                # app_form is sometimes wrapped json, sometimes a dict!
                form_id = app_form['id'] if 'id' in app_form else app_form.id
            else:
                form_id = -1
            return (order, app_name, app_id, module_id, form_id)
        else:
            form_xmlns = form['xmlns']
            return (2, form_xmlns, app_id)

    @property
    @memoized
    def _all_forms(self):
        forms = []
        unknown_forms = []
        for f in get_exports_by_form(self.domain):
            form = f['value']
            if form.get('app_deleted') and not form.get('submissions'):
                continue
            if 'app' in form:
                form['has_app'] = True
                forms.append(form)
            else:
                app_id = f['key'][1] or ''
                form['app'] = {
                    'id': app_id
                }
                form['has_app'] = False
                form['show_xmlns'] = True
                unknown_forms.append(form)
        forms.extend(self._attach_unknown_suggestions(unknown_forms))
        return sorted(forms, key=self._sort_key_form)

    @property
    @memoized
    def _no_app_forms(self):
        return [f for f in self._all_forms if not f.get('has_app', False)]

    @property
    @memoized
    def _remote_app_forms(self):
        return [f for f in self._all_forms if f.get('has_app', False) and f.get('show_xmlns', False)]

    @property
    @memoized
    def _deleted_app_forms(self):
        return [f for f in self._all_forms if f.get('has_app', False) and f.get('app_deleted') and not f.get('show_xmlns', False)]

    @property
    @memoized
    def _available_app_forms(self):
        return [f for f in self._all_forms if f.get('has_app', False) and not f.get('app_deleted') and not f.get('show_xmlns', False)]

    @property
    @memoized
    def _unknown_forms(self):
        return itertools.chain(self._deleted_app_forms, self._remote_app_forms, self._no_app_forms)

    def _get_app_type_choices_for_forms(self, as_dict=True):
        choices = [(_("Applications"), self.APP_TYPE_ALL)]
        if self._remote_app_forms or self._deleted_app_forms:
            choices.append((_("Unknown"), self.APP_TYPE_UNKNOWN))
        choices = [RMIDataChoice(id=c[1], text=c[0], data={}) for c in choices]
        if as_dict:
            choices = [c._asdict() for c in choices]
        return choices

    def _get_app_type_choices_for_cases(self, has_unknown_case_types=False):
        choices = [(_("Applications"), self.APP_TYPE_ALL)]
        if has_unknown_case_types:
            choices.append((_("Unknown"), self.APP_TYPE_UNKNOWN))
        choices = [RMIDataChoice(id=choice[1], text=choice[0], data={}) for choice in choices]
        return [choice._asdict() for choice in choices]

    @staticmethod
    def _get_unique_choices(choices):
        final_choices = collections.defaultdict(list)
        for k, val_list in choices.items():
            new_val_ids = []
            final_choices[k] = []
            for v in val_list:
                if v.id not in new_val_ids:
                    new_val_ids.append(v.id)
                    final_choices[k].append(v)
        return final_choices

    def _get_applications_by_type(self, as_dict=True, include_any_app=False):
        apps_by_type = (
            (self.APP_TYPE_ALL, self._available_app_forms),
            (self.APP_TYPE_UNKNOWN, self._unknown_forms)
        )
        _app_fmt = lambda c: (c[0], [RMIDataChoice(
            f['app']['id'] if f.get('has_app', False) else self.UNKNOWN_SOURCE,
            f['app']['name'] if f.get('has_app', False) else _("Unknown Application"),
            f
        ) for f in c[1]])
        apps_by_type = list(map(_app_fmt, apps_by_type))
        apps_by_type = dict(apps_by_type)
        apps_by_type = self._get_unique_choices(apps_by_type)

        # A placeholder choice for selecting a case type from any application
        if include_any_app:
            apps_by_type[self.APP_TYPE_ALL].insert(
                0,
                RMIDataChoice(
                    self.ALL_SOURCES,
                    _("Any Application"),
                    {}
                )
            )

        # include restore URL for deleted apps
        for app in apps_by_type[self.APP_TYPE_DELETED]:
            app.data['restoreUrl'] = reverse('view_app', args=[self.domain, app.id])

        if as_dict:
            apps_by_type = self._map_chosen_by_choice_as_dict(apps_by_type)
        return apps_by_type

    @staticmethod
    def _map_chosen_by_choice_as_dict(chosen_by_choice):
        for k, v in chosen_by_choice.items():
            chosen_by_choice[k] = [f._asdict() for f in v]
        return chosen_by_choice

    @staticmethod
    def _get_item_name(item, has_app, app_langs, default_name):
        item_name = None
        if has_app and item is not None:
            for app_lang in app_langs:
                item_name = item['name'].get(app_lang)
                if item_name:
                    break

            # As last resort try english
            if not item_name:
                item_name = item['name'].get('en')
        return item_name or default_name

    def _get_modules_and_forms(self, as_dict=True):
        modules_by_app = collections.defaultdict(list)
        forms_by_app_by_module = {}
        for form in self._all_forms:
            has_app = form.get('has_app', False)

            app_langs = copy(form['app'].get('langs', []))

            # Move user's language to the front (if applicable)
            if self.user.language in app_langs:
                app_langs.insert(0, self.user.language)

            app_id = form['app']['id'] if has_app else self.UNKNOWN_SOURCE
            module = None
            module_id = self.UNKNOWN_MODULE_ID
            if 'module' in form:
                module = form['module']
            if has_app and module is not None:
                if 'id' in module:
                    module_id = module['id']
                elif hasattr(module, 'id'):
                    # module is an instance, not a dictionary. id is a
                    # property method, not a key. (FB 285678, HI-141)
                    module_id = module.id
                else:
                    module_id = self.UNKNOWN_SOURCE
            module_name = self._get_item_name(
                module, has_app, app_langs, _("Unknown Module")
            )
            form_xmlns = form['xmlns']
            form_name = form_xmlns
            if not form.get('show_xmlns', False):
                form_name = self._get_item_name(
                    form.get('form'), has_app, app_langs,
                    "{} (potential matches)".format(form_xmlns)
                )
            module_choice = RMIDataChoice(
                module_id,
                module_name,
                form
            )
            form_choice = RMIDataChoice(
                form_xmlns,
                form_name,
                form
            )
            if as_dict:
                form_choice = form_choice._asdict()

            if app_id not in forms_by_app_by_module:
                forms_by_app_by_module[app_id] = collections.defaultdict(list)
            modules_by_app[app_id].append(module_choice)
            forms_by_app_by_module[app_id][module_id].append(form_choice)

        modules_by_app = self._get_unique_choices(modules_by_app)
        if as_dict:
            modules_by_app = self._map_chosen_by_choice_as_dict(modules_by_app)
        return modules_by_app, forms_by_app_by_module

    def get_form_rmi_response(self):
        """
        Used for creating form-based exports (XForm + app id pair).
        """
        modules_by_app, forms_by_app_by_module = self._get_modules_and_forms(self.as_dict)
        response = AppFormRMIResponse(
            app_types=self._get_app_type_choices_for_forms(self.as_dict),
            apps_by_type=self._get_applications_by_type(self.as_dict),
            modules_by_app=modules_by_app,
            forms_by_app_by_module=forms_by_app_by_module,
            labels=self.form_labels,
            placeholders=self.form_placeholders,
        )
        if self.as_dict:
            response = response._asdict()
        return response

<<<<<<< HEAD
    def _get_cases_for_apps(self, apps_by_type, as_dict=True, include_any_app=False):
        used_case_types = set()
        case_types_by_app = collections.defaultdict(list)
        deprecated_case_types = get_data_dict_deprecated_case_types(self.domain)
        for app_type, apps in apps_by_type.items():
            for app_choice in apps:
                if app_choice.id not in [self.UNKNOWN_SOURCE, self.ALL_SOURCES]:
                    app = get_app(self.domain, app_choice.id)
                    case_types = []
                    if hasattr(app, 'modules'):
                        # Add regular case types
                        case_types = set([
                            module.case_type
                            for module in app.modules if module.case_type
                        ])

                        # Add user case if any module uses it
                        if any([module.uses_usercase() for module in app.modules]):
                            case_types.add(USERCASE_TYPE)

                        case_types = case_types - deprecated_case_types
                        used_case_types = used_case_types.union(case_types)
                        case_types = [RMIDataChoice(
                            id=c,
                            text=c,
                            data=app_choice.data
                        ) for c in case_types]
                        if as_dict:
                            case_types = [c._asdict() for c in case_types]
                    case_types_by_app[app_choice.id] = case_types

        all_case_types = get_case_types_for_domain_es(self.domain)
        unknown_case_types = all_case_types.difference(used_case_types)
        unknown_case_types = [RMIDataChoice(
            id=c,
            text=c,
=======
    def _get_cases_in_domain(self, as_dict=True):
        all_case_type_names = get_case_types_for_domain(self.domain)
        all_case_type_objs = [RMIDataChoice(
            id=case_type,
            text=case_type,
>>>>>>> 3a2c0f4e
            data={
                'unknown': True
            }
        ) for case_type in all_case_type_names]

        all_case_type_objs.insert(
            0,
            RMIDataChoice(
                id=ALL_CASE_TYPE_EXPORT,
                text=_('All Case Types'),
                data={
                    'unknown': True
                }
            )
        )

        if as_dict:
            all_case_type_objs = [c._asdict() for c in all_case_type_objs]
        return {self.ALL_SOURCES: all_case_type_objs}

    def get_case_rmi_response(self, include_any_app=False):
        """
        Used for creating case-based exports. If include_any_app is True, it will also include
        a separate choice for "Any Application" which has a list of all case types. One of these
        choices is "Select All" which allows for doing a bulk case export of all case types.
        :param include_any_app: A boolean on whether to include the "Any Application" option.
        """
        apps_by_type = self._get_applications_by_type(as_dict=False, include_any_app=include_any_app)
        all_case_types = self._get_cases_in_domain(self.as_dict)
        if self.as_dict:
            apps_by_type = self._map_chosen_by_choice_as_dict(apps_by_type)
        response = AppCaseRMIResponse(
            app_types=self._get_app_type_choices_for_cases(
                has_unknown_case_types=bool(all_case_types.get(self.UNKNOWN_SOURCE))
            ),
            apps_by_type=apps_by_type,
            case_types_by_app=all_case_types,
            placeholders=self.case_placeholders
        )
        if self.as_dict:
            response = response._asdict()
        return response

    def get_dual_model_rmi_response(self):
        response = self.get_form_rmi_response()
        response.update(self.get_case_rmi_response())
        return response<|MERGE_RESOLUTION|>--- conflicted
+++ resolved
@@ -621,50 +621,11 @@
             response = response._asdict()
         return response
 
-<<<<<<< HEAD
-    def _get_cases_for_apps(self, apps_by_type, as_dict=True, include_any_app=False):
-        used_case_types = set()
-        case_types_by_app = collections.defaultdict(list)
-        deprecated_case_types = get_data_dict_deprecated_case_types(self.domain)
-        for app_type, apps in apps_by_type.items():
-            for app_choice in apps:
-                if app_choice.id not in [self.UNKNOWN_SOURCE, self.ALL_SOURCES]:
-                    app = get_app(self.domain, app_choice.id)
-                    case_types = []
-                    if hasattr(app, 'modules'):
-                        # Add regular case types
-                        case_types = set([
-                            module.case_type
-                            for module in app.modules if module.case_type
-                        ])
-
-                        # Add user case if any module uses it
-                        if any([module.uses_usercase() for module in app.modules]):
-                            case_types.add(USERCASE_TYPE)
-
-                        case_types = case_types - deprecated_case_types
-                        used_case_types = used_case_types.union(case_types)
-                        case_types = [RMIDataChoice(
-                            id=c,
-                            text=c,
-                            data=app_choice.data
-                        ) for c in case_types]
-                        if as_dict:
-                            case_types = [c._asdict() for c in case_types]
-                    case_types_by_app[app_choice.id] = case_types
-
-        all_case_types = get_case_types_for_domain_es(self.domain)
-        unknown_case_types = all_case_types.difference(used_case_types)
-        unknown_case_types = [RMIDataChoice(
-            id=c,
-            text=c,
-=======
     def _get_cases_in_domain(self, as_dict=True):
         all_case_type_names = get_case_types_for_domain(self.domain)
         all_case_type_objs = [RMIDataChoice(
             id=case_type,
             text=case_type,
->>>>>>> 3a2c0f4e
             data={
                 'unknown': True
             }
