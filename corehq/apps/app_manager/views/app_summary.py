--- conflicted
+++ resolved
@@ -53,12 +53,8 @@
             'form_name_map': _get_name_map(self.app),
             'langs': self.app.langs,
             'app_id': self.app.id,
-<<<<<<< HEAD
             'app_name': self.app.default_name(),
-=======
-            'app_name': self.app.name,
             'read_only': self.app.doc_type == 'LinkedApplication',
->>>>>>> 6e972a3b
         }
 
     @property
