--- conflicted
+++ resolved
@@ -1344,57 +1344,10 @@
                 except ValueError as e:
                     return HttpResponseBadRequest(str(e))
 
-<<<<<<< HEAD
-                additional_registry_cases.append(case_id_xpath)
-
-            data_registry_slug = search_properties.get('data_registry', "")
-            data_registry_workflow = search_properties.get('data_registry_workflow', "")
-            # force auto launch when data registry load case workflow selected
-            force_auto_launch = data_registry_slug and data_registry_workflow == REGISTRY_WORKFLOW_LOAD_CASE
-
-            instance_name = search_properties.get('instance_name', "")
-            if instance_name and not re.match(r"^[a-zA-Z]\w*$", instance_name):
-                return HttpResponseBadRequest(_(
-                    "'{}' is an invalid instance name. It can contain only letters, numbers, and underscores."
-                ).format(instance_name))
-
-            module.search_config = CaseSearch(
-                search_label=search_label,
-                search_again_label=search_again_label,
-                title_label=title_label,
-                description=description,
-                properties=properties,
-                additional_case_types=module.search_config.additional_case_types,
-                additional_relevant=search_properties.get('additional_relevant', ''),
-                auto_launch=force_auto_launch or bool(search_properties.get('auto_launch')),
-                default_search=bool(search_properties.get('default_search')),
-                search_filter=search_properties.get('search_filter', ""),
-                search_button_display_condition=search_properties.get('search_button_display_condition', ""),
-                blacklisted_owner_ids_expression=search_properties.get('blacklisted_owner_ids_expression', ""),
-                default_properties=[
-                    DefaultCaseSearchProperty.wrap(p)
-                    for p in search_properties.get('default_properties')
-                ],
-                custom_sort_properties=[
-                    CaseSearchCustomSortProperty.wrap(p)
-                    for p in search_properties.get('custom_sort_properties')
-                ],
-                data_registry=data_registry_slug,
-                data_registry_workflow=data_registry_workflow,
-                additional_registry_cases=additional_registry_cases,
-                custom_related_case_property=search_properties.get('custom_related_case_property', ""),
-                inline_search=search_properties.get('inline_search', False),
-                instance_name=instance_name,
-                include_all_related_cases=search_properties.get('include_all_related_cases', False),
-                dynamic_search=app.split_screen_dynamic_search and not module.is_auto_select(),
-                search_on_clear=search_properties.get('search_on_clear', False),
-            )
-=======
         additional_registry_cases = []
         for case_id_xpath in search_properties.get('additional_registry_cases', []):
             if not case_id_xpath:
                 continue
->>>>>>> 2becc26a
 
             try:
                 _check_xpath(case_id_xpath, "the Case ID of Additional Data Registry Query")
@@ -1443,6 +1396,7 @@
             instance_name=instance_name,
             include_all_related_cases=search_properties.get('include_all_related_cases', False),
             dynamic_search=app.split_screen_dynamic_search and not module.is_auto_select(),
+            search_on_clear=search_properties.get('search_on_clear', False),
         )
 
 
