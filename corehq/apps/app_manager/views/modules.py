--- conflicted
+++ resolved
@@ -781,16 +781,12 @@
     attrs_dict = {
         'columns': request.POST.get('display_properties') == 'on',
         'filter': request.POST.get('case_list_filter') == 'on',
-<<<<<<< HEAD
-        '*': request.POST.get('other_configuration') == 'on'
-=======
         'sort_elements': request.POST.get('sort_configuration') == 'on',
         'sort_nodeset_columns': request.POST.get('nodeset_sorting') == 'on',
         'custom_variables': request.POST.get('custom_variables') == 'on',
         'custom_xml': request.POST.get('custom_case_list_xml') == 'on',
         'case_tile_configuration': request.POST.get('case_tile_configuration') == 'on',
         'print_template': request.POST.get('print_template') == 'on',
->>>>>>> 8937d064
     }
     src_module = app.get_module_by_unique_id(module_unique_id)
     detail_type = request.POST['detail_type']
