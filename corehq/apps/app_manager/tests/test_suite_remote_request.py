from django.test import SimpleTestCase
<<<<<<< HEAD
from mock import patch
from uuid import uuid4
=======
from unittest.mock import patch
>>>>>>> ef06c2f9

from corehq.apps.app_manager.const import REGISTRY_WORKFLOW_SMART_LINK
from corehq.apps.app_manager.models import (
    AdvancedModule,
    Application,
    CaseSearch,
    CaseSearchAgainLabel,
    CaseSearchLabel,
    CaseSearchProperty,
    DefaultCaseSearchProperty,
    Itemset,
    Module, DetailColumn,
)
from corehq.apps.app_manager.suite_xml.sections.details import (
    AUTO_LAUNCH_EXPRESSION,
    DetailContributor
)
from corehq.apps.app_manager.suite_xml.sections.entries import EntriesContributor
from corehq.apps.app_manager.suite_xml.generator import SuiteGenerator
from corehq.apps.app_manager.suite_xml.post_process.remote_requests import (
    RESULTS_INSTANCE,
    RemoteRequestFactory,
)
from corehq.apps.app_manager.tests.app_factory import AppFactory
from corehq.apps.app_manager.tests.util import (
    SuiteMixin,
    TestXmlMixin,
    parse_normalize,
    patch_get_xform_resource_overrides,
)
from corehq.apps.builds.models import BuildSpec
from corehq.apps.case_search.const import EXCLUDE_RELATED_CASES_FILTER
from corehq.util.test_utils import flag_enabled

DOMAIN = 'test_domain'


@patch.object(Application, 'supports_data_registry', lambda: True)
class RemoteRequestSmartLinkURLTest(SimpleTestCase):
    def setUp(self):
        self.factory = AppFactory(domain=DOMAIN)
        self.app_id = uuid4().hex
        self.factory.app._id = self.app_id
        module, form = self.factory.new_basic_module('basic', 'tree')
        self.factory.form_requires_case(form, 'tree')
        child_module, child_form = self.factory.new_basic_module('child', 'leaf', parent_module=module)
        self.factory.form_requires_case(child_form, 'leaf')

        child_module.search_config = CaseSearch(
            search_label=CaseSearchLabel(label={'en': 'Search'}),
            properties=[CaseSearchProperty(name=field) for field in ['name', 'shape']],
            data_registry="a_registry",
            data_registry_workflow=REGISTRY_WORKFLOW_SMART_LINK,
        )
        child_module.assign_references()

        child_module.session_endpoint_id = "child_endpoint"
        child_module.parent_select.active = True
        child_module.parent_select.module_id = module.unique_id

        generator = SuiteGenerator(self.factory.app)
        detail_section_elements = generator.add_section(DetailContributor)
        entries = EntriesContributor(generator.suite, self.factory.app, self.factory.app.modules)
        generator.suite.entries.extend(entries.get_module_contributions(child_module))
        self.request_factory = RemoteRequestFactory(generator.suite, child_module, detail_section_elements)

    def testSmartLinkFunction(self):
        self.assertEqual(self.request_factory.get_smart_link_function(), f'''
            concat('http://localhost:8000/a/', $domain, '/app/v1/{self.app_id}/child_endpoint/', '?case_id_leaf=', $case_id_leaf, '&case_id=', $case_id)
        '''.strip())

    def testSmartLinkVariables(self):
        vars = self.request_factory.get_smart_link_variables()
        self.assertEqual([v.name for v in vars], ['domain', 'case_id', 'case_id_leaf'])
        self.assertEqual([v.xpath.function for v in vars], [
            "instance('results')/results/case[@case_id=instance('commcaresession')"
            "/session/data/search_case_id]/commcare_project",
            "instance('commcaresession')/session/data/case_id",
            "instance('commcaresession')/session/data/search_case_id",
        ])


@patch_get_xform_resource_overrides()
class RemoteRequestSuiteTest(SimpleTestCase, TestXmlMixin, SuiteMixin):
    file_path = ('data', 'suite')

    def setUp(self):
        self.app = Application.new_app(DOMAIN, "Untitled Application")
        self.app._id = '123'
        self.app.build_spec = BuildSpec(version='2.35.0', build_number=1)
        self.module = self.app.add_module(Module.new_module("Untitled Module", None))
        self.form = self.app.new_form(0, "Untitled Form", None)
        self.form.requires = 'case'
        self.module.case_type = 'case'

        # chosen xpath just used to reference more instances - not considered valid to use in apps
        self.module.case_details.short.columns.append(
            DetailColumn.wrap(dict(
                header={"en": "report_name"},
                model="case",
                format="calculate",
                field="whatever",
                calc_xpath="instance('reports')/report[1]/name",
            ))
        )
        self.module.case_details.short.columns.append(
            DetailColumn.wrap(dict(
                header={"en": "moon"},
                model="case",
                format="calculate",
                field="whatever",
                calc_xpath="instance('item-list:moons')/moons_list/moons[favorite='yes']/name",
            ))
        )
        self.module.case_details.short.columns.append(
            DetailColumn.wrap(dict(
                header={"en": "Parent's Whatever"},
                model="case",
                format="plain",
                field="parent/whatever",
            ))
        )
        self.module.case_details.long.columns.append(
            DetailColumn.wrap(dict(
                header={"en": "ledger_name"},
                model="case",
                format="calculate",
                field="whatever",
                calc_xpath="instance('ledgerdb')/ledgers/name/name",
            ))
        )
        self.module.search_config = CaseSearch(
            search_label=CaseSearchLabel(
                label={
                    'en': 'Search Patients Nationally'
                }
            ),
            properties=[
                CaseSearchProperty(name='name', label={'en': 'Name'}),
                CaseSearchProperty(name='dob', label={'en': 'Date of birth'})
            ],
            default_relevant=True,
            additional_relevant="instance('groups')/groups/group",
            search_filter="name = instance('item-list:trees')/trees_list/trees[favorite='yes']/name",
            default_properties=[
                DefaultCaseSearchProperty(
                    property='ɨŧsȺŧɍȺᵽ',
                    defaultValue=(
                        "instance('casedb')/case"
                        "[@case_id='instance('commcaresession')/session/data/case_id']"
                        "/ɨŧsȺŧɍȺᵽ")
                ),
                DefaultCaseSearchProperty(
                    property='name',
                    defaultValue="instance('locations')/locations/location[@id=123]/@type",
                ),
            ],
        )

        # wrap to have assign_references called
        self.app = Application.wrap(self.app.to_json())
        # reset to newly wrapped module
        self.module = self.app.modules[0]

    def test_search_config_model(self, *args):
        config = CaseSearch()

        config.default_relevant = True
        self.assertEqual(config.get_relevant(), "count(instance('casedb')/casedb/case[@case_id=instance('commcaresession')/session/data/search_case_id]) = 0")  # noqa: E501

        config.default_relevant = False
        self.assertEqual(config.get_relevant(), "")

        config.additional_relevant = "double(now()) mod 2 = 0"
        self.assertEqual(config.get_relevant(), "double(now()) mod 2 = 0")

        config.default_relevant = True
        self.assertEqual(config.get_relevant(), "(count(instance('casedb')/casedb/case[@case_id=instance('commcaresession')/session/data/search_case_id]) = 0) and (double(now()) mod 2 = 0)")  # noqa: E501

    @flag_enabled("USH_CASE_CLAIM_UPDATES")
    def test_remote_request(self, *args):
        """
        Suite should include remote-request if searching is configured
        """
        with patch('corehq.util.view_utils.get_url_base') as get_url_base_patch:
            get_url_base_patch.return_value = 'https://www.example.com'
            suite = self.app.create_suite()
        self.assertXmlPartialEqual(
            self.get_xml('remote_request').decode('utf-8').format(module_id="m0"),
            suite,
            "./remote-request[1]"
        )

    @flag_enabled("USH_CASE_CLAIM_UPDATES")
    def test_remote_request_custom_detail(self, *args):
        """Remote requests for modules with custom details point to the custom detail
        """
        self.module.case_details.short.custom_xml = '<detail id="m0_case_short"></detail>'
        with patch('corehq.util.view_utils.get_url_base') as get_url_base_patch:
            get_url_base_patch.return_value = 'https://www.example.com'
            suite = self.app.create_suite()
        self.assertXmlPartialEqual(self.get_xml('remote_request_custom_detail'), suite, "./remote-request[1]")

    @flag_enabled('USH_CASE_CLAIM_UPDATES')
    @patch('corehq.apps.app_manager.suite_xml.post_process.resources.ResourceOverrideHelper.update_suite')
    def test_duplicate_remote_request(self, *args):
        """
        Adding a second search config should not affect the initial one.
        """
        copy_app = Application.wrap(self.app.to_json())
        copy_app.modules.append(Module.wrap(copy_app.modules[0].to_json()))
        with patch('corehq.util.view_utils.get_url_base') as get_url_base_patch:
            get_url_base_patch.return_value = 'https://www.example.com'
            suite = copy_app.create_suite()
        self.assertXmlPartialEqual(
            self.get_xml('remote_request').decode('utf-8').format(module_id="m0"),
            suite,
            "./remote-request[1]"
        )
        self.assertXmlPartialEqual(
            self.get_xml('remote_request').decode('utf-8').format(module_id="m1"),
            suite,
            "./remote-request[2]"
        )

    def test_case_search_action(self, *args):
        """
        Case search action should be added to case list and a new search detail should be created
        """
        # Regular and advanced modules should get the search detail
        search_config = CaseSearch(
            search_label=CaseSearchLabel(
                label={
                    'en': 'Advanced Search'
                }
            ),
            search_again_label=CaseSearchAgainLabel(
                label={
                    'en': 'Search One More Time'
                }
            ),
            properties=[CaseSearchProperty(name='name', label={'en': 'Name'})]
        )
        advanced_module = self.app.add_module(AdvancedModule.new_module("advanced", None))
        advanced_module.search_config = search_config

        # Modules with custom xml should not get the search detail
        module_custom = self.app.add_module(Module.new_module("custom_xml", None))
        module_custom.search_config = search_config
        module_custom.case_details.short.custom_xml = "<detail id='m2_case_short'></detail>"
        advanced_module_custom = self.app.add_module(AdvancedModule.new_module("advanced with custom_xml", None))
        advanced_module_custom.search_config = search_config
        advanced_module_custom.case_details.short.custom_xml = "<detail id='m3_case_short'></detail>"

        # wrap to have assign_references called
        self.app = Application.wrap(self.app.to_json())

        suite = self.app.create_suite()
        self.assertXmlPartialEqual(self.get_xml('search_command_detail'), suite, "./detail")

    @flag_enabled('USH_CASE_CLAIM_UPDATES')
    def test_case_search_filter(self, *args):
        search_filter = "rating > 3"
        self.module.search_config.search_filter = search_filter
        suite = self.app.create_suite()
        suite = parse_normalize(suite, to_string=False)
        ref_path = './remote-request[1]/session/datum/@nodeset'
        self.assertEqual(
            "instance('{}')/{}/case[@case_type='{}'][{}]{}".format(
                RESULTS_INSTANCE,
                RESULTS_INSTANCE,
                self.module.case_type,
                search_filter,
                EXCLUDE_RELATED_CASES_FILTER
            ),
            suite.xpath(ref_path)[0]
        )

    @flag_enabled('USH_CASE_CLAIM_UPDATES')
    def test_additional_types(self, *args):
        another_case_type = "another_case_type"
        self.module.search_config.additional_case_types = [another_case_type]
        suite_xml = self.app.create_suite()
        suite = parse_normalize(suite_xml, to_string=False)
        ref_path = './remote-request[1]/session/datum/@nodeset'
        self.assertEqual(
            "instance('{}')/{}/case[@case_type='{}' or @case_type='{}'][{}]{}".format(
                RESULTS_INSTANCE,
                RESULTS_INSTANCE,
                self.module.case_type,
                another_case_type,
                self.module.search_config.search_filter,
                EXCLUDE_RELATED_CASES_FILTER
            ),
            suite.xpath(ref_path)[0]
        )
        self.assertXmlPartialEqual(
            """
            <partial>
              <data key="case_type" ref="'case'"/>
              <data key="case_type" ref="'another_case_type'"/>
            </partial>
            """,
            suite_xml,
            "./remote-request[1]/session/query/data[@key='case_type']"
        )

    def test_case_search_action_relevant_condition(self, *args):
        condition = "'foo' = 'bar'"
        self.module.search_config.search_button_display_condition = condition
        suite = self.app.create_suite()
        suite = parse_normalize(suite, to_string=False)
        self.assertEqual(condition, suite.xpath('./detail[1]/action/@relevant')[0])

    def test_case_search_auto_launch_off(self, *args):
        self.module.search_config.auto_launch = True
        suite = self.app.create_suite()
        expected = """
        <partial>
          <action auto_launch="false()" redo_last="false">
            <display>
              <text>
                <locale id="case_search.m0"/>
              </text>
            </display>
            <stack>
              <push>
                <mark/>
                <command value="'search_command.m0'"/>
              </push>
            </stack>
          </action>
        </partial>
        """
        self.assertXmlPartialEqual(expected, suite, "./detail[1]/action")

    @flag_enabled('USH_CASE_CLAIM_UPDATES')
    def test_case_search_auto_launch(self, *args):
        self.module.search_config.auto_launch = True
        suite = self.app.create_suite()
        expected = f"""
        <partial>
          <action auto_launch="{AUTO_LAUNCH_EXPRESSION}" redo_last="false">
            <display>
              <text>
                <locale id="case_search.m0"/>
              </text>
            </display>
            <stack>
              <push>
                <mark/>
                <command value="'search_command.m0'"/>
              </push>
            </stack>
          </action>
        </partial>
        """
        self.assertXmlPartialEqual(expected, suite, "./detail[1]/action")

    def test_only_default_properties(self, *args):
        self.module.search_config = CaseSearch(
            default_properties=[
                DefaultCaseSearchProperty(
                    property='ɨŧsȺŧɍȺᵽ',
                    defaultValue=(
                        "instance('casedb')/case"
                        "[@case_id='instance('commcaresession')/session/data/case_id']"
                        "/ɨŧsȺŧɍȺᵽ")
                ),
                DefaultCaseSearchProperty(
                    property='name',
                    defaultValue="instance('locations')/locations/location[@id=123]/@type",
                ),
            ],
        )

        # wrap to have assign_references called
        self.app = Application.wrap(self.app.to_json())

        with patch('corehq.util.view_utils.get_url_base') as get_url_base_patch:
            get_url_base_patch.return_value = 'https://www.example.com'
            suite = self.app.create_suite()
        self.assertXmlPartialEqual(self.get_xml('search_config_default_only'), suite, "./remote-request[1]")

    def test_blacklisted_owner_ids(self, *args):
        self.module.search_config = CaseSearch(
            properties=[
                CaseSearchProperty(name='name', label={'en': 'Name'}),
            ],
            blacklisted_owner_ids_expression="instance('commcaresession')/session/context/userid",
        )

        # wrap to have assign_references called
        self.app = Application.wrap(self.app.to_json())

        with patch('corehq.util.view_utils.get_url_base') as get_url_base_patch:
            get_url_base_patch.return_value = 'https://www.example.com'
            suite = self.app.create_suite()
        self.assertXmlPartialEqual(self.get_xml('search_config_blacklisted_owners'), suite, "./remote-request[1]")

    def test_prompt_hint(self, *args):
        self.module.search_config.properties[0].hint = {'en': 'Search against name'}
        suite = self.app.create_suite()
        expected = """
        <partial>
          <prompt key="name">
            <display>
              <text>
                <locale id="search_property.m0.name"/>
              </text>
              <hint>
                  <text>
                    <locale id="search_property.m0.name.hint"/>
                  </text>
              </hint>
            </display>
          </prompt>
        </partial>
        """
        self.assertXmlPartialEqual(expected, suite, "./remote-request[1]/session/query/prompt[@key='name']")

    def test_default_search(self, *args):
        suite = self.app.create_suite()
        suite = parse_normalize(suite, to_string=False)
        self.assertEqual("false", suite.xpath("./remote-request[1]/session/query/@default_search")[0])

        self.module.search_config.default_search = True
        suite = self.app.create_suite()
        suite = parse_normalize(suite, to_string=False)
        self.assertEqual("true", suite.xpath("./remote-request[1]/session/query/@default_search")[0])

    def test_prompt_appearance(self, *args):
        """Setting the appearance to "barcode"
        """
        # Shouldn't be included for versions before 2.50
        self.module.search_config.properties[0].appearance = 'barcode_scan'
        suite = self.app.create_suite()
        expected = """
        <partial>
          <prompt key="name">
            <display>
              <text>
                <locale id="search_property.m0.name"/>
              </text>
            </display>
          </prompt>
        </partial>
        """
        self.assertXmlPartialEqual(expected, suite, "./remote-request[1]/session/query/prompt[@key='name']")

        self.app.build_spec = BuildSpec(version='2.50.0', build_number=1)
        suite = self.app.create_suite()
        expected = """
        <partial>
          <prompt key="name" appearance="barcode_scan">
            <display>
              <text>
                <locale id="search_property.m0.name"/>
              </text>
            </display>
          </prompt>
        </partial>
        """
        self.assertXmlPartialEqual(expected, suite, "./remote-request[1]/session/query/prompt[@key='name']")

    def test_prompt_daterange(self, *args):
        """Setting the appearance to "daterange"
        """
        # Shouldn't be included for versions before 2.50
        self.module.search_config.properties[0].input_ = 'daterange'
        suite = self.app.create_suite()
        expected = """
        <partial>
          <prompt key="name" input="daterange">
            <display>
              <text>
                <locale id="search_property.m0.name"/>
              </text>
            </display>
          </prompt>
        </partial>
        """
        self.assertXmlPartialEqual(expected, suite, "./remote-request[1]/session/query/prompt[@key='name']")

        self.app.build_spec = BuildSpec(version='2.50.0', build_number=1)
        suite = self.app.create_suite()
        expected = """
        <partial>
          <prompt key="name" input="daterange">
            <display>
              <text>
                <locale id="search_property.m0.name"/>
              </text>
            </display>
          </prompt>
        </partial>
        """
        self.assertXmlPartialEqual(expected, suite, "./remote-request[1]/session/query/prompt[@key='name']")

    def test_prompt_address(self, *args):
        """Setting the appearance to "address"
        """
        # Shouldn't be included for versions before 2.50
        self.module.search_config.properties[0].appearance = 'address'
        suite = self.app.create_suite()
        expected = """
        <partial>
          <prompt key="name">
            <display>
              <text>
                <locale id="search_property.m0.name"/>
              </text>
            </display>
          </prompt>
        </partial>
        """
        self.assertXmlPartialEqual(expected, suite, "./remote-request[1]/session/query/prompt[@key='name']")

        self.app.build_spec = BuildSpec(version='2.50.0', build_number=1)
        suite = self.app.create_suite()
        expected = """
        <partial>
          <prompt key="name" input="address">
            <display>
              <text>
                <locale id="search_property.m0.name"/>
              </text>
            </display>
          </prompt>
        </partial>
        """
        self.assertXmlPartialEqual(expected, suite, "./remote-request[1]/session/query/prompt[@key='name']")

    def test_prompt_address_receiver(self, *args):
        """Setting the appearance to "address"
        """
        self.module.search_config.properties[0].receiver_expression = 'home-street'
        suite = self.app.create_suite()
        expected = """
        <partial>
          <prompt key="name" receive="home-street">
            <display>
              <text>
                <locale id="search_property.m0.name"/>
              </text>
            </display>
          </prompt>
        </partial>
        """
        self.assertXmlPartialEqual(expected, suite, "./remote-request[1]/session/query/prompt[@key='name']")

    def test_prompt_hidden(self, *args):
        """Setting the appearance to "address"
        """
        self.module.search_config.properties[0].hidden = True
        suite = self.app.create_suite()
        expected = """
        <partial>
          <prompt key="name" hidden="true">
            <display>
              <text>
                <locale id="search_property.m0.name"/>
              </text>
            </display>
          </prompt>
        </partial>
        """
        self.assertXmlPartialEqual(expected, suite, "./remote-request[1]/session/query/prompt[@key='name']")

    def test_prompt_address_receiver_itemset(self, *args):
        """Setting the appearance to "address"
        """
        self.module.search_config.properties[0].receiver_expression = 'home-street'
        self.module.search_config.properties[0].input_ = 'select1'
        self.module.search_config.properties[0].itemset = Itemset(
            instance_id='states',
            instance_uri="jr://fixture/item-list:states",
            nodeset="instance('states')/state_list/state[@state_name = 'Uttar Pradesh']",
            label='name',
            value='id',
            sort='id',
        )
        suite = self.app.create_suite()
        expected = """
        <partial>
          <prompt key="name" input="select1" receive="home-street">
            <display>
              <text>
                <locale id="search_property.m0.name"/>
              </text>
            </display>
            <itemset nodeset="instance('states')/state_list/state[@state_name = 'Uttar Pradesh']">
              <label ref="name"/>
              <value ref="id"/>
              <sort ref="id"/>
            </itemset>
          </prompt>
        </partial>
        """
        self.assertXmlPartialEqual(expected, suite, "./remote-request[1]/session/query/prompt[@key='name']")

    def test_prompt_itemset(self):
        self.module.search_config.properties[0].input_ = 'select1'
        self.module.search_config.properties[0].itemset = Itemset(
            instance_id='states',
            instance_uri="jr://fixture/item-list:states",
            nodeset="instance('states')/state_list/state[@state_name = 'Uttar Pradesh']",
            label='name',
            value='id',
            sort='id',
        )
        suite = self.app.create_suite()
        expected = """
        <partial>
          <prompt key="name" input="select1">
            <display>
              <text>
                <locale id="search_property.m0.name"/>
              </text>
            </display>
            <itemset nodeset="instance('states')/state_list/state[@state_name = 'Uttar Pradesh']">
              <label ref="name"/>
              <value ref="id"/>
              <sort ref="id"/>
            </itemset>
          </prompt>
        </partial>
        """
        self.assertXmlPartialEqual(expected, suite, "./remote-request[1]/session/query/prompt[@key='name']")

        expected_instance = """
        <partial>
          <instance id="states" src="jr://fixture/item-list:states"/>
        </partial>
        """
        self.assertXmlPartialEqual(
            expected_instance,
            suite,
            "./remote-request[1]/instance[@id='states']",
        )

    @flag_enabled("USH_CASE_CLAIM_UPDATES")
    def test_prompt_default_value(self, *args):
        """Setting the default to "default_value"
        """
        # Shouldn't be included for versions before 2.51
        self.module.search_config.properties[0].default_value = 'foo'
        suite = self.app.create_suite()
        expected = """
        <partial>
          <prompt key="name">
            <display>
              <text>
                <locale id="search_property.m0.name"/>
              </text>
            </display>
          </prompt>
        </partial>
        """
        self.assertXmlPartialEqual(expected, suite, "./remote-request[1]/session/query/prompt[@key='name']")
        self.app.build_spec = BuildSpec(version='2.51.0', build_number=1)
        self.module.search_config.properties[0].default_value = 'foo'
        suite = self.app.create_suite()
        expected = """
        <partial>
          <prompt default="foo" key="name">
            <display>
              <text>
                <locale id="search_property.m0.name"/>
              </text>
            </display>
          </prompt>
        </partial>
        """
        self.assertXmlPartialEqual(expected, suite, "./remote-request[1]/session/query/prompt[@key='name']")

        self.app.build_spec = BuildSpec(version='2.51.0', build_number=1)
        self.module.search_config.properties[0].default_value = "3"
        suite = self.app.create_suite()
        expected = """
        <partial>
          <prompt default="3" key="name">
            <display>
              <text>
                <locale id="search_property.m0.name"/>
              </text>
            </display>
          </prompt>
        </partial>
        """
        self.assertXmlPartialEqual(expected, suite, "./remote-request[1]/session/query/prompt[@key='name']")

    def test_allow_blank_value(self, *args):
        self.module.search_config.properties[0].allow_blank_value = True
        suite = self.app.create_suite()
        expected = """
        <partial>
          <prompt key="name" allow_blank_value="true">
            <display>
              <text>
                <locale id="search_property.m0.name"/>
              </text>
            </display>
          </prompt>
        </partial>
        """
        self.assertXmlPartialEqual(expected, suite, "./remote-request[1]/session/query/prompt[@key='name']")<|MERGE_RESOLUTION|>--- conflicted
+++ resolved
@@ -1,10 +1,6 @@
 from django.test import SimpleTestCase
-<<<<<<< HEAD
-from mock import patch
+from unittest.mock import patch
 from uuid import uuid4
-=======
-from unittest.mock import patch
->>>>>>> ef06c2f9
 
 from corehq.apps.app_manager.const import REGISTRY_WORKFLOW_SMART_LINK
 from corehq.apps.app_manager.models import (
