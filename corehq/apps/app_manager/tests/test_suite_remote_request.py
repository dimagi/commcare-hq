from django.test import SimpleTestCase

from mock import patch

from corehq.apps.app_manager.const import CLAIM_DEFAULT_RELEVANT_CONDITION
from corehq.apps.app_manager.models import (
    AdvancedModule,
    Application,
    CaseSearch,
    CaseSearchProperty,
    DefaultCaseSearchProperty,
    DetailColumn,
    Itemset,
    Module,
)
from corehq.apps.app_manager.suite_xml.sections.remote_requests import RESULTS_INSTANCE
from corehq.apps.app_manager.tests.util import (
    SuiteMixin,
    TestXmlMixin,
    parse_normalize,
    patch_get_xform_resource_overrides,
)
from corehq.apps.builds.models import BuildSpec
from corehq.apps.case_search.models import CASE_SEARCH_XPATH_QUERY_KEY

DOMAIN = 'test_domain'


@patch_get_xform_resource_overrides()
class RemoteRequestSuiteTest(SimpleTestCase, TestXmlMixin, SuiteMixin):
    file_path = ('data', 'suite')

    def setUp(self):
        self.app = Application.new_app(DOMAIN, "Untitled Application")
        self.app.build_spec = BuildSpec(version='2.35.0', build_number=1)
        self.module = self.app.add_module(Module.new_module("Untitled Module", None))
        self.app.new_form(0, "Untitled Form", None)
        self.module.case_type = 'case'
        # chosen xpath just used to reference more instances - not considered valid to use in apps
        self.module.case_details.short.columns.append(
            DetailColumn.wrap(dict(
                header={"en": "report_name"},
                model="case",
                format="calculate",
                field="whatever",
                calc_xpath="instance('reports')/report[1]/name",
            ))
        )
        self.module.case_details.long.columns.append(
            DetailColumn.wrap(dict(
                header={"en": "ledger_name"},
                model="case",
                format="calculate",
                field="whatever",
                calc_xpath="instance('ledgerdb')/ledgers/name/name",
            ))
        )
        self.module.search_config = CaseSearch(
            command_label={'en': 'Search Patients Nationally'},
            properties=[
                CaseSearchProperty(name='name', label={'en': 'Name'}),
                CaseSearchProperty(name='dob', label={'en': 'Date of birth'})
            ],
            relevant="{} and {}".format("instance('groups')/groups/group", CLAIM_DEFAULT_RELEVANT_CONDITION),
            default_properties=[
                DefaultCaseSearchProperty(
                    property='ɨŧsȺŧɍȺᵽ',
                    defaultValue=(
                        "instance('casedb')/case"
                        "[@case_id='instance('commcaresession')/session/data/case_id']"
                        "/ɨŧsȺŧɍȺᵽ")
                ),
                DefaultCaseSearchProperty(
                    property='name',
                    defaultValue="instance('locations')/locations/location[@id=123]/@type",
                ),
            ],
        )

    def test_remote_request(self, *args):
        """
        Suite should include remote-request if searching is configured
        """
        with patch('corehq.util.view_utils.get_url_base') as get_url_base_patch:
            get_url_base_patch.return_value = 'https://www.example.com'
            suite = self.app.create_suite()
        self.assertXmlPartialEqual(self.get_xml('remote_request'), suite, "./remote-request[1]")

    def test_remote_request_custom_detail(self, *args):
        """Remote requests for modules with custom details point to the custom detail
        """
        self.module.case_details.short.custom_xml = '<detail id="m0_case_short"></detail>'
        with patch('corehq.util.view_utils.get_url_base') as get_url_base_patch:
            get_url_base_patch.return_value = 'https://www.example.com'
            suite = self.app.create_suite()
        self.assertXmlPartialEqual(self.get_xml('remote_request_custom_detail'), suite, "./remote-request[1]")

    @patch('corehq.apps.app_manager.suite_xml.post_process.resources.ResourceOverrideHelper.update_suite')
    def test_duplicate_remote_request(self, *args):
        """
        Adding a second search config should not affect the initial one.
        """
        copy_app = Application.wrap(self.app.to_json())
        copy_app.modules.append(Module.wrap(copy_app.modules[0].to_json()))
        with patch('corehq.util.view_utils.get_url_base') as get_url_base_patch:
            get_url_base_patch.return_value = 'https://www.example.com'
            suite = copy_app.create_suite()
        self.assertXmlPartialEqual(self.get_xml('remote_request'), suite, "./remote-request[1]")

    def test_case_search_action(self, *args):
        """
        Case search action should be added to case list and a new search detail should be created
        """
        # Regular and advanced modules should get the search detail
        search_config = CaseSearch(
            command_label={'en': 'Advanced Search'},
            properties=[CaseSearchProperty(name='name', label={'en': 'Name'})]
        )
        advanced_module = self.app.add_module(AdvancedModule.new_module("advanced", None))
        advanced_module.search_config = search_config

        # Modules with custom xml should not get the search detail
        module_custom = self.app.add_module(Module.new_module("custom_xml", None))
        module_custom.search_config = search_config
        module_custom.case_details.short.custom_xml = "<detail id='m2_case_short'></detail>"
        advanced_module_custom = self.app.add_module(AdvancedModule.new_module("advanced with custom_xml", None))
        advanced_module_custom.search_config = search_config
        advanced_module_custom.case_details.short.custom_xml = "<detail id='m3_case_short'></detail>"

        suite = self.app.create_suite()
        self.assertXmlPartialEqual(self.get_xml('search_command_detail'), suite, "./detail")

    def test_case_search_filter(self, *args):
        search_filter = "rating > 3"
        self.module.search_config.search_filter = search_filter
        suite = self.app.create_suite()
        suite = parse_normalize(suite, to_string=False)
<<<<<<< HEAD
        ref_path = './remote-request[1]/session/query/data[@key="{}"]/@ref'.format(CASE_SEARCH_XPATH_QUERY_KEY)
        self.assertEqual(
            "'{}'".format(search_filter),
=======
        ref_path = './remote-request[1]/session/datum/@nodeset'
        self.assertEqual(
            "instance('{}')/{}/case[@case_type='{}'][{}]".format(
                RESULTS_INSTANCE,
                RESULTS_INSTANCE,
                self.module.case_type,
                search_filter
            ),
>>>>>>> e1e05d5e
            suite.xpath(ref_path)[0]
        )

    def test_case_search_action_relevant_condition(self, *args):
        condition = "'foo' = 'bar'"
        self.module.search_config.search_button_display_condition = condition
        suite = self.app.create_suite()
        suite = parse_normalize(suite, to_string=False)
        self.assertEqual(condition, suite.xpath('./detail[1]/action/@relevant')[0])

    def test_case_search_auto_launch(self, *args):
        self.module.search_config.auto_launch = True
        suite = self.app.create_suite()
        expected = """
        <partial>
          <action auto_launch="true">
            <display>
              <text>
                <locale id="case_search.m0"/>
              </text>
            </display>
            <stack>
              <push>
                <mark/>
                <command value="'search_command.m0'"/>
              </push>
            </stack>
          </action>
        </partial>
        """
        self.assertXmlPartialEqual(expected, suite, "./detail[1]/action")

    def test_only_default_properties(self, *args):
        self.module.search_config = CaseSearch(
            default_properties=[
                DefaultCaseSearchProperty(
                    property='ɨŧsȺŧɍȺᵽ',
                    defaultValue=(
                        "instance('casedb')/case"
                        "[@case_id='instance('commcaresession')/session/data/case_id']"
                        "/ɨŧsȺŧɍȺᵽ")
                ),
                DefaultCaseSearchProperty(
                    property='name',
                    defaultValue="instance('locations')/locations/location[@id=123]/@type",
                ),
            ],
        )
        with patch('corehq.util.view_utils.get_url_base') as get_url_base_patch:
            get_url_base_patch.return_value = 'https://www.example.com'
            suite = self.app.create_suite()
        self.assertXmlPartialEqual(self.get_xml('search_config_default_only'), suite, "./remote-request[1]")

    def test_blacklisted_owner_ids(self, *args):
        self.module.search_config = CaseSearch(
            properties=[
                CaseSearchProperty(name='name', label={'en': 'Name'}),
            ],
            blacklisted_owner_ids_expression="instance('commcaresession')/session/context/userid",
        )
        with patch('corehq.util.view_utils.get_url_base') as get_url_base_patch:
            get_url_base_patch.return_value = 'https://www.example.com'
            suite = self.app.create_suite()
        self.assertXmlPartialEqual(self.get_xml('search_config_blacklisted_owners'), suite, "./remote-request[1]")

    def test_prompt_appearance(self, *args):
        """Setting the appearance to "barcode"
        """
        # Shouldn't be included for versions before 2.50
        self.module.search_config.properties[0].appearance = 'barcode_scan'
        suite = self.app.create_suite()
        expected = """
        <partial>
          <prompt key="name">
            <display>
              <text>
                <locale id="search_property.m0.name"/>
              </text>
            </display>
          </prompt>
        </partial>
        """
        self.assertXmlPartialEqual(expected, suite, "./remote-request[1]/session/query/prompt[@key='name']")

        self.app.build_spec = BuildSpec(version='2.50.0', build_number=1)
        suite = self.app.create_suite()
        expected = """
        <partial>
          <prompt key="name" appearance="barcode_scan">
            <display>
              <text>
                <locale id="search_property.m0.name"/>
              </text>
            </display>
          </prompt>
        </partial>
        """
        self.assertXmlPartialEqual(expected, suite, "./remote-request[1]/session/query/prompt[@key='name']")

    def test_prompt_itemset(self):
        self.module.search_config.properties[0].input_ = 'select1'
        self.module.search_config.properties[0].itemset = Itemset(
            instance_id='states',
            instance_uri="jr://fixture/item-list:states",
            nodeset="instance('states')/state_list/state[@state_name = 'Uttar Pradesh']",
            label='name',
            value='id',
            sort='id',
        )
        suite = self.app.create_suite()
        expected = """
        <partial>
          <prompt key="name" input="select1">
            <display>
              <text>
                <locale id="search_property.m0.name"/>
              </text>
            </display>
            <itemset nodeset="instance('states')/state_list/state[@state_name = 'Uttar Pradesh']">
              <label ref="name"/>
              <value ref="id"/>
              <sort ref="id"/>
            </itemset>
          </prompt>
        </partial>
        """
        self.assertXmlPartialEqual(expected, suite, "./remote-request[1]/session/query/prompt[@key='name']")

        expected_instance = """
        <partial>
          <instance id="states" src="jr://fixture/item-list:states"/>
        </partial>
        """
        self.assertXmlPartialEqual(
            expected_instance,
            suite,
            "./remote-request[1]/instance[@id='states']",
        )<|MERGE_RESOLUTION|>--- conflicted
+++ resolved
@@ -21,7 +21,6 @@
     patch_get_xform_resource_overrides,
 )
 from corehq.apps.builds.models import BuildSpec
-from corehq.apps.case_search.models import CASE_SEARCH_XPATH_QUERY_KEY
 
 DOMAIN = 'test_domain'
 
@@ -135,11 +134,6 @@
         self.module.search_config.search_filter = search_filter
         suite = self.app.create_suite()
         suite = parse_normalize(suite, to_string=False)
-<<<<<<< HEAD
-        ref_path = './remote-request[1]/session/query/data[@key="{}"]/@ref'.format(CASE_SEARCH_XPATH_QUERY_KEY)
-        self.assertEqual(
-            "'{}'".format(search_filter),
-=======
         ref_path = './remote-request[1]/session/datum/@nodeset'
         self.assertEqual(
             "instance('{}')/{}/case[@case_type='{}'][{}]".format(
@@ -148,7 +142,6 @@
                 self.module.case_type,
                 search_filter
             ),
->>>>>>> e1e05d5e
             suite.xpath(ref_path)[0]
         )
 
