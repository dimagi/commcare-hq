from django.test import SimpleTestCase
from unittest.mock import patch
from uuid import uuid4

from corehq.apps.app_manager.const import REGISTRY_WORKFLOW_SMART_LINK
from corehq.apps.app_manager.models import (
    AdvancedModule,
    Application,
    CaseSearch,
    CaseSearchAgainLabel,
    CaseSearchLabel,
    CaseSearchProperty,
    DefaultCaseSearchProperty,
    Itemset,
    Module, DetailColumn, ShadowModule,
)
from corehq.apps.app_manager.suite_xml.sections.details import (
    AUTO_LAUNCH_EXPRESSION,
    DetailContributor
)
from corehq.apps.app_manager.suite_xml.sections.entries import EntriesContributor
from corehq.apps.app_manager.suite_xml.generator import SuiteGenerator
from corehq.apps.app_manager.suite_xml.post_process.remote_requests import (
    RESULTS_INSTANCE,
    RemoteRequestFactory,
)
from corehq.apps.app_manager.tests.app_factory import AppFactory
from corehq.apps.app_manager.tests.util import (
    SuiteMixin,
    TestXmlMixin,
    parse_normalize,
    patch_get_xform_resource_overrides,
)
from corehq.apps.builds.models import BuildSpec
from corehq.apps.case_search.const import EXCLUDE_RELATED_CASES_FILTER
from corehq.util.test_utils import flag_enabled

DOMAIN = 'test_domain'


@patch('corehq.util.view_utils.get_url_base', new=lambda: "https://www.example.com")
@patch_get_xform_resource_overrides()
@patch.object(Application, 'supports_data_registry', lambda: True)
class RemoteRequestSmartLinkTest(SimpleTestCase, TestXmlMixin, SuiteMixin):
    file_path = ('data', 'suite')

    def setUp(self):
        self.factory = AppFactory(domain=DOMAIN)
        self.app_id = uuid4().hex
        self.factory.app._id = self.app_id
        module, form = self.factory.new_basic_module('basic', 'tree')
        self.factory.form_requires_case(form, 'tree')
        child_module, child_form = self.factory.new_basic_module('child', 'leaf', parent_module=module)
        self.factory.form_requires_case(child_form, 'leaf')

        child_module.search_config = CaseSearch(
            search_label=CaseSearchLabel(label={'en': 'Search'}),
            properties=[CaseSearchProperty(name=field) for field in ['name', 'shape']],
            data_registry="a_registry",
            data_registry_workflow=REGISTRY_WORKFLOW_SMART_LINK,
        )
        child_module.assign_references()

        child_module.session_endpoint_id = "child_endpoint"
        child_module.parent_select.active = True
        child_module.parent_select.module_id = module.unique_id

        generator = SuiteGenerator(self.factory.app)
        detail_section_elements = generator.add_section(DetailContributor)
        entries = EntriesContributor(generator.suite, self.factory.app, self.factory.app.modules)
        generator.suite.entries.extend(entries.get_module_contributions(child_module))
        self.request_factory = RemoteRequestFactory(generator.suite, child_module, detail_section_elements)

    def testSmartLinkFunction(self):
        concat_params = [
            "'https://www.example.com/a/'",
            "$domain",
            f"'/app/v1/{self.app_id}/child_endpoint/'",
            "'?case_id_leaf='",
            "$case_id_leaf",
            "'&case_id='",
            "$case_id",
        ]
        self.assertEqual(
            self.request_factory.get_smart_link_function(),
            f'concat({", ".join(concat_params)})'
        )

    def testSmartLinkVariables(self):
        vars = self.request_factory.get_smart_link_variables()
        self.assertEqual([v.name for v in vars], ['domain', 'case_id', 'case_id_leaf'])
        session_case_id = "instance('commcaresession')/session/data/search_case_id"
        self.assertEqual([v.xpath.function for v in vars], [
            f"instance('results')/results/case[@case_id={session_case_id}]/commcare_project",
            "instance('commcaresession')/session/data/case_id",
            "instance('commcaresession')/session/data/search_case_id",
        ])

    def testSuite(self):
        suite = self.factory.app.create_suite()
        self.assertXmlPartialEqual(
            self.get_xml('smart_link_remote_request').decode('utf-8').format(app_id=self.app_id),
            suite,
            "./remote-request[1]"
        )


@patch('corehq.util.view_utils.get_url_base', new=lambda: "https://www.example.com")
@patch_get_xform_resource_overrides()
class RemoteRequestSuiteTest(SimpleTestCase, TestXmlMixin, SuiteMixin):
    file_path = ('data', 'suite')

    def setUp(self):
        self.app = Application.new_app(DOMAIN, "Untitled Application")
        self.app._id = '123'
        self.app.build_spec = BuildSpec(version='2.35.0', build_number=1)
        self.module = self.app.add_module(Module.new_module("Untitled Module", None))
        self.form = self.app.new_form(0, "Untitled Form", None)
        self.form.requires = 'case'
        self.module.case_type = 'case'

        # chosen xpath just used to reference more instances - not considered valid to use in apps
        self.module.case_details.short.columns.append(
            DetailColumn.wrap(dict(
                header={"en": "report_name"},
                model="case",
                format="calculate",
                field="whatever",
                calc_xpath="instance('reports')/report[1]/name",
            ))
        )
        self.module.case_details.short.columns.append(
            DetailColumn.wrap(dict(
                header={"en": "moon"},
                model="case",
                format="calculate",
                field="whatever",
                calc_xpath="instance('item-list:moons')/moons_list/moons[favorite='yes']/name",
            ))
        )
        self.module.case_details.short.columns.append(
            DetailColumn.wrap(dict(
                header={"en": "Parent's Whatever"},
                model="case",
                format="plain",
                field="parent/whatever",
            ))
        )
        self.module.case_details.long.columns.append(
            DetailColumn.wrap(dict(
                header={"en": "ledger_name"},
                model="case",
                format="calculate",
                field="whatever",
                calc_xpath="instance('ledgerdb')/ledgers/name/name",
            ))
        )
        self.module.search_config = CaseSearch(
            search_label=CaseSearchLabel(
                label={
                    'en': 'Search Patients Nationally'
                }
            ),
            properties=[
                CaseSearchProperty(name='name', label={'en': 'Name'}),
                CaseSearchProperty(name='dob', label={'en': 'Date of birth'})
            ],
            additional_relevant="instance('groups')/groups/group",
            search_filter="name = instance('item-list:trees')/trees_list/trees[favorite='yes']/name",
            default_properties=[
                DefaultCaseSearchProperty(
                    property='ɨŧsȺŧɍȺᵽ',
                    defaultValue=(
                        "instance('casedb')/case"
                        "[@case_id='instance('commcaresession')/session/data/case_id']"
                        "/ɨŧsȺŧɍȺᵽ")
                ),
                DefaultCaseSearchProperty(
                    property='name',
                    defaultValue="instance('locations')/locations/location[@id=123]/@type",
                ),
            ],
        )

        # wrap to have assign_references called
        self.app = Application.wrap(self.app.to_json())
        # reset to newly wrapped module
        self.module = self.app.modules[0]

    def test_search_config_relevant(self, *args):
        config = CaseSearch()

        self.assertEqual(config.get_relevant(), "count(instance('casedb')/casedb/case[@case_id=instance('commcaresession')/session/data/search_case_id]) = 0")  # noqa: E501

        config.additional_relevant = "double(now()) mod 2 = 0"
        self.assertEqual(config.get_relevant(), "(count(instance('casedb')/casedb/case[@case_id=instance('commcaresession')/session/data/search_case_id]) = 0) and (double(now()) mod 2 = 0)")  # noqa: E501

    def test_search_config_relevant_multi_select(self, *args):
        config = CaseSearch()

        self.assertEqual(config.get_relevant(multi_select=True), "$case_id != ''")

        config.additional_relevant = "double(now()) mod 2 = 0"
        self.assertEqual(config.get_relevant(multi_select=True), "($case_id != '') and (double(now()) mod 2 = 0)")

    @flag_enabled("USH_CASE_CLAIM_UPDATES")
    def test_remote_request(self, *args):
        """
        Suite should include remote-request if searching is configured
        """
        suite = self.app.create_suite()
        self.assertXmlPartialEqual(
            self.get_xml('remote_request').decode('utf-8').format(module_id="m0"),
            suite,
            "./remote-request[1]"
        )

    @flag_enabled("USH_CASE_CLAIM_UPDATES")
    def test_remote_request_custom_detail(self, *args):
        """Remote requests for modules with custom details point to the custom detail
        """
        self.module.case_details.short.custom_xml = '<detail id="m0_case_short"></detail>'
        suite = self.app.create_suite()
        self.assertXmlPartialEqual(self.get_xml('remote_request_custom_detail'), suite, "./remote-request[1]")

    @flag_enabled('USH_CASE_CLAIM_UPDATES')
    @patch('corehq.apps.app_manager.suite_xml.post_process.resources.ResourceOverrideHelper.update_suite')
    def test_duplicate_remote_request(self, *args):
        """
        Adding a second search config should not affect the initial one.
        """
        copy_app = Application.wrap(self.app.to_json())
        copy_app.modules.append(Module.wrap(copy_app.modules[0].to_json()))
        suite = copy_app.create_suite()
        self.assertXmlPartialEqual(
            self.get_xml('remote_request').decode('utf-8').format(module_id="m0"),
            suite,
            "./remote-request[1]"
        )
        self.assertXmlPartialEqual(
            self.get_xml('remote_request').decode('utf-8').format(module_id="m1"),
            suite,
            "./remote-request[2]"
        )

    def test_case_search_action(self, *args):
        """
        Case search action should be added to case list and a new search detail should be created
        """
        # Regular and advanced modules should get the search detail
        search_config = CaseSearch(
            search_label=CaseSearchLabel(
                label={
                    'en': 'Advanced Search'
                }
            ),
            search_again_label=CaseSearchAgainLabel(
                label={
                    'en': 'Search One More Time'
                }
            ),
            properties=[CaseSearchProperty(name='name', label={'en': 'Name'})]
        )
        advanced_module = self.app.add_module(AdvancedModule.new_module("advanced", None))
        advanced_module.search_config = search_config

        # Modules with custom xml should not get the search detail
        module_custom = self.app.add_module(Module.new_module("custom_xml", None))
        module_custom.search_config = search_config
        module_custom.case_details.short.custom_xml = "<detail id='m2_case_short'></detail>"
        advanced_module_custom = self.app.add_module(AdvancedModule.new_module("advanced with custom_xml", None))
        advanced_module_custom.search_config = search_config
        advanced_module_custom.case_details.short.custom_xml = "<detail id='m3_case_short'></detail>"

        # wrap to have assign_references called
        self.app = Application.wrap(self.app.to_json())

        suite = self.app.create_suite()
        self.assertXmlPartialEqual(self.get_xml('search_command_detail'), suite, "./detail")

    @flag_enabled('USH_CASE_CLAIM_UPDATES')
    def test_case_search_filter(self, *args):
        search_filter = "rating > 3"
        self.module.search_config.search_filter = search_filter
        suite = self.app.create_suite()
        suite = parse_normalize(suite, to_string=False)
        ref_path = './remote-request[1]/session/datum/@nodeset'
        self.assertEqual(
            "instance('{}')/{}/case[@case_type='{}'][{}]{}".format(
                RESULTS_INSTANCE,
                RESULTS_INSTANCE,
                self.module.case_type,
                search_filter,
                EXCLUDE_RELATED_CASES_FILTER
            ),
            suite.xpath(ref_path)[0]
        )

    @flag_enabled('USH_CASE_CLAIM_UPDATES')
    def test_additional_types(self, *args):
        another_case_type = "another_case_type"
        self.module.search_config.additional_case_types = [another_case_type]
        suite_xml = self.app.create_suite()
        suite = parse_normalize(suite_xml, to_string=False)
        ref_path = './remote-request[1]/session/datum/@nodeset'
        self.assertEqual(
            "instance('{}')/{}/case[@case_type='{}' or @case_type='{}'][{}]{}".format(
                RESULTS_INSTANCE,
                RESULTS_INSTANCE,
                self.module.case_type,
                another_case_type,
                self.module.search_config.search_filter,
                EXCLUDE_RELATED_CASES_FILTER
            ),
            suite.xpath(ref_path)[0]
        )
        self.assertXmlPartialEqual(
            """
            <partial>
              <data key="case_type" ref="'case'"/>
              <data key="case_type" ref="'another_case_type'"/>
            </partial>
            """,
            suite_xml,
            "./remote-request[1]/session/query/data[@key='case_type']"
        )

    @flag_enabled('USH_CASE_CLAIM_UPDATES')
    def test_additional_types__shadow_module(self, *args):
        shadow_module = self.app.add_module(ShadowModule.new_module("shadow", "en"))
        shadow_module.source_module_id = self.module.get_or_create_unique_id()
        shadow_module.search_config = CaseSearch(
            search_label=CaseSearchLabel(
                label={
                    'en': 'Search from Shadow Module'
                }
            ),
            properties=[
                CaseSearchProperty(name='name', label={'en': 'Name'}),
            ],
        )
        another_case_type = "another_case_type"
        self.module.search_config.additional_case_types = [another_case_type]
        app = Application.wrap(self.app.to_json())
        suite_xml = app.create_suite()
        suite = parse_normalize(suite_xml, to_string=False)
        ref_path = './remote-request[2]/session/datum/@nodeset'
        self.assertEqual(
            "instance('{}')/{}/case[@case_type='{}' or @case_type='{}']{}".format(
                RESULTS_INSTANCE,
                RESULTS_INSTANCE,
                self.module.case_type,
                another_case_type,
                EXCLUDE_RELATED_CASES_FILTER
            ),
            suite.xpath(ref_path)[0]
        )
        self.assertXmlPartialEqual(
            """
            <partial>
              <data key="case_type" ref="'case'"/>
              <data key="case_type" ref="'another_case_type'"/>
            </partial>
            """,
            suite_xml,
            "./remote-request[2]/session/query/data[@key='case_type']"
        )

    def test_case_search_action_relevant_condition(self, *args):
        condition = "'foo' = 'bar'"
        self.module.search_config.search_button_display_condition = condition
        suite = self.app.create_suite()
        suite = parse_normalize(suite, to_string=False)
        self.assertEqual(condition, suite.xpath('./detail[1]/action/@relevant')[0])

    def test_case_search_auto_launch_off(self, *args):
        self.module.search_config.auto_launch = True
        suite = self.app.create_suite()
        expected = """
        <partial>
          <action auto_launch="false()" redo_last="false">
            <display>
              <text>
                <locale id="case_search.m0"/>
              </text>
            </display>
            <stack>
              <push>
                <mark/>
                <command value="'search_command.m0'"/>
              </push>
            </stack>
          </action>
        </partial>
        """
        self.assertXmlPartialEqual(expected, suite, "./detail[1]/action")

    @flag_enabled('USH_CASE_CLAIM_UPDATES')
    def test_case_search_auto_launch(self, *args):
        self.module.search_config.auto_launch = True
        suite = self.app.create_suite()
        expected = f"""
        <partial>
          <action auto_launch="{AUTO_LAUNCH_EXPRESSION}" redo_last="false">
            <display>
              <text>
                <locale id="case_search.m0"/>
              </text>
            </display>
            <stack>
              <push>
                <mark/>
                <command value="'search_command.m0'"/>
              </push>
            </stack>
          </action>
        </partial>
        """
        self.assertXmlPartialEqual(expected, suite, "./detail[1]/action")

    def test_only_default_properties(self, *args):
        self.module.search_config = CaseSearch(
            default_properties=[
                DefaultCaseSearchProperty(
                    property='ɨŧsȺŧɍȺᵽ',
                    defaultValue=(
                        "instance('casedb')/case"
                        "[@case_id='instance('commcaresession')/session/data/case_id']"
                        "/ɨŧsȺŧɍȺᵽ")
                ),
                DefaultCaseSearchProperty(
                    property='name',
                    defaultValue="instance('locations')/locations/location[@id=123]/@type",
                ),
            ],
        )

        # wrap to have assign_references called
        self.app = Application.wrap(self.app.to_json())
        suite = self.app.create_suite()
        self.assertXmlPartialEqual(self.get_xml('search_config_default_only'), suite, "./remote-request[1]")

    def test_custom_related_case_property(self, *args):
        self.module.search_config.custom_related_case_property = "potential_duplicate_id"
        suite = self.app.create_suite()

        expected = """
        <partial>
          <data key="x_commcare_custom_related_case_property" ref="'potential_duplicate_id'"/>
        </partial>
        """
        xpath = "./remote-request[1]/session/query/data[@key='x_commcare_custom_related_case_property']"
        self.assertXmlPartialEqual(expected, suite, xpath)

    def test_blacklisted_owner_ids(self, *args):
        self.module.search_config = CaseSearch(
            properties=[
                CaseSearchProperty(name='name', label={'en': 'Name'}),
            ],
            blacklisted_owner_ids_expression="instance('commcaresession')/session/context/userid",
        )

        # wrap to have assign_references called
        self.app = Application.wrap(self.app.to_json())
        suite = self.app.create_suite()
        self.assertXmlPartialEqual(self.get_xml('search_config_blacklisted_owners'), suite, "./remote-request[1]")

    def test_prompt_hint(self, *args):
        self.module.search_config.properties[0].hint = {'en': 'Search against name'}
        suite = self.app.create_suite()
        expected = """
        <partial>
          <prompt key="name">
            <display>
              <text>
                <locale id="search_property.m0.name"/>
              </text>
              <hint>
                  <text>
                    <locale id="search_property.m0.name.hint"/>
                  </text>
              </hint>
            </display>
          </prompt>
        </partial>
        """
        self.assertXmlPartialEqual(expected, suite, "./remote-request[1]/session/query/prompt[@key='name']")

    def test_default_search(self, *args):
        suite = self.app.create_suite()
        suite = parse_normalize(suite, to_string=False)
        self.assertEqual("false", suite.xpath("./remote-request[1]/session/query/@default_search")[0])

        self.module.search_config.default_search = True
        suite = self.app.create_suite()
        suite = parse_normalize(suite, to_string=False)
        self.assertEqual("true", suite.xpath("./remote-request[1]/session/query/@default_search")[0])

    def test_prompt_appearance(self, *args):
        """Setting the appearance to "barcode"
        """
        # Shouldn't be included for versions before 2.50
        self.module.search_config.properties[0].appearance = 'barcode_scan'
        suite = self.app.create_suite()
        expected = """
        <partial>
          <prompt key="name">
            <display>
              <text>
                <locale id="search_property.m0.name"/>
              </text>
            </display>
          </prompt>
        </partial>
        """
        self.assertXmlPartialEqual(expected, suite, "./remote-request[1]/session/query/prompt[@key='name']")

        self.app.build_spec = BuildSpec(version='2.50.0', build_number=1)
        suite = self.app.create_suite()
        expected = """
        <partial>
          <prompt key="name" appearance="barcode_scan">
            <display>
              <text>
                <locale id="search_property.m0.name"/>
              </text>
            </display>
          </prompt>
        </partial>
        """
        self.assertXmlPartialEqual(expected, suite, "./remote-request[1]/session/query/prompt[@key='name']")

    def test_prompt_daterange(self, *args):
        """Setting the appearance to "daterange"
        """
        # Shouldn't be included for versions before 2.50
        self.module.search_config.properties[0].input_ = 'daterange'
        suite = self.app.create_suite()
        expected = """
        <partial>
          <prompt key="name" input="daterange">
            <display>
              <text>
                <locale id="search_property.m0.name"/>
              </text>
            </display>
          </prompt>
        </partial>
        """
        self.assertXmlPartialEqual(expected, suite, "./remote-request[1]/session/query/prompt[@key='name']")

        self.app.build_spec = BuildSpec(version='2.50.0', build_number=1)
        suite = self.app.create_suite()
        expected = """
        <partial>
          <prompt key="name" input="daterange">
            <display>
              <text>
                <locale id="search_property.m0.name"/>
              </text>
            </display>
          </prompt>
        </partial>
        """
        self.assertXmlPartialEqual(expected, suite, "./remote-request[1]/session/query/prompt[@key='name']")

    def test_prompt_address(self, *args):
        """Setting the appearance to "address"
        """
        # Shouldn't be included for versions before 2.50
        self.module.search_config.properties[0].appearance = 'address'
        suite = self.app.create_suite()
        expected = """
        <partial>
          <prompt key="name">
            <display>
              <text>
                <locale id="search_property.m0.name"/>
              </text>
            </display>
          </prompt>
        </partial>
        """
        self.assertXmlPartialEqual(expected, suite, "./remote-request[1]/session/query/prompt[@key='name']")

        self.app.build_spec = BuildSpec(version='2.50.0', build_number=1)
        suite = self.app.create_suite()
        expected = """
        <partial>
          <prompt key="name" input="address">
            <display>
              <text>
                <locale id="search_property.m0.name"/>
              </text>
            </display>
          </prompt>
        </partial>
        """
        self.assertXmlPartialEqual(expected, suite, "./remote-request[1]/session/query/prompt[@key='name']")

    def test_prompt_address_receiver(self, *args):
        """Setting the appearance to "address"
        """
        self.module.search_config.properties[0].receiver_expression = 'home-street'
        suite = self.app.create_suite()
        expected = """
        <partial>
          <prompt key="name" receive="home-street">
            <display>
              <text>
                <locale id="search_property.m0.name"/>
              </text>
            </display>
          </prompt>
        </partial>
        """
        self.assertXmlPartialEqual(expected, suite, "./remote-request[1]/session/query/prompt[@key='name']")

    def test_prompt_hidden(self, *args):
        """Setting the appearance to "address"
        """
        self.module.search_config.properties[0].hidden = True
        suite = self.app.create_suite()
        expected = """
        <partial>
          <prompt key="name" hidden="true">
            <display>
              <text>
                <locale id="search_property.m0.name"/>
              </text>
            </display>
          </prompt>
        </partial>
        """
        self.assertXmlPartialEqual(expected, suite, "./remote-request[1]/session/query/prompt[@key='name']")

    def test_prompt_address_receiver_itemset(self, *args):
        """Setting the appearance to "address"
        """
        self.module.search_config.properties[0].receiver_expression = 'home-street'
        self.module.search_config.properties[0].input_ = 'select1'
        self.module.search_config.properties[0].itemset = Itemset(
            instance_id='states',
            instance_uri="jr://fixture/item-list:states",
            nodeset="instance('states')/state_list/state[@state_name = 'Uttar Pradesh']",
            label='name',
            value='id',
            sort='id',
        )
        suite = self.app.create_suite()
        expected = """
        <partial>
          <prompt key="name" input="select1" receive="home-street">
            <display>
              <text>
                <locale id="search_property.m0.name"/>
              </text>
            </display>
            <itemset nodeset="instance('states')/state_list/state[@state_name = 'Uttar Pradesh']">
              <label ref="name"/>
              <value ref="id"/>
              <sort ref="id"/>
            </itemset>
          </prompt>
        </partial>
        """
        self.assertXmlPartialEqual(expected, suite, "./remote-request[1]/session/query/prompt[@key='name']")

    def test_prompt_itemset(self):
        self.module.search_config.properties[0].input_ = 'select1'
        self.module.search_config.properties[0].itemset = Itemset(
            instance_id='states',
            instance_uri="jr://fixture/item-list:states",
            nodeset="instance('states')/state_list/state[@state_name = 'Uttar Pradesh']",
            label='name',
            value='id',
            sort='id',
        )
        suite = self.app.create_suite()
        expected = """
        <partial>
          <prompt key="name" input="select1">
            <display>
              <text>
                <locale id="search_property.m0.name"/>
              </text>
            </display>
            <itemset nodeset="instance('states')/state_list/state[@state_name = 'Uttar Pradesh']">
              <label ref="name"/>
              <value ref="id"/>
              <sort ref="id"/>
            </itemset>
          </prompt>
        </partial>
        """
        self.assertXmlPartialEqual(expected, suite, "./remote-request[1]/session/query/prompt[@key='name']")

        expected_instance = """
        <partial>
          <instance id="states" src="jr://fixture/item-list:states"/>
        </partial>
        """
        self.assertXmlPartialEqual(
            expected_instance,
            suite,
            "./remote-request[1]/instance[@id='states']",
        )

    @flag_enabled("USH_CASE_CLAIM_UPDATES")
    def test_prompt_default_value(self, *args):
        """Setting the default to "default_value"
        """
        # Shouldn't be included for versions before 2.51
        self.module.search_config.properties[0].default_value = 'foo'
        suite = self.app.create_suite()
        expected = """
        <partial>
          <prompt key="name">
            <display>
              <text>
                <locale id="search_property.m0.name"/>
              </text>
            </display>
          </prompt>
        </partial>
        """
        self.assertXmlPartialEqual(expected, suite, "./remote-request[1]/session/query/prompt[@key='name']")
        self.app.build_spec = BuildSpec(version='2.51.0', build_number=1)
        self.module.search_config.properties[0].default_value = 'foo'
        suite = self.app.create_suite()
        expected = """
        <partial>
          <prompt default="foo" key="name">
            <display>
              <text>
                <locale id="search_property.m0.name"/>
              </text>
            </display>
          </prompt>
        </partial>
        """
        self.assertXmlPartialEqual(expected, suite, "./remote-request[1]/session/query/prompt[@key='name']")

        self.app.build_spec = BuildSpec(version='2.51.0', build_number=1)
        self.module.search_config.properties[0].default_value = "3"
        suite = self.app.create_suite()
        expected = """
        <partial>
          <prompt default="3" key="name">
            <display>
              <text>
                <locale id="search_property.m0.name"/>
              </text>
            </display>
          </prompt>
        </partial>
        """
        self.assertXmlPartialEqual(expected, suite, "./remote-request[1]/session/query/prompt[@key='name']")

    def test_allow_blank_value(self, *args):
        self.module.search_config.properties[0].allow_blank_value = True
        suite = self.app.create_suite()
        expected = """
        <partial>
          <prompt key="name" allow_blank_value="true">
            <display>
              <text>
                <locale id="search_property.m0.name"/>
              </text>
            </display>
          </prompt>
        </partial>
        """
        self.assertXmlPartialEqual(expected, suite, "./remote-request[1]/session/query/prompt[@key='name']")

<<<<<<< HEAD
    def test_case_search_title_translation(self, *args):
        self.app.build_spec = BuildSpec(version='2.52.0', build_number=1)
        suite = self.app.create_suite()
        expected = ""
        self.assertXmlPartialEqual(expected, suite, "./remote-request[1]/session/query/command[id='']")
=======
    def test_exclude_from_search(self, *args):
        self.module.search_config.properties[0].exclude = True
        suite = self.app.create_suite()
        expected = """
        <partial>
          <prompt key="name" exclude="true()">
            <display>
              <text>
                <locale id="search_property.m0.name"/>
              </text>
            </display>
          </prompt>
        </partial>
        """
        self.assertXmlPartialEqual(expected, suite, "./remote-request[1]/session/query/prompt[@key='name']")

    def test_case_search_title_translation(self, *args):
        self.app.build_spec = BuildSpec(version='2.52.0', build_number=1)
        suite = self.app.create_suite()
        expected_remote_request = """
        <partial>
          <command id="search_command.m0">
            <display>
              <text>
                <locale id="case_search.m0"/>
              </text>
            </display>
          </command>
        </partial>
        """
        expected_search_detail = """
        <partial>
            <title>
              <text>
                <locale id="cchq.case"/>
              </text>
            </title>
        </partial>
        """
        self.assertXmlPartialEqual(expected_remote_request, suite, "./remote-request[1]/command")
        self.assertXmlPartialEqual(expected_search_detail, suite, "./detail[@id='m0_search_short']/title")

        self.app.build_spec = BuildSpec(version='2.53.0', build_number=1)
        suite = self.app.create_suite()
        expected_remote_request = """
        <partial>
          <command id="search_command.m0">
            <display>
              <text>
                <locale id="case_search.m0.inputs"/>
              </text>
            </display>
          </command>
        </partial>
        """
        expected_search_detail = """
        <partial>
            <title>
              <text>
                <locale id="case_search.m0"/>
              </text>
            </title>
        </partial>
        """
        self.assertXmlPartialEqual(expected_remote_request, suite, "./remote-request[1]/command")
        self.assertXmlPartialEqual(expected_search_detail, suite, "./detail[@id='m0_search_short']/title")
>>>>>>> d64a94f1
<|MERGE_RESOLUTION|>--- conflicted
+++ resolved
@@ -773,32 +773,25 @@
         """
         self.assertXmlPartialEqual(expected, suite, "./remote-request[1]/session/query/prompt[@key='name']")
 
-<<<<<<< HEAD
+    def test_exclude_from_search(self, *args):
+        self.module.search_config.properties[0].exclude = True
+        suite = self.app.create_suite()
+        expected = """
+        <partial>
+          <prompt key="name" exclude="true()">
+            <display>
+              <text>
+                <locale id="search_property.m0.name"/>
+              </text>
+            </display>
+          </prompt>
+        </partial>
+        """
+        self.assertXmlPartialEqual(expected, suite, "./remote-request[1]/session/query/prompt[@key='name']")
+
     def test_case_search_title_translation(self, *args):
         self.app.build_spec = BuildSpec(version='2.52.0', build_number=1)
         suite = self.app.create_suite()
-        expected = ""
-        self.assertXmlPartialEqual(expected, suite, "./remote-request[1]/session/query/command[id='']")
-=======
-    def test_exclude_from_search(self, *args):
-        self.module.search_config.properties[0].exclude = True
-        suite = self.app.create_suite()
-        expected = """
-        <partial>
-          <prompt key="name" exclude="true()">
-            <display>
-              <text>
-                <locale id="search_property.m0.name"/>
-              </text>
-            </display>
-          </prompt>
-        </partial>
-        """
-        self.assertXmlPartialEqual(expected, suite, "./remote-request[1]/session/query/prompt[@key='name']")
-
-    def test_case_search_title_translation(self, *args):
-        self.app.build_spec = BuildSpec(version='2.52.0', build_number=1)
-        suite = self.app.create_suite()
         expected_remote_request = """
         <partial>
           <command id="search_command.m0">
@@ -845,5 +838,4 @@
         </partial>
         """
         self.assertXmlPartialEqual(expected_remote_request, suite, "./remote-request[1]/command")
-        self.assertXmlPartialEqual(expected_search_detail, suite, "./detail[@id='m0_search_short']/title")
->>>>>>> d64a94f1
+        self.assertXmlPartialEqual(expected_search_detail, suite, "./detail[@id='m0_search_short']/title")