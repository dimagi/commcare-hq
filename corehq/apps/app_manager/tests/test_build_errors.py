import json
import os
from unittest.mock import patch

from django.test import TestCase

from corehq import privileges
from corehq.apps.app_manager.const import (
    REGISTRY_WORKFLOW_LOAD_CASE,
    REGISTRY_WORKFLOW_SMART_LINK,
    WORKFLOW_FORM,
    WORKFLOW_MODULE,
)
from corehq.apps.app_manager.models import (
    Application,
    CaseList,
    CaseSearch,
    CaseSearchLabel,
    CaseSearchProperty,
    DetailColumn,
    FormLink,
    Module,
)
from corehq.apps.app_manager.tests.app_factory import AppFactory
from corehq.util.test_utils import flag_enabled, privilege_enabled


@patch('corehq.apps.app_manager.models.validate_xform', return_value=None)
@patch('corehq.apps.app_manager.helpers.validators.domain_has_privilege', return_value=True)
class BuildErrorsTest(TestCase):

    @staticmethod
    def _clean_unique_id(errors):
        for error in errors:
            if 'form' in error and 'unique_id' in error['form']:
                del error['form']['unique_id']
            if 'module' in error and 'unique_id' in error['module']:
                del error['module']['unique_id']

    def test_subcase_errors(self, *args):
        with open(os.path.join(os.path.dirname(__file__), 'data', 'subcase-details.json'), encoding='utf-8') as f:
            source = json.load(f)

        app = Application.wrap(source)
        errors = app.validate_app()
        update_path_error = {
            'type': 'path error',
            'path': '/data/parent_age',
            'form_type': 'module_form',
            'module': {'name': {'en': "Parent"}, 'id': 0},
            'form': {'id': 0, 'name': {'en': "Register"}},
        }
        subcase_path_error = {
            'type': 'path error',
            'path': '/data/child_age',
            'form_type': 'module_form',
            'module': {'name': {'en': "Parent"}, 'id': 0},
            'form': {'id': 0, 'name': {'en': "Register"}},
        }
        self._clean_unique_id(errors)
        self.assertIn(update_path_error, errors)
        self.assertIn(subcase_path_error, errors)

        form = app.get_module(0).get_form(0)
        errors = form.validate_for_build()
        self._clean_unique_id(errors)
        self.assertIn(update_path_error, errors)
        self.assertIn(subcase_path_error, errors)

    def test_empty_module_errors(self, *args):
        factory = AppFactory(build_version='2.24.0')
        app = factory.app
        m1 = factory.new_basic_module('register', 'case', with_form=False)
        factory.new_advanced_module('update', 'case', with_form=False)

        m2 = factory.new_basic_module('update', 'case', with_form=False)
        m2.case_list = CaseList(show=True, label={'en': "case_list"})

        factory.new_shadow_module('update', m1, with_form=False)
        errors = app.validate_app()

        standard_module_error = {
            'type': 'no forms or case list',
            'module': {'id': 0, 'name': {'en': 'register module'}},
        }
        advanced_module_error = {
            'type': 'no forms or case list',
            'module': {'id': 1, 'name': {'en': 'update module'}},
        }
        self._clean_unique_id(errors)
        self.assertEqual(len(errors), 2)
        self.assertIn(standard_module_error, errors)
        self.assertIn(advanced_module_error, errors)

    def test_dof_session_endpoint_error(self, *args):
        factory = AppFactory(build_version='2.51.0')
        app = factory.app
        m0 = factory.new_basic_module('first', 'case', with_form=False)
        m0.put_in_root = True
        m0.session_endpoint_id = "this_is_m0"
        m1 = factory.new_basic_module('second', 'case', with_form=False)
        m1.session_endpoint_id = "this_is_m1"

        with patch.object(Application, 'enable_practice_users', return_value=False):    # avoid db
            errors = app.validate_app()

        self._clean_unique_id(errors)
        self.assertEqual(len(errors), 3)
        self.assertIn({
            'type': 'endpoint to display only forms',
            'module': {'id': 0, 'name': {'en': 'first module'}},
        }, errors)
        self.assertIn({
            'type': 'no forms or case list',
            'module': {'id': 0, 'name': {'en': 'first module'}},
        }, errors)
        self.assertIn({
            'type': 'no forms or case list',
            'module': {'id': 1, 'name': {'en': 'second module'}},
        }, errors)

    def test_parent_cycle_in_app(self, *args):
        cycle_error = {
            'type': 'parent cycle',
        }

        with open(os.path.join(os.path.dirname(__file__), 'data', 'cyclical-app.json')) as f:
            source = json.load(f)

            app = Application.wrap(source)
            errors = app.validate_app()
            self._clean_unique_id(errors)
            self.assertIn(cycle_error, errors)

    def test_case_tile_configuration_errors(self, *args):
        case_tile_error = {
            'type': "invalid tile configuration",
            'module': {'id': 0, 'name': {'en': 'View'}},
            'reason': 'A case property must be assigned to the "sex" tile field.'
        }
        with open(os.path.join(
            os.path.dirname(__file__), 'data', 'bad_case_tile_config.json'
        )) as f:
            source = json.load(f)
            app = Application.wrap(source)
            errors = app.validate_app()
            self._clean_unique_id(errors)
            self.assertIn(case_tile_error, errors)

    def create_app_with_module(self):
        factory = AppFactory(build_version='2.51.0')
        app = factory.app
        module = factory.new_basic_module('first', 'case', with_form=False)

        return app, module

    def test_clickable_icon_configuration_errors(self, *args):
        case_tile_error = {
            'type': "invalid clickable icon configuration",
            'module': {'id': 0, 'name': {'en': 'first module'}},
            'reason': 'Column/Field "field": Clickable Icons require a form to be configured.'
        }
        app, module = self.create_app_with_module()

        module.case_details.short.columns.append(DetailColumn(
            format='clickable-icon',
            field='field',
            header={'en': 'Column'},
            model='case',
        ))

        errors = app.validate_app()
        self._clean_unique_id(errors)
        self.assertIn(case_tile_error, errors)

<<<<<<< HEAD
    # Temporarily comment out until migrate_address_popup has been run and
    # _validate_address_popup_in_long has been added back in
    # def test_address_popup_defined_in_case_list(self, *args):
    #     case_tile_error = {
    #         'type': "invalid tile configuration",
    #         'module': {'id': 0, 'name': {'en': 'first module'}},
    #         'reason': 'Format "Address Popup" should be used in the Case Detail not Case List.'
    #     }
    #     app, module = self.create_app_with_module()
    #     module.case_details.short.columns.append(DetailColumn(
    #         format='address-popup',
    #         field='field',
    #         header={'en': 'Column'},
    #         model='case',
    #     ))
    #
    #     errors = app.validate_app()
    #     self._clean_unique_id(errors)
    #     self.assertIn(case_tile_error, errors)
=======
    def test_address_popup_defined_in_case_list(self, *args):
        case_tile_error = {
            'type': "deprecated popup configuration",
            'module': {'id': 0, 'name': {'en': 'first module'}},
            'reason': 'Format "Address Popup" should be used in the Case Detail not Case List.'
        }
        app, module = self.create_app_with_module()
        module.case_details.short.columns.append(DetailColumn(
            format='address-popup',
            field='field',
            header={'en': 'Column'},
            model='case',
        ))

        errors = app.validate_app()
        self._clean_unique_id(errors)
        self.assertIn(case_tile_error, errors)
>>>>>>> 7e343f74

    def test_address__defined_twice(self, *args):
        case_tile_error = {
            'type': "invalid tile configuration",
            'module': {'id': 0, 'name': {'en': 'first module'}},
            'reason': 'Format "Address" can only be used once but is used by multiple properties: "f1", "f2"'
        }
        app, module = self.create_app_with_module()
        for field_id in [1, 2]:
            module.case_details.short.columns.append(DetailColumn(
                format='address',
                field=f'f{field_id}',
                header={'en': 'Column'},
                model='case',
            ))

        errors = app.validate_app()
        self._clean_unique_id(errors)
        self.assertIn(case_tile_error, errors)

    def test_case_list_form_advanced_module_different_case_config(self, *args):
        case_tile_error = {
            'type': "all forms in case list module must load the same cases",
            'module': {'id': 1, 'name': {'en': 'update module'}},
            'form': {'id': 1, 'name': {'en': 'update form 1'}},
        }

        factory = AppFactory(build_version='2.11.0')
        m0, m0f0 = factory.new_basic_module('register', 'person')
        factory.form_opens_case(m0f0)

        m1, m1f0 = factory.new_advanced_module('update', 'person', case_list_form=m0f0)
        factory.form_requires_case(m1f0, case_type='house')
        factory.form_requires_case(m1f0, parent_case_type='house')

        m1f1 = factory.new_form(m1)
        factory.form_requires_case(m1f1)  # only loads a person case and not a house case

        errors = factory.app.validate_app()
        self._clean_unique_id(errors)
        self.assertIn(case_tile_error, errors)

    @patch('corehq.apps.app_manager.models.domain_has_privilege', return_value=True)
    def test_training_module_as_parent(self, *args):
        factory = AppFactory(build_version='2.43.0')
        app = factory.app

        training_module = Module.new_training_module('training', 'en')
        app.add_module(training_module)

        child_module, _ = factory.new_basic_module('child', 'case_type', parent_module=training_module)

        self.assertIn({
            'type': 'training module parent',
            'module': {'id': 1, 'unique_id': 'child_module', 'name': {'en': 'child module'}}
        }, app.validate_app())

    @patch('corehq.apps.app_manager.models.domain_has_privilege', return_value=True)
    def test_training_module_as_child(self, *args):
        factory = AppFactory(build_version='2.43.0')
        app = factory.app

        parent_module = Module.new_module('parent', 'en')
        app.add_module(parent_module)

        training_module, _ = factory.new_basic_module('training', 'case_type', parent_module=parent_module)
        training_module.is_training_module = True

        self.assertIn({
            'type': 'training module child',
            'module': {'id': 1, 'unique_id': 'training_module', 'name': {'en': 'training module'}}
        }, app.validate_app())

    @flag_enabled('DATA_REGISTRY')
    @patch.object(Application, 'supports_data_registry', lambda: True)
    def test_multi_select_module_errors(self, *args):
        factory = AppFactory()
        module, form = factory.new_basic_module('basic', 'person')
        factory.form_requires_case(form, 'person')

        module.case_details.short.multi_select = True
        module.search_config = CaseSearch(
            search_label=CaseSearchLabel(label={'en': 'Search'}),
            properties=[CaseSearchProperty(name=field) for field in ['name', 'greatest_fear']],
            data_registry="so_many_cases",
            data_registry_workflow=REGISTRY_WORKFLOW_LOAD_CASE,
        )

        self.assertIn({
            'type': 'data registry multi select',
            'module': {'id': 0, 'unique_id': 'basic_module', 'name': {'en': 'basic module'}}
        }, factory.app.validate_app())

        module.search_config.data_registry_workflow = REGISTRY_WORKFLOW_SMART_LINK
        self.assertIn({
            'type': 'smart links multi select',
            'module': {'id': 0, 'unique_id': 'basic_module', 'name': {'en': 'basic module'}}
        }, factory.app.validate_app())

    def test_search_module_errors_instances(self, *args):
        factory = AppFactory()
        module, form = factory.new_basic_module('basic', 'person')
        factory.form_requires_case(form, 'person')

        module.case_details.long.columns.extend([
            DetailColumn.wrap(dict(
                header={"en": "name"},
                model="case",
                format="plain",
                useXpathExpression=True,
                field="instance('results')/results",
            )),
            DetailColumn.wrap(dict(
                header={"en": "age"},
                model="case",
                format="plain",
                useXpathExpression=True,
                field="instance('search-input:results')/input",
            ))
        ])
        module.search_config = CaseSearch(
            search_label=CaseSearchLabel(label={'en': 'Search'}),
            properties=[CaseSearchProperty(name='name')],
        )

        errors = [(error['type'], error.get('details', '')) for error in factory.app.validate_app()]
        self.assertIn(('case search instance used in casedb case details', 'results'), errors)
        self.assertIn(('case search instance used in casedb case details', 'search-input:results'), errors)

        module.search_config.auto_launch = True
        self.assertNotIn(
            'case search instance used in casedb case details',
            [error['type'] for error in factory.app.validate_app()]
        )

    def test_form_module_validation(self, *args):
        factory = AppFactory(build_version='2.24.0')
        app = factory.app
        m0, m0f0 = factory.new_basic_module('register', 'case')

        m0f0.post_form_workflow = WORKFLOW_MODULE

        m1 = factory.new_shadow_module('shadow', m0, with_form=False)
        m1.put_in_root = True

        errors = app.validate_app()

        self._clean_unique_id(errors)
        self.assertIn({
            'type': 'form link to display only forms',
            'form_type': 'module_form',
            'module': {'id': 1, 'name': {'en': 'shadow module'}},
            'form': {'id': 0, 'name': {'en': 'register form 0'}},
        }, errors)

    @privilege_enabled(privileges.FORM_LINK_WORKFLOW)
    def test_form_link_validation_ok(self, *args):
        factory = AppFactory(build_version='2.24.0', include_xmlns=True)
        m0, m0f0 = factory.new_basic_module('m0', 'frog')
        m1, m1f0 = factory.new_basic_module('m1', 'frog')

        m0f0.post_form_workflow = WORKFLOW_FORM
        m0f0.form_links = [
            FormLink(xpath="true()", form_id=m1f0.unique_id, form_module_id=m1.unique_id),
            FormLink(xpath="true()", form_id=m1f0.unique_id)  # legacy data
        ]

        errors = factory.app.validate_app()
        self.assertNotIn('bad form link', [error['type'] for error in errors])

    @privilege_enabled(privileges.FORM_LINK_WORKFLOW)
    def test_form_link_validation_mismatched_module(self, *args):
        factory = AppFactory(build_version='2.24.0', include_xmlns=True)
        m0, m0f0 = factory.new_basic_module('m0', 'frog')
        m1, m1f0 = factory.new_basic_module('m1', 'frog')

        m0f0.post_form_workflow = WORKFLOW_FORM
        m0f0.form_links = [
            FormLink(xpath="true()", form_id=m1f0.unique_id, form_module_id=m0.unique_id)
        ]

        errors = factory.app.validate_app()

        self._clean_unique_id(errors)
        self.assertIn({
            'type': 'bad form link',
            'form_type': 'module_form',
            'module': {'id': 0, 'name': {'en': 'm0 module'}},
            'form': {'id': 0, 'name': {'en': 'm0 form 0'}},
        }, errors)

    @privilege_enabled(privileges.FORM_LINK_WORKFLOW)
    def test_form_link_validation_shadow_module_ok(self, *args):
        factory = AppFactory(build_version='2.9.0')
        m0, m0f0 = factory.new_basic_module('parent', 'mother')
        m1, m1f0 = factory.new_basic_module('other', 'mother')
        m2 = factory.new_shadow_module('shadow_module', m1, with_form=False)

        m0f0.post_form_workflow = WORKFLOW_FORM
        m0f0.form_links = [
            FormLink(xpath='true()', form_id=m1f0.unique_id, form_module_id=m1.unique_id),
            FormLink(xpath='true()', form_id=m1f0.unique_id, form_module_id=m2.unique_id),
        ]

        errors = factory.app.validate_app()
        self.assertNotIn('bad form link', [error['type'] for error in errors])

    @privilege_enabled(privileges.FORM_LINK_WORKFLOW)
    def test_form_link_validation_mismatched_shadow_module(self, *args):
        factory = AppFactory(build_version='2.9.0')
        m0, m0f0 = factory.new_basic_module('m0', 'mother')
        m1, m1f0 = factory.new_basic_module('m1', 'mother')
        factory.new_shadow_module('shadow_module', m1, with_form=False)

        # link from m0-f0 to m1-f0 (in the shadow module)
        m0f0.post_form_workflow = WORKFLOW_FORM
        # module_id is incorrect - it should be either m1 or m2 but not m0
        m0f0.form_links = [FormLink(xpath='true()', form_id=m1f0.unique_id, form_module_id=m0.unique_id)]

        errors = factory.app.validate_app()

        self._clean_unique_id(errors)
        self.assertIn({
            'type': 'bad form link',
            'form_type': 'module_form',
            'module': {'id': 0, 'name': {'en': 'm0 module'}},
            'form': {'id': 0, 'name': {'en': 'm0 form 0'}},
        }, errors)

    @patch('corehq.apps.app_manager.models.ModuleBase.is_auto_select', return_value=True)
    def test_search_on_clear_with_auto_select(self, *args):
        factory = AppFactory()
        module = factory.new_basic_module('basic', 'person', with_form=False)
        module.search_config = CaseSearch(
            search_on_clear=True,
        )
        errors = factory.app.validate_app()
        self.assertIn({
            'type': 'search on clear with auto select',
            'module': {'id': 0, 'unique_id': 'basic_module', 'name': {'en': 'basic module'}},
        }, errors)<|MERGE_RESOLUTION|>--- conflicted
+++ resolved
@@ -173,27 +173,6 @@
         self._clean_unique_id(errors)
         self.assertIn(case_tile_error, errors)
 
-<<<<<<< HEAD
-    # Temporarily comment out until migrate_address_popup has been run and
-    # _validate_address_popup_in_long has been added back in
-    # def test_address_popup_defined_in_case_list(self, *args):
-    #     case_tile_error = {
-    #         'type': "invalid tile configuration",
-    #         'module': {'id': 0, 'name': {'en': 'first module'}},
-    #         'reason': 'Format "Address Popup" should be used in the Case Detail not Case List.'
-    #     }
-    #     app, module = self.create_app_with_module()
-    #     module.case_details.short.columns.append(DetailColumn(
-    #         format='address-popup',
-    #         field='field',
-    #         header={'en': 'Column'},
-    #         model='case',
-    #     ))
-    #
-    #     errors = app.validate_app()
-    #     self._clean_unique_id(errors)
-    #     self.assertIn(case_tile_error, errors)
-=======
     def test_address_popup_defined_in_case_list(self, *args):
         case_tile_error = {
             'type': "deprecated popup configuration",
@@ -211,7 +190,6 @@
         errors = app.validate_app()
         self._clean_unique_id(errors)
         self.assertIn(case_tile_error, errors)
->>>>>>> 7e343f74
 
     def test_address__defined_twice(self, *args):
         case_tile_error = {
