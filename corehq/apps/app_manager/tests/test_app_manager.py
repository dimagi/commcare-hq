--- conflicted
+++ resolved
@@ -109,10 +109,6 @@
         with open(os.path.join(os.path.dirname(__file__), 'data', 'yesno.json')) as f:
             source = json.load(f)
 
-<<<<<<< HEAD
-        app = import_app(source, self.domain)
-
-=======
         # do it from a NOT-SAVED app;
         # regression test against case where contents gets lazy-put w/o saving
         app = Application.wrap(source)
@@ -125,6 +121,5 @@
             source = json.load(f)
 
         app = import_app(source, self.domain)
->>>>>>> a9e6d73d
         copy = app.make_build()
         copy.save()