from django.test import SimpleTestCase

from corehq.apps.app_manager.exceptions import SuiteValidationError
from corehq.apps.app_manager.models import (
    Application,
    CaseSearch,
    CaseSearchProperty,
    DetailColumn,
    MappingItem,
    Module,
)
from corehq.apps.app_manager.suite_xml.features.case_tiles import CaseTileTemplates
from corehq.apps.app_manager.tests.app_factory import AppFactory
from corehq.apps.app_manager.tests.util import (
    SuiteMixin,
    patch_get_xform_resource_overrides,
)
from corehq.util.test_utils import flag_enabled


@patch_get_xform_resource_overrides()
class SuiteCaseTilesTest(SimpleTestCase, SuiteMixin):
    file_path = ('data', 'suite')

    @staticmethod
    def _add_columns_for_case_details(_module):
        _module.case_details.short.columns = [
            DetailColumn(
                header={'en': 'a'},
                model='case',
                field='a',
                format='plain',
                case_tile_field='header'
            ),
            DetailColumn(
                header={'en': 'b'},
                model='case',
                field='b',
                format='plain',
                case_tile_field='top_left'
            ),
            DetailColumn(
                header={'en': 'c'},
                model='case',
                field='c',
                format='enum',
                enum=[
                    MappingItem(key='male', value={'en': 'Male'}),
                    MappingItem(key='female', value={'en': 'Female'}),
                ],
                case_tile_field='sex'
            ),
            DetailColumn(
                header={'en': 'd'},
                model='case',
                field='d',
                format='address',
                case_tile_field='bottom_left'
            ),
            DetailColumn(
                header={'en': 'e'},
                model='case',
                field='e',
                format='date',
                case_tile_field='date'
            ),
        ]

    def ensure_module_session_datum_xml(self, factory, detail_inline_attr, detail_persistent_attr):
        suite = factory.app.create_suite()
        self.assertXmlPartialEqual(
            """
            <partial>
                <datum
                    {detail_confirm_attr}
                    {detail_inline_attr}
                    {detail_persistent_attr}
                    detail-select="m1_case_short"
                    id="case_id_load_person_0"
                    nodeset="instance('casedb')/casedb/case[@case_type='person'][@status='open']"
                    value="./@case_id"
                />
            </partial>
            """.format(detail_confirm_attr='detail-confirm="m1_case_long"' if not detail_inline_attr else '',
                       detail_inline_attr=detail_inline_attr,
                       detail_persistent_attr=detail_persistent_attr),
            suite,
            'entry/command[@id="m1-f0"]/../session/datum',
        )

    def test_case_tile_suite(self, *args):
        self._test_generic_suite("app_case_tiles", "suite-case-tiles")

    def test_case_tile_pull_down(self, *args):
        app = Application.new_app('domain', 'Untitled Application')

        module = app.add_module(Module.new_module('Untitled Module', None))
        module.case_type = 'patient'
        module.case_details.short.case_tile_template = CaseTileTemplates.PERSON_SIMPLE.value
        module.case_details.short.persist_tile_on_forms = True
        module.case_details.short.pull_down_tile = True
        self._add_columns_for_case_details(module)

        form = app.new_form(0, "Untitled Form", None)
        form.xmlns = 'http://id_m0-f0'
        form.requires = 'case'

        self.assertXmlPartialEqual(
            self.get_xml('case_tile_pulldown_session'),
            app.create_suite(),
            "./entry/session"
        )

    def test_case_tile_format_propagated(self, *args):
        app = Application.new_app('domain', 'Untitled Application')

        module = app.add_module(Module.new_module('Untitled Module', None))
        module.case_type = 'patient'
<<<<<<< HEAD
        module.case_details.short.case_tile_template = CaseTileTemplates.PERSON_SIMPLE
=======
        module.case_details.short.case_tile_template = CaseTileTemplates.PERSON_SIMPLE.value
>>>>>>> 215d88e9
        module.case_details.short.use_case_tiles = True
        self._add_columns_for_case_details(module)

        form = app.new_form(0, "Untitled Form", None)
        form.xmlns = 'http://id_m0-f0'
        form.requires = 'case'

        self.assertXmlPartialEqual(
            self.get_xml('case_tile_template_format'),
            app.create_suite(),
            "./detail[@id='m0_case_short']/field[5]/template"
        )

    def test_inline_case_detail_from_another_module(self, *args):
        factory = AppFactory()
        module0, form0 = factory.new_advanced_module("m0", "person")
        factory.form_requires_case(form0, "person")
        module0.case_details.short.case_tile_template = CaseTileTemplates.PERSON_SIMPLE.value
        self._add_columns_for_case_details(module0)

        module1, form1 = factory.new_advanced_module("m1", "person")
        factory.form_requires_case(form1, "person")

        # not configured to use other module's persistent case tile so
        # has no detail-inline and detail-persistent attr
        self.ensure_module_session_datum_xml(factory, '', '')

        # configured to use other module's persistent case tile
        module1.case_details.short.persistent_case_tile_from_module = module0.unique_id
        self.ensure_module_session_datum_xml(factory, '', 'detail-persistent="m0_case_short"')

        # configured to use other module's persistent case tile that has custom xml
        module0.case_details.short.case_tile_template = None
        module0.case_details.short.custom_xml = '<detail id="m0_case_short"></detail>'
        self.ensure_module_session_datum_xml(factory, '', 'detail-persistent="m0_case_short"')
        module0.case_details.short.custom_xml = ''
        module0.case_details.short.case_tile_template = CaseTileTemplates.PERSON_SIMPLE.value

        # configured to use pull down tile from the other module
        module1.case_details.short.pull_down_tile = True
        self.ensure_module_session_datum_xml(factory, 'detail-inline="m0_case_long"',
                                             'detail-persistent="m0_case_short"')

        # set to use persistent case tile of its own as well but it would still
        # persists case tiles and detail inline from another module
        module1.case_details.short.case_tile_template = CaseTileTemplates.PERSON_SIMPLE.value
        module1.case_details.short.persist_tile_on_forms = True
        self._add_columns_for_case_details(module1)
        self.ensure_module_session_datum_xml(factory, 'detail-inline="m0_case_long"',
                                             'detail-persistent="m0_case_short"')

        # set to use case tile from a module that does not support case tiles anymore
        # and has own persistent case tile as well
        # So now detail inline from its own details
        module0.case_details.short.case_tile_template = None
        self.ensure_module_session_datum_xml(factory, 'detail-inline="m1_case_long"',
                                             'detail-persistent="m1_case_short"')

        # set to use case tile from a module that does not support case tiles anymore
        # and does not have its own persistent case tile as well
        module1.case_details.short.case_tile_template = None
        self.ensure_module_session_datum_xml(factory, '', '')

    def test_persistent_case_tiles_from_another_module(self, *args):
        factory = AppFactory()
        module0, form0 = factory.new_advanced_module("m0", "person")
        factory.form_requires_case(form0, "person")
        module0.case_details.short.case_tile_template = CaseTileTemplates.PERSON_SIMPLE.value
        self._add_columns_for_case_details(module0)

        module1, form1 = factory.new_advanced_module("m1", "person")
        factory.form_requires_case(form1, "person")

        # not configured to use other module's persistent case tile so
        # has no detail-persistent attr
        self.ensure_module_session_datum_xml(factory, '', '')

        # configured to use other module's persistent case tile
        module1.case_details.short.persistent_case_tile_from_module = module0.unique_id
        self.ensure_module_session_datum_xml(factory, '', 'detail-persistent="m0_case_short"')

        # configured to use other module's persistent case tile that has custom xml
        module0.case_details.short.case_tile_template = None
        module0.case_details.short.custom_xml = '<detail id="m0_case_short"></detail>'
        self.ensure_module_session_datum_xml(factory, '', 'detail-persistent="m0_case_short"')
        module0.case_details.short.custom_xml = ''
        module0.case_details.short.case_tile_template = CaseTileTemplates.PERSON_SIMPLE.value

        # set to use persistent case tile of its own as well but it would still
        # persists case tiles from another module
        module1.case_details.short.case_tile_template = CaseTileTemplates.PERSON_SIMPLE.value
        module1.case_details.short.persist_tile_on_forms = True
        self._add_columns_for_case_details(module1)
        self.ensure_module_session_datum_xml(factory, '', 'detail-persistent="m0_case_short"')

        # set to use case tile from a module that does not support case tiles anymore
        # and has own persistent case tile as well
        module0.case_details.short.case_tile_template = None
        self.ensure_module_session_datum_xml(factory, '', 'detail-persistent="m1_case_short"')

        # set to use case tile from a module that does not support case tiles anymore
        # and does not have its own persistent case tile as well
        module1.case_details.short.case_tile_template = None
        self.ensure_module_session_datum_xml(factory, '', '')

    def test_persistent_case_tiles_in_advanced_forms(self, *args):
        """
        Test that the detail-persistent attributes is set correctly when persistent
        case tiles are used on advanced forms.
        """
        factory = AppFactory()
        module, form = factory.new_advanced_module("my_module", "person")
        factory.form_requires_case(form, "person")
        module.case_details.short.custom_xml = '<detail id="m0_case_short"></detail>'
        module.case_details.short.persist_tile_on_forms = True
        suite = factory.app.create_suite()

        # The relevant check is really that detail-persistent="m0_case_short"
        # but assertXmlPartialEqual xpath implementation doesn't currently
        # support selecting attributes
        self.assertXmlPartialEqual(
            """
            <partial>
                <datum
                    detail-confirm="m0_case_long"
                    detail-persistent="m0_case_short"
                    detail-select="m0_case_short"
                    id="case_id_load_person_0"
                    nodeset="instance('casedb')/casedb/case[@case_type='person'][@status='open']"
                    value="./@case_id"
                />
            </partial>
            """,
            suite,
            "entry/session/datum"
        )

    def test_persistent_case_tiles_in_advanced_module_case_lists(self, *args):
        """
        Test that the detail-persistent attributes is set correctly when persistent
        case tiles are used on advanced module case lists
        """
        factory = AppFactory()
        module, form = factory.new_advanced_module("my_module", "person")
        factory.form_requires_case(form, "person")
        module.case_list.show = True
        module.case_details.short.custom_xml = '<detail id="m0_case_short"></detail>'
        module.case_details.short.persist_tile_on_forms = True
        suite = factory.app.create_suite()

        # The relevant check is really that detail-persistent="m0_case_short"
        # but assertXmlPartialEqual xpath implementation doesn't currently
        # support selecting attributes
        self.assertXmlPartialEqual(
            """
            <partial>
                <datum
                    detail-confirm="m0_case_long"
                    detail-persistent="m0_case_short"
                    detail-select="m0_case_short"
                    id="case_id_case_person"
                    nodeset="instance('casedb')/casedb/case[@case_type='person'][@status='open']"
                    value="./@case_id"
                />
            </partial>
            """,
            suite,
            'entry/command[@id="m0-case-list"]/../session/datum',
        )

    def test_persistent_case_name_in_forms(self, *args):
        """
        Test that the detail-persistent attributes are set correctly when the
        module is configured to persist the case name at the top of the form.
        Also confirm that the appropriate <detail> element is added to the suite.
        """
        factory = AppFactory()
        module, form = factory.new_basic_module("my_module", "person")
        factory.form_requires_case(form, "person")
        module.case_details.short.persist_case_context = True
        suite = factory.app.create_suite()

        self.assertXmlPartialEqual(
            """
            <partial>
                <detail id="m0_persistent_case_context">
                    <title>
                        <text/>
                    </title>
                    <field>
                        <style font-size="large" horz-align="center">
                            <grid grid-height="1" grid-width="12" grid-x="0" grid-y="0"/>
                        </style>
                        <header>
                            <text/>
                        </header>
                        <template>
                            <text>
                                <xpath function="case_name"/>
                            </text>
                        </template>
                    </field>
                </detail>
            </partial>
            """,
            suite,
            "detail[@id='m0_persistent_case_context']"
        )

        # The attribute we care about here is detail-persistent="m0_persistent_case_context"
        self.assertXmlPartialEqual(
            """
            <partial>
                <datum
                    detail-confirm="m0_case_long"
                    detail-persistent="m0_persistent_case_context"
                    detail-select="m0_case_short"
                    id="case_id"
                    nodeset="instance('casedb')/casedb/case[@case_type='person'][@status='open']"
                    value="./@case_id"
                />
            </partial>
            """,
            suite,
            "entry/session/datum"
        )

    def test_persistent_case_name_when_tiles_enabled(self, *args):
        """
        Confirm that the persistent case name context is not added when case tiles
        are configured to persist in forms
        """
        factory = AppFactory()
        module, form = factory.new_advanced_module("my_module", "person")
        factory.form_requires_case(form, "person")
        module.case_details.short.custom_xml = '<detail id="m0_case_short"></detail>'
        module.case_details.short.case_tile_template = CaseTileTemplates.PERSON_SIMPLE.value
        module.case_details.short.persist_tile_on_forms = True
        module.case_details.short.persist_case_context = True
        suite = factory.app.create_suite()

        self.assertXmlDoesNotHaveXpath(suite, "detail[@id='m0_persistent_case_context']")
        self.assertXmlPartialEqual(
            """
            <partial>
                <datum
                    detail-confirm="m0_case_long"
                    detail-persistent="m0_case_short"
                    detail-select="m0_case_short"
                    id="case_id_load_person_0"
                    nodeset="instance('casedb')/casedb/case[@case_type='person'][@status='open']"
                    value="./@case_id"
                />
            </partial>
            """,
            suite,
            "entry/session/datum"
        )

    def test_custom_xml_with_wrong_module_index(self, *args):
        factory = AppFactory()
        module, form = factory.new_advanced_module("my_module", "person")
        # This should be 'm0_case_short'
        module.case_details.short.custom_xml = '<detail id="m1_case_short"></detail>'
        with self.assertRaises(SuiteValidationError):
            factory.app.create_suite()

    @flag_enabled("USH_CASE_CLAIM_UPDATES")
    def test_case_tile_with_case_search(self, *args):
        app = Application.new_app('domain', 'Untitled Application')

        module = app.add_module(Module.new_module('Untitled Module', None))
        module.case_type = 'patient'
        module.case_details.short.case_tile_template = CaseTileTemplates.PERSON_SIMPLE.value
        self._add_columns_for_case_details(module)

        module.search_config = CaseSearch(
            properties=[
                CaseSearchProperty(name='name', label={'en': 'Name'}),
            ],
            auto_launch=True,
        )
        module.assign_references()

        form = app.new_form(0, "Untitled Form", None)
        form.xmlns = 'http://id_m0-f0'
        form.requires = 'case'

        # case list detail
        self.assertXmlPartialEqual(
            """
            <partial>
              <action redo_last="false"
                auto_launch="$next_input = '' or count(instance('casedb')/casedb/case[@case_id=$next_input]) = 0">
                <display>
                  <text>
                    <locale id="case_search.m0"/>
                  </text>
                </display>
                <stack>
                  <push>
                    <mark/>
                    <command value="'search_command.m0'"/>
                  </push>
                </stack>
              </action>
            </partial>
            """,
            app.create_suite(),
            # action[1] is the reg from case list action hard-coded into the default template
            "detail[@id='m0_case_short']/action[2]",
        )

        # case search detail
        self.assertXmlPartialEqual(
            """
            <partial>
              <action redo_last="true" auto_launch="false()">
                <display>
                  <text>
                    <locale id="case_search.m0.again"/>
                  </text>
                </display>
                <stack>
                  <push>
                    <mark/>
                    <command value="'search_command.m0'"/>
                  </push>
                </stack>
              </action>
            </partial>
            """,
            app.create_suite(),
            # action[1] is the reg from case list action hard-coded into the default template
            "detail[@id='m0_search_short']/action[2]",
        )<|MERGE_RESOLUTION|>--- conflicted
+++ resolved
@@ -116,11 +116,7 @@
 
         module = app.add_module(Module.new_module('Untitled Module', None))
         module.case_type = 'patient'
-<<<<<<< HEAD
-        module.case_details.short.case_tile_template = CaseTileTemplates.PERSON_SIMPLE
-=======
         module.case_details.short.case_tile_template = CaseTileTemplates.PERSON_SIMPLE.value
->>>>>>> 215d88e9
         module.case_details.short.use_case_tiles = True
         self._add_columns_for_case_details(module)
 
