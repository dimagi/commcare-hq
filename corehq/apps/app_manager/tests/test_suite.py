from django.utils.unittest.case import TestCase
from corehq.apps.app_manager.models import Application
from corehq.apps.app_manager.tests.util import TestFileMixin


# snippet from http://stackoverflow.com/questions/321795/comparing-xml-in-a-unit-test-in-python/7060342#7060342
from doctest import Example
from lxml.doctestcompare import LXMLOutputChecker


class XmlTest(TestCase):

    def assertXmlEqual(self, want, got):
        checker = LXMLOutputChecker()
        if not checker.check_output(want, got, 0):
            message = checker.output_difference(Example("", want), got, 0)
            raise AssertionError(message)
# end snippet


class SuiteTest(XmlTest, TestFileMixin):
    file_path = ('data', 'suite')

    def _test_generic_suite(self, app_tag, suite_tag):
        app = Application.wrap(self.get_json(app_tag))
        self.assertXmlEqual(self.get_xml(suite_tag), app.create_suite())

    def test_normal_suite(self):
<<<<<<< HEAD
        self._test_generic_suite('app', 'normal-suite')

    def test_tiered_select(self):
        self._test_generic_suite('tiered-select', 'tiered-select')

    def test_3_tiered_select(self):
        self._test_generic_suite('tiered-select-3', 'tiered-select-3')
=======
        self.assertXmlEqual(self.app.create_suite(), self.get_xml('normal-suite'))

    def test_multisort_suite(self):
        app = Application.wrap(self.get_json('multi-sort'))
        self.assertXmlEqual(app.create_suite(), self.get_xml('multi-sort'))
>>>>>>> cdb52e2b
<|MERGE_RESOLUTION|>--- conflicted
+++ resolved
@@ -26,7 +26,6 @@
         self.assertXmlEqual(self.get_xml(suite_tag), app.create_suite())
 
     def test_normal_suite(self):
-<<<<<<< HEAD
         self._test_generic_suite('app', 'normal-suite')
 
     def test_tiered_select(self):
@@ -34,10 +33,7 @@
 
     def test_3_tiered_select(self):
         self._test_generic_suite('tiered-select-3', 'tiered-select-3')
-=======
-        self.assertXmlEqual(self.app.create_suite(), self.get_xml('normal-suite'))
 
     def test_multisort_suite(self):
         app = Application.wrap(self.get_json('multi-sort'))
-        self.assertXmlEqual(app.create_suite(), self.get_xml('multi-sort'))
->>>>>>> cdb52e2b
+        self.assertXmlEqual(app.create_suite(), self.get_xml('multi-sort'))