--- conflicted
+++ resolved
@@ -2,11 +2,7 @@
 import hashlib
 import re
 from django.test import SimpleTestCase
-<<<<<<< HEAD
-=======
-from corehq.apps.app_manager.const import APP_V2
 from corehq.apps.app_manager.exceptions import SuiteValidationError
->>>>>>> 9019332d
 from corehq.apps.app_manager.models import (
     AdvancedModule,
     Application,
