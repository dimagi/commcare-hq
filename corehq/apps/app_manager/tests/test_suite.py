--- conflicted
+++ resolved
@@ -286,7 +286,9 @@
     def test_graphing(self):
         self._test_generic_suite('app_graphing', 'suite-graphing')
 
-<<<<<<< HEAD
+    def test_fixtures_in_graph(self):
+        self._test_generic_suite('app_fixture_graphing', 'suite-fixture-graphing')
+
     def test_case_list_registration_form(self):
         app = Application.wrap(self.get_json('app'))
         module = app.get_module(0)
@@ -312,10 +314,6 @@
             app.create_suite(),
             "./detail[@id='m0_case_short']/action"
         )
-=======
-    def test_fixtures_in_graph(self):
-        self._test_generic_suite('app_fixture_graphing', 'suite-fixture-graphing')
->>>>>>> 840b7d5e
 
     def test_case_detail_tabs(self):
         self._test_generic_suite("app_case_detail_tabs", 'suite-case-detail-tabs')
