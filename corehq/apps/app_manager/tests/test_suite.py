from django.test import SimpleTestCase
from corehq.apps.app_manager.const import APP_V2
from corehq.apps.app_manager.models import Application, AutoSelectCase, AUTO_SELECT_USER, AUTO_SELECT_CASE, \
    LoadUpdateAction, AUTO_SELECT_FIXTURE, AUTO_SELECT_RAW, WORKFLOW_MODULE, DetailColumn, WORKFLOW_PREVIOUS, Module, \
    AdvancedModule
from corehq.apps.app_manager.tests.util import TestFileMixin
from corehq.apps.app_manager.suite_xml import dot_interpolate

from lxml import etree
import commcare_translations


class SuiteTest(SimpleTestCase, TestFileMixin):
    file_path = ('data', 'suite')

    def assertHasAllStrings(self, app, strings):
        et = etree.XML(app)
        locale_elems = et.findall(".//locale/[@id]")
        locale_strings = [elem.attrib['id'] for elem in locale_elems]

        app_strings = commcare_translations.loads(strings)

        for string in locale_strings:
            if string not in app_strings:
                raise AssertionError("App strings did not contain %s" % string)
            if not app_strings.get(string, '').strip():
                raise AssertionError("App strings has blank entry for %s" % string)

    def _test_generic_suite(self, app_tag, suite_tag=None):
        suite_tag = suite_tag or app_tag
        app = Application.wrap(self.get_json(app_tag))
        # print app.create_suite()
        self.assertXmlEqual(self.get_xml(suite_tag), app.create_suite())

    def _test_app_strings(self, app_tag):
        app = Application.wrap(self.get_json(app_tag))
        app_xml = app.create_suite()
        app_strings = app.create_app_strings('default')

        self.assertHasAllStrings(app_xml, app_strings)

    def test_normal_suite(self):
        self._test_generic_suite('app', 'normal-suite')

    def test_tiered_select(self):
        self._test_generic_suite('tiered-select', 'tiered-select')

    def test_3_tiered_select(self):
        self._test_generic_suite('tiered-select-3', 'tiered-select-3')

    def test_multisort_suite(self):
        self._test_generic_suite('multi-sort', 'multi-sort')

    def test_sort_only_value_suite(self):
        self._test_generic_suite('sort-only-value', 'sort-only-value')
        self._test_app_strings('sort-only-value')

    def test_callcenter_suite(self):
        self._test_generic_suite('call-center')

    def test_careplan_suite(self):
        self._test_generic_suite('careplan')

    def test_careplan_suite_own_module(self):
        app = Application.wrap(self.get_json('careplan'))
        app.get_module(1).display_separately = True
        self.assertXmlEqual(self.get_xml('careplan-own-module'), app.create_suite())

    def test_advanced_suite(self):
        self._test_generic_suite('suite-advanced')

    def test_advanced_suite_details(self):
        app = Application.wrap(self.get_json('suite-advanced'))
        clinic_module_id = app.get_module(0).unique_id
        other_module_id = app.get_module(1).unique_id
        app.get_module(1).get_form(0).actions.load_update_cases[0].details_module = clinic_module_id
        app.get_module(1).get_form(1).actions.load_update_cases[0].details_module = other_module_id
        self.assertXmlEqual(self.get_xml('suite-advanced-details'), app.create_suite())

    def test_advanced_suite_case_list_filter(self):
        app = Application.wrap(self.get_json('suite-advanced'))
        clinic_module = app.get_module(0)
        clinic_module.case_details.short.columns.append(DetailColumn(
            header={"en": "Filter"},
            format='filter',
            filter_xpath=". = 'danny'",
            field='filter'
        ))
        clinic_module_id = clinic_module.unique_id
        app.get_module(1).get_form(0).actions.load_update_cases[0].details_module = clinic_module_id
        self.assertXmlEqual(self.get_xml('suite-advanced-filter'), app.create_suite())

    def test_advanced_suite_commtrack(self):
        app = Application.wrap(self.get_json('suite-advanced'))
        app.commtrack_enabled = True
        self.assertXmlEqual(self.get_xml('suite-advanced-commtrack'), app.create_suite())

    def test_advanced_suite_auto_select_user(self):
        app = Application.wrap(self.get_json('suite-advanced'))
        app.get_module(1).get_form(0).actions.load_update_cases[0].auto_select = AutoSelectCase(
            mode=AUTO_SELECT_USER,
            value_key='case_id'
        )
        self.assertXmlEqual(self.get_xml('suite-advanced-autoselect-user'), app.create_suite())

    def test_advanced_suite_auto_select_fixture(self):
        app = Application.wrap(self.get_json('suite-advanced'))
        app.get_module(1).get_form(0).actions.load_update_cases[0].auto_select = AutoSelectCase(
            mode=AUTO_SELECT_FIXTURE,
            value_source='table_tag',
            value_key='field_name'
        )
        self.assertXmlEqual(self.get_xml('suite-advanced-autoselect-fixture'), app.create_suite())

    def test_advanced_suite_auto_select_raw(self):
        app = Application.wrap(self.get_json('suite-advanced'))
        app.get_module(1).get_form(0).actions.load_update_cases[0].auto_select = AutoSelectCase(
            mode=AUTO_SELECT_RAW,
            value_key=("some xpath expression "
                       "containing instance('casedb') "
                       "and instance('commcaresession')")
        )
        self.assertXmlEqual(self.get_xml('suite-advanced-autoselect-raw'), app.create_suite())

    def test_advanced_suite_auto_select_case(self):
        app = Application.wrap(self.get_json('suite-advanced'))
        load_update_cases = app.get_module(1).get_form(0).actions.load_update_cases
        load_update_cases.append(LoadUpdateAction(
            case_tag='auto_selected',
            auto_select=AutoSelectCase(
                mode=AUTO_SELECT_CASE,
                value_source=load_update_cases[0].case_tag,
                value_key='case_id_index'
            )
        ))
        self.assertXmlEqual(self.get_xml('suite-advanced-autoselect-case'), app.create_suite())

    def test_advanced_suite_auto_select_with_filter(self):
        """
        Form filtering should be done using the last 'non-autoload' case being loaded.
        """
        app = Application.wrap(self.get_json('suite-advanced'))
        app.get_module(1).get_form(0).actions.load_update_cases.append(LoadUpdateAction(
            case_tag='autoload',
            auto_select=AutoSelectCase(
                mode=AUTO_SELECT_USER,
                value_key='case_id'
            )
        ))
        form = app.get_module(1).get_form(0)
        form.form_filter = "./edd = '123'"
        self.assertXmlEqual(self.get_xml('suite-advanced-autoselect-with-filter'), app.create_suite())

    def test_case_assertions(self):
        self._test_generic_suite('app_case_sharing', 'suite-case-sharing')

    def test_no_case_assertions(self):
        self._test_generic_suite('app_no_case_sharing', 'suite-no-case-sharing')

    def test_picture_format(self):
        self._test_generic_suite('app_picture_format', 'suite-picture-format')

    def test_audio_format(self):
        self._test_generic_suite('app_audio_format', 'suite-audio-format')

    def test_attached_picture(self):
        self._test_generic_suite('app_attached_image', 'suite-attached-image')

    def test_form_workflow_previous(self):
        """
        m0 - standard module - no case
            f0 - no case management
            f1 - no case management
        m1 - standard module - patient case
            f0 - register case
            f1 - update case
        m2 - standard module - patient case
            f0 - update case
            f1 - update case
        m3 - standard module - child case
            f0 - update child case
            f1 - update child case
        m4 - advanced module - patient case
            f0 - load a -> b
            f1 - load a -> b -> c
            f2 - load a -> b -> autoselect
        """
        self._test_generic_suite('suite-workflow', 'suite-workflow-previous')

    def test_form_workflow_module(self):
        app = Application.wrap(self.get_json('suite-workflow'))
        for module in app.get_modules():
            for form in module.get_forms():
                form.post_form_workflow = WORKFLOW_MODULE

        self.assertXmlEqual(self.get_xml('suite-workflow-module'), app.create_suite())

    def test_form_workflow_root(self):
        # app = Application.wrap(self.get_json('suite-workflow-root'))
        
        app = Application.wrap(self.get_json('suite-workflow'))
        for m in [1, 2]:
            module = app.get_module(m)
            module.put_in_root = True

        self.assertXmlEqual(self.get_xml('suite-workflow-root'), app.create_suite())

    def test_owner_name(self):
        self._test_generic_suite('owner-name')

    def test_form_filter(self):
        """
        Ensure form filter gets added correctly and appropriate instances get added to the entry.
        """
        app = Application.wrap(self.get_json('suite-advanced'))
        form = app.get_module(1).get_form(1)
        form.form_filter = "./edd = '123'"
        self.assertXmlEqual(self.get_xml('form-filter'), app.create_suite())

<<<<<<< HEAD
    def test_case_list_registration_form(self):
        """
        Ensure form filter gets added correctly and appropriate instances get added to the entry.
        """
        app = Application.wrap(self.get_json('app'))
        module = app.get_module(0)
        form = module.get_form(0)
        module.case_list_form.form_id = form.get_unique_id()
        module.case_list_form.media_image = 'jr://file/commcare/image/new_case.png'
        module.case_list_form.media_audio = 'jr://file/commcare/audio/new_case.mp3'
        module.case_list_form.label = {
            'en': 'New Case'
        }
        self.assertXmlEqual(self.get_xml('case-list-form-suite'), app.create_suite())
=======
    def test_tiered_select_with_advanced_module_as_parent(self):
        app = Application.new_app('domain', "Untitled Application", application_version=APP_V2)

        parent_module = app.add_module(AdvancedModule.new_module('parent', None))
        parent_module.case_type = 'parent'
        parent_module.unique_id = 'id_parent_module'

        child_module = app.add_module(Module.new_module("Untitled Module", None))
        child_module.case_type = 'child'
        child_module.parent_select.active = True

        # make child module point to advanced module as parent
        child_module.parent_select.module_id = parent_module.unique_id

        child_form = app.new_form(1, "Untitled Form", None)
        child_form.xmlns = 'http://id_m1-f0'
        child_form.requires = 'case'

        self.assertXmlPartialEqual(self.get_xml('advanced_module_parent'), app.create_suite(), "./entry[1]")
>>>>>>> 02fe8941


class RegexTest(SimpleTestCase):

    def testRegex(self):
        replacement = "@case_id stuff"
        cases = [
            ('./lmp < 570.5', '%s/lmp < 570.5'),
            ('stuff ./lmp < 570.', 'stuff %s/lmp < 570.'),
            ('.53 < hello.', '.53 < hello%s'),
        ]
        for case in cases:
            self.assertEqual(
                dot_interpolate(case[0], replacement),
                case[1] % replacement
            )<|MERGE_RESOLUTION|>--- conflicted
+++ resolved
@@ -217,7 +217,26 @@
         form.form_filter = "./edd = '123'"
         self.assertXmlEqual(self.get_xml('form-filter'), app.create_suite())
 
-<<<<<<< HEAD
+    def test_tiered_select_with_advanced_module_as_parent(self):
+        app = Application.new_app('domain', "Untitled Application", application_version=APP_V2)
+
+        parent_module = app.add_module(AdvancedModule.new_module('parent', None))
+        parent_module.case_type = 'parent'
+        parent_module.unique_id = 'id_parent_module'
+
+        child_module = app.add_module(Module.new_module("Untitled Module", None))
+        child_module.case_type = 'child'
+        child_module.parent_select.active = True
+
+        # make child module point to advanced module as parent
+        child_module.parent_select.module_id = parent_module.unique_id
+
+        child_form = app.new_form(1, "Untitled Form", None)
+        child_form.xmlns = 'http://id_m1-f0'
+        child_form.requires = 'case'
+
+        self.assertXmlPartialEqual(self.get_xml('advanced_module_parent'), app.create_suite(), "./entry[1]")
+
     def test_case_list_registration_form(self):
         """
         Ensure form filter gets added correctly and appropriate instances get added to the entry.
@@ -232,27 +251,6 @@
             'en': 'New Case'
         }
         self.assertXmlEqual(self.get_xml('case-list-form-suite'), app.create_suite())
-=======
-    def test_tiered_select_with_advanced_module_as_parent(self):
-        app = Application.new_app('domain', "Untitled Application", application_version=APP_V2)
-
-        parent_module = app.add_module(AdvancedModule.new_module('parent', None))
-        parent_module.case_type = 'parent'
-        parent_module.unique_id = 'id_parent_module'
-
-        child_module = app.add_module(Module.new_module("Untitled Module", None))
-        child_module.case_type = 'child'
-        child_module.parent_select.active = True
-
-        # make child module point to advanced module as parent
-        child_module.parent_select.module_id = parent_module.unique_id
-
-        child_form = app.new_form(1, "Untitled Form", None)
-        child_form.xmlns = 'http://id_m1-f0'
-        child_form.requires = 'case'
-
-        self.assertXmlPartialEqual(self.get_xml('advanced_module_parent'), app.create_suite(), "./entry[1]")
->>>>>>> 02fe8941
 
 
 class RegexTest(SimpleTestCase):
