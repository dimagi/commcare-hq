from django.test import SimpleTestCase
from corehq.apps.app_manager.const import APP_V2
from corehq.apps.app_manager.models import (Application, AutoSelectCase,
    AUTO_SELECT_USER, AUTO_SELECT_CASE, LoadUpdateAction, AUTO_SELECT_FIXTURE,
    AUTO_SELECT_RAW, WORKFLOW_MODULE, DetailColumn, ScheduleVisit, FormSchedule,
    Module, AdvancedModule)
from corehq.apps.app_manager.tests.util import TestFileMixin
from corehq.apps.app_manager.suite_xml import dot_interpolate

from lxml import etree
import commcare_translations


class SuiteTest(SimpleTestCase, TestFileMixin):
    file_path = ('data', 'suite')

    def assertHasAllStrings(self, app, strings):
        et = etree.XML(app)
        locale_elems = et.findall(".//locale/[@id]")
        locale_strings = [elem.attrib['id'] for elem in locale_elems]

        app_strings = commcare_translations.loads(strings)

        for string in locale_strings:
            if string not in app_strings:
                raise AssertionError("App strings did not contain %s" % string)
            if not app_strings.get(string, '').strip():
                raise AssertionError("App strings has blank entry for %s" % string)

    def _test_generic_suite(self, app_tag, suite_tag=None):
        suite_tag = suite_tag or app_tag
        app = Application.wrap(self.get_json(app_tag))
        self.assertXmlEqual(self.get_xml(suite_tag), app.create_suite())

    def _test_app_strings(self, app_tag):
        app = Application.wrap(self.get_json(app_tag))
        app_xml = app.create_suite()
        app_strings = app.create_app_strings('default')

        self.assertHasAllStrings(app_xml, app_strings)

    def test_normal_suite(self):
        self._test_generic_suite('app', 'normal-suite')

    def test_tiered_select(self):
        self._test_generic_suite('tiered-select', 'tiered-select')

    def test_3_tiered_select(self):
        self._test_generic_suite('tiered-select-3', 'tiered-select-3')

    def test_multisort_suite(self):
        self._test_generic_suite('multi-sort', 'multi-sort')

    def test_sort_only_value_suite(self):
        self._test_generic_suite('sort-only-value', 'sort-only-value')
        self._test_app_strings('sort-only-value')

    def test_callcenter_suite(self):
        self._test_generic_suite('call-center')

    def test_careplan_suite(self):
        self._test_generic_suite('careplan')

    def test_careplan_suite_own_module(self):
        app = Application.wrap(self.get_json('careplan'))
        app.get_module(1).display_separately = True
        self.assertXmlEqual(self.get_xml('careplan-own-module'), app.create_suite())

    def test_advanced_suite(self):
        self._test_generic_suite('suite-advanced')

    def test_advanced_suite_details(self):
        app = Application.wrap(self.get_json('suite-advanced'))
        clinic_module_id = app.get_module(0).unique_id
        other_module_id = app.get_module(1).unique_id
        app.get_module(1).get_form(0).actions.load_update_cases[0].details_module = clinic_module_id
        app.get_module(1).get_form(1).actions.load_update_cases[0].details_module = other_module_id
        self.assertXmlEqual(self.get_xml('suite-advanced-details'), app.create_suite())

    def test_advanced_suite_case_list_filter(self):
        app = Application.wrap(self.get_json('suite-advanced'))
        clinic_module = app.get_module(0)
        clinic_module.case_details.short.filter = "(filter = 'danny')"
        clinic_module_id = clinic_module.unique_id
        app.get_module(1).get_form(0).actions.load_update_cases[0].details_module = clinic_module_id
        self.assertXmlEqual(self.get_xml('suite-advanced-filter'), app.create_suite())

    def test_advanced_suite_commtrack(self):
        app = Application.wrap(self.get_json('suite-advanced'))
        app.commtrack_enabled = True
        self.assertXmlEqual(self.get_xml('suite-advanced-commtrack'), app.create_suite())

    def test_advanced_suite_auto_select_user(self):
        app = Application.wrap(self.get_json('suite-advanced'))
        app.get_module(1).get_form(0).actions.load_update_cases[0].auto_select = AutoSelectCase(
            mode=AUTO_SELECT_USER,
            value_key='case_id'
        )
        self.assertXmlEqual(self.get_xml('suite-advanced-autoselect-user'), app.create_suite())

    def test_advanced_suite_auto_select_fixture(self):
        app = Application.wrap(self.get_json('suite-advanced'))
        app.get_module(1).get_form(0).actions.load_update_cases[0].auto_select = AutoSelectCase(
            mode=AUTO_SELECT_FIXTURE,
            value_source='table_tag',
            value_key='field_name'
        )
        self.assertXmlEqual(self.get_xml('suite-advanced-autoselect-fixture'), app.create_suite())

    def test_advanced_suite_auto_select_raw(self):
        app = Application.wrap(self.get_json('suite-advanced'))
        app.get_module(1).get_form(0).actions.load_update_cases[0].auto_select = AutoSelectCase(
            mode=AUTO_SELECT_RAW,
            value_key=("some xpath expression "
                       "containing instance('casedb') "
                       "and instance('commcaresession')")
        )
        self.assertXmlEqual(self.get_xml('suite-advanced-autoselect-raw'), app.create_suite())

    def test_advanced_suite_auto_select_case(self):
        app = Application.wrap(self.get_json('suite-advanced'))
        load_update_cases = app.get_module(1).get_form(0).actions.load_update_cases
        load_update_cases.append(LoadUpdateAction(
            case_tag='auto_selected',
            auto_select=AutoSelectCase(
                mode=AUTO_SELECT_CASE,
                value_source=load_update_cases[0].case_tag,
                value_key='case_id_index'
            )
        ))
        self.assertXmlEqual(self.get_xml('suite-advanced-autoselect-case'), app.create_suite())

    def test_advanced_suite_auto_select_with_filter(self):
        """
        Form filtering should be done using the last 'non-autoload' case being loaded.
        """
        app = Application.wrap(self.get_json('suite-advanced'))
        app.get_module(1).get_form(0).actions.load_update_cases.append(LoadUpdateAction(
            case_tag='autoload',
            auto_select=AutoSelectCase(
                mode=AUTO_SELECT_USER,
                value_key='case_id'
            )
        ))
        form = app.get_module(1).get_form(0)
        form.form_filter = "./edd = '123'"
        self.assertXmlEqual(self.get_xml('suite-advanced-autoselect-with-filter'), app.create_suite())

    def test_case_assertions(self):
        self._test_generic_suite('app_case_sharing', 'suite-case-sharing')

    def test_no_case_assertions(self):
        self._test_generic_suite('app_no_case_sharing', 'suite-no-case-sharing')

    def test_schedule(self):
        app = Application.wrap(self.get_json('suite-advanced'))
        mod = app.get_module(1)
        mod.has_schedule = True
        f1 = mod.get_form(0)
        f2 = mod.get_form(1)
        f3 = mod.get_form(2)
        f1.schedule = FormSchedule(
            anchor='edd',
            expires=120,
            post_schedule_increment=15,
            visits=[
                ScheduleVisit(due=5, late_window=4),
                ScheduleVisit(due=10, late_window=9),
                ScheduleVisit(due=20, late_window=5)
            ]
        )

        f2.schedule = FormSchedule(
            anchor='dob',
            visits=[
                ScheduleVisit(due=7, late_window=4),
                ScheduleVisit(due=15)
            ]
        )

        f3.schedule = FormSchedule(
            anchor='dob',
            visits=[
                ScheduleVisit(due=9, late_window=1),
                ScheduleVisit(due=11)
            ]
        )
        mod.case_details.short.columns.append(
            DetailColumn(
                header={'en': 'Next due'},
                model='case',
                field='schedule:nextdue',
                format='plain',
            )
        )
        suite = app.create_suite()
        self.assertXmlPartialEqual(self.get_xml('schedule-fixture'), suite, './fixture')
        self.assertXmlPartialEqual(self.get_xml('schedule-entry'), suite, "./detail[@id='m1_case_short']")

    def test_picture_format(self):
        self._test_generic_suite('app_picture_format', 'suite-picture-format')

    def test_audio_format(self):
        self._test_generic_suite('app_audio_format', 'suite-audio-format')

    def test_attached_picture(self):
        self._test_generic_suite('app_attached_image', 'suite-attached-image')

    def test_form_workflow_previous(self):
        """
        m0 - standard module - no case
            f0 - no case management
            f1 - no case management
        m1 - standard module - patient case
            f0 - register case
            f1 - update case
        m2 - standard module - patient case
            f0 - update case
            f1 - update case
        m3 - standard module - child case
            f0 - update child case
            f1 - update child case
        m4 - advanced module - patient case
            f0 - load a -> b
            f1 - load a -> b -> c
            f2 - load a -> b -> autoselect
        """
        self._test_generic_suite('suite-workflow', 'suite-workflow-previous')

    def test_form_workflow_module(self):
        app = Application.wrap(self.get_json('suite-workflow'))
        for module in app.get_modules():
            for form in module.get_forms():
                form.post_form_workflow = WORKFLOW_MODULE

        self.assertXmlEqual(self.get_xml('suite-workflow-module'), app.create_suite())

    def test_form_workflow_root(self):
        # app = Application.wrap(self.get_json('suite-workflow-root'))
        
        app = Application.wrap(self.get_json('suite-workflow'))
        for m in [1, 2]:
            module = app.get_module(m)
            module.put_in_root = True

        self.assertXmlEqual(self.get_xml('suite-workflow-root'), app.create_suite())

    def test_owner_name(self):
        self._test_generic_suite('owner-name')

    def test_form_filter(self):
        """
        Ensure form filter gets added correctly and appropriate instances get added to the entry.
        """
        app = Application.wrap(self.get_json('suite-advanced'))
        form = app.get_module(1).get_form(1)
        form.form_filter = "./edd = '123'"
        self.assertXmlEqual(self.get_xml('form-filter'), app.create_suite())

    def test_tiered_select_with_advanced_module_as_parent(self):
        app = Application.new_app('domain', "Untitled Application", application_version=APP_V2)

        parent_module = app.add_module(AdvancedModule.new_module('parent', None))
        parent_module.case_type = 'parent'
        parent_module.unique_id = 'id_parent_module'

        child_module = app.add_module(Module.new_module("Untitled Module", None))
        child_module.case_type = 'child'
        child_module.parent_select.active = True

        # make child module point to advanced module as parent
        child_module.parent_select.module_id = parent_module.unique_id

        child_form = app.new_form(1, "Untitled Form", None)
        child_form.xmlns = 'http://id_m1-f0'
        child_form.requires = 'case'

        self.assertXmlPartialEqual(self.get_xml('advanced_module_parent'), app.create_suite(), "./entry[1]")

<<<<<<< HEAD
    def test_case_list_registration_form(self):
        app = Application.wrap(self.get_json('app'))
        module = app.get_module(0)
        form = module.get_form(0)
        module.case_list_form.form_id = form.get_unique_id()
        module.case_list_form.media_image = 'jr://file/commcare/image/new_case.png'
        module.case_list_form.media_audio = 'jr://file/commcare/audio/new_case.mp3'
        module.case_list_form.label = {
            'en': 'New Case'
        }
        self.assertXmlEqual(self.get_xml('case-list-form-suite'), app.create_suite())

    def test_case_list_registration_form_no_media(self):
        app = Application.wrap(self.get_json('app'))
        module = app.get_module(0)
        form = module.get_form(0)
        module.case_list_form.form_id = form.get_unique_id()
        module.case_list_form.label = {
            'en': 'New Case'
        }
        self.assertXmlPartialEqual(
            self.get_xml('case-list-form-suite-no-media-partial'),
            app.create_suite(),
            "./detail[@id='m0_case_short']/action"
        )
=======
    def test_graphing(self):
        self._test_generic_suite('app_graphing', 'suite-graphing')
>>>>>>> fc1977b9


class RegexTest(SimpleTestCase):

    def testRegex(self):
        replacement = "@case_id stuff"
        cases = [
            ('./lmp < 570.5', '%s/lmp < 570.5'),
            ('stuff ./lmp < 570.', 'stuff %s/lmp < 570.'),
            ('.53 < hello.', '.53 < hello%s'),
        ]
        for case in cases:
            self.assertEqual(
                dot_interpolate(case[0], replacement),
                case[1] % replacement
            )<|MERGE_RESOLUTION|>--- conflicted
+++ resolved
@@ -277,7 +277,9 @@
 
         self.assertXmlPartialEqual(self.get_xml('advanced_module_parent'), app.create_suite(), "./entry[1]")
 
-<<<<<<< HEAD
+    def test_graphing(self):
+        self._test_generic_suite('app_graphing', 'suite-graphing')
+
     def test_case_list_registration_form(self):
         app = Application.wrap(self.get_json('app'))
         module = app.get_module(0)
@@ -303,10 +305,6 @@
             app.create_suite(),
             "./detail[@id='m0_case_short']/action"
         )
-=======
-    def test_graphing(self):
-        self._test_generic_suite('app_graphing', 'suite-graphing')
->>>>>>> fc1977b9
 
 
 class RegexTest(SimpleTestCase):
