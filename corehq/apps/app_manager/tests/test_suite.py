from django.utils.unittest.case import TestCase
from corehq.apps.app_manager.models import Application
from corehq.apps.app_manager.tests.util import TestFileMixin


# snippet from http://stackoverflow.com/questions/321795/comparing-xml-in-a-unit-test-in-python/7060342#7060342
from doctest import Example
from lxml.doctestcompare import LXMLOutputChecker


class XmlTest(TestCase):

    def assertXmlEqual(self, want, got):
        checker = LXMLOutputChecker()
        if not checker.check_output(want, got, 0):
            message = checker.output_difference(Example("", want), got, 0)
            raise AssertionError(message)
# end snippet


class SuiteTest(XmlTest, TestFileMixin):
    file_path = ('data', 'suite')

<<<<<<< HEAD
    def _test_generic_suite(self, app_tag, suite_tag):
=======
    def _test_generic_suite(self, app_tag, suite_tag=None):
        suite_tag = suite_tag or app_tag
>>>>>>> 935eb0a8
        app = Application.wrap(self.get_json(app_tag))
        self.assertXmlEqual(self.get_xml(suite_tag), app.create_suite())

    def test_normal_suite(self):
        self._test_generic_suite('app', 'normal-suite')

    def test_tiered_select(self):
        self._test_generic_suite('tiered-select', 'tiered-select')

    def test_3_tiered_select(self):
        self._test_generic_suite('tiered-select-3', 'tiered-select-3')

    def test_multisort_suite(self):
        self._test_generic_suite('multi-sort', 'multi-sort')

    def test_callcenter_suite(self):
        self._test_generic_suite('call-center')<|MERGE_RESOLUTION|>--- conflicted
+++ resolved
@@ -21,12 +21,8 @@
 class SuiteTest(XmlTest, TestFileMixin):
     file_path = ('data', 'suite')
 
-<<<<<<< HEAD
-    def _test_generic_suite(self, app_tag, suite_tag):
-=======
     def _test_generic_suite(self, app_tag, suite_tag=None):
         suite_tag = suite_tag or app_tag
->>>>>>> 935eb0a8
         app = Application.wrap(self.get_json(app_tag))
         self.assertXmlEqual(self.get_xml(suite_tag), app.create_suite())
 
