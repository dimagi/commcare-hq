--- conflicted
+++ resolved
@@ -286,9 +286,6 @@
         default_strings = self._generate_app_strings(factory.app, 'default')
         self.assertEqual(default_strings['forms.m0f0.submit_label'], form.submit_label['en'])
         self.assertEqual(default_strings['forms.m0f0.submit_notification_label'],
-<<<<<<< HEAD
-                         form.submit_notification_label['en'])
-=======
                          form.submit_notification_label['en'])
 
     def test_select_text_app_strings(self):
@@ -307,5 +304,4 @@
         self.assertEqual(en_app_strings['m0_select_text'], 'Continue with case')
 
         es_app_strings = self._generate_app_strings(app, 'fra', build_profile_id='fra')
-        self.assertEqual(es_app_strings['m0_select_text'], 'Continuer avec le cas')
->>>>>>> bf24e9b1
+        self.assertEqual(es_app_strings['m0_select_text'], 'Continuer avec le cas')