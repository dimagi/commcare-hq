--- conflicted
+++ resolved
@@ -1,451 +1,4 @@
 {
-<<<<<<< HEAD
-   "build_langs":[
-      "en"
-   ],
-   "auto_gps_capture":false,
-   "deployment_date":null,
-   "user_type":null,
-   "text_input":"roman",
-   "secure_submissions":false,
-   "build_broken":false,
-   "show_user_registration":false,
-   "phone_model":null,
-   "build_signed":true,
-   "recipients":"",
-   "copy_history":[
-
-   ],
-   "platform":"nokia/s40",
-   "application_version":"2.0",
-   "is_released":false,
-   "admin_password":null,
-   "build_spec":{
-      "doc_type":"BuildSpec",
-      "version":"2.13.0",
-      "build_number":null,
-      "latest":true
-   },
-   "admin_password_charset":"n",
-   "build_comment":null,
-   "success_message":{
-
-   },
-   "profile":{
-
-   },
-   "amplifies_workers":"not_set",
-   "comment_from":null,
-   "cloudcare_enabled":false,
-   "description":null,
-   "user_registration":{
-      "doc_type":"UserRegistrationForm",
-      "xmlns":null,
-      "name":{
-
-      },
-      "password_path":"password",
-      "auto_gps_capture":false,
-      "show_count":false,
-      "version":null,
-      "no_vellum":false,
-      "form_links":[
-
-      ],
-      "post_form_workflow":"default",
-      "form_type":"user_registration",
-      "username_path":"username",
-      "unique_id":"b8076f0217ee748fc2f2a1593b4c29efe0eb49bb",
-      "data_paths":{
-
-      }
-   },
-   "translations":{
-
-   },
-   "built_on":null,
-   "built_with":{
-      "doc_type":"BuildRecord",
-      "build_number":null,
-      "signed":true,
-      "datetime":null,
-      "version":null,
-      "latest":null
-   },
-   "multimedia_map":{
-      "jr://file/commcare/image/data/What_does_this_look_like.png":{
-         "doc_type":"HQMediaMapItem",
-         "output_size":{
-
-         },
-         "version":null,
-         "multimedia_id":"bdee5d5d5619bd3704a2ac4fa8c7be4c",
-         "media_type":"CommCareImage",
-         "unique_id":"6529ec4c3ce8fe936950ca760365098e"
-      },
-      "jr://file/commcare/image/module0_form0.png":{
-         "doc_type":"HQMediaMapItem",
-         "output_size":{
-
-         },
-         "version":null,
-         "multimedia_id":"bdee5d5d5619bd3704a2ac4fa84a6cd8",
-         "media_type":"CommCareImage",
-         "unique_id":"04ea092c58d887b26ed4940fdc0576a1"
-      },
-      "jr://file/commcare/image/module0.png":{
-         "doc_type":"HQMediaMapItem",
-         "output_size":{
-
-         },
-         "version":null,
-         "multimedia_id":"bdee5d5d5619bd3704a2ac4fa84a6cd8",
-         "media_type":"CommCareImage",
-         "unique_id":"7aaa07c55ce85111e6ccbc74030204db"
-      }
-   },
-   "langs":[
-      "en"
-   ],
-   "use_custom_suite":false,
-   "logo_refs":{
-
-   },
-   "build_broken_reason":null,
-   "doc_type":"Application",
-   "cached_properties":{
-
-   },
-   "name":"Untitled Application",
-   "amplifies_project":"not_set",
-   "modules":[
-      {
-         "case_label":{
-            "en":"Cases"
-         },
-         "doc_type":"Module",
-         "name":{
-            "en":"Stethoscope"
-         },
-         "referral_list":{
-            "doc_type":"CaseList",
-            "label":{
-
-            },
-            "show":false
-         },
-         "media_image":{"default": "jr://file/commcare/image/module0.png"},
-         "parent_select":{
-            "active":false,
-            "module_id":null,
-            "relationship":"parent",
-            "doc_type":"ParentSelect"
-         },
-         "task_list":{
-            "doc_type":"CaseList",
-            "label":{
-
-            },
-            "show":false
-         },
-         "case_list":{
-            "doc_type":"CaseList",
-            "label":{
-
-            },
-            "show":false
-         },
-         "forms":[
-            {
-               "doc_type":"Form",
-               "xmlns":"http://openrosa.org/formdesigner/4B8AA771-D8CD-4E27-9775-B768C19C9E78",
-               "form_filter":"",
-               "name":{
-                  "en":"Stethoscope Form"
-               },
-               "auto_gps_capture":false,
-               "show_count":false,
-               "requires":"none",
-               "actions":{
-                  "doc_type":"FormActions",
-                  "subcases":[
-
-                  ],
-                  "update_case":{
-                     "doc_type":"UpdateCaseAction",
-                     "update":{
-
-                     },
-                     "condition":{
-                        "operator":"=",
-                        "doc_type":"FormActionCondition",
-                        "answer":null,
-                        "question":null,
-                        "type":"never"
-                     }
-                  },
-                  "close_referral":{
-                     "doc_type":"FormAction",
-                     "condition":{
-                        "operator":"=",
-                        "doc_type":"FormActionCondition",
-                        "answer":null,
-                        "question":null,
-                        "type":"never"
-                     }
-                  },
-                  "open_referral":{
-                     "name_path":null,
-                     "doc_type":"OpenReferralAction",
-                     "condition":{
-                        "operator":"=",
-                        "doc_type":"FormActionCondition",
-                        "answer":null,
-                        "question":null,
-                        "type":"never"
-                     },
-                     "followup_date":null
-                  },
-                  "open_case":{
-                     "name_path":null,
-                     "doc_type":"OpenCaseAction",
-                     "external_id":null,
-                     "condition":{
-                        "operator":"=",
-                        "doc_type":"FormActionCondition",
-                        "answer":null,
-                        "question":null,
-                        "type":"never"
-                     }
-                  },
-                  "update_referral":{
-                     "doc_type":"UpdateReferralAction",
-                     "followup_date":null,
-                     "condition":{
-                        "operator":"=",
-                        "doc_type":"FormActionCondition",
-                        "answer":null,
-                        "question":null,
-                        "type":"never"
-                     }
-                  },
-                  "referral_preload":{
-                     "preload":{
-
-                     },
-                     "doc_type":"PreloadAction",
-                     "condition":{
-                        "operator":"=",
-                        "doc_type":"FormActionCondition",
-                        "answer":null,
-                        "question":null,
-                        "type":"never"
-                     }
-                  },
-                  "case_preload":{
-                     "preload":{
-
-                     },
-                     "doc_type":"PreloadAction",
-                     "condition":{
-                        "operator":"=",
-                        "doc_type":"FormActionCondition",
-                        "answer":null,
-                        "question":null,
-                        "type":"never"
-                     }
-                  },
-                  "close_case":{
-                     "doc_type":"FormAction",
-                     "condition":{
-                        "operator":"=",
-                        "doc_type":"FormActionCondition",
-                        "answer":null,
-                        "question":null,
-                        "type":"never"
-                     }
-                  }
-               },
-               "version":null,
-               "no_vellum":false,
-               "media_image":{"default": "jr://file/commcare/image/module0_form0.png"},
-               "form_links":[
-
-               ],
-               "post_form_workflow":"default",
-               "form_type":"module_form",
-               "media_audio":null,
-               "unique_id":"c480ace490edc870ae952765e8dfacec33c69fec"
-            }
-         ],
-         "case_type":"steth",
-         "module_type":"basic",
-         "put_in_root":false,
-         "case_list_form":{
-            "doc_type":"CaseListForm",
-            "label":{
-               "en":""
-            },
-            "media_audio":null,
-            "form_id":"",
-            "media_image":null
-         },
-         "case_details":{
-            "doc_type":"DetailPair",
-            "short":{
-               "doc_type":"Detail",
-               "sort_elements":[
-
-               ],
-               "tabs":[
-
-               ],
-               "filter":null,
-               "use_case_tiles":null,
-               "custom_xml":null,
-               "persist_tile_on_forms":null,
-               "display":"short",
-               "columns":[
-                  {
-                     "case_tile_field":null,
-                     "filter_xpath":"",
-                     "format":"plain",
-                     "late_flag":30,
-                     "enum":[
-
-                     ],
-                     "time_ago_interval":365.25,
-                     "header":{
-                        "en":"Name"
-                     },
-                     "doc_type":"DetailColumn",
-                     "calc_xpath":".",
-                     "field":"name",
-                     "model":"case",
-                     "graph_configuration":{
-                        "doc_type":"GraphConfiguration",
-                        "series":[
-
-                        ],
-                        "locale_specific_config":{
-
-                        },
-                        "graph_type":null,
-                        "config":{
-
-                        },
-                        "annotations":[
-
-                        ]
-                     },
-                     "advanced":""
-                  }
-               ]
-            },
-            "long":{
-               "doc_type":"Detail",
-               "sort_elements":[
-
-               ],
-               "tabs":[
-
-               ],
-               "filter":null,
-               "use_case_tiles":null,
-               "custom_xml":null,
-               "persist_tile_on_forms":null,
-               "display":"long",
-               "columns":[
-                  {
-                     "case_tile_field":null,
-                     "filter_xpath":"",
-                     "format":"plain",
-                     "late_flag":30,
-                     "enum":[
-
-                     ],
-                     "time_ago_interval":365.25,
-                     "header":{
-                        "en":"Name"
-                     },
-                     "doc_type":"DetailColumn",
-                     "calc_xpath":".",
-                     "field":"name",
-                     "model":"case",
-                     "graph_configuration":{
-                        "doc_type":"GraphConfiguration",
-                        "series":[
-
-                        ],
-                        "locale_specific_config":{
-
-                        },
-                        "graph_type":null,
-                        "config":{
-
-                        },
-                        "annotations":[
-
-                        ]
-                     },
-                     "advanced":""
-                  }
-               ]
-            }
-         },
-         "referral_label":{
-            "en":"Referrals"
-         },
-         "media_audio":null,
-         "unique_id":"58ce5c9cf6eda401526973773ef216e7980bc6cc",
-         "ref_details":{
-            "doc_type":"DetailPair",
-            "short":{
-               "doc_type":"Detail",
-               "sort_elements":[
-
-               ],
-               "tabs":[
-
-               ],
-               "filter":null,
-               "use_case_tiles":null,
-               "custom_xml":null,
-               "persist_tile_on_forms":null,
-               "display":"short",
-               "columns":[
-
-               ]
-            },
-            "long":{
-               "doc_type":"Detail",
-               "sort_elements":[
-
-               ],
-               "tabs":[
-
-               ],
-               "filter":null,
-               "use_case_tiles":null,
-               "custom_xml":null,
-               "persist_tile_on_forms":null,
-               "display":"long",
-               "columns":[
-
-               ]
-            }
-         }
-      }
-   ],
-   "_attachments":{
-      "c480ace490edc870ae952765e8dfacec33c69fec.xml":"<?xml version=\"1.0\" encoding=\"UTF-8\" ?>\n<h:html xmlns:h=\"http://www.w3.org/1999/xhtml\" xmlns:orx=\"http://openrosa.org/jr/xforms\" xmlns=\"http://www.w3.org/2002/xforms\" xmlns:xsd=\"http://www.w3.org/2001/XMLSchema\" xmlns:jr=\"http://openrosa.org/javarosa\" xmlns:vellum=\"http://commcarehq.org/xforms/vellum\">\n\t<h:head>\n\t\t<h:title>Stethoscope Form</h:title>\n\t\t<model>\n\t\t\t<instance>\n\t\t\t\t<data xmlns:jrm=\"http://dev.commcarehq.org/jr/xforms\" xmlns=\"http://openrosa.org/formdesigner/4B8AA771-D8CD-4E27-9775-B768C19C9E78\" uiVersion=\"1\" version=\"1\" name=\"Stethoscope Form\">\n\t\t\t\t\t<What_does_this_look_like />\n\t\t\t\t\t<no_media />\n\t\t\t\t</data>\n\t\t\t</instance>\n\t\t\t<bind nodeset=\"/data/What_does_this_look_like\" type=\"xsd:string\" />\n\t\t\t<bind nodeset=\"/data/no_media\" type=\"xsd:string\" />\n\t\t\t<itext>\n\t\t\t\t<translation lang=\"en\" default=\"\">\n\t\t\t\t\t<text id=\"What_does_this_look_like-label\">\n\t\t\t\t\t\t<value>What does this look like?</value>\n\t\t\t\t\t\t<value form=\"image\">jr://file/commcare/image/data/What_does_this_look_like.png</value>\n\t\t\t\t\t</text>\n\t\t\t\t\t<text id=\"no_media-label\">\n\t\t\t\t\t\t<value>No media</value>\n\t\t\t\t\t</text>\n\t\t\t\t</translation>\n\t\t\t</itext>\n\t\t</model>\n\t</h:head>\n\t<h:body>\n\t\t<input ref=\"/data/What_does_this_look_like\">\n\t\t\t<label ref=\"jr:itext('What_does_this_look_like-label')\" />\n\t\t</input>\n\t\t<input ref=\"/data/no_media\">\n\t\t\t<label ref=\"jr:itext('no_media-label')\" />\n\t\t</input>\n\t</h:body>\n</h:html>"
-   },
-   "attribution_notes":null,
-   "commtrack_enabled":false,
-   "commtrack_requisition_mode":null,
-   "translation_strategy":"select-known",
-   "case_sharing":false
-=======
   "build_langs": [
     "en"
   ],
@@ -567,7 +120,7 @@
         },
         "show": false
       },
-      "media_image": "jr:\/\/file\/commcare\/image\/module0.png",
+      "media_image": {"default": "jr://file/commcare/image/module0.png"},
       "parent_select": {
         "active": false,
         "module_id": null,
@@ -695,7 +248,7 @@
           },
           "version": null,
           "no_vellum": false,
-          "media_image": "jr:\/\/file\/commcare\/image\/module0_form0.png",
+          "media_image": {"default": "jr://file/commcare/image/module0_form0.png"},
           "form_links": [
           ],
           "post_form_workflow": "default",
@@ -850,5 +403,4 @@
   "commtrack_requisition_mode": null,
   "translation_strategy": "select-known",
   "case_sharing": false
->>>>>>> c1144a54
 }