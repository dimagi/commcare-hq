--- conflicted
+++ resolved
@@ -21,11 +21,7 @@
  {% endblock %}
  
  {% block breadcrumbs %}
-<<<<<<< HEAD
-@@ -26,291 +29,184 @@
-=======
-@@ -26,291 +29,188 @@
->>>>>>> f1896ccb
+@@ -26,291 +29,190 @@
  {% endblock %}
  
  {% block page_navigation %}
@@ -375,12 +371,9 @@
      {% initial_page_data 'latest_commcare_version' latest_commcare_version %}
      {% initial_page_data 'app_subset' app_subset %}
      {% initial_page_data 'formdesigner' formdesigner %}
-<<<<<<< HEAD
 +    {% initial_page_data 'add_ons' add_ons %}
 +    {% initial_page_data 'add_ons_layout' add_ons_layout %}
-=======
 +    {% initial_page_data 'current_app_version_url' current_app_version_url %}
->>>>>>> f1896ccb
 +    {% registerurl "new_form" domain app.id "---" %}
 +    {% registerurl "toggle_app_manager_v2" %}
 +    {% block pre_form_content %}{% endblock %}
