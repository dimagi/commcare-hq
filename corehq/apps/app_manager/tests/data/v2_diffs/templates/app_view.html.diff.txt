--- conflicted
+++ resolved
@@ -1,10 +1,6 @@
 --- 
 +++ 
-<<<<<<< HEAD
-@@ -1,397 +1,119 @@
-=======
-@@ -1,393 +1,117 @@
->>>>>>> c1ec5257
+@@ -1,397 +1,117 @@
 -{% extends "app_manager/v1/managed_app.html" %}
 +{% extends "app_manager/v2/managed_app.html" %}
  {% load xforms_extras %}
