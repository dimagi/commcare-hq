from StringIO import StringIO
import logging
import hashlib
import os
import re
import json
from collections import defaultdict
from xml.dom.minidom import parseString

from diff_match_patch import diff_match_patch
from django.core.cache import cache
from django.template.loader import render_to_string
from django.utils.translation import ugettext as _
from django.views.decorators.cache import cache_control
from corehq.apps.app_manager import commcare_settings
from corehq.apps.app_manager.const import APP_V1
from corehq.apps.app_manager.success_message import SuccessMessage
from corehq.apps.app_manager.util import is_valid_case_type, get_case_properties
from django.utils import html
from django.utils.http import urlencode as django_urlencode
from couchdbkit.exceptions import ResourceConflict
from django.http import HttpResponse, Http404, HttpResponseBadRequest, HttpResponseForbidden
from unidecode import unidecode
from django.http import HttpResponseRedirect
from django.core.urlresolvers import reverse, RegexURLResolver
from django.shortcuts import render
from django.utils.http import urlencode
from django.views.decorators.http import require_POST, require_GET
from django.conf import settings
from couchdbkit.resource import ResourceNotFound
<<<<<<< HEAD
=======
from corehq.apps.app_manager.const import APP_V1
from corehq.apps.app_manager.success_message import SuccessMessage
from corehq.apps.app_manager.util import is_valid_case_type, get_case_properties, get_all_case_properties
>>>>>>> a275fbf4
from corehq.apps.app_manager.util import save_xform
from corehq.apps.domain.models import Domain
from corehq.apps.domain.views import DomainViewMixin
from corehq.apps.translations import system_text as st_trans
from couchexport.export import FormattedRow, export_raw
from couchexport.models import Format
from couchexport.shortcuts import export_response
from couchexport.writers import Excel2007ExportWriter
from dimagi.utils.couch.database import get_db
from dimagi.utils.couch.resource_conflict import retry_resource
from corehq.apps.app_manager.xform import XFormError, XFormValidationError, CaseError,\
    XForm
from corehq.apps.builds.models import CommCareBuildConfig, BuildSpec
from corehq.apps.users.decorators import require_permission
from corehq.apps.users.models import Permissions, CommCareUser
from dimagi.utils.decorators.memoized import memoized
from dimagi.utils.decorators.view import get_file
from dimagi.utils.django.cache import make_template_fragment_key
from dimagi.utils.excel import WorkbookJSONReader
from dimagi.utils.logging import notify_exception
from dimagi.utils.subprocess_timeout import ProcessTimedOut
from dimagi.utils.web import json_response, json_request
from corehq.apps.app_manager.forms import NewXFormForm, NewModuleForm
from corehq.apps.reports import util as report_utils
from corehq.apps.domain.decorators import login_and_domain_required, login_or_digest
from corehq.apps.app_manager.models import Application, get_app, DetailColumn, Form, FormActions,\
    AppError, load_case_reserved_words, ApplicationBase, DeleteFormRecord, DeleteModuleRecord, DeleteApplicationRecord, EXAMPLE_DOMAIN, str_to_cls, validate_lang, SavedAppBuild
from corehq.apps.app_manager.models import DETAIL_TYPES, import_app as import_app_util
from dimagi.utils.web import get_url_base
from corehq.apps.app_manager.decorators import safe_download


try:
    from lxml.etree import XMLSyntaxError
except ImportError:
    logging.error("lxml not installed! apps won't work properly!!")
from django.contrib import messages

require_can_edit_apps = require_permission(Permissions.edit_apps)

def set_file_download(response, filename):
    response["Content-Disposition"] = "attachment; filename=%s" % filename

def _encode_if_unicode(s):
    return s.encode('utf-8') if isinstance(s, unicode) else s

CASE_TYPE_CONFLICT_MSG = "Warning: The form's new module has a different case type from the old module.<br />" + \
                             "Make sure all case properties you are loading are available in the new case type"


class ApplicationViewMixin(DomainViewMixin):
    """
        Paving the way for class-based views in app manager. Yo yo yo.
    """

    @property
    @memoized
    def app_id(self):
        return self.args[1] if len(self.args) > 1 else self.kwargs.get('app_id')

    @property
    @memoized
    def app(self):
        try:
            # if get_app is mainly used for views, maybe it should be a classmethod of this mixin? todo
            return get_app(self.domain, self.app_id)
        except Exception:
            pass
        return None


@login_and_domain_required
def back_to_main(req, domain, app_id=None, module_id=None, form_id=None, unique_form_id=None, edit=True, error='', page=None, **kwargs):
    """
    returns an HttpResponseRedirect back to the main page for the App Manager app
    with the correct GET parameters.

    This is meant to be used by views that process a POST request, which then redirect to the
    main page. The idiom for calling back_to_main used in this file is
        return back_to_main(**locals())
    which harvests the values for req, domain, app_id, module_id form_id, edit, and error from
    the local namespace.

    """
    params = {}
    if edit:
        params['edit'] = 'true'
    if error:
        params['error'] = error

    args = [domain]

    if app_id is not None:
        args.append(app_id)
        if unique_form_id is not None:
            app = get_app(domain, app_id)
            obj = app.get_form(unique_form_id, bare=False)
            if obj['type'] == 'user_registration':
                page = 'view_user_registration'
            else:
                module_id = obj['module'].id
                form_id = obj['form'].id
        if module_id is not None:
            args.append(module_id)
            if form_id is not None:
                args.append(form_id)


    if page:
        view_name = page
    else:
        view_name = {
            1: 'default',
            2: 'view_app',
            3: 'view_module',
            4: 'view_form',
            }[len(args)]

    return HttpResponseRedirect("%s%s" % (
        reverse('corehq.apps.app_manager.views.%s' % view_name, args=args),
        "?%s" % urlencode(params) if params else ""
        ))

def bail(req, domain, app_id, not_found=""):
    if not_found:
        messages.error(req, 'Oops! We could not find that %s. Please try again' % not_found)
    else:
        messages.error(req, 'Oops! We could not complete your request. Please try again')
    return back_to_main(req, domain, app_id)

def _get_xform_source(request, app, form, filename="form.xml"):
    download = json.loads(request.GET.get('download', 'false'))
    lang = request.COOKIES.get('lang', app.langs[0])
    source = form.source
    if download:
        response = HttpResponse(source)
        response['Content-Type'] = "application/xml"
        for lc in [lang] + app.langs:
            if lc in form.name:
                filename = "%s.xml" % unidecode(form.name[lc])
                break
        set_file_download(response, filename)
        return response
    else:
        return json_response(source)

@login_and_domain_required
def get_xform_source(req, domain, app_id, module_id, form_id):
    app = get_app(domain, app_id)
    form = app.get_module(module_id).get_form(form_id)
    return _get_xform_source(req, app, form)

@login_and_domain_required
def get_user_registration_source(req, domain, app_id):
    app = get_app(domain, app_id)
    form = app.get_user_registration()
    return _get_xform_source(req, app, form, filename="User Registration.xml")

def xform_display(req, domain, form_unique_id):
    try:
        form, app = Form.get_form(form_unique_id, and_app=True)
    except ResourceNotFound:
        raise Http404()
    if domain != app.domain:
        raise Http404()
    langs = [req.GET.get('lang')] + app.langs

    questions = form.get_questions(langs)

    return HttpResponse(json.dumps(questions))

@login_and_domain_required
def form_casexml(req, domain, form_unique_id):
    try:
        form, app = Form.get_form(form_unique_id, and_app=True)
    except ResourceNotFound:
        raise Http404()
    if domain != app.domain:
        raise Http404()
    return HttpResponse(form.create_casexml())

@login_or_digest
def app_source(req, domain, app_id):
    app = get_app(domain, app_id)
    return HttpResponse(app.export_json())

@login_and_domain_required
def import_app(req, domain, template="app_manager/import_app.html"):
    if req.method == "POST":
        _clear_app_cache(req, domain)
        name = req.POST.get('name')
        try:
            source = req.POST.get('source')
            source = json.loads(source)
            assert(source is not None)
            app = import_app_util(source, domain, name=name)
        except Exception:
            app_id = req.POST.get('app_id')
            def validate_source_domain(src_dom):
                if src_dom != EXAMPLE_DOMAIN and not req.couch_user.can_edit_apps(domain=domain):
                    return HttpResponseForbidden()
            app = import_app_util(app_id, domain, name=name, validate_source_domain=validate_source_domain)

        app_id = app._id
        return back_to_main(**locals())
    else:
        app_id = req.GET.get('app')
        redirect_domain = req.GET.get('domain') or None
        if redirect_domain is not None:
            if Domain.get_by_name(redirect_domain):
                return HttpResponseRedirect(
                    reverse('import_app', args=[redirect_domain])
                    + "?app={app_id}".format(app_id=app_id)
                )
            else:
                if redirect_domain:
                    messages.error(req, "We can't find a project called %s." % redirect_domain)
                else:
                    messages.error(req, "You left the project name blank.")
                return HttpResponseRedirect(req.META['HTTP_REFERER'])

        if app_id:
            app = get_app(None, app_id)
            assert(app.get_doc_type() in ('Application', 'RemoteApp'))
            assert(req.couch_user.is_member_of(app.domain))
        else:
            app = None

        return render(req, template, {
            'domain': domain, 
            'app': app,
            'is_superuser': req.couch_user.is_superuser
        })

@require_can_edit_apps
@require_POST
def import_factory_app(req, domain):
    factory_app = get_app('factory', req.POST['app_id'])
    source = factory_app.export_json(dump_json=False)
    name = req.POST.get('name')
    if name:
        source['name'] = name
    cls = str_to_cls[source['doc_type']]
    app = cls.from_source(source, domain)
    app.save()
    app_id = app._id
    return back_to_main(**locals())

@require_can_edit_apps
@require_POST
def import_factory_module(req, domain, app_id):
    fapp_id, fmodule_id = req.POST['app_module_id'].split('/')
    fapp = get_app('factory', fapp_id)
    fmodule = fapp.get_module(fmodule_id)
    app = get_app(domain, app_id)
    source = fmodule.export_json(dump_json=False)
    app.new_module_from_source(source)
    app.save()
    return back_to_main(**locals())

@require_can_edit_apps
@require_POST
def import_factory_form(req, domain, app_id, module_id):
    fapp_id, fmodule_id, fform_id = req.POST['app_module_form_id'].split('/')
    fapp = get_app('factory', fapp_id)
    fform = fapp.get_module(fmodule_id).get_form(fform_id)
    source = fform.export_json(dump_json=False)
    app = get_app(domain, app_id)
    app.new_form_from_source(module_id, source)
    app.save()
    return back_to_main(**locals())

def default(req, domain):
    """
    Handles a url that does not include an app_id.
    Currently the logic is taken care of by view_app,
    but this view exists so that there's something to
    reverse() to. (I guess I should use url(..., name="default")
    in url.py instead?)


    """
    return view_app(req, domain)


def get_form_view_context(request, form, langs, is_user_registration, messages=messages):
    xform_questions = []
    xform = None
    form_errors = []

    try:
        xform = form.wrapped_xform()
    except XFormError as e:
        form_errors.append("Error in form: %s" % e)
    except Exception as e:
        logging.exception(e)
        form_errors.append("Unexpected error in form: %s" % e)

    if xform and xform.exists():
        if xform.already_has_meta():
            messages.warning(request,
                "This form has a meta block already! "
                "It may be replaced by CommCare HQ's standard meta block."
            )

        try:
            form.validate_form()
            xform_questions = xform.get_questions(langs)
        except XMLSyntaxError as e:
            form_errors.append("Syntax Error: %s" % e)
        except AppError as e:
            form_errors.append("Error in application: %s" % e)
        except XFormValidationError as e:

            # Don't display the first two lines which say "Parsing form..." and 'Title: "{form_name}"'
            #
            # ... and if possible split the third line that looks like e.g. "org.javarosa.xform.parse.XFormParseException: Select question has no choices"
            # and just return the undecorated string
            #
            # ... unless the first line says
            message_lines = unicode(e).split('\n')[2:]
            if len(message_lines) > 0 and ':' in message_lines[0] and 'XPath Dependency Cycle' not in unicode(e):
                message = ' '.join(message_lines[0].split(':')[1:])
            else:
                message = '\n'.join(message_lines)
                
            message = "Validation Error: " + message
            form_errors.append((html.escape(message).replace('\n', '<br/>'), {'extra_tags': 'html'}))

        except XFormError as e:
            form_errors.append("Error in form: %s" % e)
        # any other kind of error should fail hard, but for now there are too many for that to be practical
        except Exception as e:
            if settings.DEBUG:
                raise
            logging.exception(e)
            form_errors.append("Unexpected System Error: %s" % e)

        try:
            form_action_errors = form.validate_for_build()
            if not form_action_errors:
                xform.add_case_and_meta(form)
                if settings.DEBUG and False:
                    xform.validate()
        except CaseError as e:
            messages.error(request, "Error in Case Management: %s" % e)
        except XFormValidationError as e:
            messages.error(request, "%s" % e)
        except Exception as e:
            if settings.DEBUG:
                raise
            logging.exception(e)
            messages.error(request, "Unexpected Error: %s" % e)

    try:
        languages = xform.get_languages()
    except Exception:
        languages = []

    for i, err in enumerate(form_errors):
        if not isinstance(err, basestring):
            messages.error(request, err[0], **err[1])
            form_errors[i] = err[0]
        else:
            messages.error(request, err)
    module_case_types = [
        {'module_name': module.name.get('en'), 'case_type': module.case_type}
        for module in form.get_app().modules if module.case_type
    ] if not is_user_registration else None
    return {
        'nav_form': form if not is_user_registration else '',
        'xform_languages': languages,
        "xform_questions": xform_questions,
        'form_actions': form.actions.to_json(),
        'case_reserved_words_json': load_case_reserved_words(),
        'is_user_registration': is_user_registration,
        'module_case_types': module_case_types,
        'form_errors': form_errors,
    }


def get_app_view_context(request, app):
    try:
        profile = app.profile
    except AttributeError:
        profile = {}
    hq_settings = dict([
        (attr, app[attr])
        for attr in app.properties() if not hasattr(app[attr], 'pop')
    ])
    if hasattr(app, 'custom_suite'):
        hq_settings.update({'custom_suite': app.custom_suite})
    context = {
        'settings_layout': commcare_settings.LAYOUT[app.get_doc_type()],
        'settings_values': {
            'properties': profile.get('properties', {}),
            'features': profile.get('features', {}),
            'hq': hq_settings,
            '$parent': {
                'doc_type': app.get_doc_type()
            }
        }
    }
    context['settings_values']['hq']['build_spec'] = app.build_spec.to_string()


    commcare_build_options = {}
    build_config = CommCareBuildConfig.fetch()
    for version in [app.application_version]:
        options = build_config.get_menu(version)
        options_labels = list()
        options_builds = list()
        for option in options:
            options_labels.append(option.get_label())
            options_builds.append(option.build.to_string())
            commcare_build_options[version] = {"options" : options, "labels" : options_labels, "builds" : options_builds}

    (build_spec_setting,) = filter(
        lambda x: x['type'] == 'hq' and x['id'] == 'build_spec',
        [setting for section in context['settings_layout']
            for setting in section['settings']]
    )
    build_spec_setting['values'] = options_builds
    build_spec_setting['value_names'] = options_labels
    build_spec_setting['default'] = build_config.get_default(app.application_version).to_string()

    app_build_spec_string = app.build_spec.to_string()
    app_build_spec_label = app.build_spec.get_label()

    context.update({
        "commcare_build_options" : commcare_build_options,
        "app_build_spec_string" : app_build_spec_string,  # todo: remove
        "app_build_spec_label" : app_build_spec_label,  # todo: remove
        "app_version" : app.application_version,  # todo: remove
    })

    if app.get_doc_type() == 'Application':
        try:
            # todo remove get_media_references
            multimedia = app.get_media_references()
        except ProcessTimedOut as e:
            notify_exception(request)
            messages.warning(request, (
                "We were unable to check if your forms had errors. "
                "Refresh the page and we will try again."
            ))
            multimedia = {
                'references': {},
                'form_errors': True,
                'missing_refs': False,
            }
        context.update({
            'multimedia': multimedia,
        })
    return context

def get_langs(request, app):
    lang = request.GET.get('lang',
        request.COOKIES.get('lang', app.langs[0] if hasattr(app, 'langs') and app.langs else '')
    )
    langs = None
    if app and hasattr(app, 'langs'):
        if not app.langs and not app.is_remote_app:
            # lots of things fail if the app doesn't have any languages.
            # the best we can do is add 'en' if there's nothing else.
            app.langs.append('en')
            app.save()
        if not lang or lang not in app.langs:
            lang = (app.langs or ['en'])[0]
        langs = [lang] + app.langs
    return lang, langs


def _clear_app_cache(request, domain):
    from corehq import ApplicationsTab
    ApplicationBase.get_db().view('app_manager/applications_brief',
        startkey=[domain],
        limit=1,
    ).all()
    for is_active in True, False:
        key = make_template_fragment_key('header_tab', [
            domain,
            ApplicationsTab.view,
            is_active,
            request.couch_user.get_id
        ])
        cache.delete(key)


def get_apps_base_context(request, domain, app):

    applications = ApplicationBase.view('app_manager/applications_brief',
        startkey=[domain],
        endkey=[domain, {}],
        stale=settings.COUCH_STALE_QUERY,
    ).all()

    lang, langs = get_langs(request, app)

    if getattr(request, 'couch_user', None):
        edit = (request.GET.get('edit', 'true') == 'true') and\
               (request.couch_user.can_edit_apps(domain) or request.user.is_superuser)
        timezone = report_utils.get_timezone(request.couch_user.user_id, domain)
    else:
        edit = False
        timezone = None

    if app:
        for _lang in app.langs:
            try:
                SuccessMessage(app.success_message.get(_lang, ''), '').check_message()
            except Exception as e:
                messages.error(request, "Your success message is malformed: %s is not a keyword" % e)

    return {
        'lang': lang,
        'langs': langs,
        'domain': domain,
        'edit': edit,
        'applications': applications,
        'app': app,
        'URL_BASE': get_url_base(),
        'timezone': timezone,
    }

@cache_control(no_cache=True, no_store=True)
@login_and_domain_required
def paginate_releases(request, domain, app_id):
    limit = request.GET.get('limit', 10)
    start_build = json.loads(request.GET.get('start_build'))
    if start_build:
        assert isinstance(start_build, int)
    else:
        start_build = {}
    timezone = report_utils.get_timezone(request.couch_user.user_id, domain)
    saved_apps = get_db().view('app_manager/saved_app',
        startkey=[domain, app_id, start_build],
        endkey=[domain, app_id],
        descending=True,
        limit=limit,
        wrapper=lambda x: SavedAppBuild.wrap(x['value']).to_saved_build_json(timezone),
    ).all()
    return json_response(saved_apps)

@login_and_domain_required
def release_manager(request, domain, app_id, template='app_manager/releases.html'):
    app = get_app(domain, app_id)
    latest_release = get_app(domain, app_id, latest=True)
    context = get_apps_base_context(request, domain, app)

    saved_apps = []

    users_cannot_share = CommCareUser.cannot_share(domain)
    context.update({
        'release_manager': True,
        'saved_apps': saved_apps,
        'latest_release': latest_release,
        'users_cannot_share': users_cannot_share,
    })
    if not app.is_remote_app():
        # Multimedia is not supported for remote applications at this time.
        # todo remove get_media_references
        multimedia = app.get_media_references()
        context.update({
            'multimedia': multimedia,
        })
    response = render(request, template, context)
    response.set_cookie('lang', _encode_if_unicode(context['lang']))
    return response

@require_POST
@require_can_edit_apps
def release_build(request, domain, app_id, saved_app_id):
    is_released = request.POST.get('is_released') == 'true'
    ajax = request.POST.get('ajax') == 'true'
    saved_app = get_app(domain, saved_app_id)
    if saved_app.copy_of != app_id:
        raise Http404
    saved_app.is_released = is_released
    saved_app.save(increment_version=False)
    if ajax:
        return json_response({'is_released': is_released})
    else:
        return HttpResponseRedirect(reverse('release_manager', args=[domain, app_id]))


@retry_resource(3)
def view_generic(req, domain, app_id=None, module_id=None, form_id=None, is_user_registration=False):
    """
    This is the main view for the app. All other views redirect to here.

    """
    if form_id and not module_id:
        return bail(req, domain, app_id)

    app = module = form = None
    try:
        if app_id:
            app = get_app(domain, app_id)
        if is_user_registration:
            if not app.show_user_registration:
                raise Http404()
            if not app.user_registration.unique_id:
                # you have to do it this way because get_user_registration
                # changes app.user_registration.unique_id
                form = app.get_user_registration()
                app.save()
            else:
                form = app.get_user_registration()

        if module_id:
            module = app.get_module(module_id)
        if form_id:
            form = module.get_form(form_id)
    except IndexError:
        return bail(req, domain, app_id)

    base_context = get_apps_base_context(req, domain, app)
    edit = base_context['edit']
    applications = base_context['applications']
    if not app and applications:
        app_id = applications[0]['id']
        del edit
        return back_to_main(**locals())
    if app and app.copy_of:
        # don't fail hard.
        return HttpResponseRedirect(reverse("corehq.apps.app_manager.views.view_app", args=[domain,app.copy_of]))

    # grandfather in people who set commcare sense earlier
    if app and 'use_commcare_sense' in app:
        if app['use_commcare_sense']:
            if 'features' not in app.profile:
                app.profile['features'] = {}
            app.profile['features']['sense'] = 'true'
        del app['use_commcare_sense']
        app.save()

    case_properties = None
    if module:
        if not form:
            case_type = module.case_type
            case_properties = get_case_properties(
                app,
                [case_type],
                defaults=('name', 'date-opened', 'status')
            )[case_type]
        else:
<<<<<<< HEAD
            case_types = set(m.case_type
                             for m in form.get_app().modules)

            case_properties = get_case_properties(
                app,
                case_types,
                defaults=('name',)
            )
=======
            case_properties = get_all_case_properties(app)
>>>>>>> a275fbf4

    context = {
        'domain': domain,
        'applications': applications,

        'app': app,
        'module': module,
        'form': form,

        'case_properties': case_properties,

        'new_module_form': NewModuleForm(),
        'new_xform_form': NewXFormForm(),

        'show_secret_settings': req.GET.get('secret', False)
    }
    context.update(base_context)
    if app and not module and hasattr(app, 'translations'):
        context.update({"translations": app.translations.get(context['lang'], {})})

    if form:
        template = "app_manager/form_view.html"
        context.update(get_form_view_context(req, form, context['langs'], is_user_registration))
    elif module:
        template = "app_manager/module_view.html"
    else:
        template = "app_manager/app_view.html"
        if app:
            context.update(get_app_view_context(req, app))

    error = req.GET.get('error', '')

    force_edit = False
    if (not context['applications']) or (app and app.get_doc_type() == "Application" and not app.modules):
        edit = True
        force_edit = True
    context.update({
        'force_edit': force_edit,
        'error':error,
        'app': app,
        })
    response = render(req, template, context)
    response.set_cookie('lang', _encode_if_unicode(context['lang']))
    return response

@login_and_domain_required
def get_commcare_version(request, app_id, app_version):
    options = CommCareBuildConfig.fetch().get_menu(app_version)
    return json_response(options)

@login_and_domain_required
def view_user_registration(request, domain, app_id):
    return view_generic(request, domain, app_id, is_user_registration=True)

@login_and_domain_required
def view_form(req, domain, app_id, module_id, form_id):
    return view_generic(req, domain, app_id, module_id, form_id)

@login_and_domain_required
def view_module(req, domain, app_id, module_id):
    return view_generic(req, domain, app_id, module_id)

@login_and_domain_required
def view_app(req, domain, app_id=None):
    # redirect old m=&f= urls
    module_id = req.GET.get('m', None)
    form_id = req.GET.get('f', None)
    if module_id or form_id:
        return back_to_main(**locals())
    return view_generic(req, domain, app_id)

@login_and_domain_required
def form_source(req, domain, app_id, module_id, form_id):
    return form_designer(req, domain, app_id, module_id, form_id)

@login_and_domain_required
def user_registration_source(req, domain, app_id):
    return form_designer(req, domain, app_id, is_user_registration=True)

@login_and_domain_required
def form_designer(req, domain, app_id, module_id=None, form_id=None,
                  is_user_registration=False):
    app = get_app(domain, app_id)

    if is_user_registration:
        form = app.get_user_registration()
    else:
        try:
            module = app.get_module(module_id)
        except IndexError:
            return bail(req, domain, app_id, not_found="module")
        try:
            form = module.get_form(form_id)
        except IndexError:
            return bail(req, domain, app_id, not_found="form")

    context = get_apps_base_context(req, domain, app)
    context.update(locals())
    app.remove_unused_mappings()
    context.update({
        'edit': True,
        'nav_form': form if not is_user_registration else '',
        'formdesigner': True,
        'multimedia_object_map': app.get_object_map()
    })
    return render(req, 'app_manager/form_designer.html', context)



@require_POST
@require_can_edit_apps
def new_app(req, domain):
    "Adds an app to the database"
    lang = req.COOKIES.get('lang') or 'en'
    type = req.POST["type"]
    application_version = req.POST.get('application_version', APP_V1)
    cls = str_to_cls[type]
    if cls == Application:
        app = cls.new_app(domain, "Untitled Application", lang=lang, application_version=application_version)
        app.new_module("Untitled Module", lang)
        app.new_form(0, "Untitled Form", lang)
    else:
        app = cls.new_app(domain, "Untitled Application", lang=lang)
    app.save()
    _clear_app_cache(req, domain)
    app_id = app.id

    return back_to_main(**locals())

@require_POST
@require_can_edit_apps
def new_module(req, domain, app_id):
    "Adds a module to an app"
    app = get_app(domain, app_id)
    lang = req.COOKIES.get('lang', app.langs[0])
    name = req.POST.get('name')
    module = app.new_module(name, lang)
    module_id = module.id
    app.new_form(module_id, "Untitled Form", lang)
    app.save()
    response = back_to_main(**locals())
    response.set_cookie('suppress_build_errors', 'yes')
    return response

@require_POST
@require_can_edit_apps
def new_form(req, domain, app_id, module_id):
    "Adds a form to an app (under a module)"
    app = get_app(domain, app_id)
    lang = req.COOKIES.get('lang', app.langs[0])
    name = req.POST.get('name')
    form = app.new_form(module_id, name, lang)
    app.save()
    # add form_id to locals()
    form_id = form.id
    response = back_to_main(**locals())
    response.set_cookie('suppress_build_errors', 'yes')
    return response

@require_POST
@require_can_edit_apps
def delete_app(req, domain, app_id):
    "Deletes an app from the database"
    app = get_app(domain, app_id)
    record = app.delete_app()
    messages.success(req,
        'You have deleted an application. <a href="%s" class="post-link">Undo</a>' % reverse('undo_delete_app', args=[domain, record.get_id]),
        extra_tags='html'
    )
    app.save()
    _clear_app_cache(req, domain)
    del app_id
    return back_to_main(**locals())

@require_POST
@require_can_edit_apps
def undo_delete_app(request, domain, record_id):
    try:
        app = get_app(domain, record_id)
        app.unretire()
        app_id = app.id
    except Exception:
        record = DeleteApplicationRecord.get(record_id)
        record.undo()
        app_id = record.app_id
    _clear_app_cache(request, domain)
    messages.success(request, 'Application successfully restored.')
    return back_to_main(request, domain, app_id=app_id)

@require_POST
@require_can_edit_apps
def delete_module(req, domain, app_id, module_id):
    "Deletes a module from an app"
    app = get_app(domain, app_id)
    record = app.delete_module(module_id)
    messages.success(req,
        'You have deleted a module. <a href="%s" class="post-link">Undo</a>' % reverse('undo_delete_module', args=[domain, record.get_id]),
        extra_tags='html'
    )
    app.save()
    del module_id
    return back_to_main(**locals())

@require_POST
@require_can_edit_apps
def undo_delete_module(request, domain, record_id):
    record = DeleteModuleRecord.get(record_id)
    record.undo()
    messages.success(request, 'Module successfully restored.')
    return back_to_main(request, domain, app_id=record.app_id, module_id=record.module_id)


@require_POST
@require_can_edit_apps
def delete_form(req, domain, app_id, module_id, form_id):
    "Deletes a form from an app"
    app = get_app(domain, app_id)
    record = app.delete_form(module_id, form_id)
    messages.success(req,
        'You have deleted a form. <a href="%s" class="post-link">Undo</a>' % reverse('undo_delete_form', args=[domain, record.get_id]),
        extra_tags='html'
    )
    app.save()
    del form_id
    del record
    return back_to_main(**locals())

@require_POST
@require_can_edit_apps
def copy_form(req, domain, app_id, module_id, form_id):
    app = get_app(domain, app_id)
    to_module_id = int(req.POST['to_module_id'])
    if app.copy_form(int(module_id), int(form_id), to_module_id) == 'case type conflict':
        messages.warning(req, CASE_TYPE_CONFLICT_MSG,  extra_tags="html")
    app.save()
    return back_to_main(**locals())

@require_POST
@require_can_edit_apps
def undo_delete_form(request, domain, record_id):
    record = DeleteFormRecord.get(record_id)
    record.undo()
    messages.success(request, 'Form successfully restored.')
    return back_to_main(request, domain, app_id=record.app_id, module_id=record.module_id, form_id=record.form_id)

@require_POST
@require_can_edit_apps
def edit_module_attr(req, domain, app_id, module_id, attr):
    """
    Called to edit any (supported) module attribute, given by attr
    """
    attributes = {
        "all": None,
        "case_type": None, "put_in_root": None,
        "name": None, "case_label": None, "referral_label": None,
        'media_image': None, 'media_audio': None,
        "case_list": ('case_list-show', 'case_list-label'),
        "task_list": ('task_list-show', 'task_list-label'),
    }

    if attr not in attributes:
        return HttpResponseBadRequest()

    def should_edit(attribute):
        if attribute == attr:
            return True
        if 'all' == attr:
            if attributes[attribute]:
                for param in attributes[attribute]:
                    if not req.POST.get(param):
                        return False
                return True
            else:
                return req.POST.get(attribute) is not None

    app = get_app(domain, app_id)
    module = app.get_module(module_id)
    lang = req.COOKIES.get('lang', app.langs[0])
    resp = {'update': {}}
    if should_edit("case_type"):
        case_type = req.POST.get("case_type", None)
        if is_valid_case_type(case_type):
            # todo: something better than nothing when invalid
            module["case_type"] = case_type
        else:
            resp['update'].update({'#case_type': module['case_type']})
    if should_edit("put_in_root"):
        module["put_in_root"] = json.loads(req.POST.get("put_in_root"))
    for attribute in ("name", "case_label", "referral_label"):
        if should_edit(attribute):
            name = req.POST.get(attribute, None)
            module[attribute][lang] = name
            if should_edit("name"):
                resp['update'].update({'.variable-module_name': module.name[lang]})
    for SLUG in ('case_list', 'task_list'):
        if should_edit(SLUG):
            module[SLUG].show = json.loads(req.POST['{SLUG}-show'.format(SLUG=SLUG)])
            module[SLUG].label[lang] = req.POST['{SLUG}-label'.format(SLUG=SLUG)]

    _handle_media_edits(req, module, should_edit, resp)

    app.save(resp)
    resp['case_list-show'] = module.requires_case_details()
    return HttpResponse(json.dumps(resp))

@require_POST
@require_can_edit_apps
def edit_module_detail_screens(req, domain, app_id, module_id):
    """
    Called to over write entire detail screens at a time

    """

    params = json_request(req.POST)
    screens = params.get('screens')

    if not screens:
        return HttpResponseBadRequest("Requires JSON encoded param 'screens'")
    for detail_type in screens:
        if detail_type not in DETAIL_TYPES:
            return HttpResponseBadRequest("All detail types must be in %r" % DETAIL_TYPES)

    app = get_app(domain, app_id)
    module = app.get_module(module_id)

    for detail_type in screens:
        module.get_detail(detail_type).columns = [DetailColumn.wrap(c) for c in screens[detail_type]]
    resp = {}
    app.save(resp)
    return json_response(resp)

@require_POST
@require_can_edit_apps
def edit_module_detail(req, domain, app_id, module_id):
    """
    Called to add a new module detail column or edit an existing one

    """
    column_id = int(req.POST.get('index', -1))
    detail_type = req.POST.get('detail_type', '')
    assert(detail_type in DETAIL_TYPES)

    column = dict((key, req.POST.get(key)) for key in (
        'header', 'model', 'field', 'format',
        'enum', 'late_flag', 'advanced'
        ))
    app = get_app(domain, app_id)
    module = app.get_module(module_id)
    lang = req.COOKIES.get('lang', app.langs[0])
    ajax = (column_id != -1) # edits are ajax, adds are not

    resp = {}

    def _enum_to_dict(enum):
        if not enum:
            return {}
        answ = {}
        for s in enum.split(','):
            key, val = (x.strip() for x in s.strip().split('='))
            answ[key] = {}
            answ[key][lang] = val
        return answ

    column['enum'] = _enum_to_dict(column['enum'])
    column['header'] = {lang: column['header']}
    column = DetailColumn.wrap(column)
    detail = app.get_module(module_id).get_detail(detail_type)

    if(column_id == -1):
        detail.append_column(column)
    else:
        detail.update_column(column_id, column)
    app.save(resp)
    column = detail.get_column(column_id)
    if(ajax):
        return HttpResponse(json.dumps(resp))
    else:
        return back_to_main(**locals())

@require_POST
@require_can_edit_apps
def delete_module_detail(req, domain, app_id, module_id):
    """
    Called when a module detail column is to be deleted

    """
    column_id = int(req.POST['index'])
    detail_type = req.POST['detail_type']
    app = get_app(domain, app_id)
    module = app.get_module(module_id)
    module.get_detail(detail_type).delete_column(column_id)
    resp = {}
    app.save(resp)
    return HttpResponse(json.dumps(resp))
    #return back_to_main(**locals())

def _handle_media_edits(request, item, should_edit, resp):
    if not resp.has_key('corrections'):
        resp['corrections'] = {}
    for attribute in ('media_image', 'media_audio'):
        if should_edit(attribute):
            val = request.POST.get(attribute)
            if val:
                if val.startswith('jr://'):
                    pass
                elif val.startswith('/file/'):
                    val = 'jr:/' + val
                elif val.startswith('file/'):
                    val = 'jr://' + val
                elif val.startswith('/'):
                    val = 'jr://file' + val
                else:
                    val = 'jr://file/' + val
                resp['corrections'][attribute] = val
            else:
                val = None
            setattr(item, attribute, val)


@require_POST
@login_or_digest
@require_permission(Permissions.edit_apps, login_decorator=None)
def patch_xform(request, domain, app_id, unique_form_id):
    patch = request.POST['patch']
    sha1_checksum = request.POST['sha1']

    app = get_app(domain, app_id)
    form = app.get_form(unique_form_id)

    current_xml = form.source
    if hashlib.sha1(current_xml.encode('utf-8')).hexdigest() != sha1_checksum:
        return json_response({'status': 'conflict', 'xform': current_xml})

    dmp = diff_match_patch()
    xform, _ = dmp.patch_apply(dmp.patch_fromText(patch), current_xml)
    save_xform(app, form, xform)
    response_json = {
        'status': 'ok',
        'sha1': hashlib.sha1(form.source.encode('utf-8')).hexdigest()
    }
    app.save(response_json)
    return json_response(response_json)

@require_POST
@login_or_digest
@require_permission(Permissions.edit_apps, login_decorator=None)
def edit_form_attr(req, domain, app_id, unique_form_id, attr):
    """
    Called to edit any (supported) form attribute, given by attr

    """

    app = get_app(domain, app_id)
    form = app.get_form(unique_form_id)
    lang = req.COOKIES.get('lang', app.langs[0])
    ajax = json.loads(req.POST.get('ajax', 'true'))

    resp = {}

    def should_edit(attribute):
        if req.POST.has_key(attribute):
            return True
        elif req.FILES.has_key(attribute):
            return True
        else:
            return False

    if should_edit("user_reg_data"):
        # should be user_registrations only
        data = json.loads(req.POST['user_reg_data'])
        data_paths = data['data_paths']
        data_paths_dict = {}
        for path in data_paths:
            data_paths_dict[path.split('/')[-1]] = path
        form.data_paths = data_paths_dict

    if should_edit("requires"):
        requires = req.POST['requires']
        form.set_requires(requires)
    if should_edit("name"):
        name = req.POST['name']
        form.name[lang] = name
        resp['update'] = {'.variable-form_name': form.name[lang]}
    if should_edit("xform"):
        try:
            # support FILES for upload and POST for ajax post from Vellum
            try:
                xform = req.FILES.get('xform').read()
            except Exception:
                xform = req.POST.get('xform')
            else:
                try:
                    xform = unicode(xform, encoding="utf-8")
                except Exception:
                    raise Exception("Error uploading form: Please make sure your form is encoded in UTF-8")
            if req.POST.get('cleanup', False):
                try:
                    # First, we strip all newlines and reformat the DOM.
                    px = parseString(xform.replace('\r\n', '')).toprettyxml()
                    # Then we remove excess newlines from the DOM output.
                    text_re = re.compile('>\n\s+([^<>\s].*?)\n\s+</', re.DOTALL)
                    prettyXml = text_re.sub('>\g<1></', px)
                    xform = prettyXml
                except Exception:
                    pass
            if xform:
                save_xform(app, form, xform)
            else:
                raise Exception("You didn't select a form to upload")
        except Exception, e:
            if ajax:
                return HttpResponseBadRequest(unicode(e))
            else:
                messages.error(req, unicode(e))
    if should_edit("show_count"):
        show_count = req.POST['show_count']
        form.show_count = True if show_count == "True" else False
    if should_edit("put_in_root"):
        put_in_root = req.POST['put_in_root']
        form.put_in_root = True if put_in_root == "True" else False
    if should_edit('form_filter'):
        form.form_filter = req.POST['form_filter']

    _handle_media_edits(req, form, should_edit, resp)

    app.save(resp)
    if ajax:
        return HttpResponse(json.dumps(resp))
    else:
        return back_to_main(**locals())

@require_POST
@require_can_edit_apps
def rename_language(req, domain, form_unique_id):
    old_code = req.POST.get('oldCode')
    new_code = req.POST.get('newCode')
    try:
        form, app = Form.get_form(form_unique_id, and_app=True)
    except ResourceConflict:
        raise Http404()
    if app.domain != domain:
        raise Http404()
    try:
        form.rename_xform_language(old_code, new_code)
        app.save()
        return HttpResponse(json.dumps({"status": "ok"}))
    except XFormError as e:
        response = HttpResponse(json.dumps({'status': 'error', 'message': unicode(e)}))
        response.status_code = 409
        return response

@require_GET
@login_and_domain_required
def validate_language(request, domain, app_id):
    app = get_app(domain, app_id)
    term = request.GET.get('term', '').lower()
    if term in [lang.lower() for lang in app.langs]:
        return HttpResponse(json.dumps({'match': {"code": term, "name": term}, 'suggestions': []}))
    else:
        return HttpResponseRedirect("%s?%s" % (reverse('langcodes.views.validate', args=[]), django_urlencode({'term': term})))

@require_POST
@require_can_edit_apps
def edit_form_actions(req, domain, app_id, module_id, form_id):
    app = get_app(domain, app_id)
    form = app.get_module(module_id).get_form(form_id)
    form.actions = FormActions.wrap(json.loads(req.POST['actions']))
    form.requires = req.POST.get('requires', form.requires)
    response_json = {}
    app.save(response_json)
    response_json['propertiesMap'] = get_all_case_properties(app)
    return json_response(response_json)

@require_can_edit_apps
def multimedia_list_download(req, domain, app_id):
    app = get_app(domain, app_id)
    include_audio = req.GET.get("audio", True)
    include_images = req.GET.get("images", True)
    strip_jr = req.GET.get("strip_jr", True)
    filelist = []
    for m in app.get_modules():
        for f in m.get_forms():
            parsed = XForm(f.source)
            parsed.validate(version=app.application_version)
            if include_images:
                filelist.extend(parsed.image_references)
            if include_audio:
                filelist.extend(parsed.audio_references)

    if strip_jr:
        filelist = [s.replace("jr://file/", "") for s in filelist if s]
    response = HttpResponse()
    set_file_download(response, 'list.txt')
    response.write("\n".join(sorted(set(filelist))))
    return response

@require_GET
@login_and_domain_required
def commcare_profile(req, domain, app_id):
    app = get_app(domain, app_id)
    return HttpResponse(json.dumps(app.profile))


@require_POST
@require_can_edit_apps
def edit_commcare_settings(request, domain, app_id):
    sub_responses = (
        edit_commcare_profile(request, domain, app_id),
        edit_app_attr(request, domain, app_id, 'all'),
    )
    response = {}
    for sub_response in sub_responses:
        response.update(
            json.loads(sub_response.content)
        )
    return json_response(response)

@require_POST
@require_can_edit_apps
def edit_commcare_profile(request, domain, app_id):
    try:
        settings = json.loads(request.raw_post_data)
    except TypeError:
        return HttpResponseBadRequest(json.dumps({
            'reason': 'POST body must be of the form:'
                      '{"properties": {...}, "features": {...}}'
        }))
    app = get_app(domain, app_id)
    changed = defaultdict(dict)
    for type in ["features", "properties"]:
        for name, value in settings.get(type, {}).items():
            if type not in app.profile:
                app.profile[type] = {}
            app.profile[type][name] = value
            changed[type][name] = value
    response_json = {"status": "ok", "changed": changed}
    app.save(response_json)
    return json_response(response_json)


@require_POST
@require_can_edit_apps
def edit_app_lang(req, domain, app_id):
    """
    DEPRECATED
    Called when an existing language (such as 'zh') is changed (e.g. to 'zh-cn')
    or when a language is to be added.

    """
    lang = req.POST['lang']
    lang_id = int(req.POST.get('index', -1))
    app = get_app(domain, app_id)
    if lang_id == -1:
        if lang in app.langs:
            messages.error(req, "Language %s already exists" % lang)
        else:
            try:
                validate_lang(lang)
            except ValueError as e:
                messages.error(req, unicode(e))
            else:
                app.langs.append(lang)
                app.save()
    else:
        try:
            app.rename_lang(app.langs[lang_id], lang)
        except AppError as e:
            messages.error(req, unicode(e))
        except ValueError as e:
            messages.error(req, unicode(e))
        else:
            app.save()

    return back_to_main(**locals())

@require_POST
@require_can_edit_apps
def edit_app_langs(request, domain, app_id):
    """
    Called with post body:
    {
        langs: ["en", "es", "hin"],
        rename: {
            "hi": "hin",
            "en": "en",
            "es": "es"
        },
        build: ["es", "hin"]
    }
    """
    o = json.loads(request.raw_post_data)
    app = get_app(domain, app_id)
    langs = o['langs']
    rename = o['rename']
    build = o['build']

    assert set(rename.keys()).issubset(app.langs)
    assert set(rename.values()).issubset(langs)
    # assert that there are no repeats in the values of rename
    assert len(set(rename.values())) == len(rename.values())
    # assert that no lang is renamed to an already existing lang
    for old, new in rename.items():
        if old != new:
            assert(new not in app.langs)
    # assert that the build langs are in the correct order
    assert sorted(build, key=lambda lang: langs.index(lang)) == build

    # now do it
    for old, new in rename.items():
        if old != new:
            app.rename_lang(old, new)

    def replace_all(list1, list2):
        if list1 != list2:
            while list1:
                list1.pop()
            list1.extend(list2)
    replace_all(app.langs, langs)
    replace_all(app.build_langs, build)

    app.save()
    return json_response(langs)

@require_can_edit_apps
@require_POST
def edit_app_translations(request, domain, app_id):
    params  = json_request(request.POST)
    lang    = params.get('lang')
    translations = params.get('translations')
    #    key     = params.get('key')
    #    value   = params.get('value')
    app = get_app(domain, app_id)
    app.set_translations(lang, translations)
    response = {}
    app.save(response)
    return json_response(response)

@require_POST
@require_can_edit_apps
def delete_app_lang(req, domain, app_id):
    """
    DEPRECATED
    Called when a language (such as 'zh') is to be deleted from app.langs

    """
    lang_id = int(req.POST['index'])
    app = get_app(domain, app_id)
    del app.langs[lang_id]
    app.save()
    return back_to_main(**locals())

@require_POST
@require_can_edit_apps
def edit_app_attr(request, domain, app_id, attr):
    """
    Called to edit any (supported) app attribute, given by attr

    """
    app = get_app(domain, app_id)
    lang = request.COOKIES.get('lang', (app.langs or ['en'])[0])

    try:
        hq_settings = json.loads(request.raw_post_data)['hq']
    except ValueError:
        hq_settings = request.POST

    attributes = [
        'all',
        'recipients', 'name', 'success_message', 'use_commcare_sense',
        'text_input', 'platform', 'build_spec', 'show_user_registration',
        'use_custom_suite', 'custom_suite',
        'admin_password',
        # Application only
        'cloudcare_enabled',
        'application_version',
        'case_sharing',
        # RemoteApp only
        'profile_url',
        'manage_urls'
        ]
    if attr not in attributes:
        return HttpResponseBadRequest()

    def should_edit(attribute):
        return attribute == attr or ('all' == attr and attribute in hq_settings)
    resp = {"update": {}}
    # For either type of app
    easy_attrs = (
        ('application_version', None),
        ('build_spec', BuildSpec.from_string),
        ('case_sharing', None),
        ('cloudcare_enabled', None),
        ('manage_urls', None),
        ('name', None),
        ('platform', None),
        ('recipients', None),
        ('show_user_registration', None),
        ('text_input', None),
        ('use_custom_suite', None),
    )
    for attribute, transformation in easy_attrs:
        if should_edit(attribute):
            value = hq_settings[attribute]
            if transformation:
                value = transformation(value)
            setattr(app, attribute, value)

    if should_edit("name"):
        resp['update'].update({'.variable-app_name': hq_settings['name']})

    if should_edit("success_message"):
        success_message = hq_settings['success_message']
        app.success_message[lang] = success_message

    if should_edit("build_spec"):
        resp['update']['commcare-version'] = app.commcare_minor_release

    if should_edit("admin_password"):
        admin_password = hq_settings.get('admin_password')
        if admin_password:
            app.set_admin_password(admin_password)

    # For Normal Apps
    if should_edit("cloudcare_enabled"):
        if app.get_doc_type() not in ("Application",):
            raise Exception("App type %s does not support cloudcare" % app.get_doc_type())


    def require_remote_app():
        if app.get_doc_type() not in ("RemoteApp",):
            raise Exception("App type %s does not support profile url" % app.get_doc_type())

    # For RemoteApps
    if should_edit("profile_url"):
        require_remote_app()
        app['profile_url'] = hq_settings['profile_url']
    if should_edit("manage_urls"):
        require_remote_app()

    app.save(resp)
    # this is a put_attachment, so it has to go after everything is saved
    if should_edit("custom_suite"):
        app.set_custom_suite(hq_settings['custom_suite'])

    return HttpResponse(json.dumps(resp))


@require_POST
@require_can_edit_apps
def rearrange(req, domain, app_id, key):
    """
    This function handles any request to switch two items in a list.
    Key tells us the list in question and must be one of
    'forms', 'modules', 'detail', or 'langs'. The two POST params
    'to' and 'from' give us the indicies of the items to be rearranged.

    """
    app = get_app(domain, app_id)
    ajax = json.loads(req.POST.get('ajax', 'false'))
    i, j = (int(x) for x in (req.POST['to'], req.POST['from']))
    resp = {}


    if   "forms" == key:
        to_module_id = int(req.POST['to_module_id'])
        from_module_id = int(req.POST['from_module_id'])
        if app.rearrange_forms(to_module_id, from_module_id, i, j) == 'case type conflict':
            messages.warning(req, CASE_TYPE_CONFLICT_MSG,  extra_tags="html")
    elif "modules" == key:
        app.rearrange_modules(i, j)
    elif "detail" == key:
        module_id = int(req.POST['module_id'])
        app.rearrange_detail_columns(module_id, req.POST['detail_type'], i, j)
    elif "langs" == key:
        app.rearrange_langs(i, j)
    app.save(resp)
    if ajax:
        return HttpResponse(json.dumps(resp))
    else:
        return back_to_main(**locals())

# The following three functions deal with
# Saving multiple versions of the same app
# i.e. "making builds"

@require_POST
@require_can_edit_apps
def save_copy(req, domain, app_id):
    """
    Saves a copy of the app to a new doc.
    See VersionedDoc.save_copy

    """
    comment = req.POST.get('comment')
    app = get_app(domain, app_id)
    errors = app.validate_app()

    if not errors:
        try:
            copy = app.save_copy(
                comment=comment,
                user_id=req.couch_user.get_id,
                previous_version=app.get_latest_app(released_only=False)
            )
        finally:
            # To make a RemoteApp always available for building
            if app.is_remote_app():
                app.save(increment_version=True)
    else:
        copy = None
    copy = copy and SavedAppBuild.wrap(copy.to_json()).to_saved_build_json(
        report_utils.get_timezone(req.couch_user.user_id, domain)
    )
    lang, langs = get_langs(req, app)
    return json_response({
        "saved_app": copy,
        "error_html": render_to_string('app_manager/partials/build_errors.html', {
            'app': get_app(domain, app_id),
            'build_errors': errors,
            'domain': domain,
            'langs': langs,
            'lang': lang
        }),
    })

def validate_form_for_build(request, domain, app_id, unique_form_id):
    app = get_app(domain, app_id)
    try:
        form = app.get_form(unique_form_id)
    except KeyError:
        # this can happen if you delete the form from another page
        raise Http404()
    errors = form.validate_for_build()
    lang, langs = get_langs(request, app)
    return json_response({
        "error_html": render_to_string('app_manager/partials/build_errors.html', {
            'app': app,
            'form': form,
            'build_errors': errors,
            'not_actual_build': True,
            'domain': domain,
            'langs': langs,
            'lang': lang
        }),
    })
    
@require_POST
@require_can_edit_apps
def revert_to_copy(req, domain, app_id):
    """
    Copies a saved doc back to the original.
    See VersionedDoc.revert_to_copy

    """
    app = get_app(domain, app_id)
    copy = get_app(domain, req.POST['saved_app'])
    app = app.revert_to_copy(copy)
    messages.success(req, "Successfully reverted to version %s, now at version %s" % (copy.version, app.version))
    return back_to_main(**locals())

@require_POST
@require_can_edit_apps
def delete_copy(req, domain, app_id):
    """
    Deletes a saved copy permanently from the database.
    See VersionedDoc.delete_copy

    """
    app = get_app(domain, app_id)
    copy = get_app(domain, req.POST['saved_app'])
    app.delete_copy(copy)
    return json_response({})


# download_* views are for downloading the files that the application generates
# (such as CommCare.jad, suite.xml, profile.xml, etc.

BAD_BUILD_MESSAGE = "Sorry: this build is invalid. Try deleting it and rebuilding. If error persists, please contact us at commcarehq-support@dimagi.com"

@safe_download
def download_index(req, domain, app_id, template="app_manager/download_index.html"):
    """
    A landing page, mostly for debugging, that has links the jad and jar as well as
    all the resource files that will end up zipped into the jar.

    """
    files = []
    if req.app.copy_of:
        files = [(path[len('files/'):], req.app.fetch_attachment(path)) for path in req.app._attachments if path.startswith('files/')]
    else:
        try:
            files = sorted(req.app.create_all_files().items())
        except Exception:
            messages.error(req, _(
                "We were unable to get your files "
                "because your Application has errors. "
                "Please click <strong>Make New Version</strong> "
                "under <strong>Deploy</strong> "
                "for feedback on how to fix these errors."
            ), extra_tags='html')
    return render(req, template, {
        'app': req.app,
        'files': files,
    })

@safe_download
def download_file(req, domain, app_id, path):
    mimetype_map = {
        'ccpr': 'commcare/profile',
        'jad': 'text/vnd.sun.j2me.app-descriptor',
        'jar': 'application/java-archive',
    }
    try:
        response = HttpResponse(mimetype=mimetype_map[path.split('.')[-1]])
    except KeyError:
        response = HttpResponse()
    try:
        response.write(req.app.fetch_attachment('files/%s' % path))
        assert req.app.copy_of
        return response
    except (ResourceNotFound, AssertionError):
        callback, callback_args, callback_kwargs = RegexURLResolver(r'^', 'corehq.apps.app_manager.download_urls').resolve(path)
        return callback(req, domain, app_id, *callback_args, **callback_kwargs)

@safe_download
def download_profile(req, domain, app_id):
    """
    See ApplicationBase.create_profile

    """
    return HttpResponse(
        req.app.create_profile()
    )

def odk_install(req, domain, app_id):
    return render(req, "app_manager/odk_install.html",
            {"domain": domain, "app": get_app(domain, app_id)})

def odk_qr_code(req, domain, app_id):
    qr_code = get_app(domain, app_id).get_odk_qr_code()
    return HttpResponse(qr_code, mimetype="image/png")

@safe_download
def download_odk_profile(req, domain, app_id):
    """
    See ApplicationBase.create_profile

    """
    return HttpResponse(
        req.app.create_profile(is_odk=True),
        mimetype="commcare/profile"
    )

@safe_download
def download_suite(req, domain, app_id):
    """
    See Application.create_suite

    """
    return HttpResponse(
        req.app.create_suite()
    )

@safe_download
def download_media_suite(req, domain, app_id):
    """
    See Application.create_media_suite

    """
    return HttpResponse(
        req.app.create_media_suite()
    )


@safe_download
def download_app_strings(req, domain, app_id, lang):
    """
    See Application.create_app_strings

    """
    return HttpResponse(
        req.app.create_app_strings(lang)
    )

@safe_download
def download_xform(req, domain, app_id, module_id, form_id):
    """
    See Application.fetch_xform

    """
    try:
        return HttpResponse(
            req.app.fetch_xform(module_id, form_id)
        )
    except IndexError:
        raise Http404()

@safe_download
def download_user_registration(req, domain, app_id):
    """See Application.fetch_xform"""
    return HttpResponse(
        req.app.get_user_registration().render_xform()
    )


@safe_download
def download_jad(req, domain, app_id):
    """
    See ApplicationBase.create_jadjar

    """
    app = req.app
    try:
        jad, _ = app.create_jadjar()
    except ResourceConflict:
        return download_jad(req, domain, app_id)
    try:
        response = HttpResponse(jad)
    except Exception:
        messages.error(req, BAD_BUILD_MESSAGE)
        return back_to_main(**locals())
    set_file_download(response, "CommCare.jad")
    response["Content-Type"] = "text/vnd.sun.j2me.app-descriptor"
    response["Content-Length"] = len(jad)
    return response

@safe_download
def download_jar(req, domain, app_id):
    """
    See ApplicationBase.create_jadjar

    This is the only view that will actually be called
    in the process of downloading a complete CommCare.jar
    build (i.e. over the air to a phone).

    """
    response = HttpResponse(mimetype="application/java-archive")
    app = req.app
    _, jar = app.create_jadjar()
    set_file_download(response, 'CommCare.jar')
    response['Content-Length'] = len(jar)
    try:
        response.write(jar)
    except Exception:
        messages.error(req, BAD_BUILD_MESSAGE)
        return back_to_main(**locals())
    return response

def download_test_jar(request):
    with open(os.path.join(os.path.dirname(__file__), 'static', 'app_manager', 'CommCare.jar')) as f:
        jar = f.read()

    response = HttpResponse(mimetype="application/java-archive")
    set_file_download(response, "CommCare.jar")
    response['Content-Length'] = len(jar)
    response.write(jar)
    return response

@safe_download
def download_raw_jar(req, domain, app_id):
    """
    See ApplicationBase.fetch_jar

    """
    response = HttpResponse(
        req.app.fetch_jar()
    )
    response['Content-Type'] = "application/java-archive"
    return response

def emulator_page(req, domain, app_id, template):
    copied_app = app = get_app(domain, app_id)
    if app.copy_of:
        app = get_app(domain, app.copy_of)

    # Coupled URL -- Sorry!
    build_path = "/builds/{version}/{build_number}/Generic/WebDemo/".format(
        **copied_app.get_preview_build()._doc
    )
    return render(req, template, {
        'domain': domain,
        'app': app,
        'build_path': build_path,
        'url_base': get_url_base()
    })

@login_and_domain_required
def emulator(req, domain, app_id, template="app_manager/emulator.html"):
    return emulator_page(req, domain, app_id, template)

def emulator_handler(req, domain, app_id):
    exchange = req.GET.get("exchange", '')
    if exchange:
        return emulator_page(req, domain, app_id, template="app_manager/exchange_emulator.html")
    else:
        return emulator(req, domain, app_id)

def emulator_commcare_jar(req, domain, app_id):
    response = HttpResponse(
        get_app(domain, app_id).fetch_emulator_commcare_jar()
    )
    response['Content-Type'] = "application/java-archive"
    return response

@login_and_domain_required
def formdefs(request, domain, app_id):
    langs = [json.loads(request.GET.get('lang', '"en"'))]
    format = request.GET.get('format', 'json')
    app = get_app(domain, app_id)

    def get_questions(form):
        xform = XForm(form.source)
        prefix = '/%s/' % xform.data_node.tag_name
        def remove_prefix(string):
            if string.startswith(prefix):
                return string[len(prefix):]
            else:
                raise Exception()
        def transform_question(q):
            return {
                'id': remove_prefix(q['value']),
                'type': q['tag'],
                'text': q['label'] if q['tag'] != 'hidden' else ''
            }
        return [transform_question(q) for q in xform.get_questions(langs)]
    formdefs = [{
        'name': "%s, %s" % (f['form'].get_module().name['en'], f['form'].name['en']) if f['type'] == 'module_form' else 'User Registration',
        'columns': ['id', 'type', 'text'],
        'rows': get_questions(f['form'])
    } for f in app.get_forms(bare=False)]

    if format == 'xlsx':
        f = StringIO()
        writer = Excel2007ExportWriter()
        writer.open([(sheet['name'], [FormattedRow(sheet['columns'])]) for sheet in formdefs], f)
        writer.write([(
            sheet['name'],
            [FormattedRow([cell for (_, cell) in sorted(row.items(), key=lambda item: sheet['columns'].index(item[0]))]) for row in sheet['rows']]
        ) for sheet in formdefs])
        writer.close()
        response = HttpResponse(f.getvalue(), mimetype=Format.from_format('xlsx').mimetype)
        set_file_download(response, 'formdefs.xlsx')
        return response
    else:
        return json_response(formdefs)

def _questions_for_form(request, form, langs):
    class FakeMessages(object):
        def __init__(self):
            self.messages = defaultdict(list)

        def add_message(self, type, message):
            self.messages[type].append(message)

        def error(self, request, message, *args, **kwargs):
            self.add_message('error', message)

        def warning(self, request, message, *args, **kwargs):
            self.add_message('warning', message)

    m = FakeMessages()

    context = get_form_view_context(request, form, langs, None, messages=m)
    xform_questions = context['xform_questions']
    return xform_questions, m.messages

def _find_name(names, langs):
    name = None
    for lang in langs:
        if lang in names:
            name = names[lang]
            break
    if name is None:
        lang = names.keys()[0]
        name = names[lang]
    return name

@login_and_domain_required
def app_summary(request, domain, app_id):
    return summary(request, domain, app_id, should_edit=True)

def app_summary_from_exchange(request, domain, app_id):
    dom = Domain.get_by_name(domain)
    if dom.is_snapshot:
        return summary(request, domain, app_id, should_edit=False)
    else:
        return HttpResponseForbidden()

def summary(request, domain, app_id, should_edit=True):
    app = Application.get(app_id)
    context = get_apps_base_context(request, domain, app)
    langs = context['langs']

    modules = []

    for module in app.get_modules():
        forms = []
        for form in module.get_forms():
            questions, messages = _questions_for_form(request, form, langs)
            forms.append({'name': _find_name(form.name, langs),
                          'questions': questions,
                          'messages': dict(messages)})

        modules.append({'name': _find_name(module.name, langs), 'forms': forms})

    context['modules'] = modules
    context['summary'] = True

    if should_edit:
        return render(request, "app_manager/summary.html", context)
    else:
        return render(request, "app_manager/exchange_summary.html", context)

@login_and_domain_required
def download_translations(request, domain, app_id):
    app = get_app(domain, app_id)
    properties = tuple(["property"] + app.langs + ["default"])
    temp = StringIO()
    headers = (("translations", properties),)

    row_dict = {}
    for i, lang in enumerate(app.langs):
        index = i + 1
        trans_dict = app.translations.get(lang, {})
        for prop, trans in trans_dict.iteritems():
            if prop not in row_dict:
                row_dict[prop] = [prop]
            num_to_fill = index - len(row_dict[prop])
            row_dict[prop].extend(["" for i in range(num_to_fill)] if num_to_fill > 0 else [])
            row_dict[prop].append(trans)

    rows = row_dict.values()
    all_prop_trans = dict(st_trans.DEFAULT + st_trans.CC_DEFAULT + st_trans.CCODK_DEFAULT + st_trans.ODKCOLLECT_DEFAULT)
    all_prop_trans = dict((k.lower(), v) for k, v in all_prop_trans.iteritems())
    rows.extend([[t] for t in sorted(all_prop_trans.keys()) if t not in [k.lower() for k in row_dict]])

    def fillrow(row):
        num_to_fill = len(properties) - len(row)
        row.extend(["" for i in range(num_to_fill)] if num_to_fill > 0 else [])
        return row

    def add_default(row):
        row[-1] = all_prop_trans.get(row[0].lower(), "")
        return row

    rows = [add_default(fillrow(row)) for row in rows]

    data = (("translations", tuple(rows)),)
    export_raw(headers, data, temp)
    return export_response(temp, Format.XLS_2007, "translations")

@require_POST
@require_can_edit_apps
@get_file("file")
def upload_translations(request, domain, app_id):
    success = False
    try:
        workbook = WorkbookJSONReader(request.file)
        translations = workbook.get_worksheet(title='translations')

        app = get_app(domain, app_id)
        trans_dict = defaultdict(dict)
        for row in translations:
            for lang in app.langs:
               if row.get(lang):
                   trans_dict[lang].update({row["property"]: row[lang].encode('utf8')})

        app.translations = dict(trans_dict)
        app.save()
        success = True
    except Exception:
        messages.error(request, _("Something went wrong! Update failed. We're looking into it"))

    if success:
        messages.success(request, _("UI Translations Updated!"))

    return HttpResponseRedirect(reverse('app_languages', args=[domain, app_id]))<|MERGE_RESOLUTION|>--- conflicted
+++ resolved
@@ -15,7 +15,7 @@
 from corehq.apps.app_manager import commcare_settings
 from corehq.apps.app_manager.const import APP_V1
 from corehq.apps.app_manager.success_message import SuccessMessage
-from corehq.apps.app_manager.util import is_valid_case_type, get_case_properties
+from corehq.apps.app_manager.util import is_valid_case_type, get_case_properties, get_all_case_properties
 from django.utils import html
 from django.utils.http import urlencode as django_urlencode
 from couchdbkit.exceptions import ResourceConflict
@@ -28,12 +28,6 @@
 from django.views.decorators.http import require_POST, require_GET
 from django.conf import settings
 from couchdbkit.resource import ResourceNotFound
-<<<<<<< HEAD
-=======
-from corehq.apps.app_manager.const import APP_V1
-from corehq.apps.app_manager.success_message import SuccessMessage
-from corehq.apps.app_manager.util import is_valid_case_type, get_case_properties, get_all_case_properties
->>>>>>> a275fbf4
 from corehq.apps.app_manager.util import save_xform
 from corehq.apps.domain.models import Domain
 from corehq.apps.domain.views import DomainViewMixin
@@ -681,18 +675,7 @@
                 defaults=('name', 'date-opened', 'status')
             )[case_type]
         else:
-<<<<<<< HEAD
-            case_types = set(m.case_type
-                             for m in form.get_app().modules)
-
-            case_properties = get_case_properties(
-                app,
-                case_types,
-                defaults=('name',)
-            )
-=======
             case_properties = get_all_case_properties(app)
->>>>>>> a275fbf4
 
     context = {
         'domain': domain,
