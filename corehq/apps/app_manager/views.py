from StringIO import StringIO
import logging
import hashlib
import os
import re
import json
from collections import defaultdict
from xml.dom.minidom import parseString

from diff_match_patch import diff_match_patch
from django.core.cache import cache
from django.template.loader import render_to_string
from django.utils.translation import ugettext as _
from django.views.decorators.cache import cache_control
from corehq import ApplicationsTab
from corehq.apps.app_manager import commcare_settings
from corehq.apps.sms.views import get_sms_autocomplete_context
from django.utils import html
from django.utils.http import urlencode as django_urlencode
from couchdbkit.exceptions import ResourceConflict
from django.http import HttpResponse, Http404, HttpResponseBadRequest, HttpResponseForbidden
from unidecode import unidecode
from django.http import HttpResponseRedirect
from django.core.urlresolvers import reverse, RegexURLResolver
from django.shortcuts import render
from django.utils.http import urlencode
from django.views.decorators.http import require_POST, require_GET
from django.conf import settings
from couchdbkit.resource import ResourceNotFound
from corehq.apps.app_manager.const import APP_V1
from corehq.apps.app_manager.success_message import SuccessMessage
from corehq.apps.app_manager.util import is_valid_case_type, get_case_properties, get_all_case_properties, add_odk_profile_after_build
from corehq.apps.app_manager.util import save_xform, get_settings_values
from corehq.apps.domain.models import Domain
from corehq.apps.domain.views import DomainViewMixin
from corehq.apps.translations import system_text as st_trans
from couchexport.export import FormattedRow, export_raw
from couchexport.models import Format
from couchexport.shortcuts import export_response
from couchexport.writers import Excel2007ExportWriter
from dimagi.utils.couch.database import get_db
from dimagi.utils.couch.resource_conflict import retry_resource
from corehq.apps.app_manager.xform import XFormError, XFormValidationError, CaseError,\
    XForm
from corehq.apps.builds.models import CommCareBuildConfig, BuildSpec
from corehq.apps.users.decorators import require_permission
from corehq.apps.users.models import Permissions, CommCareUser
from dimagi.utils.decorators.memoized import memoized
from dimagi.utils.decorators.view import get_file
from dimagi.utils.django.cache import make_template_fragment_key
from dimagi.utils.excel import WorkbookJSONReader
from dimagi.utils.logging import notify_exception
from dimagi.utils.subprocess_timeout import ProcessTimedOut
from dimagi.utils.web import json_response, json_request
from corehq.apps.reports import util as report_utils
from corehq.apps.domain.decorators import login_and_domain_required, login_or_digest
from corehq.apps.app_manager.models import Application, get_app, DetailColumn, Form, FormActions,\
    AppError, load_case_reserved_words, ApplicationBase, DeleteFormRecord, DeleteModuleRecord, DeleteApplicationRecord, EXAMPLE_DOMAIN, str_to_cls, validate_lang, SavedAppBuild
from corehq.apps.app_manager.models import DETAIL_TYPES, import_app as import_app_util, SortElement
from dimagi.utils.web import get_url_base
from corehq.apps.app_manager.decorators import safe_download


try:
    from lxml.etree import XMLSyntaxError
except ImportError:
    logging.error("lxml not installed! apps won't work properly!!")
from django.contrib import messages

require_can_edit_apps = require_permission(Permissions.edit_apps)

def set_file_download(response, filename):
    response["Content-Disposition"] = "attachment; filename=%s" % filename

def _encode_if_unicode(s):
    return s.encode('utf-8') if isinstance(s, unicode) else s

CASE_TYPE_CONFLICT_MSG = "Warning: The form's new module has a different case type from the old module.<br />" + \
                             "Make sure all case properties you are loading are available in the new case type"


class ApplicationViewMixin(DomainViewMixin):
    """
        Paving the way for class-based views in app manager. Yo yo yo.
    """

    @property
    @memoized
    def app_id(self):
        return self.args[1] if len(self.args) > 1 else self.kwargs.get('app_id')

    @property
    @memoized
    def app(self):
        try:
            # if get_app is mainly used for views, maybe it should be a classmethod of this mixin? todo
            return get_app(self.domain, self.app_id)
        except Exception:
            pass
        return None


@login_and_domain_required
def back_to_main(req, domain, app_id=None, module_id=None, form_id=None, unique_form_id=None, edit=True, error='', page=None, **kwargs):
    """
    returns an HttpResponseRedirect back to the main page for the App Manager app
    with the correct GET parameters.

    This is meant to be used by views that process a POST request, which then redirect to the
    main page. The idiom for calling back_to_main used in this file is
        return back_to_main(**locals())
    which harvests the values for req, domain, app_id, module_id form_id, edit, and error from
    the local namespace.

    """
    params = {}
    if edit:
        params['edit'] = 'true'
    if error:
        params['error'] = error

    args = [domain]

    if app_id is not None:
        args.append(app_id)
        if unique_form_id is not None:
            app = get_app(domain, app_id)
            obj = app.get_form(unique_form_id, bare=False)
            if obj['type'] == 'user_registration':
                page = 'view_user_registration'
            else:
                module_id = obj['module'].id
                form_id = obj['form'].id
        if module_id is not None:
            args.append(module_id)
            if form_id is not None:
                args.append(form_id)


    if page:
        view_name = page
    else:
        view_name = {
            1: 'default',
            2: 'view_app',
            3: 'view_module',
            4: 'view_form',
            }[len(args)]

    return HttpResponseRedirect("%s%s" % (
        reverse('corehq.apps.app_manager.views.%s' % view_name, args=args),
        "?%s" % urlencode(params) if params else ""
        ))

def bail(req, domain, app_id, not_found=""):
    if not_found:
        messages.error(req, 'Oops! We could not find that %s. Please try again' % not_found)
    else:
        messages.error(req, 'Oops! We could not complete your request. Please try again')
    return back_to_main(req, domain, app_id)

def _get_xform_source(request, app, form, filename="form.xml"):
    download = json.loads(request.GET.get('download', 'false'))
    lang = request.COOKIES.get('lang', app.langs[0])
    source = form.source
    if download:
        response = HttpResponse(source)
        response['Content-Type'] = "application/xml"
        for lc in [lang] + app.langs:
            if lc in form.name:
                filename = "%s.xml" % unidecode(form.name[lc])
                break
        set_file_download(response, filename)
        return response
    else:
        return json_response(source)

@login_and_domain_required
def get_xform_source(req, domain, app_id, module_id, form_id):
    app = get_app(domain, app_id)
    form = app.get_module(module_id).get_form(form_id)
    return _get_xform_source(req, app, form)

@login_and_domain_required
def get_user_registration_source(req, domain, app_id):
    app = get_app(domain, app_id)
    form = app.get_user_registration()
    return _get_xform_source(req, app, form, filename="User Registration.xml")

def xform_display(req, domain, form_unique_id):
    try:
        form, app = Form.get_form(form_unique_id, and_app=True)
    except ResourceNotFound:
        raise Http404()
    if domain != app.domain:
        raise Http404()
    langs = [req.GET.get('lang')] + app.langs

    questions = form.get_questions(langs)

    return HttpResponse(json.dumps(questions))

@login_and_domain_required
def form_casexml(req, domain, form_unique_id):
    try:
        form, app = Form.get_form(form_unique_id, and_app=True)
    except ResourceNotFound:
        raise Http404()
    if domain != app.domain:
        raise Http404()
    return HttpResponse(form.create_casexml())

@login_or_digest
def app_source(req, domain, app_id):
    app = get_app(domain, app_id)
    return HttpResponse(app.export_json())

@login_and_domain_required
def import_app(req, domain, template="app_manager/import_app.html"):
    if req.method == "POST":
        _clear_app_cache(req, domain)
        name = req.POST.get('name')
        try:
            source = req.POST.get('source')
            source = json.loads(source)
            assert(source is not None)
            app = import_app_util(source, domain, name=name)
        except Exception:
            app_id = req.POST.get('app_id')
            def validate_source_domain(src_dom):
                if src_dom != EXAMPLE_DOMAIN and not req.couch_user.can_edit_apps(domain=domain):
                    return HttpResponseForbidden()
            app = import_app_util(app_id, domain, name=name, validate_source_domain=validate_source_domain)

        app_id = app._id
        return back_to_main(**locals())
    else:
        app_id = req.GET.get('app')
        redirect_domain = req.GET.get('domain') or None
        if redirect_domain is not None:
            if Domain.get_by_name(redirect_domain):
                return HttpResponseRedirect(
                    reverse('import_app', args=[redirect_domain])
                    + "?app={app_id}".format(app_id=app_id)
                )
            else:
                if redirect_domain:
                    messages.error(req, "We can't find a project called %s." % redirect_domain)
                else:
                    messages.error(req, "You left the project name blank.")
                return HttpResponseRedirect(req.META['HTTP_REFERER'])

        if app_id:
            app = get_app(None, app_id)
            assert(app.get_doc_type() in ('Application', 'RemoteApp'))
            assert(req.couch_user.is_member_of(app.domain))
        else:
            app = None

        return render(req, template, {
            'domain': domain, 
            'app': app,
            'is_superuser': req.couch_user.is_superuser
        })

@require_can_edit_apps
@require_POST
def import_factory_app(req, domain):
    factory_app = get_app('factory', req.POST['app_id'])
    source = factory_app.export_json(dump_json=False)
    name = req.POST.get('name')
    if name:
        source['name'] = name
    cls = str_to_cls[source['doc_type']]
    app = cls.from_source(source, domain)
    app.save()
    app_id = app._id
    return back_to_main(**locals())

@require_can_edit_apps
@require_POST
def import_factory_module(req, domain, app_id):
    fapp_id, fmodule_id = req.POST['app_module_id'].split('/')
    fapp = get_app('factory', fapp_id)
    fmodule = fapp.get_module(fmodule_id)
    app = get_app(domain, app_id)
    source = fmodule.export_json(dump_json=False)
    app.new_module_from_source(source)
    app.save()
    return back_to_main(**locals())

@require_can_edit_apps
@require_POST
def import_factory_form(req, domain, app_id, module_id):
    fapp_id, fmodule_id, fform_id = req.POST['app_module_form_id'].split('/')
    fapp = get_app('factory', fapp_id)
    fform = fapp.get_module(fmodule_id).get_form(fform_id)
    source = fform.export_json(dump_json=False)
    app = get_app(domain, app_id)
    app.new_form_from_source(module_id, source)
    app.save()
    return back_to_main(**locals())

def default(req, domain):
    """
    Handles a url that does not include an app_id.
    Currently the logic is taken care of by view_app,
    but this view exists so that there's something to
    reverse() to. (I guess I should use url(..., name="default")
    in url.py instead?)


    """
    return view_app(req, domain)


def get_form_view_context(request, form, langs, is_user_registration, messages=messages):
    xform_questions = []
    xform = None
    form_errors = []

    try:
        xform = form.wrapped_xform()
    except XFormError as e:
        form_errors.append("Error in form: %s" % e)
    except Exception as e:
        logging.exception(e)
        form_errors.append("Unexpected error in form: %s" % e)

    if xform and xform.exists():
        if xform.already_has_meta():
            messages.warning(request,
                "This form has a meta block already! "
                "It may be replaced by CommCare HQ's standard meta block."
            )

        try:
            form.validate_form()
            xform_questions = xform.get_questions(langs)
        except XMLSyntaxError as e:
            form_errors.append("Syntax Error: %s" % e)
        except AppError as e:
            form_errors.append("Error in application: %s" % e)
        except XFormValidationError as e:
            message = unicode(e)
            form_errors.append((html.escape(message).replace('\n', '<br/>'), {'extra_tags': 'html'}))

        except XFormError as e:
            form_errors.append("Error in form: %s" % e)
        # any other kind of error should fail hard, but for now there are too many for that to be practical
        except Exception as e:
            if settings.DEBUG:
                raise
            logging.exception(e)
            form_errors.append("Unexpected System Error: %s" % e)

        try:
            form_action_errors = form.validate_for_build()
            if not form_action_errors:
                xform.add_case_and_meta(form)
                if settings.DEBUG and False:
                    xform.validate()
        except CaseError as e:
            messages.error(request, "Error in Case Management: %s" % e)
        except XFormValidationError as e:
            messages.error(request, "%s" % e)
        except Exception as e:
            if settings.DEBUG:
                raise
            logging.exception(e)
            messages.error(request, "Unexpected Error: %s" % e)

    try:
        languages = xform.get_languages()
    except Exception:
        languages = []

    for i, err in enumerate(form_errors):
        if not isinstance(err, basestring):
            messages.error(request, err[0], **err[1])
            form_errors[i] = err[0]
        else:
            messages.error(request, err)
    module_case_types = [
        {'module_name': module.name.get('en'), 'case_type': module.case_type}
        for module in form.get_app().modules if module.case_type
    ] if not is_user_registration else None
    return {
        'nav_form': form if not is_user_registration else '',
        'xform_languages': languages,
        "xform_questions": xform_questions,
        'form_actions': form.actions.to_json(),
        'case_reserved_words_json': load_case_reserved_words(),
        'is_user_registration': is_user_registration,
        'module_case_types': module_case_types,
        'form_errors': form_errors,
    }


def get_app_view_context(request, app):

    context = {
        'settings_layout': commcare_settings.LAYOUT[app.get_doc_type()],
        'settings_values': get_settings_values(app),
    }

    commcare_build_options = {}
    build_config = CommCareBuildConfig.fetch()
    for version in [app.application_version]:
        options = build_config.get_menu(version)
        options_labels = list()
        options_builds = list()
        for option in options:
            options_labels.append(option.get_label())
            options_builds.append(option.build.to_string())
            commcare_build_options[version] = {"options" : options, "labels" : options_labels, "builds" : options_builds}

    (build_spec_setting,) = filter(
        lambda x: x['type'] == 'hq' and x['id'] == 'build_spec',
        [setting for section in context['settings_layout']
            for setting in section['settings']]
    )
    build_spec_setting['values'] = options_builds
    build_spec_setting['value_names'] = options_labels
    build_spec_setting['default'] = build_config.get_default(app.application_version).to_string()

    app_build_spec_string = app.build_spec.to_string()
    app_build_spec_label = app.build_spec.get_label()

    context.update({
        "commcare_build_options" : commcare_build_options,
        "app_build_spec_string" : app_build_spec_string,  # todo: remove
        "app_build_spec_label" : app_build_spec_label,  # todo: remove
        "app_version" : app.application_version,  # todo: remove
    })

    if app.get_doc_type() == 'Application':
        try:
            # todo remove get_media_references
            multimedia = app.get_media_references()
        except ProcessTimedOut as e:
            notify_exception(request)
            messages.warning(request, (
                "We were unable to check if your forms had errors. "
                "Refresh the page and we will try again."
            ))
            multimedia = {
                'references': {},
                'form_errors': True,
                'missing_refs': False,
            }
        context.update({
            'multimedia': multimedia,
        })
    return context

def get_langs(request, app):
    lang = request.GET.get('lang',
        request.COOKIES.get('lang', app.langs[0] if hasattr(app, 'langs') and app.langs else '')
    )
    langs = None
    if app and hasattr(app, 'langs'):
        if not app.langs and not app.is_remote_app:
            # lots of things fail if the app doesn't have any languages.
            # the best we can do is add 'en' if there's nothing else.
            app.langs.append('en')
            app.save()
        if not lang or lang not in app.langs:
            lang = (app.langs or ['en'])[0]
        langs = [lang] + app.langs
    return lang, langs


def _clear_app_cache(request, domain):
    from corehq import ApplicationsTab
    ApplicationBase.get_db().view('app_manager/applications_brief',
        startkey=[domain],
        limit=1,
    ).all()
    for is_active in True, False:
        key = make_template_fragment_key('header_tab', [
            domain,
            None, # tab.org should be None for any non org page
            ApplicationsTab.view,
            is_active,
            request.couch_user.get_id
        ])
        cache.delete(key)


def get_apps_base_context(request, domain, app):

    applications = ApplicationBase.view('app_manager/applications_brief',
        startkey=[domain],
        endkey=[domain, {}],
        stale=settings.COUCH_STALE_QUERY,
    ).all()

    lang, langs = get_langs(request, app)

    if getattr(request, 'couch_user', None):
        edit = (request.GET.get('edit', 'true') == 'true') and\
               (request.couch_user.can_edit_apps(domain) or request.user.is_superuser)
        timezone = report_utils.get_timezone(request.couch_user.user_id, domain)
    else:
        edit = False
        timezone = None

    if app:
        for _lang in app.langs:
            try:
                SuccessMessage(app.success_message.get(_lang, ''), '').check_message()
            except Exception as e:
                messages.error(request, "Your success message is malformed: %s is not a keyword" % e)

    return {
        'lang': lang,
        'langs': langs,
        'domain': domain,
        'edit': edit,
        'applications': applications,
        'app': app,
        'URL_BASE': get_url_base(),
        'timezone': timezone,
    }

@cache_control(no_cache=True, no_store=True)
@login_and_domain_required
def paginate_releases(request, domain, app_id):
    limit = request.GET.get('limit', 10)
    start_build = json.loads(request.GET.get('start_build'))
    if start_build:
        assert isinstance(start_build, int)
    else:
        start_build = {}
    timezone = report_utils.get_timezone(request.couch_user.user_id, domain)
    saved_apps = get_db().view('app_manager/saved_app',
        startkey=[domain, app_id, start_build],
        endkey=[domain, app_id],
        descending=True,
        limit=limit,
        wrapper=lambda x: SavedAppBuild.wrap(x['value']).to_saved_build_json(timezone),
    ).all()
    return json_response(saved_apps)

@login_and_domain_required
def release_manager(request, domain, app_id, template='app_manager/releases.html'):
    app = get_app(domain, app_id)
    latest_release = get_app(domain, app_id, latest=True)
    context = get_apps_base_context(request, domain, app)
    context['sms_contacts'] = get_sms_autocomplete_context(request, domain)['sms_contacts']

    saved_apps = []

    users_cannot_share = CommCareUser.cannot_share(domain)
    context.update({
        'release_manager': True,
        'saved_apps': saved_apps,
        'latest_release': latest_release,
        'users_cannot_share': users_cannot_share,
    })
    if not app.is_remote_app():
        # Multimedia is not supported for remote applications at this time.
        # todo remove get_media_references
        multimedia = app.get_media_references()
        context.update({
            'multimedia': multimedia,
        })
    response = render(request, template, context)
    response.set_cookie('lang', _encode_if_unicode(context['lang']))
    return response

@require_POST
@require_can_edit_apps
def release_build(request, domain, app_id, saved_app_id):
    is_released = request.POST.get('is_released') == 'true'
    ajax = request.POST.get('ajax') == 'true'
    saved_app = get_app(domain, saved_app_id)
    if saved_app.copy_of != app_id:
        raise Http404
    saved_app.is_released = is_released
    saved_app.save(increment_version=False)
    if ajax:
        return json_response({'is_released': is_released})
    else:
        return HttpResponseRedirect(reverse('release_manager', args=[domain, app_id]))


@retry_resource(3)
def view_generic(req, domain, app_id=None, module_id=None, form_id=None, is_user_registration=False):
    """
    This is the main view for the app. All other views redirect to here.

    """
    if form_id and not module_id:
        return bail(req, domain, app_id)

    app = module = form = None
    try:
        if app_id:
            app = get_app(domain, app_id)
        if is_user_registration:
            if not app.show_user_registration:
                raise Http404()
            if not app.user_registration.unique_id:
                # you have to do it this way because get_user_registration
                # changes app.user_registration.unique_id
                form = app.get_user_registration()
                app.save()
            else:
                form = app.get_user_registration()

        if module_id:
            module = app.get_module(module_id)
        if form_id:
            form = module.get_form(form_id)
    except IndexError:
        return bail(req, domain, app_id)

    base_context = get_apps_base_context(req, domain, app)
    edit = base_context['edit']
    applications = base_context['applications']
    if not app and applications:
        app_id = applications[0]['id']
        del edit
        return back_to_main(**locals())
    if app and app.copy_of:
        # don't fail hard.
        return HttpResponseRedirect(reverse("corehq.apps.app_manager.views.view_app", args=[domain,app.copy_of]))

    # grandfather in people who set commcare sense earlier
    if app and 'use_commcare_sense' in app:
        if app['use_commcare_sense']:
            if 'features' not in app.profile:
                app.profile['features'] = {}
            app.profile['features']['sense'] = 'true'
        del app['use_commcare_sense']
        app.save()

    case_properties = None
    if module:
        if not form:
            case_type = module.case_type
            case_properties = get_case_properties(
                app,
                [case_type],
                defaults=('name', 'date-opened', 'status')
            )[case_type]
        else:
            case_properties = get_all_case_properties(app)

    context = {
        'domain': domain,
        'applications': applications,

        'app': app,
        'module': module,
        'form': form,

        'case_properties': case_properties,

        'show_secret_settings': req.GET.get('secret', False)
    }
    context.update(base_context)
    if app and not module and hasattr(app, 'translations'):
        context.update({"translations": app.translations.get(context['lang'], {})})

    if form:
        template = "app_manager/form_view.html"
        context.update(get_form_view_context(req, form, context['langs'], is_user_registration))
    elif module:
<<<<<<< HEAD
        sort_elements = [prop.values() for prop in module.sort_elements]
=======
        sort_elements = [prop.values() for prop in
                         module.get_detail('case_short').sort_elements]
>>>>>>> 4cc95236
        context.update({"sortElements": json.dumps(sort_elements)})
        template = "app_manager/module_view.html"
    else:
        template = "app_manager/app_view.html"
        if app:
            context.update(get_app_view_context(req, app))

    error = req.GET.get('error', '')

    force_edit = False
    if (not context['applications']) or (app and app.get_doc_type() == "Application" and not app.modules):
        edit = True
        force_edit = True
    context.update({
        'force_edit': force_edit,
        'error':error,
        'app': app,
        })
    response = render(req, template, context)
    response.set_cookie('lang', _encode_if_unicode(context['lang']))
    return response

@login_and_domain_required
def get_commcare_version(request, app_id, app_version):
    options = CommCareBuildConfig.fetch().get_menu(app_version)
    return json_response(options)

@login_and_domain_required
def view_user_registration(request, domain, app_id):
    return view_generic(request, domain, app_id, is_user_registration=True)

@login_and_domain_required
def view_form(req, domain, app_id, module_id, form_id):
    return view_generic(req, domain, app_id, module_id, form_id)

@login_and_domain_required
def view_module(req, domain, app_id, module_id):
    return view_generic(req, domain, app_id, module_id)

@login_and_domain_required
def view_app(req, domain, app_id=None):
    # redirect old m=&f= urls
    module_id = req.GET.get('m', None)
    form_id = req.GET.get('f', None)
    if module_id or form_id:
        return back_to_main(**locals())
    return view_generic(req, domain, app_id)

@login_and_domain_required
def form_source(req, domain, app_id, module_id, form_id):
    return form_designer(req, domain, app_id, module_id, form_id)

@login_and_domain_required
def user_registration_source(req, domain, app_id):
    return form_designer(req, domain, app_id, is_user_registration=True)

@login_and_domain_required
def form_designer(req, domain, app_id, module_id=None, form_id=None,
                  is_user_registration=False):
    app = get_app(domain, app_id)

    if is_user_registration:
        form = app.get_user_registration()
    else:
        try:
            module = app.get_module(module_id)
        except IndexError:
            return bail(req, domain, app_id, not_found="module")
        try:
            form = module.get_form(form_id)
        except IndexError:
            return bail(req, domain, app_id, not_found="form")

    context = get_apps_base_context(req, domain, app)
    context.update(locals())
    context.update({
        'edit': True,
        'nav_form': form if not is_user_registration else '',
        'formdesigner': True,
        'multimedia_object_map': app.get_object_map()
    })
    return render(req, 'app_manager/form_designer.html', context)



@require_POST
@require_can_edit_apps
def new_app(req, domain):
    "Adds an app to the database"
    lang = req.COOKIES.get('lang') or 'en'
    type = req.POST["type"]
    application_version = req.POST.get('application_version', APP_V1)
    cls = str_to_cls[type]
    if cls == Application:
        app = cls.new_app(domain, "Untitled Application", lang=lang, application_version=application_version)
        app.new_module("Untitled Module", lang)
        app.new_form(0, "Untitled Form", lang)
    else:
        app = cls.new_app(domain, "Untitled Application", lang=lang)
    app.save()
    _clear_app_cache(req, domain)
    app_id = app.id

    return back_to_main(**locals())

@require_POST
@require_can_edit_apps
def new_module(req, domain, app_id):
    "Adds a module to an app"
    app = get_app(domain, app_id)
    lang = req.COOKIES.get('lang', app.langs[0])
    name = req.POST.get('name')
    module = app.new_module(name, lang)
    module_id = module.id
    app.new_form(module_id, "Untitled Form", lang)
    app.save()
    response = back_to_main(**locals())
    response.set_cookie('suppress_build_errors', 'yes')
    return response

@require_POST
@require_can_edit_apps
def new_form(req, domain, app_id, module_id):
    "Adds a form to an app (under a module)"
    app = get_app(domain, app_id)
    lang = req.COOKIES.get('lang', app.langs[0])
    name = req.POST.get('name')
    form = app.new_form(module_id, name, lang)
    app.save()
    # add form_id to locals()
    form_id = form.id
    response = back_to_main(**locals())
    response.set_cookie('suppress_build_errors', 'yes')
    return response

@require_POST
@require_can_edit_apps
def delete_app(req, domain, app_id):
    "Deletes an app from the database"
    app = get_app(domain, app_id)
    record = app.delete_app()
    messages.success(req,
        'You have deleted an application. <a href="%s" class="post-link">Undo</a>' % reverse('undo_delete_app', args=[domain, record.get_id]),
        extra_tags='html'
    )
    app.save()
    _clear_app_cache(req, domain)
    del app_id
    return back_to_main(**locals())

@require_POST
@require_can_edit_apps
def undo_delete_app(request, domain, record_id):
    try:
        app = get_app(domain, record_id)
        app.unretire()
        app_id = app.id
    except Exception:
        record = DeleteApplicationRecord.get(record_id)
        record.undo()
        app_id = record.app_id
    _clear_app_cache(request, domain)
    messages.success(request, 'Application successfully restored.')
    return back_to_main(request, domain, app_id=app_id)

@require_POST
@require_can_edit_apps
def delete_module(req, domain, app_id, module_id):
    "Deletes a module from an app"
    app = get_app(domain, app_id)
    record = app.delete_module(module_id)
    messages.success(req,
        'You have deleted a module. <a href="%s" class="post-link">Undo</a>' % reverse('undo_delete_module', args=[domain, record.get_id]),
        extra_tags='html'
    )
    app.save()
    del module_id
    return back_to_main(**locals())

@require_POST
@require_can_edit_apps
def undo_delete_module(request, domain, record_id):
    record = DeleteModuleRecord.get(record_id)
    record.undo()
    messages.success(request, 'Module successfully restored.')
    return back_to_main(request, domain, app_id=record.app_id, module_id=record.module_id)


@require_POST
@require_can_edit_apps
def delete_form(req, domain, app_id, module_id, form_id):
    "Deletes a form from an app"
    app = get_app(domain, app_id)
    record = app.delete_form(module_id, form_id)
    messages.success(req,
        'You have deleted a form. <a href="%s" class="post-link">Undo</a>' % reverse('undo_delete_form', args=[domain, record.get_id]),
        extra_tags='html'
    )
    app.save()
    del form_id
    del record
    return back_to_main(**locals())

@require_POST
@require_can_edit_apps
def copy_form(req, domain, app_id, module_id, form_id):
    app = get_app(domain, app_id)
    to_module_id = int(req.POST['to_module_id'])
    if app.copy_form(int(module_id), int(form_id), to_module_id) == 'case type conflict':
        messages.warning(req, CASE_TYPE_CONFLICT_MSG,  extra_tags="html")
    app.save()
    return back_to_main(**locals())

@require_POST
@require_can_edit_apps
def undo_delete_form(request, domain, record_id):
    record = DeleteFormRecord.get(record_id)
    record.undo()
    messages.success(request, 'Form successfully restored.')
    return back_to_main(request, domain, app_id=record.app_id, module_id=record.module_id, form_id=record.form_id)

@require_POST
@require_can_edit_apps
def edit_module_attr(req, domain, app_id, module_id, attr):
    """
    Called to edit any (supported) module attribute, given by attr
    """
    attributes = {
        "all": None,
        "case_type": None, "put_in_root": None,
        "name": None, "case_label": None, "referral_label": None,
        'media_image': None, 'media_audio': None,
        "case_list": ('case_list-show', 'case_list-label'),
        "task_list": ('task_list-show', 'task_list-label'),
    }

    if attr not in attributes:
        return HttpResponseBadRequest()

    def should_edit(attribute):
        if attribute == attr:
            return True
        if 'all' == attr:
            if attributes[attribute]:
                for param in attributes[attribute]:
                    if not req.POST.get(param):
                        return False
                return True
            else:
                return req.POST.get(attribute) is not None

    app = get_app(domain, app_id)
    module = app.get_module(module_id)
    lang = req.COOKIES.get('lang', app.langs[0])
    resp = {'update': {}}
    if should_edit("case_type"):
        case_type = req.POST.get("case_type", None)
        if is_valid_case_type(case_type):
            # todo: something better than nothing when invalid
            module["case_type"] = case_type
        else:
            resp['update'].update({'#case_type': module['case_type']})
    if should_edit("put_in_root"):
        module["put_in_root"] = json.loads(req.POST.get("put_in_root"))
    for attribute in ("name", "case_label", "referral_label"):
        if should_edit(attribute):
            name = req.POST.get(attribute, None)
            module[attribute][lang] = name
            if should_edit("name"):
                resp['update'].update({'.variable-module_name': module.name[lang]})
    for SLUG in ('case_list', 'task_list'):
        if should_edit(SLUG):
            module[SLUG].show = json.loads(req.POST['{SLUG}-show'.format(SLUG=SLUG)])
            module[SLUG].label[lang] = req.POST['{SLUG}-label'.format(SLUG=SLUG)]

    _handle_media_edits(req, module, should_edit, resp)

    app.save(resp)
    resp['case_list-show'] = module.requires_case_details()
    return HttpResponse(json.dumps(resp))

@require_POST
@require_can_edit_apps
def edit_module_detail_screens(req, domain, app_id, module_id):
    """
    Called to over write entire detail screens at a time

    """
    params = json_request(req.POST)
    screens = params.get('screens')

    if not screens:
        return HttpResponseBadRequest("Requires JSON encoded param 'screens'")

    app = get_app(domain, app_id)
    module = app.get_module(module_id)
    detail = module.get_detail('case_short')

    detail.sort_elements = []
    if 'sort_elements' in screens:
        for sort_element in json.load(StringIO(screens['sort_elements'])):
            item = SortElement()
            item.field = sort_element['field']
            item.type = sort_element['type']
            item.direction = sort_element['direction']
            detail.sort_elements.append(item)

        del screens['sort_elements']

    if app.enable_multi_sort and len(detail.sort_elements) == 0:
        # if we are using new sort style, we need to force a default
        try:
            default = screens['case_short'][0]
            item = SortElement()
            item.field = default['field']
            item.type = ''
            item.direction = 'ascending'
            detail.sort_elements.append(item)
        except Exception:
            # if it errors, we don't have any thing to sort by so
            # can just skip it
            pass


    module.sort_elements = []
    if 'sort_elements' in screens:
        for sort_element in json.load(StringIO(screens['sort_elements'])):
            item = SortElement()
            item.field = sort_element['field']
            item.type = sort_element['type']
            item.direction = sort_element['direction']
            module.sort_elements.append(item)

        del screens['sort_elements']

    if app.build_version >= '2.2' and len(module.sort_elements) == 0:
        # if we are using new sort style, we need to force a default
        try:
            default = screens['case_short'][0]
            item = SortElement()
            item.field = default['field']
            item.type = ''
            item.direction = 'ascending'
            module.sort_elements.append(item)
        except Exception:
            # if it errors, we don't have any thing to sort by so
            # can just skip it
            pass


    for detail_type in screens:
        if detail_type not in DETAIL_TYPES:
            return HttpResponseBadRequest("All detail types must be in %r"
                                          % DETAIL_TYPES)

    for detail_type in screens:
        module.get_detail(detail_type).columns = \
            [DetailColumn.wrap(c) for c in screens[detail_type]]

    resp = {}
    app.save(resp)
    return json_response(resp)

@require_POST
@require_can_edit_apps
def edit_module_detail(req, domain, app_id, module_id):
    """
    Called to add a new module detail column or edit an existing one

    """
    column_id = int(req.POST.get('index', -1))
    detail_type = req.POST.get('detail_type', '')
    assert(detail_type in DETAIL_TYPES)

    column = dict((key, req.POST.get(key)) for key in (
        'header', 'model', 'field', 'format',
        'enum', 'late_flag', 'advanced'
        ))
    app = get_app(domain, app_id)
    module = app.get_module(module_id)
    lang = req.COOKIES.get('lang', app.langs[0])
    ajax = (column_id != -1) # edits are ajax, adds are not

    resp = {}

    def _enum_to_dict(enum):
        if not enum:
            return {}
        answ = {}
        for s in enum.split(','):
            key, val = (x.strip() for x in s.strip().split('='))
            answ[key] = {}
            answ[key][lang] = val
        return answ

    column['enum'] = _enum_to_dict(column['enum'])
    column['header'] = {lang: column['header']}
    column = DetailColumn.wrap(column)
    detail = app.get_module(module_id).get_detail(detail_type)

    if(column_id == -1):
        detail.append_column(column)
    else:
        detail.update_column(column_id, column)
    app.save(resp)
    column = detail.get_column(column_id)
    if(ajax):
        return HttpResponse(json.dumps(resp))
    else:
        return back_to_main(**locals())

@require_POST
@require_can_edit_apps
def delete_module_detail(req, domain, app_id, module_id):
    """
    Called when a module detail column is to be deleted

    """
    column_id = int(req.POST['index'])
    detail_type = req.POST['detail_type']
    app = get_app(domain, app_id)
    module = app.get_module(module_id)
    module.get_detail(detail_type).delete_column(column_id)
    resp = {}
    app.save(resp)
    return HttpResponse(json.dumps(resp))
    #return back_to_main(**locals())

def _handle_media_edits(request, item, should_edit, resp):
    if not resp.has_key('corrections'):
        resp['corrections'] = {}
    for attribute in ('media_image', 'media_audio'):
        if should_edit(attribute):
            val = request.POST.get(attribute)
            if val:
                if val.startswith('jr://'):
                    pass
                elif val.startswith('/file/'):
                    val = 'jr:/' + val
                elif val.startswith('file/'):
                    val = 'jr://' + val
                elif val.startswith('/'):
                    val = 'jr://file' + val
                else:
                    val = 'jr://file/' + val
                resp['corrections'][attribute] = val
            else:
                val = None
            setattr(item, attribute, val)


@require_POST
@login_or_digest
@require_permission(Permissions.edit_apps, login_decorator=None)
def patch_xform(request, domain, app_id, unique_form_id):
    patch = request.POST['patch']
    sha1_checksum = request.POST['sha1']

    app = get_app(domain, app_id)
    form = app.get_form(unique_form_id)

    current_xml = form.source
    if hashlib.sha1(current_xml.encode('utf-8')).hexdigest() != sha1_checksum:
        return json_response({'status': 'conflict', 'xform': current_xml})

    dmp = diff_match_patch()
    xform, _ = dmp.patch_apply(dmp.patch_fromText(patch), current_xml)
    save_xform(app, form, xform)
    response_json = {
        'status': 'ok',
        'sha1': hashlib.sha1(form.source.encode('utf-8')).hexdigest()
    }
    app.save(response_json)
    return json_response(response_json)

@require_POST
@login_or_digest
@require_permission(Permissions.edit_apps, login_decorator=None)
def edit_form_attr(req, domain, app_id, unique_form_id, attr):
    """
    Called to edit any (supported) form attribute, given by attr

    """

    app = get_app(domain, app_id)
    form = app.get_form(unique_form_id)
    lang = req.COOKIES.get('lang', app.langs[0])
    ajax = json.loads(req.POST.get('ajax', 'true'))

    resp = {}

    def should_edit(attribute):
        if req.POST.has_key(attribute):
            return True
        elif req.FILES.has_key(attribute):
            return True
        else:
            return False

    if should_edit("user_reg_data"):
        # should be user_registrations only
        data = json.loads(req.POST['user_reg_data'])
        data_paths = data['data_paths']
        data_paths_dict = {}
        for path in data_paths:
            data_paths_dict[path.split('/')[-1]] = path
        form.data_paths = data_paths_dict

    if should_edit("requires"):
        requires = req.POST['requires']
        form.set_requires(requires)
    if should_edit("name"):
        name = req.POST['name']
        form.name[lang] = name
        resp['update'] = {'.variable-form_name': form.name[lang]}
    if should_edit("xform"):
        try:
            # support FILES for upload and POST for ajax post from Vellum
            try:
                xform = req.FILES.get('xform').read()
            except Exception:
                xform = req.POST.get('xform')
            else:
                try:
                    xform = unicode(xform, encoding="utf-8")
                except Exception:
                    raise Exception("Error uploading form: Please make sure your form is encoded in UTF-8")
            if req.POST.get('cleanup', False):
                try:
                    # First, we strip all newlines and reformat the DOM.
                    px = parseString(xform.replace('\r\n', '')).toprettyxml()
                    # Then we remove excess newlines from the DOM output.
                    text_re = re.compile('>\n\s+([^<>\s].*?)\n\s+</', re.DOTALL)
                    prettyXml = text_re.sub('>\g<1></', px)
                    xform = prettyXml
                except Exception:
                    pass
            if xform:
                save_xform(app, form, xform)
            else:
                raise Exception("You didn't select a form to upload")
        except Exception, e:
            if ajax:
                return HttpResponseBadRequest(unicode(e))
            else:
                messages.error(req, unicode(e))
    if should_edit("show_count"):
        show_count = req.POST['show_count']
        form.show_count = True if show_count == "True" else False
    if should_edit("put_in_root"):
        put_in_root = req.POST['put_in_root']
        form.put_in_root = True if put_in_root == "True" else False
    if should_edit('form_filter'):
        form.form_filter = req.POST['form_filter']

    _handle_media_edits(req, form, should_edit, resp)

    app.save(resp)
    if ajax:
        return HttpResponse(json.dumps(resp))
    else:
        return back_to_main(**locals())

@require_POST
@require_can_edit_apps
def rename_language(req, domain, form_unique_id):
    old_code = req.POST.get('oldCode')
    new_code = req.POST.get('newCode')
    try:
        form, app = Form.get_form(form_unique_id, and_app=True)
    except ResourceConflict:
        raise Http404()
    if app.domain != domain:
        raise Http404()
    try:
        form.rename_xform_language(old_code, new_code)
        app.save()
        return HttpResponse(json.dumps({"status": "ok"}))
    except XFormError as e:
        response = HttpResponse(json.dumps({'status': 'error', 'message': unicode(e)}))
        response.status_code = 409
        return response

@require_GET
@login_and_domain_required
def validate_language(request, domain, app_id):
    app = get_app(domain, app_id)
    term = request.GET.get('term', '').lower()
    if term in [lang.lower() for lang in app.langs]:
        return HttpResponse(json.dumps({'match': {"code": term, "name": term}, 'suggestions': []}))
    else:
        return HttpResponseRedirect("%s?%s" % (reverse('langcodes.views.validate', args=[]), django_urlencode({'term': term})))

@require_POST
@require_can_edit_apps
def edit_form_actions(req, domain, app_id, module_id, form_id):
    app = get_app(domain, app_id)
    form = app.get_module(module_id).get_form(form_id)
    form.actions = FormActions.wrap(json.loads(req.POST['actions']))
    form.requires = req.POST.get('requires', form.requires)
    response_json = {}
    app.save(response_json)
    response_json['propertiesMap'] = get_all_case_properties(app)
    return json_response(response_json)

@require_can_edit_apps
def multimedia_list_download(req, domain, app_id):
    app = get_app(domain, app_id)
    include_audio = req.GET.get("audio", True)
    include_images = req.GET.get("images", True)
    strip_jr = req.GET.get("strip_jr", True)
    filelist = []
    for m in app.get_modules():
        for f in m.get_forms():
            parsed = XForm(f.source)
            parsed.validate(version=app.application_version)
            if include_images:
                filelist.extend(parsed.image_references)
            if include_audio:
                filelist.extend(parsed.audio_references)

    if strip_jr:
        filelist = [s.replace("jr://file/", "") for s in filelist if s]
    response = HttpResponse()
    set_file_download(response, 'list.txt')
    response.write("\n".join(sorted(set(filelist))))
    return response

@require_GET
@login_and_domain_required
def commcare_profile(req, domain, app_id):
    app = get_app(domain, app_id)
    return HttpResponse(json.dumps(app.profile))


@require_POST
@require_can_edit_apps
def edit_commcare_settings(request, domain, app_id):
    sub_responses = (
        edit_commcare_profile(request, domain, app_id),
        edit_app_attr(request, domain, app_id, 'all'),
    )
    response = {}
    for sub_response in sub_responses:
        response.update(
            json.loads(sub_response.content)
        )
    return json_response(response)

@require_POST
@require_can_edit_apps
def edit_commcare_profile(request, domain, app_id):
    try:
        settings = json.loads(request.raw_post_data)
    except TypeError:
        return HttpResponseBadRequest(json.dumps({
            'reason': 'POST body must be of the form:'
                      '{"properties": {...}, "features": {...}}'
        }))
    app = get_app(domain, app_id)
    changed = defaultdict(dict)
    for type in ["features", "properties"]:
        for name, value in settings.get(type, {}).items():
            if type not in app.profile:
                app.profile[type] = {}
            app.profile[type][name] = value
            changed[type][name] = value
    response_json = {"status": "ok", "changed": changed}
    app.save(response_json)
    return json_response(response_json)


@require_POST
@require_can_edit_apps
def edit_app_lang(req, domain, app_id):
    """
    DEPRECATED
    Called when an existing language (such as 'zh') is changed (e.g. to 'zh-cn')
    or when a language is to be added.

    """
    lang = req.POST['lang']
    lang_id = int(req.POST.get('index', -1))
    app = get_app(domain, app_id)
    if lang_id == -1:
        if lang in app.langs:
            messages.error(req, "Language %s already exists" % lang)
        else:
            try:
                validate_lang(lang)
            except ValueError as e:
                messages.error(req, unicode(e))
            else:
                app.langs.append(lang)
                app.save()
    else:
        try:
            app.rename_lang(app.langs[lang_id], lang)
        except AppError as e:
            messages.error(req, unicode(e))
        except ValueError as e:
            messages.error(req, unicode(e))
        else:
            app.save()

    return back_to_main(**locals())

@require_POST
@require_can_edit_apps
def edit_app_langs(request, domain, app_id):
    """
    Called with post body:
    {
        langs: ["en", "es", "hin"],
        rename: {
            "hi": "hin",
            "en": "en",
            "es": "es"
        },
        build: ["es", "hin"]
    }
    """
    o = json.loads(request.raw_post_data)
    app = get_app(domain, app_id)
    langs = o['langs']
    rename = o['rename']
    build = o['build']

    assert set(rename.keys()).issubset(app.langs)
    assert set(rename.values()).issubset(langs)
    # assert that there are no repeats in the values of rename
    assert len(set(rename.values())) == len(rename.values())
    # assert that no lang is renamed to an already existing lang
    for old, new in rename.items():
        if old != new:
            assert(new not in app.langs)
    # assert that the build langs are in the correct order
    assert sorted(build, key=lambda lang: langs.index(lang)) == build

    # now do it
    for old, new in rename.items():
        if old != new:
            app.rename_lang(old, new)

    def replace_all(list1, list2):
        if list1 != list2:
            while list1:
                list1.pop()
            list1.extend(list2)
    replace_all(app.langs, langs)
    replace_all(app.build_langs, build)

    app.save()
    return json_response(langs)

@require_can_edit_apps
@require_POST
def edit_app_translations(request, domain, app_id):
    params  = json_request(request.POST)
    lang    = params.get('lang')
    translations = params.get('translations')
    #    key     = params.get('key')
    #    value   = params.get('value')
    app = get_app(domain, app_id)
    app.set_translations(lang, translations)
    response = {}
    app.save(response)
    return json_response(response)

@require_POST
@require_can_edit_apps
def delete_app_lang(req, domain, app_id):
    """
    DEPRECATED
    Called when a language (such as 'zh') is to be deleted from app.langs

    """
    lang_id = int(req.POST['index'])
    app = get_app(domain, app_id)
    del app.langs[lang_id]
    app.save()
    return back_to_main(**locals())

@require_POST
@require_can_edit_apps
def edit_app_attr(request, domain, app_id, attr):
    """
    Called to edit any (supported) app attribute, given by attr

    """
    app = get_app(domain, app_id)
    lang = request.COOKIES.get('lang', (app.langs or ['en'])[0])

    try:
        hq_settings = json.loads(request.raw_post_data)['hq']
    except ValueError:
        hq_settings = request.POST

    attributes = [
        'all',
        'recipients', 'name', 'success_message', 'use_commcare_sense',
        'text_input', 'platform', 'build_spec', 'show_user_registration',
        'use_custom_suite', 'custom_suite',
        'admin_password',
        # Application only
        'cloudcare_enabled',
        'application_version',
        'case_sharing',
        # RemoteApp only
        'profile_url',
        'manage_urls'
        ]
    if attr not in attributes:
        return HttpResponseBadRequest()

    def should_edit(attribute):
        return attribute == attr or ('all' == attr and attribute in hq_settings)
    resp = {"update": {}}
    # For either type of app
    easy_attrs = (
        ('application_version', None),
        ('build_spec', BuildSpec.from_string),
        ('case_sharing', None),
        ('cloudcare_enabled', None),
        ('manage_urls', None),
        ('name', None),
        ('platform', None),
        ('recipients', None),
        ('show_user_registration', None),
        ('text_input', None),
        ('use_custom_suite', None),
    )
    for attribute, transformation in easy_attrs:
        if should_edit(attribute):
            value = hq_settings[attribute]
            if transformation:
                value = transformation(value)
            setattr(app, attribute, value)

    if should_edit("name"):
        _clear_app_cache(request, domain)
        name = hq_settings['name']
        resp['update'].update({
            '.variable-app_name': name,
            '[data-id="{id}"]'.format(id=app_id): ApplicationsTab.make_app_title(name, app.doc_type),
        })

    if should_edit("success_message"):
        success_message = hq_settings['success_message']
        app.success_message[lang] = success_message

    if should_edit("build_spec"):
        resp['update']['commcare-version'] = app.commcare_minor_release

    if should_edit("admin_password"):
        admin_password = hq_settings.get('admin_password')
        if admin_password:
            app.set_admin_password(admin_password)

    # For Normal Apps
    if should_edit("cloudcare_enabled"):
        if app.get_doc_type() not in ("Application",):
            raise Exception("App type %s does not support cloudcare" % app.get_doc_type())


    def require_remote_app():
        if app.get_doc_type() not in ("RemoteApp",):
            raise Exception("App type %s does not support profile url" % app.get_doc_type())

    # For RemoteApps
    if should_edit("profile_url"):
        require_remote_app()
        app['profile_url'] = hq_settings['profile_url']
    if should_edit("manage_urls"):
        require_remote_app()

    app.save(resp)
    # this is a put_attachment, so it has to go after everything is saved
    if should_edit("custom_suite"):
        app.set_custom_suite(hq_settings['custom_suite'])

    return HttpResponse(json.dumps(resp))


@require_POST
@require_can_edit_apps
def rearrange(req, domain, app_id, key):
    """
    This function handles any request to switch two items in a list.
    Key tells us the list in question and must be one of
    'forms', 'modules', 'detail', or 'langs'. The two POST params
    'to' and 'from' give us the indicies of the items to be rearranged.

    """
    app = get_app(domain, app_id)
    ajax = json.loads(req.POST.get('ajax', 'false'))
    i, j = (int(x) for x in (req.POST['to'], req.POST['from']))
    resp = {}


    if   "forms" == key:
        to_module_id = int(req.POST['to_module_id'])
        from_module_id = int(req.POST['from_module_id'])
        if app.rearrange_forms(to_module_id, from_module_id, i, j) == 'case type conflict':
            messages.warning(req, CASE_TYPE_CONFLICT_MSG,  extra_tags="html")
    elif "modules" == key:
        app.rearrange_modules(i, j)
    elif "detail" == key:
        module_id = int(req.POST['module_id'])
        app.rearrange_detail_columns(module_id, req.POST['detail_type'], i, j)
    elif "langs" == key:
        app.rearrange_langs(i, j)
    app.save(resp)
    if ajax:
        return HttpResponse(json.dumps(resp))
    else:
        return back_to_main(**locals())

# The following three functions deal with
# Saving multiple versions of the same app
# i.e. "making builds"

@require_POST
@require_can_edit_apps
def save_copy(req, domain, app_id):
    """
    Saves a copy of the app to a new doc.
    See VersionedDoc.save_copy

    """
    comment = req.POST.get('comment')
    app = get_app(domain, app_id)
    errors = app.validate_app()

    if not errors:
        try:
            copy = app.make_build(
                comment=comment,
                user_id=req.couch_user.get_id,
                previous_version=app.get_latest_app(released_only=False)
            )
            copy.save(increment_version=False)
        finally:
            # To make a RemoteApp always available for building
            if app.is_remote_app():
                app.save(increment_version=True)
    else:
        copy = None
    copy = copy and SavedAppBuild.wrap(copy.to_json()).to_saved_build_json(
        report_utils.get_timezone(req.couch_user.user_id, domain)
    )
    lang, langs = get_langs(req, app)
    return json_response({
        "saved_app": copy,
        "error_html": render_to_string('app_manager/partials/build_errors.html', {
            'app': get_app(domain, app_id),
            'build_errors': errors,
            'domain': domain,
            'langs': langs,
            'lang': lang
        }),
    })

def validate_form_for_build(request, domain, app_id, unique_form_id):
    app = get_app(domain, app_id)
    try:
        form = app.get_form(unique_form_id)
    except KeyError:
        # this can happen if you delete the form from another page
        raise Http404()
    errors = form.validate_for_build()
    lang, langs = get_langs(request, app)
    return json_response({
        "error_html": render_to_string('app_manager/partials/build_errors.html', {
            'app': app,
            'form': form,
            'build_errors': errors,
            'not_actual_build': True,
            'domain': domain,
            'langs': langs,
            'lang': lang
        }),
    })
    
@require_POST
@require_can_edit_apps
def revert_to_copy(req, domain, app_id):
    """
    Copies a saved doc back to the original.
    See VersionedDoc.revert_to_copy

    """
    app = get_app(domain, app_id)
    copy = get_app(domain, req.POST['saved_app'])
    app = app.make_reversion_to_copy(copy)
    app.save()
    messages.success(req, "Successfully reverted to version %s, now at version %s" % (copy.version, app.version))
    return back_to_main(**locals())

@require_POST
@require_can_edit_apps
def delete_copy(req, domain, app_id):
    """
    Deletes a saved copy permanently from the database.
    See VersionedDoc.delete_copy

    """
    app = get_app(domain, app_id)
    copy = get_app(domain, req.POST['saved_app'])
    app.delete_copy(copy)
    return json_response({})


# download_* views are for downloading the files that the application generates
# (such as CommCare.jad, suite.xml, profile.xml, etc.

BAD_BUILD_MESSAGE = "Sorry: this build is invalid. Try deleting it and rebuilding. If error persists, please contact us at commcarehq-support@dimagi.com"

@safe_download
def download_index(req, domain, app_id, template="app_manager/download_index.html"):
    """
    A landing page, mostly for debugging, that has links the jad and jar as well as
    all the resource files that will end up zipped into the jar.

    """
    files = []
    if req.app.copy_of:
        files = [(path[len('files/'):], req.app.fetch_attachment(path)) for path in req.app._attachments if path.startswith('files/')]
    else:
        try:
            files = sorted(req.app.create_all_files().items())
        except Exception:
            messages.error(req, _(
                "We were unable to get your files "
                "because your Application has errors. "
                "Please click <strong>Make New Version</strong> "
                "under <strong>Deploy</strong> "
                "for feedback on how to fix these errors."
            ), extra_tags='html')
    return render(req, template, {
        'app': req.app,
        'files': files,
    })

@safe_download
def download_file(req, domain, app_id, path):
    mimetype_map = {
        'ccpr': 'commcare/profile',
        'jad': 'text/vnd.sun.j2me.app-descriptor',
        'jar': 'application/java-archive',
        'xml': 'application/xml',
        'txt': 'text/plain',
    }
    try:
        response = HttpResponse(mimetype=mimetype_map[path.split('.')[-1]])
    except KeyError:
        response = HttpResponse()

    if path in ('CommCare.jad', 'CommCare.jar'):
        set_file_download(response, path)
        full_path = path
    else:
        full_path = 'files/%s' % path

    try:
        assert req.app.copy_of
        payload = req.app.fetch_attachment(full_path)
        response.write(payload)
        response['Content-Length'] = len(response.content)
        return response
    except (ResourceNotFound, AssertionError):
        if req.app.copy_of:
            if req.META.get('HTTP_USER_AGENT') == 'bitlybot':
                raise Http404()
            elif path == 'profile.ccpr':
                # legacy: should patch build to add odk profile
                # which wasn't made on build for a long time
                add_odk_profile_after_build(req.app)
                req.app.save()
                return download_file(req, domain, app_id, path)
            else:
                notify_exception(req, 'Build resource not found')
                raise Http404()
        callback, callback_args, callback_kwargs = RegexURLResolver(r'^', 'corehq.apps.app_manager.download_urls').resolve(path)
        return callback(req, domain, app_id, *callback_args, **callback_kwargs)

@safe_download
def download_profile(req, domain, app_id):
    """
    See ApplicationBase.create_profile

    """
    return HttpResponse(
        req.app.create_profile()
    )

def odk_install(req, domain, app_id):
    return render(req, "app_manager/odk_install.html",
            {"domain": domain, "app": get_app(domain, app_id)})

def odk_qr_code(req, domain, app_id):
    qr_code = get_app(domain, app_id).get_odk_qr_code()
    return HttpResponse(qr_code, mimetype="image/png")

@safe_download
def download_odk_profile(req, domain, app_id):
    """
    See ApplicationBase.create_profile

    """
    return HttpResponse(
        req.app.create_profile(is_odk=True),
        mimetype="commcare/profile"
    )

@safe_download
def download_suite(req, domain, app_id):
    """
    See Application.create_suite

    """
    return HttpResponse(
        req.app.create_suite()
    )

@safe_download
def download_media_suite(req, domain, app_id):
    """
    See Application.create_media_suite

    """
    return HttpResponse(
        req.app.create_media_suite()
    )


@safe_download
def download_app_strings(req, domain, app_id, lang):
    """
    See Application.create_app_strings

    """
    return HttpResponse(
        req.app.create_app_strings(lang)
    )

@safe_download
def download_xform(req, domain, app_id, module_id, form_id):
    """
    See Application.fetch_xform

    """
    try:
        return HttpResponse(
            req.app.fetch_xform(module_id, form_id)
        )
    except IndexError:
        raise Http404()

@safe_download
def download_user_registration(req, domain, app_id):
    """See Application.fetch_xform"""
    return HttpResponse(
        req.app.get_user_registration().render_xform()
    )


@safe_download
def download_jad(req, domain, app_id):
    """
    See ApplicationBase.create_jadjar

    """
    app = req.app
    try:
        jad, _ = app.create_jadjar()
    except ResourceConflict:
        return download_jad(req, domain, app_id)
    try:
        response = HttpResponse(jad)
    except Exception:
        messages.error(req, BAD_BUILD_MESSAGE)
        return back_to_main(**locals())
    set_file_download(response, "CommCare.jad")
    response["Content-Type"] = "text/vnd.sun.j2me.app-descriptor"
    response["Content-Length"] = len(jad)
    return response

@safe_download
def download_jar(req, domain, app_id):
    """
    See ApplicationBase.create_jadjar

    This is the only view that will actually be called
    in the process of downloading a complete CommCare.jar
    build (i.e. over the air to a phone).

    """
    response = HttpResponse(mimetype="application/java-archive")
    app = req.app
    _, jar = app.create_jadjar()
    set_file_download(response, 'CommCare.jar')
    response['Content-Length'] = len(jar)
    try:
        response.write(jar)
    except Exception:
        messages.error(req, BAD_BUILD_MESSAGE)
        return back_to_main(**locals())
    return response

def download_test_jar(request):
    with open(os.path.join(os.path.dirname(__file__), 'static', 'app_manager', 'CommCare.jar')) as f:
        jar = f.read()

    response = HttpResponse(mimetype="application/java-archive")
    set_file_download(response, "CommCare.jar")
    response['Content-Length'] = len(jar)
    response.write(jar)
    return response

@safe_download
def download_raw_jar(req, domain, app_id):
    """
    See ApplicationBase.fetch_jar

    """
    response = HttpResponse(
        req.app.fetch_jar()
    )
    response['Content-Type'] = "application/java-archive"
    return response

def emulator_page(req, domain, app_id, template):
    copied_app = app = get_app(domain, app_id)
    if app.copy_of:
        app = get_app(domain, app.copy_of)

    # Coupled URL -- Sorry!
    build_path = "/builds/{version}/{build_number}/Generic/WebDemo/".format(
        **copied_app.get_preview_build()._doc
    )
    return render(req, template, {
        'domain': domain,
        'app': app,
        'build_path': build_path,
        'url_base': get_url_base()
    })

@login_and_domain_required
def emulator(req, domain, app_id, template="app_manager/emulator.html"):
    return emulator_page(req, domain, app_id, template)

def emulator_handler(req, domain, app_id):
    exchange = req.GET.get("exchange", '')
    if exchange:
        return emulator_page(req, domain, app_id, template="app_manager/exchange_emulator.html")
    else:
        return emulator(req, domain, app_id)

def emulator_commcare_jar(req, domain, app_id):
    response = HttpResponse(
        get_app(domain, app_id).fetch_emulator_commcare_jar()
    )
    response['Content-Type'] = "application/java-archive"
    return response

@login_and_domain_required
def formdefs(request, domain, app_id):
    langs = [json.loads(request.GET.get('lang', '"en"'))]
    format = request.GET.get('format', 'json')
    app = get_app(domain, app_id)

    def get_questions(form):
        xform = XForm(form.source)
        prefix = '/%s/' % xform.data_node.tag_name
        def remove_prefix(string):
            if string.startswith(prefix):
                return string[len(prefix):]
            else:
                raise Exception()
        def transform_question(q):
            return {
                'id': remove_prefix(q['value']),
                'type': q['tag'],
                'text': q['label'] if q['tag'] != 'hidden' else ''
            }
        return [transform_question(q) for q in xform.get_questions(langs)]
    formdefs = [{
        'name': "%s, %s" % (f['form'].get_module().name['en'], f['form'].name['en']) if f['type'] == 'module_form' else 'User Registration',
        'columns': ['id', 'type', 'text'],
        'rows': get_questions(f['form'])
    } for f in app.get_forms(bare=False)]

    if format == 'xlsx':
        f = StringIO()
        writer = Excel2007ExportWriter()
        writer.open([(sheet['name'], [FormattedRow(sheet['columns'])]) for sheet in formdefs], f)
        writer.write([(
            sheet['name'],
            [FormattedRow([cell for (_, cell) in sorted(row.items(), key=lambda item: sheet['columns'].index(item[0]))]) for row in sheet['rows']]
        ) for sheet in formdefs])
        writer.close()
        response = HttpResponse(f.getvalue(), mimetype=Format.from_format('xlsx').mimetype)
        set_file_download(response, 'formdefs.xlsx')
        return response
    else:
        return json_response(formdefs)

def _questions_for_form(request, form, langs):
    class FakeMessages(object):
        def __init__(self):
            self.messages = defaultdict(list)

        def add_message(self, type, message):
            self.messages[type].append(message)

        def error(self, request, message, *args, **kwargs):
            self.add_message('error', message)

        def warning(self, request, message, *args, **kwargs):
            self.add_message('warning', message)

    m = FakeMessages()

    context = get_form_view_context(request, form, langs, None, messages=m)
    xform_questions = context['xform_questions']
    return xform_questions, m.messages

def _find_name(names, langs):
    name = None
    for lang in langs:
        if lang in names:
            name = names[lang]
            break
    if name is None:
        lang = names.keys()[0]
        name = names[lang]
    return name

@login_and_domain_required
def app_summary(request, domain, app_id):
    return summary(request, domain, app_id, should_edit=True)

def app_summary_from_exchange(request, domain, app_id):
    dom = Domain.get_by_name(domain)
    if dom.is_snapshot:
        return summary(request, domain, app_id, should_edit=False)
    else:
        return HttpResponseForbidden()

def summary(request, domain, app_id, should_edit=True):
    app = Application.get(app_id)
    context = get_apps_base_context(request, domain, app)
    langs = context['langs']

    modules = []

    for module in app.get_modules():
        forms = []
        for form in module.get_forms():
            questions, messages = _questions_for_form(request, form, langs)
            forms.append({'name': _find_name(form.name, langs),
                          'questions': questions,
                          'messages': dict(messages)})

        modules.append({'name': _find_name(module.name, langs), 'forms': forms})

    context['modules'] = modules
    context['summary'] = True

    if should_edit:
        return render(request, "app_manager/summary.html", context)
    else:
        return render(request, "app_manager/exchange_summary.html", context)

@login_and_domain_required
def download_translations(request, domain, app_id):
    app = get_app(domain, app_id)
    properties = tuple(["property"] + app.langs + ["default"])
    temp = StringIO()
    headers = (("translations", properties),)

    row_dict = {}
    for i, lang in enumerate(app.langs):
        index = i + 1
        trans_dict = app.translations.get(lang, {})
        for prop, trans in trans_dict.iteritems():
            if prop not in row_dict:
                row_dict[prop] = [prop]
            num_to_fill = index - len(row_dict[prop])
            row_dict[prop].extend(["" for i in range(num_to_fill)] if num_to_fill > 0 else [])
            row_dict[prop].append(trans)

    rows = row_dict.values()
    all_prop_trans = dict(st_trans.DEFAULT + st_trans.CC_DEFAULT + st_trans.CCODK_DEFAULT + st_trans.ODKCOLLECT_DEFAULT)
    all_prop_trans = dict((k.lower(), v) for k, v in all_prop_trans.iteritems())
    rows.extend([[t] for t in sorted(all_prop_trans.keys()) if t not in [k.lower() for k in row_dict]])

    def fillrow(row):
        num_to_fill = len(properties) - len(row)
        row.extend(["" for i in range(num_to_fill)] if num_to_fill > 0 else [])
        return row

    def add_default(row):
        row[-1] = all_prop_trans.get(row[0].lower(), "")
        return row

    rows = [add_default(fillrow(row)) for row in rows]

    data = (("translations", tuple(rows)),)
    export_raw(headers, data, temp)
    return export_response(temp, Format.XLS_2007, "translations")

@require_POST
@require_can_edit_apps
@get_file("file")
def upload_translations(request, domain, app_id):
    success = False
    try:
        workbook = WorkbookJSONReader(request.file)
        translations = workbook.get_worksheet(title='translations')

        app = get_app(domain, app_id)
        trans_dict = defaultdict(dict)
        for row in translations:
            for lang in app.langs:
               if row.get(lang):
                   trans_dict[lang].update({row["property"]: row[lang].encode('utf8')})

        app.translations = dict(trans_dict)
        app.save()
        success = True
    except Exception:
        messages.error(request, _("Something went wrong! Update failed. We're looking into it"))

    if success:
        messages.success(request, _("UI Translations Updated!"))

    return HttpResponseRedirect(reverse('app_languages', args=[domain, app_id]))<|MERGE_RESOLUTION|>--- conflicted
+++ resolved
@@ -669,12 +669,8 @@
         template = "app_manager/form_view.html"
         context.update(get_form_view_context(req, form, context['langs'], is_user_registration))
     elif module:
-<<<<<<< HEAD
-        sort_elements = [prop.values() for prop in module.sort_elements]
-=======
         sort_elements = [prop.values() for prop in
                          module.get_detail('case_short').sort_elements]
->>>>>>> 4cc95236
         context.update({"sortElements": json.dumps(sort_elements)})
         template = "app_manager/module_view.html"
     else:
@@ -993,32 +989,6 @@
             item.type = ''
             item.direction = 'ascending'
             detail.sort_elements.append(item)
-        except Exception:
-            # if it errors, we don't have any thing to sort by so
-            # can just skip it
-            pass
-
-
-    module.sort_elements = []
-    if 'sort_elements' in screens:
-        for sort_element in json.load(StringIO(screens['sort_elements'])):
-            item = SortElement()
-            item.field = sort_element['field']
-            item.type = sort_element['type']
-            item.direction = sort_element['direction']
-            module.sort_elements.append(item)
-
-        del screens['sort_elements']
-
-    if app.build_version >= '2.2' and len(module.sort_elements) == 0:
-        # if we are using new sort style, we need to force a default
-        try:
-            default = screens['case_short'][0]
-            item = SortElement()
-            item.field = default['field']
-            item.type = ''
-            item.direction = 'ascending'
-            module.sort_elements.append(item)
         except Exception:
             # if it errors, we don't have any thing to sort by so
             # can just skip it
