from StringIO import StringIO
import functools
import logging
from diff_match_patch import diff_match_patch
from django.core.cache import cache
from django.template.loader import render_to_string
import hashlib
from django.utils.translation import ugettext as _
from django.views.decorators.cache import cache_control
from corehq.apps.app_manager.const import APP_V1
from corehq.apps.app_manager.success_message import SuccessMessage
from corehq.apps.app_manager.util import is_valid_case_type
from corehq.apps.domain.models import Domain
from corehq.apps.domain.views import DomainViewMixin
from corehq.apps.translations import system_text as st_trans
from couchexport.export import FormattedRow, export_raw
from couchexport.models import Format
from couchexport.shortcuts import export_response
from couchexport.writers import Excel2007ExportWriter
from dimagi.utils.couch.database import get_db
from dimagi.utils.couch.resource_conflict import retry_resource
from django.utils import html
from django.utils.http import urlencode as django_urlencode
import os
import re

from couchdbkit.exceptions import ResourceConflict
from django.http import HttpResponse, Http404, HttpResponseBadRequest, HttpResponseForbidden
from unidecode import unidecode
from corehq.apps.app_manager.xform import XFormError, XFormValidationError, CaseError,\
    XForm, parse_xml
from corehq.apps.builds.models import CommCareBuildConfig, BuildSpec
from corehq.apps.users.decorators import require_permission
from corehq.apps.users.models import Permissions, CommCareUser
from dimagi.utils.decorators.memoized import memoized
from dimagi.utils.decorators.view import get_file
from dimagi.utils.django.cache import make_template_fragment_key
from dimagi.utils.excel import WorkbookJSONReader
from dimagi.utils.logging import notify_exception
from dimagi.utils.subprocess_timeout import ProcessTimedOut

from dimagi.utils.web import json_response, json_request

from corehq.apps.app_manager.forms import NewXFormForm, NewModuleForm
from corehq.apps.reports import util as report_utils

from corehq.apps.domain.decorators import login_and_domain_required, login_or_digest

from django.http import HttpResponseRedirect
from django.core.urlresolvers import reverse, RegexURLResolver
from django.shortcuts import render

from corehq.apps.app_manager.models import Application, get_app, DetailColumn, Form, FormActions,\
    AppError, load_case_reserved_words, ApplicationBase, DeleteFormRecord, DeleteModuleRecord, DeleteApplicationRecord, EXAMPLE_DOMAIN, str_to_cls, validate_lang, SavedAppBuild, load_commcare_settings_layout

from corehq.apps.app_manager.models import DETAIL_TYPES, import_app as import_app_util
from django.utils.http import urlencode

from django.views.decorators.http import require_POST, require_GET
from django.conf import settings
from dimagi.utils.web import get_url_base

import json
from collections import defaultdict
from couchdbkit.resource import ResourceNotFound
from corehq.apps.app_manager.decorators import safe_download
from xml.dom.minidom import parseString

try:
    from lxml.etree import XMLSyntaxError
except ImportError:
    logging.error("lxml not installed! apps won't work properly!!")
from django.contrib import messages

require_can_edit_apps = require_permission(Permissions.edit_apps)

def set_file_download(response, filename):
    response["Content-Disposition"] = "attachment; filename=%s" % filename

def _encode_if_unicode(s):
    return s.encode('utf-8') if isinstance(s, unicode) else s

CASE_TYPE_CONFLICT_MSG = "Warning: The form's new module has a different case type from the old module.<br />" + \
                             "Make sure all case properties you are loading are available in the new case type"


class ApplicationViewMixin(DomainViewMixin):
    """
        Paving the way for class-based views in app manager. Yo yo yo.
    """

    @property
    @memoized
    def app_id(self):
        return self.args[1] if len(self.args) > 1 else self.kwargs.get('app_id')

    @property
    @memoized
    def app(self):
        try:
            # if get_app is mainly used for views, maybe it should be a classmethod of this mixin? todo
            return get_app(self.domain, self.app_id)
        except Exception:
            pass
        return None


@login_and_domain_required
def back_to_main(req, domain, app_id=None, module_id=None, form_id=None, unique_form_id=None, edit=True, error='', page=None, **kwargs):
    """
    returns an HttpResponseRedirect back to the main page for the App Manager app
    with the correct GET parameters.

    This is meant to be used by views that process a POST request, which then redirect to the
    main page. The idiom for calling back_to_main used in this file is
        return back_to_main(**locals())
    which harvests the values for req, domain, app_id, module_id form_id, edit, and error from
    the local namespace.

    """
    params = {}
    if edit:
        params['edit'] = 'true'
    if error:
        params['error'] = error

    args = [domain]

    if app_id is not None:
        args.append(app_id)
        if unique_form_id is not None:
            app = get_app(domain, app_id)
            obj = app.get_form(unique_form_id, bare=False)
            if obj['type'] == 'user_registration':
                page = 'view_user_registration'
            else:
                module_id = obj['module'].id
                form_id = obj['form'].id
        if module_id is not None:
            args.append(module_id)
            if form_id is not None:
                args.append(form_id)


    if page:
        view_name = page
    else:
        view_name = {
            1: 'default',
            2: 'view_app',
            3: 'view_module',
            4: 'view_form',
            }[len(args)]

    return HttpResponseRedirect("%s%s" % (
        reverse('corehq.apps.app_manager.views.%s' % view_name, args=args),
        "?%s" % urlencode(params) if params else ""
        ))

def bail(req, domain, app_id, not_found=""):
    if not_found:
        messages.error(req, 'Oops! We could not find that %s. Please try again' % not_found)
    else:
        messages.error(req, 'Oops! We could not complete your request. Please try again')
    return back_to_main(req, domain, app_id)

def _get_xform_source(request, app, form, filename="form.xml"):
    download = json.loads(request.GET.get('download', 'false'))
    lang = request.COOKIES.get('lang', app.langs[0])
    source = form.source
    if download:
        response = HttpResponse(source)
        response['Content-Type'] = "application/xml"
        for lc in [lang] + app.langs:
            if lc in form.name:
                filename = "%s.xml" % unidecode(form.name[lc])
                break
        set_file_download(response, filename)
        return response
    else:
        return json_response(source)

@login_and_domain_required
def get_xform_source(req, domain, app_id, module_id, form_id):
    app = get_app(domain, app_id)
    form = app.get_module(module_id).get_form(form_id)
    return _get_xform_source(req, app, form)

@login_and_domain_required
def get_user_registration_source(req, domain, app_id):
    app = get_app(domain, app_id)
    form = app.get_user_registration()
    return _get_xform_source(req, app, form, filename="User Registration.xml")

def xform_display(req, domain, form_unique_id):
    try:
        form, app = Form.get_form(form_unique_id, and_app=True)
    except ResourceNotFound:
        raise Http404()
    if domain != app.domain:
        raise Http404()
    langs = [req.GET.get('lang')] + app.langs

    questions = form.get_questions(langs)

    return HttpResponse(json.dumps(questions))

@login_and_domain_required
def form_casexml(req, domain, form_unique_id):
    try:
        form, app = Form.get_form(form_unique_id, and_app=True)
    except ResourceNotFound:
        raise Http404()
    if domain != app.domain:
        raise Http404()
    return HttpResponse(form.create_casexml())

@login_or_digest
def app_source(req, domain, app_id):
    app = get_app(domain, app_id)
    return HttpResponse(app.export_json())

@login_and_domain_required
def import_app(req, domain, template="app_manager/import_app.html"):
    if req.method == "POST":
        _clear_app_cache(req, domain)
        name = req.POST.get('name')
        try:
            source = req.POST.get('source')
            source = json.loads(source)
            assert(source is not None)
            app = import_app_util(source, domain, name=name)
        except Exception:
            app_id = req.POST.get('app_id')
            def validate_source_domain(src_dom):
                if src_dom != EXAMPLE_DOMAIN and not req.couch_user.can_edit_apps(domain=domain):
                    return HttpResponseForbidden()
            app = import_app_util(app_id, domain, name=name, validate_source_domain=validate_source_domain)

        app_id = app._id
        return back_to_main(**locals())
    else:
        app_id = req.GET.get('app')
        redirect_domain = req.GET.get('domain') or None
        if redirect_domain is not None:
            if Domain.get_by_name(redirect_domain):
                return HttpResponseRedirect(
                    reverse('import_app', args=[redirect_domain])
                    + "?app={app_id}".format(app_id=app_id)
                )
            else:
                if redirect_domain:
                    messages.error(req, "We can't find a project called %s." % redirect_domain)
                else:
                    messages.error(req, "You left the project name blank.")
                return HttpResponseRedirect(req.META['HTTP_REFERER'])

        if app_id:
            app = get_app(None, app_id)
            assert(app.get_doc_type() in ('Application', 'RemoteApp'))
            assert(req.couch_user.is_member_of(app.domain))
        else:
            app = None

        return render(req, template, {
            'domain': domain, 
            'app': app,
            'is_superuser': req.couch_user.is_superuser
        })

@require_can_edit_apps
@require_POST
def import_factory_app(req, domain):
    factory_app = get_app('factory', req.POST['app_id'])
    source = factory_app.export_json(dump_json=False)
    name = req.POST.get('name')
    if name:
        source['name'] = name
    cls = str_to_cls[source['doc_type']]
    app = cls.from_source(source, domain)
    app.save()
    app_id = app._id
    return back_to_main(**locals())

@require_can_edit_apps
@require_POST
def import_factory_module(req, domain, app_id):
    fapp_id, fmodule_id = req.POST['app_module_id'].split('/')
    fapp = get_app('factory', fapp_id)
    fmodule = fapp.get_module(fmodule_id)
    app = get_app(domain, app_id)
    source = fmodule.export_json(dump_json=False)
    app.new_module_from_source(source)
    app.save()
    return back_to_main(**locals())

@require_can_edit_apps
@require_POST
def import_factory_form(req, domain, app_id, module_id):
    fapp_id, fmodule_id, fform_id = req.POST['app_module_form_id'].split('/')
    fapp = get_app('factory', fapp_id)
    fform = fapp.get_module(fmodule_id).get_form(fform_id)
    source = fform.export_json(dump_json=False)
    app = get_app(domain, app_id)
    app.new_form_from_source(module_id, source)
    app.save()
    return back_to_main(**locals())

def default(req, domain):
    """
    Handles a url that does not include an app_id.
    Currently the logic is taken care of by view_app,
    but this view exists so that there's something to
    reverse() to. (I guess I should use url(..., name="default")
    in url.py instead?)


    """
    return view_app(req, domain)


def get_form_view_context(request, form, langs, is_user_registration, messages=messages):
    xform_questions = []
    xform = None
    form_errors = []

    try:
        xform = form.wrapped_xform()
    except XFormError as e:
        form_errors.append("Error in form: %s" % e)
    except Exception as e:
        logging.exception(e)
        form_errors.append("Unexpected error in form: %s" % e)

    if xform and xform.exists():
        if xform.already_has_meta():
            messages.warning(request,
                "This form has a meta block already! "
                "It may be replaced by CommCare HQ's standard meta block."
            )

        try:
            form.validate_form()
            xform_questions = xform.get_questions(langs)
        except XMLSyntaxError as e:
            form_errors.append("Syntax Error: %s" % e)
        except AppError as e:
            form_errors.append("Error in application: %s" % e)
        except XFormValidationError as e:

            # Don't display the first two lines which say "Parsing form..." and 'Title: "{form_name}"'
            #
            # ... and if possible split the third line that looks like e.g. "org.javarosa.xform.parse.XFormParseException: Select question has no choices"
            # and just return the undecorated string
            #
            # ... unless the first line says
            message_lines = unicode(e).split('\n')[2:]
            if len(message_lines) > 0 and ':' in message_lines[0] and 'XPath Dependency Cycle' not in unicode(e):
                message = ' '.join(message_lines[0].split(':')[1:])
            else:
                message = '\n'.join(message_lines)
                
            message = "Validation Error: " + message
            form_errors.append((html.escape(message).replace('\n', '<br/>'), {'extra_tags': 'html'}))

        except XFormError as e:
            form_errors.append("Error in form: %s" % e)
        # any other kind of error should fail hard, but for now there are too many for that to be practical
        except Exception as e:
            if settings.DEBUG:
                raise
            logging.exception(e)
            form_errors.append("Unexpected System Error: %s" % e)

        try:
            form_action_errors = form.validate_for_build()
            if not form_action_errors:
                xform.add_case_and_meta(form)
                if settings.DEBUG and False:
                    xform.validate()
        except CaseError as e:
            messages.error(request, "Error in Case Management: %s" % e)
        except XFormValidationError as e:
            messages.error(request, "%s" % e)
        except Exception as e:
            if settings.DEBUG:
                raise
            logging.exception(e)
            messages.error(request, "Unexpected Error: %s" % e)

    try:
        languages = xform.get_languages()
    except Exception:
        languages = []

    for i, err in enumerate(form_errors):
        if not isinstance(err, basestring):
            messages.error(request, err[0], **err[1])
            form_errors[i] = err[0]
        else:
            messages.error(request, err)

    return {
        'nav_form': form if not is_user_registration else '',
        'xform_languages': languages,
        "xform_questions": xform_questions,
        'form_actions': form.actions.to_json(),
        'case_reserved_words_json': load_case_reserved_words(),
        'is_user_registration': is_user_registration,
        'module_case_types': [{'module_name': module.name.get('en'), 'case_type': module.case_type} for module in form.get_app().modules if module.case_type] if not is_user_registration else None,
        'form_errors': form_errors,
    }


def get_app_view_context(request, app):
    try:
        profile = app.profile
    except AttributeError:
        profile = {}
    hq_settings = dict([
        (attr, app[attr])
        for attr in app.properties() if not hasattr(app[attr], 'pop')
    ])
    if hasattr(app, 'custom_suite'):
        hq_settings.update({'custom_suite': app.custom_suite})
    context = {
        'settings_layout': load_commcare_settings_layout(app.get_doc_type()),
        'settings_values': {
            'properties': profile.get('properties', {}),
            'features': profile.get('features', {}),
            'hq': hq_settings,
            '$parent': {
                'doc_type': app.get_doc_type()
            }
        }
    }
    context['settings_values']['hq']['build_spec'] = app.build_spec.to_string()


    commcare_build_options = {}
    build_config = CommCareBuildConfig.fetch()
    for version in [app.application_version]:
        options = build_config.get_menu(version)
        options_labels = list()
        options_builds = list()
        for option in options:
            options_labels.append(option.get_label())
            options_builds.append(option.build.to_string())
            commcare_build_options[version] = {"options" : options, "labels" : options_labels, "builds" : options_builds}

    (build_spec_setting,) = filter(
        lambda x: x['type'] == 'hq' and x['id'] == 'build_spec',
        [setting for section in context['settings_layout']
            for setting in section['settings']]
    )
    build_spec_setting['values'] = options_builds
    build_spec_setting['value_names'] = options_labels
    build_spec_setting['default'] = build_config.get_default(app.application_version).to_string()

    app_build_spec_string = app.build_spec.to_string()
    app_build_spec_label = app.build_spec.get_label()

    context.update({
        "commcare_build_options" : commcare_build_options,
        "app_build_spec_string" : app_build_spec_string,  # todo: remove
        "app_build_spec_label" : app_build_spec_label,  # todo: remove
        "app_version" : app.application_version,  # todo: remove
    })

    if app.get_doc_type() == 'Application':
        try:
            # todo remove get_media_references
            multimedia = app.get_media_references()
        except ProcessTimedOut as e:
            notify_exception(request)
            messages.warning(request, (
                "We were unable to check if your forms had errors. "
                "Refresh the page and we will try again."
            ))
            multimedia = {
                'references': {},
                'form_errors': True,
                'missing_refs': False,
            }
        context.update({
            'multimedia': multimedia,
        })
    return context

def get_langs(request, app):
    lang = request.GET.get('lang',
        request.COOKIES.get('lang', app.langs[0] if hasattr(app, 'langs') and app.langs else '')
    )
    langs = None
    if app and hasattr(app, 'langs'):
        if not app.langs and not app.is_remote_app:
            # lots of things fail if the app doesn't have any languages.
            # the best we can do is add 'en' if there's nothing else.
            app.langs.append('en')
            app.save()
        if not lang or lang not in app.langs:
            lang = (app.langs or ['en'])[0]
        langs = [lang] + app.langs
    return lang, langs


def _clear_app_cache(request, domain):
    from corehq import ApplicationsTab
    ApplicationBase.get_db().view('app_manager/applications_brief',
        startkey=[domain],
        limit=1,
    ).all()
    for is_active in True, False:
        key = make_template_fragment_key('header_tab', [
            domain,
            ApplicationsTab.view,
            is_active,
            request.couch_user.get_id
        ])
        cache.delete(key)


def get_apps_base_context(request, domain, app):

    applications = ApplicationBase.view('app_manager/applications_brief',
        startkey=[domain],
        endkey=[domain, {}],
        stale=settings.COUCH_STALE_QUERY,
    ).all()

    lang, langs = get_langs(request, app)

    if getattr(request, 'couch_user', None):
        edit = (request.GET.get('edit', 'true') == 'true') and\
               (request.couch_user.can_edit_apps(domain) or request.user.is_superuser)
        timezone = report_utils.get_timezone(request.couch_user.user_id, domain)
    else:
        edit = False
        timezone = None

    if app:
        for _lang in app.langs:
            try:
                SuccessMessage(app.success_message.get(_lang, ''), '').check_message()
            except Exception as e:
                messages.error(request, "Your success message is malformed: %s is not a keyword" % e)

    return {
        'lang': lang,
        'langs': langs,
        'domain': domain,
        'edit': edit,
        'applications': applications,
        'app': app,
        'URL_BASE': get_url_base(),
        'timezone': timezone,
    }

@cache_control(no_cache=True, no_store=True)
@login_and_domain_required
def paginate_releases(request, domain, app_id):
    limit = request.GET.get('limit', 10)
    start_build = json.loads(request.GET.get('start_build'))
    if start_build:
        assert isinstance(start_build, int)
    else:
        start_build = {}
    timezone = report_utils.get_timezone(request.couch_user.user_id, domain)
    saved_apps = get_db().view('app_manager/saved_app',
        startkey=[domain, app_id, start_build],
        endkey=[domain, app_id],
        descending=True,
        limit=limit,
        wrapper=lambda x: SavedAppBuild.wrap(x['value']).to_saved_build_json(timezone),
    ).all()
    return json_response(saved_apps)

@login_and_domain_required
def release_manager(request, domain, app_id, template='app_manager/releases.html'):
    app = get_app(domain, app_id)
    latest_release = get_app(domain, app_id, latest=True)
    context = get_apps_base_context(request, domain, app)

    saved_apps = []

    users_cannot_share = CommCareUser.cannot_share(domain)
    context.update({
        'release_manager': True,
        'saved_apps': saved_apps,
        'latest_release': latest_release,
        'users_cannot_share': users_cannot_share,
    })
    if not app.is_remote_app():
        # Multimedia is not supported for remote applications at this time.
        # todo remove get_media_references
        multimedia = app.get_media_references()
        context.update({
            'multimedia': multimedia,
        })
    response = render(request, template, context)
    response.set_cookie('lang', _encode_if_unicode(context['lang']))
    return response

@require_POST
@require_can_edit_apps
def release_build(request, domain, app_id, saved_app_id):
    is_released = request.POST.get('is_released') == 'true'
    ajax = request.POST.get('ajax') == 'true'
    saved_app = get_app(domain, saved_app_id)
    if saved_app.copy_of != app_id:
        raise Http404
    saved_app.is_released = is_released
    saved_app.save(increment_version=False)
    if ajax:
        return json_response({'is_released': is_released})
    else:
        return HttpResponseRedirect(reverse('release_manager', args=[domain, app_id]))

@retry_resource(3)
def view_generic(req, domain, app_id=None, module_id=None, form_id=None, is_user_registration=False):
    """
    This is the main view for the app. All other views redirect to here.

    """
    if form_id and not module_id:
        return bail(req, domain, app_id)

    app = module = form = None
    try:
        if app_id:
            app = get_app(domain, app_id)
        if is_user_registration:
            if not app.show_user_registration:
                raise Http404()
            if not app.user_registration.unique_id:
                # you have to do it this way because get_user_registration
                # changes app.user_registration.unique_id
                form = app.get_user_registration()
                app.save()
            else:
                form = app.get_user_registration()

        if module_id:
            module = app.get_module(module_id)
        if form_id:
            form = module.get_form(form_id)
    except IndexError:
        return bail(req, domain, app_id)

    base_context = get_apps_base_context(req, domain, app)
    edit = base_context['edit']
    applications = base_context['applications']
    if not app and applications:
        app_id = applications[0]['id']
        del edit
        return back_to_main(**locals())
    if app and app.copy_of:
        # don't fail hard.
        return HttpResponseRedirect(reverse("corehq.apps.app_manager.views.view_app", args=[domain,app.copy_of]))

    # grandfather in people who set commcare sense earlier
    if app and 'use_commcare_sense' in app:
        if app['use_commcare_sense']:
            if 'features' not in app.profile:
                app.profile['features'] = {}
            app.profile['features']['sense'] = 'true'
        del app['use_commcare_sense']
        app.save()

    case_properties = set()
    if module:
        @memoized
        def get_properties(case_type,
                defaults=("name", "date-opened", "status"),
                already_visited=()):

            if case_type in already_visited:
                return ()

            get_properties_recursive = functools.partial(
                get_properties,
                already_visited=already_visited + (case_type,)
            )

            case_properties = set(defaults)
            parent_types = set()

            for module in app.get_modules():
                for form in module.get_forms():
                    if module.case_type == case_type:
                        case_properties.update(
                            form.actions.update_case.update.keys()
                        )
                    for subcase in form.actions.subcases:
                        if subcase.case_type == case_type:
                            case_properties.update(
                                subcase.case_properties.keys()
                            )
                            parent_types.add(module.case_type)

            for parent_type in parent_types:
                for property in get_properties_recursive(parent_type):
                    case_properties.add('parent/%s' % property)

            return case_properties

        case_properties = list(get_properties(module.case_type))

    context = {
        'domain': domain,
        'applications': applications,

        'app': app,
        'module': module,
        'form': form,

        'case_properties': case_properties,

        'new_module_form': NewModuleForm(),
        'new_xform_form': NewXFormForm(),

        'show_secret_settings': req.GET.get('secret', False)
    }
    context.update(base_context)
    if app and not module and hasattr(app, 'translations'):
        context.update({"translations": app.translations.get(context['lang'], {})})

    if form:
        template = "app_manager/form_view.html"
        context.update(get_form_view_context(req, form, context['langs'], is_user_registration))
    elif module:
        template = "app_manager/module_view.html"
    else:
        template = "app_manager/app_view.html"
        if app:
            context.update(get_app_view_context(req, app))

    error = req.GET.get('error', '')

    force_edit = False
    if (not context['applications']) or (app and app.get_doc_type() == "Application" and not app.modules):
        edit = True
        force_edit = True
    context.update({
        'force_edit': force_edit,
        'error':error,
        'app': app,
        })
    response = render(req, template, context)
    response.set_cookie('lang', _encode_if_unicode(context['lang']))
    return response

@login_and_domain_required
def get_commcare_version(request, app_id, app_version):
    options = CommCareBuildConfig.fetch().get_menu(app_version)
    return json_response(options)

@login_and_domain_required
def view_user_registration(request, domain, app_id):
    return view_generic(request, domain, app_id, is_user_registration=True)

@login_and_domain_required
def view_form(req, domain, app_id, module_id, form_id):
    return view_generic(req, domain, app_id, module_id, form_id)

@login_and_domain_required
def view_module(req, domain, app_id, module_id):
    return view_generic(req, domain, app_id, module_id)

@login_and_domain_required
def view_app(req, domain, app_id=None):
    # redirect old m=&f= urls
    module_id = req.GET.get('m', None)
    form_id = req.GET.get('f', None)
    if module_id or form_id:
        return back_to_main(**locals())
    return view_generic(req, domain, app_id)

@login_and_domain_required
def form_source(req, domain, app_id, module_id, form_id):
    return form_designer(req, domain, app_id, module_id, form_id)

@login_and_domain_required
def user_registration_source(req, domain, app_id):
    return form_designer(req, domain, app_id, is_user_registration=True)

@login_and_domain_required
def form_designer(req, domain, app_id, module_id=None, form_id=None,
                  is_user_registration=False):
    app = get_app(domain, app_id)

    if is_user_registration:
        form = app.get_user_registration()
    else:
        try:
            module = app.get_module(module_id)
        except IndexError:
            return bail(req, domain, app_id, not_found="module")
        try:
            form = module.get_form(form_id)
        except IndexError:
            return bail(req, domain, app_id, not_found="form")

    context = get_apps_base_context(req, domain, app)
    context.update(locals())
    context.update({
        'edit': True,
        'nav_form': form if not is_user_registration else '',
        'formdesigner': True,
    })
    return render(req, 'app_manager/form_designer.html', context)



@require_POST
@require_can_edit_apps
def new_app(req, domain):
    "Adds an app to the database"
    lang = req.COOKIES.get('lang') or 'en'
    type = req.POST["type"]
    application_version = req.POST.get('application_version', APP_V1)
    cls = str_to_cls[type]
    if cls == Application:
        app = cls.new_app(domain, "Untitled Application", lang=lang, application_version=application_version)
        app.new_module("Untitled Module", lang)
        app.new_form(0, "Untitled Form", lang)
    else:
        app = cls.new_app(domain, "Untitled Application", lang=lang)
    app.save()
    _clear_app_cache(req, domain)
    app_id = app.id

    return back_to_main(**locals())

@require_POST
@require_can_edit_apps
def new_module(req, domain, app_id):
    "Adds a module to an app"
    app = get_app(domain, app_id)
    lang = req.COOKIES.get('lang', app.langs[0])
    name = req.POST.get('name')
    module = app.new_module(name, lang)
    module_id = module.id
    app.new_form(module_id, "Untitled Form", lang)
    app.save()
    response = back_to_main(**locals())
    response.set_cookie('suppress_build_errors', 'yes')
    return response

@require_POST
@require_can_edit_apps
def new_form(req, domain, app_id, module_id):
    "Adds a form to an app (under a module)"
    app = get_app(domain, app_id)
    lang = req.COOKIES.get('lang', app.langs[0])
    name = req.POST.get('name')
    form = app.new_form(module_id, name, lang)
    app.save()
    # add form_id to locals()
    form_id = form.id
    response = back_to_main(**locals())
    response.set_cookie('suppress_build_errors', 'yes')
    return response

@require_POST
@require_can_edit_apps
def delete_app(req, domain, app_id):
    "Deletes an app from the database"
    app = get_app(domain, app_id)
    record = app.delete_app()
    messages.success(req,
        'You have deleted an application. <a href="%s" class="post-link">Undo</a>' % reverse('undo_delete_app', args=[domain, record.get_id]),
        extra_tags='html'
    )
    app.save()
    _clear_app_cache(req, domain)
    del app_id
    return back_to_main(**locals())

@require_POST
@require_can_edit_apps
def undo_delete_app(request, domain, record_id):
    try:
        app = get_app(domain, record_id)
        app.unretire()
        app_id = app.id
    except Exception:
        record = DeleteApplicationRecord.get(record_id)
        record.undo()
        app_id = record.app_id
    _clear_app_cache(request, domain)
    messages.success(request, 'Application successfully restored.')
    return back_to_main(request, domain, app_id=app_id)

@require_POST
@require_can_edit_apps
def delete_module(req, domain, app_id, module_id):
    "Deletes a module from an app"
    app = get_app(domain, app_id)
    record = app.delete_module(module_id)
    messages.success(req,
        'You have deleted a module. <a href="%s" class="post-link">Undo</a>' % reverse('undo_delete_module', args=[domain, record.get_id]),
        extra_tags='html'
    )
    app.save()
    del module_id
    return back_to_main(**locals())

@require_POST
@require_can_edit_apps
def undo_delete_module(request, domain, record_id):
    record = DeleteModuleRecord.get(record_id)
    record.undo()
    messages.success(request, 'Module successfully restored.')
    return back_to_main(request, domain, app_id=record.app_id, module_id=record.module_id)


@require_POST
@require_can_edit_apps
def delete_form(req, domain, app_id, module_id, form_id):
    "Deletes a form from an app"
    app = get_app(domain, app_id)
    record = app.delete_form(module_id, form_id)
    messages.success(req,
        'You have deleted a form. <a href="%s" class="post-link">Undo</a>' % reverse('undo_delete_form', args=[domain, record.get_id]),
        extra_tags='html'
    )
    app.save()
    del form_id
    del record
    return back_to_main(**locals())

@require_POST
@require_can_edit_apps
def copy_form(req, domain, app_id, module_id, form_id):
    app = get_app(domain, app_id)
    to_module_id = int(req.POST['to_module_id'])
<<<<<<< HEAD
    app.copy_form(int(module_id), int(form_id), to_module_id)
=======
    if app.copy_form(int(module_id), int(form_id), to_module_id) == 'case type conflict':
        messages.warning(req, CASE_TYPE_CONFLICT_MSG,  extra_tags="html")
>>>>>>> 59b74ab4
    app.save()
    return back_to_main(**locals())

@require_POST
@require_can_edit_apps
def undo_delete_form(request, domain, record_id):
    record = DeleteFormRecord.get(record_id)
    record.undo()
    messages.success(request, 'Form successfully restored.')
    return back_to_main(request, domain, app_id=record.app_id, module_id=record.module_id, form_id=record.form_id)

@require_POST
@require_can_edit_apps
def edit_module_attr(req, domain, app_id, module_id, attr):
    """
    Called to edit any (supported) module attribute, given by attr
    """
    attributes = {
        "all": None,
        "case_type": None, "put_in_root": None,
        "name": None, "case_label": None, "referral_label": None,
        'media_image': None, 'media_audio': None,
        "case_list": ('case_list-show', 'case_list-label'),
        "task_list": ('task_list-show', 'task_list-label'),
    }

    if attr not in attributes:
        return HttpResponseBadRequest()

    def should_edit(attribute):
        if attribute == attr:
            return True
        if 'all' == attr:
            if attributes[attribute]:
                for param in attributes[attribute]:
                    if not req.POST.get(param):
                        return False
                return True
            else:
                return req.POST.get(attribute) is not None

    app = get_app(domain, app_id)
    module = app.get_module(module_id)
    lang = req.COOKIES.get('lang', app.langs[0])
    resp = {'update': {}}
    if should_edit("case_type"):
        case_type = req.POST.get("case_type", None)
        if is_valid_case_type(case_type):
            # todo: something better than nothing when invalid
            module["case_type"] = case_type
        else:
            resp['update'].update({'#case_type': module['case_type']})
    if should_edit("put_in_root"):
        module["put_in_root"] = json.loads(req.POST.get("put_in_root"))
    for attribute in ("name", "case_label", "referral_label"):
        if should_edit(attribute):
            name = req.POST.get(attribute, None)
            module[attribute][lang] = name
            if should_edit("name"):
                resp['update'].update({'.variable-module_name': module.name[lang]})
    for SLUG in ('case_list', 'task_list'):
        if should_edit(SLUG):
            module[SLUG].show = json.loads(req.POST['{SLUG}-show'.format(SLUG=SLUG)])
            module[SLUG].label[lang] = req.POST['{SLUG}-label'.format(SLUG=SLUG)]

    _handle_media_edits(req, module, should_edit, resp)

    app.save(resp)
    resp['case_list-show'] = module.requires_case_details()
    return HttpResponse(json.dumps(resp))

@require_POST
@require_can_edit_apps
def edit_module_detail_screens(req, domain, app_id, module_id):
    """
    Called to over write entire detail screens at a time

    """

    params = json_request(req.POST)
    screens = params.get('screens')

    if not screens:
        return HttpResponseBadRequest("Requires JSON encoded param 'screens'")
    for detail_type in screens:
        if detail_type not in DETAIL_TYPES:
            return HttpResponseBadRequest("All detail types must be in %r" % DETAIL_TYPES)

    app = get_app(domain, app_id)
    module = app.get_module(module_id)

    for detail_type in screens:
        module.get_detail(detail_type).columns = [DetailColumn.wrap(c) for c in screens[detail_type]]
    resp = {}
    app.save(resp)
    return json_response(resp)

@require_POST
@require_can_edit_apps
def edit_module_detail(req, domain, app_id, module_id):
    """
    Called to add a new module detail column or edit an existing one

    """
    column_id = int(req.POST.get('index', -1))
    detail_type = req.POST.get('detail_type', '')
    assert(detail_type in DETAIL_TYPES)

    column = dict((key, req.POST.get(key)) for key in (
        'header', 'model', 'field', 'format',
        'enum', 'late_flag', 'advanced'
        ))
    app = get_app(domain, app_id)
    module = app.get_module(module_id)
    lang = req.COOKIES.get('lang', app.langs[0])
    ajax = (column_id != -1) # edits are ajax, adds are not

    resp = {}

    def _enum_to_dict(enum):
        if not enum:
            return {}
        answ = {}
        for s in enum.split(','):
            key, val = (x.strip() for x in s.strip().split('='))
            answ[key] = {}
            answ[key][lang] = val
        return answ

    column['enum'] = _enum_to_dict(column['enum'])
    column['header'] = {lang: column['header']}
    column = DetailColumn.wrap(column)
    detail = app.get_module(module_id).get_detail(detail_type)

    if(column_id == -1):
        detail.append_column(column)
    else:
        detail.update_column(column_id, column)
    app.save(resp)
    column = detail.get_column(column_id)
    if(ajax):
        return HttpResponse(json.dumps(resp))
    else:
        return back_to_main(**locals())

@require_POST
@require_can_edit_apps
def delete_module_detail(req, domain, app_id, module_id):
    """
    Called when a module detail column is to be deleted

    """
    column_id = int(req.POST['index'])
    detail_type = req.POST['detail_type']
    app = get_app(domain, app_id)
    module = app.get_module(module_id)
    module.get_detail(detail_type).delete_column(column_id)
    resp = {}
    app.save(resp)
    return HttpResponse(json.dumps(resp))
    #return back_to_main(**locals())

def _handle_media_edits(request, item, should_edit, resp):
    if not resp.has_key('corrections'):
        resp['corrections'] = {}
    for attribute in ('media_image', 'media_audio'):
        if should_edit(attribute):
            val = request.POST.get(attribute)
            if val:
                if val.startswith('jr://'):
                    pass
                elif val.startswith('/file/'):
                    val = 'jr:/' + val
                elif val.startswith('file/'):
                    val = 'jr://' + val
                elif val.startswith('/'):
                    val = 'jr://file' + val
                else:
                    val = 'jr://file/' + val
                resp['corrections'][attribute] = val
            else:
                val = None
            setattr(item, attribute, val)

def _save_xform(app, form, xml):
    try:
        xform = XForm(xml)
    except XFormError:
        pass
    else:
        duplicates = app.get_xmlns_map()[xform.data_node.tag_xmlns]
        for duplicate in duplicates:
            if form == duplicate:
                continue
            else:
                data = xform.data_node.render()
                xmlns = "http://openrosa.org/formdesigner/%s" % form.get_unique_id()
                data = data.replace(xform.data_node.tag_xmlns, xmlns, 1)
                xform.instance_node.remove(xform.data_node.xml)
                xform.instance_node.append(parse_xml(data))
                xml = xform.render()
                break
    form.source = xml

@require_POST
@login_or_digest
@require_permission(Permissions.edit_apps, login_decorator=None)
def patch_xform(request, domain, app_id, unique_form_id):
    patch = request.POST['patch']
    sha1_checksum = request.POST['sha1']

    app = get_app(domain, app_id)
    form = app.get_form(unique_form_id)

    current_xml = form.source
    if hashlib.sha1(current_xml.encode('utf-8')).hexdigest() != sha1_checksum:
        return json_response({'status': 'conflict', 'xform': current_xml})

    dmp = diff_match_patch()
    xform, _ = dmp.patch_apply(dmp.patch_fromText(patch), current_xml)
    _save_xform(app, form, xform)
    response_json = {
        'status': 'ok',
        'sha1': hashlib.sha1(form.source.encode('utf-8')).hexdigest()
    }
    app.save(response_json)
    return json_response(response_json)

@require_POST
@login_or_digest
@require_permission(Permissions.edit_apps, login_decorator=None)
def edit_form_attr(req, domain, app_id, unique_form_id, attr):
    """
    Called to edit any (supported) form attribute, given by attr

    """

    app = get_app(domain, app_id)
    form = app.get_form(unique_form_id)
    lang = req.COOKIES.get('lang', app.langs[0])
    ajax = json.loads(req.POST.get('ajax', 'true'))

    resp = {}

    def should_edit(attribute):
        if req.POST.has_key(attribute):
            return True
        elif req.FILES.has_key(attribute):
            return True
        else:
            return False

    if should_edit("user_reg_data"):
        # should be user_registrations only
        data = json.loads(req.POST['user_reg_data'])
        data_paths = data['data_paths']
        data_paths_dict = {}
        for path in data_paths:
            data_paths_dict[path.split('/')[-1]] = path
        form.data_paths = data_paths_dict

    if should_edit("requires"):
        requires = req.POST['requires']
        form.set_requires(requires)
    if should_edit("name"):
        name = req.POST['name']
        form.name[lang] = name
        resp['update'] = {'.variable-form_name': form.name[lang]}
    if should_edit("xform"):
        try:
            # support FILES for upload and POST for ajax post from Vellum
            try:
                xform = req.FILES.get('xform').read()
            except Exception:
                xform = req.POST.get('xform')
            else:
                try:
                    xform = unicode(xform, encoding="utf-8")
                except Exception:
                    raise Exception("Error uploading form: Please make sure your form is encoded in UTF-8")
            if req.POST.get('cleanup', False):
                try:
                    # First, we strip all newlines and reformat the DOM.
                    px = parseString(xform.replace('\r\n', '')).toprettyxml()
                    # Then we remove excess newlines from the DOM output.
                    text_re = re.compile('>\n\s+([^<>\s].*?)\n\s+</', re.DOTALL)
                    prettyXml = text_re.sub('>\g<1></', px)
                    xform = prettyXml
                except Exception:
                    pass
            if xform:
                _save_xform(app, form, xform)
            else:
                raise Exception("You didn't select a form to upload")
        except Exception, e:
            if ajax:
                return HttpResponseBadRequest(unicode(e))
            else:
                messages.error(req, unicode(e))
    if should_edit("show_count"):
        show_count = req.POST['show_count']
        form.show_count = True if show_count == "True" else False
    if should_edit("put_in_root"):
        put_in_root = req.POST['put_in_root']
        form.put_in_root = True if put_in_root == "True" else False
    if should_edit('form_filter'):
        form.form_filter = req.POST['form_filter']

    _handle_media_edits(req, form, should_edit, resp)

    app.save(resp)
    if ajax:
        return HttpResponse(json.dumps(resp))
    else:
        return back_to_main(**locals())

@require_POST
@require_can_edit_apps
def rename_language(req, domain, form_unique_id):
    old_code = req.POST.get('oldCode')
    new_code = req.POST.get('newCode')
    try:
        form, app = Form.get_form(form_unique_id, and_app=True)
    except ResourceConflict:
        raise Http404()
    if app.domain != domain:
        raise Http404()
    try:
        form.rename_xform_language(old_code, new_code)
        app.save()
        return HttpResponse(json.dumps({"status": "ok"}))
    except XFormError as e:
        response = HttpResponse(json.dumps({'status': 'error', 'message': unicode(e)}))
        response.status_code = 409
        return response

@require_GET
@login_and_domain_required
def validate_language(request, domain, app_id):
    app = get_app(domain, app_id)
    term = request.GET.get('term', '').lower()
    if term in [lang.lower() for lang in app.langs]:
        return HttpResponse(json.dumps({'match': {"code": term, "name": term}, 'suggestions': []}))
    else:
        return HttpResponseRedirect("%s?%s" % (reverse('langcodes.views.validate', args=[]), django_urlencode({'term': term})))

@require_POST
@require_can_edit_apps
def edit_form_actions(req, domain, app_id, module_id, form_id):
    app = get_app(domain, app_id)
    form = app.get_module(module_id).get_form(form_id)
    form.actions = FormActions.wrap(json.loads(req.POST['actions']))
    form.requires = req.POST.get('requires', form.requires)
    response_json = {}
    app.save(response_json)
    return json_response(response_json)

@require_can_edit_apps
def multimedia_list_download(req, domain, app_id):
    app = get_app(domain, app_id)
    include_audio = req.GET.get("audio", True)
    include_images = req.GET.get("images", True)
    strip_jr = req.GET.get("strip_jr", True)
    filelist = []
    for m in app.get_modules():
        for f in m.get_forms():
            parsed = XForm(f.source)
            parsed.validate(version=app.application_version)
            if include_images:
                filelist.extend(parsed.image_references)
            if include_audio:
                filelist.extend(parsed.audio_references)

    if strip_jr:
        filelist = [s.replace("jr://file/", "") for s in filelist if s]
    response = HttpResponse()
    set_file_download(response, 'list.txt')
    response.write("\n".join(sorted(set(filelist))))
    return response

@require_GET
@login_and_domain_required
def commcare_profile(req, domain, app_id):
    app = get_app(domain, app_id)
    return HttpResponse(json.dumps(app.profile))


@require_POST
@require_can_edit_apps
def edit_commcare_settings(request, domain, app_id):
    sub_responses = (
        edit_commcare_profile(request, domain, app_id),
        edit_app_attr(request, domain, app_id, 'all'),
    )
    response = {}
    for sub_response in sub_responses:
        response.update(
            json.loads(sub_response.content)
        )
    return json_response(response)

@require_POST
@require_can_edit_apps
def edit_commcare_profile(request, domain, app_id):
    try:
        settings = json.loads(request.raw_post_data)
    except TypeError:
        return HttpResponseBadRequest(json.dumps({
            'reason': 'POST body must be of the form:'
                      '{"properties": {...}, "features": {...}}'
        }))
    app = get_app(domain, app_id)
    changed = defaultdict(dict)
    for type in ["features", "properties"]:
        for name, value in settings.get(type, {}).items():
            if type not in app.profile:
                app.profile[type] = {}
            app.profile[type][name] = value
            changed[type][name] = value
    response_json = {"status": "ok", "changed": changed}
    app.save(response_json)
    return json_response(response_json)


@require_POST
@require_can_edit_apps
def edit_app_lang(req, domain, app_id):
    """
    DEPRECATED
    Called when an existing language (such as 'zh') is changed (e.g. to 'zh-cn')
    or when a language is to be added.

    """
    lang = req.POST['lang']
    lang_id = int(req.POST.get('index', -1))
    app = get_app(domain, app_id)
    if lang_id == -1:
        if lang in app.langs:
            messages.error(req, "Language %s already exists" % lang)
        else:
            try:
                validate_lang(lang)
            except ValueError as e:
                messages.error(req, unicode(e))
            else:
                app.langs.append(lang)
                app.save()
    else:
        try:
            app.rename_lang(app.langs[lang_id], lang)
        except AppError as e:
            messages.error(req, unicode(e))
        except ValueError as e:
            messages.error(req, unicode(e))
        else:
            app.save()

    return back_to_main(**locals())

@require_POST
@require_can_edit_apps
def edit_app_langs(request, domain, app_id):
    """
    Called with post body:
    {
        langs: ["en", "es", "hin"],
        rename: {
            "hi": "hin",
            "en": "en",
            "es": "es"
        },
        build: ["es", "hin"]
    }
    """
    o = json.loads(request.raw_post_data)
    app = get_app(domain, app_id)
    langs = o['langs']
    rename = o['rename']
    build = o['build']

    assert set(rename.keys()).issubset(app.langs)
    assert set(rename.values()).issubset(langs)
    # assert that there are no repeats in the values of rename
    assert len(set(rename.values())) == len(rename.values())
    # assert that no lang is renamed to an already existing lang
    for old, new in rename.items():
        if old != new:
            assert(new not in app.langs)
    # assert that the build langs are in the correct order
    assert sorted(build, key=lambda lang: langs.index(lang)) == build

    # now do it
    for old, new in rename.items():
        if old != new:
            app.rename_lang(old, new)

    def replace_all(list1, list2):
        if list1 != list2:
            while list1:
                list1.pop()
            list1.extend(list2)
    replace_all(app.langs, langs)
    replace_all(app.build_langs, build)

    app.save()
    return json_response(langs)

@require_can_edit_apps
@require_POST
def edit_app_translations(request, domain, app_id):
    params  = json_request(request.POST)
    lang    = params.get('lang')
    translations = params.get('translations')
    #    key     = params.get('key')
    #    value   = params.get('value')
    app = get_app(domain, app_id)
    app.set_translations(lang, translations)
    response = {}
    app.save(response)
    return json_response(response)

@require_POST
@require_can_edit_apps
def delete_app_lang(req, domain, app_id):
    """
    DEPRECATED
    Called when a language (such as 'zh') is to be deleted from app.langs

    """
    lang_id = int(req.POST['index'])
    app = get_app(domain, app_id)
    del app.langs[lang_id]
    app.save()
    return back_to_main(**locals())

@require_POST
@require_can_edit_apps
def edit_app_attr(request, domain, app_id, attr):
    """
    Called to edit any (supported) app attribute, given by attr

    """
    app = get_app(domain, app_id)
    lang = request.COOKIES.get('lang', (app.langs or ['en'])[0])

    try:
        hq_settings = json.loads(request.raw_post_data)['hq']
    except ValueError:
        hq_settings = request.POST

    attributes = [
        'all',
        'recipients', 'name', 'success_message', 'use_commcare_sense',
        'text_input', 'platform', 'build_spec', 'show_user_registration',
        'use_custom_suite', 'custom_suite',
        'admin_password',
        # Application only
        'cloudcare_enabled',
        'application_version',
        'case_sharing',
        # RemoteApp only
        'profile_url',
        'manage_urls'
        ]
    if attr not in attributes:
        return HttpResponseBadRequest()

    def should_edit(attribute):
        return attribute == attr or ('all' == attr and attribute in hq_settings)
    resp = {"update": {}}
    # For either type of app
    easy_attrs = (
        ('application_version', None),
        ('build_spec', BuildSpec.from_string),
        ('case_sharing', None),
        ('cloudcare_enabled', None),
        ('manage_urls', None),
        ('name', None),
        ('platform', None),
        ('recipients', None),
        ('show_user_registration', None),
        ('text_input', None),
        ('use_custom_suite', None),
    )
    for attribute, transformation in easy_attrs:
        if should_edit(attribute):
            value = hq_settings[attribute]
            if transformation:
                value = transformation(value)
            setattr(app, attribute, value)

    if should_edit("name"):
        resp['update'].update({'.variable-app_name': hq_settings['name']})

    if should_edit("success_message"):
        success_message = hq_settings['success_message']
        app.success_message[lang] = success_message

    if should_edit("build_spec"):
        resp['update']['commcare-version'] = app.commcare_minor_release

    if should_edit("admin_password"):
        admin_password = hq_settings.get('admin_password')
        if admin_password:
            app.set_admin_password(admin_password)

    # For Normal Apps
    if should_edit("cloudcare_enabled"):
        if app.get_doc_type() not in ("Application",):
            raise Exception("App type %s does not support cloudcare" % app.get_doc_type())


    def require_remote_app():
        if app.get_doc_type() not in ("RemoteApp",):
            raise Exception("App type %s does not support profile url" % app.get_doc_type())

    # For RemoteApps
    if should_edit("profile_url"):
        require_remote_app()
        app['profile_url'] = hq_settings['profile_url']
    if should_edit("manage_urls"):
        require_remote_app()

    app.save(resp)
    # this is a put_attachment, so it has to go after everything is saved
    if should_edit("custom_suite"):
        app.set_custom_suite(hq_settings['custom_suite'])

    return HttpResponse(json.dumps(resp))


@require_POST
@require_can_edit_apps
def rearrange(req, domain, app_id, key):
    """
    This function handles any request to switch two items in a list.
    Key tells us the list in question and must be one of
    'forms', 'modules', 'detail', or 'langs'. The two POST params
    'to' and 'from' give us the indicies of the items to be rearranged.

    """
    app = get_app(domain, app_id)
    ajax = json.loads(req.POST.get('ajax', 'false'))
    i, j = (int(x) for x in (req.POST['to'], req.POST['from']))
    resp = {}


    if   "forms" == key:
        to_module_id = int(req.POST['to_module_id'])
        from_module_id = int(req.POST['from_module_id'])
        if app.rearrange_forms(to_module_id, from_module_id, i, j) == 'case type conflict':
            messages.warning(req, CASE_TYPE_CONFLICT_MSG,  extra_tags="html")
    elif "modules" == key:
        app.rearrange_modules(i, j)
    elif "detail" == key:
        module_id = int(req.POST['module_id'])
        app.rearrange_detail_columns(module_id, req.POST['detail_type'], i, j)
    elif "langs" == key:
        app.rearrange_langs(i, j)
    app.save(resp)
    if ajax:
        return HttpResponse(json.dumps(resp))
    else:
        return back_to_main(**locals())

# The following three functions deal with
# Saving multiple versions of the same app
# i.e. "making builds"

@require_POST
@require_can_edit_apps
def save_copy(req, domain, app_id):
    """
    Saves a copy of the app to a new doc.
    See VersionedDoc.save_copy

    """
    comment = req.POST.get('comment')
    app = get_app(domain, app_id)
    errors = app.validate_app()

    if not errors:
        try:
            copy = app.save_copy(comment=comment, user_id=req.couch_user.get_id,
                                 previous_version=app.get_latest_saved())
        finally:
            # To make a RemoteApp always available for building
            if app.is_remote_app():
                app.save(increment_version=True)
    else:
        copy = None
    copy = copy and SavedAppBuild.wrap(copy.to_json()).to_saved_build_json(
        report_utils.get_timezone(req.couch_user.user_id, domain)
    )
    lang, langs = get_langs(req, app)
    return json_response({
        "saved_app": copy,
        "error_html": render_to_string('app_manager/partials/build_errors.html', {
            'app': get_app(domain, app_id),
            'build_errors': errors,
            'domain': domain,
            'langs': langs,
            'lang': lang
        }),
    })

def validate_form_for_build(request, domain, app_id, unique_form_id):
    app = get_app(domain, app_id)
    try:
        form = app.get_form(unique_form_id)
    except KeyError:
        # this can happen if you delete the form from another page
        raise Http404()
    errors = form.validate_for_build()
    lang, langs = get_langs(request, app)
    return json_response({
        "error_html": render_to_string('app_manager/partials/build_errors.html', {
            'app': app,
            'form': form,
            'build_errors': errors,
            'not_actual_build': True,
            'domain': domain,
            'langs': langs,
            'lang': lang
        }),
    })
    
@require_POST
@require_can_edit_apps
def revert_to_copy(req, domain, app_id):
    """
    Copies a saved doc back to the original.
    See VersionedDoc.revert_to_copy

    """
    app = get_app(domain, app_id)
    copy = get_app(domain, req.POST['saved_app'])
    app = app.revert_to_copy(copy)
    messages.success(req, "Successfully reverted to version %s, now at version %s" % (copy.version, app.version))
    return back_to_main(**locals())

@require_POST
@require_can_edit_apps
def delete_copy(req, domain, app_id):
    """
    Deletes a saved copy permanently from the database.
    See VersionedDoc.delete_copy

    """
    app = get_app(domain, app_id)
    copy = get_app(domain, req.POST['saved_app'])
    app.delete_copy(copy)
    return json_response({})


# download_* views are for downloading the files that the application generates
# (such as CommCare.jad, suite.xml, profile.xml, etc.

BAD_BUILD_MESSAGE = "Sorry: this build is invalid. Try deleting it and rebuilding. If error persists, please contact us at commcarehq-support@dimagi.com"

@safe_download
def download_index(req, domain, app_id, template="app_manager/download_index.html"):
    """
    A landing page, mostly for debugging, that has links the jad and jar as well as
    all the resource files that will end up zipped into the jar.

    """
    files = []
    if req.app.copy_of:
        files = [(path[len('files/'):], req.app.fetch_attachment(path)) for path in req.app._attachments if path.startswith('files/')]
    else:
        try:
            files = sorted(req.app.create_all_files().items())
        except Exception:
            messages.error(req, _(
                "We were unable to get your files "
                "because your Application has errors. "
                "Please click <strong>Make New Version</strong> "
                "under <strong>Deploy</strong> "
                "for feedback on how to fix these errors."
            ), extra_tags='html')
    return render(req, template, {
        'app': req.app,
        'files': files,
    })

@safe_download
def download_file(req, domain, app_id, path):
    mimetype_map = {
        'ccpr': 'commcare/profile',
        'jad': 'text/vnd.sun.j2me.app-descriptor',
        'jar': 'application/java-archive',
    }
    try:
        response = HttpResponse(mimetype=mimetype_map[path.split('.')[-1]])
    except KeyError:
        response = HttpResponse()
    try:
        response.write(req.app.fetch_attachment('files/%s' % path))
        assert req.app.copy_of
        return response
    except (ResourceNotFound, AssertionError):
        callback, callback_args, callback_kwargs = RegexURLResolver(r'^', 'corehq.apps.app_manager.download_urls').resolve(path)
        return callback(req, domain, app_id, *callback_args, **callback_kwargs)

@safe_download
def download_profile(req, domain, app_id):
    """
    See ApplicationBase.create_profile

    """
    return HttpResponse(
        req.app.create_profile()
    )

def odk_install(req, domain, app_id):
    return render(req, "app_manager/odk_install.html",
            {"domain": domain, "app": get_app(domain, app_id)})

def odk_qr_code(req, domain, app_id):
    qr_code = get_app(domain, app_id).get_odk_qr_code()
    return HttpResponse(qr_code, mimetype="image/png")

@safe_download
def download_odk_profile(req, domain, app_id):
    """
    See ApplicationBase.create_profile

    """
    return HttpResponse(
        req.app.create_profile(is_odk=True),
        mimetype="commcare/profile"
    )

@safe_download
def download_suite(req, domain, app_id):
    """
    See Application.create_suite

    """
    return HttpResponse(
        req.app.create_suite()
    )

@safe_download
def download_media_suite(req, domain, app_id):
    """
    See Application.create_media_suite

    """
    return HttpResponse(
        req.app.create_media_suite()
    )


@safe_download
def download_app_strings(req, domain, app_id, lang):
    """
    See Application.create_app_strings

    """
    return HttpResponse(
        req.app.create_app_strings(lang)
    )

@safe_download
def download_xform(req, domain, app_id, module_id, form_id):
    """
    See Application.fetch_xform

    """
    try:
        return HttpResponse(
            req.app.fetch_xform(module_id, form_id)
        )
    except IndexError:
        raise Http404()

@safe_download
def download_user_registration(req, domain, app_id):
    """See Application.fetch_xform"""
    return HttpResponse(
        req.app.get_user_registration().render_xform()
    )


@safe_download
def download_jad(req, domain, app_id):
    """
    See ApplicationBase.create_jadjar

    """
    app = req.app
    try:
        jad, _ = app.create_jadjar()
    except ResourceConflict:
        return download_jad(req, domain, app_id)
    try:
        response = HttpResponse(jad)
    except Exception:
        messages.error(req, BAD_BUILD_MESSAGE)
        return back_to_main(**locals())
    set_file_download(response, "CommCare.jad")
    response["Content-Type"] = "text/vnd.sun.j2me.app-descriptor"
    response["Content-Length"] = len(jad)
    return response

@safe_download
def download_jar(req, domain, app_id):
    """
    See ApplicationBase.create_jadjar

    This is the only view that will actually be called
    in the process of downloading a complete CommCare.jar
    build (i.e. over the air to a phone).

    """
    response = HttpResponse(mimetype="application/java-archive")
    app = req.app
    _, jar = app.create_jadjar()
    set_file_download(response, 'CommCare.jar')
    response['Content-Length'] = len(jar)
    try:
        response.write(jar)
    except Exception:
        messages.error(req, BAD_BUILD_MESSAGE)
        return back_to_main(**locals())
    return response

def download_test_jar(request):
    with open(os.path.join(os.path.dirname(__file__), 'static', 'app_manager', 'CommCare.jar')) as f:
        jar = f.read()

    response = HttpResponse(mimetype="application/java-archive")
    set_file_download(response, "CommCare.jar")
    response['Content-Length'] = len(jar)
    response.write(jar)
    return response

@safe_download
def download_raw_jar(req, domain, app_id):
    """
    See ApplicationBase.fetch_jar

    """
    response = HttpResponse(
        req.app.fetch_jar()
    )
    response['Content-Type'] = "application/java-archive"
    return response

def emulator_page(req, domain, app_id, template):
    copied_app = app = get_app(domain, app_id)
    if app.copy_of:
        app = get_app(domain, app.copy_of)

    # Coupled URL -- Sorry!
    build_path = "/builds/{version}/{build_number}/Generic/WebDemo/".format(
        **copied_app.get_preview_build()._doc
    )
    return render(req, template, {
        'domain': domain,
        'app': app,
        'build_path': build_path,
        'url_base': get_url_base()
    })

@login_and_domain_required
def emulator(req, domain, app_id, template="app_manager/emulator.html"):
    return emulator_page(req, domain, app_id, template)

def emulator_handler(req, domain, app_id):
    exchange = req.GET.get("exchange", '')
    if exchange:
        return emulator_page(req, domain, app_id, template="app_manager/exchange_emulator.html")
    else:
        return emulator(req, domain, app_id)

def emulator_commcare_jar(req, domain, app_id):
    response = HttpResponse(
        get_app(domain, app_id).fetch_emulator_commcare_jar()
    )
    response['Content-Type'] = "application/java-archive"
    return response

@login_and_domain_required
def formdefs(request, domain, app_id):
    langs = [json.loads(request.GET.get('lang', '"en"'))]
    format = request.GET.get('format', 'json')
    app = get_app(domain, app_id)

    def get_questions(form):
        xform = XForm(form.source)
        prefix = '/%s/' % xform.data_node.tag_name
        def remove_prefix(string):
            if string.startswith(prefix):
                return string[len(prefix):]
            else:
                raise Exception()
        def transform_question(q):
            return {
                'id': remove_prefix(q['value']),
                'type': q['tag'],
                'text': q['label'] if q['tag'] != 'hidden' else ''
            }
        return [transform_question(q) for q in xform.get_questions(langs)]
    formdefs = [{
        'name': "%s, %s" % (f['form'].get_module().name['en'], f['form'].name['en']) if f['type'] == 'module_form' else 'User Registration',
        'columns': ['id', 'type', 'text'],
        'rows': get_questions(f['form'])
    } for f in app.get_forms(bare=False)]

    if format == 'xlsx':
        f = StringIO()
        writer = Excel2007ExportWriter()
        writer.open([(sheet['name'], [FormattedRow(sheet['columns'])]) for sheet in formdefs], f)
        writer.write([(
            sheet['name'],
            [FormattedRow([cell for (_, cell) in sorted(row.items(), key=lambda item: sheet['columns'].index(item[0]))]) for row in sheet['rows']]
        ) for sheet in formdefs])
        writer.close()
        response = HttpResponse(f.getvalue(), mimetype=Format.from_format('xlsx').mimetype)
        set_file_download(response, 'formdefs.xlsx')
        return response
    else:
        return json_response(formdefs)

def _questions_for_form(request, form, langs):
    class FakeMessages(object):
        def __init__(self):
            self.messages = defaultdict(list)

        def add_message(self, type, message):
            self.messages[type].append(message)

        def error(self, request, message, *args, **kwargs):
            self.add_message('error', message)

        def warning(self, request, message, *args, **kwargs):
            self.add_message('warning', message)

    m = FakeMessages()

    context = get_form_view_context(request, form, langs, None, messages=m)
    xform_questions = context['xform_questions']
    return xform_questions, m.messages

def _find_name(names, langs):
    name = None
    for lang in langs:
        if lang in names:
            name = names[lang]
            break
    if name is None:
        lang = names.keys()[0]
        name = names[lang]
    return name

@login_and_domain_required
def app_summary(request, domain, app_id):
    return summary(request, domain, app_id, should_edit=True)

def app_summary_from_exchange(request, domain, app_id):
    dom = Domain.get_by_name(domain)
    if dom.is_snapshot:
        return summary(request, domain, app_id, should_edit=False)
    else:
        return HttpResponseForbidden()

def summary(request, domain, app_id, should_edit=True):
    app = Application.get(app_id)
    context = get_apps_base_context(request, domain, app)
    langs = context['langs']

    modules = []

    for module in app.get_modules():
        forms = []
        for form in module.get_forms():
            questions, messages = _questions_for_form(request, form, langs)
            forms.append({'name': _find_name(form.name, langs),
                          'questions': questions,
                          'messages': dict(messages)})

        modules.append({'name': _find_name(module.name, langs), 'forms': forms})

    context['modules'] = modules
    context['summary'] = True

    if should_edit:
        return render(request, "app_manager/summary.html", context)
    else:
        return render(request, "app_manager/exchange_summary.html", context)

@login_and_domain_required
def download_translations(request, domain, app_id):
    app = get_app(domain, app_id)
    properties = tuple(["property"] + app.langs)
    temp = StringIO()
    headers = (("translations", properties),)

    row_dict = {}
    for i, lang in enumerate(app.langs):
        index = i + 1
        trans_dict = app.translations.get(lang, {})
        for prop, trans in trans_dict.iteritems():
            if prop not in row_dict:
                row_dict[prop] = [prop]
            num_to_fill = index - len(row_dict[prop])
            row_dict[prop].extend(["" for i in range(num_to_fill)] if num_to_fill > 0 else [])
            row_dict[prop].append(trans)

    rows = row_dict.values()
    all_prop_trans = st_trans.DEFAULT + st_trans.CC_DEFAULT + st_trans.CCODK_DEFAULT
    rows.extend([[t[0]] for t in all_prop_trans if t[0] not in row_dict])

    def fillrow(row):
        num_to_fill = len(properties) - len(row)
        row.extend(["" for i in range(num_to_fill)] if num_to_fill > 0 else [])
        return row

    rows = [fillrow(row) for row in rows]

    data = (("translations", tuple(rows)),)
    export_raw(headers, data, temp)
    return export_response(temp, Format.XLS_2007, "translations")

@require_POST
@require_can_edit_apps
@get_file("file")
def upload_translations(request, domain, app_id):
    success = False
    try:
        workbook = WorkbookJSONReader(request.file)
        translations = workbook.get_worksheet(title='translations')

        app = get_app(domain, app_id)
        trans_dict = defaultdict(dict)
        for row in translations:
            for lang in app.langs:
               if row[lang]:
                   trans_dict[lang].update({row["property"]: row[lang]})

        app.translations = dict(trans_dict)
        app.save()
        success = True
    except Exception:
        messages.error(request, _("Something went wrong! Update failed. We're looking into it"))

    if success:
        messages.success(request, _("UI Translations Updated!"))

    return HttpResponseRedirect(reverse('app_languages', args=[domain, app_id]))<|MERGE_RESOLUTION|>--- conflicted
+++ resolved
@@ -935,12 +935,8 @@
 def copy_form(req, domain, app_id, module_id, form_id):
     app = get_app(domain, app_id)
     to_module_id = int(req.POST['to_module_id'])
-<<<<<<< HEAD
-    app.copy_form(int(module_id), int(form_id), to_module_id)
-=======
     if app.copy_form(int(module_id), int(form_id), to_module_id) == 'case type conflict':
         messages.warning(req, CASE_TYPE_CONFLICT_MSG,  extra_tags="html")
->>>>>>> 59b74ab4
     app.save()
     return back_to_main(**locals())
 
