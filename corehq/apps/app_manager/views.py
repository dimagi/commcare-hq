--- conflicted
+++ resolved
@@ -642,18 +642,6 @@
 
                 """
                 parent_types = builder.get_parent_types(case_type)
-<<<<<<< HEAD
-                parent_modules = [module for module in app.modules
-                                  if module.case_type in parent_types]
-                if any(not module.unique_id for module in parent_modules):
-                    for module in parent_modules:
-                        module.get_or_create_unique_id()
-                    app.save()
-                return [{
-                    'unique_id': module.unique_id,
-                    'name': module.name
-                } for module in parent_modules]
-=======
                 modules = app.modules
                 # make sure all modules have unique ids
                 if any(not module.unique_id for module in modules):
@@ -667,7 +655,6 @@
                     'name': module.name,
                     'is_parent': module.unique_id in parent_module_ids,
                 } for module in app.modules if module.case_type != case_type]
->>>>>>> 0f269103
             context.update({
                 'parent_modules': get_parent_modules_and_save(),
                 'case_properties': sorted(builder.get_properties(case_type)),
