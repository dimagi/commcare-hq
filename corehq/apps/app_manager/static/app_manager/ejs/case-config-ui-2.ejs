--- conflicted
+++ resolved
@@ -1,15 +1,5 @@
 [% if(questions.length) { %]
     <ul class="unstyled">
-<<<<<<< HEAD
-        <li>
-                Requires
-                [%= renderOptions([
-                    {value: "none", label: "no case"},
-                    {value: "case", label: "a case"}
-                ], requires(), 'requires', false) %]
-        </li>
-=======
->>>>>>> f719ae10
 
         [% if(requires() == "none") { %]
             [%= renderAction("open_case", "Opens a case") %]
