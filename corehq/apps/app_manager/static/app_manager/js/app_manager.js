hqDefine('app_manager/js/app_manager', [
    'jquery',
    'knockout',
    'underscore',
    'hqwebapp/js/initial_page_data',
    'hqwebapp/js/layout',
    'hqwebapp/js/toggles',
    'hqwebapp/js/ui_elements/ui-element-langcode-button',
    'analytix/js/google',
    'analytix/js/kissmetrix',
    'hqwebapp/js/bootstrap3/alert_user',
    'hqwebapp/js/bootstrap3/main',
    'app_manager/js/menu',
    'app_manager/js/preview_app',
    'app_manager/js/section_changer',
    "hqwebapp/js/components/inline_edit",   // app, menu, and form names and comments all use these
<<<<<<< HEAD
=======
    'commcarehq',
>>>>>>> 5192de32
], function (
    $,
    ko,
    _,
    initialPageData,
    hqLayout,
    toggles,
    uiElementLangcodeButton,
    google,
    kissmetrix,
    alertUser,
    main,
    menu,
    previewApp,
    sectionChanger,
) {
    var module = main.eventize({});
    var _private = {};
    _private.appendedPageTitle = "";
    _private.prependedPageTitle = "";

    module.setCommcareVersion = function (version) {
        module.commcareVersion(version);
    };

    module.setAppendedPageTitle = function (appendedPageTitle) {
        _private.appendedPageTitle = appendedPageTitle;
    };
    module.setPrependedPageTitle = function (prependedPageTitle, noDivider) {
        _private.prependedPageTitle = prependedPageTitle;
        if (!noDivider) {
            _private.prependedPageTitle += " - ";
        }
    };

    module.updatePageTitle = function (pageTitle) {
        var newTitle = pageTitle;
        if (_private.appendedPageTitle) {
            newTitle += " - " + _private.appendedPageTitle;
        }
        if (_private.prependedPageTitle) {
            newTitle = _private.prependedPageTitle + newTitle;
        }
        document.title = newTitle + " - CommCare HQ";
    };

    module.checkCommcareVersion = function (version) {
        return module.versionGE(module.commcareVersion(), version);
    };

    module.checkAreWeThereYet = function (version) {
        if (!module.latestCommcareVersion()) {
            // We don't know the latest version. Assume this version has arrived
            return true;
        } else {
            return module.versionGE(module.latestCommcareVersion(), version);
        }
    };

    module.versionGE = function (commcareVersion1, commcareVersion2) {
        function parse(version) {
            version = version.split('.');
            version = [parseInt(version[0]), parseInt(version[1])];
            return version;
        }
        commcareVersion1 = parse(commcareVersion1);
        commcareVersion2 = parse(commcareVersion2);
        if (commcareVersion1[0] > commcareVersion2[0]) {
            return true;
        } else if (commcareVersion1[0] === commcareVersion2[0]) {
            return commcareVersion1[1] >= commcareVersion2[1];

        } else {
            return false;
        }
    };

    module.updateDOM = function (update) {
        if (_.has(update, 'app-version')) {
            var appVersion = update['app-version'];
            $('.variable-version').text(appVersion);
        }
        if (_.has(update, 'commcare-version')) {
            module.setCommcareVersion(update['commcare-version']);
        }
        if (module.fetchAndShowFormValidation) {
            module.fetchAndShowFormValidation();
        }
        main.updateDOM(update);
    };

    module.setupValidation = function (validationUrl) {
        module.fetchAndShowFormValidation = function () {
            $.getJSON(validationUrl, function (data) {
                $('#build_errors').html(data.error_html);
            });
        };
        if ($.cookie('suppress_build_errors')) {
            $.removeCookie('suppress_build_errors', { path: '/' });
        } else {
            module.fetchAndShowFormValidation();
        }
    };

    module.init = function (args) {
        _initCommcareVersion(args);
        _initSaveButtons();
        _initMenuItemSorting();
        _initResponsiveMenus();
        _initAddItemPopovers();
        _initNewModuleOptionClicks();
    };

    /**
     * Initialize the commcare version and check whether there is a later
     * version of CommCare that is available.
     * @param args
     * @private
     */
    var _initCommcareVersion = function (args) {
        module.commcareVersion = ko.observable();
        module.latestCommcareVersion = ko.observable();
        module.latestCommcareVersion(args.latestCommcareVersion);
        module.commcareVersion.subscribe(function () {
            $('.commcare-feature').each(function () {
                // .attr() keeps zero intact in 2.10, data() doesn't
                var version = '' + $(this).attr('data-since-version') || '1.1',
                    upgradeMessage = $('<span class="upgrade-message"/>'),
                    area = $(this);

                if (module.checkCommcareVersion(version)) {
                    area.find('upgrade-message').remove();
                    area.find('*:not(".hide")').show();
                } else if (!module.checkAreWeThereYet(version)) {
                    area.parent().hide();
                } else {
                    area.find('*').hide();
                    upgradeMessage.append(
                        $('<i></i>').addClass('fa fa-arrow-left'),
                    ).append(
                        $('<span></span>').text(' Requires CommCare ' + version),
                    ).appendTo(area);
                }
            });
        });
        module.setCommcareVersion(args.commcareVersion);
    };

    /**
     * Initialize the add item popover in the app v2 navigation menu. Make sure
     * the icons in the popover properly trigger the add item form and that
     * clicking away from the popover elsewhere on the screen closes it.
     * @private
     */
    var _initAddItemPopovers = function () {
        $('.js-add-new-item').popover({
            title: gettext("Add"),
            container: 'body',
            sanitize: false,
            content: function () {
                var template = $('.js-popover-template-add-item-content[data-slug="form"]').text();
                return _.template(template)($(this).data());
            },
            html: true,
            trigger: 'manual',
            placement: 'right',
            template: $('#js-popover-template-add-item').text(),
        }).on('show.bs.popover', function () {
            // Close any other open popover
            $('.js-add-new-item').not($(this)).popover('hide');
        }).one('shown.bs.popover', function () {
            var pop = this;
            $('.popover-additem').on('click', function (e) {
                $(pop).popover('hide');
                var dataType = $(e.target).closest('button').data('type'),
                    stopSubmit = $(e.target).closest('button').data('stopsubmit') === 'yes',
                    $form;

                if (stopSubmit) {
                    return;
                }

                var caseAction =  $(e.target).closest('button').data('case-action'),
                    $popoverContent = $(e.target).closest(".popover-content > *"),
                    moduleId = $popoverContent.data("module-unique-id"),
                    $trigger = $('.js-add-new-item[data-module-unique-id="' + moduleId + '"]');

                $form = $popoverContent.find("form");
                $form.find("input[name='case_action']").val(caseAction);
                $form.find("input[name='form_type']").val(dataType);
                if (!$form.data('clicked')) {
                    $form.data('clicked', 'true');
                    $trigger.find(".fa-plus").removeClass("fa-plus").addClass("fa fa-refresh fa-spin");
                    $form.submit();
                }
            });
        }).on('click', function (e) {
            e.preventDefault();
            $(this).popover('show');
        });

        // Close any open popover when user clicks elsewhere on the page
        $('body').click(function (event) {
            if (!($(event.target).hasClass('appnav-add') || $(event.target).hasClass('popover-additem-option') || $(event.target).hasClass('fa'))) {
                $('.js-add-new-item').popover('hide');
            }
        });
    };

    /**
     * For all the navigation links marked as responsive, make sure they hide
     * the main content element as soon as they are clicked to show the "loading"
     * animation and indicate to the user that something is going on.
     * @private
     */
    var _initResponsiveMenus = function () {
        $(document).on('click', '.appnav-responsive', function (e) {
            if (!e || (!e.metaKey && !e.ctrlKey && !e.which !== 2)) {
                // TODO doesn't handle vellum with saved changes.
                $('#js-appmanager-body.appmanager-settings-content').addClass('hide');
            }
        });
    };

    /**
     * Initialize sorting in the app manager menu.
     * @private
     */
    var _initMenuItemSorting = function () {
        var MODULE_SELECTOR = ".appmanager-main-menu .module";
        if (!toggles.toggleEnabled('LEGACY_CHILD_MODULES')) {
            nestChildModules();
            initChildModuleUpdateListener();
        }
        if (modulesWereReordered()) {
            promptToSaveOrdering();
        } else {
            initDragHandles();
            $('.sortable').each(function () {
                initSortable($(this));
            });
        }

        function initDragHandles() {
            var $scope = $(".appmanager-main-menu");
            $scope.find('.drag_handle').addClass('fa-solid fa-up-down');
            $scope.find('.js-appnav-drag-module').on('mouseenter', function () {
                $(this).closest('.js-sorted-li').addClass('appnav-highlight');
            }).on('mouseleave', function () {
                $(this).closest('.js-sorted-li').removeClass('appnav-highlight');
            });
        }
        function nestChildModules() {
            var modulesByUid = getModulesByUid(),
                childModules = [];
            $(MODULE_SELECTOR).each(function (index, element) {
                // Set index here so we know whether we've rearranged anything
                $(element).data('index', index);
                if ($(element).data('rootmoduleuid')) {
                    childModules.push(element);
                }
            });
            _.each(childModules, function (childModule) {
                var parent = modulesByUid[$(childModule).data('rootmoduleuid')];
                if (!parent) {
                    moveModuleToBottom(childModule);
                } else {
                    addChildModuleToParent(childModule, parent);
                }
            });
        }
        function getModulesByUid() {
            var modulesByUid = {};
            $(MODULE_SELECTOR).each(function (index, element) {
                modulesByUid[ $(element).data('uid') ] = element;
            });
            return modulesByUid;
        }
        function addChildModuleToParent(childModule, parent) {
            var childList = $(parent).find("ul.child-modules");
            if (childList.length === 0) {
                childList = $('<ul class="appnav-menu child-modules sortable"></ul>');
                $(parent).append(childList);
            }
            childList.append(childModule);
        }
        function moveModuleToBottom(module) {
            $("ul.appmanager-main-menu").append(module);
        }
        function initChildModuleUpdateListener() {
            // If a child module is created or removed, update the sidebar
            $('#module-settings-form').on('saved-app-manager-form', function () {
                var $parentModuleSelector = $(this).find('select[name=root_module_id]');
                if ($parentModuleSelector.length === 0) {
                    return;
                }
                var modulesByUid = getModulesByUid(),
                    module = modulesByUid[$(this).data('moduleuid')],
                    oldRoot = $(module).data('rootmoduleuid') || null,
                    newRoot = $parentModuleSelector.val() || null;

                if (newRoot !== oldRoot) {
                    $(module).data('rootmoduleuid', newRoot);
                    if (!newRoot) {
                        moveModuleToBottom(module);
                    } else {
                        addChildModuleToParent(module, modulesByUid[newRoot]);
                    }
                    rearrangeModules($(module));
                    resetIndexes();
                }
            });
        }
        function modulesWereReordered() {
            return _.some($(MODULE_SELECTOR), function (element, index) {
                return index !== $(element).data('index');
            });
        }
        function promptToSaveOrdering() {
            $("#reorder_modules_modal").modal('show');
        }
        function initSortable($sortable) {
            var options = {
                handle: '.drag_handle ',
                items: ">*:not(.sort-disabled)",
                update: function (e, ui) { updateAfterMove(e, ui, $sortable); },
            };
            if ($sortable.hasClass('sortable-forms')) {
                options["connectWith"] = '.sortable-forms';
            }
            $sortable.sortable(options);
        }
        function updateAfterMove(e, ui, $sortable) {
            // because the event is triggered on both sortables when moving between one sortable list to
            // another, do a check to see if this is the sortable list we're moving the item to
            if ($sortable.find(ui.item).length < 1) { return; }

            if ($sortable.hasClass('sortable-forms')) {
                rearrangeForms(ui, $sortable);
            } else {
                rearrangeModules(ui.item);
            }
            resetIndexes();
        }
        function rearrangeForms(ui, $sortable) {
            var url = initialPageData.reverse('rearrange', 'forms'),
                toModuleUid = $sortable.parents('.edit-module-li').data('uid'),
                fromModuleUid = ui.item.data('moduleuid'),
                from = ui.item.data('index'),
                to = _.findIndex($sortable.children().not('.sort-disabled'), function (form) {
                    return $(form).data('uid') === ui.item.data('uid');
                });

            if (to !== from || toModuleUid !== fromModuleUid) {
                saveRearrangement(url, from, to, fromModuleUid, toModuleUid);
            }
        }
        function rearrangeModules($module) {
            var url = initialPageData.reverse('rearrange', 'modules'),
                from = $module.data('index'),
                to = _.findIndex($(MODULE_SELECTOR), function (module) {
                    return $(module).data('uid') === $module.data('uid');
                });

            if (to !== from) {
                saveRearrangement(url, from, to);
            }
        }
        function resetIndexes() {
            $(MODULE_SELECTOR).each(function (index, module) {
                $(module).data('index', index);
                $(module).children("ul.sortable-forms").first().children("li").each(function (index, form) {
                    $(form).data('index', index);
                    $(form).data('moduleuid', $(module).data('uid'));
                });
            });
        }
        function saveRearrangement(url, from, to, fromModuleUid, toModuleUid) {
            var data = {
                from: from,
                to: to,
                from_module_uid: fromModuleUid,
                to_module_uid: toModuleUid,
            };
            $.ajax(url, {
                method: 'POST',
                data: data,
                success: function () {
                    alertUser.alert_user(gettext("Moved successfully."), "success");
                },
                error: function (xhr) {
                    alertUser.alert_user(xhr.responseJSON.error, "danger");
                },
            });
            menu.setPublishStatus(true);
        }

    };

    /**
     * Initialize the save buttons on the various tabs and forms.
     * @private
     */
    var _initSaveButtons = function () {
        var $forms = $('.save-button-form');
        $forms.each(function () {
            var $form = $(this),
                $buttonHolder = $form.find('.save-button-holder'),
                button = main.initSaveButtonForm($form, {
                    unsavedMessage: gettext("You have unsaved changes"),
                    success: function (data) {
                        var key;
                        module.updateDOM(data.update);
                        for (key in data.corrections) {
                            if (_.has(data.corrections, key)) {
                                $form.find('[name="' + key + '"]').val(data.corrections[key]);
                                $(document).trigger('correction', [key, data.corrections[key]]);
                            }
                        }
                        if (_.has(data, 'redirect')) {
                            window.location = data.redirect;
                        }
                        $form.trigger('saved-app-manager-form');
                    },
                });
            button.ui.appendTo($buttonHolder);
            $buttonHolder.data('button', button);
            sectionChanger.attachToForm($form);
        });
    };

    $(function () {
        const app = initialPageData.get('app_subset');
        module.init({
            appVersion: app.version || -1,
            commcareVersion: String(app.commcare_minor_release),
            latestCommcareVersion: initialPageData.get('latest_commcare_version') || null,
        });

        $('.btn-langcode-preprocessed').each(function () {
            uiElementLangcodeButton.new($(this), $(this).text());
            if ($(this).hasClass('langcode-input')) {
                var $langcodeInput = $(this).parent().find("input");
                var that = this;
                if ($langcodeInput) {
                    $langcodeInput.change(function () {
                        if ($(this).val() === "") {
                            $(that).show();
                        } else {
                            $(that).hide();
                        }
                    });
                }
            }
        });

        $('[data-toggle="tooltip"]').tooltip();

        // https://github.com/twitter/bootstrap/issues/6122
        // this is necessary to get popovers to be able to extend
        // outside the borders of their containing div
        //
        // http://manage.dimagi.com/default.asp?183618
        // Firefox 40 considers hovering on a select a mouseleave event and thus kills the select
        // dropdown. The focus and blur events are to ensure that we do not trigger overflow hidden
        // if we are in a select
        var inSelectElement = false,
            $tabContent = $('.tab-content');
        $tabContent.css('overflow', 'visible');
        $tabContent.on('mouseenter', '.collapse', function () {
            $(this).css('overflow','visible');
        });
        $tabContent.on('mouseleave', '.collapse', function () {
            if (inSelectElement) { return; }
            $(this).css('overflow','hidden');
        });
        $tabContent.on('focus', '.collapse', function () {
            inSelectElement = true;
        });
        $tabContent.on('blur', '.collapse', function () {
            inSelectElement = false;
        });

        // Handling for popup displayed when accessing a deleted app
        $('#deleted-app-modal').modal({
            backdrop: 'static',
            keyboard: false,
            show: true,
        }).on('hide.bs.modal', function () {
            window.location = initialPageData.reverse('dashboard_default');
        });

        // Set up app preview
        previewApp.initPreviewWindow();

        // Hide fancy app manager loading animation
        $('.appmanager-content').fadeIn();
        $('.appmanager-loading').fadeOut();

        hqLayout.setIsAppbuilderResizing(true);
    });

    var _initNewModuleOptionClicks = function () {
        $('.new-module-option').on('click', function () {
            var moduleType = $(this).data('type');
            $('#new-module-type').val(moduleType);
            var $form = $('#new-module-form');
            $('.new-module-icon').removeClass().addClass("fa fa-refresh fa-spin");
            if (moduleType === "case") {
                google.track.event("Added Case List Menu");
                kissmetrix.track.event("Added Case List Menu");
            } else if (moduleType === "survey") {
                google.track.event("Added Surveys Menu");
                kissmetrix.track.event("Added Surveys Menu");
            }

            $('#add-new-module-modal').modal('hide');
            $form.submit();
        });

        var hoverHelpTexts = {
            survey: {
                title: gettext("What is a Survey Menu?"),
                content: gettext("Surveys are used to collect independent forms that do not need to be tracked over time. Common examples include satisfaction surveys or anonymous feedback forms."),
            },
            case: {
                title: gettext("What is a Case List?"),
                content: gettext("Case Lists are used to register and track related data (cases) over time. This data can be referenced in other forms and by other cases. Common examples include maternal health, student attendance, or crop monitoring."),
            },
        };

        $('.new-module-option').each(function () {
            var type = $(this).data('type');
            if (hoverHelpTexts[type]) {
                $(this).popover({
                    title: hoverHelpTexts[type].title,
                    content: hoverHelpTexts[type].content,
                    trigger: 'hover',
                    placement: 'auto',
                    container: 'body',
                    html: true,
                });
            }
        });

    };

    return module;
});<|MERGE_RESOLUTION|>--- conflicted
+++ resolved
@@ -14,10 +14,7 @@
     'app_manager/js/preview_app',
     'app_manager/js/section_changer',
     "hqwebapp/js/components/inline_edit",   // app, menu, and form names and comments all use these
-<<<<<<< HEAD
-=======
     'commcarehq',
->>>>>>> 5192de32
 ], function (
     $,
     ko,
