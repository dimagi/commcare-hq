/**
  *  Entry point for the app settings page.
  */
hqDefine("app_manager/js/app_view", [
    "jquery",
    "knockout",
    "underscore",
    "hqwebapp/js/initial_page_data",
    "app_manager/js/settings/commcare_settings",
    "app_manager/js/supported_languages",
    "analytix/js/google",
    "hqwebapp/js/bootstrap3/widgets",
    "hqwebapp/js/bootstrap3/main",
    "translations/js/translations",
    "app_manager/js/app_manager",
    "app_manager/js/section_changer",
    "hqwebapp/js/select2_knockout_bindings.ko",
    "app_manager/js/widgets",   // app version widget when copying an app
    "app_manager/js/download_async_modal",  // for the "Download ZIP" button on the multimedia tab
    "hqwebapp/js/bootstrap3/widgets",
    "app_manager/js/add_ons",
    "app_manager/js/settings/translations",
    "app_manager/js/custom_assertions",
    "hqwebapp/js/components/select_toggle",
    "hqwebapp/js/bootstrap3/knockout_bindings.ko",
<<<<<<< HEAD
=======
    "commcarehq",
>>>>>>> 5192de32
], function (
    $,
    ko,
    _,
    initialPageData,
    commcareSettings,
    supportedLanguages,
    google,
    widgets,
    main,
    translations,
    appManager,
    sectionChanger,
) {
    $(function () {
        // App name
        $(document).on("inline-edit-save", function (e, data) {
            if (_.has(data.update, '.variable-app_name')) {
                appManager.updatePageTitle(data.update['.variable-app_name']);
                appManager.updateDOM(data.update);
            }
        });

        // Settings
        var $settingsContainer = $('#commcare-settings');
        if ($settingsContainer.length) {
            $settingsContainer.koApplyBindings(new commcareSettings.CommcareSettings(initialPageData.get("app_view_options")));
        }

        // Languages: Language List
        var $languagesContainer = $("#supported-languages");
        if ($languagesContainer.length) {
            $("#supported-languages").koApplyBindings(new supportedLanguages.SupportedLanguages({
                langs: initialPageData.get("langs"),
                saveURL: initialPageData.reverse("edit_app_langs"),
                validate: !initialPageData.get("is_remote_app"),
            }));
        }

        // Languages: CommCare Translations
        var $ui = $("#translations_ui");
        if ($ui.length) {
            translations.makeTranslationUI({
                translations: initialPageData.get("translations"),
                url: initialPageData.reverse("edit_app_ui_translations"),
                suggestion_url: initialPageData.reverse("get_app_ui_translations"),
                lang: initialPageData.get("lang"),
                allow_autofill: initialPageData.get("lang") !== 'en',
                $home: $ui,
            });
        }

        // Actions: Copy Application
        $("#copy-app-form form button").click(function () {
            var $submit = $(this),
                $form = $submit.closest("form"),
                domain = $form.find("#id_domain").val(),
                $modal = $("#copy-toggles");

            if (!isCopyApplicationFormValid($form)) {
                return false;
            }

            if (initialPageData.get("is_superuser")) {
                $submit.disableButton();
                $.ajax({
                    method: "GET",
                    url: initialPageData.reverse("toggle_diff"),
                    data: {
                        domain: domain,
                    },
                    success: function (toggles) {
                        if (toggles.length) {
                            var template = _.template($modal.find("script").html()),
                                $ul = $modal.find("ul").html(""),
                                allSelected = false;
                            $modal.find(".select-all").click(function (e) {
                                allSelected = !allSelected;
                                $(e.currentTarget).text(allSelected ? gettext("Select None") : gettext("Select All"));
                                $ul.find("input:checkbox").prop('checked', allSelected);
                            });
                            _.each(toggles, function (toggle) {
                                $ul.append(template(toggle));
                            });
                            $modal.modal().one("click", ".btn-primary", function () {
                                $(this).disableButton();
                                var slugs = _.map($modal.find(":checked"), function (c) {
                                    return $(c).data("slug");
                                });
                                $form.find("input[name='toggles']").val(slugs.join(","));
                                $form.submit();
                            }).one("hide.bs.modal", function () {
                                $submit.enableButton();
                            });
                        } else {
                            $form.submit();
                        }
                    },
                    error: function () {
                        // If anything goes wrong, just submit the form
                        $form.submit();
                    },
                });
            } else {
                $form.submit();
            }
        });

        /***
         * The function is used to validate the copy application form data before submitting it.
         * It checks the following things:
         *      1. the application name is entered or not
         *      2. valid project/domain is selected or not
         * @param form
         * @returns {boolean}
         */
        var isCopyApplicationFormValid = function (form) {
            var domainDiv  = form.find("#div_id_domain"),
                appNameDiv = form.find("#div_id_name"),
                domain = domainDiv.find("#id_domain"),
                appName = appNameDiv.find("#id_name"),
                errorMessage = '',
                domainNames = initialPageData.get("domain_names");

            appNameDiv.removeClass('has-error');
            domainDiv.find('.help-block').remove();

            domainDiv.removeClass('has-error');
            appNameDiv.find('.help-block').remove();

            // If application name is not entered
            if (!appName.val().trim()) {
                appNameDiv.addClass('has-error');
                errorMessage = gettext('Application name is required');
                appName.after($("<span class=\"help-block\"></span>").text(errorMessage));
            }

            // If project/domain is not selected or invalid domain is selected
            if (domainNames.indexOf(domain.val()) === -1) {
                if (!domain.val()) {
                    errorMessage = gettext('Project name is required');
                } else if (!initialPageData.get('is_superuser')) {
                    // Non-superusers can only copy to their own domains
                    errorMessage = gettext('Invalid Project Selected');
                }

                if (errorMessage) {
                    domainDiv.addClass('has-error');
                    domain.after($("<span class=\"help-block\"></span>").text(errorMessage));
                }
            }

            return !errorMessage;
        };

        var CopyAppViewModel = function () {
            var self = {};
            // Set up typeahead for domain names when copying app
            // prepend with blank so placeholder works
            self.domainNames = [''].concat(initialPageData.get("domain_names"));
            self.linkableDomains = initialPageData.get("linkable_domains");
            self.shouldLimitToLinkedDomains = initialPageData.get("limit_to_linked_domains");

            self.isChecked = ko.observable(false);
            self.shouldEnableLinkedAppOption = ko.observable(true);

            self.domainChanged = function (data, event) {
                if (self.shouldLimitToLinkedDomains) {
                    var selectedDomain = event.currentTarget.options[event.currentTarget.selectedIndex].value;
                    self.shouldEnableLinkedAppOption(self.linkableDomains.includes(selectedDomain));

                    // ensure not checked if linked apps is not allowed
                    if (!self.shouldEnableLinkedAppOption()) {
                        self.isChecked(false);
                    }
                }
            };

            return self;
        };

        var $domainContainer = $("#copy-app-form");
        if ($domainContainer.length) {
            $domainContainer.koApplyBindings(CopyAppViewModel());
        }

        // Multimedia analytics
        $(document).on("click", '#download_zip', function () {
            google.track.event('App Builder', 'Download Multimedia');
        });
        $(document).on("click", '#open_checker', function () {
            google.track.event('App Builder', 'Manage Multimedia');
        });

        // Multimedia content
        var multimediaTabModel = function () {
            var self = {};
            self.load_state = ko.observable(null);
            self.multimedia_page_html = ko.observable('');
            self.load_if_necessary = function () {
                if (!self.load_state() || self.load_state() === 'error') {
                    self.load_state('loading');
                    $.ajax({
                        url: initialPageData.reverse("app_multimedia_ajax"),
                        success: function (content) {
                            self.load_state('loaded');
                            self.multimedia_page_html(content);
                            widgets.init();
                        },
                        error: function (data) {
                            if (_.has(data, 'responseJSON')) {
                                alert(data.responseJSON.message);
                            } else {
                                alert(gettext('Oops, there was a problem loading this section. Please try again.'));
                            }
                            self.load_state('error');
                        },
                    });
                }
            };
            return self;
        };
        if ($('#multimedia-tab').length) {
            var multimediaTab = multimediaTabModel(),
                initializeMultimediaTab = function () {
                    if (multimediaTab.load_state() === null) {
                        multimediaTab.load_if_necessary();
                    }
                };
            $("#multimedia-tab").koApplyBindings(multimediaTab);
            if ($('[href="#multimedia-tab"]').parent().hasClass("active")) {
                // Multimedia tab has already been selected
                initializeMultimediaTab();
            }
            $('[href="#multimedia-tab"]').on('shown.bs.tab', function () {
                initializeMultimediaTab();
            });
        }

        // Custom Assertions
        (function () {
            var $form = $("#custom-assertions-form");
            var $saveContainer = $form.find("#custom-assertions-save-btn");
            var saveButton = main.initSaveButton({
                save: function () {
                    saveButton.ajax({
                        url: $form.attr('action'),
                        data: {
                            custom_assertions: $form.find('input[name="custom_assertions"]').val(),
                        },
                        type: 'POST',
                    });
                },
            });
            $form.on('change', function () {
                saveButton.fire('change');
            });
            saveButton.ui.appendTo($saveContainer);
            sectionChanger.attachToForm($saveContainer);
        })();

    });
});<|MERGE_RESOLUTION|>--- conflicted
+++ resolved
@@ -23,10 +23,7 @@
     "app_manager/js/custom_assertions",
     "hqwebapp/js/components/select_toggle",
     "hqwebapp/js/bootstrap3/knockout_bindings.ko",
-<<<<<<< HEAD
-=======
     "commcarehq",
->>>>>>> 5192de32
 ], function (
     $,
     ko,
