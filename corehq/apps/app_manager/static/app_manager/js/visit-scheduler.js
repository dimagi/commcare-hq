/*globals $, COMMCAREHQ, _, ko, CC_UTILS, console*/

var VisitScheduler = (function () {
    'use strict';

    var ModuleScheduler = function(params){
        // Edits the schedule phases on the module setting page
<<<<<<< HEAD
        var self = this;
        self.home = params.home;

        self.init = function () {
            _.defer(function () {
                ko.applyBindings(self, self.home.get(0));
                self.home.on('textchange', 'input', self.change)
                // all select2's are represented by an input[type="hidden"]
                    .on('change', 'select, input[type="hidden"]', self.change)
                    .on('click', 'a:not(.header)', self.change)
                    .on('change', 'input[type="checkbox"]', self.change);

                // https://gist.github.com/mkelly12/424774/#comment-92080
                $('#module-scheduler input').on('textchange', self.change);
            });
        };

        self.change = function () {
            self.saveButton.fire('change');
        };

        self.saveButton = COMMCAREHQ.SaveButton.init({
            unsavedMessage: "You have unchanged schedule settings",
            save: function() {
                self.saveButton.ajax({
                    type: 'post',
                    url: params.saveUrl,
                    data: {
                        phases: JSON.stringify(self.serializePhases()),
                        has_schedule: self.hasSchedule()
                    },
                    dataType: 'json',
                    success: function (data) {
                        COMMCAREHQ.app_manager.updateDOM(data.update);
                    }
                });
            }
        });

        var Phase = function(id, anchor, forms){
            var self = this;
            self.id = id;
            self.anchor = uiElement.input().val(anchor);
            self.anchor.observableVal = ko.observable(self.anchor.val());
            self.anchor.on("change", function(){
                self.anchor.observableVal(self.anchor.val());
            });
            CC_DETAIL_SCREEN.setUpAutocomplete(self.anchor, params.caseProperties);
            self.forms = ko.observable(forms);
            self.form_abbreviations = ko.computed(function(){
                return _.map(self.forms(), function(form){
                    return form === '' ? '(no abbreviation)' : form;
                }).join(', ');
            });
        };

        self.hasSchedule = ko.observable(params.hasSchedule);

        self.phases = ko.observableArray(
            _.map(params.schedulePhases, function(phase){
                return new Phase(phase.id, phase.anchor, phase.forms);
            })
        );
        self.phases.subscribe(function(phase){
            self.change();
        });

        self.selectedPhase = ko.observable();
        self.selectPhase = function(phase){
            self.selectedPhase(phase);
        };

        self.addPhase = function(){
            var NEW_PHASE_ID = -1;
            self.phases.push(new Phase(NEW_PHASE_ID, "", []));
        };

        self.removePhase = function(phase){
            self.phases.remove(phase);
        };

        self.serializePhases = function(){
            return _.map(self.phases(), function(phase){
                return {id: phase.id,
                        anchor: phase.anchor.val()};
            });
        };
    };

    var Scheduler = function (params) {
=======
>>>>>>> 6a9e20ee
        var self = this;
        self.home = params.home;

        self.init = function () {
            _.defer(function () {
                ko.applyBindings(self, self.home.get(0));
                self.home.on('textchange', 'input', self.change)
                // all select2's are represented by an input[type="hidden"]
                    .on('change', 'select, input[type="hidden"]', self.change)
                    .on('click', 'a:not(.header)', self.change)
                    .on('change', 'input[type="checkbox"]', self.change);

                // https://gist.github.com/mkelly12/424774/#comment-92080
                $('#module-scheduler input').on('textchange', self.change);
            });
        };

        self.change = function () {
            self.saveButton.fire('change');
        };

        self.saveButton = COMMCAREHQ.SaveButton.init({
<<<<<<< HEAD
            unsavedMessage: "You have unsaved schedule settings",
            save: function () {
                var schedule = JSON.stringify(FormSchedule.unwrap(self.formSchedule));
=======
            unsavedMessage: "You have unchanged schedule settings",
            save: function() {
>>>>>>> 6a9e20ee
                self.saveButton.ajax({
                    type: 'post',
                    url: params.saveUrl,
                    data: {
                        phases: JSON.stringify(self.serializePhases()),
                        has_schedule: self.hasSchedule()
                    },
                    dataType: 'json',
                    success: function (data) {
                        COMMCAREHQ.app_manager.updateDOM(data.update);
                    }
                });
            }
        });

        var Phase = function(id, anchor, forms){
            var self = this;
            self.id = id;
            self.anchor = uiElement.input().val(anchor);
            self.anchor.observableVal = ko.observable(self.anchor.val());
            self.anchor.on("change", function(){
                self.anchor.observableVal(self.anchor.val());
            });
            CC_DETAIL_SCREEN.setUpAutocomplete(self.anchor, params.caseProperties);
            self.forms = ko.observable(forms);
            self.form_abbreviations = ko.computed(function(){
                return _.map(self.forms(), function(form){
                    return form === '' ? '(no abbreviation)' : form;
                }).join(', ');
            });
        };

        self.hasSchedule = ko.observable(params.hasSchedule);

        self.phases = ko.observableArray(
            _.map(params.schedulePhases, function(phase){
                return new Phase(phase.id, phase.anchor, phase.forms);
            })
        );
        self.phases.subscribe(function(phase){
            self.change();
        });

        self.selectedPhase = ko.observable();
        self.selectPhase = function(phase){
            self.selectedPhase(phase);
        };

        self.addPhase = function(){
            var NEW_PHASE_ID = -1;
            self.phases.push(new Phase(NEW_PHASE_ID, "", []));
        };

        self.removePhase = function(phase){
            self.phases.remove(phase);
        };

        self.serializePhases = function(){
            return _.map(self.phases(), function(phase){
                return {id: phase.id,
                        anchor: phase.anchor.val()};
            });
        };
    };

    var Scheduler = function (params) {
        var self = this;

        self.home = params.home;
        self.questions = params.questions;
        self.save_url = params.save_url;

        self.saveButton = COMMCAREHQ.SaveButton.init({
            unsavedMessage: "You have unsaved schedule settings",
            save: function () {
                var isValid = self.validate();
                if (isValid){
                    var schedule = JSON.stringify(FormSchedule.unwrap(self.formSchedule));
                    self.saveButton.ajax({
                        type: 'post',
                        url: self.save_url,
                        data: {
                            schedule: schedule
                        },
                        dataType: 'json',
                        success: function (data) {
                            COMMCAREHQ.app_manager.updateDOM(data.update);
                        }
                    });
                }
            }
        });

        self.getQuestions = function (filter, excludeHidden, includeRepeat) {
            return CC_UTILS.getQuestions(self.questions, filter, excludeHidden, includeRepeat);
        };
        self.getAnswers = function (condition) {
            return CC_UTILS.getAnswers(self.questions, condition);
        };

        self.change = function () {
            self.saveButton.fire('change');
        };

<<<<<<< HEAD
        self.schedulePhase = SchedulePhase.wrap(params.phase, self);
        self.formSchedule = FormSchedule.wrap(params, self, self.schedulePhase);

=======
        self.validate = function(){
            var errors = 0;
            var required = self.home.find(":required").not(":disabled");
            required.each(function(i, req){
                var $req = $(req);
                if ($req.val().trim().length === 0){
                    $req.closest(".control-group").addClass("error");
                    $req.siblings(".error-text").show();
                    errors += 1;
                }
                else{
                    $req.closest(".control-group").removeClass("error");
                    $req.siblings(".error-text").hide();
                }
            });

            if (errors || !self.formSchedule.scheduleEnabled()){
                self.home.find("#form-errors").show();
                return false;
            }
            else{
                self.home.find("#form-errors").hide();
                return true;
            }

        };

        self.schedulePhase = SchedulePhase.wrap(params.phase, self);
        self.formSchedule = FormSchedule.wrap(params, self, self.schedulePhase);
>>>>>>> 6a9e20ee

        self.init = function () {
            _.defer(function () {
                ko.applyBindings(self, self.home.get(0));
                self.home.on('textchange', 'input', self.change)
                     // all select2's are represented by an input[type="hidden"]
                     .on('change', 'select, input[type="hidden"]', self.change)
                     .on('click', 'a:not(.header)', self.change)
                     .on('change', 'input[type="checkbox"]', self.change);

                self.applyGlobalEventHandlers();
            });
        };

        self.applyGlobalEventHandlers = function(){
            // https://gist.github.com/mkelly12/424774/#comment-92080
            $('#visit-scheduler input').on('textchange', self.change);
        };
    };

    var ScheduleRelevancy = {
        mapping: function(self){
            return {
                include: [
                    'starts',
                    'expires',
                ]
            };
        },
        wrap: function(data){
            var self = {};
            ko.mapping.fromJS(data, ScheduleRelevancy.mapping(self), self);
            self.starts_type = ko.observable(self.starts() < 0 ? 'before' : 'after');
            self.expires_type = ko.observable(self.expires() < 0 ? 'before' : 'after');
            self.enableFormExpiry = ko.observable(self.expires() !== null);
            self.starts = ko.observable(Math.abs(self.starts()));
            self.expires = ko.observable(Math.abs(self.expires()));
            return self;
        },
        unwrap: function(self){
            return ko.mapping.toJS(self, ScheduleRelevancy.mapping(self));
        }
    };

    var ScheduleRelevancy = {
        mapping: function(self){
            return {
                include: [
                    'starts',
                    'expires',
                ]
            };
        },
        wrap: function(data){
            var self = {};
            ko.mapping.fromJS(data, ScheduleRelevancy.mapping(self), self);
            self.starts_type = ko.observable(self.starts() < 0 ? 'before' : 'after');
            self.expires_type = ko.observable(self.expires() < 0 ? 'before' : 'after');
            self.enableFormExpiry = ko.observable(self.expires() !== null);
            self.starts = ko.observable(Math.abs(self.starts()));
            self.expires = ko.observable(Math.abs(self.expires()));
            return self;
        },
        unwrap: function(self){
            return ko.mapping.toJS(self, ScheduleRelevancy.mapping(self));
        }
    };

    var ScheduleVisit = {
        mapping: function (self) {
            return {
                include: [
                    'due',
                    'type',
                    'starts',
                    'expires',
                    'repeats',
                    'increment',
                ]
            };
        },
        wrap: function (data, config) {
            var self = {
                config: config
            };
            ko.mapping.fromJS(data, ScheduleVisit.mapping(self), self);
            if (self.repeats()){
                self.due(self.increment());
                self.type('repeats');
            }
            self.starts(self.starts() * -1);
            return self;
        },

        unwrap: function (self) {
            return ko.mapping.toJS(self, ScheduleVisit.mapping(self));
        }
    };

    var SchedulePhase = {
        mapping: function(self){
            return {
                include: [
                    'anchor',
                ]
            };
        },
        wrap: function (data, config) {
            var self = {};
            ko.mapping.fromJS(data, SchedulePhase.mapping(self), self);
            return self;
        }
    };

    var FormSchedule = {
        mapping: function (self) {
            return {
                include: [
                    'expires',
                    'allow_unscheduled',
                    'transition_condition',
                    'termination_condition',
                    'schedule_form_id'
                ],
                visits: {
                    create: function (options) {
                        options.data.type = options.data.due < 0 ? 'before' : 'after';
                        options.data.due = Math.abs(options.data.due);
                        return ScheduleVisit.wrap(options.data,  self);
                    }
                }
            };
        },
        wrap: function (data, config, phase) {
            var self = {
                config: config,
                all_schedule_phase_anchors: data.all_schedule_phase_anchors,
                phase: phase
            };
            ko.mapping.fromJS(data.schedule, FormSchedule.mapping(self), self);

            // for compatibility with common template: case-config:condition
            self.allow = {
                repeats: function () {
                    return false;
                }
            };

            self.scheduleEnabled = ko.observable(data.schedule.enabled);
            self.transition = ko.computed(FormSchedule.conditionComputed(self.config, self.transition_condition));
            self.terminate = ko.computed(FormSchedule.conditionComputed(self.config, self.termination_condition));

            self.allowExpiry = ko.computed(function () {
                 return self.transition_condition.type() === 'never' &&
                     self.termination_condition.type() === 'never';
            });

            self.hasExpiry = ko.observable();

            self.hasRepeatVisit = ko.computed(function(){
                return self.visits().length > 0 && self.visits()[self.visits().length - 1].type() === 'repeats';
            });

            self.relevancy = ScheduleRelevancy.wrap(data.schedule);
            var xmlRe = /\s+|<+|>+|&+|"+|'+/g;
            self.schedule_form_id = ko.observable(data.schedule_form_id).snakeCase(xmlRe);

            self.addVisit = function () {
                self.visits.push(ScheduleVisit.wrap({
                    due: null,
                    type: 'after',
                    starts: null,
                    expires: null,
                    increment: null,
                    repeats: false
                }));
            };

            self.removeVisit = function(visit) {
                self.visits.remove(visit);
            };

            return self;
        },

        conditionComputed: function(config, condition) {
            return {
                read: function () {
                    if (condition) {
                        return condition.type() !== 'never';
                    } else {
                        return false;
                    }

                },
                write: function (value) {
                    condition.type(value ? 'always' : 'never');
                    config.saveButton.fire('change');
                }
            };
        },

        cleanCondition: function (condition) {
            if (condition.type() !== 'if') {
                condition.question(null);
                condition.answer(null);
                condition.operator(null);
            }
        },

        unwrap: function (self) {
            FormSchedule.cleanCondition(self.transition_condition);
            FormSchedule.cleanCondition(self.termination_condition);
            var schedule = ko.mapping.toJS(self, FormSchedule.mapping(self));
            schedule.enabled = self.scheduleEnabled();
            schedule.starts = self.relevancy.starts() * (self.relevancy.starts_type() === 'before' ? -1 : 1);
            if (self.relevancy.enableFormExpiry() && self.allowExpiry()){
                schedule.expires = self.relevancy.expires() * (self.relevancy.expires_type() === 'before' ? -1 : 1);
            }
            else{
                schedule.expires = null;
            }

            schedule.anchor = self.phase.anchor() || '';
            schedule.schedule_form_id = self.schedule_form_id();
            schedule.visits = _.map(schedule.visits, function(visit) {
                var due = visit.due * (visit.type === 'before' ? -1 : 1);
                var repeats = visit.type === 'repeats';
                return {
                    due: repeats ? null : due,
                    starts: visit.starts * -1,
                    expires: visit.expires,
                    repeats: repeats,
                    increment: repeats ? visit.due : null
                };
            });
            return schedule;
        }
    };

    return {
        Scheduler: Scheduler,
        ModuleScheduler: ModuleScheduler
    };
}());

//connect items with observableArrays
ko.bindingHandlers.sortableList = {
    init: function(element, valueAccessor) {
        var list = valueAccessor();
        $(element).sortable({
            update: function(event, ui) {
                //retrieve our actual data item
                var item = ko.dataFor(ui.item.get(0));
                //figure out its new position
                var position = ko.utils.arrayIndexOf(ui.item.parent().children(), ui.item[0]);
                //remove the item and add it back in the right spot
                if (position >= 0) {
                    list.remove(item);
                    list.splice(position, 0, item);
                }
                ui.item.remove();
            }
        });
    }
};

//control visibility, give element focus, and select the contents (in order)
ko.bindingHandlers.visibleAndSelect = {
    update: function(element, valueAccessor) {
        ko.bindingHandlers.visible.update(element, valueAccessor);
        if (valueAccessor()) {
            setTimeout(function() {
                $(element).focus().select();
            }, 0); //new tasks are not in DOM yet
        }
    }
};<|MERGE_RESOLUTION|>--- conflicted
+++ resolved
@@ -5,7 +5,6 @@
 
     var ModuleScheduler = function(params){
         // Edits the schedule phases on the module setting page
-<<<<<<< HEAD
         var self = this;
         self.home = params.home;
 
@@ -30,104 +29,6 @@
         self.saveButton = COMMCAREHQ.SaveButton.init({
             unsavedMessage: "You have unchanged schedule settings",
             save: function() {
-                self.saveButton.ajax({
-                    type: 'post',
-                    url: params.saveUrl,
-                    data: {
-                        phases: JSON.stringify(self.serializePhases()),
-                        has_schedule: self.hasSchedule()
-                    },
-                    dataType: 'json',
-                    success: function (data) {
-                        COMMCAREHQ.app_manager.updateDOM(data.update);
-                    }
-                });
-            }
-        });
-
-        var Phase = function(id, anchor, forms){
-            var self = this;
-            self.id = id;
-            self.anchor = uiElement.input().val(anchor);
-            self.anchor.observableVal = ko.observable(self.anchor.val());
-            self.anchor.on("change", function(){
-                self.anchor.observableVal(self.anchor.val());
-            });
-            CC_DETAIL_SCREEN.setUpAutocomplete(self.anchor, params.caseProperties);
-            self.forms = ko.observable(forms);
-            self.form_abbreviations = ko.computed(function(){
-                return _.map(self.forms(), function(form){
-                    return form === '' ? '(no abbreviation)' : form;
-                }).join(', ');
-            });
-        };
-
-        self.hasSchedule = ko.observable(params.hasSchedule);
-
-        self.phases = ko.observableArray(
-            _.map(params.schedulePhases, function(phase){
-                return new Phase(phase.id, phase.anchor, phase.forms);
-            })
-        );
-        self.phases.subscribe(function(phase){
-            self.change();
-        });
-
-        self.selectedPhase = ko.observable();
-        self.selectPhase = function(phase){
-            self.selectedPhase(phase);
-        };
-
-        self.addPhase = function(){
-            var NEW_PHASE_ID = -1;
-            self.phases.push(new Phase(NEW_PHASE_ID, "", []));
-        };
-
-        self.removePhase = function(phase){
-            self.phases.remove(phase);
-        };
-
-        self.serializePhases = function(){
-            return _.map(self.phases(), function(phase){
-                return {id: phase.id,
-                        anchor: phase.anchor.val()};
-            });
-        };
-    };
-
-    var Scheduler = function (params) {
-=======
->>>>>>> 6a9e20ee
-        var self = this;
-        self.home = params.home;
-
-        self.init = function () {
-            _.defer(function () {
-                ko.applyBindings(self, self.home.get(0));
-                self.home.on('textchange', 'input', self.change)
-                // all select2's are represented by an input[type="hidden"]
-                    .on('change', 'select, input[type="hidden"]', self.change)
-                    .on('click', 'a:not(.header)', self.change)
-                    .on('change', 'input[type="checkbox"]', self.change);
-
-                // https://gist.github.com/mkelly12/424774/#comment-92080
-                $('#module-scheduler input').on('textchange', self.change);
-            });
-        };
-
-        self.change = function () {
-            self.saveButton.fire('change');
-        };
-
-        self.saveButton = COMMCAREHQ.SaveButton.init({
-<<<<<<< HEAD
-            unsavedMessage: "You have unsaved schedule settings",
-            save: function () {
-                var schedule = JSON.stringify(FormSchedule.unwrap(self.formSchedule));
-=======
-            unsavedMessage: "You have unchanged schedule settings",
-            save: function() {
->>>>>>> 6a9e20ee
                 self.saveButton.ajax({
                     type: 'post',
                     url: params.saveUrl,
@@ -232,11 +133,6 @@
             self.saveButton.fire('change');
         };
 
-<<<<<<< HEAD
-        self.schedulePhase = SchedulePhase.wrap(params.phase, self);
-        self.formSchedule = FormSchedule.wrap(params, self, self.schedulePhase);
-
-=======
         self.validate = function(){
             var errors = 0;
             var required = self.home.find(":required").not(":disabled");
@@ -266,7 +162,6 @@
 
         self.schedulePhase = SchedulePhase.wrap(params.phase, self);
         self.formSchedule = FormSchedule.wrap(params, self, self.schedulePhase);
->>>>>>> 6a9e20ee
 
         self.init = function () {
             _.defer(function () {
@@ -285,30 +180,6 @@
             // https://gist.github.com/mkelly12/424774/#comment-92080
             $('#visit-scheduler input').on('textchange', self.change);
         };
-    };
-
-    var ScheduleRelevancy = {
-        mapping: function(self){
-            return {
-                include: [
-                    'starts',
-                    'expires',
-                ]
-            };
-        },
-        wrap: function(data){
-            var self = {};
-            ko.mapping.fromJS(data, ScheduleRelevancy.mapping(self), self);
-            self.starts_type = ko.observable(self.starts() < 0 ? 'before' : 'after');
-            self.expires_type = ko.observable(self.expires() < 0 ? 'before' : 'after');
-            self.enableFormExpiry = ko.observable(self.expires() !== null);
-            self.starts = ko.observable(Math.abs(self.starts()));
-            self.expires = ko.observable(Math.abs(self.expires()));
-            return self;
-        },
-        unwrap: function(self){
-            return ko.mapping.toJS(self, ScheduleRelevancy.mapping(self));
-        }
     };
 
     var ScheduleRelevancy = {
