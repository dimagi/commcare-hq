/*globals $, EJS, COMMCAREHQ */
var CaseConfig = (function () {
    "use strict";
    var action_names = ["open_case", "update_case", "close_case", "open_referral", "update_referral", "close_referral", "case_preload", "referral_preload"],
        CaseConfig = function (params) {
            var i, $form;

            this.home = params.home;
            this.actions = params.actions;
            this.questions = params.questions;
            this.edit = params.edit;
            this.save_url = params.save_url;
            this.requires = ko.utils.unwrapObservable(params.requires);
            this.save_requires_url = params.save_requires_url;
            this.template = new EJS({
                url: "/static/app_manager/ejs/casexml.ejs",
                type: "["
            });
            this.condition_ejs = new EJS({
                url: "/static/app_manager/ejs/condition.ejs",
                type: "["
            });
            this.action_ejs = new EJS({
                url: "/static/app_manager/ejs/action.ejs",
                type: "["
            });
            this.options_ejs = new EJS({
                url: "/static/app_manager/ejs/options.ejs",
                type: "["
            });
            this.propertyList_ejs = new EJS({
                url: "/static/app_manager/ejs/propertyList.ejs",
                type: "["
            });
            this.action_templates = {};
            this.reserved_words = params.reserved_words;
            for (i = 0; i < action_names.length; i += 1) {
                this.action_templates[action_names[i]] = new EJS({
                    url: "/static/app_manager/ejs/actions/" + action_names[i] + ".ejs",
                    type: "["
                });
            }
            //        $("#casexml-template").remove();
            $form = $('<form method="POST"/>').attr('action', this.save_url).append(
                $('<textarea id="casexml_json" class="hide" name="actions"/>')
            );

            this.saveButton = COMMCAREHQ.SaveButton.initForm($form, {
                unsavedMessage: "You have unchanged case and referral settings",
                success: function (data) {
                    COMMCAREHQ.app_manager.updateDOM(data.update);
                }
            });
            if (this.edit) {
                this.saveButton.ui.appendTo(this.home);
            }
            $form.appendTo(this.home);
            this.subhome = $('<div/>').appendTo($form);
            var questionScores = {};
            _(this.questions).each(function (question, i) {
                questionScores[question.value] = i;
            });
            this.questionScores = questionScores;
        };
    CaseConfig.prototype = {
        truncateLabel: function (label, suffix) {
            suffix = suffix || "";
            var MAXLEN = 40,
                maxlen = MAXLEN - suffix.length;
            return ((label.length <= maxlen) ? (label) : (label.slice(0, maxlen) + "...")) + suffix;
        },
        escapeQuotes: function (string) {
            return string.replace(/'/g, "&apos;").replace(/"/g, "&quot;");
        },
        action_is_active: function (action) {
            return action && action.condition && (action.condition.type === "if" || action.condition.type === "always");
        }
    };



    CaseConfig.prototype.render = function () {
        var i;
        for (i = 0; i < action_names.length; i += 1) {
            this.actions[action_names[i]] = this.actions[action_names[i]] || {
                condition: {
                    type: "never"
                }
            };
        }
        this.template.update(this.subhome.get(0), this);
        COMMCAREHQ.initBlock(this.subhome);
        $('.action-checkbox').each(function () {
            var container = $(this).parent().next('.well');
            if (!$(this).is(':checked')) {
                container.hide();
            }
        });
    };
    CaseConfig.prototype.init = function () {
        var casexml = this;
        if (this.questions.length && this.edit) {
            this.home.delegate('input:not(.action-checkbox), select', 'change textchange', function () {
                // recompute casexml_json
                casexml.refreshActions();
                casexml.render();
                casexml.refreshActions();
                casexml.render();
                $("#casexml_json").text(JSON.stringify(casexml.actions));
                casexml.saveButton.fire('change');
            }).delegate('input.action-checkbox', 'change', function () {
                var container = $(this).parent().next('.well');
                if ($(this).is(':checked')) {
                    container.slideDown();
                } else {
                    container.slideUp();
                }
                casexml.refreshActions();
                $("#casexml_json").text(JSON.stringify(casexml.actions));
                casexml.saveButton.fire('change');
            });
        }
        this.render();
    };
<<<<<<< HEAD
    CaseXML.prototype.sortByQuestions = function (map, keysOrValues) {
=======
    CaseConfig.prototype.sortByQuestions = function (map, keysOrValues) {
>>>>>>> f719ae10
        var self = this, pairs = _.pairs(map);
        return _(pairs).sortBy(function (pair) {
            var path = keysOrValues === 'keys' ? pair[0] : pair[1];
            return self.questionScores[path];
        });
    };
<<<<<<< HEAD
    CaseXML.prototype.renderCondition = function (condition) {
=======
    CaseConfig.prototype.renderCondition = function (condition) {
>>>>>>> f719ae10
        return this.condition_ejs.render({
            casexml: this,
            condition: condition
        });
    };
    CaseConfig.prototype.getQuestions = function (filter, excludeHidden) {
        // filter can be "all", or any of "select1", "select", or "input" separated by spaces
        var i, options = [],
            q;
        excludeHidden = excludeHidden || false;
        filter = filter.split(" ");
        if (!excludeHidden) {
            filter.push('hidden');
        }
        for (i = 0; i < this.questions.length; i += 1) {
            q = this.questions[i];
            if (filter[0] === "all" || filter.indexOf(q.tag) !== -1) {
                options.push(q);
            }
        }
        return options;
    };
    CaseConfig.prototype.renderOptions = function (options, value, name, allowNull) {
        if (allowNull === undefined) {
            allowNull = true;
        }
        return this.options_ejs.render({
            casexml: this,
            options: options,
            value: value,
            name: name,
            allowNull: allowNull
        });
    };
    CaseConfig.prototype.renderQuestions = function (filter) {
        var options = this.getQuestions(filter),
            html = "";
        options.forEach(function (o) {
            html += "<option value='" + o.value + "' title='" + this.escapeQuotes(o.label) + "'>" + this.truncateLabel(o.label) + "</option>";
        });
        return html;
    };
    CaseConfig.prototype.getAnswers = function (condition) {
        var i, q, o, value = condition.question,
            found = false,
            options = [];
        for (i = 0; i < this.questions.length; i += 1) {
            q = this.questions[i];
            if (q.value === value) {
                found = true;
                break;
            }
        }
        if (found && q.options) {
            for (i = 0; i < q.options.length; i += 1) {
                o = q.options[i];
                options.push(o);
            }
        }
        return options;
    };
    CaseConfig.prototype.renderChecked = function (action) {
        if (this.action_is_active(action)) {
            return 'checked="true"';
        } else {
            return "";
        }
    };

    CaseConfig.prototype.refreshActions = function () {
        var actions = {},
            requires;

        function lookup(root, key) {
            return $(root).find('[name="' + key + '"]').attr('value');
        }
        requires = $('[name="requires"]', this.subhome).val();
        if (requires !== this.requires) {
            this.requires = requires;
            this.render();
        }
        $(".casexml .action").each(function () {

            var $checkbox = $(this).find('input[type="checkbox"].action-checkbox'),
                id = $checkbox.attr('id').replace('-', '_'),
                action = {
                    "condition": {
                        "type": "never"
                    }
                };

            if (!$checkbox.is(":checked")) {
                actions[id] = action;
                return;
            }


            if (id === "open_case") {
                action.name_path = lookup(this, 'name_path');
                action.external_id = lookup(this, 'external_id');
            } else if (id === "update_case") {
                action.update = {};
                $('.action-update', this).each(function () {
                    var key = lookup(this, "action-update-key"),
                        val = lookup(this, "action-update-value");
                    if (key || val) {
                        action.update[key] = val;
                    }
                });
            } else if (id === "case_preload" || id === "referral_preload") {
                action.preload = {};
                $('.action-update', this).each(function () {
                    var propertyName = lookup(this, "action-update-key"),
                        nodeset = lookup(this, "action-update-value");
                    if (propertyName || nodeset) {
                        action.preload[nodeset] = propertyName;
                    }
                });
            } else if (id === "open_referral") {
                action.name_path = lookup(this, 'name_path');
                action.followup_date = lookup(this, 'followup_date');
            } else if (id === "update_referral") {
                action.followup_date = lookup(this, 'followup_date');
            }
            action.condition = {
                'type': 'always'
            }; // default value
            $('.condition', this).each(function () { // there is only one
                // action.condition = {};
                //                if($checkbox.is(":checked")) {
                //                    action.condition.type = "never";
                //                }
                if ($('input[name="if"]', this).is(':checked')) {
                    action.condition.type = "if";
                } else {
                    action.condition.type = 'always';
                }
                if (action.condition.type === 'if') {
                    action.condition.question = lookup(this, 'condition-question');
                    action.condition.answer = lookup(this, 'condition-answer');
                }
            });
            actions[id] = action;

        });
        this.actions = actions;
    };

    CaseConfig.prototype.renderAction = function (action_type, label) {
        var html = this.action_ejs.render({
            casexml: this,
            id: action_type.replace("_", "-"),
            action_type: action_type,
            label: label,
            action_body: this.action_templates[action_type].render(this)
        });
        return html;
    };
    CaseConfig.prototype.hasActions = function () {
        var a;
        for (a in this.actions) {
            if (this.actions.hasOwnProperty(a)) {
                if (this.action_is_active(this.actions[a])) {
                    return true;
                }
            }
        }
    };

    CaseConfig.prototype.renderPropertyList = function (map, keyType, reservedWords, showSuggestion) {
        showSuggestion = showSuggestion === undefined ? false : showSuggestion;
        return this.propertyList_ejs.render({
            map: map,
            keyType: keyType,
            showSuggestion: showSuggestion,
            casexml: this,
            reservedWords: reservedWords
        });
    };

    return {CaseConfig: CaseConfig};
}());<|MERGE_RESOLUTION|>--- conflicted
+++ resolved
@@ -122,22 +122,14 @@
         }
         this.render();
     };
-<<<<<<< HEAD
-    CaseXML.prototype.sortByQuestions = function (map, keysOrValues) {
-=======
     CaseConfig.prototype.sortByQuestions = function (map, keysOrValues) {
->>>>>>> f719ae10
         var self = this, pairs = _.pairs(map);
         return _(pairs).sortBy(function (pair) {
             var path = keysOrValues === 'keys' ? pair[0] : pair[1];
             return self.questionScores[path];
         });
     };
-<<<<<<< HEAD
-    CaseXML.prototype.renderCondition = function (condition) {
-=======
     CaseConfig.prototype.renderCondition = function (condition) {
->>>>>>> f719ae10
         return this.condition_ejs.render({
             casexml: this,
             condition: condition
