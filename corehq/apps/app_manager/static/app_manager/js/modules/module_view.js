hqDefine("app_manager/js/modules/module_view", function () {
    $(function () {
        $('.case-type-dropdown').select2();
        $('.overwrite-danger').on("click", function () {
            hqImport('analytix/js/kissmetrix').track.event("Overwrite Case Lists/Case Details");
        });
        var initial_page_data = hqImport('hqwebapp/js/initial_page_data').get,
            moduleBrief = initial_page_data('module_brief'),
            moduleType = moduleBrief.module_type,
            options = initial_page_data('js_options') || {};

        hqImport('app_manager/js/app_manager').setAppendedPageTitle(gettext("Menu Settings"));
        // Set up details
        if (moduleBrief.case_type) {
            var details = initial_page_data('details');
            for (var i = 0; i < details.length; i++) {
                var detail = details[i];
                var detailScreenConfigOptions = {
                    module_id: moduleBrief.id,
                    moduleUniqueId: moduleBrief.unique_id,
                    state: {
                        type: detail.type,
                        short: detail.short,
                        long: detail.long,
                    },
                    sortRows: detail.sort_elements,
                    model: detail.model,
                    properties: detail.properties,
                    lang: moduleBrief.lang,
                    langs: moduleBrief.langs,
                    saveUrl: hqImport('hqwebapp/js/initial_page_data').reverse('edit_module_detail_screens'),
                    parentModules: initial_page_data('parent_case_modules'),
                    allCaseModules: initial_page_data('all_case_modules'),
                    childCaseTypes: detail.subcase_types,
                    fixture_columns_by_type: options.fixture_columns_by_type || {},
                    parentSelect: detail.parent_select,
                    fixtureSelect: detail.fixture_select,
                    multimedia: initial_page_data('multimedia_object_map'),
<<<<<<< HEAD
                    searchProperties: options.search_properties || [],
                    searchAdditionalRelevant: options.search_additional_relevant,
                    autoLaunch: options.auto_launch,
                    defaultSearch: options.default_search,
                    defaultProperties: options.default_properties || [],
                    searchButtonDisplayCondition: options.search_button_display_condition,
                    searchLabel: options.search_label,
                    searchAgainLabel: options.search_again_label,
                    titleLabel: options.title_label,
                    searchFilter: options.search_filter,
                    blacklistedOwnerIdsExpression: options.blacklisted_owner_ids_expression,
                    dataRegistry: options.data_registry || "",
                    dataRegistryWorkflow: options.data_registry_workflow,
                    additionalRegistryCases: options.additional_registry_cases,
                    customRelatedCaseProperty: options.custom_related_case_property,
                    inlineSearch: options.inline_search,
                });
=======
                };
                _.extend(detailScreenConfigOptions, options.search_config);
                var detailScreenConfig = hqImport("app_manager/js/details/screen_config")(detailScreenConfigOptions);
>>>>>>> 0379da12

                var $list_home = $("#" + detail.type + "-detail-screen-config-tab");
                $list_home.koApplyBindings(detailScreenConfig);

                if (detail.long !== undefined) {
                    var $detail_home = $("#" + detail.type + "-detail-screen-detail-config-tab");
                    $detail_home.koApplyBindings(detailScreenConfig);
                }
            }
        }

        var originalCaseType = initial_page_data('case_type');
        var casesExist = false;
        // If this async request is slow or fails, we will default to hiding the case type changed warning.
        $.ajax({
            method: 'GET',
            url: hqImport('hqwebapp/js/initial_page_data').reverse('existing_case_types'),
            success: function (data) {
                casesExist = data.existing_case_types.includes(originalCaseType);
            },
        });

        // Validation for case type
        var showCaseTypeError = function (message) {
            var $caseTypeError = $('#case_type_error');
            $caseTypeError.css('display', 'block').removeClass('hide');
            $caseTypeError.text(message);
        };
        var hideCaseTypeError = function () {
            $('#case_type_error').addClass('hide');
        };

        var showCaseTypeChangedWarning = function () {
            if (casesExist) {
                $('#case_type_changed_warning').css('display', 'block').removeClass('hide');
                $('#case_type_form_group').addClass('has-error');
            }
        };
        var hideCaseTypeChangedWarning = function () {
            $('#case_type_changed_warning').addClass('hide');
            $('#case_type_form_group').removeClass('has-error');
        };

        $('#case_type').on('textchange', function () {
            var $el = $(this),
                value = $el.val(),
                valueNoSpaces = value.replace(/ /g, '_');
            if (value !== valueNoSpaces) {
                var pos = $el.caret('pos');
                $el.val(valueNoSpaces);
                $el.caret('pos', pos);
            }
            if (!valueNoSpaces) {
                $el.closest('.form-group').addClass('has-error');
                showCaseTypeError(
                    gettext("Case type is required.")
                );
                return;
            }
            if (!valueNoSpaces.match(/^[\w-]*$/g)) {
                $el.closest('.form-group').addClass('has-error');
                showCaseTypeError(
                    gettext("Case types can only include the characters a-z, 0-9, '-' and '_'")
                );
            } else if (valueNoSpaces === 'commcare-user' && moduleType !== 'advanced') {
                $el.closest('.form-group').addClass('has-error');
                showCaseTypeError(
                    gettext("'commcare-user' is a reserved case type. Please change the case type")
                );

            } else {
                $el.closest('.form-group').removeClass('has-error');
                hideCaseTypeError();

                if (value !== originalCaseType) {
                    showCaseTypeChangedWarning();
                } else {
                    hideCaseTypeChangedWarning();
                }
            }
        });

        $('#module-settings-form').on('saved-app-manager-form', function () {
            hideCaseTypeChangedWarning();
        });

        // Module filter
        var $moduleFilter = $('#module-filter');
        if ($moduleFilter.length) {
            $moduleFilter.koApplyBindings({xpath: initial_page_data("module_filter") || ''});
        }

        // UCR last updated tile
        var $reportContextTile = $('#report-context-tile');
        if ($reportContextTile.length) {
            $reportContextTile.koApplyBindings({
                report_context_tile: ko.observable(moduleBrief.report_context_tile),
            });
        }

        // Registration in case list
        if ($('#case-list-form').length) {
            var caseListFormModel = function (originalFormId, formOptions, postFormWorkflow) {
                var self = {};

                self.caseListForm = ko.observable(originalFormId);
                self.caseListFormSettingsUrl = ko.computed(function () {
                    return hqImport("hqwebapp/js/initial_page_data").reverse("view_form", self.caseListForm());
                });
                self.postFormWorkflow = ko.observable(postFormWorkflow);
                self.endOfRegistrationOptions = ko.computed(function () {
                    if (!self.caseListForm() || formOptions[self.caseListForm()].is_registration_form) {
                        return [
                            {id: 'case_list', text: gettext('Go back to case list')},
                            {id: 'default', text: gettext('Proceed with registered case')},
                        ];
                    } else {
                        return [{id: 'case_list', text: gettext('Go back to case list')}];
                    }
                });

                self.formMissing = ko.computed(function () {
                    return self.caseListForm() && !formOptions[self.caseListForm()];
                });
                self.caseListForm.subscribe(function () {
                    if (self.caseListForm() && !formOptions[self.caseListForm()].is_registration_form) {
                        self.postFormWorkflow('case_list');
                    }
                });
                self.formHasEOFNav = ko.computed(function () {
                    if (!self.caseListForm()) {
                        return false;
                    }
                    var formData = formOptions[self.caseListForm()];
                    if (formData) {
                        return formData.post_form_workflow !== 'default';
                    }
                    return false;
                });

                var showMedia = function (formId) {
                    if (formId) {
                        $("#case_list_media").show();
                    } else {
                        $("#case_list_media").hide();
                    }
                };

                // Show or hide associated multimedia. Not done in knockout because
                // the multimedia section has its own separate set of knockout bindings
                showMedia(originalFormId);
                self.caseListForm.subscribe(showMedia);

                return self;
            };
            var case_list_form_options = initial_page_data('case_list_form_options');
            var caseListForm = caseListFormModel(
                case_list_form_options ? case_list_form_options.form.form_id : null,
                case_list_form_options ? case_list_form_options.options : [],
                case_list_form_options ? case_list_form_options.form.post_form_workflow : 'default'
            );
            $('#case-list-form').koApplyBindings(caseListForm);

            // Reset save button after bindings
            // see http://manage.dimagi.com/default.asp?145851
            var $form = $('#case-list-form').closest('form'),
                $button = $form.find('.save-button-holder').data('button');
            $button.setStateWhenReady('saved');
        }

        if (moduleType === 'shadow') {
            // Shadow module checkboxes for including/excluding forms
            var ShadowModule = hqImport('app_manager/js/modules/shadow_module_settings').ShadowModule,
                shadowOptions = initial_page_data('shadow_module_options');
            $('#sourceModuleForms').koApplyBindings(new ShadowModule(
                shadowOptions.modules,
                shadowOptions.source_module_id,
                shadowOptions.excluded_form_ids,
                shadowOptions.shadow_module_version
            ));
        } else if (moduleType === 'advanced') {
            if (moduleBrief.has_schedule || hqImport('hqwebapp/js/toggles').toggleEnabled('VISIT_SCHEDULER')) {
                var VisitScheduler = hqImport('app_manager/js/visit_scheduler');
                var visitScheduler = VisitScheduler.moduleScheduler({
                    home: $('#module-scheduler'),
                    saveUrl: hqImport('hqwebapp/js/initial_page_data').reverse('edit_schedule_phases'),
                    hasSchedule: moduleBrief.has_schedule,
                    schedulePhases: initial_page_data('schedule_phases'),
                    caseProperties: initial_page_data('details')[0].properties,
                });
                visitScheduler.init();
            }

            $('#auto-select-case').koApplyBindings({
                auto_select_case: ko.observable(moduleBrief.auto_select_case),
            });
        }

        var setupValidation = hqImport('app_manager/js/app_manager').setupValidation;
        setupValidation(hqImport('hqwebapp/js/initial_page_data').reverse('validate_module_for_build'));

        // show display style options only when module configured to show module and then forms
        var $menu_mode = $('#put_in_root');
        var $display_style_container = $('#display_style_container');
        var update_display_view = function () {
            if ($menu_mode.val() === 'false') {
                $display_style_container.show();
            } else {
                $display_style_container.hide();
            }
        };
        update_display_view();
        $menu_mode.on('change', update_display_view);
    });
});<|MERGE_RESOLUTION|>--- conflicted
+++ resolved
@@ -36,29 +36,9 @@
                     parentSelect: detail.parent_select,
                     fixtureSelect: detail.fixture_select,
                     multimedia: initial_page_data('multimedia_object_map'),
-<<<<<<< HEAD
-                    searchProperties: options.search_properties || [],
-                    searchAdditionalRelevant: options.search_additional_relevant,
-                    autoLaunch: options.auto_launch,
-                    defaultSearch: options.default_search,
-                    defaultProperties: options.default_properties || [],
-                    searchButtonDisplayCondition: options.search_button_display_condition,
-                    searchLabel: options.search_label,
-                    searchAgainLabel: options.search_again_label,
-                    titleLabel: options.title_label,
-                    searchFilter: options.search_filter,
-                    blacklistedOwnerIdsExpression: options.blacklisted_owner_ids_expression,
-                    dataRegistry: options.data_registry || "",
-                    dataRegistryWorkflow: options.data_registry_workflow,
-                    additionalRegistryCases: options.additional_registry_cases,
-                    customRelatedCaseProperty: options.custom_related_case_property,
-                    inlineSearch: options.inline_search,
-                });
-=======
                 };
                 _.extend(detailScreenConfigOptions, options.search_config);
                 var detailScreenConfig = hqImport("app_manager/js/details/screen_config")(detailScreenConfigOptions);
->>>>>>> 0379da12
 
                 var $list_home = $("#" + detail.type + "-detail-screen-config-tab");
                 $list_home.koApplyBindings(detailScreenConfig);
