--- conflicted
+++ resolved
@@ -16,10 +16,7 @@
     "hqwebapp/js/components/select_toggle",
     "hqwebapp/js/key-value-mapping",
     "app_manager/js/xpathValidator",
-<<<<<<< HEAD
-=======
     "commcarehq",
->>>>>>> 5192de32
 ], function (
     $,
     ko,
