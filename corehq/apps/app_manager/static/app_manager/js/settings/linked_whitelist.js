--- conflicted
+++ resolved
@@ -1,10 +1,5 @@
-<<<<<<< HEAD
 /* globals hqDefine, ko */
-hqDefine('app_manager/js/settings/linked_whitelist.js', function () {
-=======
-/* globals hqDefine, ko, COMMCAREHQ */
 hqDefine('app_manager/js/settings/linked_whitelist', function () {
->>>>>>> c1ed833c
     function LinkedWhitelist(domains, saveUrl) {
         var self = this;
         this.linkedDomains = ko.observableArray(domains);
