--- conflicted
+++ resolved
@@ -28,11 +28,7 @@
             $translationsPanel.koApplyBindings(appTranslationsModel({
                 baseUrl: $translationsPanel.find("#download_link").attr("href"),
                 lang: $translationsPanel.find("select").val() || '',
-<<<<<<< HEAD
-                skipBlacklisted: $translationsPanel.find("#skip_blacklisted").val() || '',
-=======
                 skipBlacklisted: $translationsPanel.find("#skip_blacklisted").val() === "on",
->>>>>>> 452fd878
             }));
         }
     });
