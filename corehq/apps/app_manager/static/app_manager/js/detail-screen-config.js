/*globals $, _, uiElement, eventize, lcsMerge, COMMCAREHQ */

var CC_DETAIL_SCREEN = {
    getFieldHtml: function (field) {
        var text = field;
        if (CC_DETAIL_SCREEN.isAttachmentProperty(text)) {
            text = text.substring(text.indexOf(":") + 1);
        }
        var parts = text.split('/');
        // wrap all parts but the last in a label style
        for (var j = 0; j < parts.length - 1; j++) {
            parts[j] = ('<span class="label label-info">'
                        + parts[j] + '</span>');
        }
        if (parts[j][0] == '#') {
            parts[j] = ('<span class="label label-info">'
                        + CC_DETAIL_SCREEN.toTitleCase(parts[j]) + '</span>');
        } else {
            parts[j] = ('<code style="display: inline-block;">'
                        + parts[j] + '</code>');
        }
        return parts.join('<span style="color: #DDD;">/</span>');
    },
    isAttachmentProperty: function (value) {
        return value && value.indexOf("attachment:") === 0;
    },
    toTitleCase: function (str) {
        return (str
            .replace(/[_\/-]/g, ' ')
            .replace(/#/g, '')
        ).replace(/\w\S*/g, function (txt) {
            return txt.charAt(0).toUpperCase() + txt.substr(1).toLowerCase();
        });
    },
    /**
     * Enable autocomplete on the given jquery element with the given autocomplete
     * options.
     * @param $elem
     * @param options
     */
    setUpAutocomplete: function($elem, options){
        $elem.$edit_view.autocomplete({
            source: function (request, response) {
                var availableTags = _.map(options, function(value) {
                    var label = value;
                    if (CC_DETAIL_SCREEN.isAttachmentProperty(value)) {
                        label = ('<span class="icon-paper-clip"></span> '
                            + label.substring(label.indexOf(":") + 1));
                    }
                    return {value: value, label: label};
                });
                response(
                    $.ui.autocomplete.filter(availableTags, request.term)
                );
            },
            minLength: 0,
            delay: 0,
            select: function (event, ui) {
                $elem.val(ui.item.value);
                $elem.fire('change');
            }
        }).focus(function () {
            $(this).autocomplete('search');
        }).data("autocomplete")._renderItem = function (ul, item) {
            return $("<li></li>")
                .data("item.autocomplete", item)
                .append($("<a></a>").html(item.label))
                .appendTo(ul);
        };
        return $elem;
    }

};

/**
 * A custom knockout binding that replaces the element's contents with a jquery
 * element.
 * @type {{update: update}}
 */
ko.bindingHandlers.jqueryElement = {
    update: function(element, valueAccessor, allBindings, viewModel, bindingContext) {
        $(element).empty();
        $(element).append(ko.unwrap(valueAccessor()));
    }
};

var SortRow = function(params){
    var self = this;
    var params = params || {};
    self.notifyButtonOfChanges =
            typeof params.notifyButtonOfChanges !== 'undefined' ? params.notifyButtonOfChanges : true;
    self.field = ko.observable(typeof params.field !== 'undefined' ? params.field : "");
    self.type = ko.observable(typeof params.type !== 'undefined' ? params.type : "");
    self.direction = ko.observable(typeof params.direction !== 'undefined' ? params.direction : "");

    if (self.notifyButtonOfChanges) {
        self.type.subscribe(function () {
            window.sortRowSaveButton.fire('change');
        });
        self.direction.subscribe(function () {
            window.sortRowSaveButton.fire('change');
        });
    }

    self.fieldHtml = ko.computed(function () {
        return CC_DETAIL_SCREEN.getFieldHtml(self.field());
    });

    self.ascendText = ko.computed(function () {
        var type = self.type();
        if (type === 'plain') {
            return 'Increasing (a, b, c)';
        } else if (type === 'date') {
            return 'Increasing (May 1st, May 2nd)';
        } else if (type === 'int') {
            return 'Increasing (1, 2, 3)';
        } else if (type === 'double') {
            return 'Increasing (1.1, 1.2, 1.3)';
        }
    });

    self.descendText = ko.computed(function () {
        var type = self.type();
        if (type === 'plain') {
            return 'Decreasing (c, b, a)';
        } else if (type === 'date') {
            return 'Decreasing (May 2nd, May 1st)'
        } else if (type === 'int') {
            return 'Decreasing (3, 2, 1)';
        } else if (type === 'double') {
            return 'Decreasing (1.3, 1.2, 1.1)';
        }
    });
};
var SortRowTemplate = function(params){
    var self = this;
    var params = params || {};
    self.textField = uiElement.input().val("");
    CC_DETAIL_SCREEN.setUpAutocomplete(this.textField, params.properties);

    self.showWarning = ko.observable(false);
    self.warningElement = DetailScreenConfig.field_format_warning.clone().show();
    self.hasValidPropertyName = function(){
        return DetailScreenConfig.field_val_re.test(self.textField.val());
    };
    this.textField.on('change', function(){
        if (!self.hasValidPropertyName()){
            self.showWarning(true);
        } else {
            self.showWarning(false);
        }
    });
};
SortRowTemplate.prototype = new SortRow({notifyButtonOfChanges: false});

/**
 *
 * @param properties
 * @param edit is true if the user has permissions to edit the sort rows.
 * @constructor
 */
var SortRows = function (properties, edit) {
    var self = this;
    self.addButtonClicked = ko.observable(false);
    self.sortRows = ko.observableArray([]);
    if (edit) {
        self.templateRow = new SortRowTemplate({properties: properties});
    } else {
        self.templateRow = []; // Empty list because sortRows.concat([]) == sortRows
    }

    self.addSortRow = function (field, type, direction) {
        self.sortRows.push(new SortRow({
            field: field,
            type: type,
            direction: direction
        }));
    };
    self.addSortRowFromTemplateRow = function(row) {
        if (! row.hasValidPropertyName()){
            // row won't have format_warning showing if it's empty
            row.showWarning(true);
            return;
        }
        self.sortRows.push(new SortRow({
            field: row.textField.val(),
            type: row.type(),
            direction: row.direction()
        }));
        row.textField.val("");
        window.sortRowSaveButton.fire('change');
    };
    self.removeSortRow = function (row) {
        self.sortRows.remove(row);
        window.sortRowSaveButton.fire('change');
    };

    self.rowCount = ko.computed(function () {
        return self.sortRows().length;
    });

    self.showing = ko.computed(function(){
        return self.addButtonClicked() || self.rowCount() > 0;
    });
};

var filterViewModel = function(filterText){
    var self = this;
    self.filterText = ko.observable(typeof filterText == "string" && filterText.length > 0 ? filterText : "");
    self.showing = ko.observable(self.filterText() != "");

    self.filterText.subscribe(function(){
        window.filterSaveButton.fire('change');
    });
    self.showing.subscribe(function(){
        window.filterSaveButton.fire('change');
    });

    self.serialize = function(){
        if (self.showing()) {
            return self.filterText();
        }
        return null;
    };
};

// http://www.knockmeout.net/2011/05/dragging-dropping-and-sorting-with.html
// connect items with observableArrays
ko.bindingHandlers.sortableList = {
    init: function(element, valueAccessor) {
        var list = valueAccessor();
        $(element).sortable({
            handle: '.grip',
            cursor: 'move',
            update: function(event, ui) {
                //retrieve our actual data item
                var item = ko.dataFor(ui.item.get(0));
                //figure out its new position
                var position = ko.utils.arrayIndexOf(ui.item.parent().children(), ui.item[0]);
                //remove the item and add it back in the right spot
                if (position >= 0) {
                    list.remove(item);
                    list.splice(position, 0, item);
                }
                ui.item.remove();
                window.sortRowSaveButton.fire('change');
            }
        });
    }
};

function ParentSelect(init) {
    var self = this;
    var defaultModule = _(init.parentModules).findWhere({is_parent: true});
    self.moduleId = ko.observable(init.moduleId || (defaultModule ? defaultModule.unique_id : null));
    self.active = ko.observable(init.active);
    self.parentModules = ko.observable(init.parentModules);
    self.lang = ko.observable(init.lang);
    self.langs = ko.observable(init.langs);
    function getTranslation(name, langs) {
        var firstLang = _(langs).find(function (lang) {
            return name[lang];
        });
        return name[firstLang];
    }
    self.moduleOptions = ko.computed(function () {
        return _(self.parentModules()).map(function (module) {
            var STAR = '\u2605', SPACE = '\u3000';
            var marker = (module.is_parent ? STAR : SPACE);
            return {
                value: module.unique_id,
                label: marker + ' ' + getTranslation(module.name, [self.lang()].concat(self.langs()))
            };
        });
    });
}

var DetailScreenConfig = (function () {
    "use strict";

    function getPropertyTitle(property) {
        // Strip "<prefix>:" before converting to title case.
        // This is aimed at prefixes like ledger: and attachment:
        var i = property.indexOf(":");
        return CC_DETAIL_SCREEN.toTitleCase(property.substring(i + 1));
    }

    var DetailScreenConfig, Screen, Column, sortRows;
    var word = '[a-zA-Z][\\w_-]*';

    Column = (function () {
        function Column(col, screen) {
            /*
                column properites: model, field, header, format
                column extras: enum, late_flag
            */
            var that = this, elements, i;
            eventize(this);
            this.original = JSON.parse(JSON.stringify(col));

            function orDefault(value, d) {
                if (value === undefined) {
                    return d;
                } else {
                    return value;
                }
            }
            this.original.model = this.original.model || screen.model;
            this.original.field = this.original.field || "";
            this.original.hasAutocomplete = orDefault(this.original.hasAutocomplete, true);
            this.original.header = this.original.header || {};
            this.original.format = this.original.format || "plain";
            this.original['enum'] = this.original['enum'] || [];
            this.original.late_flag = _.isNumber(this.original.late_flag) ? this.original.late_flag : 30;
            this.original.filter_xpath = this.original.filter_xpath || "";
            this.original.calc_xpath = this.original.calc_xpath || ".";
            this.original.graph_configuration = this.original.graph_configuration || {};
            var icon = (CC_DETAIL_SCREEN.isAttachmentProperty(this.original.field)
                           ? COMMCAREHQ.icons.PAPERCLIP : null);

            this.original.time_ago_interval = this.original.time_ago_interval || DetailScreenConfig.TIME_AGO.year;

            this.screen = screen;
            this.lang = screen.lang;

            this.model = uiElement.select([
                {label: "Case", value: "case"}
            ]).val(this.original.model);
            this.field = uiElement.input().val(this.original.field).setIcon(icon);
            this.format_warning = DetailScreenConfig.field_format_warning.clone().hide();

            (function () {
                var i, lang, visibleVal = "", invisibleVal = "";
                if (that.original.header && that.original.header[that.lang]) {
                    visibleVal = invisibleVal = that.original.header[that.lang];
                } else {
                    for (i = 0; i < that.screen.langs.length; i += 1) {
                        lang = that.screen.langs[i];
                        if (that.original.header[lang]) {
                            visibleVal = that.original.header[lang] + langcodeTag.LANG_DELIN + lang;
                            break;
                        }
                    }
                }
                that.header = uiElement.input().val(invisibleVal);
                that.header.setVisibleValue(visibleVal);
            }());
            this.format = uiElement.select(DetailScreenConfig.MENU_OPTIONS).val(this.original.format || null);

            (function () {
                var o = {
                    lang: that.lang,
                    langs: that.screen.langs,
                    items: that.original['enum'],
                    modalTitle: 'Editing mapping for ' + that.original.field
                };
                that.enum_extra = uiElement.key_value_mapping(o);
            }());

            this.graph_extra = new uiElement.GraphConfiguration({
                childCaseTypes: this.screen.childCaseTypes,
                lang: this.lang,
                langs: this.screen.langs,
                name: this.header.val()
            }, this.original.graph_configuration);
            this.header.on("change", function(){
                // The graph should always have the same name as the Column
                that.graph_extra.setName(that.header.val());
            });

            this.late_flag_extra = uiElement.input().val(this.original.late_flag.toString());
            this.late_flag_extra.ui.find('input').css('width', 'auto');
            this.late_flag_extra.ui.prepend(
                $('<span/>').css('float', 'left')
                            .css('padding', '5px 5px 0px 0px')
                            .text(DetailScreenConfig.message.LATE_FLAG_EXTRA_LABEL));

            this.filter_xpath_extra = uiElement.input().val(this.original.filter_xpath.toString());
            this.filter_xpath_extra.ui.prepend($('<div/>').text(DetailScreenConfig.message.FILTER_XPATH_EXTRA_LABEL));

            this.calc_xpath_extra = uiElement.input().val(this.original.calc_xpath.toString());
            this.calc_xpath_extra.ui.prepend($('<div/>').text(DetailScreenConfig.message.CALC_XPATH_EXTRA_LABEL));


            this.time_ago_extra = uiElement.select([
                {label: DetailScreenConfig.message.TIME_AGO_INTERVAL.YEARS, value: DetailScreenConfig.TIME_AGO.year},
                {label: DetailScreenConfig.message.TIME_AGO_INTERVAL.MONTHS, value: DetailScreenConfig.TIME_AGO.month},
                {label: DetailScreenConfig.message.TIME_AGO_INTERVAL.WEEKS, value: DetailScreenConfig.TIME_AGO.week},
                {label: DetailScreenConfig.message.TIME_AGO_INTERVAL.DAYS, value: DetailScreenConfig.TIME_AGO.day},
                {label: DetailScreenConfig.message.TIME_AGO_INTERVAL.DAYS_UNTIL, value: -DetailScreenConfig.TIME_AGO.day},
                {label: DetailScreenConfig.message.TIME_AGO_INTERVAL.WEEKS_UNTIL, value: -DetailScreenConfig.TIME_AGO.week},
                {label: DetailScreenConfig.message.TIME_AGO_INTERVAL.MONTHS_UNTIL, value: -DetailScreenConfig.TIME_AGO.month}
            ]).val(this.original.time_ago_interval.toString());
            this.time_ago_extra.ui.prepend($('<div/>').text(DetailScreenConfig.message.TIME_AGO_EXTRA_LABEL));

            elements = [
                'model',
                'field',
                'header',
                'format',
                'enum_extra',
                'graph_extra',
                'late_flag_extra',
                'filter_xpath_extra',
                'calc_xpath_extra',
                'time_ago_extra'
            ];

            function fireChange() {
                that.fire('change');
            }

            for (i = 0; i < elements.length; i += 1) {
                this[elements[i]].on('change', fireChange);
            }

            this.format.on('change', function () {
                // Prevent this from running on page load before init
                if (that.format.ui.parent().length > 0) {
                    that.enum_extra.ui.detach();
                    that.graph_extra.ui.detach();
                    that.late_flag_extra.ui.detach();
                    that.filter_xpath_extra.ui.detach();
                    that.calc_xpath_extra.ui.detach();
                    that.time_ago_extra.ui.detach();

                    if (this.val() === "enum" || this.val() === "enum-image") {
                        that.format.ui.parent().append(that.enum_extra.ui);
                    } else if (this.val() === "graph") {
                        // Replace format select with edit button
                        var parent = that.format.ui.parent();
                        parent.empty();
                        parent.append(that.graph_extra.ui);
                    } else if (this.val() === 'late-flag') {
                        that.format.ui.parent().append(that.late_flag_extra.ui);
                        var input = that.late_flag_extra.ui.find('input');
                        input.change(function() {
                            that.late_flag_extra.value = input.val();
                            fireChange();
                        });
                    } else if (this.val() === 'filter') {
                        that.format.ui.parent().append(that.filter_xpath_extra.ui);
                        var input = that.filter_xpath_extra.ui.find('input');
                        input.change(function() {
                            that.filter_xpath_extra.value = input.val();
                            fireChange();
                        });
                    } else if (this.val() === 'calculate') {
                        that.format.ui.parent().append(that.calc_xpath_extra.ui);
                        var input = that.calc_xpath_extra.ui.find('input');
                        input.change(function() {
                            that.calc_xpath_extra.value = input.val();
                            fireChange();
                        });
                    } else if (this.val() === 'time-ago') {
                        that.format.ui.parent().append(that.time_ago_extra.ui);
                        var select = that.time_ago_extra.ui.find('select');
                        select.change(function() {
                            that.time_ago_extra.value = select.val();
                            fireChange();
                        });
                    }
                }
            }).fire('change');

            this.$delete = $('<i></i>').addClass(COMMCAREHQ.icons.DELETE).click(function () {
                $(this).remove();
                that.screen.fire('delete-column', that);
            }).css({cursor: 'pointer'}).attr('title', DetailScreenConfig.message.DELETE_COLUMN);
        }

        Column.init = function (col, screen) {
            return new Column(col, screen);
        };
        Column.prototype = {
            duplicate: function () {
                this.screen.fire('add-column', this);
            },
            serialize: function () {
                var column = this.original;
                column.field = this.field.val();
                column.header[this.lang] = this.header.val();
                column.format = this.format.val();
                column['enum'] = this.enum_extra.getItems();
                column['graph_configuration'] =
                        this.format.val() == "graph" ? this.graph_extra.val() : null;
                column.late_flag = parseInt(this.late_flag_extra.val(), 10);
                column.time_ago_interval = parseFloat(this.time_ago_extra.val());
                column.filter_xpath = this.filter_xpath_extra.val();
                column.calc_xpath = this.calc_xpath_extra.val();
                return column;
            },
            setGrip: function (grip) {
                if (this.grip !== grip) {
                    this.grip = grip;
                    if (grip) {
                        this.$grip = $('<i class="grip"></i>').addClass(COMMCAREHQ.icons.GRIP).css({
                            cursor: 'move'
                        }).mousedown(function () {
                            $(':focus').blur();
                        });
                    } else {
                        this.$grip = $('<span class="sort-disabled"></span>');
                    }
                }
            }
        };
        return Column;
    }());
    Screen = (function () {
        /**
         * The Screen "Class" is in charge inserting a table into the DOM that
         * contains rows for each case DetailColumn. It also handles the
         * reordering of these columns through drag and drop as well as
         * saving them on the server.
         * @param $home jQuery object where the Screen will be rendered
         * @param spec
         * @param config A DetailScreenConfig object.
         * @param options
         * @constructor
         */
        function Screen($home, spec, config, options) {
            var i, column, model, property, header,
                that = this, columns;
            eventize(this);
            this.type = spec.type;
            this.saveUrl = options.saveUrl;
            this.$home = $home;
            // $location is the element containing this Screen.
            this.$location = options.$location;
            this.config = config;
            this.edit = options.edit;
            this.columns = [];
            this.model = config.model;
            this.lang = options.lang;
            this.langs = options.langs || [];
            this.properties = options.properties;
            this.childCaseTypes = options.childCaseTypes;
            // The column key is used to retreive the columns from the spec and
            // as the name of the key in the data object that is sent to the
            // server on save.
            this.columnKey = options.columnKey;
            // Not all Screen instances will handle sorting, parent selection,
            // and filtering. E.g The "Case Detail" tab only handles the module's
            // "long" case details. These flags will make sure this instance
            // doesn't try to save these configurations if it is not in charge
            // of these configurations.
            this.containsSortConfiguration = options.containsSortConfiguration;
            this.containsParentConfiguration = options.containsParentConfiguration;
            this.containsFilterConfiguration = options.containsFilterConfiguration;

            this.fireChange = function() {
                that.fire('change');
            };

            this.initColumnAsColumn = function (column) {
                column.model.setEdit(false);
                column.field.setEdit(that.edit);
                column.header.setEdit(that.edit);
                column.format.setEdit(that.edit);
                column.enum_extra.setEdit(that.edit);
                column.graph_extra.edit(that.edit);
                column.late_flag_extra.setEdit(that.edit);
                column.filter_xpath_extra.setEdit(that.edit);
                column.calc_xpath_extra.setEdit(that.edit);
                column.time_ago_extra.setEdit(that.edit);
                column.setGrip(true);
                column.on('change', that.fireChange);

                column.field.on('change', function () {
                    column.header.val(getPropertyTitle(this.val()));
<<<<<<< HEAD
                    column.header.fire("change");
                    if (this.val() && !field_val_re.test(this.val())) {
=======
                    if (this.val() && !DetailScreenConfig.field_val_re.test(this.val())) {
>>>>>>> 729d43c6
                        column.format_warning.show().parent().addClass('error');
                    } else {
                        column.format_warning.hide().parent().removeClass('error');
                    }
                });
                if (column.original.hasAutocomplete) {
                    CC_DETAIL_SCREEN.setUpAutocomplete(column.field, that.properties);
                }
                return column;
            };

            columns = spec[this.columnKey].columns;

            // Filters are a type of DetailColumn on the server. Don't display
            // them with the other columns though
            columns = _.filter(columns, function(col){
                return col.format != "filter";
            });

            // set up the columns
            for (i = 0; i < columns.length; i += 1) {
                this.columns[i] = Column.init(columns[i], this);
                that.initColumnAsColumn(this.columns[i]);
            }

            this.saveButton = COMMCAREHQ.SaveButton.init({
                unsavedMessage: DetailScreenConfig.message.UNSAVED_MESSAGE,
                save: function () {
                    that.save();
                }
            });

            if (this.containsSortConfiguration){
                window.sortRowSaveButton = this.saveButton;
            }
            if (this.containsFilterConfiguration){
                window.filterSaveButton = this.saveButton;
            }

            this.render();
            this.on('add-column', function (column) {
                var i, ii, $tr;
                i = this.columns.indexOf(column);
                if (i === -1) {
                    ii = -1;
                    for (i = 0; i < this.columns.length; i += 1) {
                        if (column.model.val() === this.columns[i].model.val() &&
                                column.field.val() === this.columns[i].field.val()) {
                            ii = i;
                        }
                    }
                    i = ii;
                }
                column = column.serialize(true);
                column = Column.init(column, this);
                that.initColumnAsColumn(column);
                if (i !== -1) {
                    this.columns.splice(i + 1, 0, column);
                } else {
                    this.columns.push(column);
                }
                $tr = this.addColumn(column, this.$columns, this.$columns.length);
                if (i !== -1) {
                    $tr.detach().insertAfter(this.$columns.find('tr:nth-child(' + (i + 1).toString() + ')'));
                }
                $tr.hide().fadeIn('slow');
                this.fire('change');
            });
            this.on('delete-column', function (column) {
                var i = this.columns.indexOf(column);
                this.$columns.find('tr:nth-child(' + (i + 1).toString() + ')').fadeOut('slow', function () {
                    $(this).remove();
                });
                this.columns.splice(i, 1);
                this.fire('change');
            });
            this.on('change', function () {
                this.saveButton.fire('change');
                this.$columns.find('tr').each(function (i) {
                    $(this).data('index', i);
                });
            });
        }
        Screen.init = function ($home, spec, config, options) {
            return new Screen($home, spec, config, options);
        };
        Screen.prototype = {
            save: function () {
                //Only save if property names are valid
                for (var i = 0; i < this.columns.length; i++){
                    var column = this.columns[i];
                    if (! DetailScreenConfig.field_val_re.test(column.field.val())){
                        // column won't have format_warning showing if it's empty
                        column.format_warning.show().parent().addClass('error');
                        alert("There are errors in your property names");
                        return;
                    }
                }
                this.saveButton.ajax({
                    url: this.saveUrl,
                    type: "POST",
                    data: this.serialize(),
                    dataType: 'json',
                    success: function (data) {
                        COMMCAREHQ.app_manager.updateDOM(data.update);
                    }
                });
            },
            serialize: function () {
                var data = {
                    type: JSON.stringify(this.type)
                };
                data[this.columnKey] = JSON.stringify(_.map(this.columns, function(c){return c.serialize();}));

                if (this.containsParentConfiguration) {
                    var parentSelect;
                    if (this.config.hasOwnProperty('parentSelect')) {
                        parentSelect = {
                            module_id: this.config.parentSelect.moduleId(),
                            relationship: 'parent',
                            active: this.config.parentSelect.active()
                        };
                    }
                    data.parent_select = JSON.stringify(parentSelect);
                }
                if (this.containsSortConfiguration) {
                    data.sort_elements = JSON.stringify(ko.toJS(this.config.sortRows.sortRows));
                }
                if (this.containsFilterConfiguration) {
                    data.filter = JSON.stringify(this.config.filter.serialize());
                }
                return data;
            },
            addColumn: function (column, $tbody, i) {
                var $tr = $('<tr/>').data('index', i).appendTo($tbody);
                if (this.edit) {
                    $('<td/>').addClass('detail-screen-icon').append(column.$grip).appendTo($tr);
                } else {
                    $('<td/>').addClass('detail-screen-icon').appendTo($tr);
                }

                if (!column.field.edit) {
                    column.field.setHtml(CC_DETAIL_SCREEN.getFieldHtml(column.field.val()));
                }
                var dsf = $('<td/>').addClass('detail-screen-field control-group').append(column.field.ui);
                dsf.append(column.format_warning);
                if (column.field.value && !DetailScreenConfig.field_val_re.test(column.field.value)) {
                    column.format_warning.show().parent().addClass('error');
                }
                dsf.appendTo($tr);

                $('<td/>').addClass('detail-screen-header').append(column.header.ui).appendTo($tr);
                $('<td/>').addClass('detail-screen-format').append(column.format.ui).appendTo($tr);
                column.format.fire('change');

                if (this.edit) {
                    $('<td/>').addClass('detail-screen-icon').append(
                        column.$delete
                    ).appendTo($tr);
                } else {
                    $('<td/>').addClass('detail-screen-icon').appendTo($tr);
                }
                return $tr;
            },
            render: function () {
                var that = this;
                var $table, $columns, $thead, $tr, i, $box, $buttonRow, $addButton;

                this.$home.empty();
                $box = $("<div/>").appendTo(this.$home);

                // this is a not-so-elegant way to get the styling right
                COMMCAREHQ.initBlock(this.$home);

                function getDuplicateCallback(column) {
                    return function (e) {
                        column.duplicate();
                    };
                }
                if (!this.edit && _.isEmpty(this.columns)) {
                    $('<p/>').text(DetailScreenConfig.message.EMPTY_SCREEN).appendTo($box);
                } else {
                    if (this.edit) {
                        if (window.enableNewSort) {

                            // $location id is in this form: "-detail-screen-config"
                            // so $detailBody id will be in this form: "-detail-screen-config-body"
                            var $detailBody = $("#" + this.$location.attr("id") + "-body");

                            $('<div id="saveBtn" class="clearfix">')
                                .append(this.saveButton.ui)
                                .prependTo($detailBody);
                        } else {
                            $('<div class="clearfix">')
                                .append(this.saveButton.ui)
                                .prependTo($box);
                        }
                    }
                    this.$columns = $('</tbody>');

                    // Add the "Add Property" button

                    var buttonDropdownItems = [
                        $('<li class="add-property-item"><a>Property</a></li>')
                    ];
                    if (this.config.calculationEnabled){
                        buttonDropdownItems.push(
                            $('<li class="add-calculation-item"><a>Calculation</a></li>')
                        );
                    }
                    if (this.config.graphEnabled){
                        buttonDropdownItems.push(
                            $('<li class="add-graph-item"><a>Graph</a></li>')
                        );
                    }
                    $addButton = $(
                        '<div class="btn-group"> \
                            <button class="btn add-property-item">Add Property</button> \
                        </div> '
                    );
                    if (buttonDropdownItems.length > 1){
                        // Add the caret
                        $addButton.append($('\
                            <button class="btn dropdown-toggle" data-toggle="dropdown"> \
                                <span class="caret"></span> \
                            </button>'
                        ));
                        // Add the drop down
                        var $dropdownList = $(
                            '<ul class="dropdown-menu"></ul>'
                        ).appendTo($addButton);
                        // Add the drop down items
                        for (var i=0; i < buttonDropdownItems.length; i++){
                            $dropdownList.append(buttonDropdownItems[i]);
                        }
                    }

                    var addItem = function(columnConfiguration) {
                        var col;
                        var redraw = false;
                        if (_.isEmpty(that.columns)) {
                            // Only the button has been drawn, so we want to
                            // render again, this time with a table.
                            redraw = true;
                        }
                        col = that.initColumnAsColumn(
                            Column.init(columnConfiguration, that)
                        );
                        that.fire('add-column', col);
                        if (redraw) {
                            that.render();
                        }
                        return col;
                    };
                    $(".add-property-item", $addButton).click(function () {
                        addItem({hasAutocomplete: true});
                    });
                    $(".add-calculation-item", $addButton).click(function () {
<<<<<<< HEAD
                        addItem({hasAutocomplete: false});
                    });
                    $(".add-graph-item", $addButton).click(function() {
                        addItem({hasAutocomplete: false, format: "graph"});
=======
                        addItem({hasAutocomplete: false, format: "calculate"});
>>>>>>> 729d43c6
                    });

                    if (! _.isEmpty(this.columns)) {
                        $table = $('<table class="table table-condensed"/>'
                        ).addClass('detail-screen-table'
                        ).appendTo($box);
                        $thead = $('<thead/>').appendTo($table);

                        $tr = $('<tr/>').appendTo($thead);

                        // grip
                        $('<th/>').addClass('detail-screen-icon').appendTo($tr);

                        $('<th/>').addClass('detail-screen-field').text(DetailScreenConfig.message.FIELD).appendTo($tr);
                        $('<th/>').addClass('detail-screen-header').text(DetailScreenConfig.message.HEADER).appendTo($tr);
                        $('<th/>').addClass('detail-screen-format').text(DetailScreenConfig.message.FORMAT).appendTo($tr);

                        $('<th/>').addClass('detail-screen-icon').appendTo($tr);
                        $columns = $('<tbody/>').addClass('detail-screen-columns').appendTo($table);

                        for (i = 0; i < this.columns.length; i += 1) {
                            this.addColumn(this.columns[i], $columns, i);
                        }

                        this.$columns = $columns;

                        // Add the button
                        $buttonRow = $(
                            '<tr> \
                                <td class="detail-screen-icon"></td> \
                                <td class="detail-screen-field button-cell">\
                                </td> \
                                <td class="detail-screen-header"></td> \
                                <td class="detail-screen-format"></td> \
                                <td class="detail-screen-icon"></td> \
                            </tr>'
                        );
                        $('.button-cell', $buttonRow).append($addButton);
                        var $specialTableBody = $('<tbody/>').addClass('detail-screen-columns slim').appendTo($table);
                        $specialTableBody.append($buttonRow);
                        // init UI events
                        this.initUI($columns);
                    } else {
                        $addButton.appendTo($box);
                    }
                }
            },
            initUI: function (rows) {
                var that = this;
                this.$columns.sortable({
                    handle: '.grip',
                    items: ">*:not(:has(.sort-disabled))",
                    update: function (e, ui) {
                        var fromIndex = ui.item.data('index');
                        var toIndex = rows.find('tr').get().indexOf(ui.item[0]);

                        function reorder(list) {
                            var tmp = list.splice(fromIndex, 1)[0];
                            list.splice(toIndex, 0, tmp);
                        }
                        reorder(that.columns);
                        that.fire('change');
                    }
                });
            }
        };
        return Screen;
    }());
    DetailScreenConfig = (function () {
        var DetailScreenConfig = function ($listHome, $detailHome, spec) {
            var that = this;
            this.$listHome = $listHome;
            this.$detailHome = $detailHome;
            this.properties = spec.properties;
            this.screens = [];
            this.model = spec.model || 'case';
            this.sortRows = new SortRows(this.properties, spec.edit);
            this.lang = spec.lang;
            this.langs = spec.langs || [];
            if (spec.hasOwnProperty('parentSelect') && spec.parentSelect) {
                this.parentSelect = new ParentSelect({
                    active: spec.parentSelect.active,
                    moduleId: spec.parentSelect.module_id,
                    parentModules: spec.parentModules,
                    lang: this.lang,
                    langs: this.langs
                });
            }
            this.edit = spec.edit;
            this.saveUrl = spec.saveUrl;
            this.graphEnabled = spec.graphEnabled;
            this.calculationEnabled = spec.calculationEnabled;

            var filter_xpath = spec.state.short.filter;
            this.filter = new filterViewModel(filter_xpath ? filter_xpath : null);

            /**
             * Add a Screen to this DetailScreenConfig
             * @param pair
             * @param columnType
             * The type of case properties that this Screen will be displaying,
             * either "short" or "long".
             */
            function addScreen(pair, columnType, $location) {

                var screen = Screen.init(
                    $('<div/>'),
                    pair,
                    that,
                    {
                        lang: that.lang,
                        langs: that.langs,
                        edit: that.edit,
                        properties: that.properties,
                        saveUrl: that.saveUrl,
                        $location: $location,
                        columnKey: columnType,
                        childCaseTypes: spec.childCaseTypes,
                        containsSortConfiguration: columnType == "short",
                        containsParentConfiguration: columnType == "short",
                        containsFilterConfiguration: columnType == "short"
                    }
                );
                that.screens.push(screen);
                $location.append(screen.$home);
            }

            if (spec.state["short"] !== undefined) {
                addScreen(spec.state, "short", this.$listHome);
            }
            if (spec.state["long"] !== undefined) {
                addScreen(spec.state, "long", this.$detailHome);
            }
        };
        DetailScreenConfig.init = function ($listHome, $detailHome, spec) {
            var ds = new DetailScreenConfig($listHome, $detailHome, spec);
            var type = spec.state.type;
            var $sortRowsHome = $('#' + type + '-detail-screen-sort');
            var $filterHome = $('#' + type + '-filter');
            var $parentSelectHome = $('#' + type + '-detail-screen-parent');
            ko.applyBindings(ds.sortRows, $sortRowsHome.get(0));
            ko.applyBindings(ds.filter, $filterHome.get(0));
            if ($parentSelectHome.get(0) && ds.hasOwnProperty('parentSelect')){
                ko.applyBindings(ds.parentSelect, $parentSelectHome.get(0));
                $parentSelectHome.on('change', '*', function () {
                    ds.screens[0].fire('change');
                });
            }
            return ds;
        };
        return DetailScreenConfig;
    }());

    DetailScreenConfig.message = {
        EMPTY_SCREEN: 'No detail screen configured',

        MODEL: 'Model',
        FIELD: 'Property',
        HEADER: 'Display Text',
        FORMAT: 'Format',

        PLAIN_FORMAT: 'Plain',
        DATE_FORMAT: 'Date',
        TIME_AGO_FORMAT: 'Time Since or Until Date',
        TIME_AGO_EXTRA_LABEL: ' Measuring: ',
        TIME_AGO_INTERVAL: {
            YEARS: 'Years since date',
            MONTHS: 'Months since date',
            WEEKS: 'Weeks since date',
            DAYS: 'Days since date',
            DAYS_UNTIL: 'Days until date',
            WEEKS_UNTIL: 'Weeks until date',
            MONTHS_UNTIL: 'Months until date'
        },
        PHONE_FORMAT: 'Phone Number',
        ENUM_FORMAT: 'ID Mapping',
        ENUM_IMAGE_FORMAT: 'Icon',
        ENUM_EXTRA_LABEL: 'Mapping: ',
        LATE_FLAG_FORMAT: 'Late Flag',
        LATE_FLAG_EXTRA_LABEL: 'Days late: ',
        FILTER_XPATH_EXTRA_LABEL: '',
        INVISIBLE_FORMAT: 'Search Only',
        ADDRESS_FORMAT: 'Address (Android/CloudCare)',
        PICTURE_FORMAT: 'Picture',
        AUDIO_FORMAT: 'Audio',
        CALC_XPATH_FORMAT: 'Calculate',
        CALC_XPATH_EXTRA_LABEL: '',

        ADD_COLUMN: 'Add to list',
        COPY_COLUMN: 'Duplicate',
        DELETE_COLUMN: 'Delete',

        UNSAVED_MESSAGE: 'You have unsaved detail screen configurations.'
    };

    DetailScreenConfig.TIME_AGO = {
        year: 365.25,
        month: 365.25 / 12,
        week: 7,
        day: 1
    };

    DetailScreenConfig.MENU_OPTIONS = [
        {value: "plain", label: DetailScreenConfig.message.PLAIN_FORMAT},
        {value: "date", label: DetailScreenConfig.message.DATE_FORMAT},
        {value: "time-ago", label: DetailScreenConfig.message.TIME_AGO_FORMAT},
        {value: "phone", label: DetailScreenConfig.message.PHONE_FORMAT},
        {value: "enum", label: DetailScreenConfig.message.ENUM_FORMAT},
        {value: "late-flag", label: DetailScreenConfig.message.LATE_FLAG_FORMAT},
        {value: "invisible", label: DetailScreenConfig.message.INVISIBLE_FORMAT},
        {value: "address", label: DetailScreenConfig.message.ADDRESS_FORMAT}
    ];

    if (window.FEATURE_mm_case_properties) {
        DetailScreenConfig.MENU_OPTIONS.push(
            {value: "picture", label: DetailScreenConfig.message.PICTURE_FORMAT},
            {value: "audio", label: DetailScreenConfig.message.AUDIO_FORMAT}
        );
    }

    if (window.FEATURE_enable_enum_image) {
        DetailScreenConfig.MENU_OPTIONS.push(
            {value: "enum-image", label: DetailScreenConfig.message.ENUM_IMAGE_FORMAT + ' (Preview!)'}
        );
    }

    if (window.FEATURE_enable_calc_xpaths) {
        DetailScreenConfig.MENU_OPTIONS.push(
            {value: "calculate", label: DetailScreenConfig.message.CALC_XPATH_FORMAT + ' (Preview!)'}
        );
    }

    DetailScreenConfig.field_format_warning = $('<span/>').addClass('help-inline')
        .text("Must begin with a letter and contain only letters, numbers, '-', and '_'");

    DetailScreenConfig.field_val_re = RegExp(
        '^(' + word + ':)*(' + word + '\\/)*#?' + word + '$'
    );

    return DetailScreenConfig;
}());<|MERGE_RESOLUTION|>--- conflicted
+++ resolved
@@ -569,12 +569,8 @@
 
                 column.field.on('change', function () {
                     column.header.val(getPropertyTitle(this.val()));
-<<<<<<< HEAD
                     column.header.fire("change");
-                    if (this.val() && !field_val_re.test(this.val())) {
-=======
                     if (this.val() && !DetailScreenConfig.field_val_re.test(this.val())) {
->>>>>>> 729d43c6
                         column.format_warning.show().parent().addClass('error');
                     } else {
                         column.format_warning.hide().parent().removeClass('error');
@@ -833,14 +829,10 @@
                         addItem({hasAutocomplete: true});
                     });
                     $(".add-calculation-item", $addButton).click(function () {
-<<<<<<< HEAD
-                        addItem({hasAutocomplete: false});
+                        addItem({hasAutocomplete: false, format: "calculate"});
                     });
                     $(".add-graph-item", $addButton).click(function() {
                         addItem({hasAutocomplete: false, format: "graph"});
-=======
-                        addItem({hasAutocomplete: false, format: "calculate"});
->>>>>>> 729d43c6
                     });
 
                     if (! _.isEmpty(this.columns)) {
