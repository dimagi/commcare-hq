--- conflicted
+++ resolved
@@ -1039,11 +1039,7 @@
                     displayColumn: spec.fixtureSelect.display_column,
                     variableColumn: spec.fixtureSelect.variable_column,
                     xpath: spec.fixtureSelect.xpath
-<<<<<<< HEAD
-                })
-=======
                 });
->>>>>>> 9077c490
             }
             this.saveUrl = spec.saveUrl;
             this.contextVariables = spec.contextVariables;
