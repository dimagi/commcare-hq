/*globals $, _, uiElement, eventize, lcsMerge, COMMCAREHQ */

var SortRow = function (field, type, direction) {
<<<<<<< HEAD
  this.field = ko.observable(field);
  this.type = ko.observable(type);
  this.direction = ko.observable(direction);

  this.type.subscribe(function () {
    window.saveButton.fire('change');
  });
  this.direction.subscribe(function () {
    window.saveButton.fire('change');
  });
};

var SortRows = function () {
  var self = this;
  self.sortRows = ko.observableArray([]);

  self.addSortRow = function (field, type, direction) {
    self.sortRows.push(new SortRow(field, type, direction));
  };

  self.removeSortRow = function (row) {
    self.sortRows.remove(row);
    window.saveButton.fire('change');
  };

  self.rowCount = ko.computed(function () {
    return self.sortRows().length;
  });
=======
    this.field = ko.observable(field);
    this.type = ko.observable(type);
    this.direction = ko.observable(direction);

    this.type.subscribe(function () {
        window.saveButton.fire('change');
    });
    this.direction.subscribe(function () {
        window.saveButton.fire('change');
    });
};

var SortRows = function () {
    var self = this;
    self.sortRows = ko.observableArray([]);

    self.addSortRow = function (field, type, direction) {
        self.sortRows.push(new SortRow(field, type, direction));
    };

    self.removeSortRow = function (row) {
        self.sortRows.remove(row);
        window.saveButton.fire('change');
    };

    self.rowCount = ko.computed(function () {
        return self.sortRows().length;
    });
>>>>>>> 4cc95236

};

// http://www.knockmeout.net/2011/05/dragging-dropping-and-sorting-with.html
// connect items with observableArrays
ko.bindingHandlers.sortableList = {
<<<<<<< HEAD
  init: function(element, valueAccessor) {
    var list = valueAccessor();
    $(element).sortable({
      handle: '.grip',
      cursor: 'move',
      update: function(event, ui) {
        //retrieve our actual data item
        var item = ko.dataFor(ui.item.get(0));
        //figure out its new position
        var position = ko.utils.arrayIndexOf(ui.item.parent().children(), ui.item[0]);
        //remove the item and add it back in the right spot
        if (position >= 0) {
          list.remove(item);
          list.splice(position, 0, item);
        }
        ui.item.remove();
        window.saveButton.fire('change');
      }
    });
  }
};

sortRows = new SortRows
ko.applyBindings(sortRows, $('#detail-screen-config-body').get(0));

var DetailScreenConfig = (function () {
    "use strict";
    var DetailScreenConfig, Screen, Column;
=======
    init: function(element, valueAccessor) {
        var list = valueAccessor();
        $(element).sortable({
            handle: '.grip',
            cursor: 'move',
            update: function(event, ui) {
                //retrieve our actual data item
                var item = ko.dataFor(ui.item.get(0));
                //figure out its new position
                var position = ko.utils.arrayIndexOf(ui.item.parent().children(), ui.item[0]);
                //remove the item and add it back in the right spot
                if (position >= 0) {
                    list.remove(item);
                    list.splice(position, 0, item);
                }
                ui.item.remove();
                window.saveButton.fire('change');
            }
        });
    }
};

var DetailScreenConfig = (function () {
    "use strict";
    var DetailScreenConfig, Screen, Column, sortRows;
>>>>>>> 4cc95236

    function formatEnum(obj, lang, langs) {
        var key,
            translated_pairs = {},
            actual_pairs = {},
            translatedValue,
            actualValue,
            i;
        for (key in obj) {
            if (obj.hasOwnProperty(key)) {
                translatedValue = "";
                actualValue = "";
                if (obj[key][lang]) {
                    translatedValue = { value: obj[key][lang],
                                        lang: lang };
                    actualValue = obj[key][lang];
                } else {
                    // separate value for a different language
                    for (i = 0; i < langs.length; i += 1) {
                        if (obj[key][langs[i]]) {
                            translatedValue = { value: obj[key][langs[i]],
                                                lang: langs[i] };
                        }
                    }
                }
                actual_pairs[key] = actualValue;
                translated_pairs[key] = translatedValue;
            }
        }
        return {
            cleaned: actual_pairs,
            translations: translated_pairs
        };
    }
    function unformatEnum(text, lang, original) {
        var json, mapping, key,
            orig = JSON.parse(JSON.stringify(original));

        if (text) {
            mapping = JSON.parse(text);
        } else {
            mapping = {};
        }
        for (key in mapping) {
            if (mapping.hasOwnProperty(key)) {
                if (!orig.hasOwnProperty(key)) {
                    orig[key] = {};
                }
                orig[key][lang] = mapping[key] || "";
            }
        }
        for (key in orig) {
            if (orig.hasOwnProperty(key)) {
                if (!mapping.hasOwnProperty(key)) {
                    delete orig[key][lang];
                }
                if (_.isEmpty(orig[key])) {
                    delete orig[key];
                }
            }
        }
        return orig;
    }

    var field_val_re = /^[a-zA-Z][\w_-]*(\/[a-zA-Z][\w_-]*)*$/;
    var field_format_warning = $('<span/>').addClass('help-inline')
        .text("Must begin with a letter and contain only letters, numbers, '-', and '_'");

    Column = (function () {
        function Column(col, screen) {
            /*
                column properites: model, field, header, format
                column extras: enum, late_flag
            */
            var that = this, elements, i;
            eventize(this);
            this.original = JSON.parse(JSON.stringify(col));

            function orDefault(value, d) {
                if (value === undefined) {
                    return d;
                } else {
                    return value;
                }
            }
            this.original.model = this.original.model || "case";
            this.original.field = this.original.field || "";
            this.original.header = this.original.header || {};
            this.original.format = this.original.format || "plain";
            this.original['enum'] = this.original['enum'] || {};
            this.original.late_flag = this.original.late_flag || 30;
            this.original.filter_xpath = this.original.filter_xpath || "";
            this.original.time_ago_interval = this.original.time_ago_interval || DetailScreenConfig.TIME_AGO.year;

            this.screen = screen;
            this.lang = screen.lang;

            this.includeInShort = uiElement.checkbox().val(orDefault(this.original.includeInShort, true));
            this.includeInLong = uiElement.checkbox().val(orDefault(this.original.includeInLong, true));

            this.model = uiElement.select([
                {label: "Case", value: "case"},
                {label: "Referral", value: "referral"}
            ]).val(this.original.model);
            this.field = uiElement.input().val(this.original.field);
            this.format_warning = field_format_warning.clone().hide();

            (function () {
                var i, lang, visibleVal = "", invisibleVal = "";
                if (that.original.header && that.original.header[that.lang]) {
                    visibleVal = invisibleVal = that.original.header[that.lang];
                } else {
                    for (i = 0; i < that.screen.langs.length; i += 1) {
                        lang = that.screen.langs[i];
                        if (that.original.header[lang]) {
                            visibleVal = that.original.header[lang] + langcodeTag.LANG_DELIN + lang;
                            break;
                        }
                    }
                }
                that.header = uiElement.input().val(invisibleVal);
                that.header.ui.find('input').addClass('input-small');
                that.header.setVisibleValue(visibleVal);
            }());
            this.format = uiElement.select(DetailScreenConfig.MENU_OPTIONS).val(this.original.format || null);

            (function () {
                var f = formatEnum(that.original['enum'], that.lang, that.screen.langs);
                that.enum_extra = uiElement.map_list(guidGenerator(), that.original.field);
                that.enum_extra.val(f.cleaned, f.translations);
                var div = that.enum_extra.ui.find('div');
                if (div.is(':empty')) {
                    div.css('display', 'inline-block')
                       .css('margin-right', '10px')
                       .prepend($("<h4/>")
                       .text(DetailScreenConfig.message.ENUM_EXTRA_LABEL));
                }
                that.enum_extra.ui.find('.enum-edit').css({ display: 'inline-block' });
            }());
            this.late_flag_extra = uiElement.input().val(this.original.late_flag.toString());
            this.late_flag_extra.ui.find('input').css('width', 'auto');
            this.late_flag_extra.ui.prepend(
                $('<span/>').css('float', 'left')
                            .css('padding', '5px 5px 0px 0px')
                            .text(DetailScreenConfig.message.LATE_FLAG_EXTRA_LABEL));

            this.filter_xpath_extra = uiElement.input().val(this.original.filter_xpath.toString());
            this.filter_xpath_extra.ui.prepend($('<div/>').text(DetailScreenConfig.message.FILTER_XPATH_EXTRA_LABEL));

            this.time_ago_extra = uiElement.select([
                {label: DetailScreenConfig.message.TIME_AGO_INTERVAL.YEARS, value: DetailScreenConfig.TIME_AGO.year},
                {label: DetailScreenConfig.message.TIME_AGO_INTERVAL.MONTHS, value: DetailScreenConfig.TIME_AGO.month},
                {label: DetailScreenConfig.message.TIME_AGO_INTERVAL.WEEKS, value: DetailScreenConfig.TIME_AGO.week},
                {label: DetailScreenConfig.message.TIME_AGO_INTERVAL.DAYS, value: DetailScreenConfig.TIME_AGO.day},
                {label: DetailScreenConfig.message.TIME_AGO_INTERVAL.DAYS_UNTIL, value: -DetailScreenConfig.TIME_AGO.day},
                {label: DetailScreenConfig.message.TIME_AGO_INTERVAL.WEEKS_UNTIL, value: -DetailScreenConfig.TIME_AGO.week},
                {label: DetailScreenConfig.message.TIME_AGO_INTERVAL.MONTHS_UNTIL, value: -DetailScreenConfig.TIME_AGO.month},
            ]).val(this.original.time_ago_interval.toString());
            this.time_ago_extra.ui.prepend($('<div/>').text(DetailScreenConfig.message.TIME_AGO_EXTRA_LABEL));

            elements = [
                'includeInShort',
                'includeInLong',
                'model',
                'field',
                'header',
                'format',
                'enum_extra',
                'late_flag_extra',
                'filter_xpath_extra',
                'time_ago_extra'
            ];

            function fireChange() {
                that.fire('change');
            }

            for (i = 0; i < elements.length; i += 1) {
                this[elements[i]].on('change', fireChange);
            }

            this.format.on('change', function () {
                // Prevent this from running on page load before init
                if (that.format.ui.parent().length > 0) {
                    that.enum_extra.ui.remove();
                    that.late_flag_extra.ui.remove();
                    that.filter_xpath_extra.ui.remove();
                    that.time_ago_extra.ui.remove();

                    if (this.val() === "enum") {
                        that.format.ui.parent().append(that.enum_extra.ui);
                    } else if (this.val() === 'late-flag') {
                        that.format.ui.parent().append(that.late_flag_extra.ui);
                        var input = that.late_flag_extra.ui.find('input');
                        input.change(function() {
                            that.late_flag_extra.value = input.val();
                            fireChange();
                        });
                    } else if (this.val() === 'filter') {
                        that.format.ui.parent().append(that.filter_xpath_extra.ui);
                        var input = that.filter_xpath_extra.ui.find('input');
                        input.change(function() {
                            that.filter_xpath_extra.value = input.val();
                            fireChange();
                        });
                    } else if (this.val() === 'time-ago') {
                        that.format.ui.parent().append(that.time_ago_extra.ui);
                        var select = that.time_ago_extra.ui.find('select');
                        select.change(function() {
                            that.time_ago_extra.value = select.val();
                            fireChange();
                        });
                    }
                }
            }).fire('change');

            this.$add = $('<i></i>').addClass(COMMCAREHQ.icons.ADD).click(function () {
                if (that.field.val() && field_val_re.test(that.field.val())) {
                    that.duplicate();
                } else {
                    that.field.$edit_view.focus();
                }
            }).css({cursor: 'pointer'}).attr('title', DetailScreenConfig.message.ADD_COLUMN);
//            this.$copy = $('<i></i>').addClass(COMMCAREHQ.icons.COPY).click(function () {
//                that.duplicate();
//            }).css({cursor: 'pointer'}).attr('title', DetailScreenConfig.message.COPY_COLUMN);
            this.$delete = $('<i></i>').addClass(COMMCAREHQ.icons.DELETE).click(function () {
                $(this).remove();
                that.screen.fire('delete-column', that);
            }).css({cursor: 'pointer'}).attr('title', DetailScreenConfig.message.DELETE_COLUMN);

            this.$sortLink = $('<a href="#">Sort by this</a>').click(function (e) {
                var $row = $(this).closest('tr');
                var $field = $row.find('.detail-screen-field code').text();
<<<<<<< HEAD
                sortRows.addSortRow($field, '', '');
                e.preventDefault();
            });
       }
=======
                that.screen.config.sortRows.addSortRow($field, '', '');
                e.preventDefault();
                e.stopImmediatePropagation();
            });
        }
>>>>>>> 4cc95236

        Column.init = function (col, screen) {
            return new Column(col, screen);
        };
        Column.prototype = {
            duplicate: function () {
                this.screen.fire('add-column', this);
            },
            serialize: function (keepShortLong) {
                var column = this.original;
                column.model = this.model.val();
                column.field = this.field.val();
                column.header[this.lang] = this.header.val();
                column.format = this.format.val();
                column['enum'] = unformatEnum(this.enum_extra.$formatted_view.val(), this.lang, column['enum']);
                column.late_flag = parseInt(this.late_flag_extra.val(), 10);
                column.time_ago_interval = parseFloat(this.time_ago_extra.val());
                column.filter_xpath = this.filter_xpath_extra.val();
                if (!keepShortLong) {
                    delete column.includeInShort;
                    delete column.includeInLong;
                } else {
                    column.includeInShort = this.includeInShort.val();
                    column.includeInLong = this.includeInLong.val();
                }
                return column;
            },
            setGrip: function (grip) {
                if (this.grip !== grip) {
                    this.grip = grip;
                    if (grip) {
                        this.$grip = $('<i class="grip"></i>').addClass(COMMCAREHQ.icons.GRIP).css({
                            cursor: 'move'
                        }).mousedown(function () {
                            $(':focus').blur();
                        });
                    } else {
                        this.$grip = $('<span class="sort-disabled"></span>');
                    }
                }
            }
        };
        return Column;
    }());
    Screen = (function () {
        var sectionLabels = {
            'case': "",
            referral: "Referral Details"
        };
        function Screen($home, spec, config, options) {
            var i, column, model, property, header,
                that = this, columns;
            eventize(this);
            this.saveUrl = options.saveUrl;
            this.$home = $home;
            this.config = config;
            this.edit = options.edit;
            this.columns = [];
            this.suggestedColumns = [];
            this.model = spec.short.type === "ref_short" ? "referral" : "case";
            this.lang = options.lang;
            this.langs = options.langs || [];
            this.properties = options.properties;

            function fireChange() {
                that.fire('change');
            }
            function initColumnAsColumn(column) {
                column.includeInShort.setEdit(that.edit);
                column.includeInLong.setEdit(that.edit);
                column.model.setEdit(false);
                column.field.setEdit(false);
                column.header.setEdit(that.edit);
                column.format.setEdit(that.edit);
                column.enum_extra.setEdit(that.edit);
                column.late_flag_extra.setEdit(that.edit);
                column.filter_xpath_extra.setEdit(that.edit);
                column.time_ago_extra.setEdit(that.edit);
                column.setGrip(true);
                column.on('change', fireChange);
                return column;
            }

            function initColumnAsSuggestion(column) {
                column.includeInShort.setEdit(false);
                column.includeInLong.setEdit(false);
                column.model.setEdit(false);
                column.field.setEdit(false);
                column.header.setEdit(false);
                column.format.setEdit(false);
                column.enum_extra.setEdit(false);
                column.late_flag_extra.setEdit(false);
                column.filter_xpath_extra.setEdit(false);
                column.time_ago_extra.setEdit(false);
                column.setGrip(false);
                return column;
            }

            function toTitleCase(str) {
                return (str
                    .replace(/_/g, ' ')
                    .replace(/-/g, ' ')
                    .replace(/\//g, ' ')
                ).replace(/\w\S*/g, function (txt) {
                    return txt.charAt(0).toUpperCase() + txt.substr(1).toLowerCase();
                });
            }

            columns = lcsMerge(spec.short.columns, spec.long.columns, _.isEqual).merge;

            // set up the columns
            for (i = 0; i < columns.length; i += 1) {
                column = columns[i].token;
                column.includeInShort = columns[i].x;
                column.includeInLong = columns[i].y;

                this.columns[i] = Column.init(column, this);
                initColumnAsColumn(this.columns[i]);
            }

            // set up the custom column
            this.customColumn = Column.init({model: "case", format: "plain"}, this);
            this.customColumn.field.on('change', function () {
                that.customColumn.header.val(toTitleCase(this.val()));
                if (this.val() && !field_val_re.test(this.val())) {
                    that.customColumn.format_warning.show().parent().addClass('error');
                } else {
                    that.customColumn.format_warning.hide().parent().removeClass('error');
                }
            }).$edit_view.autocomplete({
                source: function (request, response) {
                    var availableTags = that.properties[that.customColumn.model.val()];
                    response(
                        $.ui.autocomplete.filter(availableTags,  request.term)
                    );
                },
                minLength: 0,
                delay: 0,
                select: function (event, ui) {
                    that.customColumn.field.val(ui.item.value);
                    that.customColumn.field.fire('change');
                }
            }).focus(function () {
                $(this).val("").trigger('change');
                $(this).autocomplete('search');
            });

            // set up suggestion columns
            for (model in this.properties) {
                if (this.properties.hasOwnProperty(model) && !(this.model === 'case' && model === 'referral')) {
                    for (i = 0; i < this.properties[model].length; i += 1) {
                        property = this.properties[model][i];
                        header = {};
                        header[this.lang] = toTitleCase(property);
                        column = Column.init({
                            model: model,
                            field: property,
                            header: header
                        }, this);
                        initColumnAsSuggestion(column);
                        this.suggestedColumns.push(column);
                    }
                }
            }
            this.suggestedColumns = _(this.suggestedColumns).sortBy(function (column) {
                return [
                    column.model.val() === 'referral' ? 1 : 2,
                    /\//.test(column.field.val()) ? 2 : 1,
                    column.field.val()
                ];
            });

            this.saveButton = COMMCAREHQ.SaveButton.init({
                unsavedMessage: DetailScreenConfig.message.UNSAVED_MESSAGE,
                save: function () {
                    that.save();
                }
            });
            window.saveButton = this.saveButton;

            this.render();
            this.on('add-column', function (column) {
                var i, ii, $tr;
                i = this.columns.indexOf(column);
                if (i === -1) {
                    ii = -1;
                    for (i = 0; i < this.columns.length; i += 1) {
                        if (column.model.val() === this.columns[i].model.val() &&
                                column.field.val() === this.columns[i].field.val()) {
                            ii = i;
                        }
                    }
                    i = ii;
                }
                column = column.serialize(true);
                column = Column.init(column, this);
                initColumnAsColumn(column);
                if (i !== -1) {
                    this.columns.splice(i + 1, 0, column);
                } else {
                    this.columns.push(column);
                }
                $tr = this.addColumn(column, this.$columns, this.$columns.length, false);
                if (i !== -1) {
                    $tr.detach().insertAfter(this.$columns.find('tr:nth-child(' + (i + 1).toString() + ')'));
                }
                $tr.hide().fadeIn('slow');
                this.fire('change');
            });
            this.on('delete-column', function (column) {
                var i = this.columns.indexOf(column);
                this.$columns.find('tr:nth-child(' + (i + 1).toString() + ')').fadeOut('slow', function () {
                    $(this).remove();
                });
                this.columns.splice(i, 1);
                this.fire('change');
            });
            this.on('change', function () {
                this.saveButton.fire('change');
                this.$columns.find('tr').each(function (i) {
                    $(this).data('index', i);
                });
            });
        }
        Screen.init = function ($home, spec, config, lang) {
            return new Screen($home, spec, config, lang);
        };
        Screen.prototype = {
            save: function () {
                this.saveButton.ajax({
                    url: this.saveUrl,
                    type: "POST",
                    data: {screens: JSON.stringify(this.serialize())},
                    dataType: 'json',
                    success: function (data) {
                        COMMCAREHQ.app_manager.updateDOM(data.update);
                    }
                });
            },
            serialize: function () {
                var i, column,
                    shortColumns = [],
                    longColumns = [];
                for (i = 0; i < this.columns.length; i += 1) {
                    column = this.columns[i];
                    if (column.includeInShort.val()) {
                        shortColumns.push(column.serialize());
                    }
                    if (column.includeInLong.val()) {
                        longColumns.push(column.serialize());
                    }
                }

                if (this.model === 'case') {
                    return {
                        'case_short': shortColumns,
                        'case_long': longColumns,
<<<<<<< HEAD
                        'sort_elements': ko.toJSON(sortRows.sortRows),
=======
                        'sort_elements': ko.toJSON(this.config.sortRows.sortRows)
>>>>>>> 4cc95236
                    };
                } else {
                    return {
                        'ref_short': shortColumns,
                        'ref_long': longColumns
                    };
                }
            },
            addColumn: function (column, $tbody, i, suggested) {
                var $tr = $('<tr/>').data('index', i).appendTo($tbody);
                if (suggested && i !== -1) {
                    $tr.addClass('detail-screen-suggestion').attr('title', DetailScreenConfig.message.ADD_COLUMN);
                }
                if (this.edit) {
                    $('<td/>').addClass('detail-screen-icon').append(column.$grip).appendTo($tr);
                } else {
                    $('<td/>').addClass('detail-screen-icon').appendTo($tr);
                }

                $('<td/>').addClass('detail-screen-checkbox').append(column.includeInShort.ui).appendTo($tr);
                $('<td/>').addClass('detail-screen-checkbox').append(column.includeInLong.ui).appendTo($tr);

                if (this.model === 'referral') {
                    $('<td/>').addClass('detail-screen-model').append(column.model.ui).appendTo($tr);
                }
                if (!column.field.edit) {
                    var text = column.field.ui.text();
                    var parts = text.split('/');
                    // wrap all parts but the last in a label style
                    for (var j = 0; j < parts.length - 1; j++) {
                        parts[j] = '<span class="label label-info">' +
                            parts[j] + '</span>'
                    }
                    parts[j] = '<code style="display: inline-block;">' + parts[j] + '</code>'
                    column.field.ui.html(parts.join('<span style="color: #DDD;">/</span>'));
                }
                var dsf = $('<td/>').addClass('detail-screen-field control-group').append(column.field.ui)
                dsf.append(column.format_warning);
                if (column.field.value && !field_val_re.test(column.field.value)) {
                    column.format_warning.show().parent().addClass('error');
                }
                dsf.appendTo($tr);

                $('<td/>').addClass('detail-screen-header').append(column.header.ui).appendTo($tr);
                $('<td/>').addClass('detail-screen-format').append(column.format.ui).appendTo($tr);
                column.format.fire('change');

                var sortLine = $('<td/>').addClass('detail-screen-extra');
                if (window.enableNewSort) {
                  sortLine.append(column.$sortLink)
                }
                sortLine.appendTo($tr);

                if (this.edit) {
                    $('<td/>').addClass('detail-screen-icon').append(
                        suggested ? column.$add : column.$copy
                    ).appendTo($tr);
                    $('<td/>').addClass('detail-screen-icon').append(
                        suggested ? "" : column.$delete
                    ).appendTo($tr);
                } else {
                    $('<td/>').addClass('detail-screen-icon').appendTo($tr);
                    $('<td/>').addClass('detail-screen-icon').appendTo($tr);
                }
                return $tr;
            },
            render: function () {
                var $table, $columns, $suggestedColumns, $thead, $tr, i, $box;
                if (sectionLabels[this.model]) {
                    $('<h4/>').text(sectionLabels[this.model]).appendTo(this.$home);
                }
                $box = $("<div/>").appendTo(this.$home);

                // this is a not-so-elegant way to get the styling right
                COMMCAREHQ.initBlock(this.$home);

                function getDuplicateCallback(column) {
                    return function (e) {
                        column.duplicate();
                    };
                }

                if (!this.edit && _.isEmpty(this.columns)) {
                    $('<p/>').text(DetailScreenConfig.message.EMPTY_SCREEN).appendTo($box);
                } else {
                    if (this.edit) {
                        var $detailBody = $('#detail-screen-config-body');
                        $('<div id="saveBtn" class="clearfix">').append(this.saveButton.ui).prependTo($detailBody);
                    }
                    $table = $('<table class="table table-condensed"/>'
                        ).addClass('detail-screen-table'
                    ).appendTo($box);
                    $thead = $('<thead/>').appendTo($table);
                    $tr = $('<tr/>').appendTo($thead);

                    // grip
                    $('<th/>').addClass('detail-screen-icon').appendTo($tr);

                    $('<th/>').addClass('detail-screen-checkbox').text(DetailScreenConfig.message.SHORT).appendTo($tr).popover(DetailScreenConfig.message.SHORT_POPOVER);
                    $('<th/>').addClass('detail-screen-checkbox').text(DetailScreenConfig.message.LONG).appendTo($tr).popover(DetailScreenConfig.message.LONG_POPOVER);
                    if (this.model === "referral") {
                        $('<th/>').addClass('detail-screen-model').text(DetailScreenConfig.message.MODEL).appendTo($tr);
                    }
                    $('<th/>').addClass('detail-screen-field').text(DetailScreenConfig.message.FIELD).appendTo($tr);
                    $('<th/>').addClass('detail-screen-header').text(DetailScreenConfig.message.HEADER).appendTo($tr);
                    $('<th/>').addClass('detail-screen-format').text(DetailScreenConfig.message.FORMAT).appendTo($tr);
                    $('<th/>').addClass('detail-screen-extra').appendTo($tr);

//                    $('<th/>').addClass('detail-screen-icon').appendTo($tr);
                    $('<th/>').addClass('detail-screen-icon').appendTo($tr);

                    $columns = $('<tbody/>').addClass('detail-screen-columns').appendTo($table);
                    $suggestedColumns = $('<tbody/>').appendTo($table);

                    for (i = 0; i < this.columns.length; i += 1) {
                        this.addColumn(this.columns[i], $columns, i, false);
                    }

                    if (this.edit) {
                        this.addColumn(this.customColumn, $suggestedColumns, -1, true);

                        for (i = 0; i < this.suggestedColumns.length; i += 1) {
                            this.addColumn(this.suggestedColumns[i], $suggestedColumns, i, true).click(
                                getDuplicateCallback(this.suggestedColumns[i])
                            );
                            this.suggestedColumns[i].includeInShort.ui.hide();
                            this.suggestedColumns[i].includeInLong.ui.hide();
                            this.suggestedColumns[i].$add.hide();
                        }
                    }
                    this.$columns = $columns;

                    // init UI events
                    this.initUI($columns);
                }
            },
            initUI: function (rows) {
                var that = this;
                this.$columns.sortable({
                    handle: '.grip',
                    items: ">*:not(:has(.sort-disabled))",
                    update: function (e, ui) {
                        var fromIndex = ui.item.data('index');
                        var toIndex = rows.find('tr').get().indexOf(ui.item[0]);

                        function reorder(list) {
                            var tmp = list.splice(fromIndex, 1)[0];
                            list.splice(toIndex, 0, tmp);
                        }
                        reorder(that.columns);
                        that.fire('change');
                    }
                });
            }
        };
        return Screen;
    }());
    DetailScreenConfig = (function () {
        var DetailScreenConfig = function ($home, spec) {
            var that = this;
            this.$home = $home;
            this.properties = spec.properties;
            this.screens = [];
            this.sortRows = new SortRows();
            this.lang = spec.lang;
            this.langs = spec.langs || [];
            this.edit = spec.edit;
            this.saveUrl = spec.saveUrl;

            function addScreen(short, long) {
                var screen = Screen.init(
                    $('<div/>'),
                    {'short': short, 'long': long},
                    that,
                    {
                        lang: that.lang,
                        langs: that.langs,
                        edit: that.edit,
                        properties: that.properties,
                        saveUrl: that.saveUrl
                    }
                );
                that.screens.push(screen);
                that.$home.append(screen.$home);
            }

            addScreen(spec.state.case_short, spec.state.case_long);
            if (spec.applicationVersion === '1.0') {
                addScreen(spec.state.ref_short, spec.state.ref_long);
            }
        };
        DetailScreenConfig.init = function ($home, spec) {
            var ds = new DetailScreenConfig($home, spec);
            ko.applyBindings(ds.sortRows, $('#detail-screen-config-body').get(0));
            return ds;
        };
        return DetailScreenConfig;
    }());

    DetailScreenConfig.message = {
        EMPTY_SCREEN: 'No detail screen configured',

        SHORT: 'List',
        SHORT_POPOVER: {
            title: 'List View',
            content: (
                "Checked properties will be displayed in the case list, where each case is listed as a row on the phone's screen. " +
                "We recommend using 2-3 case properties that will help the mobile worker identify each case."
            ),
            placement: 'top'
        },
        LONG: 'Detail',
        LONG_POPOVER: {
            title: 'Detail View',
            content: (
                "Checked properties will be shown in the detail view that appears after selecting an item in the list view. " +
                "We recommend that you include all properties that the mobile worker will find relevant. "
            ),
            placement: 'top'
        },

        MODEL: 'Model',
        FIELD: 'Property',
        HEADER: 'Display Text',
        FORMAT: 'Format',

        PLAIN_FORMAT: 'Plain',
        DATE_FORMAT: 'Date',
        TIME_AGO_FORMAT: 'Time Since or Until Date',
        TIME_AGO_EXTRA_LABEL: ' Measuring: ',
        TIME_AGO_INTERVAL: {
            YEARS: 'Years since date',
            MONTHS: 'Months since date',
            WEEKS: 'Weeks since date',
            DAYS: 'Days since date',
            DAYS_UNTIL: 'Days until date',
            WEEKS_UNTIL: 'Weeks until date',
            MONTHS_UNTIL: 'Months until date'
        },
        PHONE_FORMAT: 'Phone Number',
        ENUM_FORMAT: 'ID Mapping',
        ENUM_EXTRA_LABEL: 'Mapping: ',
        LATE_FLAG_FORMAT: 'Late Flag',
        LATE_FLAG_EXTRA_LABEL: 'Days late: ',
        FILTER_XPATH_FORMAT: 'Filter (Advanced)',
        FILTER_XPATH_EXTRA_LABEL: '',
        INVISIBLE_FORMAT: 'Search Only',
        ADDRESS_FORMAT: 'Address (Android/CloudCare)',

        ADD_COLUMN: 'Add to list',
        COPY_COLUMN: 'Duplicate',
        DELETE_COLUMN: 'Delete',

        UNSAVED_MESSAGE: 'You have unsaved detail screen configurations.'
    };

    DetailScreenConfig.TIME_AGO = {
        year: 365.25,
        month: 365.25 / 12,
        week: 7,
        day: 1
    };

    DetailScreenConfig.MENU_OPTIONS = [
        {value: "plain", label: DetailScreenConfig.message.PLAIN_FORMAT},
        {value: "date", label: DetailScreenConfig.message.DATE_FORMAT},
        {value: "time-ago", label: DetailScreenConfig.message.TIME_AGO_FORMAT},
        {value: "phone", label: DetailScreenConfig.message.PHONE_FORMAT},
        {value: "enum", label: DetailScreenConfig.message.ENUM_FORMAT},
        {value: "late-flag", label: DetailScreenConfig.message.LATE_FLAG_FORMAT},
        {value: "invisible", label: DetailScreenConfig.message.INVISIBLE_FORMAT},
        {value: "filter", label: DetailScreenConfig.message.FILTER_XPATH_FORMAT},
        {value: "address", label: DetailScreenConfig.message.ADDRESS_FORMAT}
    ];

    return DetailScreenConfig;
}());
<|MERGE_RESOLUTION|>--- conflicted
+++ resolved
@@ -1,36 +1,6 @@
 /*globals $, _, uiElement, eventize, lcsMerge, COMMCAREHQ */
 
 var SortRow = function (field, type, direction) {
-<<<<<<< HEAD
-  this.field = ko.observable(field);
-  this.type = ko.observable(type);
-  this.direction = ko.observable(direction);
-
-  this.type.subscribe(function () {
-    window.saveButton.fire('change');
-  });
-  this.direction.subscribe(function () {
-    window.saveButton.fire('change');
-  });
-};
-
-var SortRows = function () {
-  var self = this;
-  self.sortRows = ko.observableArray([]);
-
-  self.addSortRow = function (field, type, direction) {
-    self.sortRows.push(new SortRow(field, type, direction));
-  };
-
-  self.removeSortRow = function (row) {
-    self.sortRows.remove(row);
-    window.saveButton.fire('change');
-  };
-
-  self.rowCount = ko.computed(function () {
-    return self.sortRows().length;
-  });
-=======
     this.field = ko.observable(field);
     this.type = ko.observable(type);
     this.direction = ko.observable(direction);
@@ -59,43 +29,12 @@
     self.rowCount = ko.computed(function () {
         return self.sortRows().length;
     });
->>>>>>> 4cc95236
 
 };
 
 // http://www.knockmeout.net/2011/05/dragging-dropping-and-sorting-with.html
 // connect items with observableArrays
 ko.bindingHandlers.sortableList = {
-<<<<<<< HEAD
-  init: function(element, valueAccessor) {
-    var list = valueAccessor();
-    $(element).sortable({
-      handle: '.grip',
-      cursor: 'move',
-      update: function(event, ui) {
-        //retrieve our actual data item
-        var item = ko.dataFor(ui.item.get(0));
-        //figure out its new position
-        var position = ko.utils.arrayIndexOf(ui.item.parent().children(), ui.item[0]);
-        //remove the item and add it back in the right spot
-        if (position >= 0) {
-          list.remove(item);
-          list.splice(position, 0, item);
-        }
-        ui.item.remove();
-        window.saveButton.fire('change');
-      }
-    });
-  }
-};
-
-sortRows = new SortRows
-ko.applyBindings(sortRows, $('#detail-screen-config-body').get(0));
-
-var DetailScreenConfig = (function () {
-    "use strict";
-    var DetailScreenConfig, Screen, Column;
-=======
     init: function(element, valueAccessor) {
         var list = valueAccessor();
         $(element).sortable({
@@ -121,7 +60,6 @@
 var DetailScreenConfig = (function () {
     "use strict";
     var DetailScreenConfig, Screen, Column, sortRows;
->>>>>>> 4cc95236
 
     function formatEnum(obj, lang, langs) {
         var key,
@@ -356,18 +294,11 @@
             this.$sortLink = $('<a href="#">Sort by this</a>').click(function (e) {
                 var $row = $(this).closest('tr');
                 var $field = $row.find('.detail-screen-field code').text();
-<<<<<<< HEAD
-                sortRows.addSortRow($field, '', '');
-                e.preventDefault();
-            });
-       }
-=======
                 that.screen.config.sortRows.addSortRow($field, '', '');
                 e.preventDefault();
                 e.stopImmediatePropagation();
             });
         }
->>>>>>> 4cc95236
 
         Column.init = function (col, screen) {
             return new Column(col, screen);
@@ -625,11 +556,7 @@
                     return {
                         'case_short': shortColumns,
                         'case_long': longColumns,
-<<<<<<< HEAD
-                        'sort_elements': ko.toJSON(sortRows.sortRows),
-=======
                         'sort_elements': ko.toJSON(this.config.sortRows.sortRows)
->>>>>>> 4cc95236
                     };
                 } else {
                     return {
