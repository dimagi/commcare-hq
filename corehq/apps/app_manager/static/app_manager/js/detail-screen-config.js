--- conflicted
+++ resolved
@@ -86,14 +86,9 @@
 
 function ParentSelect(init) {
     var self = this;
-<<<<<<< HEAD
-    self.active = ko.observable(init.active);
-    self.moduleId = ko.observable(init.moduleId);
-=======
     var defaultModule = _(init.parentModules).findWhere({is_parent: true});
     self.moduleId = ko.observable(init.moduleId || defaultModule.unique_id);
     self.active = ko.observable(init.active);
->>>>>>> 0f269103
     self.parentModules = ko.observable(init.parentModules);
     self.lang = ko.observable(init.lang);
     self.langs = ko.observable(init.langs);
@@ -105,17 +100,11 @@
     }
     self.moduleOptions = ko.computed(function () {
         return _(self.parentModules()).map(function (module) {
-<<<<<<< HEAD
-            return {
-                value: module.unique_id,
-                label: getTranslation(module.name, [self.lang()].concat(self.langs()))
-=======
             var STAR = '\u2605', SPACE = '\u3000';
             var marker = (module.is_parent ? STAR : SPACE);
             return {
                 value: module.unique_id,
                 label: marker + ' ' + getTranslation(module.name, [self.lang()].concat(self.langs()))
->>>>>>> 0f269103
             };
         });
     });
@@ -807,11 +796,7 @@
             this.langs = spec.langs || [];
             this.parentSelect = new ParentSelect({
                 active: spec.parentSelect.active,
-<<<<<<< HEAD
-                moduleId: spec.parentSelect.moduleId,
-=======
                 moduleId: spec.parentSelect.module_id,
->>>>>>> 0f269103
                 parentModules: spec.parentModules,
                 lang: this.lang,
                 langs: this.langs
