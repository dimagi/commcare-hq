/**
 * Model for the entire case list + case detail configuration UI.
 */
hqDefine('app_manager/js/details/screen_config', function () {
    return function (spec) {
        var self = {};
        self.properties = spec.properties;
        self.screens = [];
        self.model = spec.model || 'case';
        self.lang = spec.lang;
        self.langs = spec.langs || [];
        self.multimedia = spec.multimedia || {};
        self.module_id = spec.module_id || '';
        if (_.has(spec, 'parentSelect') && spec.parentSelect) {
            self.parentSelect = hqImport("app_manager/js/details/parent_select")({
                active: spec.parentSelect.active,
                moduleId: spec.parentSelect.module_id,
                relationship: spec.parentSelect.relationship,
                parentModules: spec.parentModules,
                allCaseModules: spec.allCaseModules,
                lang: self.lang,
                langs: self.langs,
            });
        }

        if (_.has(spec, 'fixtureSelect') && spec.fixtureSelect) {
            self.fixtureSelect = hqImport("app_manager/js/details/fixture_select")({
                active: spec.fixtureSelect.active,
                fixtureType: spec.fixtureSelect.fixture_type,
                displayColumn: spec.fixtureSelect.display_column,
                localize: spec.fixtureSelect.localize,
                variableColumn: spec.fixtureSelect.variable_column,
                xpath: spec.fixtureSelect.xpath,
                fixture_columns_by_type: spec.fixture_columns_by_type,
            });
        }
        self.saveUrl = spec.saveUrl;

        /**
         * Add a screenModel to self detailScreenConfig
         * @param pair
         * @param columnType
         * The type of case properties self self screenModel will be displaying,
         * either "short" or "long".
         */
        function addScreen(pair, columnType) {

            var screen = hqImport("app_manager/js/details/screen")(
                pair,
                self, {
                    lang: self.lang,
<<<<<<< HEAD
                    langs: self.screen.langs,
                    name: self.header.val(),
                }, self.original.graph_configuration);
                self.header.on("change", function () {
                    // The graph should always have the same name as the columnModel
                    self.graph_extra.setName(self.header.val());
                });

                var yyyy = new Date().getFullYear(),
                    yy = String(yyyy).substring(2);
                self.date_extra = uiElement.select([{
                    label: '31/10/' + yy,
                    value: '%d/%m/%y',
                }, {
                    label: '31/10/' + yyyy,
                    value: '%d/%m/%Y',
                }, {
                    label: '10/31/' + yyyy,
                    value: '%m/%d/%Y',
                }, {
                    label: '10/31/' + yy,
                    value: '%m/%d/%y',
                }, {
                    label: gettext('Oct 31, ') + yyyy,
                    value: '%b %d, %Y',
                }]).val(self.original.date_format);
                self.date_extra.ui.prepend($('<div/>').text(gettext(' Format ')));

                self.late_flag_extra = uiElement.input().val(self.original.late_flag.toString());
                self.late_flag_extra.ui.find('input').css('width', 'auto').css("display", "inline-block");
                self.late_flag_extra.ui.prepend($('<span>' + gettext(' Days late ') + '</span>'));

                self.filter_xpath_extra = uiElement.input().val(self.original.filter_xpath.toString());
                self.filter_xpath_extra.ui.prepend($('<div/>'));

                self.calc_xpath_extra = uiElement.input().val(self.original.calc_xpath.toString());
                self.calc_xpath_extra.ui.prepend($('<div/>'));

                self.time_ago_extra = uiElement.select([{
                    label: gettext('Years since date'),
                    value: detailScreenConfig.TIME_AGO.year,
                }, {
                    label: gettext('Months since date'),
                    value: detailScreenConfig.TIME_AGO.month,
                }, {
                    label: gettext('Weeks since date'),
                    value: detailScreenConfig.TIME_AGO.week,
                }, {
                    label: gettext('Days since date'),
                    value: detailScreenConfig.TIME_AGO.day,
                }, {
                    label: gettext('Days until date'),
                    value: -detailScreenConfig.TIME_AGO.day,
                }, {
                    label: gettext('Weeks until date'),
                    value: -detailScreenConfig.TIME_AGO.week,
                }, {
                    label: gettext('Months until date'),
                    value: -detailScreenConfig.TIME_AGO.month,
                }]).val(self.original.time_ago_interval.toString());
                self.time_ago_extra.ui.prepend($('<div/>').text(gettext(' Measuring ')));

                function fireChange() {
                    self.fire('change');
                }
                _.each([
                    'model',
                    'field',
                    'header',
                    'nodeset',
                    'relevant',
                    'format',
                    'date_extra',
                    'enum_extra',
                    'graph_extra',
                    'late_flag_extra',
                    'filter_xpath_extra',
                    'calc_xpath_extra',
                    'time_ago_extra',
                ], function (element) {
                    self[element].on('change', fireChange);
                });
                self.case_tile_field.subscribe(fireChange);

                self.$format = $('<div/>').append(self.format.ui);
                self.$format.find("select").css("margin-bottom", "5px");
                self.format.on('change', function () {
                    // Prevent self from running on page load before init
                    if (self.format.ui.parent().length > 0) {
                        self.date_extra.ui.detach();
                        self.enum_extra.ui.detach();
                        self.graph_extra.ui.detach();
                        self.late_flag_extra.ui.detach();
                        self.filter_xpath_extra.ui.detach();
                        self.calc_xpath_extra.ui.detach();
                        self.time_ago_extra.ui.detach();
                        if (this.val() === "date") {
                            self.format.ui.parent().append(self.date_extra.ui);
                            var select = self.date_extra.ui.find('select');
                            select.change(function () {
                                self.date_extra.value = select.val();
                                fireChange();
                            });
                            self.date_extra.value = select.val();
                        } else if (this.val() === "enum" || this.val() === "enum-image" || this.val() === 'conditional-enum') {
                            self.enum_extra.values_are_icons(this.val() === 'enum-image');
                            self.enum_extra.keys_are_conditions(this.val() === 'conditional-enum');
                            self.format.ui.parent().append(self.enum_extra.ui);
                        } else if (this.val() === "graph") {
                            // Replace format select with edit button
                            var parent = self.format.ui.parent();
                            parent.empty();
                            parent.append(self.graph_extra.ui);
                        } else if (this.val() === 'late-flag') {
                            self.format.ui.parent().append(self.late_flag_extra.ui);
                            var input = self.late_flag_extra.ui.find('input');
                            input.change(function () {
                                self.late_flag_extra.value = input.val();
                                fireChange();
                            });
                        } else if (this.val() === 'filter') {
                            self.format.ui.parent().append(self.filter_xpath_extra.ui);
                            var input = self.filter_xpath_extra.ui.find('input');
                            input.change(function () {
                                self.filter_xpath_extra.value = input.val();
                                fireChange();
                            });
                        } else if (this.val() === 'time-ago') {
                            self.format.ui.parent().append(self.time_ago_extra.ui);
                            var select = self.time_ago_extra.ui.find('select');
                            select.change(function () {
                                self.time_ago_extra.value = select.val();
                                fireChange();
                            });
                        }
                    }
                }).fire('change');
                // Note self bind to the $edit_view for self google analytics event
                // (as opposed to the format object itself)
                // because self way the events are not fired during the initialization
                // of the page.
                self.format.$edit_view.on("change", function (event) {
                    hqImport('analytix/js/google').track.event('Case List Config', 'Display Format', event.target.value);
                });
                self.serialize = function () {
                    var column = self.original;
                    column.field = self.field.val();
                    column.header[self.lang] = self.header.val();
                    column.nodeset = self.nodeset.val();
                    column.relevant = self.relevant.val();
                    column.format = self.format.val();
                    column.date_format = self.date_extra.val();
                    column.enum = self.enum_extra.getItems();
                    column.graph_configuration =
                        self.format.val() === "graph" ? self.graph_extra.val() : null;
                    column.late_flag = parseInt(self.late_flag_extra.val(), 10);
                    column.time_ago_interval = parseFloat(self.time_ago_extra.val());
                    column.filter_xpath = self.filter_xpath_extra.val();
                    column.calc_xpath = self.calc_xpath_extra.val();
                    column.case_tile_field = self.case_tile_field();
                    if (self.isTab) {
                        // Note: starting_index is added by screenModel.serialize
                        return _.extend({
                            starting_index: self.starting_index,
                            has_nodeset: column.hasNodeset,
                        }, _.pick(column, ['header', 'isTab', 'nodeset', 'relevant']));
                    }
                    return column;
                };
                self.setGrip = function (grip) {
                    self.grip = grip;
                };
                self.copyCallback = function () {
                    var column = self.serialize();
                    // add a marker self self is copied for self purpose
                    return JSON.stringify({
                        type: 'detail-screen-config:Column',
                        contents: column,
                    });
                };

                return self;
            };

            columnModelFunc.init = function (col, screen) {
                return columnModelFunc(col, screen);
            };

            return columnModelFunc;
        }());
        screenModel = (function () {
            /**
             * The screenModel "Class" is in charge inserting a table into the DOM that
             * contains rows for each case DetailColumn. It also handles the
             * reordering of these columns through drag and drop as well as
             * saving them on the server.
             * @param $home jQuery object where the screenModel will be rendered
             * @param spec
             * @param config A detailScreenConfig object.
             * @param options
             * @constructor
             */
            var screenModelFunc = function(spec, config, options) {
                var self = {};
                var i, column, model, property, header, columns;
                hqImport("hqwebapp/js/main").eventize(self);
                self.type = spec.type;
                self.saveUrl = options.saveUrl;
                self.config = config;
                self.columns = ko.observableArray([]);
                self.model = config.model;
                self.lang = options.lang;
                self.langs = options.langs || [];
                self.properties = options.properties;
                self.childCaseTypes = options.childCaseTypes;
                self.fixtures = options.fixtures;
                // The column key is used to retrieve the columns from the spec and
                // as the name of the key in the data object that is sent to the
                // server on save.
                self.columnKey = options.columnKey;
                // Not all screenModel instances will handle sorting, parent selection,
                // and filtering. E.g The "Case Detail" tab only handles the module's
                // "long" case details. These flags will make sure this instance
                // doesn't try to save these configurations if it is not in charge
                // of these configurations.
                self.containsSortConfiguration = options.containsSortConfiguration;
                self.containsParentConfiguration = options.containsParentConfiguration;
                self.containsFixtureConfiguration = options.containsFixtureConfiguration;
                self.containsFilterConfiguration = options.containsFilterConfiguration;
                self.containsCaseListLookupConfiguration = options.containsCaseListLookupConfiguration;
                self.containsSearchConfiguration = options.containsSearchConfiguration;
                self.containsCustomXMLConfiguration = options.containsCustomXMLConfiguration;
                self.allowsTabs = options.allowsTabs;
                self.useCaseTiles = ko.observable(spec[self.columnKey].use_case_tiles ? "yes" : "no");
                self.showCaseTileColumn = ko.computed(function () {
                    return self.useCaseTiles() === "yes" && hqImport('hqwebapp/js/toggles').toggleEnabled('CASE_LIST_TILE');
                });
                self.persistCaseContext = ko.observable(spec[self.columnKey].persist_case_context || false);
                self.persistentCaseContextXML = ko.observable(spec[self.columnKey].persistent_case_context_xml || 'case_name');
                self.customVariablesViewModel = {
                    enabled: hqImport('hqwebapp/js/toggles').toggleEnabled('CASE_LIST_CUSTOM_VARIABLES'),
                    xml: ko.observable(spec[self.columnKey].custom_variables || ""),
                };
                self.customVariablesViewModel.xml.subscribe(function () {
                    self.fireChange();
                });
                self.persistTileOnForms = ko.observable(spec[self.columnKey].persist_tile_on_forms || false);
                self.enableTilePullDown = ko.observable(spec[self.columnKey].pull_down_tile || false);
                self.allowsEmptyColumns = options.allowsEmptyColumns;
                self.persistentCaseTileFromModule = (
                    ko.observable(spec[self.columnKey].persistent_case_tile_from_module || ""));
                self.fireChange = function () {
                    self.fire('change');
                };

                self.initColumnAsColumn = function (column) {
                    column.model.setEdit(false);
                    column.field.setEdit(true);
                    column.header.setEdit(true);
                    column.format.setEdit(true);
                    column.date_extra.setEdit(true);
                    column.enum_extra.setEdit(true);
                    column.late_flag_extra.setEdit(true);
                    column.filter_xpath_extra.setEdit(true);
                    column.calc_xpath_extra.setEdit(true);
                    column.time_ago_extra.setEdit(true);
                    column.setGrip(true);
                    column.on('change', self.fireChange);

                    column.field.on('change', function () {
                        if (!column.useXpathExpression) {
                            column.header.val(getPropertyTitle(this.val()));
                            column.header.fire("change");
                        }
                    });
                    if (column.original.hasAutocomplete) {
                        var options = self.properties;
                        if (column.original.field && !_.contains(column.original.field)) {
                            options = [column.original.field].concat(options);
                        }
                        column.field.setOptions(options);
                        column.field.val(column.original.field);
                        column.field.observableVal(column.original.field);
                        module.CC_DETAIL_SCREEN.setUpAutocomplete(column.field, self.properties);
                    }
                    return column;
                };

                columns = spec[self.columnKey].columns;
                // Inject tabs into the columns list:
                var tabs = spec[self.columnKey].tabs || [];
                for (i = 0; i < tabs.length; i++) {
                    columns.splice(
                        tabs[i].starting_index + i,
                        0,
                        _.extend({
                            hasNodeset: tabs[i].has_nodeset,
                        }, _.pick(tabs[i], ["header", "nodeset", "isTab", "relevant"]))
                    );
                }
                if (self.columnKey === 'long') {
                    self.addTab = function (hasNodeset) {
                        var col = self.initColumnAsColumn(columnModel.init({
                            isTab: true,
                            hasNodeset: hasNodeset,
                            model: 'tab',
                        }, self));
                        self.columns.splice(0, 0, col);
                    };
                }

                // Filters are a type of DetailColumn on the server. Don't display
                // them with the other columns though
                columns = _.filter(columns, function (col) {
                    return col.format !== "filter";
                });

                // set up the columns
                for (i = 0; i < columns.length; i += 1) {
                    self.columns.push(columnModel.init(columns[i], self));
                    self.initColumnAsColumn(self.columns()[i]);
                }

                self.saveButton = hqImport("hqwebapp/js/main").initSaveButton({
                    unsavedMessage: gettext('You have unsaved detail screen configurations.'),
                    save: function () {
                        self.save();
                    },
                });
                self.on('change', function () {
                    self.saveButton.fire('change');
                });
                self.useCaseTiles.subscribe(function () {
                    self.saveButton.fire('change');
                });
                self.persistCaseContext.subscribe(function () {
                    self.saveButton.fire('change');
                });
                self.persistentCaseContextXML.subscribe(function () {
                    self.saveButton.fire('change');
                });
                self.persistTileOnForms.subscribe(function () {
                    self.saveButton.fire('change');
                });
                self.persistentCaseTileFromModule.subscribe(function () {
                    self.saveButton.fire('change');
                });
                self.enableTilePullDown.subscribe(function () {
                    self.saveButton.fire('change');
                });
                self.columns.subscribe(function () {
                    self.saveButton.fire('change');
                });

                self.save = function () {
                    // Only save if property names are valid
                    var errors = [],
                        containsTab = false;
                    _.each(self.columns(), function (column) {
                        column.saveAttempted(true);
                        if (column.isTab) {
                            containsTab = true;
                            if (column.showWarning()) {
                                errors.push(gettext("There is an error in your tab: ") + column.field.value);
                            }
                        } else if (column.showWarning()) {
                            errors.push(gettext("There is an error in your property name: ") + column.field.value);
                        }
                    });
                    if (containsTab) {
                        if (!self.columns()[0].isTab) {
                            errors.push(gettext("All properties must be below a tab."));
                        }
                    }
                    if (errors.length) {
                        alert(gettext("There are errors in your configuration.") + "\n" + errors.join("\n"));
                        return;
                    }

                    if (self.containsSortConfiguration) {
                        var sortRows = self.config.sortRows.sortRows();
                        for (var i = 0; i < sortRows.length; i++) {
                            var row = sortRows[i];
                            if (!row.hasValidPropertyName()) {
                                row.showWarning(true);
                            }
                        }
                    }
                    if (self.validate()) {
                        self.saveButton.ajax({
                            url: self.saveUrl,
                            type: "POST",
                            data: self.serialize(),
                            dataType: 'json',
                            success: function (data) {
                                var app_manager = hqImport('app_manager/js/app_manager');
                                app_manager.updateDOM(data.update);
                            },
                        });
                    }
                };
                self.validate = function () {
                    if (self.containsCaseListLookupConfiguration) {
                        return self.config.caseListLookup.validate();
                    }
                    return true;
                };
                self.serialize = function () {
                    var columns = self.columns();
                    var data = {
                        type: JSON.stringify(self.type),
                    };

                    // Add columns
                    data[self.columnKey] = JSON.stringify(_.map(
                        _.filter(columns, function (c) {
                            return !c.isTab;
                        }),
                        function (c) {
                            return c.serialize();
                        }
                    ));

                    // Add tabs
                    // calculate the starting index for each Tab
                    var acc = 0;
                    for (var j = 0; j < columns.length; j++) {
                        var c = columns[j];
                        if (c.isTab) {
                            c.starting_index = acc;
                        } else {
                            acc++;
                        }
                    }
                    data.tabs = JSON.stringify(_.map(
                        _.filter(columns, function (c) {
                            return c.isTab;
                        }),
                        function (c) {
                            return c.serialize();
                        }
                    ));

                    data.useCaseTiles = self.useCaseTiles() === "yes";
                    data.persistCaseContext = self.persistCaseContext();
                    data.persistentCaseContextXML = self.persistentCaseContextXML();
                    data.persistTileOnForms = self.persistTileOnForms();
                    data.persistentCaseTileFromModule = self.persistentCaseTileFromModule();
                    data.enableTilePullDown = self.persistTileOnForms() ? self.enableTilePullDown() : false;

                    if (self.containsParentConfiguration) {
                        var parentSelect;
                        if (self.config.hasOwnProperty('parentSelect')) {
                            parentSelect = {
                                module_id: self.config.parentSelect.moduleId(),
                                relationship: self.config.parentSelect.relationship(),
                                active: self.config.parentSelect.active(),
                            };
                        }
                        data.parent_select = JSON.stringify(parentSelect);
                    }
                    if (self.containsFixtureConfiguration) {
                        var fixtureSelect;
                        if (self.config.hasOwnProperty('fixtureSelect')) {
                            fixtureSelect = {
                                active: self.config.fixtureSelect.active(),
                                fixture_type: self.config.fixtureSelect.fixtureType(),
                                display_column: self.config.fixtureSelect.displayColumn(),
                                localize: self.config.fixtureSelect.localize(),
                                variable_column: self.config.fixtureSelect.variableColumn(),
                                xpath: self.config.fixtureSelect.xpath(),
                            };
                        }
                        data.fixture_select = JSON.stringify(fixtureSelect);
                    }
                    if (self.containsSortConfiguration) {
                        data.sort_elements = JSON.stringify(_.map(self.config.sortRows.sortRows(), function (row) {
                            return {
                                field: row.selectField.val(),
                                type: row.type(),
                                direction: row.direction(),
                                blanks: row.blanks(),
                                display: row.display(),
                                sort_calculation: row.sortCalculation(),
                            };
                        }));
                    }
                    if (self.containsFilterConfiguration) {
                        data.filter = JSON.stringify(self.config.filter.serialize());
                    }
                    if (self.containsCaseListLookupConfiguration) {
                        data.case_list_lookup = JSON.stringify(self.config.caseListLookup.serialize());
                    }
                    if (self.containsCustomXMLConfiguration) {
                        data.custom_xml = self.config.customXMLViewModel.xml();
                    }
                    data[self.columnKey + '_custom_variables'] = self.customVariablesViewModel.xml();
                    if (self.containsSearchConfiguration) {
                        data.search_properties = JSON.stringify(self.config.search.serialize());
                    }
                    return data;
                };
                self.addItem = function (columnConfiguration, index) {
                    var column = self.initColumnAsColumn(
                        columnModel.init(columnConfiguration, self)
                    );
                    if (index === undefined) {
                        self.columns.push(column);
                    } else {
                        self.columns.splice(index, 0, column);
                    }
                    column.useXpathExpression = !!columnConfiguration.useXpathExpression;
                };
                self.pasteCallback = function (data, index) {
                    try {
                        data = JSON.parse(data);
                    } catch (e) {
                        // just ignore pasting non-json
                        return;
                    }
                    if (data.type === 'detail-screen-config:Column' && data.contents) {
                        self.addItem(data.contents, index);
                    }
                };
                self.addProperty = function () {
                    var type = self.columnKey === "short" ? "List" : "Detail";
                    hqImport('analytix/js/google').track.event('Case Management', 'Module Level Case ' + type, 'Add Property');
                    self.addItem({
                        hasAutocomplete: true,
                    });
                };
                self.addGraph = function () {
                    self.addItem({
                        hasAutocomplete: false,
                        format: 'graph',
                    });
                };
                self.addXpathExpression = function () {
                    self.addItem({
                        hasAutocomplete: false,
                        useXpathExpression: true,
                    });
                };

                return self;
            };

            screenModelFunc.init = function (spec, config, options) {
                return screenModelFunc(spec, config, options);
            };
            return screenModelFunc;
        }());
        detailScreenConfig = (function () {
            var detailScreenConfigFunc = function (spec) {
                var self = {};
                self.properties = spec.properties;
                self.screens = [];
                self.model = spec.model || 'case';
                self.lang = spec.lang;
                self.langs = spec.langs || [];
                self.multimedia = spec.multimedia || {};
                self.module_id = spec.module_id || '';
                if (spec.hasOwnProperty('parentSelect') && spec.parentSelect) {
                    self.parentSelect = module.parentSelect({
                        active: spec.parentSelect.active,
                        moduleId: spec.parentSelect.module_id,
                        relationship: spec.parentSelect.relationship,
                        parentModules: spec.parentModules,
                        allCaseModules: spec.allCaseModules,
                        lang: self.lang,
                        langs: self.langs,
                    });
                }

                if (spec.hasOwnProperty('fixtureSelect') && spec.fixtureSelect) {
                    self.fixtureSelect = fixtureSelect({
                        active: spec.fixtureSelect.active,
                        fixtureType: spec.fixtureSelect.fixture_type,
                        displayColumn: spec.fixtureSelect.display_column,
                        localize: spec.fixtureSelect.localize,
                        variableColumn: spec.fixtureSelect.variable_column,
                        xpath: spec.fixtureSelect.xpath,
                        fixture_columns_by_type: spec.fixture_columns_by_type,
                    });
                }
                self.saveUrl = spec.saveUrl;
                self.contextVariables = spec.contextVariables;

                /**
                 * Add a screenModel to self detailScreenConfig
                 * @param pair
                 * @param columnType
                 * The type of case properties self self screenModel will be displaying,
                 * either "short" or "long".
                 */
                function addScreen(pair, columnType) {

                    var screen = screenModel.init(
                        pair,
                        self, {
                            lang: self.lang,
                            langs: self.langs,
                            properties: self.properties,
                            saveUrl: self.saveUrl,
                            columnKey: columnType,
                            childCaseTypes: spec.childCaseTypes,
                            fixtures: _.keys(spec.fixture_columns_by_type),
                            containsSortConfiguration: columnType === "short",
                            containsParentConfiguration: columnType === "short",
                            containsFixtureConfiguration: (columnType === "short" && hqImport('hqwebapp/js/toggles').toggleEnabled('FIXTURE_CASE_SELECTION')),
                            containsFilterConfiguration: columnType === "short",
                            containsCaseListLookupConfiguration: (columnType === "short" && (hqImport('hqwebapp/js/toggles').toggleEnabled('CASE_LIST_LOOKUP') || hqImport('hqwebapp/js/toggles').toggleEnabled('BIOMETRIC_INTEGRATION'))),
                            // TODO: Check case_search_enabled_for_domain(), not toggle. FB 225343
                            containsSearchConfiguration: (columnType === "short" && hqImport('hqwebapp/js/toggles').toggleEnabled('SYNC_SEARCH_CASE_CLAIM')),
                            containsCustomXMLConfiguration: columnType === "short",
                            allowsTabs: columnType === 'long',
                            allowsEmptyColumns: columnType === 'long',
                        }
                    );
                    self.screens.push(screen);
                    return screen;
=======
                    langs: self.langs,
                    properties: self.properties,
                    saveUrl: self.saveUrl,
                    columnKey: columnType,
                    childCaseTypes: spec.childCaseTypes,
                    fixtures: _.keys(spec.fixture_columns_by_type),
                    containsSortConfiguration: columnType === "short",
                    containsParentConfiguration: columnType === "short",
                    containsFixtureConfiguration: (columnType === "short" && hqImport('hqwebapp/js/toggles').toggleEnabled('FIXTURE_CASE_SELECTION')),
                    containsFilterConfiguration: columnType === "short",
                    containsCaseListLookupConfiguration: (columnType === "short" && (hqImport('hqwebapp/js/toggles').toggleEnabled('CASE_LIST_LOOKUP') || hqImport('hqwebapp/js/toggles').toggleEnabled('BIOMETRIC_INTEGRATION'))),
                    // TODO: Check case_search_enabled_for_domain(), not toggle. FB 225343
                    containsSearchConfiguration: (columnType === "short" && hqImport('hqwebapp/js/toggles').toggleEnabled('SYNC_SEARCH_CASE_CLAIM')),
                    containsCustomXMLConfiguration: columnType === "short",
                    allowsTabs: columnType === 'long',
                    allowsEmptyColumns: columnType === 'long',
>>>>>>> 438456ab
                }
            );
            self.screens.push(screen);
            return screen;
        }

        if (spec.state.short !== undefined) {
            self.shortScreen = addScreen(spec.state, "short");
            // Set up filter
            var filterXpath = spec.state.short.filter;
            self.filter = hqImport("app_manager/js/details/filter")(filterXpath ? filterXpath : null, self.shortScreen.saveButton);
            // Set up sortRows
            self.sortRows = hqImport("app_manager/js/details/sort_rows")(self.properties, self.shortScreen.saveButton);
            if (spec.sortRows) {
                for (var j = 0; j < spec.sortRows.length; j++) {
                    self.sortRows.addSortRow(
                        spec.sortRows[j].field,
                        spec.sortRows[j].type,
                        spec.sortRows[j].direction,
                        spec.sortRows[j].blanks,
                        spec.sortRows[j].display[self.lang],
                        false,
                        spec.sortRows[j].sort_calculation
                    );
                }
            }
            self.customXMLViewModel = {
                enabled: hqImport('hqwebapp/js/toggles').toggleEnabled('CASE_LIST_CUSTOM_XML'),
                xml: ko.observable(spec.state.short.custom_xml || ""),
            };
            self.customXMLViewModel.xml.subscribe(function () {
                self.shortScreen.saveButton.fire("change");
            });
            var $caseListLookup = $("#" + spec.state.type + "-list-callout-configuration");
            self.caseListLookup = hqImport("app_manager/js/details/case_list_callout").caseListLookupViewModel(
                $caseListLookup,
                spec.state.short,
                spec.lang,
                self.shortScreen.saveButton
            );
            // Set up case search
            var caseClaimModels = hqImport("app_manager/js/details/case_claim");
            self.search = caseClaimModels.searchViewModel(
                spec.searchProperties || [],
                spec.defaultProperties,
                _.pick(spec, caseClaimModels.searchConfigKeys),
                spec.lang,
                self.shortScreen.saveButton,
                self.filter.filterText
            );
        }
        if (spec.state.long !== undefined) {
            var printModule = hqImport("app_manager/js/details/case_detail_print"),
                printRef = printModule.getPrintRef(),
                printTemplateUploader = printModule.getPrintTemplateUploader();
            self.longScreen = addScreen(spec.state, "long");
            self.printTemplateReference = _.extend(printRef, {
                removePrintTemplate: function () {
                    $.post(
                        hqImport("hqwebapp/js/initial_page_data").reverse("hqmedia_remove_detail_print_template"), {
                            module_unique_id: spec.moduleUniqueId,
                        },
                        function (data, status) {
                            if (status === 'success') {
                                printRef.setObjReference({
                                    path: printRef.path,
                                });
                                printRef.is_matched(false);
                                printTemplateUploader.updateUploadFormUI();
                            }
                        }
                    );
                },
            });
        }
        return self;
    };
});

ko.bindingHandlers.DetailScreenConfig_notifyShortScreenOnChange = {
    init: function (element, valueAccessor) {
        var $root = valueAccessor();
        setTimeout(function () {
            $(element).on('change', '*', function () {
                $root.shortScreen.fire('change');
            });
        }, 0);
    },
};

ko.bindingHandlers.addSaveButtonListener = {
    init: function (element, valueAccessor, allBindings, viewModel, bindingContext) {
        bindingContext.$parent.initSaveButtonListeners($(element).parent());
    },
};<|MERGE_RESOLUTION|>--- conflicted
+++ resolved
@@ -49,629 +49,6 @@
                 pair,
                 self, {
                     lang: self.lang,
-<<<<<<< HEAD
-                    langs: self.screen.langs,
-                    name: self.header.val(),
-                }, self.original.graph_configuration);
-                self.header.on("change", function () {
-                    // The graph should always have the same name as the columnModel
-                    self.graph_extra.setName(self.header.val());
-                });
-
-                var yyyy = new Date().getFullYear(),
-                    yy = String(yyyy).substring(2);
-                self.date_extra = uiElement.select([{
-                    label: '31/10/' + yy,
-                    value: '%d/%m/%y',
-                }, {
-                    label: '31/10/' + yyyy,
-                    value: '%d/%m/%Y',
-                }, {
-                    label: '10/31/' + yyyy,
-                    value: '%m/%d/%Y',
-                }, {
-                    label: '10/31/' + yy,
-                    value: '%m/%d/%y',
-                }, {
-                    label: gettext('Oct 31, ') + yyyy,
-                    value: '%b %d, %Y',
-                }]).val(self.original.date_format);
-                self.date_extra.ui.prepend($('<div/>').text(gettext(' Format ')));
-
-                self.late_flag_extra = uiElement.input().val(self.original.late_flag.toString());
-                self.late_flag_extra.ui.find('input').css('width', 'auto').css("display", "inline-block");
-                self.late_flag_extra.ui.prepend($('<span>' + gettext(' Days late ') + '</span>'));
-
-                self.filter_xpath_extra = uiElement.input().val(self.original.filter_xpath.toString());
-                self.filter_xpath_extra.ui.prepend($('<div/>'));
-
-                self.calc_xpath_extra = uiElement.input().val(self.original.calc_xpath.toString());
-                self.calc_xpath_extra.ui.prepend($('<div/>'));
-
-                self.time_ago_extra = uiElement.select([{
-                    label: gettext('Years since date'),
-                    value: detailScreenConfig.TIME_AGO.year,
-                }, {
-                    label: gettext('Months since date'),
-                    value: detailScreenConfig.TIME_AGO.month,
-                }, {
-                    label: gettext('Weeks since date'),
-                    value: detailScreenConfig.TIME_AGO.week,
-                }, {
-                    label: gettext('Days since date'),
-                    value: detailScreenConfig.TIME_AGO.day,
-                }, {
-                    label: gettext('Days until date'),
-                    value: -detailScreenConfig.TIME_AGO.day,
-                }, {
-                    label: gettext('Weeks until date'),
-                    value: -detailScreenConfig.TIME_AGO.week,
-                }, {
-                    label: gettext('Months until date'),
-                    value: -detailScreenConfig.TIME_AGO.month,
-                }]).val(self.original.time_ago_interval.toString());
-                self.time_ago_extra.ui.prepend($('<div/>').text(gettext(' Measuring ')));
-
-                function fireChange() {
-                    self.fire('change');
-                }
-                _.each([
-                    'model',
-                    'field',
-                    'header',
-                    'nodeset',
-                    'relevant',
-                    'format',
-                    'date_extra',
-                    'enum_extra',
-                    'graph_extra',
-                    'late_flag_extra',
-                    'filter_xpath_extra',
-                    'calc_xpath_extra',
-                    'time_ago_extra',
-                ], function (element) {
-                    self[element].on('change', fireChange);
-                });
-                self.case_tile_field.subscribe(fireChange);
-
-                self.$format = $('<div/>').append(self.format.ui);
-                self.$format.find("select").css("margin-bottom", "5px");
-                self.format.on('change', function () {
-                    // Prevent self from running on page load before init
-                    if (self.format.ui.parent().length > 0) {
-                        self.date_extra.ui.detach();
-                        self.enum_extra.ui.detach();
-                        self.graph_extra.ui.detach();
-                        self.late_flag_extra.ui.detach();
-                        self.filter_xpath_extra.ui.detach();
-                        self.calc_xpath_extra.ui.detach();
-                        self.time_ago_extra.ui.detach();
-                        if (this.val() === "date") {
-                            self.format.ui.parent().append(self.date_extra.ui);
-                            var select = self.date_extra.ui.find('select');
-                            select.change(function () {
-                                self.date_extra.value = select.val();
-                                fireChange();
-                            });
-                            self.date_extra.value = select.val();
-                        } else if (this.val() === "enum" || this.val() === "enum-image" || this.val() === 'conditional-enum') {
-                            self.enum_extra.values_are_icons(this.val() === 'enum-image');
-                            self.enum_extra.keys_are_conditions(this.val() === 'conditional-enum');
-                            self.format.ui.parent().append(self.enum_extra.ui);
-                        } else if (this.val() === "graph") {
-                            // Replace format select with edit button
-                            var parent = self.format.ui.parent();
-                            parent.empty();
-                            parent.append(self.graph_extra.ui);
-                        } else if (this.val() === 'late-flag') {
-                            self.format.ui.parent().append(self.late_flag_extra.ui);
-                            var input = self.late_flag_extra.ui.find('input');
-                            input.change(function () {
-                                self.late_flag_extra.value = input.val();
-                                fireChange();
-                            });
-                        } else if (this.val() === 'filter') {
-                            self.format.ui.parent().append(self.filter_xpath_extra.ui);
-                            var input = self.filter_xpath_extra.ui.find('input');
-                            input.change(function () {
-                                self.filter_xpath_extra.value = input.val();
-                                fireChange();
-                            });
-                        } else if (this.val() === 'time-ago') {
-                            self.format.ui.parent().append(self.time_ago_extra.ui);
-                            var select = self.time_ago_extra.ui.find('select');
-                            select.change(function () {
-                                self.time_ago_extra.value = select.val();
-                                fireChange();
-                            });
-                        }
-                    }
-                }).fire('change');
-                // Note self bind to the $edit_view for self google analytics event
-                // (as opposed to the format object itself)
-                // because self way the events are not fired during the initialization
-                // of the page.
-                self.format.$edit_view.on("change", function (event) {
-                    hqImport('analytix/js/google').track.event('Case List Config', 'Display Format', event.target.value);
-                });
-                self.serialize = function () {
-                    var column = self.original;
-                    column.field = self.field.val();
-                    column.header[self.lang] = self.header.val();
-                    column.nodeset = self.nodeset.val();
-                    column.relevant = self.relevant.val();
-                    column.format = self.format.val();
-                    column.date_format = self.date_extra.val();
-                    column.enum = self.enum_extra.getItems();
-                    column.graph_configuration =
-                        self.format.val() === "graph" ? self.graph_extra.val() : null;
-                    column.late_flag = parseInt(self.late_flag_extra.val(), 10);
-                    column.time_ago_interval = parseFloat(self.time_ago_extra.val());
-                    column.filter_xpath = self.filter_xpath_extra.val();
-                    column.calc_xpath = self.calc_xpath_extra.val();
-                    column.case_tile_field = self.case_tile_field();
-                    if (self.isTab) {
-                        // Note: starting_index is added by screenModel.serialize
-                        return _.extend({
-                            starting_index: self.starting_index,
-                            has_nodeset: column.hasNodeset,
-                        }, _.pick(column, ['header', 'isTab', 'nodeset', 'relevant']));
-                    }
-                    return column;
-                };
-                self.setGrip = function (grip) {
-                    self.grip = grip;
-                };
-                self.copyCallback = function () {
-                    var column = self.serialize();
-                    // add a marker self self is copied for self purpose
-                    return JSON.stringify({
-                        type: 'detail-screen-config:Column',
-                        contents: column,
-                    });
-                };
-
-                return self;
-            };
-
-            columnModelFunc.init = function (col, screen) {
-                return columnModelFunc(col, screen);
-            };
-
-            return columnModelFunc;
-        }());
-        screenModel = (function () {
-            /**
-             * The screenModel "Class" is in charge inserting a table into the DOM that
-             * contains rows for each case DetailColumn. It also handles the
-             * reordering of these columns through drag and drop as well as
-             * saving them on the server.
-             * @param $home jQuery object where the screenModel will be rendered
-             * @param spec
-             * @param config A detailScreenConfig object.
-             * @param options
-             * @constructor
-             */
-            var screenModelFunc = function(spec, config, options) {
-                var self = {};
-                var i, column, model, property, header, columns;
-                hqImport("hqwebapp/js/main").eventize(self);
-                self.type = spec.type;
-                self.saveUrl = options.saveUrl;
-                self.config = config;
-                self.columns = ko.observableArray([]);
-                self.model = config.model;
-                self.lang = options.lang;
-                self.langs = options.langs || [];
-                self.properties = options.properties;
-                self.childCaseTypes = options.childCaseTypes;
-                self.fixtures = options.fixtures;
-                // The column key is used to retrieve the columns from the spec and
-                // as the name of the key in the data object that is sent to the
-                // server on save.
-                self.columnKey = options.columnKey;
-                // Not all screenModel instances will handle sorting, parent selection,
-                // and filtering. E.g The "Case Detail" tab only handles the module's
-                // "long" case details. These flags will make sure this instance
-                // doesn't try to save these configurations if it is not in charge
-                // of these configurations.
-                self.containsSortConfiguration = options.containsSortConfiguration;
-                self.containsParentConfiguration = options.containsParentConfiguration;
-                self.containsFixtureConfiguration = options.containsFixtureConfiguration;
-                self.containsFilterConfiguration = options.containsFilterConfiguration;
-                self.containsCaseListLookupConfiguration = options.containsCaseListLookupConfiguration;
-                self.containsSearchConfiguration = options.containsSearchConfiguration;
-                self.containsCustomXMLConfiguration = options.containsCustomXMLConfiguration;
-                self.allowsTabs = options.allowsTabs;
-                self.useCaseTiles = ko.observable(spec[self.columnKey].use_case_tiles ? "yes" : "no");
-                self.showCaseTileColumn = ko.computed(function () {
-                    return self.useCaseTiles() === "yes" && hqImport('hqwebapp/js/toggles').toggleEnabled('CASE_LIST_TILE');
-                });
-                self.persistCaseContext = ko.observable(spec[self.columnKey].persist_case_context || false);
-                self.persistentCaseContextXML = ko.observable(spec[self.columnKey].persistent_case_context_xml || 'case_name');
-                self.customVariablesViewModel = {
-                    enabled: hqImport('hqwebapp/js/toggles').toggleEnabled('CASE_LIST_CUSTOM_VARIABLES'),
-                    xml: ko.observable(spec[self.columnKey].custom_variables || ""),
-                };
-                self.customVariablesViewModel.xml.subscribe(function () {
-                    self.fireChange();
-                });
-                self.persistTileOnForms = ko.observable(spec[self.columnKey].persist_tile_on_forms || false);
-                self.enableTilePullDown = ko.observable(spec[self.columnKey].pull_down_tile || false);
-                self.allowsEmptyColumns = options.allowsEmptyColumns;
-                self.persistentCaseTileFromModule = (
-                    ko.observable(spec[self.columnKey].persistent_case_tile_from_module || ""));
-                self.fireChange = function () {
-                    self.fire('change');
-                };
-
-                self.initColumnAsColumn = function (column) {
-                    column.model.setEdit(false);
-                    column.field.setEdit(true);
-                    column.header.setEdit(true);
-                    column.format.setEdit(true);
-                    column.date_extra.setEdit(true);
-                    column.enum_extra.setEdit(true);
-                    column.late_flag_extra.setEdit(true);
-                    column.filter_xpath_extra.setEdit(true);
-                    column.calc_xpath_extra.setEdit(true);
-                    column.time_ago_extra.setEdit(true);
-                    column.setGrip(true);
-                    column.on('change', self.fireChange);
-
-                    column.field.on('change', function () {
-                        if (!column.useXpathExpression) {
-                            column.header.val(getPropertyTitle(this.val()));
-                            column.header.fire("change");
-                        }
-                    });
-                    if (column.original.hasAutocomplete) {
-                        var options = self.properties;
-                        if (column.original.field && !_.contains(column.original.field)) {
-                            options = [column.original.field].concat(options);
-                        }
-                        column.field.setOptions(options);
-                        column.field.val(column.original.field);
-                        column.field.observableVal(column.original.field);
-                        module.CC_DETAIL_SCREEN.setUpAutocomplete(column.field, self.properties);
-                    }
-                    return column;
-                };
-
-                columns = spec[self.columnKey].columns;
-                // Inject tabs into the columns list:
-                var tabs = spec[self.columnKey].tabs || [];
-                for (i = 0; i < tabs.length; i++) {
-                    columns.splice(
-                        tabs[i].starting_index + i,
-                        0,
-                        _.extend({
-                            hasNodeset: tabs[i].has_nodeset,
-                        }, _.pick(tabs[i], ["header", "nodeset", "isTab", "relevant"]))
-                    );
-                }
-                if (self.columnKey === 'long') {
-                    self.addTab = function (hasNodeset) {
-                        var col = self.initColumnAsColumn(columnModel.init({
-                            isTab: true,
-                            hasNodeset: hasNodeset,
-                            model: 'tab',
-                        }, self));
-                        self.columns.splice(0, 0, col);
-                    };
-                }
-
-                // Filters are a type of DetailColumn on the server. Don't display
-                // them with the other columns though
-                columns = _.filter(columns, function (col) {
-                    return col.format !== "filter";
-                });
-
-                // set up the columns
-                for (i = 0; i < columns.length; i += 1) {
-                    self.columns.push(columnModel.init(columns[i], self));
-                    self.initColumnAsColumn(self.columns()[i]);
-                }
-
-                self.saveButton = hqImport("hqwebapp/js/main").initSaveButton({
-                    unsavedMessage: gettext('You have unsaved detail screen configurations.'),
-                    save: function () {
-                        self.save();
-                    },
-                });
-                self.on('change', function () {
-                    self.saveButton.fire('change');
-                });
-                self.useCaseTiles.subscribe(function () {
-                    self.saveButton.fire('change');
-                });
-                self.persistCaseContext.subscribe(function () {
-                    self.saveButton.fire('change');
-                });
-                self.persistentCaseContextXML.subscribe(function () {
-                    self.saveButton.fire('change');
-                });
-                self.persistTileOnForms.subscribe(function () {
-                    self.saveButton.fire('change');
-                });
-                self.persistentCaseTileFromModule.subscribe(function () {
-                    self.saveButton.fire('change');
-                });
-                self.enableTilePullDown.subscribe(function () {
-                    self.saveButton.fire('change');
-                });
-                self.columns.subscribe(function () {
-                    self.saveButton.fire('change');
-                });
-
-                self.save = function () {
-                    // Only save if property names are valid
-                    var errors = [],
-                        containsTab = false;
-                    _.each(self.columns(), function (column) {
-                        column.saveAttempted(true);
-                        if (column.isTab) {
-                            containsTab = true;
-                            if (column.showWarning()) {
-                                errors.push(gettext("There is an error in your tab: ") + column.field.value);
-                            }
-                        } else if (column.showWarning()) {
-                            errors.push(gettext("There is an error in your property name: ") + column.field.value);
-                        }
-                    });
-                    if (containsTab) {
-                        if (!self.columns()[0].isTab) {
-                            errors.push(gettext("All properties must be below a tab."));
-                        }
-                    }
-                    if (errors.length) {
-                        alert(gettext("There are errors in your configuration.") + "\n" + errors.join("\n"));
-                        return;
-                    }
-
-                    if (self.containsSortConfiguration) {
-                        var sortRows = self.config.sortRows.sortRows();
-                        for (var i = 0; i < sortRows.length; i++) {
-                            var row = sortRows[i];
-                            if (!row.hasValidPropertyName()) {
-                                row.showWarning(true);
-                            }
-                        }
-                    }
-                    if (self.validate()) {
-                        self.saveButton.ajax({
-                            url: self.saveUrl,
-                            type: "POST",
-                            data: self.serialize(),
-                            dataType: 'json',
-                            success: function (data) {
-                                var app_manager = hqImport('app_manager/js/app_manager');
-                                app_manager.updateDOM(data.update);
-                            },
-                        });
-                    }
-                };
-                self.validate = function () {
-                    if (self.containsCaseListLookupConfiguration) {
-                        return self.config.caseListLookup.validate();
-                    }
-                    return true;
-                };
-                self.serialize = function () {
-                    var columns = self.columns();
-                    var data = {
-                        type: JSON.stringify(self.type),
-                    };
-
-                    // Add columns
-                    data[self.columnKey] = JSON.stringify(_.map(
-                        _.filter(columns, function (c) {
-                            return !c.isTab;
-                        }),
-                        function (c) {
-                            return c.serialize();
-                        }
-                    ));
-
-                    // Add tabs
-                    // calculate the starting index for each Tab
-                    var acc = 0;
-                    for (var j = 0; j < columns.length; j++) {
-                        var c = columns[j];
-                        if (c.isTab) {
-                            c.starting_index = acc;
-                        } else {
-                            acc++;
-                        }
-                    }
-                    data.tabs = JSON.stringify(_.map(
-                        _.filter(columns, function (c) {
-                            return c.isTab;
-                        }),
-                        function (c) {
-                            return c.serialize();
-                        }
-                    ));
-
-                    data.useCaseTiles = self.useCaseTiles() === "yes";
-                    data.persistCaseContext = self.persistCaseContext();
-                    data.persistentCaseContextXML = self.persistentCaseContextXML();
-                    data.persistTileOnForms = self.persistTileOnForms();
-                    data.persistentCaseTileFromModule = self.persistentCaseTileFromModule();
-                    data.enableTilePullDown = self.persistTileOnForms() ? self.enableTilePullDown() : false;
-
-                    if (self.containsParentConfiguration) {
-                        var parentSelect;
-                        if (self.config.hasOwnProperty('parentSelect')) {
-                            parentSelect = {
-                                module_id: self.config.parentSelect.moduleId(),
-                                relationship: self.config.parentSelect.relationship(),
-                                active: self.config.parentSelect.active(),
-                            };
-                        }
-                        data.parent_select = JSON.stringify(parentSelect);
-                    }
-                    if (self.containsFixtureConfiguration) {
-                        var fixtureSelect;
-                        if (self.config.hasOwnProperty('fixtureSelect')) {
-                            fixtureSelect = {
-                                active: self.config.fixtureSelect.active(),
-                                fixture_type: self.config.fixtureSelect.fixtureType(),
-                                display_column: self.config.fixtureSelect.displayColumn(),
-                                localize: self.config.fixtureSelect.localize(),
-                                variable_column: self.config.fixtureSelect.variableColumn(),
-                                xpath: self.config.fixtureSelect.xpath(),
-                            };
-                        }
-                        data.fixture_select = JSON.stringify(fixtureSelect);
-                    }
-                    if (self.containsSortConfiguration) {
-                        data.sort_elements = JSON.stringify(_.map(self.config.sortRows.sortRows(), function (row) {
-                            return {
-                                field: row.selectField.val(),
-                                type: row.type(),
-                                direction: row.direction(),
-                                blanks: row.blanks(),
-                                display: row.display(),
-                                sort_calculation: row.sortCalculation(),
-                            };
-                        }));
-                    }
-                    if (self.containsFilterConfiguration) {
-                        data.filter = JSON.stringify(self.config.filter.serialize());
-                    }
-                    if (self.containsCaseListLookupConfiguration) {
-                        data.case_list_lookup = JSON.stringify(self.config.caseListLookup.serialize());
-                    }
-                    if (self.containsCustomXMLConfiguration) {
-                        data.custom_xml = self.config.customXMLViewModel.xml();
-                    }
-                    data[self.columnKey + '_custom_variables'] = self.customVariablesViewModel.xml();
-                    if (self.containsSearchConfiguration) {
-                        data.search_properties = JSON.stringify(self.config.search.serialize());
-                    }
-                    return data;
-                };
-                self.addItem = function (columnConfiguration, index) {
-                    var column = self.initColumnAsColumn(
-                        columnModel.init(columnConfiguration, self)
-                    );
-                    if (index === undefined) {
-                        self.columns.push(column);
-                    } else {
-                        self.columns.splice(index, 0, column);
-                    }
-                    column.useXpathExpression = !!columnConfiguration.useXpathExpression;
-                };
-                self.pasteCallback = function (data, index) {
-                    try {
-                        data = JSON.parse(data);
-                    } catch (e) {
-                        // just ignore pasting non-json
-                        return;
-                    }
-                    if (data.type === 'detail-screen-config:Column' && data.contents) {
-                        self.addItem(data.contents, index);
-                    }
-                };
-                self.addProperty = function () {
-                    var type = self.columnKey === "short" ? "List" : "Detail";
-                    hqImport('analytix/js/google').track.event('Case Management', 'Module Level Case ' + type, 'Add Property');
-                    self.addItem({
-                        hasAutocomplete: true,
-                    });
-                };
-                self.addGraph = function () {
-                    self.addItem({
-                        hasAutocomplete: false,
-                        format: 'graph',
-                    });
-                };
-                self.addXpathExpression = function () {
-                    self.addItem({
-                        hasAutocomplete: false,
-                        useXpathExpression: true,
-                    });
-                };
-
-                return self;
-            };
-
-            screenModelFunc.init = function (spec, config, options) {
-                return screenModelFunc(spec, config, options);
-            };
-            return screenModelFunc;
-        }());
-        detailScreenConfig = (function () {
-            var detailScreenConfigFunc = function (spec) {
-                var self = {};
-                self.properties = spec.properties;
-                self.screens = [];
-                self.model = spec.model || 'case';
-                self.lang = spec.lang;
-                self.langs = spec.langs || [];
-                self.multimedia = spec.multimedia || {};
-                self.module_id = spec.module_id || '';
-                if (spec.hasOwnProperty('parentSelect') && spec.parentSelect) {
-                    self.parentSelect = module.parentSelect({
-                        active: spec.parentSelect.active,
-                        moduleId: spec.parentSelect.module_id,
-                        relationship: spec.parentSelect.relationship,
-                        parentModules: spec.parentModules,
-                        allCaseModules: spec.allCaseModules,
-                        lang: self.lang,
-                        langs: self.langs,
-                    });
-                }
-
-                if (spec.hasOwnProperty('fixtureSelect') && spec.fixtureSelect) {
-                    self.fixtureSelect = fixtureSelect({
-                        active: spec.fixtureSelect.active,
-                        fixtureType: spec.fixtureSelect.fixture_type,
-                        displayColumn: spec.fixtureSelect.display_column,
-                        localize: spec.fixtureSelect.localize,
-                        variableColumn: spec.fixtureSelect.variable_column,
-                        xpath: spec.fixtureSelect.xpath,
-                        fixture_columns_by_type: spec.fixture_columns_by_type,
-                    });
-                }
-                self.saveUrl = spec.saveUrl;
-                self.contextVariables = spec.contextVariables;
-
-                /**
-                 * Add a screenModel to self detailScreenConfig
-                 * @param pair
-                 * @param columnType
-                 * The type of case properties self self screenModel will be displaying,
-                 * either "short" or "long".
-                 */
-                function addScreen(pair, columnType) {
-
-                    var screen = screenModel.init(
-                        pair,
-                        self, {
-                            lang: self.lang,
-                            langs: self.langs,
-                            properties: self.properties,
-                            saveUrl: self.saveUrl,
-                            columnKey: columnType,
-                            childCaseTypes: spec.childCaseTypes,
-                            fixtures: _.keys(spec.fixture_columns_by_type),
-                            containsSortConfiguration: columnType === "short",
-                            containsParentConfiguration: columnType === "short",
-                            containsFixtureConfiguration: (columnType === "short" && hqImport('hqwebapp/js/toggles').toggleEnabled('FIXTURE_CASE_SELECTION')),
-                            containsFilterConfiguration: columnType === "short",
-                            containsCaseListLookupConfiguration: (columnType === "short" && (hqImport('hqwebapp/js/toggles').toggleEnabled('CASE_LIST_LOOKUP') || hqImport('hqwebapp/js/toggles').toggleEnabled('BIOMETRIC_INTEGRATION'))),
-                            // TODO: Check case_search_enabled_for_domain(), not toggle. FB 225343
-                            containsSearchConfiguration: (columnType === "short" && hqImport('hqwebapp/js/toggles').toggleEnabled('SYNC_SEARCH_CASE_CLAIM')),
-                            containsCustomXMLConfiguration: columnType === "short",
-                            allowsTabs: columnType === 'long',
-                            allowsEmptyColumns: columnType === 'long',
-                        }
-                    );
-                    self.screens.push(screen);
-                    return screen;
-=======
                     langs: self.langs,
                     properties: self.properties,
                     saveUrl: self.saveUrl,
@@ -688,7 +65,6 @@
                     containsCustomXMLConfiguration: columnType === "short",
                     allowsTabs: columnType === 'long',
                     allowsEmptyColumns: columnType === 'long',
->>>>>>> 438456ab
                 }
             );
             self.screens.push(screen);
