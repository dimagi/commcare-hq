--- conflicted
+++ resolved
@@ -620,21 +620,12 @@
                 };
 
                 return self;
-<<<<<<< HEAD
             };
 
             columnModelFunc.init = function (col, screen) {
                 return columnModelFunc(col, screen);
             };
 
-=======
-            };
-
-            columnModelFunc.init = function (col, screen) {
-                return columnModelFunc(col, screen);
-            };
-
->>>>>>> a4441c08
             return columnModelFunc;
         }());
         screenModel = (function () {
@@ -992,19 +983,11 @@
                 };
 
                 return self;
-<<<<<<< HEAD
             };
 
             screenModelFunc.init = function (spec, config, options) {
                 return screenModelFunc(spec, config, options);
             };
-=======
-            };
-
-            screenModelFunc.init = function (spec, config, options) {
-                return screenModelFunc(spec, config, options);
-            };
->>>>>>> a4441c08
             return screenModelFunc;
         }());
         detailScreenConfig = (function () {
@@ -1064,11 +1047,7 @@
                             containsParentConfiguration: columnType === "short",
                             containsFixtureConfiguration: (columnType === "short" && hqImport('hqwebapp/js/toggles').toggleEnabled('FIXTURE_CASE_SELECTION')),
                             containsFilterConfiguration: columnType === "short",
-<<<<<<< HEAD
-                            containsCaseListLookupConfiguration: (columnType === "short" && hqImport('hqwebapp/js/toggles').toggleEnabled('CASE_LIST_LOOKUP')),
-=======
                             containsCaseListLookupConfiguration: (columnType === "short" && (hqImport('hqwebapp/js/toggles').toggleEnabled('CASE_LIST_LOOKUP') || hqImport('hqwebapp/js/toggles').toggleEnabled('BIOMETRIC_INTEGRATION'))),
->>>>>>> a4441c08
                             // TODO: Check case_search_enabled_for_domain(), not toggle. FB 225343
                             containsSearchConfiguration: (columnType === "short" && hqImport('hqwebapp/js/toggles').toggleEnabled('SYNC_SEARCH_CASE_CLAIM')),
                             containsCustomXMLConfiguration: columnType === "short",
