/**
 * Model for case list/detail configuration. A screen contains the
 * entire configuration for either a case list or a case detail.
 * Both case list and case detail have a display properties table
 * for configuring DetailColumns. There's additional configuration
 * that may be specific to either case list or case detail, such as
 * sorting config (case list only), case search config (case list only),
 * nodeset column sorting (case detail only), etc.
 *
 * @param spec
 * @param config A detailScreenConfig object.
 * @param options
 */
hqDefine("app_manager/js/details/screen", function () {
    const Utils = hqImport('app_manager/js/details/utils'),
        ColumnModel = hqImport("app_manager/js/details/column"),
        uiMapList = hqImport("hqwebapp/js/ui_elements/ui-element-key-val-list");

    const getPropertyTitle = function (property) {
        // Strip "<prefix>:" before converting to title case.
        // This is aimed at prefixes like ledger: and attachment:
        property = property || '';
        const i = property.indexOf(":");
        return Utils.toTitleCase(property.substring(i + 1));
    };

    return function (spec, config, options) {
        var self = {};
        var i,
            columns;
<<<<<<< HEAD
        hqImport("hqwebapp/js/main").eventize(self);
        self.moduleId = options.moduleId;
=======
        hqImport("hqwebapp/js/bootstrap3/main").eventize(self);
>>>>>>> b11fa090
        self.type = spec.type;
        self.saveUrl = options.saveUrl;
        self.config = config;
        self.columns = ko.observableArray([]);
        self.model = config.model;
        self.lang = options.lang;
        self.langs = options.langs || [];
        self.properties = options.properties;
        self.childCaseTypes = options.childCaseTypes;
        self.fixtures = options.fixtures;
        // The column key is used to retrieve the columns from the spec and
        // as the name of the key in the data object that is sent to the
        // server on save.
        self.columnKey = options.columnKey;
        let detail = spec[self.columnKey];

        // Not all screenModel instances will handle sorting, parent selection,
        // and filtering. E.g The "Case Detail" tab only handles the module's
        // "long" case details. These flags will make sure this instance
        // doesn't try to save these configurations if it is not in charge
        // of these configurations.
        self.containsSortConfiguration = options.containsSortConfiguration;
        self.containsParentConfiguration = options.containsParentConfiguration;
        self.containsFixtureConfiguration = options.containsFixtureConfiguration;
        self.containsFilterConfiguration = options.containsFilterConfiguration;
        self.containsCaseListLookupConfiguration = options.containsCaseListLookupConfiguration;
        self.containsSearchConfiguration = options.containsSearchConfiguration;
        self.containsCustomXMLConfiguration = options.containsCustomXMLConfiguration;
        self.allowsTabs = options.allowsTabs;
        self.caseTileTemplateOptions = [[null, gettext("Don't Use Case Tiles")]].concat(options.caseTileTemplateOptions);
        self.caseTileTemplateOptions = self.caseTileTemplateOptions.map(function (templateOption) {
            return {templateValue: templateOption[0], templateName: templateOption[1]};
        });
        self.caseTileTemplate = ko.observable(detail.case_tile_template || null);
        self.caseTileTemplateConfigs = options.caseTileTemplateConfigs;
        self.caseTileFieldsForTemplate = ko.computed(function () {
            return (self.caseTileTemplateConfigs[self.caseTileTemplate()] || {}).fields;
        });
        self.caseTilePreviewForTemplate = ko.computed(function () {
            const grid = (self.caseTileTemplateConfigs[self.caseTileTemplate()] || {}).grid;
            if (!grid) {
                return "";
            }
            return "<div class='case-tile-preview'>" + _.map(grid, (values, fieldName) => {
                return _.template(`<div class='case-tile-preview-mapping'
                                        style='
                                            grid-area: <%= rowStart %> / <%= columnStart %> / <%= rowEnd %> / <%= columnEnd %>;
                                        '>
                                          <div style='
                                            justify-self: <%= horzAlign %>;
                                            text-align: <%= horzAlign %>;
                                            align-self: <%= vertAlign %>;
                                          '>
                                            <%= field %>
                                          </div>
                                        </div>`)({
                    rowStart: values.y + 1,
                    columnStart: values.x + 1,
                    rowEnd: values.y + values.height + 1,
                    columnEnd: values.x + values.width + 1,
                    horzAlign: values["horz-align"],
                    vertAlign: values["vert-align"],
                    field: fieldName,
                });
            }).join("") + "</div>";
        });
        self.showCaseTileColumn = ko.computed(function () {
            return self.caseTileTemplate() && hqImport('hqwebapp/js/toggles').toggleEnabled('CASE_LIST_TILE');
        });
        self.persistCaseContext = ko.observable(detail.persist_case_context || false);
        self.persistentCaseContextXML = ko.observable(detail.persistent_case_context_xml || 'case_name');

        self.caseTileGrouped = ko.observable(!!detail.case_tile_group.index_identifier || false);
        self.caseTileGroupBy = ko.observable(detail.case_tile_group.index_identifier);
        self.caseTileGroupHeaderRows = ko.observable(detail.case_tile_group.header_rows);

        self.customVariablesViewModel = {
            enabled: hqImport('hqwebapp/js/toggles').toggleEnabled('CASE_LIST_CUSTOM_VARIABLES'),
            dict: detail.custom_variables_dict || {},
        };
        const customDataEditor = uiMapList.new(`${ self.moduleId }-${self.columnKey}`, gettext("Edit Custom Variables"));
        customDataEditor.val(self.customVariablesViewModel.dict);
        customDataEditor.on("change", function () {
            self.customVariablesViewModel.dict = this.val();
            self.fireChange();
        });
        $(`#custom-variables-editor-${self.columnKey}`).append(customDataEditor.ui);

        self.multiSelectEnabled = ko.observable(detail.multi_select);
        self.multiSelectEnabled.subscribe(function () {
            self.autoSelectEnabled(self.multiSelectEnabled() && self.autoSelectEnabled());
            self.fireChange();
        });
        self.maxSelectValue = ko.observable(detail.max_select_value);
        self.maxSelectValue.subscribe(function () {
            self.fireChange();
        });
        self.autoSelectEnabled = ko.observable(detail.auto_select);
        self.autoSelectEnabled.subscribe(function () {
            self.fireChange();
        });
        self.persistTileOnForms = ko.observable(detail.persist_tile_on_forms || false);
        self.enableTilePullDown = ko.observable(detail.pull_down_tile || false);
        self.allowsEmptyColumns = options.allowsEmptyColumns;
        self.persistentCaseTileFromModule = (
            ko.observable(detail.persistent_case_tile_from_module || ""));
        self.fireChange = function () {
            self.fire('change');
        };

        self.initColumnAsColumn = function (column) {
            column.model.setEdit(false);
            column.field.setEdit(true);
            column.header.setEdit(true);
            column.format.setEdit(true);
            column.date_extra.setEdit(true);
            column.enum_extra.setEdit(true);
            column.late_flag_extra.setEdit(true);
            column.filter_xpath_extra.setEdit(true);
            column.calc_xpath_extra.setEdit(true);
            column.time_ago_extra.setEdit(true);
            column.setGrip(true);
            column.on('change', self.fireChange);

            column.field.on('change', function () {
                if (!column.useXpathExpression) {
                    const oldVal = column.header.val(),
                        newVal = getPropertyTitle(this.val());
                    column.header.val(newVal);
                    column.header.fire("change", {oldVal: oldVal, newVal: newVal});
                }
            });
            if (column.original.hasAutocomplete) {
                var options = self.properties;
                if (column.original.field && !_.contains(column.original.field)) {
                    options = [column.original.field].concat(options);
                }
                column.field.setOptions(options);
                column.field.val(column.original.field);
                column.field.observableVal(column.original.field);
                hqImport('app_manager/js/details/utils').setUpAutocomplete(column.field, self.properties);
            }
            column.header.on('change', function (e) {
                if (e.oldValue !== e.newValue) {
                    self.fire("columnChange", [{
                        "value": column,
                        "index": self.columns.indexOf(column),
                        "status": "edited",
                    }]);
                }
            });
            return column;
        };

        columns = detail.columns;
        // Inject tabs into the columns list:
        var tabs = detail.tabs || [];
        for (i = 0; i < tabs.length; i++) {
            columns.splice(
                tabs[i].starting_index + i,
                0,
                _.extend({
                    hasNodeset: tabs[i].has_nodeset,
                    nodeset: tabs[i].nodeset,
                    nodesetCaseType: tabs[i].nodeset_case_type,
                    nodesetFilter: tabs[i].nodeset_filter,
                }, _.pick(tabs[i], ["header", "isTab", "relevant"]))
            );
        }
        if (self.columnKey === 'long') {
            self.addTab = function (hasNodeset) {
                var col = self.initColumnAsColumn(ColumnModel({
                    isTab: true,
                    hasNodeset: hasNodeset,
                    model: 'tab',
                }, self));
                self.columns.splice(0, 0, col);
            };
        }

        // Filters are a type of DetailColumn on the server. Don't display
        // them with the other columns though
        columns = _.filter(columns, function (col) {
            return col.format !== "filter";
        });

        // set up the columns
        for (i = 0; i < columns.length; i += 1) {
            self.columns.push(ColumnModel(columns[i], self));
            self.initColumnAsColumn(self.columns()[i]);
        }

        self.saveButton = hqImport("hqwebapp/js/bootstrap3/main").initSaveButton({
            unsavedMessage: gettext('You have unsaved detail screen configurations.'),
            save: function () {
                self.save();
            },
        });
        let saveButtonFire = () => self.saveButton.fire('change');
        self.on('change', saveButtonFire);
        self.caseTileTemplate.subscribe(saveButtonFire);
        self.persistCaseContext.subscribe(saveButtonFire);
        self.persistentCaseContextXML.subscribe(saveButtonFire);
        self.persistTileOnForms.subscribe(saveButtonFire);
        self.persistentCaseTileFromModule.subscribe(saveButtonFire);
        self.enableTilePullDown.subscribe(saveButtonFire);
        self.caseTileGrouped.subscribe(saveButtonFire);
        self.caseTileGroupBy.subscribe(saveButtonFire);
        self.caseTileGroupHeaderRows.subscribe(saveButtonFire);
        self.columns.subscribe(function (changes) {
            self.saveButton.fire('change');

            // create events when rows (column objects) are moved and fire a special event that allows us to update
            // dependent UI elements (sort properties)
            const events = changes
                // remove the 2nd event for column moves
                .filter(c => !(c.status === 'deleted' && c.moved !== undefined));

            // there should only be one 'change' now.
            const change = events[0];

            // for "moved" and "deleted" we need to add events for all the other columns that have changed their index
            let affectedColumns, move;  // 'move' is an index diff to calculate the previous index
            if (change.moved !== undefined) {
                const moveFrom = change.moved,
                    movedTo = change.index;
                if (movedTo > moveFrom) {
                    move = 1;
                    affectedColumns = self.columns.slice(moveFrom, movedTo);
                } else {
                    move = -1;
                    affectedColumns = self.columns.slice(movedTo + 1, moveFrom + 1);
                }
            } else if (change.status === 'deleted') {
                move = 1;
                affectedColumns = self.columns.slice(change.index);
            }
            if (affectedColumns) {
                affectedColumns.forEach(c => {
                    let index = self.columns.indexOf(c);
                    events.push({
                        value: c, index: index, status: "added", moved: index + move,
                    });
                });
            }

            self.fire("columnChange", events);
        }, null, 'arrayChange');

        self.save = function () {
            // Only save if property names are valid
            var errors = [],
                containsTab = false;
            _.each(self.columns(), function (column) {
                column.saveAttempted(true);
                if (column.isTab) {
                    containsTab = true;
                    if (column.showWarning()) {
                        errors.push(gettext("There is an error in your tab: ") + column.field.value);
                    }
                } else if (column.showWarning()) {
                    errors.push(gettext("There is an error in your property name: ") + column.field.value);
                }
            });
            if (containsTab) {
                if (!self.columns()[0].isTab) {
                    errors.push(gettext("All properties must be below a tab."));
                }
            }
            if (self.config.search.commonProperties().length > 0) {
                var msg = gettext("Search Properties and Default Search Filters can't have common properties. " +
                    "Please update following properties: ");
                errors.push(msg + self.config.search.commonProperties());
            }
            if (errors.length) {
                alert(gettext("There are errors in your configuration.") + "\n" + errors.join("\n"));
                return;
            }

            if (self.containsSortConfiguration) {
                var sortRows = self.config.sortRows.sortRows();
                for (var i = 0; i < sortRows.length; i++) {
                    var row = sortRows[i];
                    if (!row.hasValidPropertyName()) {
                        row.showWarning(true);
                    }
                }
            }
            if (self.validate()) {
                self.saveButton.ajax({
                    url: self.saveUrl,
                    type: "POST",
                    data: self.serialize(),
                    dataType: 'json',
                    success: function (data) {
                        hqImport('app_manager/js/app_manager').updateDOM(data.update);
                    },
                });
            }
        };
        self.validate = function () {
            if (self.containsCaseListLookupConfiguration) {
                return self.config.caseListLookup.validate();
            }
            return true;
        };
        self.serialize = function () {
            var columns = self.columns();
            var data = {
                type: JSON.stringify(self.type),
            };

            // Add columns
            data[self.columnKey] = JSON.stringify(_.map(
                _.filter(columns, function (c) {
                    return !c.isTab;
                }),
                function (c) {
                    return c.serialize();
                }
            ));

            // Add tabs
            // calculate the starting index for each Tab
            var acc = 0;
            for (var j = 0; j < columns.length; j++) {
                var c = columns[j];
                if (c.isTab) {
                    c.starting_index = acc;
                } else {
                    acc++;
                }
            }
            data.tabs = JSON.stringify(_.map(
                _.filter(columns, function (c) {
                    return c.isTab;
                }),
                function (c) {
                    return c.serialize();
                }
            ));

            data.caseTileTemplate = self.caseTileTemplate();
            data.persistCaseContext = self.persistCaseContext();
            data.persistentCaseContextXML = self.persistentCaseContextXML();
            data.persistTileOnForms = self.persistTileOnForms();
            data.persistentCaseTileFromModule = self.persistentCaseTileFromModule();
            data.enableTilePullDown = self.persistTileOnForms() ? self.enableTilePullDown() : false;
            
            data.case_tile_group = JSON.stringify({
                index_identifier: self.caseTileGrouped() ? self.caseTileGroupBy() : null,
                header_rows: self.caseTileGroupHeaderRows(),
            });

            if (self.containsParentConfiguration) {
                var parentSelect;
                if (_.has(self.config, 'parentSelect')) {
                    parentSelect = {
                        module_id: self.config.parentSelect.moduleId(),
                        relationship: self.config.parentSelect.relationship(),
                        active: self.config.parentSelect.active(),
                    };
                }
                data.parent_select = JSON.stringify(parentSelect);
            }
            if (self.containsFixtureConfiguration) {
                var fixtureSelect;
                if (_.has(self.config, 'fixtureSelect')) {
                    fixtureSelect = {
                        active: self.config.fixtureSelect.active(),
                        fixture_type: self.config.fixtureSelect.fixtureType(),
                        display_column: self.config.fixtureSelect.displayColumn(),
                        localize: self.config.fixtureSelect.localize(),
                        variable_column: self.config.fixtureSelect.variableColumn(),
                        xpath: self.config.fixtureSelect.xpath(),
                    };
                }
                data.fixture_select = JSON.stringify(fixtureSelect);
            }
            if (self.containsSortConfiguration) {
                data.sort_elements = JSON.stringify(_.map(self.config.sortRows.sortRows(), function (row) {
                    return {
                        field: row.selectField.val(),
                        type: row.type(),
                        direction: row.direction(),
                        blanks: row.blanks(),
                        display: row.display(),
                        sort_calculation: row.sortCalculation(),
                    };
                }));
            }
            if (self.containsFilterConfiguration) {
                data.filter = JSON.stringify(self.config.filter.serialize());
            }
            if (self.containsCaseListLookupConfiguration) {
                data.case_list_lookup = JSON.stringify(self.config.caseListLookup.serialize());
            }
            if (self.containsCustomXMLConfiguration) {
                data.custom_xml = self.config.customXMLViewModel.xml();
            }
            data[self.columnKey + '_custom_variables_dict'] = JSON.stringify(self.customVariablesViewModel.dict);
            data.multi_select = self.multiSelectEnabled();
            data.auto_select = self.autoSelectEnabled();
            data.max_select_value = self.maxSelectValue();
            if (self.containsSearchConfiguration) {
                data.search_properties = JSON.stringify(self.config.search.serialize());
            }
            return data;
        };
        self.addItem = function (columnConfiguration, index) {
            var column = self.initColumnAsColumn(
                ColumnModel(columnConfiguration, self)
            );
            if (index === undefined) {
                self.columns.push(column);
            } else {
                self.columns.splice(index, 0, column);
            }
            column.useXpathExpression = !!columnConfiguration.useXpathExpression;
        };
        self.pasteCallback = function (data, index) {
            try {
                data = JSON.parse(data);
            } catch (e) {
                // just ignore pasting non-json
                return;
            }
            if (data.type === 'detail-screen-config:Column' && data.contents) {
                self.addItem(data.contents, index);
            }
        };
        self.addProperty = function () {
            var type = self.columnKey === "short" ? "List" : "Detail";
            hqImport('analytix/js/google').track.event('Case Management', 'Module Level Case ' + type, 'Add Property');
            self.addItem({
                hasAutocomplete: true,
            });
        };
        self.addGraph = function () {
            self.addItem({
                hasAutocomplete: false,
                format: 'graph',
            });
        };
        self.addXpathExpression = function () {
            self.addItem({
                hasAutocomplete: false,
                useXpathExpression: true,
            });
        };

        return self;
    };
});<|MERGE_RESOLUTION|>--- conflicted
+++ resolved
@@ -28,12 +28,8 @@
         var self = {};
         var i,
             columns;
-<<<<<<< HEAD
-        hqImport("hqwebapp/js/main").eventize(self);
+        hqImport("hqwebapp/js/bootstrap3/main").eventize(self);
         self.moduleId = options.moduleId;
-=======
-        hqImport("hqwebapp/js/bootstrap3/main").eventize(self);
->>>>>>> b11fa090
         self.type = spec.type;
         self.saveUrl = options.saveUrl;
         self.config = config;
