/**
 * Model for case list/detail configuration. A screen contains the
 * entire configuration for either a case list or a case detail.
 * Both case list and case detail have a display properties table
 * for configuring DetailColumns. There's additional configuration
 * that may be specific to either case list or case detail, such as
 * sorting config (case list only), case search config (case list only),
 * nodeset column sorting (case detail only), etc.
 *
 * @param spec
 * @param config A detailScreenConfig object.
 * @param options
 */
hqDefine("app_manager/js/details/screen", function () {
    var Utils = hqImport('app_manager/js/details/utils'),
        ColumnModel = hqImport("app_manager/js/details/column");

    var getPropertyTitle = function (property) {
        // Strip "<prefix>:" before converting to title case.
        // This is aimed at prefixes like ledger: and attachment:
        property = property || '';
        var i = property.indexOf(":");
        return Utils.toTitleCase(property.substring(i + 1));
    };

    return function (spec, config, options) {
        var self = {};
        var i,
            columns;
        hqImport("hqwebapp/js/main").eventize(self);
        self.type = spec.type;
        self.saveUrl = options.saveUrl;
        self.config = config;
        self.columns = ko.observableArray([]);
        self.model = config.model;
        self.lang = options.lang;
        self.langs = options.langs || [];
        self.properties = options.properties;
        self.childCaseTypes = options.childCaseTypes;
        self.fixtures = options.fixtures;
        // The column key is used to retrieve the columns from the spec and
        // as the name of the key in the data object that is sent to the
        // server on save.
        self.columnKey = options.columnKey;
        let detail = spec[self.columnKey];

        // Not all screenModel instances will handle sorting, parent selection,
        // and filtering. E.g The "Case Detail" tab only handles the module's
        // "long" case details. These flags will make sure this instance
        // doesn't try to save these configurations if it is not in charge
        // of these configurations.
        self.containsSortConfiguration = options.containsSortConfiguration;
        self.containsParentConfiguration = options.containsParentConfiguration;
        self.containsFixtureConfiguration = options.containsFixtureConfiguration;
        self.containsFilterConfiguration = options.containsFilterConfiguration;
        self.containsCaseListLookupConfiguration = options.containsCaseListLookupConfiguration;
        self.containsSearchConfiguration = options.containsSearchConfiguration;
        self.containsCustomXMLConfiguration = options.containsCustomXMLConfiguration;
        self.allowsTabs = options.allowsTabs;
        self.caseTileTemplateOptions = [[null, gettext("Don't Use Case Tiles")]].concat(options.caseTileTemplateOptions);
        self.caseTileTemplateOptions = self.caseTileTemplateOptions.map(function (templateOption) {
            return {templateValue: templateOption[0], templateName: templateOption[1]};
        });
        self.caseTileTemplate = ko.observable(detail.case_tile_template || null);
        self.caseTileTemplateConfigs = options.caseTileTemplateConfigs;
        self.caseTileFieldsForTemplate = ko.computed(function () {
            return (self.caseTileTemplateConfigs[self.caseTileTemplate()] || {}).fields;
        });
        self.caseTilePreviewForTemplate = ko.computed(function () {
            const grid = (self.caseTileTemplateConfigs[self.caseTileTemplate()] || {}).grid;
            if (!grid) {
                return "";
            }
            return "<div class='case-tile-preview'>" + _.map(grid, (values, fieldName) => {
                return _.template(`<div class='case-tile-preview-mapping'
                                        style='
                                            grid-area: <%= rowStart %> / <%= columnStart %> / <%= rowEnd %> / <%= columnEnd %>;
                                        '>
                                          <div style='
                                            justify-self: <%= horzAlign %>;
                                            text-align: <%= horzAlign %>;
                                            align-self: <%= vertAlign %>;
                                          '>
                                            <%= field %>
                                          </div>
                                        </div>`)({
                    rowStart: values.y + 1,
                    columnStart: values.x + 1,
                    rowEnd: values.y + values.height + 1,
                    columnEnd: values.x + values.width + 1,
                    horzAlign: values["horz-align"],
                    vertAlign: values["vert-align"],
                    field: fieldName,
                });
            }).join("") + "</div>";
        });
        self.showCaseTileColumn = ko.computed(function () {
            return self.caseTileTemplate() && hqImport('hqwebapp/js/toggles').toggleEnabled('CASE_LIST_TILE');
        });
        self.persistCaseContext = ko.observable(detail.persist_case_context || false);
        self.persistentCaseContextXML = ko.observable(detail.persistent_case_context_xml || 'case_name');

        self.caseTileGrouped = ko.observable(!!detail.case_tile_group.index_identifier || false);
        self.caseTileGroupBy = ko.observable(detail.case_tile_group.index_identifier);
        self.caseTileGroupHeaderRows = ko.observable(detail.case_tile_group.header_rows);

        self.customVariablesViewModel = {
            enabled: hqImport('hqwebapp/js/toggles').toggleEnabled('CASE_LIST_CUSTOM_VARIABLES'),
            xml: ko.observable(detail.custom_variables || ""),
        };
        self.customVariablesViewModel.xml.subscribe(function () {
            self.fireChange();
        });
        self.multiSelectEnabled = ko.observable(detail.multi_select);
        self.multiSelectEnabled.subscribe(function () {
            self.autoSelectEnabled(self.multiSelectEnabled() && self.autoSelectEnabled());
            self.fireChange();
        });
        self.maxSelectValue = ko.observable(detail.max_select_value);
        self.maxSelectValue.subscribe(function () {
            self.fireChange();
        });
        self.autoSelectEnabled = ko.observable(detail.auto_select);
        self.autoSelectEnabled.subscribe(function () {
            self.fireChange();
        });
<<<<<<< HEAD
        self.persistTileOnForms = ko.observable(spec[self.columnKey].persist_tile_on_forms || false);
        self.resetCaseTilePreview = function () {   // TODO: probably want to move this
            // On click, make each cell height 1, width 1-4 depending on number of columns, x and y top left to bottom right
            _.each(self.columns(), function (column, index) {
                if (index >= 12) {
                    return;
                }
                column.tileRowStart(Math.ceil((index + 1) / 4));
                column.tileColumnStart((index % 4) * 3 + 1);
                column.tileHeight(1);
                column.tileWidth(3);
            });
        };

        self.adjustTileGridArea = function (activeColumnIndex, rowDelta, columnDelta, widthDelta, heightDelta) {
            let matrix = self._buildMatrix();
            matrix = self._adjustTileGridArea(matrix, activeColumnIndex, rowDelta, columnDelta, widthDelta, heightDelta);
            self._parseMatrix(matrix);
        };

        // TODO: replace rowDelta, columnDelta, widthDelta, heightDelta with a single action param
        self._adjustTileGridArea = function (matrix, activeColumnIndex, rowDelta, columnDelta, widthDelta, heightDelta) {
            let activeColumn = self.columns()[activeColumnIndex];

            // Validate column still has size
            if (activeColumn.tileWidth() + widthDelta < 1 || activeColumn.tileHeight() + heightDelta < 1) {
                throw new Error("tile shrank to nothing");
            }

            // Validate boundaries
            const newRowStart = activeColumn.tileRowStart() + rowDelta,
                  newColumnStart = activeColumn.tileColumnStart() + columnDelta,
                  newRowEnd = newRowStart + activeColumn.tileHeight() + heightDelta,
                  newColumnEnd = newColumnStart + activeColumn.tileWidth() + widthDelta;
            if (newRowStart < 1 || newRowEnd > 4 || newColumnStart < 1 || newColumnEnd > 13) {
                throw new Error("cannot move tile out of bounds");
            }

            // Identify matrix points to null out
            if (rowDelta === 1) {
                matrix = self._nullMatrixRow(matrix, activeColumn.tileRowStart(), activeColumn.tileColumnStart(), activeColumn.tileColumnEnd());
            } else if (rowDelta === -1 || heightDelta === -1) {
                matrix = self._nullMatrixRow(matrix, activeColumn.tileRowEnd() - 1, activeColumn.tileColumnStart(), activeColumn.tileColumnEnd());
            } else if (columnDelta === 1) {
                matrix = self._nullMatrixColumn(matrix, activeColumn.tileColumnStart(), activeColumn.tileRowStart(), activeColumn.tileRowEnd());
            } else if (columnDelta === -1 || widthDelta === -1) {
                matrix = self._nullMatrixColumn(matrix, activeColumn.tileColumnEnd() - 1, activeColumn.tileRowStart(), activeColumn.tileRowEnd());
            }

            // Identify matrix points to fill in
            if (rowDelta === 1 || heightDelta === 1) {
                matrix = self._replaceMatrixRow(matrix, activeColumnIndex, activeColumn.tileRowEnd(), activeColumn.tileColumnStart(), activeColumn.tileColumnEnd());
            } else if (rowDelta === -1) {
                matrix = self._replaceMatrixRow(matrix, activeColumnIndex, activeColumn.tileRowStart() - 1, activeColumn.tileColumnStart(), activeColumn.tileColumnEnd());
            } else if (columnDelta === 1 || widthDelta === 1) {
                matrix = self._replaceMatrixColumn(matrix, activeColumnIndex, activeColumn.tileColumnEnd(), activeColumn.tileRowStart(), activeColumn.tileRowEnd());
            } else if (columnDelta === -1) {
                matrix = self._replaceMatrixColumn(matrix, activeColumnIndex, activeColumn.tileColumnStart() - 1, activeColumn.tileRowStart(), activeColumn.tileRowEnd());
            }

            return matrix;
        };

        // TODO: combine these into 2 functions instead of 4
        self._nullMatrixRow = function (matrix, row, col1, col2) {
            for (let i = col1 - 1; i < col2 - 1; i++) {
                matrix[row - 1][i] = null;
            }
            return matrix;
        }
        self._nullMatrixColumn = function (matrix, column, row1, row2) {
            for (let i = row1 - 1; i < row2 - 1; i++) {
               matrix[i][column - 1] = null;
            }
            return matrix;
        }

        self._replaceMatrixRow = function (matrix, newValue, row, col1, col2) {
            for (let i = col1 - 1; i < col2 - 1; i++) {
                const oldValue = matrix[row - 1][i];
                if (oldValue !== null) {
                    try {
                        // Attempt to move. If the row above is newValue, move down, otherwise move up.
                        const rowDelta = row > 1 && matrix[row - 2][i] === newValue ? 1 : -1;
                        console.log("Attempt to move #" + oldValue + " " + (rowDelta === 1 ? "down" : "up"));
                        matrix = self._adjustTileGridArea(matrix, oldValue, rowDelta, 0, 0, 0);
                    } catch (e) {
                        try {
                            // attempt to shrink height
                            console.log("Attempt to shrink height of #" + oldValue);
                            matrix = self._adjustTileGridArea(matrix, oldValue, 0, 0, 0, -1);
                        } catch (e) {
                            throw new Error("cannot _replaceMatrixRow");
                        }
                    }
                }
                matrix[row - 1][i] = newValue;
            }
            return matrix;
        }
        self._replaceMatrixColumn = function (matrix, newValue, column, row1, row2) {
            for (let i = row1 - 1; i < row2 - 1; i++) {
                const oldValue = matrix[i][column - 1];
                if (oldValue !== null) {
                    try {
                        // Attempt to move. If the column to the left is newValue, move right, otherwise move left.
                        const columnDelta = column > 1 && matrix[i][column - 2] === newValue ? 1 : -1;
                        console.log("Attempt to move #" + oldValue + " " + (columnDelta === 1 ? "right" : "left"));
                        matrix = self._adjustTileGridArea(matrix, oldValue, 0, columnDelta, 0, 0);
                    } catch (e) {
                        try {
                            // attempt to shrink width
                            console.log("Attempt to shrink width of #" + oldValue);
                            matrix = self._adjustTileGridArea(matrix, oldValue, 0, 0, -1, 0);
                        } catch (e) {
                            throw new Error("cannot _replaceMatrixColumn");
                        }
                    }
                }
                matrix[i][column - 1] = newValue;
            }
            return matrix;
        }

        self._buildMatrix = function () {
            let matrix = [
                [null, null, null, null, null, null, null, null, null, null, null, null],
                [null, null, null, null, null, null, null, null, null, null, null, null],
                [null, null, null, null, null, null, null, null, null, null, null, null]
            ];
            _.each(self.columns(), function (column, columnIndex) {
                if (!column.showInTilePreview()) {
                    return;
                }
                for (let i = 0; i < column.tileHeight(); i++) {
                    for (let j = 0; j < column.tileWidth(); j++) {
                        matrix[i + column.tileRowStart() - 1][j + column.tileColumnStart() - 1] = columnIndex;
                    }
                }
            });
            return matrix;
        };
        self._parseMatrix = function (matrix) {
            let columns = _.map(_.range(self.columns().length), function () { return {
                rowStart: null,
                rowEnd: null,
                columnStart: null,
                columnEnd: null,
            }; });

            for (let i = 0; i < 3; i++) {
                for (let j = 0; j < 12; j++) {
                    const columnIndex = matrix[i][j];
                    if (columnIndex === null) {
                        continue;
                    }
                    if (columns[columnIndex].rowStart === null) {
                        columns[columnIndex].rowStart = i;
                    }
                    columns[columnIndex].rowEnd = i;
                    if (columns[columnIndex].columnStart === null) {
                        columns[columnIndex].columnStart = j;
                    }
                    columns[columnIndex].columnEnd = j;
                }
            }

            _.each(columns, function (c, i) {
                if (c.rowStart !== null) {
                    self.columns()[i].tileRowStart(c.rowStart + 1);
                    self.columns()[i].tileWidth(c.columnEnd - c.columnStart + 1);
                    self.columns()[i].tileColumnStart(c.columnStart + 1);
                    self.columns()[i].tileHeight(c.rowEnd - c.rowStart + 1);
                }
            });
        };

        self.enableTilePullDown = ko.observable(spec[self.columnKey].pull_down_tile || false);
=======
        self.persistTileOnForms = ko.observable(detail.persist_tile_on_forms || false);
        self.enableTilePullDown = ko.observable(detail.pull_down_tile || false);
>>>>>>> aca75250
        self.allowsEmptyColumns = options.allowsEmptyColumns;
        self.persistentCaseTileFromModule = (
            ko.observable(detail.persistent_case_tile_from_module || ""));
        self.fireChange = function () {
            self.fire('change');
        };

        self.initColumnAsColumn = function (column) {
            column.model.setEdit(false);
            column.field.setEdit(true);
            column.header.setEdit(true);
            column.format.setEdit(true);
            column.date_extra.setEdit(true);
            column.enum_extra.setEdit(true);
            column.late_flag_extra.setEdit(true);
            column.filter_xpath_extra.setEdit(true);
            column.calc_xpath_extra.setEdit(true);
            column.time_ago_extra.setEdit(true);
            column.setGrip(true);
            column.on('change', self.fireChange);

            column.field.on('change', function () {
                if (!column.useXpathExpression) {
                    const oldVal = column.header.val(),
                        newVal = getPropertyTitle(this.val());
                    column.header.val(newVal);
                    column.header.fire("change", {oldVal: oldVal, newVal: newVal});
                }
            });
            if (column.original.hasAutocomplete) {
                var options = self.properties;
                if (column.original.field && !_.contains(column.original.field)) {
                    options = [column.original.field].concat(options);
                }
                column.field.setOptions(options);
                column.field.val(column.original.field);
                column.field.observableVal(column.original.field);
                hqImport('app_manager/js/details/utils').setUpAutocomplete(column.field, self.properties);
            }
            column.header.on('change', function (e) {
                if (e.oldValue !== e.newValue) {
                    self.fire("columnChange", [{
                        "value": column,
                        "index": self.columns.indexOf(column),
                        "status": "edited"
                    }]);
                }
            })
            return column;
        };

        columns = detail.columns;
        // Inject tabs into the columns list:
        var tabs = detail.tabs || [];
        for (i = 0; i < tabs.length; i++) {
            columns.splice(
                tabs[i].starting_index + i,
                0,
                _.extend({
                    hasNodeset: tabs[i].has_nodeset,
                    nodeset: tabs[i].nodeset,
                    nodesetCaseType: tabs[i].nodeset_case_type,
                    nodesetFilter: tabs[i].nodeset_filter,
                }, _.pick(tabs[i], ["header", "isTab", "relevant"]))
            );
        }
        if (self.columnKey === 'long') {
            self.addTab = function (hasNodeset) {
                var col = self.initColumnAsColumn(ColumnModel({
                    isTab: true,
                    hasNodeset: hasNodeset,
                    model: 'tab',
                }, self));
                self.columns.splice(0, 0, col);
            };
        }

        // Filters are a type of DetailColumn on the server. Don't display
        // them with the other columns though
        columns = _.filter(columns, function (col) {
            return col.format !== "filter";
        });

        // set up the columns
        for (i = 0; i < columns.length; i += 1) {
            self.columns.push(ColumnModel(columns[i], self));
            self.initColumnAsColumn(self.columns()[i]);
        }

        self.saveButton = hqImport("hqwebapp/js/main").initSaveButton({
            unsavedMessage: gettext('You have unsaved detail screen configurations.'),
            save: function () {
                self.save();
            },
        });
        let saveButtonFire = () => self.saveButton.fire('change');
        self.on('change', saveButtonFire);
        self.caseTileTemplate.subscribe(saveButtonFire);
        self.persistCaseContext.subscribe(saveButtonFire);
        self.persistentCaseContextXML.subscribe(saveButtonFire);
        self.persistTileOnForms.subscribe(saveButtonFire);
        self.persistentCaseTileFromModule.subscribe(saveButtonFire);
        self.enableTilePullDown.subscribe(saveButtonFire);
        self.caseTileGrouped.subscribe(saveButtonFire);
        self.caseTileGroupBy.subscribe(saveButtonFire);
        self.caseTileGroupHeaderRows.subscribe(saveButtonFire);
        self.columns.subscribe(function (changes) {
            self.saveButton.fire('change');

            // create events when rows (column objects) are moved and fire a special event that allows us to update
            // dependent UI elements (sort properties)
            const events = changes
                // remove the 2nd event for column moves
                .filter(c => !(c.status === 'deleted' && c.moved !== undefined));

            // there should only be one 'change' now.
            const change = events[0];

            // for "moved" and "deleted" we need to add events for all the other columns that have changed their index
            let affectedColumns, move;  // 'move' is an index diff to calculate the previous index
            if (change.moved !== undefined) {
                const moveFrom = change.moved,
                    movedTo = change.index;
                if (movedTo > moveFrom) {
                    move = 1;
                    affectedColumns = self.columns.slice(moveFrom, movedTo);
                } else {
                    move = -1;
                    affectedColumns = self.columns.slice(movedTo + 1, moveFrom + 1);
                }
            } else if (change.status === 'deleted') {
                move = 1;
                affectedColumns = self.columns.slice(change.index);
            }
            if (affectedColumns) {
                affectedColumns.forEach(c => {
                    let index = self.columns.indexOf(c);
                    events.push({
                        value: c, index: index, status: "added", moved: index + move
                    })
                });
            }

            self.fire("columnChange", events);
        }, null, 'arrayChange');

        self.save = function () {
            // Only save if property names are valid
            var errors = [],
                containsTab = false;
            _.each(self.columns(), function (column) {
                column.saveAttempted(true);
                if (column.isTab) {
                    containsTab = true;
                    if (column.showWarning()) {
                        errors.push(gettext("There is an error in your tab: ") + column.field.value);
                    }
                } else if (column.showWarning()) {
                    errors.push(gettext("There is an error in your property name: ") + column.field.value);
                }
            });
            if (containsTab) {
                if (!self.columns()[0].isTab) {
                    errors.push(gettext("All properties must be below a tab."));
                }
            }
            if (self.config.search.commonProperties().length > 0) {
                var msg = gettext("Search Properties and Default Search Filters can't have common properties. " +
                    "Please update following properties: ");
                errors.push(msg + self.config.search.commonProperties());
            }
            if (errors.length) {
                alert(gettext("There are errors in your configuration.") + "\n" + errors.join("\n"));
                return;
            }

            if (self.containsSortConfiguration) {
                var sortRows = self.config.sortRows.sortRows();
                for (var i = 0; i < sortRows.length; i++) {
                    var row = sortRows[i];
                    if (!row.hasValidPropertyName()) {
                        row.showWarning(true);
                    }
                }
            }
            if (self.validate()) {
                self.saveButton.ajax({
                    url: self.saveUrl,
                    type: "POST",
                    data: self.serialize(),
                    dataType: 'json',
                    success: function (data) {
                        hqImport('app_manager/js/app_manager').updateDOM(data.update);
                    },
                });
            }
        };
        self.validate = function () {
            if (self.containsCaseListLookupConfiguration) {
                return self.config.caseListLookup.validate();
            }
            return true;
        };
        self.serialize = function () {
            var columns = self.columns();
            var data = {
                type: JSON.stringify(self.type),
            };

            // Add columns
            data[self.columnKey] = JSON.stringify(_.map(
                _.filter(columns, function (c) {
                    return !c.isTab;
                }),
                function (c) {
                    return c.serialize();
                }
            ));

            // Add tabs
            // calculate the starting index for each Tab
            var acc = 0;
            for (var j = 0; j < columns.length; j++) {
                var c = columns[j];
                if (c.isTab) {
                    c.starting_index = acc;
                } else {
                    acc++;
                }
            }
            data.tabs = JSON.stringify(_.map(
                _.filter(columns, function (c) {
                    return c.isTab;
                }),
                function (c) {
                    return c.serialize();
                }
            ));

            data.caseTileTemplate = self.caseTileTemplate();
            data.persistCaseContext = self.persistCaseContext();
            data.persistentCaseContextXML = self.persistentCaseContextXML();
            data.persistTileOnForms = self.persistTileOnForms();
            data.persistentCaseTileFromModule = self.persistentCaseTileFromModule();
            data.enableTilePullDown = self.persistTileOnForms() ? self.enableTilePullDown() : false;
            
            data.case_tile_group = JSON.stringify({
                index_identifier: self.caseTileGrouped() ? self.caseTileGroupBy() : null,
                header_rows: self.caseTileGroupHeaderRows()
            });

            if (self.containsParentConfiguration) {
                var parentSelect;
                if (_.has(self.config, 'parentSelect')) {
                    parentSelect = {
                        module_id: self.config.parentSelect.moduleId(),
                        relationship: self.config.parentSelect.relationship(),
                        active: self.config.parentSelect.active(),
                    };
                }
                data.parent_select = JSON.stringify(parentSelect);
            }
            if (self.containsFixtureConfiguration) {
                var fixtureSelect;
                if (_.has(self.config, 'fixtureSelect')) {
                    fixtureSelect = {
                        active: self.config.fixtureSelect.active(),
                        fixture_type: self.config.fixtureSelect.fixtureType(),
                        display_column: self.config.fixtureSelect.displayColumn(),
                        localize: self.config.fixtureSelect.localize(),
                        variable_column: self.config.fixtureSelect.variableColumn(),
                        xpath: self.config.fixtureSelect.xpath(),
                    };
                }
                data.fixture_select = JSON.stringify(fixtureSelect);
            }
            if (self.containsSortConfiguration) {
                data.sort_elements = JSON.stringify(_.map(self.config.sortRows.sortRows(), function (row) {
                    return {
                        field: row.selectField.val(),
                        type: row.type(),
                        direction: row.direction(),
                        blanks: row.blanks(),
                        display: row.display(),
                        sort_calculation: row.sortCalculation(),
                    };
                }));
            }
            if (self.containsFilterConfiguration) {
                data.filter = JSON.stringify(self.config.filter.serialize());
            }
            if (self.containsCaseListLookupConfiguration) {
                data.case_list_lookup = JSON.stringify(self.config.caseListLookup.serialize());
            }
            if (self.containsCustomXMLConfiguration) {
                data.custom_xml = self.config.customXMLViewModel.xml();
            }
            data[self.columnKey + '_custom_variables'] = self.customVariablesViewModel.xml();
            data.multi_select = self.multiSelectEnabled();
            data.auto_select = self.autoSelectEnabled();
            data.max_select_value = self.maxSelectValue();
            if (self.containsSearchConfiguration) {
                data.search_properties = JSON.stringify(self.config.search.serialize());
            }
            return data;
        };
        self.addItem = function (columnConfiguration, index) {
            var column = self.initColumnAsColumn(
                ColumnModel(columnConfiguration, self)
            );
            if (index === undefined) {
                self.columns.push(column);
            } else {
                self.columns.splice(index, 0, column);
            }
            column.useXpathExpression = !!columnConfiguration.useXpathExpression;
        };
        self.pasteCallback = function (data, index) {
            try {
                data = JSON.parse(data);
            } catch (e) {
                // just ignore pasting non-json
                return;
            }
            if (data.type === 'detail-screen-config:Column' && data.contents) {
                self.addItem(data.contents, index);
            }
        };
        self.addProperty = function () {
            var type = self.columnKey === "short" ? "List" : "Detail";
            hqImport('analytix/js/google').track.event('Case Management', 'Module Level Case ' + type, 'Add Property');
            self.addItem({
                hasAutocomplete: true,
            });
        };
        self.addGraph = function () {
            self.addItem({
                hasAutocomplete: false,
                format: 'graph',
            });
        };
        self.addXpathExpression = function () {
            self.addItem({
                hasAutocomplete: false,
                useXpathExpression: true,
            });
        };

        return self;
    };
});<|MERGE_RESOLUTION|>--- conflicted
+++ resolved
@@ -124,8 +124,8 @@
         self.autoSelectEnabled.subscribe(function () {
             self.fireChange();
         });
-<<<<<<< HEAD
-        self.persistTileOnForms = ko.observable(spec[self.columnKey].persist_tile_on_forms || false);
+        self.persistTileOnForms = ko.observable(detail.persist_tile_on_forms || false);
+        self.enableTilePullDown = ko.observable(detail.pull_down_tile || false);
         self.resetCaseTilePreview = function () {   // TODO: probably want to move this
             // On click, make each cell height 1, width 1-4 depending on number of columns, x and y top left to bottom right
             _.each(self.columns(), function (column, index) {
@@ -301,12 +301,6 @@
                 }
             });
         };
-
-        self.enableTilePullDown = ko.observable(spec[self.columnKey].pull_down_tile || false);
-=======
-        self.persistTileOnForms = ko.observable(detail.persist_tile_on_forms || false);
-        self.enableTilePullDown = ko.observable(detail.pull_down_tile || false);
->>>>>>> aca75250
         self.allowsEmptyColumns = options.allowsEmptyColumns;
         self.persistentCaseTileFromModule = (
             ko.observable(detail.persistent_case_tile_from_module || ""));
@@ -552,7 +546,7 @@
             data.persistTileOnForms = self.persistTileOnForms();
             data.persistentCaseTileFromModule = self.persistentCaseTileFromModule();
             data.enableTilePullDown = self.persistTileOnForms() ? self.enableTilePullDown() : false;
-            
+
             data.case_tile_group = JSON.stringify({
                 index_identifier: self.caseTileGrouped() ? self.caseTileGroupBy() : null,
                 header_rows: self.caseTileGroupHeaderRows()
