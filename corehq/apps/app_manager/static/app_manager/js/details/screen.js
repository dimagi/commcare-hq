/**
 * Model for case list/detail configuration. A screen contains the
 * entire configuration for either a case list or a case detail.
 * Both case list and case detail have a display properties table
 * for configuring DetailColumns. There's additional configuration
 * that may be specific to either case list or case detail, such as
 * sorting config (case list only), case search config (case list only),
 * nodeset column sorting (case detail only), etc.
 *
 * @param spec
 * @param config A detailScreenConfig object.
 * @param options
 */
hqDefine("app_manager/js/details/screen", function () {
    var Utils = hqImport('app_manager/js/details/utils'),
        ColumnModel = hqImport("app_manager/js/details/column");

    var getPropertyTitle = function (property) {
        // Strip "<prefix>:" before converting to title case.
        // This is aimed at prefixes like ledger: and attachment:
        property = property || '';
        var i = property.indexOf(":");
        return Utils.toTitleCase(property.substring(i + 1));
    };

    return function (spec, config, options) {
        var self = {};
        var i,
            columns;
        hqImport("hqwebapp/js/main").eventize(self);
        self.type = spec.type;
        self.saveUrl = options.saveUrl;
        self.config = config;
        self.columns = ko.observableArray([]);
        self.model = config.model;
        self.lang = options.lang;
        self.langs = options.langs || [];
        self.properties = options.properties;
        self.childCaseTypes = options.childCaseTypes;
        self.fixtures = options.fixtures;
        // The column key is used to retrieve the columns from the spec and
        // as the name of the key in the data object that is sent to the
        // server on save.
        self.columnKey = options.columnKey;
        let detail = spec[self.columnKey];

        // Not all screenModel instances will handle sorting, parent selection,
        // and filtering. E.g The "Case Detail" tab only handles the module's
        // "long" case details. These flags will make sure this instance
        // doesn't try to save these configurations if it is not in charge
        // of these configurations.
        self.containsSortConfiguration = options.containsSortConfiguration;
        self.containsParentConfiguration = options.containsParentConfiguration;
        self.containsFixtureConfiguration = options.containsFixtureConfiguration;
        self.containsFilterConfiguration = options.containsFilterConfiguration;
        self.containsCaseListLookupConfiguration = options.containsCaseListLookupConfiguration;
        self.containsSearchConfiguration = options.containsSearchConfiguration;
        self.containsCustomXMLConfiguration = options.containsCustomXMLConfiguration;
        self.allowsTabs = options.allowsTabs;
        self.caseTileTemplateOptions = [[null, gettext("Don't Use Case Tiles")]].concat(options.caseTileTemplateOptions);
        self.caseTileTemplateOptions = self.caseTileTemplateOptions.map(function (templateOption) {
            return {templateValue: templateOption[0], templateName: templateOption[1]};
        });
        self.caseTileTemplate = ko.observable(detail.case_tile_template);
        self.caseTileFields = options.caseTileFields;
        self.caseTileFieldsForTemplate = ko.computed(function () {
            return self.caseTileFields[self.caseTileTemplate()];
        });
        self.showCaseTileColumn = ko.computed(function () {
            return self.caseTileTemplate() && hqImport('hqwebapp/js/toggles').toggleEnabled('CASE_LIST_TILE');
        });
        self.persistCaseContext = ko.observable(detail.persist_case_context || false);
        self.persistentCaseContextXML = ko.observable(detail.persistent_case_context_xml || 'case_name');

<<<<<<< HEAD
        self.caseTileGrouped = ko.observable(detail.case_tile_group.index_identifier || false);
=======
        self.caseTileGrouped = ko.observable(!!detail.case_tile_group.index_identifier || false);
>>>>>>> ca88c2b1
        self.caseTileGroupBy = ko.observable(detail.case_tile_group.index_identifier);
        self.caseTileGroupHeaderRows = ko.observable(detail.case_tile_group.header_rows);

        self.customVariablesViewModel = {
            enabled: hqImport('hqwebapp/js/toggles').toggleEnabled('CASE_LIST_CUSTOM_VARIABLES'),
            xml: ko.observable(detail.custom_variables || ""),
        };
        self.customVariablesViewModel.xml.subscribe(function () {
            self.fireChange();
        });
        self.multiSelectEnabled = ko.observable(detail.multi_select);
        self.multiSelectEnabled.subscribe(function () {
            self.autoSelectEnabled(self.multiSelectEnabled() && self.autoSelectEnabled());
            self.fireChange();
        });
        self.maxSelectValue = ko.observable(detail.max_select_value);
        self.maxSelectValue.subscribe(function () {
            self.fireChange();
        });
        self.autoSelectEnabled = ko.observable(detail.auto_select);
        self.autoSelectEnabled.subscribe(function () {
            self.fireChange();
        });
        self.persistTileOnForms = ko.observable(detail.persist_tile_on_forms || false);
        self.enableTilePullDown = ko.observable(detail.pull_down_tile || false);
        self.allowsEmptyColumns = options.allowsEmptyColumns;
        self.persistentCaseTileFromModule = (
            ko.observable(detail.persistent_case_tile_from_module || ""));
        self.fireChange = function () {
            self.fire('change');
        };

        self.initColumnAsColumn = function (column) {
            column.model.setEdit(false);
            column.field.setEdit(true);
            column.header.setEdit(true);
            column.format.setEdit(true);
            column.date_extra.setEdit(true);
            column.enum_extra.setEdit(true);
            column.late_flag_extra.setEdit(true);
            column.filter_xpath_extra.setEdit(true);
            column.calc_xpath_extra.setEdit(true);
            column.time_ago_extra.setEdit(true);
            column.setGrip(true);
            column.on('change', self.fireChange);

            column.field.on('change', function () {
                if (!column.useXpathExpression) {
                    const oldVal = column.header.val(),
                        newVal = getPropertyTitle(this.val());
                    column.header.val(newVal);
                    column.header.fire("change", {oldVal: oldVal, newVal: newVal});
                }
            });
            if (column.original.hasAutocomplete) {
                var options = self.properties;
                if (column.original.field && !_.contains(column.original.field)) {
                    options = [column.original.field].concat(options);
                }
                column.field.setOptions(options);
                column.field.val(column.original.field);
                column.field.observableVal(column.original.field);
                hqImport('app_manager/js/details/utils').setUpAutocomplete(column.field, self.properties);
            }
            column.header.on('change', function (e) {
                if (e.oldValue !== e.newValue) {
                    self.fire("columnChange", [{
                        "value": column,
                        "index": self.columns.indexOf(column),
                        "status": "edited"
                    }]);
                }
            })
            return column;
        };

        columns = detail.columns;
        // Inject tabs into the columns list:
        var tabs = detail.tabs || [];
        for (i = 0; i < tabs.length; i++) {
            columns.splice(
                tabs[i].starting_index + i,
                0,
                _.extend({
                    hasNodeset: tabs[i].has_nodeset,
                    nodeset: tabs[i].nodeset,
                    nodesetCaseType: tabs[i].nodeset_case_type,
                    nodesetFilter: tabs[i].nodeset_filter,
                }, _.pick(tabs[i], ["header", "isTab", "relevant"]))
            );
        }
        if (self.columnKey === 'long') {
            self.addTab = function (hasNodeset) {
                var col = self.initColumnAsColumn(ColumnModel({
                    isTab: true,
                    hasNodeset: hasNodeset,
                    model: 'tab',
                }, self));
                self.columns.splice(0, 0, col);
            };
        }

        // Filters are a type of DetailColumn on the server. Don't display
        // them with the other columns though
        columns = _.filter(columns, function (col) {
            return col.format !== "filter";
        });

        // set up the columns
        for (i = 0; i < columns.length; i += 1) {
            self.columns.push(ColumnModel(columns[i], self));
            self.initColumnAsColumn(self.columns()[i]);
        }

        self.saveButton = hqImport("hqwebapp/js/main").initSaveButton({
            unsavedMessage: gettext('You have unsaved detail screen configurations.'),
            save: function () {
                self.save();
            },
        });
        let saveButtonFire = () => self.saveButton.fire('change');
        self.on('change', saveButtonFire);
        self.caseTileTemplate.subscribe(saveButtonFire);
        self.persistCaseContext.subscribe(saveButtonFire);
        self.persistentCaseContextXML.subscribe(saveButtonFire);
        self.persistTileOnForms.subscribe(saveButtonFire);
        self.persistentCaseTileFromModule.subscribe(saveButtonFire);
        self.enableTilePullDown.subscribe(saveButtonFire);
        self.caseTileGrouped.subscribe(saveButtonFire);
        self.caseTileGroupBy.subscribe(saveButtonFire);
        self.caseTileGroupHeaderRows.subscribe(saveButtonFire);
        self.columns.subscribe(function (changes) {
            self.saveButton.fire('change');

            // create events when rows (column objects) are moved and fire a special event that allows us to update
            // dependent UI elements (sort properties)
            const events = changes
                // remove the 2nd event for column moves
                .filter(c => !(c.status === 'deleted' && c.moved !== undefined));

            // there should only be one 'change' now.
            const change = events[0];

            // for "moved" and "deleted" we need to add events for all the other columns that have changed their index
            let affectedColumns, move;  // 'move' is an index diff to calculate the previous index
            if (change.moved !== undefined) {
                const moveFrom = change.moved,
                    movedTo = change.index;
                if (movedTo > moveFrom) {
                    move = 1;
                    affectedColumns = self.columns.slice(moveFrom, movedTo);
                } else {
                    move = -1;
                    affectedColumns = self.columns.slice(movedTo + 1, moveFrom + 1);
                }
            } else if (change.status === 'deleted') {
                move = 1;
                affectedColumns = self.columns.slice(change.index);
            }
            if (affectedColumns) {
                affectedColumns.forEach(c => {
                    let index = self.columns.indexOf(c);
                    events.push({
                        value: c, index: index, status: "added", moved: index + move
                    })
                });
            }

            self.fire("columnChange", events);
        }, null, 'arrayChange');

        self.save = function () {
            // Only save if property names are valid
            var errors = [],
                containsTab = false;
            _.each(self.columns(), function (column) {
                column.saveAttempted(true);
                if (column.isTab) {
                    containsTab = true;
                    if (column.showWarning()) {
                        errors.push(gettext("There is an error in your tab: ") + column.field.value);
                    }
                } else if (column.showWarning()) {
                    errors.push(gettext("There is an error in your property name: ") + column.field.value);
                }
            });
            if (containsTab) {
                if (!self.columns()[0].isTab) {
                    errors.push(gettext("All properties must be below a tab."));
                }
            }
            if (self.config.search.commonProperties().length > 0) {
                var msg = gettext("Search Properties and Default Search Filters can't have common properties. " +
                    "Please update following properties: ");
                errors.push(msg + self.config.search.commonProperties());
            }
            if (errors.length) {
                alert(gettext("There are errors in your configuration.") + "\n" + errors.join("\n"));
                return;
            }

            if (self.containsSortConfiguration) {
                var sortRows = self.config.sortRows.sortRows();
                for (var i = 0; i < sortRows.length; i++) {
                    var row = sortRows[i];
                    if (!row.hasValidPropertyName()) {
                        row.showWarning(true);
                    }
                }
            }
            if (self.validate()) {
                self.saveButton.ajax({
                    url: self.saveUrl,
                    type: "POST",
                    data: self.serialize(),
                    dataType: 'json',
                    success: function (data) {
                        hqImport('app_manager/js/app_manager').updateDOM(data.update);
                    },
                });
            }
        };
        self.validate = function () {
            if (self.containsCaseListLookupConfiguration) {
                return self.config.caseListLookup.validate();
            }
            return true;
        };
        self.serialize = function () {
            var columns = self.columns();
            var data = {
                type: JSON.stringify(self.type),
            };

            // Add columns
            data[self.columnKey] = JSON.stringify(_.map(
                _.filter(columns, function (c) {
                    return !c.isTab;
                }),
                function (c) {
                    return c.serialize();
                }
            ));

            // Add tabs
            // calculate the starting index for each Tab
            var acc = 0;
            for (var j = 0; j < columns.length; j++) {
                var c = columns[j];
                if (c.isTab) {
                    c.starting_index = acc;
                } else {
                    acc++;
                }
            }
            data.tabs = JSON.stringify(_.map(
                _.filter(columns, function (c) {
                    return c.isTab;
                }),
                function (c) {
                    return c.serialize();
                }
            ));

            data.caseTileTemplate = self.caseTileTemplate();
            data.persistCaseContext = self.persistCaseContext();
            data.persistentCaseContextXML = self.persistentCaseContextXML();
            data.persistTileOnForms = self.persistTileOnForms();
            data.persistentCaseTileFromModule = self.persistentCaseTileFromModule();
            data.enableTilePullDown = self.persistTileOnForms() ? self.enableTilePullDown() : false;
            
            data.case_tile_group = JSON.stringify({
                index_identifier: self.caseTileGrouped() ? self.caseTileGroupBy() : null,
                header_rows: self.caseTileGroupHeaderRows()
            });

            if (self.containsParentConfiguration) {
                var parentSelect;
                if (_.has(self.config, 'parentSelect')) {
                    parentSelect = {
                        module_id: self.config.parentSelect.moduleId(),
                        relationship: self.config.parentSelect.relationship(),
                        active: self.config.parentSelect.active(),
                    };
                }
                data.parent_select = JSON.stringify(parentSelect);
            }
            if (self.containsFixtureConfiguration) {
                var fixtureSelect;
                if (_.has(self.config, 'fixtureSelect')) {
                    fixtureSelect = {
                        active: self.config.fixtureSelect.active(),
                        fixture_type: self.config.fixtureSelect.fixtureType(),
                        display_column: self.config.fixtureSelect.displayColumn(),
                        localize: self.config.fixtureSelect.localize(),
                        variable_column: self.config.fixtureSelect.variableColumn(),
                        xpath: self.config.fixtureSelect.xpath(),
                    };
                }
                data.fixture_select = JSON.stringify(fixtureSelect);
            }
            if (self.containsSortConfiguration) {
                data.sort_elements = JSON.stringify(_.map(self.config.sortRows.sortRows(), function (row) {
                    return {
                        field: row.selectField.val(),
                        type: row.type(),
                        direction: row.direction(),
                        blanks: row.blanks(),
                        display: row.display(),
                        sort_calculation: row.sortCalculation(),
                    };
                }));
            }
            if (self.containsFilterConfiguration) {
                data.filter = JSON.stringify(self.config.filter.serialize());
            }
            if (self.containsCaseListLookupConfiguration) {
                data.case_list_lookup = JSON.stringify(self.config.caseListLookup.serialize());
            }
            if (self.containsCustomXMLConfiguration) {
                data.custom_xml = self.config.customXMLViewModel.xml();
            }
            data[self.columnKey + '_custom_variables'] = self.customVariablesViewModel.xml();
            data.multi_select = self.multiSelectEnabled();
            data.auto_select = self.autoSelectEnabled();
            data.max_select_value = self.maxSelectValue();
            if (self.containsSearchConfiguration) {
                data.search_properties = JSON.stringify(self.config.search.serialize());
            }
            return data;
        };
        self.addItem = function (columnConfiguration, index) {
            var column = self.initColumnAsColumn(
                ColumnModel(columnConfiguration, self)
            );
            if (index === undefined) {
                self.columns.push(column);
            } else {
                self.columns.splice(index, 0, column);
            }
            column.useXpathExpression = !!columnConfiguration.useXpathExpression;
        };
        self.pasteCallback = function (data, index) {
            try {
                data = JSON.parse(data);
            } catch (e) {
                // just ignore pasting non-json
                return;
            }
            if (data.type === 'detail-screen-config:Column' && data.contents) {
                self.addItem(data.contents, index);
            }
        };
        self.addProperty = function () {
            var type = self.columnKey === "short" ? "List" : "Detail";
            hqImport('analytix/js/google').track.event('Case Management', 'Module Level Case ' + type, 'Add Property');
            self.addItem({
                hasAutocomplete: true,
            });
        };
        self.addGraph = function () {
            self.addItem({
                hasAutocomplete: false,
                format: 'graph',
            });
        };
        self.addXpathExpression = function () {
            self.addItem({
                hasAutocomplete: false,
                useXpathExpression: true,
            });
        };

        return self;
    };
});<|MERGE_RESOLUTION|>--- conflicted
+++ resolved
@@ -72,11 +72,7 @@
         self.persistCaseContext = ko.observable(detail.persist_case_context || false);
         self.persistentCaseContextXML = ko.observable(detail.persistent_case_context_xml || 'case_name');
 
-<<<<<<< HEAD
-        self.caseTileGrouped = ko.observable(detail.case_tile_group.index_identifier || false);
-=======
         self.caseTileGrouped = ko.observable(!!detail.case_tile_group.index_identifier || false);
->>>>>>> ca88c2b1
         self.caseTileGroupBy = ko.observable(detail.case_tile_group.index_identifier);
         self.caseTileGroupHeaderRows = ko.observable(detail.case_tile_group.header_rows);
 
