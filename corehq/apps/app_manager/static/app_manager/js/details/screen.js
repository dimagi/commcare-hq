--- conflicted
+++ resolved
@@ -61,13 +61,8 @@
         self.caseTileTemplateOptions = self.caseTileTemplateOptions.map(function (templateOption) {
             return {templateValue: templateOption[0], templateName: templateOption[1]};
         });
-<<<<<<< HEAD
-        self.caseTileTemplate = ko.observable(spec[self.columnKey].case_tile_template);
+        self.caseTileTemplate = ko.observable(detail.case_tile_template);
         self.caseTileTemplateConfigs = options.caseTileTemplateConfigs;
-=======
-        self.caseTileTemplate = ko.observable(detail.case_tile_template);
-        self.caseTileFields = options.caseTileFields;
->>>>>>> 3f10ca05
         self.caseTileFieldsForTemplate = ko.computed(function () {
             return (self.caseTileTemplateConfigs[self.caseTileTemplate()] || {}).fields;
         });
