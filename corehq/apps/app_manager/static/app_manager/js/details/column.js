/**
 * Model for a column in the Display Properties section of case list/detail.
 *
 * Initialize with a col and a screen:
 *  - col is the configuration of the column itself, basically a JSON version of
 *    the python DetailColumn model.
 *  - screen is a js model of the table that contains the column.
 *
 * On case detail screens, tabs are implemented as columns with a different
 * set of properties that match python's DetailTab model. The screen model
 * is responsible for creating the tab "columns" and injecting them into itself.
 */
hqDefine("app_manager/js/details/column", function () {
<<<<<<< HEAD
    var uiElement = hqImport('hqwebapp/js/bootstrap3/ui-element');
=======
    const uiElement = hqImport('hqwebapp/js/ui-element');
>>>>>>> d8972e03

    return function (col, screen) {
        /*
            column properties: model, field, header, format
            column extras: enum, late_flag
        */
<<<<<<< HEAD
        var self = {};
        hqImport("hqwebapp/js/bootstrap3/main").eventize(self);
=======
        const self = {};
        hqImport("hqwebapp/js/main").eventize(self);
>>>>>>> d8972e03
        self.original = JSON.parse(JSON.stringify(col));

        // Set defaults for normal (non-tab) column attributes
        const Utils = hqImport('app_manager/js/details/utils');
        const defaults = {
            calc_xpath: ".",
            enum: [],
            field: "",
            filter_xpath: "",
            format: "plain",
            graph_configuration: {},
            hasAutocomplete: false,
            header: {},
            model: screen.model,
            date_format: "",
            time_ago_interval: Utils.TIME_AGO.year,
            horizontal_align: "left",
            vertical_align: "start",
            font_size: "medium",
        };
        _.each(_.keys(defaults), function (key) {
            self.original[key] = self.original[key] || defaults[key];
        });
        self.original.late_flag = _.isNumber(self.original.late_flag) ? self.original.late_flag : 30;

        self.original.case_tile_field = ko.utils.unwrapObservable(self.original.case_tile_field) || "";
        self.case_tile_field = ko.observable(self.original.case_tile_field);

        self.coordinatesVisible = ko.observable(true);
        self.tileRowMax = ko.observable(4);
        self.tileColumnMax = ko.observable(13);
        self.tileRowStart = ko.observable(self.original.grid_y || 1);
        self.tileRowOptions = [""].concat(_.range(1, self.tileRowMax()));
        self.tileColumnStart = ko.observable(self.original.grid_x || 1);
        self.tileColumnOptions = [""].concat(_.range(1, self.tileColumnMax()));
        self.tileWidth = ko.observable(self.original.width || self.tileRowMax() - 1);
        self.tileWidthOptions = ko.computed(function () {
            return _.range(1, 14 - (self.tileColumnStart() || 1));
        });
        self.tileHeight = ko.observable(self.original.height || 1);
        self.tileHeightOptions = ko.computed(function () {
            return _.range(1, 5 - (self.tileRowStart() || 1));
        });
        self.horizontalAlign = ko.observable(self.original.horizontal_align || 'left');
        self.horizontalAlignOptions = ['left', 'center', 'right'];

        self.verticalAlign = ko.observable(self.original.vertial_align || 'start');
        self.verticalAlignOptions = ['start', 'center', 'end'];

        self.fontSize = ko.observable(self.original.font_size || 'medium');
        self.fontSizeOptions = ['small', 'medium', 'large'];

        self.tileRowEnd = ko.computed(function () {
            return Number(self.tileRowStart()) + Number(self.tileHeight());
        });
        self.tileColumnEnd = ko.computed(function () {
            return Number(self.tileColumnStart()) + Number(self.tileWidth());
        });
        self.showInTilePreview = ko.computed(function () {
            return self.coordinatesVisible() && self.tileRowStart() && self.tileColumnStart() && self.tileWidth() && self.tileHeight();
        });
        self.tileContent = ko.observable();
        self.setTileContent = function () {
            let content = self.header.val();
            if (content) {
                content += ": ";
            }
            if (self.useXpathExpression) {
                // TODO: this isn't displaying
                content += gettext("Calculated Property") + " #" + self.$index();     // copied from calculatedColLabel
            } else {
                // TODO: this doesn't display if the value is in a select2 dropdown
                content += self.field.val();
            }
            self.tileContent(content);
        };

        // Set up tab defaults
        const tabDefaults = {
            isTab: false,
            hasNodeset: false,
            nodeset: "",
            nodesetCaseType: "",
            nodesetFilter: "",
            relevant: "",
        };
        self.original = _.defaults(self.original, tabDefaults);
        let screenHasChildCaseTypes = screen.childCaseTypes && screen.childCaseTypes.length;
        if (!self.original.nodeset && !self.original.nodesetCaseType && screenHasChildCaseTypes) {
            // If there's no nodeset but there are child case types, default to showing a case type
            self.original.nodesetCaseType = screen.childCaseTypes[0];
        }
        _.extend(self, _.pick(self.original, _.keys(tabDefaults)));

        self.screen = screen;
        self.lang = screen.lang;
        self.model = uiElement.select([{
            label: "Case",
            value: "case",
        }]).val(self.original.model);

        const icon = Utils.isAttachmentProperty(self.original.field) ? 'fa fa-paperclip' : null;
        self.field = undefined;
        if (self.original.hasAutocomplete) {
            self.field = uiElement.select();
        } else {
            self.field = uiElement.input(self.original.field);
        }
        self.field.setIcon(icon);

        // Make it possible to observe changes to self.field
        // note self observableVal is read only!
        // Writing to it will not update the value of the self.field text input
        self.field.observableVal = ko.observable(self.field.val());
        self.field.on("change", function () {
            self.field.observableVal(self.field.val());
        });

        (function () {
            let i,
                lang,
                visibleVal = "",
                invisibleVal = "";
            if (self.original.header && self.original.header[self.lang]) {
                visibleVal = invisibleVal = self.original.header[self.lang];
            } else {
                for (i = 0; i < self.screen.langs.length; i += 1) {
                    lang = self.screen.langs[i];
                    if (self.original.header[lang]) {
                        visibleVal = self.original.header[lang] +
                            hqImport('hqwebapp/js/ui_elements/ui-element-langcode-button').LANG_DELIN +
                            lang;
                        break;
                    }
                }
            }
            self.header = uiElement.input().val(invisibleVal);
            self.header.setVisibleValue(visibleVal);

            self.nodeset_extra = hqImport("app_manager/js/details/detail_tab_nodeset")(_.extend({
                caseTypes: self.screen.childCaseTypes,
            }, _.pick(self.original, ['nodeset', 'nodesetCaseType', 'nodesetFilter'])));

            self.relevant = uiElement.input().val(self.original.relevant);
            if (self.isTab) {
                self.header.ui.find("input[type='text']").attr("placeholder", gettext("Tab Name"));
                self.relevant.ui.find("input[type='text']").attr("placeholder", gettext("Display Condition"));

                if (self.original.relevant) {
                    self.relevant.observableVal = ko.observable(self.original.relevant);
                    self.relevant.on("change", function () {
                        self.relevant.observableVal(self.relevant.val());
                    });
                }
            }
        }());

        // TODO: use self.field.observableVal instead, and do something similar for header?
        self.header.on("change", function () {
            self.setTileContent();
        });
        self.field.on("change", function () {
            self.setTileContent();
        });
        self.setTileContent();

        self.saveAttempted = ko.observable(false);
        self.useXpathExpression = self.original.useXpathExpression;
        self.showWarning = ko.computed(function () {
            if (self.useXpathExpression) {
                return false;
            }
            if (self.isTab) {
                // Data tab missing its nodeset
                return self.hasNodeset && !self.nodeset_extra.nodesetCaseType() && !self.nodeset_extra.nodeset();
            }
            // Invalid property name
            return (self.field.observableVal() || self.saveAttempted()) && !Utils.isValidPropertyName(self.field.observableVal());
        }, self);

        // Add the graphing option if self is a graph so self we can set the value to graph
        let menuOptions = Utils.getFieldFormats();
        if (self.original.format === "graph") {
            menuOptions = menuOptions.concat([{
                value: "graph",
                label: "",
            }]);
        }

        if (self.useXpathExpression) {
            const menuOptionsToRemove = ['picture', 'audio'];
            for (let i = 0; i < menuOptionsToRemove.length; i++) {
                for (let j = 0; j < menuOptions.length; j++) {
                    if (
                        menuOptions[j].value !== self.original.format
                        && menuOptions[j].value === menuOptionsToRemove[i]
                    ) {
                        menuOptions.splice(j, 1);
                    }
                }
            }
        }

        self.format = uiElement.select(menuOptions).val(self.original.format || null);

        (function () {
            const o = {
                lang: self.lang,
                langs: self.screen.langs,
                module_id: self.screen.config.module_id,
                items: self.original['enum'],
                property_name: self.header,
                multimedia: self.screen.config.multimedia,
                values_are_icons: self.original.format === 'enum-image',
                keys_are_conditions: self.original.format === 'conditional-enum',
            };
            self.enum_extra = uiElement.key_value_mapping(o);
        }());
        const graphConfigurationUiElement = hqImport('app_manager/js/details/graph_config').graphConfigurationUiElement;
        self.graph_extra = graphConfigurationUiElement({
            childCaseTypes: self.screen.childCaseTypes,
            fixtures: self.screen.fixtures,
            lang: self.lang,
            langs: self.screen.langs,
            name: self.header.val(),
        }, self.original.graph_configuration);
        self.header.on("change", function () {
            // The graph should always have the same name as the columnModel
            self.graph_extra.setName(self.header.val());
        });

        const yyyy = new Date().getFullYear(),
            yy = String(yyyy).substring(2);
        self.date_extra = uiElement.select([{
            label: '31/10/' + yy,
            value: '%d/%m/%y',
        }, {
            label: '31/10/' + yyyy,
            value: '%d/%m/%Y',
        }, {
            label: '10/31/' + yyyy,
            value: '%m/%d/%Y',
        }, {
            label: '10/31/' + yy,
            value: '%m/%d/%y',
        }, {
            label: gettext('Oct 31, ') + yyyy,
            value: '%b %d, %Y',
        }]).val(self.original.date_format);
        self.date_extra.ui.prepend($('<div/>').text(gettext(' Format ')));

        self.late_flag_extra = uiElement.input().val(self.original.late_flag.toString());
        self.late_flag_extra.ui.find('input').css('width', 'auto').css("display", "inline-block");
        self.late_flag_extra.ui.prepend($('<span>' + gettext(' Days late ') + '</span>'));

        self.filter_xpath_extra = uiElement.input().val(self.original.filter_xpath.toString());
        self.filter_xpath_extra.ui.prepend($('<div/>'));

        self.calc_xpath_extra = uiElement.input().val(self.original.calc_xpath.toString());
        self.calc_xpath_extra.ui.prepend($('<div/>'));

        self.time_ago_extra = uiElement.select([{
            label: gettext('Years since date'),
            value: Utils.TIME_AGO.year,
        }, {
            label: gettext('Months since date'),
            value: Utils.TIME_AGO.month,
        }, {
            label: gettext('Weeks since date'),
            value: Utils.TIME_AGO.week,
        }, {
            label: gettext('Days since date'),
            value: Utils.TIME_AGO.day,
        }, {
            label: gettext('Days until date'),
            value: -Utils.TIME_AGO.day,
        }, {
            label: gettext('Weeks until date'),
            value: -Utils.TIME_AGO.week,
        }, {
            label: gettext('Months until date'),
            value: -Utils.TIME_AGO.month,
        }]).val(self.original.time_ago_interval.toString());
        self.time_ago_extra.ui.prepend($('<div/>').text(gettext(' Measuring ')));

        function fireChange() {
            self.fire('change');
        }
        _.each([
            'model',
            'field',
            'header',
            'nodeset_extra',
            'relevant',
            'format',
            'date_extra',
            'enum_extra',
            'graph_extra',
            'late_flag_extra',
            'filter_xpath_extra',
            'calc_xpath_extra',
            'time_ago_extra',
        ], function (element) {
            self[element].on('change', fireChange);
        });
        self.case_tile_field.subscribe(fireChange);
        self.tileRowStart.subscribe(fireChange);
        self.tileColumnStart.subscribe(fireChange);
        self.tileWidth.subscribe(fireChange);
        self.tileHeight.subscribe(fireChange);
        self.horizontalAlign.subscribe(fireChange);
        self.verticalAlign.subscribe(fireChange);
        self.fontSize.subscribe(fireChange);

        self.$format = $('<div/>').append(self.format.ui);
        self.$format.find("select").css("margin-bottom", "5px");
        self.format.on('change', function () {
            self.coordinatesVisible(!_.contains(['address', 'address-popup', 'invisible'], self.format.val()));
            // Prevent self from running on page load before init
            if (self.format.ui.parent().length > 0) {
                self.date_extra.ui.detach();
                self.enum_extra.ui.detach();
                self.graph_extra.ui.detach();
                self.late_flag_extra.ui.detach();
                self.filter_xpath_extra.ui.detach();
                self.calc_xpath_extra.ui.detach();
                self.time_ago_extra.ui.detach();
                if (this.val() === "date") {
                    self.format.ui.parent().append(self.date_extra.ui);
                    var format = self.date_extra.ui.find('select');
                    format.change(function () {
                        self.date_extra.value = format.val();
                        fireChange();
                    });
                    self.date_extra.value = format.val();
                } else if (this.val() === "enum" || this.val() === "enum-image" || this.val() === 'conditional-enum') {
                    self.enum_extra.values_are_icons(this.val() === 'enum-image');
                    self.enum_extra.keys_are_conditions(this.val() === 'conditional-enum');
                    self.format.ui.parent().append(self.enum_extra.ui);
                } else if (this.val() === "graph") {
                    // Replace format select with edit button
                    var parent = self.format.ui.parent();
                    parent.empty();
                    parent.append(self.graph_extra.ui);
                } else if (this.val() === 'late-flag') {
                    self.format.ui.parent().append(self.late_flag_extra.ui);
                    var input = self.late_flag_extra.ui.find('input');
                    input.change(function () {
                        self.late_flag_extra.value = input.val();
                        fireChange();
                    });
                } else if (this.val() === 'filter') {
                    self.format.ui.parent().append(self.filter_xpath_extra.ui);
                    var filter = self.filter_xpath_extra.ui.find('input');
                    filter.change(function () {
                        self.filter_xpath_extra.value = filter.val();
                        fireChange();
                    });
                } else if (this.val() === 'time-ago') {
                    self.format.ui.parent().append(self.time_ago_extra.ui);
                    var interval = self.time_ago_extra.ui.find('select');
                    interval.change(function () {
                        self.time_ago_extra.value = interval.val();
                        fireChange();
                    });
                }
            }
        }).fire('change');
        // Note self bind to the $edit_view for self google analytics event
        // (as opposed to the format object itself)
        // because self way the events are not fired during the initialization
        // of the page.
        self.format.$edit_view.on("change", function (event) {
            hqImport('analytix/js/google').track.event('Case List Config', 'Display Format', event.target.value);
        });
        self.serialize = function () {
            const column = self.original;
            column.field = self.field.val();
            column.header[self.lang] = self.header.val();
            column.format = self.format.val();
            column.date_format = self.date_extra.val();
            column.enum = self.enum_extra.getItems();
            column.grid_x = self.tileColumnStart();
            column.grid_y = self.tileRowStart();
            column.height = self.tileHeight();
            column.width = self.tileWidth();
            column.horizontal_align = self.horizontalAlign();
            column.vertial_align = self.verticalAlign();
            column.font_size = self.fontSize();
            column.graph_configuration = self.format.val() === "graph" ? self.graph_extra.val() : null;
            column.late_flag = parseInt(self.late_flag_extra.val(), 10);
            column.time_ago_interval = parseFloat(self.time_ago_extra.val());
            column.filter_xpath = self.filter_xpath_extra.val();
            column.calc_xpath = self.calc_xpath_extra.val();
            column.case_tile_field = self.case_tile_field();
            if (self.isTab) {
                // Note: starting_index is added by screenModel.serialize
                let tab = {
                    header: column.header,
                    isTab: true,
                    starting_index: self.starting_index,
                    relevant: self.relevant.val(),
                    has_nodeset: column.hasNodeset,
                };
                if (column.hasNodeset) {
                    tab = _.extend(tab, {
                        nodeset_case_type: self.nodeset_extra.nodesetCaseType(),
                        nodeset: self.nodeset_extra.nodeset(),
                        nodeset_filter: self.nodeset_extra.nodesetFilter(),
                    });
                }
                return tab;
            }
            return column;
        };
        self.setGrip = function (grip) {
            self.grip = grip;
        };
        self.copyCallback = function () {
            const column = self.serialize();
            // add a marker self self is copied for self purpose
            return JSON.stringify({
                type: 'detail-screen-config:Column',
                contents: column,
            });
        };

        return self;
    };
});<|MERGE_RESOLUTION|>--- conflicted
+++ resolved
@@ -11,24 +11,15 @@
  * is responsible for creating the tab "columns" and injecting them into itself.
  */
 hqDefine("app_manager/js/details/column", function () {
-<<<<<<< HEAD
-    var uiElement = hqImport('hqwebapp/js/bootstrap3/ui-element');
-=======
-    const uiElement = hqImport('hqwebapp/js/ui-element');
->>>>>>> d8972e03
+    const uiElement = hqImport('hqwebapp/js/bootstrap3/ui-element');
 
     return function (col, screen) {
         /*
             column properties: model, field, header, format
             column extras: enum, late_flag
         */
-<<<<<<< HEAD
-        var self = {};
+        const self = {};
         hqImport("hqwebapp/js/bootstrap3/main").eventize(self);
-=======
-        const self = {};
-        hqImport("hqwebapp/js/main").eventize(self);
->>>>>>> d8972e03
         self.original = JSON.parse(JSON.stringify(col));
 
         // Set defaults for normal (non-tab) column attributes
