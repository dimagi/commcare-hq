--- conflicted
+++ resolved
@@ -11,11 +11,7 @@
  * is responsible for creating the tab "columns" and injecting them into itself.
  */
 hqDefine("app_manager/js/details/column", function () {
-<<<<<<< HEAD
-    const uiElement = hqImport('hqwebapp/js/ui-element');
-=======
     const uiElement = hqImport('hqwebapp/js/bootstrap3/ui-element');
->>>>>>> 993ff991
 
     return function (col, screen) {
         /*
@@ -23,11 +19,7 @@
             column extras: enum, late_flag
         */
         const self = {};
-<<<<<<< HEAD
-        hqImport("hqwebapp/js/main").eventize(self);
-=======
         hqImport("hqwebapp/js/bootstrap3/main").eventize(self);
->>>>>>> 993ff991
         self.original = JSON.parse(JSON.stringify(col));
 
         // Set defaults for normal (non-tab) column attributes
