/**
 * Model for a column in the Display Properties section of case list/detail.
 *
 * Initialize with a col and a screen:
 *  - col is the configuration of the column itself, basically a JSON version of
 *    the python DetailColumn model.
 *  - screen is a js model of the table that contains the column.
 *
 * On case detail screens, tabs are implemented as columns with a different
 * set of properties that match python's DetailTab model. The screen model
 * is responsible for creating the tab "columns" and injecting them into itself.
 */
hqDefine("app_manager/js/details/column", function () {
<<<<<<< HEAD
    const uiElement = hqImport('hqwebapp/js/ui-element');
=======
    const uiElement = hqImport('hqwebapp/js/bootstrap3/ui-element');
>>>>>>> 993ff991

    return function (col, screen) {
        /*
            column properties: model, field, header, format
            column extras: enum, late_flag
        */
        const self = {};
<<<<<<< HEAD
        hqImport("hqwebapp/js/main").eventize(self);
=======
        hqImport("hqwebapp/js/bootstrap3/main").eventize(self);
>>>>>>> 993ff991
        self.original = JSON.parse(JSON.stringify(col));

        // Set defaults for normal (non-tab) column attributes
        const Utils = hqImport('app_manager/js/details/utils');
        const defaults = {
            calc_xpath: ".",
            enum: [],
            field: "",
            filter_xpath: "",
            format: "plain",
            graph_configuration: {},
            hasAutocomplete: false,
            header: {},
            model: screen.model,
            date_format: "",
            time_ago_interval: Utils.TIME_AGO.year,
            horizontal_align: "left",
            vertical_align: "start",
            font_size: "medium",
        };
        _.each(_.keys(defaults), function (key) {
            self.original[key] = self.original[key] || defaults[key];
        });
        self.original.late_flag = _.isNumber(self.original.late_flag) ? self.original.late_flag : 30;

        self.original.case_tile_field = ko.utils.unwrapObservable(self.original.case_tile_field) || "";
        self.case_tile_field = ko.observable(self.original.case_tile_field);

        self.coordinatesVisible = ko.observable(true);
<<<<<<< HEAD
        self.tileRowMax = ko.observable(7);
=======
        self.tileRowMax = ko.observable(4);
>>>>>>> 993ff991
        self.tileColumnMax = ko.observable(13);
        self.tileRowStart = ko.observable(self.original.grid_y || 1);
        self.tileRowOptions = [""].concat(_.range(1, self.tileRowMax()));
        self.tileColumnStart = ko.observable(self.original.grid_x || 1);
        self.tileColumnOptions = [""].concat(_.range(1, self.tileColumnMax()));
        self.tileWidth = ko.observable(self.original.width || self.tileRowMax() - 1);
        self.tileWidthOptions = ko.computed(function () {
<<<<<<< HEAD
            return _.range(1, self.tileColumnMax() + 1 - (self.tileColumnStart() || 1));
=======
            return _.range(1, 14 - (self.tileColumnStart() || 1));
>>>>>>> 993ff991
        });
        self.tileHeight = ko.observable(self.original.height || 1);
        self.tileHeightOptions = ko.computed(function () {
            return _.range(1, 5 - (self.tileRowStart() || 1));
        });
        self.horizontalAlign = ko.observable(self.original.horizontal_align || 'left');
        self.horizontalAlignOptions = ['left', 'center', 'right'];

        self.verticalAlign = ko.observable(self.original.vertial_align || 'start');
        self.verticalAlignOptions = ['start', 'center', 'end'];

        self.fontSize = ko.observable(self.original.font_size || 'medium');
        self.fontSizeOptions = ['small', 'medium', 'large'];

        self.tileRowEnd = ko.computed(function () {
            return Number(self.tileRowStart()) + Number(self.tileHeight());
        });
        self.tileColumnEnd = ko.computed(function () {
            return Number(self.tileColumnStart()) + Number(self.tileWidth());
        });
        self.showInTilePreview = ko.computed(function () {
            return self.coordinatesVisible() && self.tileRowStart() && self.tileColumnStart() && self.tileWidth() && self.tileHeight();
        });
        self.tileContent = ko.observable();
        self.setTileContent = function () {
            let content = self.header.val();
            if (content) {
                content += ": ";
            }
            if (self.useXpathExpression) {
                // TODO: this isn't displaying
                content += gettext("Calculated Property") + " #" + self.$index();     // copied from calculatedColLabel
            } else {
                // TODO: this doesn't display if the value is in a select2 dropdown
                content += self.field.val();
            }
            self.tileContent(content);
        };

        // Set up tab defaults
        const tabDefaults = {
            isTab: false,
            hasNodeset: false,
            nodeset: "",
            nodesetCaseType: "",
            nodesetFilter: "",
            relevant: "",
        };
        self.original = _.defaults(self.original, tabDefaults);
        let screenHasChildCaseTypes = screen.childCaseTypes && screen.childCaseTypes.length;
        if (!self.original.nodeset && !self.original.nodesetCaseType && screenHasChildCaseTypes) {
            // If there's no nodeset but there are child case types, default to showing a case type
            self.original.nodesetCaseType = screen.childCaseTypes[0];
        }
        _.extend(self, _.pick(self.original, _.keys(tabDefaults)));

        self.screen = screen;
        self.lang = screen.lang;
        self.model = uiElement.select([{
            label: "Case",
            value: "case",
        }]).val(self.original.model);

        const icon = Utils.isAttachmentProperty(self.original.field) ? 'fa fa-paperclip' : null;
        self.field = undefined;
        if (self.original.hasAutocomplete) {
            self.field = uiElement.select();
        } else {
            self.field = uiElement.input(self.original.field);
        }
        self.field.setIcon(icon);

        // Make it possible to observe changes to self.field
        // note self observableVal is read only!
        // Writing to it will not update the value of the self.field text input
        self.field.observableVal = ko.observable(self.field.val());
        self.field.on("change", function () {
            self.field.observableVal(self.field.val());
        });

        (function () {
            let i,
                lang,
                visibleVal = "",
                invisibleVal = "";
            if (self.original.header && self.original.header[self.lang]) {
                visibleVal = invisibleVal = self.original.header[self.lang];
            } else {
                for (i = 0; i < self.screen.langs.length; i += 1) {
                    lang = self.screen.langs[i];
                    if (self.original.header[lang]) {
                        visibleVal = self.original.header[lang] +
                            hqImport('hqwebapp/js/ui_elements/ui-element-langcode-button').LANG_DELIN +
                            lang;
                        break;
                    }
                }
            }
            self.header = uiElement.input().val(invisibleVal);
            self.header.setVisibleValue(visibleVal);

            self.nodeset_extra = hqImport("app_manager/js/details/detail_tab_nodeset")(_.extend({
                caseTypes: self.screen.childCaseTypes,
            }, _.pick(self.original, ['nodeset', 'nodesetCaseType', 'nodesetFilter'])));

            self.relevant = uiElement.input().val(self.original.relevant);
            if (self.isTab) {
                self.header.ui.find("input[type='text']").attr("placeholder", gettext("Tab Name"));
                self.relevant.ui.find("input[type='text']").attr("placeholder", gettext("Display Condition"));

                if (self.original.relevant) {
                    self.relevant.observableVal = ko.observable(self.original.relevant);
                    self.relevant.on("change", function () {
                        self.relevant.observableVal(self.relevant.val());
                    });
                }
            }
        }());

        // TODO: use self.field.observableVal instead, and do something similar for header?
        self.header.on("change", function () {
            self.setTileContent();
        });
        self.field.on("change", function () {
            self.setTileContent();
        });
        self.setTileContent();

        self.saveAttempted = ko.observable(false);
        self.useXpathExpression = self.original.useXpathExpression;
        self.showWarning = ko.computed(function () {
            if (self.useXpathExpression) {
                return false;
            }
            if (self.isTab) {
                // Data tab missing its nodeset
                return self.hasNodeset && !self.nodeset_extra.nodesetCaseType() && !self.nodeset_extra.nodeset();
            }
            // Invalid property name
            return (self.field.observableVal() || self.saveAttempted()) && !Utils.isValidPropertyName(self.field.observableVal());
        }, self);

        // Add the graphing option if self is a graph so self we can set the value to graph
        let menuOptions = Utils.getFieldFormats();
        if (self.original.format === "graph") {
            menuOptions = menuOptions.concat([{
                value: "graph",
                label: "",
            }]);
        }

        if (self.useXpathExpression) {
            const menuOptionsToRemove = ['picture', 'audio'];
            for (let i = 0; i < menuOptionsToRemove.length; i++) {
                for (let j = 0; j < menuOptions.length; j++) {
                    if (
                        menuOptions[j].value !== self.original.format
                        && menuOptions[j].value === menuOptionsToRemove[i]
                    ) {
                        menuOptions.splice(j, 1);
                    }
                }
            }
        }

        self.format = uiElement.select(menuOptions).val(self.original.format || null);

        (function () {
            const o = {
                lang: self.lang,
                langs: self.screen.langs,
                module_id: self.screen.config.module_id,
                items: self.original['enum'],
                property_name: self.header,
                multimedia: self.screen.config.multimedia,
                values_are_icons: self.original.format === 'enum-image',
                keys_are_conditions: self.original.format === 'conditional-enum',
            };
            self.enum_extra = uiElement.key_value_mapping(o);
        }());
        const graphConfigurationUiElement = hqImport('app_manager/js/details/graph_config').graphConfigurationUiElement;
        self.graph_extra = graphConfigurationUiElement({
            childCaseTypes: self.screen.childCaseTypes,
            fixtures: self.screen.fixtures,
            lang: self.lang,
            langs: self.screen.langs,
            name: self.header.val(),
        }, self.original.graph_configuration);
        self.header.on("change", function () {
            // The graph should always have the same name as the columnModel
            self.graph_extra.setName(self.header.val());
        });

        const yyyy = new Date().getFullYear(),
            yy = String(yyyy).substring(2);
        self.date_extra = uiElement.select([{
            label: '31/10/' + yy,
            value: '%d/%m/%y',
        }, {
            label: '31/10/' + yyyy,
            value: '%d/%m/%Y',
        }, {
            label: '10/31/' + yyyy,
            value: '%m/%d/%Y',
        }, {
            label: '10/31/' + yy,
            value: '%m/%d/%y',
        }, {
            label: gettext('Oct 31, ') + yyyy,
            value: '%b %d, %Y',
        }]).val(self.original.date_format);
        self.date_extra.ui.prepend($('<div/>').text(gettext(' Format ')));

        self.late_flag_extra = uiElement.input().val(self.original.late_flag.toString());
        self.late_flag_extra.ui.find('input').css('width', 'auto').css("display", "inline-block");
        self.late_flag_extra.ui.prepend($('<span>' + gettext(' Days late ') + '</span>'));

        self.filter_xpath_extra = uiElement.input().val(self.original.filter_xpath.toString());
        self.filter_xpath_extra.ui.prepend($('<div/>'));

        self.calc_xpath_extra = uiElement.input().val(self.original.calc_xpath.toString());
        self.calc_xpath_extra.ui.prepend($('<div/>'));

        self.time_ago_extra = uiElement.select([{
            label: gettext('Years since date'),
            value: Utils.TIME_AGO.year,
        }, {
            label: gettext('Months since date'),
            value: Utils.TIME_AGO.month,
        }, {
            label: gettext('Weeks since date'),
            value: Utils.TIME_AGO.week,
        }, {
            label: gettext('Days since date'),
            value: Utils.TIME_AGO.day,
        }, {
            label: gettext('Days until date'),
            value: -Utils.TIME_AGO.day,
        }, {
            label: gettext('Weeks until date'),
            value: -Utils.TIME_AGO.week,
        }, {
            label: gettext('Months until date'),
            value: -Utils.TIME_AGO.month,
        }]).val(self.original.time_ago_interval.toString());
        self.time_ago_extra.ui.prepend($('<div/>').text(gettext(' Measuring ')));

        function fireChange() {
            self.fire('change');
        }
        _.each([
            'model',
            'field',
            'header',
            'nodeset_extra',
            'relevant',
            'format',
            'date_extra',
            'enum_extra',
            'graph_extra',
            'late_flag_extra',
            'filter_xpath_extra',
            'calc_xpath_extra',
            'time_ago_extra',
        ], function (element) {
            self[element].on('change', fireChange);
        });
        self.case_tile_field.subscribe(fireChange);
        self.tileRowStart.subscribe(fireChange);
        self.tileColumnStart.subscribe(fireChange);
        self.tileWidth.subscribe(fireChange);
        self.tileHeight.subscribe(fireChange);
        self.horizontalAlign.subscribe(fireChange);
        self.verticalAlign.subscribe(fireChange);
        self.fontSize.subscribe(fireChange);

        self.$format = $('<div/>').append(self.format.ui);
        self.$format.find("select").css("margin-bottom", "5px");
        self.format.on('change', function () {
            self.coordinatesVisible(!_.contains(['address', 'address-popup', 'invisible'], self.format.val()));
            // Prevent self from running on page load before init
            if (self.format.ui.parent().length > 0) {
                self.date_extra.ui.detach();
                self.enum_extra.ui.detach();
                self.graph_extra.ui.detach();
                self.late_flag_extra.ui.detach();
                self.filter_xpath_extra.ui.detach();
                self.calc_xpath_extra.ui.detach();
                self.time_ago_extra.ui.detach();
                if (this.val() === "date") {
                    self.format.ui.parent().append(self.date_extra.ui);
                    var format = self.date_extra.ui.find('select');
                    format.change(function () {
                        self.date_extra.value = format.val();
                        fireChange();
                    });
                    self.date_extra.value = format.val();
                } else if (this.val() === "enum" || this.val() === "enum-image" || this.val() === 'conditional-enum') {
                    self.enum_extra.values_are_icons(this.val() === 'enum-image');
                    self.enum_extra.keys_are_conditions(this.val() === 'conditional-enum');
                    self.format.ui.parent().append(self.enum_extra.ui);
                } else if (this.val() === "graph") {
                    // Replace format select with edit button
                    var parent = self.format.ui.parent();
                    parent.empty();
                    parent.append(self.graph_extra.ui);
                } else if (this.val() === 'late-flag') {
                    self.format.ui.parent().append(self.late_flag_extra.ui);
                    var input = self.late_flag_extra.ui.find('input');
                    input.change(function () {
                        self.late_flag_extra.value = input.val();
                        fireChange();
                    });
                } else if (this.val() === 'filter') {
                    self.format.ui.parent().append(self.filter_xpath_extra.ui);
                    var filter = self.filter_xpath_extra.ui.find('input');
                    filter.change(function () {
                        self.filter_xpath_extra.value = filter.val();
                        fireChange();
                    });
                } else if (this.val() === 'time-ago') {
                    self.format.ui.parent().append(self.time_ago_extra.ui);
                    var interval = self.time_ago_extra.ui.find('select');
                    interval.change(function () {
                        self.time_ago_extra.value = interval.val();
                        fireChange();
                    });
                }
            }
        }).fire('change');
        // Note self bind to the $edit_view for self google analytics event
        // (as opposed to the format object itself)
        // because self way the events are not fired during the initialization
        // of the page.
        self.format.$edit_view.on("change", function (event) {
            hqImport('analytix/js/google').track.event('Case List Config', 'Display Format', event.target.value);
        });
        self.serialize = function () {
            const column = self.original;
            column.field = self.field.val();
            column.header[self.lang] = self.header.val();
            column.format = self.format.val();
            column.date_format = self.date_extra.val();
            column.enum = self.enum_extra.getItems();
            column.grid_x = self.tileColumnStart();
            column.grid_y = self.tileRowStart();
            column.height = self.tileHeight();
            column.width = self.tileWidth();
            column.horizontal_align = self.horizontalAlign();
            column.vertial_align = self.verticalAlign();
            column.font_size = self.fontSize();
            column.graph_configuration = self.format.val() === "graph" ? self.graph_extra.val() : null;
            column.late_flag = parseInt(self.late_flag_extra.val(), 10);
            column.time_ago_interval = parseFloat(self.time_ago_extra.val());
            column.filter_xpath = self.filter_xpath_extra.val();
            column.calc_xpath = self.calc_xpath_extra.val();
            column.case_tile_field = self.case_tile_field();
            if (self.isTab) {
                // Note: starting_index is added by screenModel.serialize
                let tab = {
                    header: column.header,
                    isTab: true,
                    starting_index: self.starting_index,
                    relevant: self.relevant.val(),
                    has_nodeset: column.hasNodeset,
                };
                if (column.hasNodeset) {
                    tab = _.extend(tab, {
                        nodeset_case_type: self.nodeset_extra.nodesetCaseType(),
                        nodeset: self.nodeset_extra.nodeset(),
                        nodeset_filter: self.nodeset_extra.nodesetFilter(),
                    });
                }
                return tab;
            }
            return column;
        };
        self.setGrip = function (grip) {
            self.grip = grip;
        };
        self.copyCallback = function () {
            const column = self.serialize();
            // add a marker self self is copied for self purpose
            return JSON.stringify({
                type: 'detail-screen-config:Column',
                contents: column,
            });
        };

        return self;
    };
});<|MERGE_RESOLUTION|>--- conflicted
+++ resolved
@@ -11,11 +11,7 @@
  * is responsible for creating the tab "columns" and injecting them into itself.
  */
 hqDefine("app_manager/js/details/column", function () {
-<<<<<<< HEAD
-    const uiElement = hqImport('hqwebapp/js/ui-element');
-=======
     const uiElement = hqImport('hqwebapp/js/bootstrap3/ui-element');
->>>>>>> 993ff991
 
     return function (col, screen) {
         /*
@@ -23,11 +19,7 @@
             column extras: enum, late_flag
         */
         const self = {};
-<<<<<<< HEAD
-        hqImport("hqwebapp/js/main").eventize(self);
-=======
         hqImport("hqwebapp/js/bootstrap3/main").eventize(self);
->>>>>>> 993ff991
         self.original = JSON.parse(JSON.stringify(col));
 
         // Set defaults for normal (non-tab) column attributes
@@ -57,11 +49,7 @@
         self.case_tile_field = ko.observable(self.original.case_tile_field);
 
         self.coordinatesVisible = ko.observable(true);
-<<<<<<< HEAD
         self.tileRowMax = ko.observable(7);
-=======
-        self.tileRowMax = ko.observable(4);
->>>>>>> 993ff991
         self.tileColumnMax = ko.observable(13);
         self.tileRowStart = ko.observable(self.original.grid_y || 1);
         self.tileRowOptions = [""].concat(_.range(1, self.tileRowMax()));
@@ -69,11 +57,7 @@
         self.tileColumnOptions = [""].concat(_.range(1, self.tileColumnMax()));
         self.tileWidth = ko.observable(self.original.width || self.tileRowMax() - 1);
         self.tileWidthOptions = ko.computed(function () {
-<<<<<<< HEAD
             return _.range(1, self.tileColumnMax() + 1 - (self.tileColumnStart() || 1));
-=======
-            return _.range(1, 14 - (self.tileColumnStart() || 1));
->>>>>>> 993ff991
         });
         self.tileHeight = ko.observable(self.original.height || 1);
         self.tileHeightOptions = ko.computed(function () {
