/**
 * Model for a column in the Display Properties section of case list/detail.
 *
 * Initialize with a col and a screen:
 *  - col is the configuration of the column itself, basically a JSON version of
 *    the python DetailColumn model.
 *  - screen is a js model of the table that contains the column.
 *
 * On case detail screens, tabs are implemented as columns with a different
 * set of properties that match python's DetailTab model. The screen model
 * is responsible for creating the tab "columns" and injecting them into itself.
 */
hqDefine("app_manager/js/details/column", function () {
<<<<<<< HEAD
    const uiElement = hqImport('hqwebapp/js/bootstrap3/ui-element');
=======
    const uiElement = hqImport('hqwebapp/js/ui-element');
>>>>>>> 46ea8409

    return function (col, screen) {
        /*
            column properties: model, field, header, format
            column extras: enum, late_flag
        */
        const self = {};
<<<<<<< HEAD
        hqImport("hqwebapp/js/bootstrap3/main").eventize(self);
=======
        hqImport("hqwebapp/js/main").eventize(self);
>>>>>>> 46ea8409
        self.original = JSON.parse(JSON.stringify(col));

        // Set defaults for normal (non-tab) column attributes
        const Utils = hqImport('app_manager/js/details/utils');
        const defaults = {
            calc_xpath: ".",
            enum: [],
            field: "",
            filter_xpath: "",
            format: "plain",
            graph_configuration: {},
            hasAutocomplete: false,
            header: {},
            model: screen.model,
            date_format: "",
            time_ago_interval: Utils.TIME_AGO.year,
            horizontal_align: "left",
            vertical_align: "start",
            font_size: "medium",
        };
        _.each(_.keys(defaults), function (key) {
            self.original[key] = self.original[key] || defaults[key];
        });
        self.original.late_flag = _.isNumber(self.original.late_flag) ? self.original.late_flag : 30;

        self.original.case_tile_field = ko.utils.unwrapObservable(self.original.case_tile_field) || "";
        self.case_tile_field = ko.observable(self.original.case_tile_field);

        self.coordinatesVisible = ko.observable(true);
        self.tileRowMax = ko.observable(7);
        self.tileColumnMax = ko.observable(13);
        self.tileRowStart = ko.observable(self.original.grid_y || 1);
        self.tileRowOptions = [""].concat(_.range(1, self.tileRowMax()));
        self.tileColumnStart = ko.observable(self.original.grid_x || 1);
        self.tileColumnOptions = [""].concat(_.range(1, self.tileColumnMax()));
        self.tileWidth = ko.observable(self.original.width || self.tileRowMax() - 1);
        self.tileWidthOptions = ko.computed(function () {
            return _.range(1, self.tileColumnMax() + 1 - (self.tileColumnStart() || 1));
        });
        self.tileHeight = ko.observable(self.original.height || 1);
        self.tileHeightOptions = ko.computed(function () {
            return _.range(1, 5 - (self.tileRowStart() || 1));
        });
        self.horizontalAlign = ko.observable(self.original.horizontal_align || 'left');
        self.horizontalAlignOptions = ['left', 'center', 'right'];

        self.verticalAlign = ko.observable(self.original.vertial_align || 'start');
        self.verticalAlignOptions = ['start', 'center', 'end'];

        self.fontSize = ko.observable(self.original.font_size || 'medium');
        self.fontSizeOptions = ['small', 'medium', 'large'];

        self.tileRowEnd = ko.computed(function () {
            return Number(self.tileRowStart()) + Number(self.tileHeight());
        });
        self.tileColumnEnd = ko.computed(function () {
            return Number(self.tileColumnStart()) + Number(self.tileWidth());
        });
        self.showInTilePreview = ko.computed(function () {
            return self.coordinatesVisible() && self.tileRowStart() && self.tileColumnStart() && self.tileWidth() && self.tileHeight();
        });
        self.tileContent = ko.observable();
        self.setTileContent = function () {
<<<<<<< HEAD
            let content = self.header.val();
            if (content) {
                content += ": ";
            }
            if (self.useXpathExpression) {
                // TODO: this isn't displaying
                content += gettext("Calculated Property") + " #" + self.$index();     // copied from calculatedColLabel
            } else {
                // TODO: this doesn't display if the value is in a select2 dropdown
                content += self.field.val();
            }
            self.tileContent(content);
=======
            self.tileContent(self.header.val());
>>>>>>> 46ea8409
        };

        // Set up tab defaults
        const tabDefaults = {
            isTab: false,
            hasNodeset: false,
            nodeset: "",
            nodesetCaseType: "",
            nodesetFilter: "",
            relevant: "",
        };
        self.original = _.defaults(self.original, tabDefaults);
        let screenHasChildCaseTypes = screen.childCaseTypes && screen.childCaseTypes.length;
        if (!self.original.nodeset && !self.original.nodesetCaseType && screenHasChildCaseTypes) {
            // If there's no nodeset but there are child case types, default to showing a case type
            self.original.nodesetCaseType = screen.childCaseTypes[0];
        }
        _.extend(self, _.pick(self.original, _.keys(tabDefaults)));

        self.screen = screen;
        self.lang = screen.lang;
        self.model = uiElement.select([{
            label: "Case",
            value: "case",
        }]).val(self.original.model);

        const icon = Utils.isAttachmentProperty(self.original.field) ? 'fa fa-paperclip' : null;
        self.field = undefined;
        if (self.original.hasAutocomplete) {
            self.field = uiElement.select();
        } else {
            self.field = uiElement.input(self.original.field);
        }
        self.field.setIcon(icon);

        // Make it possible to observe changes to self.field
        // note self observableVal is read only!
        // Writing to it will not update the value of the self.field text input
        self.field.observableVal = ko.observable(self.field.val());
        self.field.on("change", function () {
            self.field.observableVal(self.field.val());
        });

        (function () {
            let i,
                lang,
                visibleVal = "",
                invisibleVal = "";
            if (self.original.header && self.original.header[self.lang]) {
                visibleVal = invisibleVal = self.original.header[self.lang];
            } else {
                for (i = 0; i < self.screen.langs.length; i += 1) {
                    lang = self.screen.langs[i];
                    if (self.original.header[lang]) {
                        visibleVal = self.original.header[lang] +
                            hqImport('hqwebapp/js/ui_elements/ui-element-langcode-button').LANG_DELIN +
                            lang;
                        break;
                    }
                }
            }
            self.header = uiElement.input().val(invisibleVal);
            self.header.setVisibleValue(visibleVal);

            self.nodeset_extra = hqImport("app_manager/js/details/detail_tab_nodeset")(_.extend({
                caseTypes: self.screen.childCaseTypes,
            }, _.pick(self.original, ['nodeset', 'nodesetCaseType', 'nodesetFilter'])));

            self.relevant = uiElement.input().val(self.original.relevant);
            if (self.isTab) {
                self.header.ui.find("input[type='text']").attr("placeholder", gettext("Tab Name"));
                self.relevant.ui.find("input[type='text']").attr("placeholder", gettext("Display Condition"));

                if (self.original.relevant) {
                    self.relevant.observableVal = ko.observable(self.original.relevant);
                    self.relevant.on("change", function () {
                        self.relevant.observableVal(self.relevant.val());
                    });
                }
            }
        }());

        // TODO: use self.field.observableVal instead, and do something similar for header?
        self.header.on("change", function () {
            self.setTileContent();
        });
        self.field.on("change", function () {
            self.setTileContent();
        });
        self.setTileContent();

        self.saveAttempted = ko.observable(false);
        self.useXpathExpression = self.original.useXpathExpression;
        self.showWarning = ko.computed(function () {
            if (self.useXpathExpression) {
                return false;
            }
            if (self.isTab) {
                // Data tab missing its nodeset
                return self.hasNodeset && !self.nodeset_extra.nodesetCaseType() && !self.nodeset_extra.nodeset();
            }
            // Invalid property name
            return (self.field.observableVal() || self.saveAttempted()) && !Utils.isValidPropertyName(self.field.observableVal());
        }, self);

        // Add the graphing option if self is a graph so self we can set the value to graph
        let menuOptions = Utils.getFieldFormats();
        if (self.original.format === "graph") {
            menuOptions = menuOptions.concat([{
                value: "graph",
                label: "",
            }]);
        }

        if (self.useXpathExpression) {
            const menuOptionsToRemove = ['picture', 'audio'];
            for (let i = 0; i < menuOptionsToRemove.length; i++) {
                for (let j = 0; j < menuOptions.length; j++) {
                    if (
                        menuOptions[j].value !== self.original.format
                        && menuOptions[j].value === menuOptionsToRemove[i]
                    ) {
                        menuOptions.splice(j, 1);
                    }
                }
            }
        }

        self.format = uiElement.select(menuOptions).val(self.original.format || null);

        (function () {
            const o = {
                lang: self.lang,
                langs: self.screen.langs,
                module_id: self.screen.config.module_id,
                items: self.original['enum'],
                property_name: self.header,
                multimedia: self.screen.config.multimedia,
                values_are_icons: self.original.format === 'enum-image',
                keys_are_conditions: self.original.format === 'conditional-enum',
            };
            self.enum_extra = uiElement.key_value_mapping(o);
        }());
        const graphConfigurationUiElement = hqImport('app_manager/js/details/graph_config').graphConfigurationUiElement;
        self.graph_extra = graphConfigurationUiElement({
            childCaseTypes: self.screen.childCaseTypes,
            fixtures: self.screen.fixtures,
            lang: self.lang,
            langs: self.screen.langs,
            name: self.header.val(),
        }, self.original.graph_configuration);
        self.header.on("change", function () {
            // The graph should always have the same name as the columnModel
            self.graph_extra.setName(self.header.val());
        });

        const yyyy = new Date().getFullYear(),
            yy = String(yyyy).substring(2);
        self.date_extra = uiElement.select([{
            label: '31/10/' + yy,
            value: '%d/%m/%y',
        }, {
            label: '31/10/' + yyyy,
            value: '%d/%m/%Y',
        }, {
            label: '10/31/' + yyyy,
            value: '%m/%d/%Y',
        }, {
            label: '10/31/' + yy,
            value: '%m/%d/%y',
        }, {
            label: gettext('Oct 31, ') + yyyy,
            value: '%b %d, %Y',
        }]).val(self.original.date_format);
        self.date_extra.ui.prepend($('<div/>').text(gettext(' Format ')));

        self.late_flag_extra = uiElement.input().val(self.original.late_flag.toString());
        self.late_flag_extra.ui.find('input').css('width', 'auto').css("display", "inline-block");
        self.late_flag_extra.ui.prepend($('<span>' + gettext(' Days late ') + '</span>'));

        self.filter_xpath_extra = uiElement.input().val(self.original.filter_xpath.toString());
        self.filter_xpath_extra.ui.prepend($('<div/>'));

        self.calc_xpath_extra = uiElement.input().val(self.original.calc_xpath.toString());
        self.calc_xpath_extra.ui.prepend($('<div/>'));

        self.time_ago_extra = uiElement.select([{
            label: gettext('Years since date'),
            value: Utils.TIME_AGO.year,
        }, {
            label: gettext('Months since date'),
            value: Utils.TIME_AGO.month,
        }, {
            label: gettext('Weeks since date'),
            value: Utils.TIME_AGO.week,
        }, {
            label: gettext('Days since date'),
            value: Utils.TIME_AGO.day,
        }, {
            label: gettext('Days until date'),
            value: -Utils.TIME_AGO.day,
        }, {
            label: gettext('Weeks until date'),
            value: -Utils.TIME_AGO.week,
        }, {
            label: gettext('Months until date'),
            value: -Utils.TIME_AGO.month,
        }]).val(self.original.time_ago_interval.toString());
        self.time_ago_extra.ui.prepend($('<div/>').text(gettext(' Measuring ')));

        function fireChange() {
            self.fire('change');
        }
        _.each([
            'model',
            'field',
            'header',
            'nodeset_extra',
            'relevant',
            'format',
            'date_extra',
            'enum_extra',
            'graph_extra',
            'late_flag_extra',
            'filter_xpath_extra',
            'calc_xpath_extra',
            'time_ago_extra',
        ], function (element) {
            self[element].on('change', fireChange);
        });
        self.case_tile_field.subscribe(fireChange);
        self.tileRowStart.subscribe(fireChange);
        self.tileColumnStart.subscribe(fireChange);
        self.tileWidth.subscribe(fireChange);
        self.tileHeight.subscribe(fireChange);
        self.horizontalAlign.subscribe(fireChange);
        self.verticalAlign.subscribe(fireChange);
        self.fontSize.subscribe(fireChange);

        self.$format = $('<div/>').append(self.format.ui);
        self.$format.find("select").css("margin-bottom", "5px");
        self.format.on('change', function () {
            self.coordinatesVisible(!_.contains(['address', 'address-popup', 'invisible'], self.format.val()));
            // Prevent self from running on page load before init
            if (self.format.ui.parent().length > 0) {
                self.date_extra.ui.detach();
                self.enum_extra.ui.detach();
                self.graph_extra.ui.detach();
                self.late_flag_extra.ui.detach();
                self.filter_xpath_extra.ui.detach();
                self.calc_xpath_extra.ui.detach();
                self.time_ago_extra.ui.detach();
                if (this.val() === "date") {
                    self.format.ui.parent().append(self.date_extra.ui);
                    var format = self.date_extra.ui.find('select');
                    format.change(function () {
                        self.date_extra.value = format.val();
                        fireChange();
                    });
                    self.date_extra.value = format.val();
                } else if (this.val() === "enum" || this.val() === "enum-image" || this.val() === 'conditional-enum') {
                    self.enum_extra.values_are_icons(this.val() === 'enum-image');
                    self.enum_extra.keys_are_conditions(this.val() === 'conditional-enum');
                    self.format.ui.parent().append(self.enum_extra.ui);
                } else if (this.val() === "graph") {
                    // Replace format select with edit button
                    var parent = self.format.ui.parent();
                    parent.empty();
                    parent.append(self.graph_extra.ui);
                } else if (this.val() === 'late-flag') {
                    self.format.ui.parent().append(self.late_flag_extra.ui);
                    var input = self.late_flag_extra.ui.find('input');
                    input.change(function () {
                        self.late_flag_extra.value = input.val();
                        fireChange();
                    });
                } else if (this.val() === 'filter') {
                    self.format.ui.parent().append(self.filter_xpath_extra.ui);
                    var filter = self.filter_xpath_extra.ui.find('input');
                    filter.change(function () {
                        self.filter_xpath_extra.value = filter.val();
                        fireChange();
                    });
                } else if (this.val() === 'time-ago') {
                    self.format.ui.parent().append(self.time_ago_extra.ui);
                    var interval = self.time_ago_extra.ui.find('select');
                    interval.change(function () {
                        self.time_ago_extra.value = interval.val();
                        fireChange();
                    });
                }
            }
        }).fire('change');
        // Note self bind to the $edit_view for self google analytics event
        // (as opposed to the format object itself)
        // because self way the events are not fired during the initialization
        // of the page.
        self.format.$edit_view.on("change", function (event) {
            hqImport('analytix/js/google').track.event('Case List Config', 'Display Format', event.target.value);
        });
        self.serialize = function () {
            const column = self.original;
            column.field = self.field.val();
            column.header[self.lang] = self.header.val();
            column.format = self.format.val();
            column.date_format = self.date_extra.val();
            column.enum = self.enum_extra.getItems();
            column.grid_x = self.tileColumnStart();
            column.grid_y = self.tileRowStart();
            column.height = self.tileHeight();
            column.width = self.tileWidth();
            column.horizontal_align = self.horizontalAlign();
            column.vertial_align = self.verticalAlign();
            column.font_size = self.fontSize();
            column.graph_configuration = self.format.val() === "graph" ? self.graph_extra.val() : null;
            column.late_flag = parseInt(self.late_flag_extra.val(), 10);
            column.time_ago_interval = parseFloat(self.time_ago_extra.val());
            column.filter_xpath = self.filter_xpath_extra.val();
            column.calc_xpath = self.calc_xpath_extra.val();
            column.case_tile_field = self.case_tile_field();
            if (self.isTab) {
                // Note: starting_index is added by screenModel.serialize
                let tab = {
                    header: column.header,
                    isTab: true,
                    starting_index: self.starting_index,
                    relevant: self.relevant.val(),
                    has_nodeset: column.hasNodeset,
                };
                if (column.hasNodeset) {
                    tab = _.extend(tab, {
                        nodeset_case_type: self.nodeset_extra.nodesetCaseType(),
                        nodeset: self.nodeset_extra.nodeset(),
                        nodeset_filter: self.nodeset_extra.nodesetFilter(),
                    });
                }
                return tab;
            }
            return column;
        };
        self.setGrip = function (grip) {
            self.grip = grip;
        };
        self.copyCallback = function () {
            const column = self.serialize();
            // add a marker self self is copied for self purpose
            return JSON.stringify({
                type: 'detail-screen-config:Column',
                contents: column,
            });
        };

        return self;
    };
});<|MERGE_RESOLUTION|>--- conflicted
+++ resolved
@@ -11,11 +11,7 @@
  * is responsible for creating the tab "columns" and injecting them into itself.
  */
 hqDefine("app_manager/js/details/column", function () {
-<<<<<<< HEAD
     const uiElement = hqImport('hqwebapp/js/bootstrap3/ui-element');
-=======
-    const uiElement = hqImport('hqwebapp/js/ui-element');
->>>>>>> 46ea8409
 
     return function (col, screen) {
         /*
@@ -23,11 +19,7 @@
             column extras: enum, late_flag
         */
         const self = {};
-<<<<<<< HEAD
         hqImport("hqwebapp/js/bootstrap3/main").eventize(self);
-=======
-        hqImport("hqwebapp/js/main").eventize(self);
->>>>>>> 46ea8409
         self.original = JSON.parse(JSON.stringify(col));
 
         // Set defaults for normal (non-tab) column attributes
@@ -91,22 +83,7 @@
         });
         self.tileContent = ko.observable();
         self.setTileContent = function () {
-<<<<<<< HEAD
-            let content = self.header.val();
-            if (content) {
-                content += ": ";
-            }
-            if (self.useXpathExpression) {
-                // TODO: this isn't displaying
-                content += gettext("Calculated Property") + " #" + self.$index();     // copied from calculatedColLabel
-            } else {
-                // TODO: this doesn't display if the value is in a select2 dropdown
-                content += self.field.val();
-            }
-            self.tileContent(content);
-=======
             self.tileContent(self.header.val());
->>>>>>> 46ea8409
         };
 
         // Set up tab defaults
