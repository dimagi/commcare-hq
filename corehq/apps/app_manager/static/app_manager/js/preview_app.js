--- conflicted
+++ resolved
@@ -1,4 +1,4 @@
-<<<<<<< HEAD
+"use strict";
 hqDefine('app_manager/js/preview_app', [
     'jquery',
     'analytix/js/google',
@@ -12,11 +12,6 @@
     appManagerUtils,
     layoutController
 ) {
-=======
-"use strict";
-hqDefine('app_manager/js/preview_app', function () {
->>>>>>> 688d830f
-    'use strict';
     var module = {};
     var _private = {};
 
