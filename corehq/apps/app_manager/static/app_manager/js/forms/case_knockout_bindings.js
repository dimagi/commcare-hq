hqDefine("app_manager/js/forms/case_knockout_bindings", [
    'jquery',
    'knockout',
    'underscore',
<<<<<<< HEAD
], function (
    $,
    ko,
    _
=======
    'DOMPurify/dist/purify.min',
], function (
    $,
    ko,
    _,
    DOMPurify
>>>>>>> f3870c1e
) {
    var utils = {
        _getIcon: function (question) {
            if (question.tag === 'upload') {
                return '<i class="fa fa-paperclip"></i> ';
            }
            return '';
        },
        getDisplay: function (question, MAXLEN) {
            return utils._getIcon(question) + utils._getLabel(question, MAXLEN)
                    + " (" + (question.hashtagValue || question.value) + ")";
        },
        getTruncatedDisplay: function (question, MAXLEN) {
            return utils._getIcon(question) + utils._getLabel(question, MAXLEN)
                    + " (" + utils._truncateValue(question.hashtagValue || question.value, MAXLEN) + ")";
        },
        _getLabel: function (question, MAXLEN) {
            return utils._truncateLabel((question.repeat ? '- ' : '')
                    + question.label, question.tag === 'hidden' ? ' (Hidden)' : '', MAXLEN);
        },
        _truncateLabel: function (label, suffix, MAXLEN) {
            suffix = suffix || "";
            var MAXLEN = MAXLEN || 40,
                maxlen = MAXLEN - suffix.length;
            return ((label.length <= maxlen) ? (label) : (label.slice(0, maxlen) + "...")) + suffix;
        },
        _truncateValue: function (value, MAXLEN) {
            MAXLEN = MAXLEN || 40;
            return (value.length <= MAXLEN) ? (value) : (value.slice(0, MAXLEN / 2) + "..." + value.slice(value.length - MAXLEN / 2));
        },
    };

    var questionsById = {};

    // Transforms contents of this binding's value into a list of objects to feed to select2
    var _valueToSelect2Data = function (optionObjects) {
        var data = _(optionObjects).map(function (o) {
            o = _.extend(o, {
                id: o.value,
                text: utils.getDisplay(o),
            });
            questionsById[o.id] = o;
            return o;
        });
        data = [{id: '', text: ''}].concat(data);    // prepend option for placeholder
        return data;
    };

    ko.bindingHandlers.questionsSelect = {
        /*
            The value used with this binding should be in the form:
            [
                {value: "someValue", label: "someLabel"},
                ...
            ]
         */
        init: function (element, valueAccessor, allBindingsAccessor) {
            var optionObjects = ko.utils.unwrapObservable(valueAccessor()),
                allBindings = ko.utils.unwrapObservable(allBindingsAccessor()),
                value = ko.utils.unwrapObservable(allBindings.value);

            // Add a warning if the current value isn't a legitimate question
            if (value && !_.some(optionObjects, function (option) {
                return option.value === value;
            })) {
                var option = {
                    label: gettext('Unidentified Question') + ' (' + value + ')',
                    value: value,
                };
                optionObjects = [option].concat(optionObjects);
                var $warning = $('<div class="help-block"></div>').text(gettext(
                    'We cannot find this question in the allowed questions for this field. ' +
                    'It is likely that you deleted or renamed the question. ' +
                    'Please choose a valid question from the dropdown.'
                ));
                $(element).after($warning);
                $(element).parent().addClass('has-error');
            }

            // Initialize select2
            $(element).select2({
                placeholder: gettext('Select a Question'),
                dropdownCssClass: 'bigdrop',
                escapeMarkup: function (m) {
                    var paperclip = '<i class="fa fa-paperclip"></i> ';
                    if (m.includes(paperclip)) {
                        m = m.replace(paperclip, '');
                    }
                    else {
                        paperclip = '';
                    }
                    return paperclip + DOMPurify.sanitize(m).replace(/</g, '&lt;').replace(/>/g, '&gt;');
                },
                data: _valueToSelect2Data(optionObjects),
                width: '100%',
                templateSelection: function (o) {
                    if (!o.id) {
                        // This is the placeholder
                        return o.text;
                    }
                    return utils.getTruncatedDisplay(questionsById[o.id]);
                },
                templateResult: function (o) {
                    if (!o.value) {
                        // This is some select2 system option, like 'Searching...' text
                        return o.text;
                    }
                    return utils.getTruncatedDisplay(questionsById[o.id], 90);
                },
            });
            $(element).val(value).trigger('change.select2');
        },
        update: function (element, valueAccessor, allBindingsAccessor) {
            var $element = $(element),
                newSelect2Data = _valueToSelect2Data(ko.utils.unwrapObservable(valueAccessor())),
                oldOptionElements = $element.find("option"),
                oldValues = _.map(oldOptionElements, function (o) { return o.value; }),
                newValues = _.pluck(newSelect2Data, 'id');

            // Add any new options
            _.each(newSelect2Data, function (option) {
                if (!_.contains(oldValues, option.id)) {
                    $element.append(new Option(option.text, option.id));
                }
            });

            // Remove any options that are no longer relevant
            _.each(oldOptionElements, function (option) {
                if (option.value && !_.contains(newValues, option.value)) {
                    $(option).remove();
                }
            });

            // If there was an error but it's fixed now, remove it
            var $container = $element.parent(),
                allBindings = ko.utils.unwrapObservable(allBindingsAccessor()),
                value = ko.utils.unwrapObservable(allBindings.value);
            if ($container.hasClass("has-error") && _.contains(newValues, value)) {
                $container.removeClass("has-error");
                $container.find(".help-block").remove();
            }

            $element.trigger('change.select2');
        },
    };

    ko.bindingHandlers.casePropertyAutocomplete = {
        /*
         * Strip "attachment:" prefix and show icon for attachment properties.
         * Replace any spaces in free text with underscores.
         */
        init: function (element, valueAccessor) {
            $(element).on('textchange', function () {
                var $el = $(this);
                if ($el.val().match(/\s/)) {
                    var pos = $el.caret('pos');
                    $el.val($el.val().replace(/\s/g, '_'));
                    $el.caret('pos', pos);
                }
            });
            ko.bindingHandlers.autocompleteAtwho.init(element, valueAccessor);
        },
        update: function (element, valueAccessor, allBindingsAccessor) {
            function wrappedValueAccessor() {
                return _.map(ko.unwrap(valueAccessor()), function (value) {
                    if (value.indexOf("attachment:") === 0) {
                        var text = value.substring(11),
                            html = '<i class="fa fa-paperclip"></i> ' + text;
                        return {name: text, content: html};
                    }
                    return {name: value, content: value};
                });
            }
            ko.bindingHandlers.autocompleteAtwho.update(element, wrappedValueAccessor, allBindingsAccessor);
        },
    };

    // Originally from http://stackoverflow.com/a/17998880
    ko.extenders.withPrevious = function (target) {
        // Define new properties for previous value and whether it's changed
        target.previous = ko.observable();

        // Subscribe to observable to update previous, before change.
        target.subscribe(function (v) {
            target.previous(v);
        }, null, 'beforeChange');

        // Return modified observable
        return target;
    };

    ko.bindingHandlers.numericValue = {
        init: function (element, valueAccessor, allBindingsAccessor) {
            var underlyingObservable = valueAccessor();
            var interceptor = ko.dependentObservable({
                read: underlyingObservable,
                write: function (value) {
                    if ($.isNumeric(value)) {
                        underlyingObservable(parseFloat(value));
                    } else if (value === '') {
                        underlyingObservable(null);
                    }
                },
            });
            ko.bindingHandlers.value.init(element, function () { return interceptor; }, allBindingsAccessor);
        },
        update: ko.bindingHandlers.value.update,
    };
});<|MERGE_RESOLUTION|>--- conflicted
+++ resolved
@@ -2,19 +2,12 @@
     'jquery',
     'knockout',
     'underscore',
-<<<<<<< HEAD
-], function (
-    $,
-    ko,
-    _
-=======
     'DOMPurify/dist/purify.min',
 ], function (
     $,
     ko,
     _,
     DOMPurify
->>>>>>> f3870c1e
 ) {
     var utils = {
         _getIcon: function (question) {
