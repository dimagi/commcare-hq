--- conflicted
+++ resolved
@@ -1,5 +1,4 @@
-<<<<<<< HEAD
-/* global require */
+/* globals require */
 hqDefine("app_manager/js/forms/form_designer", [
     'jquery',
     'underscore',
@@ -20,13 +19,6 @@
     editDetails,
 ) {
     var FORM_TYPES = {
-=======
-/* globals require */
-hqDefine("app_manager/js/forms/form_designer", function () {
-    var initialPageData = hqImport("hqwebapp/js/initial_page_data"),
-        appcues = hqImport('analytix/js/appcues'),
-        FORM_TYPES = {
->>>>>>> daea4b57
             REGISTRATION: "registration",
             SURVEY: "survey",
             FOLLOWUP: "followup",
