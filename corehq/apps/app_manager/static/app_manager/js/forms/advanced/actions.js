--- conflicted
+++ resolved
@@ -588,15 +588,12 @@
             };
 
             self.relationshipTypes = actionBase.relationshipTypes;
-<<<<<<< HEAD
-=======
 
             self.moveable = ko.computed(function () {
                 // open case actions are always moveable as they explicitly define their case tags
                 // instead of relying on the previously defined case action
                 return true;
             });
->>>>>>> a4441c08
 
             var add_circular = function () {
                 self.allow_subcase = ko.computed(function () {
