hqDefine("app_manager/js/forms/case_config_ui", [
    "jquery",
    "knockout",
    "underscore",
    "app_manager/js/case_config_utils",
    "hqwebapp/js/initial_page_data",
    "hqwebapp/js/privileges",
    "hqwebapp/js/toggles",
    "hqwebapp/js/bootstrap3/main",
    "app_manager/js/app_manager",
    "analytix/js/kissmetrix",
    "analytix/js/google",
], function (
    $,
    ko,
    _,
    caseConfigUtils,
    initialPageData,
    privileges,
    toggles,
    main,
    appManager,
    kissmetrix,
    google,
) {
    $(function () {
        if (initialPageData.get('module_doc_type') === "AdvancedModule") {
            return;
        };

        const addOnsPrivileges = initialPageData.get('add_ons_privileges');
        var actionNames = ["open_case", "update_case", "close_case", "case_preload",
            // Usercase actions are managed in the User Properties tab.
            "usercase_update", "usercase_preload",
        ];

        var caseConfig = function (params) {
            var self = {};
            self.makePopover = function () {
                $('.property-description').closest('.read-only').popover({
                    'trigger': 'hover',
                    'placement': 'auto right',
                });
            };

            self.home = params.home;
            self.actions = (function (a) {
                var actions = {};
                _(actionNames).each(function (actionName) {
                    actions[actionName] = a[actionName];
                });
                actions.subcases = a.subcases;
                return actions;
            }(params.actions));
            self.questions = ko.observable(params.questions);
            self.save_url = params.save_url;
            // `requires` is a ko observable so it can be read by another UI
            self.requires = params.requires;
            self.caseType = params.caseType;
            self.reserved_words = params.reserved_words;
            self.valid_index_names = params.valid_index_names;
            self.moduleCaseTypes = params.moduleCaseTypes;
            self.allowUsercase = params.allowUsercase;

<<<<<<< HEAD
            self.trackGoogleEvent = function () {
                hqImport('analytix/js/google').track.event(...arguments);
=======
            self.trackGoogleEvent = function() {
                google.track.event(...arguments);
>>>>>>> 8755bfc0
            };

            self.setPropertiesMap = function (propertiesMap) {
                self.propertiesMap = ko.mapping.fromJS(propertiesMap);
            };
            self.setPropertiesMap(params.propertiesMap);

            self.setUsercasePropertiesMap = function (propertiesMap) {
                self.usercasePropertiesMap = ko.mapping.fromJS(propertiesMap);
            };
            self.setUsercasePropertiesMap(params.usercasePropertiesMap);

            self.descriptionDict = params.propertyDescriptions;
            self.deprecatedPropertiesDict = params.deprecatedProperties;

            self.saveButton = main.initSaveButton({
                unsavedMessage: gettext("You have unchanged case settings"),
                save: function () {
                    var requires = self.caseConfigViewModel.actionType() === 'update' ? 'case' : 'none';
                    var subcases = _(self.caseConfigViewModel.subcases()).map(HQOpenSubCaseAction.from_case_transaction);
                    var actions = JSON.stringify(_(self.actions).extend(
                        HQFormActions.from_case_transaction(self.caseConfigViewModel.case_transaction), {
                            subcases: subcases,
                        },
                    ));

                    self.saveButton.ajax({
                        type: 'post',
                        url: self.save_url,
                        data: {
                            requires: requires,
                            actions: actions,
                        },
                        dataType: 'json',
                        success: function (data) {
                            appManager.updateDOM(data.update);
                            self.requires(requires);
                            self.setPropertiesMap(data.propertiesMap);

                            if (_(data.propertiesMap).has(self.caseType)) {
                                kissmetrix.track.event("Saved question as a Case Property", {
                                    questionsSaved: _.property(self.caseType)(data.propertiesMap).length,
                                });
                            }
                        },
                    });
                },
            });

            self.saveUsercaseButton = main.initSaveButton({
                unsavedMessage: gettext("You have unchanged user properties settings"),
                save: function () {
                    var actions = JSON.stringify(_(self.actions).extend(
                        HQFormActions.from_usercase_transaction(self.caseConfigViewModel.usercase_transaction),
                    ));
                    self.saveUsercaseButton.ajax({
                        type: 'post',
                        url: self.save_url,
                        data: {
                            actions: actions,
                        },
                        dataType: 'json',
                        success: function (data) {
                            appManager.updateDOM(data.update);
                            self.setUsercasePropertiesMap(data.setUsercasePropertiesMap);
                        },
                    });
                },
            });

            self.questionMap = {};
            var _buildQuestionMap = function () {
                self.questionMap = {};
                _(self.questions()).each(function (question) {
                    self.questionMap[question.value] = question;
                });
            };
            _buildQuestionMap();
            self.questions.subscribe(_buildQuestionMap);

            self.get_repeat_context = function (path) {
                if (path && self.questionMap[path]) {
                    return self.questionMap[path].repeat;
                } else {
                    return undefined;
                }
            };

            var questionScores = {};
            _(self.questions()).each(function (question, i) {
                questionScores[question.value] = i;
            });
            self.questionScores = questionScores;
            self.caseConfigViewModel = caseConfigViewModel(self);

            self.getQuestions = function (filter, excludeHidden, includeRepeat, excludeTrigger) {
                return caseConfigUtils.getQuestions(self.questions(), filter, excludeHidden, includeRepeat, excludeTrigger);
            };

            self.getAnswers = function (condition) {
                return caseConfigUtils.getAnswers(self.questions(), condition);
            };

            self.change = function () {
                self.saveButton.fire('change');
                self.forceRefreshTextchangeBinding(self.home);
            };

            self.usercaseChange = function () {
                self.saveUsercaseButton.fire('change');
                self.forceRefreshTextchangeBinding($('#usercase-config-ko'));
            };

            self.forceRefreshTextchangeBinding = function (domNode) {
                // This is a hack that I do not understand,
                // and really shouldn't be necessary.
                // For some reason, $home.on('textchange', 'input', blah)
                // loses track of the input element __answer__ in
                // "Only if the answer to __question__ is __answer__".
                // Flicking that input's textchange binding seems to
                // jigger that relationship back into place. #weird
                // (this is potentially expensive just because it's O(N)
                // but I'd be surprised if other things weren't too)
                var x = function () {};
                domNode.find('input')
                    .off('textchange', x)
                    .on('textchange', x);
            };

            self.init = function () {
                var $home = self.home;
                var $usercaseMgmt = $('#usercase-config-ko');
                _.delay(function () {
                    if ($home.length) {
                        $home.koApplyBindings(self);
                        $home.on('textchange', 'input', self.change)
                            // all select2's are represented by an input[type="hidden"]
                            .on('change', 'select, input[type="hidden"]', self.change)
                            // help links should not trigger a change.
                            // I did not see anchor tags that *should* trigger a change, but left in this trigger.
                            // Ideally, changes should be triggered off something more specific than an anchor tag
                            .on('click', ':not(.hq-help) > a', self.change);
                        self.forceRefreshTextchangeBinding($home);
                    }

                    if ($usercaseMgmt.length) {
                        $usercaseMgmt.koApplyBindings(self);
                        if (self.allowUsercase) {
                            $usercaseMgmt.on('textchange', 'input', self.usercaseChange)
                                .on('change', 'select, input[type="hidden"]', self.usercaseChange)
                                .on('click', 'a', self.usercaseChange);
                        } else {
                            $usercaseMgmt.find('input').prop('disabled', true);
                            $usercaseMgmt.find('select').prop('disabled', true);
                            $usercaseMgmt.find('a').off('click');
                            // Remove "Load properties" / "Save properties" link
                            _.each($usercaseMgmt.find('.add-property'), function (elem) {
                                elem.remove();
                            });
                        }
                        self.forceRefreshTextchangeBinding($usercaseMgmt);
                    }

                    caseConfigUtils.initRefreshQuestions(self.questions);
                });

            };

            return self;
        };


        var caseConfigViewModel = function (caseConfig) {
            var self = {};

            self.hasPrivilege = true;
            self.caseConfig = caseConfig;
            self.moduleCaseTypes = caseConfig.moduleCaseTypes;
            self.caseTypes = _.unique(_(self.moduleCaseTypes).map(function (moduleCaseType) {
                return moduleCaseType.case_type;
            }));
            self.getCaseTypeLabel = function (caseType) {
                var moduleNames = [],
                    label;
                for (var i = 0; i < self.moduleCaseTypes.length; i++) {
                    if (self.moduleCaseTypes[i].case_type === caseType) {
                        moduleNames.push(self.moduleCaseTypes[i].module_name);
                    }
                }
                label = moduleNames.join(', ');
                if (caseType === self.caseConfig.caseType) {
                    label = '*' + label;
                }
                return label + ' (' + caseType + ')';
            };
            self.case_transaction = HQFormActions.to_case_transaction(caseConfig.actions, caseConfig);
            self.usercase_transaction = HQFormActions.to_usercase_transaction(caseConfig.actions, caseConfig);
            self.subcases = ko.observableArray(
                _(caseConfig.actions.subcases).map(function (subcase) {
                    return HQOpenSubCaseAction.to_case_transaction(subcase, caseConfig);
                }),
            );
            self.addSubCase = function () {
                if (!addOnsPrivileges.subcases) {
                    return;
                }
                self.subcases.push(HQOpenSubCaseAction.to_case_transaction({}, caseConfig));
            };
            self.removeSubCase = function (subcase) {
                if (!addOnsPrivileges.subcases) {
                    return;
                }
                self.subcases.remove(subcase);
            };

            self.actionType = ko.observable((function () {
                var opensCase = self.case_transaction.condition.type() !== 'never';
                var requiresCase = self.caseConfig.requires() === 'case';
                if (requiresCase) {
                    return 'update';
                } else if (opensCase) {
                    return 'open';
                }
                return 'update';
            }()));

            self.showLeadRegistration = ko.computed(function () {
                return self.actionType() === 'open';
            });
            self.showLeadFollowup = ko.computed(function () {
                return self.actionType() === 'update';
            });

            self.actionType.subscribe(function (value) {
                var required;
                if (value === 'open') {
                    required = ['name'];
                    if (self.case_transaction.condition.type() === 'never') {
                        self.case_transaction.condition.type('always');
                    }
                } else {
                    required = [];
                }
                self.case_transaction.setRequired(required);
            });

            return self;
        };


        var baseMapping = function (model, include) {
            return {
                include: include,
                case_properties: {
                    create: function (options) {
                        return caseProperty.wrap(options.data, model);
                    },
                },
            };
        };
        var caseTransactionMapping = function (model) {
            return baseMapping(model, [
                'case_type', 'reference_id', 'condition', 'case_properties', 'case_preload', 'close_condition', 'allow',
            ]);
        };
        var usercaseTransactionMapping = function (model) {
            return baseMapping(model, ['case_properties', 'case_preload']);
        };

        var baseTransaction = function (mapping, saveButton, analyticsAction, data, caseConfig, hasPrivilege) {
            var self = {};
            ko.mapping.fromJS(data, mapping(self), self);

            self.hasPrivilege = hasPrivilege;
            self.caseConfig = caseConfig;
            self.saveOnlyEditedFormFieldsEnabled = toggles.toggleEnabled("SAVE_ONLY_EDITED_FORM_FIELDS");

            // link self.case_name to corresponding path observable in case_properties for convenience
            try {
                self.case_name = _(self.case_properties()).find(function (p) {
                    return p.key() === 'name' && p.required();
                }).path;
            } catch (e) {
                self.case_name = null;
            }

            self.sortProperties = function (p1, p2) {
                var validPaths = _.pluck(caseConfig.questions(), 'value');

                if (validPaths.includes(p1.path()) && validPaths.includes(p2.path())) {
                    return 0;
                } else if (!validPaths.includes(p1.path())) {
                    return -1;
                } else {
                    return 1;
                }
            };

            // Pagination and search
            self.searchAndFilter = true;
            self.case_property_query = ko.observable('');
            self.filtered_case_properties = ko.computed(function () {
                var query = self.case_property_query() || '';
                var props = _.filter(self.case_properties(), function (item) {
                    return (item.path() || '').indexOf(query) !== -1 || (item.key() || '').indexOf(query) !== -1;
                });
                props.sort(self.sortProperties);
                return props;
            });
            self.visible_case_properties = ko.observableArray();
            self.pagination_reset_flag = ko.observable(false);
            self.goToPage = function (page) {
                page = page || 1;
                var props = self.filtered_case_properties();
                var skip = self.per_page() * (page - 1);
                props = props.slice(skip, skip + self.per_page());
                self.visible_case_properties(props);
            };
            // Don't allow changing per page; "Add Property" button is where the per page changer usually is
            self.per_page = ko.observable(10);
            self.total_case_properties = ko.computed(function () {
                return self.filtered_case_properties().length;
            });
            self.goToPage(1);

            self.suggestedSaveProperties = ko.computed(function () {
                return caseConfigUtils.filteredSuggestedProperties(self.suggestedProperties(), self.case_properties());
            }, self);

            self.addProperty = function () {
                if (!self.hasPrivilege) {
                    return;
                }
                var property = caseProperty.wrap({
                    path: '',
                    key: '',
                    required: false,
                    save_only_if_edited: false,
                }, self);

                self.case_properties.push(property);
                self.visible_case_properties.push(property);
                google.track.event('Case Management', analyticsAction, 'Save Properties');
            };

            self.removeProperty = function (property) {
                if (!self.hasPrivilege) {
                    return;
                }
                google.track.event('Case Management', analyticsAction, 'Save Properties (remove)');
                self.case_properties.remove(property);
                self.visible_case_properties.remove(property);
                if (!self.visible_case_properties().length) {
                    self.pagination_reset_flag(!self.pagination_reset_flag());
                }
                saveButton.fire('change');
            };

            self.switchSaveOnlyIfEdited = function (property, event) {
                if (!self.hasPrivilege) {
                    return;
                }
                var checked = event.target.checked;
                if (checked) {
                    google.track.event('Case Management', analyticsAction, 'Checked "Save only if edited"');
                } else {
                    google.track.event('Case Management', analyticsAction, 'Unchecked "Save only if edited"');
                }
                var updatedCaseProp = caseProperty.wrap(_.extend(ko.mapping.toJS(property), {save_only_if_edited: checked}), self);
                self.case_properties.replace(property, updatedCaseProp);
                self.visible_case_properties.replace(property, updatedCaseProp);
                saveButton.fire('change');
            };

            self.propertyCounts = ko.computed(function () {
                var count = {};
                _(self.case_properties()).each(function (p) {
                    var key = p.key();
                    if (!_.has(count, key)) {
                        count[key] = 0;
                    }
                    return count[key] += 1;
                });
                return count;
            });

            self.hasDeprecatedProperties = ko.computed(function () {
                if (privileges.hasPrivilege('data_dictionary')) {
                    for (const p of self.case_properties()) {
                        if (p.isDeprecated()) {
                            return true;
                        }
                    }
                }
                return false;
            });

            self.repeat_context = function () {
                if (self.case_name) {
                    return caseConfig.get_repeat_context(self.case_name());
                } else {
                    return null;
                }
            };

            self.setRequired = function (required) {
                var deleteMe = [];
                _(self.case_properties()).each(function (caseProperty) {
                    var key = caseProperty.key();
                    if (_(required).contains(key)) {
                        caseProperty.required(true);
                        required.splice(required.indexOf(key), 1);
                    } else {
                        if (caseProperty.required()) {
                            caseProperty.required(false);
                            if (!caseProperty.path()) {
                                deleteMe.push(caseProperty);
                            }
                        }

                    }
                });
                _(deleteMe).each(function (caseProperty) {
                    self.case_properties.remove(caseProperty);
                });
                _(required).each(function (key) {
                    self.case_properties.splice(0, 0, caseProperty.wrap({
                        path: '',
                        key: key,
                        required: true,
                    }, self));
                });
                self.pagination_reset_flag(!self.pagination_reset_flag());
            };

            self.unwrap = function () {
                ko.mapping.toJS(self, mapping(self));
            };

            return self;
        };

        var caseTransaction = function (data, caseConfig, hasPrivilege) {
            data.title = gettext("Save Questions to Case Properties");
            var self = baseTransaction(caseTransactionMapping, caseConfig.saveButton, 'Form Level', data, caseConfig, hasPrivilege);

            self.case_type(self.case_type() || caseConfig.caseType);

            self.close_case = ko.computed({
                read: function () {
                    if (self.close_condition) {
                        return self.close_condition.type() !== 'never';
                    } else {
                        return false;
                    }

                },
                write: function (value) {
                    self.close_condition.type(value ? 'always' : 'never');
                    self.caseConfig.saveButton.fire('change');
                },
            });

            return self;
        };


        var usercaseTransaction = function (data, caseConfig) {
            data.title = gettext("Save Questions to User Properties");
            var self = baseTransaction(usercaseTransactionMapping, caseConfig.saveUsercaseButton, 'User Case Management', data, caseConfig, true);

            self.case_type = function () {
                return 'commcare-user';
            };

            return self;
        };


        var casePropertyBase = {
            mapping: {
                include: ['key', 'path', 'required', 'save_only_if_edited'],
            },
            wrap: function (data, caseTransaction) {
                var self = ko.mapping.fromJS(data, caseProperty.mapping);
                self.case_transaction = caseTransaction;
                self.caseType = ko.computed(function () {
                    return self.case_transaction.case_type();
                });
                self.updatedDescription = ko.observable();
                self.isDeprecated = ko.computed(function () {
                    if (privileges.hasPrivilege('data_dictionary')) {
                        const config = self.case_transaction.caseConfig;
                        const depProps = config.deprecatedPropertiesDict[self.caseType()];
                        if (depProps && self.key() !== 'name') {
                            return depProps.includes(self.key());
                        }
                    }
                    return false;
                });
                self.description = ko.computed({
                    read: function () {
                        if (self.updatedDescription() !== undefined) {
                            return self.updatedDescription();
                        }
                        var config = self.case_transaction.caseConfig;
                        var type = config.descriptionDict[self.caseType()];
                        if (type) {
                            return type[self.key()] || '';
                        }
                    },
                    write: function (value) {
                        self.updatedDescription(value);
                    },
                });
                return self;
            },
        };

        var caseProperty = {
            mapping: casePropertyBase.mapping,
            wrap: function (data, caseTransaction) {
                var self = casePropertyBase.wrap(data, caseTransaction);
                self.defaultKey = ko.computed(function () {
                    var path = self.path() || '';
                    var value = path.split('/');
                    value = value[value.length - 1];
                    return value;
                });
                self.repeat_context = function () {
                    return caseTransaction.caseConfig.get_repeat_context(self.path());
                };
                self.validate = ko.computed(function () {
                    if (self.path() || self.key()) {
                        if (caseTransaction.propertyCounts()[self.key()] > 1) {
                            return gettext("Property updated by two questions");
                        } else if (caseTransaction.caseConfig.reserved_words.indexOf(self.key()) !== -1) {
                            return '<strong>' + self.key() + '</strong> is a reserved word';
                        } else if (self.repeat_context() && self.repeat_context() !== caseTransaction.repeat_context()) {
                            return gettext('Inside the wrong repeat!');
                        } else if (_.difference(
                            _.initial(self.key().split(/\//)),
                            caseTransaction.caseConfig.valid_index_names,
                        ).length) {
                            return gettext('Property uses unrecognized prefix <strong>' +
                                self.key().replace(/\/[^/]*$/, '') + '</strong>');
                        }
                    }
                    return null;
                });
                return self;
            },
        };

        var DEFAULT_CONDITION_ALWAYS = {
            type: 'always',
            question: null,
            answer: null,
            operator: null,
        };

        var DEFAULT_CONDITION_NEVER = {
            type: 'never',
            question: null,
            answer: null,
            operator: null,
        };

        // Default UpdateCaseAction json
        var DEFAULT_UPDATE_ALWAYS = {
            question_path: '',
            update_mode: 'always',
        };

        var cleanCondition = function (condition) {
            if (condition.type !== 'if') {
                condition.question = null;
                condition.answer = null;
                condition.operator = null;
            }
            return condition;
        };

        var HQFormActions = {
            normalize: function (o) {
                var self = {};
                self.open_case = {
                    condition: (o.open_case || {}).condition || DEFAULT_CONDITION_ALWAYS,
                    name_update: (o.open_case || {}).name_update || DEFAULT_UPDATE_ALWAYS,
                };
                self.update_case = {
                    update: (o.update_case || {}).update || {},
                };
                self.case_preload = {
                    preload: (o.case_preload || {}).preload || {},
                };
                self.close_case = {
                    condition: (o.close_case || {}).condition || DEFAULT_CONDITION_ALWAYS,
                };
                self.usercase_update = {
                    update: (o.usercase_update || {}).update || {},
                };
                self.usercase_preload = {
                    preload: (o.usercase_preload || {}).preload || {},
                };
                return self;
            },
            to_case_transaction: function (o, caseConfig) {
                var self = HQFormActions.normalize(o);
                var requiredProperties = (caseConfig.requires() === 'none' &&
                    caseConfig.actions.open_case.condition.type !== "never" &&
                    !o.update_case.update.name) ? [{
                        key: 'name',
                        path: self.open_case.name_update.question_path,
                        required: true,
                        save_only_if_edited: self.open_case.name_update.update_mode === 'edit',
                    }] : [];
                var caseProperties = caseConfigUtils.propertyDictToArray(
                    requiredProperties,
                    self.update_case.update,
                    caseConfig,
                );
                var casePreload = caseConfigUtils.preloadDictToArray(
                    self.case_preload.preload,
                    caseConfig,
                );
                var x = caseTransaction({
                    case_type: null, // will get overridden by the default
                    reference_id: null, // not used in normal case config
                    case_properties: caseProperties,
                    case_preload: casePreload,
                    condition: self.open_case.condition,
                    close_condition: self.close_case.condition,
                    suggestedProperties: function () {
                        if (_(caseConfig.propertiesMap).has(this.case_type())) {
                            return caseConfig.propertiesMap[this.case_type()]();
                        } else {
                            return [];
                        }
                    },
                }, caseConfig, true);
                _.delay(function () {
                    x.allow = {
                        condition: ko.computed(function () {
                            return caseConfig.caseConfigViewModel.actionType() === 'open';
                        }),
                        repeats: function () {
                            return false;
                        },
                    };
                });
                return x;
            },
            from_case_transaction: function (caseTransaction) {
                var o = ko.mapping.toJS(caseTransaction, caseTransactionMapping(caseTransaction));
                var x = caseConfigUtils.propertyArrayToDict(['name'], o.case_properties);
                var caseProperties = x[0],
                    openNameUpdate = x[1].name;
                var casePreload = caseConfigUtils.preloadArrayToDict(o.case_preload);
                var openCondition = o.condition;
                var closeCondition = o.close_condition;
                var updateCondition = DEFAULT_CONDITION_ALWAYS;
                var actionType = caseTransaction.caseConfig.caseConfigViewModel.actionType();

                if (actionType === 'open') {
                    if (openCondition.type === 'never') {
                        openCondition.type = 'always';
                    }
                } else {
                    openCondition.type = 'never';

                }

                updateCondition.type = 'always';

                return {
                    open_case: {
                        condition: cleanCondition(openCondition),
                        name_update: openNameUpdate,
                    },
                    update_case: {
                        update: caseProperties,
                        condition: cleanCondition(updateCondition),
                    },
                    case_preload: {
                        preload: casePreload,
                        condition: cleanCondition(updateCondition),
                    },
                    close_case: {
                        condition: cleanCondition(closeCondition),
                    },
                };
            },
            to_usercase_transaction: function (o, caseConfig) {
                var self = HQFormActions.normalize(o);
                var caseProperties = caseConfigUtils.propertyDictToArray(
                    [], // usercase has no required properties; it has already been created with everything it needs
                    self.usercase_update.update,
                    caseConfig,
                );
                var casePreload = caseConfigUtils.preloadDictToArray(
                    self.usercase_preload.preload,
                    caseConfig,
                );
                return usercaseTransaction({
                    case_properties: caseProperties,
                    case_preload: casePreload,
                    case_type: 'commcare-user', // will get overridden by the default. Set here to check deprecated status for saved properties on initial page load
                    allow: {
                        repeats: function () {
                            // This placeholder function allows us to reuse the "case-config:case-properties:question"
                            // template in case_config_ko_templates.html
                            return true;
                        },
                    },

                    suggestedProperties: function () {
                        if (_(caseConfig.usercasePropertiesMap).has('commcare-user')) {
                            return caseConfig.usercasePropertiesMap['commcare-user']();
                        } else {
                            return [];
                        }
                    },
                }, caseConfig);
            },
            from_usercase_transaction: function (usercaseTransaction) {
                var o = ko.mapping.toJS(usercaseTransaction, usercaseTransactionMapping(usercaseTransaction));
                var x = caseConfigUtils.propertyArrayToDict([], o.case_properties);
                var caseProperties = x[0];
                var casePreload = caseConfigUtils.preloadArrayToDict(o.case_preload);
                return {
                    usercase_update: {
                        update: caseProperties,
                        condition: cleanCondition(DEFAULT_CONDITION_ALWAYS), // usercase_update action is always active
                    },
                    usercase_preload: {
                        preload: casePreload,
                    },
                };
            },
        };

        var HQOpenSubCaseAction = {
            normalize: function (o) {
                var self = {};
                self.case_type = o.case_type || null;
                self.name_update = o.name_update || {};
                self.reference_id = o.reference_id || null;
                self.case_properties = o.case_properties || {};
                self.condition = o.condition || DEFAULT_CONDITION_ALWAYS;
                self.close_condition = o.close_condition || DEFAULT_CONDITION_NEVER;
                self.repeat_context = o.repeat_context;
                self.relationship = o.relationship || null;
                return self;
            },
            to_case_transaction: function (o, caseConfig) {
                var self = HQOpenSubCaseAction.normalize(o);
                var caseProperties = caseConfigUtils.propertyDictToArray([{
                    path: self.name_update.question_path,
                    key: 'name',
                    required: true,
                    save_only_if_edited: o.name_update ?
                        o.name_update.update_mode === 'edit' : false,
                }], self.case_properties, caseConfig);

                return caseTransaction({
                    case_type: self.case_type,
                    reference_id: self.reference_id,
                    case_properties: caseProperties,
                    condition: self.condition,
                    close_condition: self.close_condition,
                    relationship: self.relationship,
                    suggestedProperties: function () {
                        if (this.case_type() && _(caseConfig.propertiesMap).has(this.case_type())) {
                            var all = caseConfig.propertiesMap[this.case_type()]();
                            return _(all).filter(function (property) {
                                return !_(property).contains('/');
                            });
                        } else {
                            return [];
                        }
                    },
                    allow: {
                        condition: function () {
                            return true;
                        },
                        case_preload: function () {
                            return false;
                        },
                        repeats: function () {
                            return true;
                        },
                        parentProperties: function () {
                            return false;
                        },
                    },
                }, caseConfig, addOnsPrivileges.subcases);
            },
            from_case_transaction: function (caseTransaction) {
                var o = ko.mapping.toJS(caseTransaction, caseTransactionMapping(caseTransaction));
                var x = caseConfigUtils.propertyArrayToDict(['name'], o.case_properties);
                var caseProperties = x[0],
                    openSubcaseUpdateName = x[1].name;

                return {
                    name_update: openSubcaseUpdateName,
                    case_type: o.case_type,
                    case_properties: caseProperties,
                    reference_id: o.reference_id,
                    condition: cleanCondition(o.condition),
                    close_condition: cleanCondition(o.close_condition),
                    repeat_context: caseTransaction.repeat_context(),
                };
            },
        };

        if (initialPageData.get('has_form_source')) {
            var caseConfigObj = caseConfig(_.extend({}, initialPageData.get("case_config_options"), {
                home: $('#case-config-ko'),
                requires: ko.observable(initialPageData.get("form_requires")),
            }));
            caseConfigObj.init();
        }
    });
});<|MERGE_RESOLUTION|>--- conflicted
+++ resolved
@@ -62,13 +62,8 @@
             self.moduleCaseTypes = params.moduleCaseTypes;
             self.allowUsercase = params.allowUsercase;
 
-<<<<<<< HEAD
             self.trackGoogleEvent = function () {
-                hqImport('analytix/js/google').track.event(...arguments);
-=======
-            self.trackGoogleEvent = function() {
                 google.track.event(...arguments);
->>>>>>> 8755bfc0
             };
 
             self.setPropertiesMap = function (propertiesMap) {
