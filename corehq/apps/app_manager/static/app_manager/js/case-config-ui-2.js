--- conflicted
+++ resolved
@@ -159,8 +159,6 @@
                     return 'none';
                 }
             }()));
-<<<<<<< HEAD
-=======
 
         self.actionType.subscribe(function (value) {
             var required;
@@ -171,7 +169,6 @@
             }
             self.case_transaction.setRequired(required);
         });
->>>>>>> 46bdaa3c
     };
 
 
@@ -286,8 +283,6 @@
                 }
             });
 
-<<<<<<< HEAD
-=======
             self.setRequired = function (required) {
                 var delete_me = [];
                 _(self.case_properties()).each(function (case_property) {
@@ -317,7 +312,6 @@
                 });
             };
 
->>>>>>> 46bdaa3c
             self.unwrap = function () {
                 CaseTransaction.unwrap(self);
             };
@@ -369,7 +363,6 @@
                 return null;
             });
             return self;
-<<<<<<< HEAD
         }
     };
 
@@ -396,39 +389,10 @@
         }
     };
 
-=======
-        }
-    };
-
-    var CasePreload = {
-        wrap: function (data, case_transaction) {
-            var self = CasePropertyBase.wrap(data, case_transaction);
-            self.validateProperty = ko.computed(function () {
-                if (self.path() || self.keyVal()) {
-                    if (case_transaction.caseConfig.reserved_words.indexOf(self.keyVal()) !== -1) {
-                        return '<strong>' + self.keyVal() + '</strong> is a reserved word';
-                    }
-                }
-                return null;
-            });
-            self.validateQuestion = ko.computed(function () {
-                if (self.path() || self.keyVal()) {
-                    if (case_transaction.preloadCounts()[self.path()] > 1) {
-                        return "Two properties load to the same question";
-                    }
-                }
-                return null;
-            });
-            return self;
-        }
-    };
-
->>>>>>> 46bdaa3c
     var DEFAULT_CONDITION = {
         type: 'always',
         question: null,
         answer: null
-<<<<<<< HEAD
     };
 
     var propertyDictToArray = function (required, property_dict, caseConfig, keyIsPath) {
@@ -438,23 +402,6 @@
                 key: !keyIsPath ? key : value,
                 required: false
             };
-        }).concat(required);
-        property_array = _(property_array).sortBy(function (property) {
-            return caseConfig.questionScores[property.path] * 2 + (property.required ? 0 : 1);
-        });
-        return property_array;
-    };
-
-=======
-    };
-
-    var propertyDictToArray = function (required, property_dict, caseConfig, keyIsPath) {
-        var property_array = _(property_dict).map(function (value, key) {
-            return {
-                path: !keyIsPath ? value : key,
-                key: !keyIsPath ? key : value,
-                required: false
-            };
         });
         property_array = _(property_array).sortBy(function (property) {
             return caseConfig.questionScores[property.path] * 2 + (property.required ? 0 : 1);
@@ -462,7 +409,6 @@
         return required.concat(property_array);
     };
 
->>>>>>> 46bdaa3c
     var propertyArrayToDict = function (required, property_array, keyIsPath) {
         var property_dict = {},
             extra_dict = {};
@@ -556,10 +502,7 @@
                 }
             } else {
                 condition.type = 'never';
-<<<<<<< HEAD
-=======
-
->>>>>>> 46bdaa3c
+
             }
             return {
                 open_case: {
