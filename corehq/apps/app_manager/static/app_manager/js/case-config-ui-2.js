/*globals $, EJS, COMMCAREHQ */

/*
This file was copied from case-config-ui-1.js, and then edited.
All additions are done using knockout, and can eventually replace all the old code.
 */

var CaseConfig = (function () {
    "use strict";


    var utils = {
        getLabel: function (question) {
            return utils.truncateLabel((question.repeat ? '- ' : '') + question.label, question.tag == 'hidden' ? ' (Hidden)' : '');
        },
        truncateLabel: function (label, suffix) {
            suffix = suffix || "";
            var MAXLEN = 40,
                maxlen = MAXLEN - suffix.length;
            return ((label.length <= maxlen) ? (label) : (label.slice(0, maxlen) + "...")) + suffix;
        },
        escapeQuotes: function (string) {
            return string.replace(/'/g, "&apos;").replace(/"/g, "&quot;");
        },
        action_is_active: function (action) {
            return action && action.condition && (action.condition.type === "if" || action.condition.type === "always");
        }
    };


    var CaseConfig = function (params) {
        var self = this;
        var i;

        self.home = params.home;
        self.actions = (function (a) {
            var actions = {}, i;
            _(action_names).each(function (action_name) {
                actions[action_name] = a[action_name];
            });
            actions.subcases = a.subcases;
            return actions;
        }(params.actions));
        self.questions = params.questions;
        self.edit = params.edit;
        self.save_url = params.save_url;
        // `requires` is a ko observable so it can be read by another UI
        self.requires = params.requires;
        self.caseType = params.caseType;
        self.reserved_words = params.reserved_words;
        self.moduleCaseTypes = params.moduleCaseTypes;
        self.utils = utils;
<<<<<<< HEAD
        self.edit = ko.observable(self.utils.edit);
        var SubCase = {
            CaseProperty: {
                wrap: function (o, subcase) {
                    var property = ko.mapping.fromJS(o);
                    return SubCase.CaseProperty.make(property, subcase);
                },
                make: function (property, subcase) {
                    property.defaultKey = ko.computed(function () {
                        var path = property.path() || '';
                        var value = path.split('/');
                        value = value[value.length-1];
                        return value;
                    });
                    property.keyVal = ko.computed(function () {
                        return property.key() || property.defaultKey();
                    });
                    property.repeat_context = function () {
                        return self.utils.get_repeat_context(property.path());
                    };
                    property.validate = ko.computed(function () {
                        if (property.path() || property.keyVal()) {
                            if (subcase.propertyCounts()[property.keyVal()] > 1) {
                                return "Duplicate property";
                            } else if (root.utils.reserved_words.indexOf(property.keyVal()) !== -1) {
                                return '<strong>' + property.keyVal() + '</strong> is a reserved word';
                            } else if (property.repeat_context() && property.repeat_context() !== subcase.repeat_context()) {
                                return 'Inside the wrong repeat!'
                            }
                        }
                    });
                    return property;
                }
            },
            transforms: [
                {
                    read: function (o) {
                        var case_properties = [];

                        for (var key in o.case_properties) {
                            if (o.case_properties.hasOwnProperty(key)) {
                                case_properties.push({
                                    path: o.case_properties[key],
                                    key: key
                                });
                            }
                        }
                        case_properties = _.sortBy(case_properties, function (property) {
                            return self.utils.questionScores[property.path];
                        });
                        o.case_properties = case_properties;
                    },
                    write: function (o, self) {
                        var case_properties = {};
                        for (var i = 0; i < o.case_properties.length; i++) {
                            if (self.case_properties()[i].keyVal() || o.case_properties[i].path) {
                                case_properties[self.case_properties()[i].keyVal()] = o.case_properties[i].path;
                            }
                        }
                        o.case_properties = case_properties;
                    }
                },
                function (o) {
                    o.case_type = o.case_type || null;
                    o.case_name = o.case_name || null;
                    o.condition = o.condition || {
                        type: 'always',
                        question: null,
                        answer: null
                    };
                },
                {
                    write: function (o, self) {
                        o.repeat_context = self.repeat_context();
                    }
                }
            ],
            wrap: function (o) {
                var self, case_properties;
=======
>>>>>>> f719ae10

        self.saveButton = COMMCAREHQ.SaveButton.init({
            unsavedMessage: "You have unchanged case settings",
            save: function () {
                var requires = self.caseConfigViewModel.actionType() === 'update' ? 'case' : 'none';
                var actions = JSON.stringify(_(self.actions).extend(
                    HQFormActions.from_case_transaction(self.caseConfigViewModel.case_transaction),
                    {
                        subcases: _(self.caseConfigViewModel.subcases()).map(HQOpenSubCaseAction.from_case_transaction)
                    }
                ));

                self.saveButton.ajax({
                    type: 'post',
                    url: self.save_url,
                    data: {
                        requires: requires,
                        actions: actions
                    },
                    dataType: 'json',
                    success: function (data) {
                        COMMCAREHQ.app_manager.updateDOM(data.update);
                        self.requires(requires);
                    }
                });
            }
        });

        self.change = function () {
            self.saveButton.fire('change');
        };

        var questionMap = {};
        _(self.questions).each(function (question) {
            questionMap[question.value] = question;
        });
        self.get_repeat_context = function(path) {
            if (path && questionMap[path]) {
                return questionMap[path].repeat;
            } else {
                return undefined;
            }
        };

        var questionScores = {};
        _(self.questions).each(function (question, i) {
            questionScores[question.value] = i;
        });
        self.questionScores = questionScores;
        self.caseConfigViewModel = new CaseConfigViewModel(self);
        self.init = function () {
            var $home = $('#case-config-ko');
            _.delay(function () {
                ko.applyBindings(self, $home.get(0));
                $home.on('change textchange', 'input, select', self.change)
                     .on('click', 'a', self.change);
            });
        }
    };
    CaseConfig.prototype = utils;


    var CaseConfigViewModel = function (caseConfig) {
        var self = this;

        self.caseConfig = caseConfig;
        self.edit = ko.observable(self.caseConfig.edit);
        self.moduleCaseTypes = caseConfig.moduleCaseTypes;
        self.caseTypes = _.unique(_(self.moduleCaseTypes).map(function (moduleCaseType) {
            return moduleCaseType.case_type;
        }));

        self.getCaseTypeLabel = function (caseType) {
            var module_names = [], label;
            for (var i = 0; i < self.moduleCaseTypes.length; i++) {
                if (self.moduleCaseTypes[i].case_type === caseType) {
                    module_names.push(self.moduleCaseTypes[i].module_name);
                }
            }
            label = module_names.join(', ');
            if (caseType === self.caseConfig.caseType) {
                label = '*' + label;
            }
            return label
        };
        self.case_transaction = HQFormActions.to_case_transaction(caseConfig.actions, caseConfig);
        self.subcases = ko.observableArray(
            _(caseConfig.actions.subcases).map(function (subcase) {
                return HQOpenSubCaseAction.to_case_transaction(subcase, caseConfig)
            })
        );
        self.addSubCase = function () {
            self.subcases.push(HQOpenSubCaseAction.to_case_transaction({}, caseConfig));
        };
        self.removeSubCase = function (subcase) {
            self.subcases.remove(subcase);
        };

        self.actionType = ko.observable((function () {
                var opens_case = self.case_transaction.condition.type() !== 'never';
                var requires_case = self.caseConfig.requires() === 'case';
                if (requires_case) {
                    return 'update';
                } else if (opens_case) {
                    return 'open';
                } else {
                    return 'none';
                }
            }()));
    };


    var CaseTransaction = {
        mapping: function (self) {
            return {
                include: [
                    'case_type',
                    'condition',
                    'case_properties',
                    'case_preload',
                    'close_condition',
                    'allow'
                ],
                case_properties: {
                    create: function (options) {
                        return CaseProperty.wrap(options.data, self);
                    }
                },
                case_preload: {
                    create: function (options) {
                        return CasePreload.wrap(options.data, self);
                    }
                }
            }
        },
        wrap: function (data, caseConfig) {
            var self = {};
            ko.mapping.fromJS(data, CaseTransaction.mapping(self), self);
            self.case_type(self.case_type() || caseConfig.caseType);
            self.caseConfig = caseConfig;

            // link self.case_name to corresponding path observable
            // in case_properties for convenience
            try {
                self.case_name = _(self.case_properties()).find(function (p) {
                    return p.key() === 'name' && p.required();
                }).path;
            } catch (e) {
                self.case_name = null;
            }

            self.addProperty = function () {
                var property = CaseProperty.wrap({
                    path: '',
                    key: '',
                    required: false
                }, self);

                self.case_properties.push(property);
            };

            self.removeProperty = function (property) {
                self.case_properties.remove(property);
            };

            self.propertyCounts = ko.computed(function () {
                var count = {};
                _(self.case_properties()).each(function (p) {
                    var key = p.keyVal();
                    if (!count.hasOwnProperty(key)) {
                        count[key] = 0;
                    }
                    return count[key] += 1;
                });
                return count;
            });

            if (self.case_preload) {
                self.addPreload = function () {
                    var property = CasePreload.wrap({
                        path: '',
                        key: '',
                        required: false
                    }, self);

                    self.case_preload.push(property);
                };

                self.removePreload = function (property) {
                    self.case_preload.remove(property);
                };

                self.preloadCounts = ko.computed(function () {
                    var count = {};
                    _(self.case_preload()).each(function (p) {
                        var path = p.path();
                        if (!count.hasOwnProperty(path)) {
                            count[path] = 0;
                        }
                        return count[path] += 1;
                    });
                    return count;
                });
            }

            self.repeat_context = function () {
                return self.caseConfig.get_repeat_context(self.case_name());
            };

<<<<<<< HEAD
            var questionScores = {};
            _(this.questions).each(function (question, i) {
                questionScores[question.value] = i;
            });
            this.questionScores = questionScores;
            ko.applyBindings(new SubCasesViewModel(params, this), $('#case-config-ko').get(0));
        };
    CaseXML.prototype = {
        truncateLabel: function (label, suffix) {
            suffix = suffix || "";
            var MAXLEN = 40,
                maxlen = MAXLEN - suffix.length;
            return ((label.length <= maxlen) ? (label) : (label.slice(0, maxlen) + "...")) + suffix;
        },
        escapeQuotes: function (string) {
            return string.replace(/'/g, "&apos;").replace(/"/g, "&quot;");
=======
            self.close_case = ko.computed({
                read: function () {
                    if (self.close_condition) {
                        return self.close_condition.type() !== 'never';
                    } else {
                        return false;
                    }

                },
                write: function (value) {
                    self.close_condition.type(value ? 'always' : 'never');
                }
            });

            self.unwrap = function () {
                CaseTransaction.unwrap(self);
            };
            return self;
>>>>>>> f719ae10
        },
        unwrap: function (self) {
            return ko.mapping.toJS(self, CaseTransaction.mapping(self));
        }
    };

<<<<<<< HEAD
    CaseXML.prototype.render = function () {
        var i;
        for (i = 0; i < action_names.length; i += 1) {
            this.actions[action_names[i]] = this.actions[action_names[i]] || {
                condition: {
                    type: "never"
                }
=======

    var CasePropertyBase = {
        mapping: {
            include: ['key', 'path', 'required']
        },
        wrap: function (data, case_transaction) {
            var self = ko.mapping.fromJS(data, CaseProperty.mapping);
            self.defaultKey = ko.computed(function () {
                var path = self.path() || '';
                var value = path.split('/');
                value = value[value.length-1];
                return value;
            });
            self.case_transaction = case_transaction;
            self.keyVal = ko.computed(function () {
                return self.key() || self.defaultKey();
            });
            return self;
        }
    };

    var CaseProperty = {
        mapping: CasePropertyBase.mapping,
        wrap: function (data, case_transaction) {
            var self = CasePropertyBase.wrap(data, case_transaction);
            self.repeat_context = function () {
                return case_transaction.caseConfig.get_repeat_context(self.path());
>>>>>>> f719ae10
            };
            self.validate = ko.computed(function () {
                if (self.path() || self.keyVal()) {
                    if (case_transaction.propertyCounts()[self.keyVal()] > 1) {
                        return "Duplicate property";
                    } else if (case_transaction.caseConfig.reserved_words.indexOf(self.keyVal()) !== -1) {
                        return '<strong>' + self.keyVal() + '</strong> is a reserved word';
                    } else if (self.repeat_context() && self.repeat_context() !== case_transaction.repeat_context()) {
                        return 'Inside the wrong repeat!'
                    }
                }
                return null;
            });
            return self;
        }
    };

    var CasePreload = {
        wrap: function (data, case_transaction) {
            var self = CasePropertyBase.wrap(data, case_transaction);
            self.validateProperty = ko.computed(function () {
                if (self.path() || self.keyVal()) {
                    if (case_transaction.caseConfig.reserved_words.indexOf(self.keyVal()) !== -1) {
                        return '<strong>' + self.keyVal() + '</strong> is a reserved word';
                    }
                }
                return null;
            });
            self.validateQuestion = ko.computed(function () {
                if (self.path() || self.keyVal()) {
                    if (case_transaction.preloadCounts()[self.path()] > 1) {
                        return "Two properties load to the same question";
                    }
                }
                return null;
            });
            return self;
        }
    };

    var DEFAULT_CONDITION = {
        type: 'always',
        question: null,
        answer: null
    };

    var propertyDictToArray = function (required, property_dict, caseConfig, keyIsPath) {
        var property_array = _(property_dict).map(function (value, key) {
            return {
                path: !keyIsPath ? value : key,
                key: !keyIsPath ? key : value,
                required: false
            };
        }).concat(required);
        property_array = _(property_array).sortBy(function (property) {
            return caseConfig.questionScores[property.path] * 2 + (property.required ? 0 : 1);
        });
        return property_array;
    };

    var propertyArrayToDict = function (required, property_array, keyIsPath) {
        var property_dict = {},
            extra_dict = {};
        _(property_array).each(function (case_property) {
            var key = case_property[!keyIsPath ? 'key' : 'path'];
            var path = case_property[!keyIsPath ? 'path' : 'key'];
            if (key || path) {
                if (_(required).contains(key) && case_property.required) {
                    extra_dict[key] = path;
                } else {
                    property_dict[key] = path;
                }
            }
        });
        return [property_dict, extra_dict];
    };

    var HQFormActions = {
        normalize: function (o) {
            var self = {};
            self.open_case = {
                condition: (o.open_case || {}).condition || DEFAULT_CONDITION,
                name_path: (o.open_case || {}).name_path || ''
            };
            self.update_case = {
                update: (o.update_case || {}).update || {}
            };
            self.case_preload = {
                preload: (o.case_preload || {}).preload || {}
            };
            self.close_case = {
                condition: (o.close_case || {}).condition || DEFAULT_CONDITION
            };
            return self;
        },
        to_case_transaction: function (o, caseConfig) {
            var self = HQFormActions.normalize(o);
            var required_properties = caseConfig.requires() === 'none' ? [{
                key: 'name',
                path: self.open_case.name_path,
                required: true
            }] : [];
            var case_properties = propertyDictToArray(
                required_properties,
                self.update_case.update,
                caseConfig
            );
            var case_preload = propertyDictToArray(
                [],
                self.case_preload.preload,
                caseConfig,
                true
            );
            var x = CaseTransaction.wrap({
                case_type: null, // will get overridden by the default
                case_properties: case_properties,
                case_preload: case_preload,
                condition: self.open_case.condition,
                close_condition: self.close_case.condition
            }, caseConfig);
            _.delay(function () {
                x.allow = {
                    condition: ko.computed(function () {
                        return caseConfig.caseConfigViewModel.actionType() === 'open';
                    }),
                    close_condition: ko.computed(function () {
                        return caseConfig.caseConfigViewModel.actionType() === 'update';
                    }),
                    case_preload: ko.computed(function () {
                        return caseConfig.caseConfigViewModel.actionType() === 'update';
                    }),
                    repeats: function () {
                        return false;
                    }
                };
            });
            return x;
        },
        from_case_transaction: function (case_transaction) {
            var o = CaseTransaction.unwrap(case_transaction);
            var x = propertyArrayToDict(['name'], o.case_properties);
            var case_properties = x[0], case_name = x[1].name;
            var case_preload = propertyArrayToDict([], o.case_preload, true)[0];
            var condition = o.condition;
            var close_condition = o.close_condition;
            var is_open = case_transaction.caseConfig.caseConfigViewModel.actionType() === 'open';

            if (is_open) {
                if (condition.type === 'never') {
                    condition.type = 'always';
                }
            } else {
                condition.type = 'never';
            }
            return {
                open_case: {
                    condition: condition,
                    name_path: case_name
                },
                update_case: {
                    update: case_properties
                },
                case_preload: {
                    preload: case_preload
                },
                close_case: {
                    condition: close_condition
                }
            };
        }
    };
<<<<<<< HEAD
    CaseXML.prototype.sortByQuestions = function (map, keysOrValues) {
        var self = this, pairs = _.pairs(map);
        return _(pairs).sortBy(function (pair) {
            var path = keysOrValues === 'keys' ? pair[0] : pair[1];
            return self.questionScores[path];
        });
    };
    CaseXML.prototype.renderCondition = function (condition) {
        return this.condition_ejs.render({
            casexml: this,
            condition: condition
        });
=======

    var HQOpenSubCaseAction = {
        normalize: function (o) {
            var self = {};
            self.case_type = o.case_type || null;
            self.case_name = o.case_name || null;
            self.case_properties = o.case_properties || {};
            self.condition = o.condition || DEFAULT_CONDITION;
            self.repeat_context = o.repeat_context;
            return self;
        },
        to_case_transaction: function (o, caseConfig) {
            var self = HQOpenSubCaseAction.normalize(o);
            var case_properties = propertyDictToArray([{
                    path: self.case_name,
                    key: 'name',
                    required: true
                }], self.case_properties, caseConfig);


            return CaseTransaction.wrap({
                case_type: self.case_type,
                case_properties: case_properties,
                condition: self.condition,
                allow: {
                    condition: function () {
                        return true;
                    },
                    close_condition: function () {
                        return false;
                    },
                    case_preload: function () {
                        return false;
                    },
                    repeats: function () {
                        return true;
                    }
                }
            }, caseConfig);
        },
        from_case_transaction: function (case_transaction) {
            var o = CaseTransaction.unwrap(case_transaction);
            var x = propertyArrayToDict(['name'], o.case_properties);
            var case_properties = x[0], case_name = x[1].name;

            return {
                case_name: case_name,
                case_type: o.case_type,
                case_properties: case_properties,
                condition: o.condition,
                repeat_context: case_transaction.repeat_context()
            };
        }
>>>>>>> f719ae10
    };

    var action_names = ["open_case", "update_case", "close_case", "case_preload"];
    CaseConfig.prototype.getQuestions = function (filter, excludeHidden, includeRepeat) {
        // filter can be "all", or any of "select1", "select", or "input" separated by spaces
        var i, options = [],
            q;
        excludeHidden = excludeHidden || false;
        includeRepeat = includeRepeat || false;
        filter = filter.split(" ");
        if (!excludeHidden) {
            filter.push('hidden');
        }
        for (i = 0; i < this.questions.length; i += 1) {
            q = this.questions[i];
            if (filter[0] === "all" || filter.indexOf(q.tag) !== -1) {
                if (includeRepeat || !q.repeat) {
                    options.push(q);
                }
            }
        }
        return options;
    };
    CaseConfig.prototype.getAnswers = function (condition) {
        var i, q, o, value = condition.question,
            found = false,
            options = [];
        for (i = 0; i < this.questions.length; i += 1) {
            q = this.questions[i];
            if (q.value === value) {
                found = true;
                break;
            }
        }
        if (found && q.options) {
            for (i = 0; i < q.options.length; i += 1) {
                o = q.options[i];
                options.push(o);
            }
        }
        return options;
    };
    return {
        CaseConfig: CaseConfig
    };
}());<|MERGE_RESOLUTION|>--- conflicted
+++ resolved
@@ -50,88 +50,6 @@
         self.reserved_words = params.reserved_words;
         self.moduleCaseTypes = params.moduleCaseTypes;
         self.utils = utils;
-<<<<<<< HEAD
-        self.edit = ko.observable(self.utils.edit);
-        var SubCase = {
-            CaseProperty: {
-                wrap: function (o, subcase) {
-                    var property = ko.mapping.fromJS(o);
-                    return SubCase.CaseProperty.make(property, subcase);
-                },
-                make: function (property, subcase) {
-                    property.defaultKey = ko.computed(function () {
-                        var path = property.path() || '';
-                        var value = path.split('/');
-                        value = value[value.length-1];
-                        return value;
-                    });
-                    property.keyVal = ko.computed(function () {
-                        return property.key() || property.defaultKey();
-                    });
-                    property.repeat_context = function () {
-                        return self.utils.get_repeat_context(property.path());
-                    };
-                    property.validate = ko.computed(function () {
-                        if (property.path() || property.keyVal()) {
-                            if (subcase.propertyCounts()[property.keyVal()] > 1) {
-                                return "Duplicate property";
-                            } else if (root.utils.reserved_words.indexOf(property.keyVal()) !== -1) {
-                                return '<strong>' + property.keyVal() + '</strong> is a reserved word';
-                            } else if (property.repeat_context() && property.repeat_context() !== subcase.repeat_context()) {
-                                return 'Inside the wrong repeat!'
-                            }
-                        }
-                    });
-                    return property;
-                }
-            },
-            transforms: [
-                {
-                    read: function (o) {
-                        var case_properties = [];
-
-                        for (var key in o.case_properties) {
-                            if (o.case_properties.hasOwnProperty(key)) {
-                                case_properties.push({
-                                    path: o.case_properties[key],
-                                    key: key
-                                });
-                            }
-                        }
-                        case_properties = _.sortBy(case_properties, function (property) {
-                            return self.utils.questionScores[property.path];
-                        });
-                        o.case_properties = case_properties;
-                    },
-                    write: function (o, self) {
-                        var case_properties = {};
-                        for (var i = 0; i < o.case_properties.length; i++) {
-                            if (self.case_properties()[i].keyVal() || o.case_properties[i].path) {
-                                case_properties[self.case_properties()[i].keyVal()] = o.case_properties[i].path;
-                            }
-                        }
-                        o.case_properties = case_properties;
-                    }
-                },
-                function (o) {
-                    o.case_type = o.case_type || null;
-                    o.case_name = o.case_name || null;
-                    o.condition = o.condition || {
-                        type: 'always',
-                        question: null,
-                        answer: null
-                    };
-                },
-                {
-                    write: function (o, self) {
-                        o.repeat_context = self.repeat_context();
-                    }
-                }
-            ],
-            wrap: function (o) {
-                var self, case_properties;
-=======
->>>>>>> f719ae10
 
         self.saveButton = COMMCAREHQ.SaveButton.init({
             unsavedMessage: "You have unchanged case settings",
@@ -341,24 +259,6 @@
                 return self.caseConfig.get_repeat_context(self.case_name());
             };
 
-<<<<<<< HEAD
-            var questionScores = {};
-            _(this.questions).each(function (question, i) {
-                questionScores[question.value] = i;
-            });
-            this.questionScores = questionScores;
-            ko.applyBindings(new SubCasesViewModel(params, this), $('#case-config-ko').get(0));
-        };
-    CaseXML.prototype = {
-        truncateLabel: function (label, suffix) {
-            suffix = suffix || "";
-            var MAXLEN = 40,
-                maxlen = MAXLEN - suffix.length;
-            return ((label.length <= maxlen) ? (label) : (label.slice(0, maxlen) + "...")) + suffix;
-        },
-        escapeQuotes: function (string) {
-            return string.replace(/'/g, "&apos;").replace(/"/g, "&quot;");
-=======
             self.close_case = ko.computed({
                 read: function () {
                     if (self.close_condition) {
@@ -377,22 +277,12 @@
                 CaseTransaction.unwrap(self);
             };
             return self;
->>>>>>> f719ae10
         },
         unwrap: function (self) {
             return ko.mapping.toJS(self, CaseTransaction.mapping(self));
         }
     };
 
-<<<<<<< HEAD
-    CaseXML.prototype.render = function () {
-        var i;
-        for (i = 0; i < action_names.length; i += 1) {
-            this.actions[action_names[i]] = this.actions[action_names[i]] || {
-                condition: {
-                    type: "never"
-                }
-=======
 
     var CasePropertyBase = {
         mapping: {
@@ -420,7 +310,6 @@
             var self = CasePropertyBase.wrap(data, case_transaction);
             self.repeat_context = function () {
                 return case_transaction.caseConfig.get_repeat_context(self.path());
->>>>>>> f719ae10
             };
             self.validate = ko.computed(function () {
                 if (self.path() || self.keyVal()) {
@@ -592,20 +481,6 @@
             };
         }
     };
-<<<<<<< HEAD
-    CaseXML.prototype.sortByQuestions = function (map, keysOrValues) {
-        var self = this, pairs = _.pairs(map);
-        return _(pairs).sortBy(function (pair) {
-            var path = keysOrValues === 'keys' ? pair[0] : pair[1];
-            return self.questionScores[path];
-        });
-    };
-    CaseXML.prototype.renderCondition = function (condition) {
-        return this.condition_ejs.render({
-            casexml: this,
-            condition: condition
-        });
-=======
 
     var HQOpenSubCaseAction = {
         normalize: function (o) {
@@ -659,7 +534,6 @@
                 repeat_context: case_transaction.repeat_context()
             };
         }
->>>>>>> f719ae10
     };
 
     var action_names = ["open_case", "update_case", "close_case", "case_preload"];
