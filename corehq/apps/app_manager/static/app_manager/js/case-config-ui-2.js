/*globals $, COMMCAREHQ */

var CaseConfig = (function () {
    "use strict";


    var utils = {
        getLabel: function (question, MAXLEN) {
            return utils.truncateLabel((question.repeat ? '- ' : '') + question.label, question.tag == 'hidden' ? ' (Hidden)' : '', MAXLEN);
        },
        truncateLabel: function (label, suffix, MAXLEN) {
            suffix = suffix || "";
            var MAXLEN = MAXLEN || 40,
                maxlen = MAXLEN - suffix.length;
            return ((label.length <= maxlen) ? (label) : (label.slice(0, maxlen) + "...")) + suffix;
        },
        escapeQuotes: function (string) {
            return string.replace(/'/g, "&apos;").replace(/"/g, "&quot;");
        },
        action_is_active: function (action) {
            return action && action.condition && (action.condition.type === "if" || action.condition.type === "always");
        }
    };

    ko.bindingHandlers.questionsSelect = {
        init: function (element, valueAccessor) {
            $(element).addClass('input-large');
            $(element).after('<div class="alert alert-error"></div>');
        },
        update: function (element, valueAccessor, allBindingsAccessor) {
            var optionObjects = ko.utils.unwrapObservable(valueAccessor());
            var allBindings = ko.utils.unwrapObservable(allBindingsAccessor());
            var value = ko.utils.unwrapObservable(allBindings.value);
            var $warning = $(element).next();
            if (value && !_.some(optionObjects, function (option) {
                        return option.value === value;
                    })) {
                var option = {
                    label: 'Unidentified Question (' + value + ')',
                    value: value
                };
                optionObjects = [option].concat(optionObjects);
                $warning.show().text('We cannot find this question in the form. It is likely that you deleted or renamed the question. Please choose a valid question from the dropdown.');
            } else {
                $warning.hide();
            }
            _.delay(function () {
                $(element).select2({
                    placeholder: 'Select a Question',
                    data: {
                        results: _(optionObjects).map(function (o) {
                            return {id: o.value, text: o.label, question: o};
                        })
                    },
                    formatSelection: function (o) {
                        return utils.getLabel(o.question);
                    },
                    formatResult: function (o) {
                        return utils.getLabel(o.question, 90);
                    },
                    dropdownCssClass: 'bigdrop'
                });
            });
            allBindings.optstrText = utils.getLabel;
        }
    };


    var CaseConfig = function (params) {
        var self = this;
        var i;

        self.home = params.home;
        self.actions = (function (a) {
            var actions = {}, i;
            _(action_names).each(function (action_name) {
                actions[action_name] = a[action_name];
            });
            actions.subcases = a.subcases;
            return actions;
        }(params.actions));
        self.questions = params.questions;
        self.edit = params.edit;
        self.save_url = params.save_url;
        // `requires` is a ko observable so it can be read by another UI
        self.requires = params.requires;
        self.caseType = params.caseType;
        self.reserved_words = params.reserved_words;
        self.moduleCaseTypes = params.moduleCaseTypes;
        self.propertiesMap = params.propertiesMap;
        self.utils = utils;
<<<<<<< HEAD

        _(self.moduleCaseTypes).each(function (case_type) {
            if (!_(self.propertiesMap).has(case_type)) {
                self.propertiesMap[case_type] = [];
            }
            self.propertiesMap[case_type].sort();
        });

        self.saveButton = COMMCAREHQ.SaveButton.init({
            unsavedMessage: "You have unchanged case settings",
            save: function () {
                var requires = self.caseConfigViewModel.actionType() === 'update' ? 'case' : 'none';
                var actions = JSON.stringify(_(self.actions).extend(
                    HQFormActions.from_case_transaction(self.caseConfigViewModel.case_transaction),
                    {
                        subcases: _(self.caseConfigViewModel.subcases()).map(HQOpenSubCaseAction.from_case_transaction)
                    }
                ));

=======

        _(self.moduleCaseTypes).each(function (case_type) {
            if (!_(self.propertiesMap).has(case_type)) {
                self.propertiesMap[case_type] = [];
            }
            self.propertiesMap[case_type].sort();
        });

        self.saveButton = COMMCAREHQ.SaveButton.init({
            unsavedMessage: "You have unchanged case settings",
            save: function () {
                var requires = self.caseConfigViewModel.actionType() === 'update' ? 'case' : 'none';
                var subcases;
                if (self.caseConfigViewModel.actionType() === 'none') {
                    subcases = [];
                } else {
                    subcases = _(self.caseConfigViewModel.subcases()).map(HQOpenSubCaseAction.from_case_transaction);
                }
                var actions = JSON.stringify(_(self.actions).extend(
                    HQFormActions.from_case_transaction(self.caseConfigViewModel.case_transaction),
                    {subcases: subcases}
                ));

>>>>>>> 2be2ac1f
                self.saveButton.ajax({
                    type: 'post',
                    url: self.save_url,
                    data: {
                        requires: requires,
                        actions: actions
                    },
                    dataType: 'json',
                    success: function (data) {
                        COMMCAREHQ.app_manager.updateDOM(data.update);
                        self.requires(requires);
                    }
                });
            }
        });

        self.change = function () {
            self.saveButton.fire('change');
        };

        var questionMap = {};
        _(self.questions).each(function (question) {
            questionMap[question.value] = question;
        });
        self.get_repeat_context = function(path) {
            if (path && questionMap[path]) {
                return questionMap[path].repeat;
            } else {
                return undefined;
            }
        };

        var questionScores = {};
        _(self.questions).each(function (question, i) {
            questionScores[question.value] = i;
        });
        self.questionScores = questionScores;
        self.caseConfigViewModel = new CaseConfigViewModel(self);
        self.init = function () {
            var $home = $('#case-config-ko');
            _.delay(function () {
                ko.applyBindings(self, $home.get(0));
                $home.on('change textchange', 'input, select', self.change)
                     .on('click', 'a', self.change);
            });
        }
    };
    CaseConfig.prototype = utils;


    var CaseConfigViewModel = function (caseConfig) {
        var self = this;

        self.caseConfig = caseConfig;
        self.edit = ko.observable(self.caseConfig.edit);
        self.moduleCaseTypes = caseConfig.moduleCaseTypes;
        self.caseTypes = _.unique(_(self.moduleCaseTypes).map(function (moduleCaseType) {
            return moduleCaseType.case_type;
        }));

        self.getCaseTypeLabel = function (caseType) {
            var module_names = [], label;
            for (var i = 0; i < self.moduleCaseTypes.length; i++) {
                if (self.moduleCaseTypes[i].case_type === caseType) {
                    module_names.push(self.moduleCaseTypes[i].module_name);
                }
            }
            label = module_names.join(', ');
            if (caseType === self.caseConfig.caseType) {
                label = '*' + label;
            }
            return label
        };
        self.case_transaction = HQFormActions.to_case_transaction(caseConfig.actions, caseConfig);
        self.subcases = ko.observableArray(
            _(caseConfig.actions.subcases).map(function (subcase) {
                return HQOpenSubCaseAction.to_case_transaction(subcase, caseConfig)
            })
        );
        self.addSubCase = function () {
            self.subcases.push(HQOpenSubCaseAction.to_case_transaction({}, caseConfig));
        };
        self.removeSubCase = function (subcase) {
            self.subcases.remove(subcase);
        };

        self.actionType = ko.observable((function () {
                var opens_case = self.case_transaction.condition.type() !== 'never';
                var requires_case = self.caseConfig.requires() === 'case';
                var has_subcases = self.subcases().length;
                if (requires_case) {
                    return 'update';
                } else if (opens_case) {
                    return 'open';
                } else if (has_subcases) {
                    return 'open-other';
                } else {
                    return 'none';
                }
            }()));

        self.actionType.subscribe(function (value) {
            var required;
<<<<<<< HEAD
            if (value == 'open') {
                required = ['name'];
=======
            if (value === 'open') {
                required = ['name'];
                if (self.case_transaction.condition.type() === 'never') {
                    self.case_transaction.condition.type('always');
                }
>>>>>>> 2be2ac1f
            } else {
                required = [];
            }
            self.case_transaction.setRequired(required);
        });
    };


    var CaseTransaction = {
        mapping: function (self) {
            return {
                include: [
                    'case_type',
                    'condition',
                    'case_properties',
                    'case_preload',
                    'close_condition',
                    'allow'
                ],
                case_properties: {
                    create: function (options) {
                        return CaseProperty.wrap(options.data, self);
                    }
                },
                case_preload: {
                    create: function (options) {
                        return CasePreload.wrap(options.data, self);
                    }
                }
            }
        },
        wrap: function (data, caseConfig) {
            var self = {};
            ko.mapping.fromJS(data, CaseTransaction.mapping(self), self);
            self.case_type(self.case_type() || caseConfig.caseType);
            self.caseConfig = caseConfig;

            // link self.case_name to corresponding path observable
            // in case_properties for convenience
            try {
                self.case_name = _(self.case_properties()).find(function (p) {
                    return p.key() === 'name' && p.required();
                }).path;
            } catch (e) {
                self.case_name = null;
            }

            self.addProperty = function () {
                var property = CaseProperty.wrap({
                    path: '',
                    key: '',
                    required: false
                }, self);

                self.case_properties.push(property);
            };

            self.removeProperty = function (property) {
                self.case_properties.remove(property);
            };

            self.propertyCounts = ko.computed(function () {
                var count = {};
                _(self.case_properties()).each(function (p) {
                    var key = p.keyVal();
                    if (!count.hasOwnProperty(key)) {
                        count[key] = 0;
                    }
                    return count[key] += 1;
                });
                return count;
            });

            if (self.case_preload) {
                self.addPreload = function () {
                    var property = CasePreload.wrap({
                        path: '',
                        key: '',
                        required: false
                    }, self);

                    self.case_preload.push(property);
                };

                self.removePreload = function (property) {
                    self.case_preload.remove(property);
                };

                self.preloadCounts = ko.computed(function () {
                    var count = {};
                    _(self.case_preload()).each(function (p) {
                        var path = p.path();
                        if (!count.hasOwnProperty(path)) {
                            count[path] = 0;
                        }
                        return count[path] += 1;
                    });
                    return count;
                });
            }

            self.repeat_context = function () {
                return self.caseConfig.get_repeat_context(self.case_name());
            };

            self.close_case = ko.computed({
                read: function () {
                    if (self.close_condition) {
                        return self.close_condition.type() !== 'never';
                    } else {
                        return false;
                    }

                },
                write: function (value) {
                    self.close_condition.type(value ? 'always' : 'never');
                }
            });

            self.setRequired = function (required) {
                var delete_me = [];
                _(self.case_properties()).each(function (case_property) {
                    var key = case_property.key();
                    if (_(required).contains(key)) {
                        case_property.required(true);
                        required.splice(required.indexOf(key), 1);
                    } else {
                        if (case_property.required()) {
                            case_property.required(false);
                            if (!case_property.path()) {
                                delete_me.push(case_property);
                            }
                        }

                    }
                });
                _(delete_me).each(function (case_property) {
                    self.case_properties.remove(case_property);
                });
                _(required).each(function (key) {
                    self.case_properties.splice(0, 0, CaseProperty.wrap({
                        path: '',
                        key: key,
                        required: true
                    }, self));
                });
            };

            self.unwrap = function () {
                CaseTransaction.unwrap(self);
            };
            return self;
        },
        unwrap: function (self) {
            return ko.mapping.toJS(self, CaseTransaction.mapping(self));
        }
    };


    var CasePropertyBase = {
        mapping: {
            include: ['key', 'path', 'required']
        },
        wrap: function (data, case_transaction) {
            var self = ko.mapping.fromJS(data, CaseProperty.mapping);
            self.defaultKey = ko.computed(function () {
                var path = self.path() || '';
                var value = path.split('/');
                value = value[value.length-1];
                return value;
            });
            self.case_transaction = case_transaction;
            self.keyVal = ko.computed(function () {
                return self.key() || self.defaultKey();
            });
            return self;
        }
    };

    var CaseProperty = {
        mapping: CasePropertyBase.mapping,
        wrap: function (data, case_transaction) {
            var self = CasePropertyBase.wrap(data, case_transaction);
            self.repeat_context = function () {
                return case_transaction.caseConfig.get_repeat_context(self.path());
            };
            self.validate = ko.computed(function () {
                if (self.path() || self.keyVal()) {
                    if (case_transaction.propertyCounts()[self.keyVal()] > 1) {
                        return "Duplicate property";
                    } else if (case_transaction.caseConfig.reserved_words.indexOf(self.keyVal()) !== -1) {
                        return '<strong>' + self.keyVal() + '</strong> is a reserved word';
                    } else if (self.repeat_context() && self.repeat_context() !== case_transaction.repeat_context()) {
                        return 'Inside the wrong repeat!'
                    }
                }
                return null;
            });
            return self;
<<<<<<< HEAD
        }
    };

    var CasePreload = {
        wrap: function (data, case_transaction) {
            var self = CasePropertyBase.wrap(data, case_transaction);
            self.validateProperty = ko.computed(function () {
                if (self.path() || self.keyVal()) {
                    if (case_transaction.caseConfig.reserved_words.indexOf(self.keyVal()) !== -1) {
                        return '<strong>' + self.keyVal() + '</strong> is a reserved word';
                    }
                }
                return null;
            });
            self.validateQuestion = ko.computed(function () {
                if (self.path() || self.keyVal()) {
                    if (case_transaction.preloadCounts()[self.path()] > 1) {
                        return "Two properties load to the same question";
                    }
                }
                return null;
            });
            return self;
        }
    };

=======
        }
    };

    var CasePreload = {
        wrap: function (data, case_transaction) {
            var self = CasePropertyBase.wrap(data, case_transaction);
            self.validateProperty = ko.computed(function () {
                if (self.path() || self.keyVal()) {
                    if (case_transaction.caseConfig.reserved_words.indexOf(self.keyVal()) !== -1) {
                        return '<strong>' + self.keyVal() + '</strong> is a reserved word';
                    }
                }
                return null;
            });
            self.validateQuestion = ko.computed(function () {
                if (self.path() || self.keyVal()) {
                    if (case_transaction.preloadCounts()[self.path()] > 1) {
                        return "Two properties load to the same question";
                    }
                }
                return null;
            });
            return self;
        }
    };

>>>>>>> 2be2ac1f
    var DEFAULT_CONDITION = {
        type: 'always',
        question: null,
        answer: null
    };

    var propertyDictToArray = function (required, property_dict, caseConfig, keyIsPath) {
        var property_array = _(property_dict).map(function (value, key) {
            return {
                path: !keyIsPath ? value : key,
                key: !keyIsPath ? key : value,
                required: false
            };
        });
        property_array = _(property_array).sortBy(function (property) {
            return caseConfig.questionScores[property.path] * 2 + (property.required ? 0 : 1);
        });
        return required.concat(property_array);
    };

    var propertyArrayToDict = function (required, property_array, keyIsPath) {
        var property_dict = {},
            extra_dict = {};
        _(property_array).each(function (case_property) {
            var key = case_property[!keyIsPath ? 'key' : 'path'];
            var path = case_property[!keyIsPath ? 'path' : 'key'];
            if (key || path) {
                if (_(required).contains(key) && case_property.required) {
                    extra_dict[key] = path;
                } else {
                    property_dict[key] = path;
                }
            }
        });
        return [property_dict, extra_dict];
    };

    var HQFormActions = {
        normalize: function (o) {
            var self = {};
            self.open_case = {
                condition: (o.open_case || {}).condition || DEFAULT_CONDITION,
                name_path: (o.open_case || {}).name_path || ''
            };
            self.update_case = {
                update: (o.update_case || {}).update || {}
            };
            self.case_preload = {
                preload: (o.case_preload || {}).preload || {}
            };
            self.close_case = {
                condition: (o.close_case || {}).condition || DEFAULT_CONDITION
            };
            return self;
        },
        to_case_transaction: function (o, caseConfig) {
            var self = HQFormActions.normalize(o);
<<<<<<< HEAD
            var required_properties = caseConfig.requires() === 'none' ? [{
=======
            var required_properties = caseConfig.requires() === 'none' && !o.update_case.update.name ? [{
>>>>>>> 2be2ac1f
                key: 'name',
                path: self.open_case.name_path,
                required: true
            }] : [];
            var case_properties = propertyDictToArray(
                required_properties,
                self.update_case.update,
                caseConfig
            );
            var case_preload = propertyDictToArray(
                [],
                self.case_preload.preload,
                caseConfig,
                true
            );
            var x = CaseTransaction.wrap({
                case_type: null, // will get overridden by the default
                case_properties: case_properties,
                case_preload: case_preload,
                condition: self.open_case.condition,
                close_condition: self.close_case.condition
            }, caseConfig);
            _.delay(function () {
                x.allow = {
                    condition: ko.computed(function () {
                        return caseConfig.caseConfigViewModel.actionType() === 'open';
                    }),
                    close_condition: ko.computed(function () {
                        return caseConfig.caseConfigViewModel.actionType() === 'update';
                    }),
                    case_preload: ko.computed(function () {
                        return caseConfig.caseConfigViewModel.actionType() === 'update';
                    }),
                    repeats: function () {
                        return false;
                    }
                };
            });
            return x;
        },
        from_case_transaction: function (case_transaction) {
            var o = CaseTransaction.unwrap(case_transaction);
            var x = propertyArrayToDict(['name'], o.case_properties);
            var case_properties = x[0], case_name = x[1].name;
            var case_preload = propertyArrayToDict([], o.case_preload, true)[0];
            var open_condition = o.condition;
            var close_condition = o.close_condition;
            var update_condition = DEFAULT_CONDITION;
            var actionType = case_transaction.caseConfig.caseConfigViewModel.actionType();

            if (actionType === 'open') {
                if (open_condition.type === 'never') {
                    open_condition.type = 'always';
                }
            } else {
                open_condition.type = 'never';

            }

            if (actionType === 'update') {
                update_condition.type = 'always';
            } else {
                update_condition.type = 'never';
            }

            return {
                open_case: {
                    condition: open_condition,
                    name_path: case_name
                },
                update_case: {
                    update: case_properties,
                    condition: update_condition
                },
                case_preload: {
                    preload: case_preload,
                    condition: update_condition
                },
                close_case: {
                    condition: close_condition
                }
            };
        }
    };

    var HQOpenSubCaseAction = {
        normalize: function (o) {
            var self = {};
            self.case_type = o.case_type || null;
            self.case_name = o.case_name || null;
            self.case_properties = o.case_properties || {};
            self.condition = o.condition || DEFAULT_CONDITION;
            self.repeat_context = o.repeat_context;
            return self;
        },
        to_case_transaction: function (o, caseConfig) {
            var self = HQOpenSubCaseAction.normalize(o);
            var case_properties = propertyDictToArray([{
                    path: self.case_name,
                    key: 'name',
                    required: true
                }], self.case_properties, caseConfig);


            return CaseTransaction.wrap({
                case_type: self.case_type,
                case_properties: case_properties,
                condition: self.condition,
                allow: {
                    condition: function () {
                        return true;
                    },
                    close_condition: function () {
                        return false;
                    },
                    case_preload: function () {
                        return false;
                    },
                    repeats: function () {
                        return true;
                    }
                }
            }, caseConfig);
        },
        from_case_transaction: function (case_transaction) {
            var o = CaseTransaction.unwrap(case_transaction);
            var x = propertyArrayToDict(['name'], o.case_properties);
            var case_properties = x[0], case_name = x[1].name;

            return {
                case_name: case_name,
                case_type: o.case_type,
                case_properties: case_properties,
                condition: o.condition,
                repeat_context: case_transaction.repeat_context()
            };
        }
    };

    var action_names = ["open_case", "update_case", "close_case", "case_preload"];
    CaseConfig.prototype.getQuestions = function (filter, excludeHidden, includeRepeat) {
        // filter can be "all", or any of "select1", "select", or "input" separated by spaces
        var i, options = [],
            q;
        excludeHidden = excludeHidden || false;
        includeRepeat = includeRepeat || false;
        filter = filter.split(" ");
        if (!excludeHidden) {
            filter.push('hidden');
        }
        for (i = 0; i < this.questions.length; i += 1) {
            q = this.questions[i];
            if (filter[0] === "all" || filter.indexOf(q.tag) !== -1) {
                if (includeRepeat || !q.repeat) {
                    options.push(q);
                }
            }
        }
        return options;
    };
    CaseConfig.prototype.getAnswers = function (condition) {
        var i, q, o, value = condition.question,
            found = false,
            options = [];
        for (i = 0; i < this.questions.length; i += 1) {
            q = this.questions[i];
            if (q.value === value) {
                found = true;
                break;
            }
        }
        if (found && q.options) {
            for (i = 0; i < q.options.length; i += 1) {
                o = q.options[i];
                options.push(o);
            }
        }
        return options;
    };
    return {
        CaseConfig: CaseConfig
    };
}());<|MERGE_RESOLUTION|>--- conflicted
+++ resolved
@@ -89,27 +89,6 @@
         self.moduleCaseTypes = params.moduleCaseTypes;
         self.propertiesMap = params.propertiesMap;
         self.utils = utils;
-<<<<<<< HEAD
-
-        _(self.moduleCaseTypes).each(function (case_type) {
-            if (!_(self.propertiesMap).has(case_type)) {
-                self.propertiesMap[case_type] = [];
-            }
-            self.propertiesMap[case_type].sort();
-        });
-
-        self.saveButton = COMMCAREHQ.SaveButton.init({
-            unsavedMessage: "You have unchanged case settings",
-            save: function () {
-                var requires = self.caseConfigViewModel.actionType() === 'update' ? 'case' : 'none';
-                var actions = JSON.stringify(_(self.actions).extend(
-                    HQFormActions.from_case_transaction(self.caseConfigViewModel.case_transaction),
-                    {
-                        subcases: _(self.caseConfigViewModel.subcases()).map(HQOpenSubCaseAction.from_case_transaction)
-                    }
-                ));
-
-=======
 
         _(self.moduleCaseTypes).each(function (case_type) {
             if (!_(self.propertiesMap).has(case_type)) {
@@ -133,7 +112,6 @@
                     {subcases: subcases}
                 ));
 
->>>>>>> 2be2ac1f
                 self.saveButton.ajax({
                     type: 'post',
                     url: self.save_url,
@@ -237,16 +215,11 @@
 
         self.actionType.subscribe(function (value) {
             var required;
-<<<<<<< HEAD
-            if (value == 'open') {
-                required = ['name'];
-=======
             if (value === 'open') {
                 required = ['name'];
                 if (self.case_transaction.condition.type() === 'never') {
                     self.case_transaction.condition.type('always');
                 }
->>>>>>> 2be2ac1f
             } else {
                 required = [];
             }
@@ -446,7 +419,6 @@
                 return null;
             });
             return self;
-<<<<<<< HEAD
         }
     };
 
@@ -473,34 +445,6 @@
         }
     };
 
-=======
-        }
-    };
-
-    var CasePreload = {
-        wrap: function (data, case_transaction) {
-            var self = CasePropertyBase.wrap(data, case_transaction);
-            self.validateProperty = ko.computed(function () {
-                if (self.path() || self.keyVal()) {
-                    if (case_transaction.caseConfig.reserved_words.indexOf(self.keyVal()) !== -1) {
-                        return '<strong>' + self.keyVal() + '</strong> is a reserved word';
-                    }
-                }
-                return null;
-            });
-            self.validateQuestion = ko.computed(function () {
-                if (self.path() || self.keyVal()) {
-                    if (case_transaction.preloadCounts()[self.path()] > 1) {
-                        return "Two properties load to the same question";
-                    }
-                }
-                return null;
-            });
-            return self;
-        }
-    };
-
->>>>>>> 2be2ac1f
     var DEFAULT_CONDITION = {
         type: 'always',
         question: null,
@@ -558,11 +502,7 @@
         },
         to_case_transaction: function (o, caseConfig) {
             var self = HQFormActions.normalize(o);
-<<<<<<< HEAD
-            var required_properties = caseConfig.requires() === 'none' ? [{
-=======
             var required_properties = caseConfig.requires() === 'none' && !o.update_case.update.name ? [{
->>>>>>> 2be2ac1f
                 key: 'name',
                 path: self.open_case.name_path,
                 required: true
