--- conflicted
+++ resolved
@@ -336,11 +336,7 @@
                 questionMap[question.value] = question;
             });
             this.get_repeat_context = function(path) {
-<<<<<<< HEAD
-                if (path) {
-=======
                 if (path && questionMap[path]) {
->>>>>>> f6229b61
                     return questionMap[path].repeat;
                 } else {
                     return undefined;
