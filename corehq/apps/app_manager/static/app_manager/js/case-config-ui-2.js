/*globals $, COMMCAREHQ */

var CaseConfig = (function () {
    "use strict";


    var utils = {
        getLabel: function (question, MAXLEN) {
            return utils.truncateLabel((question.repeat ? '- ' : '') + question.label, question.tag == 'hidden' ? ' (Hidden)' : '', MAXLEN);
        },
        truncateLabel: function (label, suffix, MAXLEN) {
            suffix = suffix || "";
            var MAXLEN = MAXLEN || 40,
                maxlen = MAXLEN - suffix.length;
            return ((label.length <= maxlen) ? (label) : (label.slice(0, maxlen) + "...")) + suffix;
        },
        escapeQuotes: function (string) {
            return string.replace(/'/g, "&apos;").replace(/"/g, "&quot;");
        },
        action_is_active: function (action) {
            return action && action.condition && (action.condition.type === "if" || action.condition.type === "always");
        }
    };

    ko.bindingHandlers.questionsSelect = {
        init: function (element, valueAccessor) {
            $(element).addClass('input-large');
            $(element).after('<div class="alert alert-error"></div>');
        },
        update: function (element, valueAccessor, allBindingsAccessor) {
            var optionObjects = ko.utils.unwrapObservable(valueAccessor());
            var allBindings = ko.utils.unwrapObservable(allBindingsAccessor());
            var value = ko.utils.unwrapObservable(allBindings.value);
            var $warning = $(element).next();
            if (value && !_.some(optionObjects, function (option) {
                        return option.value === value;
                    })) {
                var option = {
                    label: 'Unidentified Question (' + value + ')',
                    value: value
                };
                optionObjects = [option].concat(optionObjects);
                $warning.show().text('We cannot find this question in the form. It is likely that you deleted or renamed the question. Please choose a valid question from the dropdown.');
            } else {
                $warning.hide();
            }
            _.delay(function () {
                $(element).select2({
                    placeholder: 'Select a Question',
                    data: {
                        results: _(optionObjects).map(function (o) {
                            return {id: o.value, text: o.label, question: o};
                        })
                    },
                    formatSelection: function (o) {
                        return utils.getLabel(o.question);
                    },
                    formatResult: function (o) {
                        return utils.getLabel(o.question, 90);
                    },
                    dropdownCssClass: 'bigdrop'
                });
            });
            allBindings.optstrText = utils.getLabel;
        }
    };


    var CaseConfig = function (params) {
        var self = this;
        var i;

        self.home = params.home;
        self.actions = (function (a) {
            var actions = {}, i;
            _(action_names).each(function (action_name) {
                actions[action_name] = a[action_name];
            });
            actions.subcases = a.subcases;
            return actions;
        }(params.actions));
        self.questions = params.questions;
        self.edit = params.edit;
        self.save_url = params.save_url;
        // `requires` is a ko observable so it can be read by another UI
        self.requires = params.requires;
        self.caseType = params.caseType;
        self.reserved_words = params.reserved_words;
        self.moduleCaseTypes = params.moduleCaseTypes;
<<<<<<< HEAD
        self.propertiesMap = params.propertiesMap;
        self.utils = utils;

        _(self.moduleCaseTypes).each(function (case_type) {
            if (!_(self.propertiesMap).has(case_type)) {
                self.propertiesMap[case_type] = [];
            }
            self.propertiesMap[case_type].sort();
        });

        self.saveButton = COMMCAREHQ.SaveButton.init({
            unsavedMessage: "You have unchanged case settings",
            save: function () {
                var requires = self.caseConfigViewModel.actionType() === 'update' ? 'case' : 'none';
                var subcases;
                if (self.caseConfigViewModel.actionType() === 'none') {
                    subcases = [];
                } else {
                    subcases = _(self.caseConfigViewModel.subcases()).map(HQOpenSubCaseAction.from_case_transaction);
                }
                var actions = JSON.stringify(_(self.actions).extend(
                    HQFormActions.from_case_transaction(self.caseConfigViewModel.case_transaction),
                    {subcases: subcases}
                ));

=======
        self.propertiesMap = {};
        self.utils = utils;

        self.setPropertiesMap = function (propertiesMap) {
            _(self.moduleCaseTypes).each(function (case_type) {
                if (!_(propertiesMap).has(case_type)) {
                    propertiesMap[case_type] = [];
                }
                propertiesMap[case_type].sort();
            });
            _(propertiesMap).each(function (properties, case_type) {
                if (_(self.propertiesMap).has(case_type)) {
                    self.propertiesMap[case_type](properties);
                } else {
                    self.propertiesMap[case_type] = ko.observableArray(properties);
                }
            });
            self.propertiesMap = ko.mapping.fromJS(params.propertiesMap);
        };
        self.setPropertiesMap(params.propertiesMap);

        self.saveButton = COMMCAREHQ.SaveButton.init({
            unsavedMessage: "You have unchanged case settings",
            save: function () {
                var requires = self.caseConfigViewModel.actionType() === 'update' ? 'case' : 'none';
                var subcases;
                if (self.caseConfigViewModel.actionType() === 'none') {
                    subcases = [];
                } else {
                    subcases = _(self.caseConfigViewModel.subcases()).map(HQOpenSubCaseAction.from_case_transaction);
                }
                var actions = JSON.stringify(_(self.actions).extend(
                    HQFormActions.from_case_transaction(self.caseConfigViewModel.case_transaction),
                    {subcases: subcases}
                ));

>>>>>>> a275fbf4
                self.saveButton.ajax({
                    type: 'post',
                    url: self.save_url,
                    data: {
                        requires: requires,
                        actions: actions
                    },
                    dataType: 'json',
                    success: function (data) {
                        COMMCAREHQ.app_manager.updateDOM(data.update);
                        self.requires(requires);
<<<<<<< HEAD
=======
                        self.setPropertiesMap(data.propertiesMap);
>>>>>>> a275fbf4
                    }
                });
            }
        });

        var questionMap = {};
        _(self.questions).each(function (question) {
            questionMap[question.value] = question;
        });
        self.get_repeat_context = function(path) {
            if (path && questionMap[path]) {
                return questionMap[path].repeat;
            } else {
                return undefined;
            }
        };

        var questionScores = {};
        _(self.questions).each(function (question, i) {
            questionScores[question.value] = i;
        });
        self.questionScores = questionScores;
        self.caseConfigViewModel = new CaseConfigViewModel(self);

        self.ensureBlankProperties = function () {
            self.caseConfigViewModel.case_transaction.ensureBlankProperties();
            _(self.caseConfigViewModel.subcases()).each(function (case_transaction) {
                case_transaction.ensureBlankProperties();
            });
        };

        self.change = function () {
            self.saveButton.fire('change');
            self.ensureBlankProperties();
        };

        self.init = function () {
            var $home = $('#case-config-ko');
            _.delay(function () {
                ko.applyBindings(self, $home.get(0));
                $home.on('change textchange', 'input, select', self.change)
                     .on('click', 'a', self.change);
                self.ensureBlankProperties();
            });
        }
    };
    CaseConfig.prototype = utils;


    var CaseConfigViewModel = function (caseConfig) {
        var self = this;

        self.caseConfig = caseConfig;
        self.edit = ko.observable(self.caseConfig.edit);
        self.moduleCaseTypes = caseConfig.moduleCaseTypes;
        self.caseTypes = _.unique(_(self.moduleCaseTypes).map(function (moduleCaseType) {
            return moduleCaseType.case_type;
        }));

        self.getCaseTypeLabel = function (caseType) {
            var module_names = [], label;
            for (var i = 0; i < self.moduleCaseTypes.length; i++) {
                if (self.moduleCaseTypes[i].case_type === caseType) {
                    module_names.push(self.moduleCaseTypes[i].module_name);
                }
            }
            label = module_names.join(', ');
            if (caseType === self.caseConfig.caseType) {
                label = '*' + label;
            }
            return label
        };
        self.case_transaction = HQFormActions.to_case_transaction(caseConfig.actions, caseConfig);
        self.subcases = ko.observableArray(
            _(caseConfig.actions.subcases).map(function (subcase) {
                return HQOpenSubCaseAction.to_case_transaction(subcase, caseConfig)
            })
        );
        self.addSubCase = function () {
            self.subcases.push(HQOpenSubCaseAction.to_case_transaction({}, caseConfig));
        };
        self.removeSubCase = function (subcase) {
            self.subcases.remove(subcase);
        };

        self.actionType = ko.observable((function () {
                var opens_case = self.case_transaction.condition.type() !== 'never';
                var requires_case = self.caseConfig.requires() === 'case';
                var has_subcases = self.subcases().length;
                if (requires_case) {
                    return 'update';
                } else if (opens_case) {
                    return 'open';
                } else if (has_subcases) {
                    return 'open-other';
                } else {
                    return 'none';
                }
            }()));

        self.actionType.subscribe(function (value) {
            var required;
            if (value === 'open') {
                required = ['name'];
                if (self.case_transaction.condition.type() === 'never') {
                    self.case_transaction.condition.type('always');
                }
            } else {
                required = [];
            }
            self.case_transaction.setRequired(required);
        });
    };


    var CaseTransaction = {
        mapping: function (self) {
            return {
                include: [
                    'case_type',
                    'condition',
                    'case_properties',
                    'case_preload',
                    'close_condition',
                    'allow'
                ],
                case_properties: {
                    create: function (options) {
                        return CaseProperty.wrap(options.data, self);
                    }
                },
                case_preload: {
                    create: function (options) {
                        return CasePreload.wrap(options.data, self);
                    }
                }
            }
        },
        wrap: function (data, caseConfig) {
            var self = {};
            ko.mapping.fromJS(data, CaseTransaction.mapping(self), self);
            self.case_type(self.case_type() || caseConfig.caseType);
            self.caseConfig = caseConfig;

            // link self.case_name to corresponding path observable
            // in case_properties for convenience
            try {
                self.case_name = _(self.case_properties()).find(function (p) {
                    return p.key() === 'name' && p.required();
                }).path;
            } catch (e) {
                self.case_name = null;
            }
<<<<<<< HEAD
=======
            self.suggestedProperties = ko.computed(self.suggestedProperties, self);
>>>>>>> a275fbf4

            self.addProperty = function () {
                var property = CaseProperty.wrap({
                    path: '',
                    key: '',
                    required: false
                }, self);

                self.case_properties.push(property);
            };

            self.removeProperty = function (property) {
                self.case_properties.remove(property);
            };

            self.propertyCounts = ko.computed(function () {
                var count = {};
                _(self.case_properties()).each(function (p) {
                    var key = p.key();
                    if (!count.hasOwnProperty(key)) {
                        count[key] = 0;
                    }
                    return count[key] += 1;
                });
                return count;
            });

            if (self.case_preload) {
                self.addPreload = function () {
                    var property = CasePreload.wrap({
                        path: '',
                        key: '',
                        required: false
                    }, self);

                    self.case_preload.push(property);
                };

                self.removePreload = function (property) {
                    self.case_preload.remove(property);
                };

                self.preloadCounts = ko.computed(function () {
                    var count = {};
                    _(self.case_preload()).each(function (p) {
                        var path = p.path();
                        if (!count.hasOwnProperty(path)) {
                            count[path] = 0;
                        }
                        return count[path] += 1;
                    });
                    return count;
                });
            }

            self.repeat_context = function () {
                return self.caseConfig.get_repeat_context(self.case_name());
            };

            self.close_case = ko.computed({
                read: function () {
                    if (self.close_condition) {
                        return self.close_condition.type() !== 'never';
                    } else {
                        return false;
                    }

                },
                write: function (value) {
                    self.close_condition.type(value ? 'always' : 'never');
                }
            });

            self.setRequired = function (required) {
                var delete_me = [];
                _(self.case_properties()).each(function (case_property) {
                    var key = case_property.key();
                    if (_(required).contains(key)) {
                        case_property.required(true);
                        required.splice(required.indexOf(key), 1);
                    } else {
                        if (case_property.required()) {
                            case_property.required(false);
                            if (!case_property.path()) {
                                delete_me.push(case_property);
                            }
                        }

                    }
                });
                _(delete_me).each(function (case_property) {
                    self.case_properties.remove(case_property);
                });
                _(required).each(function (key) {
                    self.case_properties.splice(0, 0, CaseProperty.wrap({
                        path: '',
                        key: key,
                        required: true
                    }, self));
                });
            };

            self.unwrap = function () {
                CaseTransaction.unwrap(self);
            };

            self.ensureBlankProperties = function () {
                var items = [{
                    properties: self.case_properties(),
                    addProperty: self.addProperty
                }];
                if (self.case_preload) {
                    items.push({
                        properties: self.case_preload(),
                        addProperty: self.addPreload
                    });
                }
                _(items).each(function (item) {
                    var properties = item.properties;
                    var last = properties[properties.length-1];
                    if (last && !last.isBlank()) {
                        item.addProperty();
                    }
                });
            };

            return self;
        },
        unwrap: function (self) {
            return ko.mapping.toJS(self, CaseTransaction.mapping(self));
        }
    };


    var CasePropertyBase = {
        mapping: {
            include: ['key', 'path', 'required']
        },
        wrap: function (data, case_transaction) {
            var self = ko.mapping.fromJS(data, CaseProperty.mapping);
            self.case_transaction = case_transaction;
            self.isBlank = ko.computed(function () {
                return !self.key() && !self.path();
            });
            return self;
        }
    };

    var CaseProperty = {
        mapping: CasePropertyBase.mapping,
        wrap: function (data, case_transaction) {
            var self = CasePropertyBase.wrap(data, case_transaction);
            self.defaultKey = ko.computed(function () {
                var path = self.path() || '';
                var value = path.split('/');
                value = value[value.length-1];
                return value;
            });
            self.repeat_context = function () {
                return case_transaction.caseConfig.get_repeat_context(self.path());
            };
            self.validate = ko.computed(function () {
                if (self.path() || self.key()) {
                    if (case_transaction.propertyCounts()[self.key()] > 1) {
                        return "Property updated by two questions";
                    } else if (case_transaction.caseConfig.reserved_words.indexOf(self.key()) !== -1) {
                        return '<strong>' + self.key() + '</strong> is a reserved word';
                    } else if (self.repeat_context() && self.repeat_context() !== case_transaction.repeat_context()) {
                        return 'Inside the wrong repeat!'
                    }
                }
                return null;
            });
            return self;
<<<<<<< HEAD
        }
    };

    var CasePreload = {
        wrap: function (data, case_transaction) {
            var self = CasePropertyBase.wrap(data, case_transaction);
            self.defaultKey = ko.computed(function () {
                return '';
            });
            self.validateProperty = ko.computed(function () {
                if (self.path() || self.key()) {
                    if (case_transaction.caseConfig.reserved_words.indexOf(self.key()) !== -1) {
                        return '<strong>' + self.key() + '</strong> is a reserved word';
                    }
                }
                return null;
            });
            self.validateQuestion = ko.computed(function () {
                if (self.path()) {
                    if (case_transaction.preloadCounts()[self.path()] > 1) {
                        return "Two properties load to the same question";
                    }
                }
                return null;
            });
            return self;
        }
    };

=======
        }
    };

    var CasePreload = {
        wrap: function (data, case_transaction) {
            var self = CasePropertyBase.wrap(data, case_transaction);
            self.defaultKey = ko.computed(function () {
                return '';
            });
            self.validateProperty = ko.computed(function () {
                if (self.path() || self.key()) {
                    if (case_transaction.caseConfig.reserved_words.indexOf(self.key()) !== -1) {
                        return '<strong>' + self.key() + '</strong> is a reserved word';
                    }
                }
                return null;
            });
            self.validateQuestion = ko.computed(function () {
                if (self.path()) {
                    if (case_transaction.preloadCounts()[self.path()] > 1) {
                        return "Two properties load to the same question";
                    }
                }
                return null;
            });
            return self;
        }
    };

>>>>>>> a275fbf4
    var DEFAULT_CONDITION = {
        type: 'always',
        question: null,
        answer: null
<<<<<<< HEAD
    };

    var propertyDictToArray = function (required, property_dict, caseConfig, keyIsPath) {
        var property_array = _(property_dict).map(function (value, key) {
            return {
                path: !keyIsPath ? value : key,
                key: !keyIsPath ? key : value,
                required: false
            };
        });
        property_array = _(property_array).sortBy(function (property) {
            return caseConfig.questionScores[property.path] * 2 + (property.required ? 0 : 1);
        });
        return required.concat(property_array);
    };

=======
    };

    var propertyDictToArray = function (required, property_dict, caseConfig, keyIsPath) {
        var property_array = _(property_dict).map(function (value, key) {
            return {
                path: !keyIsPath ? value : key,
                key: !keyIsPath ? key : value,
                required: false
            };
        });
        property_array = _(property_array).sortBy(function (property) {
            return caseConfig.questionScores[property.path] * 2 + (property.required ? 0 : 1);
        });
        return required.concat(property_array);
    };

>>>>>>> a275fbf4
    var propertyArrayToDict = function (required, property_array, keyIsPath) {
        var property_dict = {},
            extra_dict = {};
        _(property_array).each(function (case_property) {
            var key = case_property[!keyIsPath ? 'key' : 'path'];
            var path = case_property[!keyIsPath ? 'path' : 'key'];
            if (key || path) {
                if (_(required).contains(key) && case_property.required) {
                    extra_dict[key] = path;
                } else {
                    property_dict[key] = path;
                }
            }
        });
        return [property_dict, extra_dict];
    };

    var HQFormActions = {
        normalize: function (o) {
            var self = {};
            self.open_case = {
                condition: (o.open_case || {}).condition || DEFAULT_CONDITION,
                name_path: (o.open_case || {}).name_path || ''
            };
            self.update_case = {
                update: (o.update_case || {}).update || {}
            };
            self.case_preload = {
                preload: (o.case_preload || {}).preload || {}
            };
            self.close_case = {
                condition: (o.close_case || {}).condition || DEFAULT_CONDITION
            };
            return self;
        },
        to_case_transaction: function (o, caseConfig) {
            var self = HQFormActions.normalize(o);
            var required_properties = caseConfig.requires() === 'none' && !o.update_case.update.name ? [{
                key: 'name',
                path: self.open_case.name_path,
                required: true
            }] : [];
            var case_properties = propertyDictToArray(
                required_properties,
                self.update_case.update,
                caseConfig
            );
            var case_preload = propertyDictToArray(
                [],
                self.case_preload.preload,
                caseConfig,
                true
            );
            var x = CaseTransaction.wrap({
                case_type: null, // will get overridden by the default
                case_properties: case_properties,
                case_preload: case_preload,
                condition: self.open_case.condition,
                close_condition: self.close_case.condition,
<<<<<<< HEAD
                suggestedProperties: caseConfig.propertiesMap[caseConfig.caseType]
=======
                suggestedProperties: function () {
                    return caseConfig.propertiesMap[this.case_type()]();
                }
>>>>>>> a275fbf4
            }, caseConfig);
            _.delay(function () {
                x.allow = {
                    condition: ko.computed(function () {
                        return caseConfig.caseConfigViewModel.actionType() === 'open';
                    }),
                    close_condition: ko.computed(function () {
                        return caseConfig.caseConfigViewModel.actionType() === 'update';
                    }),
                    case_preload: ko.computed(function () {
                        return caseConfig.caseConfigViewModel.actionType() === 'update';
                    }),
                    repeats: function () {
                        return false;
                    }
                };
            });
            return x;
        },
        from_case_transaction: function (case_transaction) {
            var o = CaseTransaction.unwrap(case_transaction);
            var x = propertyArrayToDict(['name'], o.case_properties);
            var case_properties = x[0], case_name = x[1].name;
            var case_preload = propertyArrayToDict([], o.case_preload, true)[0];
            var open_condition = o.condition;
            var close_condition = o.close_condition;
            var update_condition = DEFAULT_CONDITION;
            var actionType = case_transaction.caseConfig.caseConfigViewModel.actionType();

            if (actionType === 'open') {
                if (open_condition.type === 'never') {
                    open_condition.type = 'always';
                }
            } else {
                open_condition.type = 'never';

            }

            if (actionType === 'update') {
                update_condition.type = 'always';
            } else {
                update_condition.type = 'never';
            }

            return {
                open_case: {
                    condition: open_condition,
                    name_path: case_name
                },
                update_case: {
                    update: case_properties,
                    condition: update_condition
                },
                case_preload: {
                    preload: case_preload,
                    condition: update_condition
                },
                close_case: {
                    condition: close_condition
                }
            };
        }
    };

    var HQOpenSubCaseAction = {
        normalize: function (o) {
            var self = {};
            self.case_type = o.case_type || null;
            self.case_name = o.case_name || null;
            self.case_properties = o.case_properties || {};
            self.condition = o.condition || DEFAULT_CONDITION;
            self.repeat_context = o.repeat_context;
            return self;
        },
        to_case_transaction: function (o, caseConfig) {
            var self = HQOpenSubCaseAction.normalize(o);
            var case_properties = propertyDictToArray([{
                    path: self.case_name,
                    key: 'name',
                    required: true
                }], self.case_properties, caseConfig);


            return CaseTransaction.wrap({
                case_type: self.case_type,
                case_properties: case_properties,
                condition: self.condition,
<<<<<<< HEAD
                suggestedProperties: _(caseConfig.propertiesMap[self.case_type]).filter(function (property) {
                    return !_(property).contains('/');
                }),
=======
                suggestedProperties: function () {
                    if (this.case_type()) {
                        return _(caseConfig.propertiesMap[this.case_type()]()).filter(function (property) {
                            return !_(property).contains('/');
                        });
                    } else {
                        return [];
                    }
                },
>>>>>>> a275fbf4
                allow: {
                    condition: function () {
                        return true;
                    },
                    close_condition: function () {
                        return false;
                    },
                    case_preload: function () {
                        return false;
                    },
                    repeats: function () {
                        return true;
                    },
                    parentProperties: function () {
                        return false;
                    }
                }
            }, caseConfig);
        },
        from_case_transaction: function (case_transaction) {
            var o = CaseTransaction.unwrap(case_transaction);
            var x = propertyArrayToDict(['name'], o.case_properties);
            var case_properties = x[0], case_name = x[1].name;

            return {
                case_name: case_name,
                case_type: o.case_type,
                case_properties: case_properties,
                condition: o.condition,
                repeat_context: case_transaction.repeat_context()
            };
        }
    };

    var action_names = ["open_case", "update_case", "close_case", "case_preload"];
    CaseConfig.prototype.getQuestions = function (filter, excludeHidden, includeRepeat) {
        // filter can be "all", or any of "select1", "select", or "input" separated by spaces
        var i, options = [],
            q;
        excludeHidden = excludeHidden || false;
        includeRepeat = includeRepeat || false;
        filter = filter.split(" ");
        if (!excludeHidden) {
            filter.push('hidden');
        }
        for (i = 0; i < this.questions.length; i += 1) {
            q = this.questions[i];
            if (filter[0] === "all" || filter.indexOf(q.tag) !== -1) {
                if (includeRepeat || !q.repeat) {
                    options.push(q);
                }
            }
        }
        return options;
    };
    CaseConfig.prototype.getAnswers = function (condition) {
        var i, q, o, value = condition.question,
            found = false,
            options = [];
        for (i = 0; i < this.questions.length; i += 1) {
            q = this.questions[i];
            if (q.value === value) {
                found = true;
                break;
            }
        }
        if (found && q.options) {
            for (i = 0; i < q.options.length; i += 1) {
                o = q.options[i];
                options.push(o);
            }
        }
        return options;
    };
    return {
        CaseConfig: CaseConfig
    };
}());<|MERGE_RESOLUTION|>--- conflicted
+++ resolved
@@ -87,16 +87,26 @@
         self.caseType = params.caseType;
         self.reserved_words = params.reserved_words;
         self.moduleCaseTypes = params.moduleCaseTypes;
-<<<<<<< HEAD
-        self.propertiesMap = params.propertiesMap;
+        self.propertiesMap = {};
         self.utils = utils;
 
-        _(self.moduleCaseTypes).each(function (case_type) {
-            if (!_(self.propertiesMap).has(case_type)) {
-                self.propertiesMap[case_type] = [];
-            }
-            self.propertiesMap[case_type].sort();
-        });
+        self.setPropertiesMap = function (propertiesMap) {
+            _(self.moduleCaseTypes).each(function (case_type) {
+                if (!_(propertiesMap).has(case_type)) {
+                    propertiesMap[case_type] = [];
+                }
+                propertiesMap[case_type].sort();
+            });
+            _(propertiesMap).each(function (properties, case_type) {
+                if (_(self.propertiesMap).has(case_type)) {
+                    self.propertiesMap[case_type](properties);
+                } else {
+                    self.propertiesMap[case_type] = ko.observableArray(properties);
+                }
+            });
+            self.propertiesMap = ko.mapping.fromJS(params.propertiesMap);
+        };
+        self.setPropertiesMap(params.propertiesMap);
 
         self.saveButton = COMMCAREHQ.SaveButton.init({
             unsavedMessage: "You have unchanged case settings",
@@ -113,44 +123,6 @@
                     {subcases: subcases}
                 ));
 
-=======
-        self.propertiesMap = {};
-        self.utils = utils;
-
-        self.setPropertiesMap = function (propertiesMap) {
-            _(self.moduleCaseTypes).each(function (case_type) {
-                if (!_(propertiesMap).has(case_type)) {
-                    propertiesMap[case_type] = [];
-                }
-                propertiesMap[case_type].sort();
-            });
-            _(propertiesMap).each(function (properties, case_type) {
-                if (_(self.propertiesMap).has(case_type)) {
-                    self.propertiesMap[case_type](properties);
-                } else {
-                    self.propertiesMap[case_type] = ko.observableArray(properties);
-                }
-            });
-            self.propertiesMap = ko.mapping.fromJS(params.propertiesMap);
-        };
-        self.setPropertiesMap(params.propertiesMap);
-
-        self.saveButton = COMMCAREHQ.SaveButton.init({
-            unsavedMessage: "You have unchanged case settings",
-            save: function () {
-                var requires = self.caseConfigViewModel.actionType() === 'update' ? 'case' : 'none';
-                var subcases;
-                if (self.caseConfigViewModel.actionType() === 'none') {
-                    subcases = [];
-                } else {
-                    subcases = _(self.caseConfigViewModel.subcases()).map(HQOpenSubCaseAction.from_case_transaction);
-                }
-                var actions = JSON.stringify(_(self.actions).extend(
-                    HQFormActions.from_case_transaction(self.caseConfigViewModel.case_transaction),
-                    {subcases: subcases}
-                ));
-
->>>>>>> a275fbf4
                 self.saveButton.ajax({
                     type: 'post',
                     url: self.save_url,
@@ -162,10 +134,7 @@
                     success: function (data) {
                         COMMCAREHQ.app_manager.updateDOM(data.update);
                         self.requires(requires);
-<<<<<<< HEAD
-=======
                         self.setPropertiesMap(data.propertiesMap);
->>>>>>> a275fbf4
                     }
                 });
             }
@@ -319,10 +288,7 @@
             } catch (e) {
                 self.case_name = null;
             }
-<<<<<<< HEAD
-=======
             self.suggestedProperties = ko.computed(self.suggestedProperties, self);
->>>>>>> a275fbf4
 
             self.addProperty = function () {
                 var property = CaseProperty.wrap({
@@ -497,7 +463,6 @@
                 return null;
             });
             return self;
-<<<<<<< HEAD
         }
     };
 
@@ -527,42 +492,10 @@
         }
     };
 
-=======
-        }
-    };
-
-    var CasePreload = {
-        wrap: function (data, case_transaction) {
-            var self = CasePropertyBase.wrap(data, case_transaction);
-            self.defaultKey = ko.computed(function () {
-                return '';
-            });
-            self.validateProperty = ko.computed(function () {
-                if (self.path() || self.key()) {
-                    if (case_transaction.caseConfig.reserved_words.indexOf(self.key()) !== -1) {
-                        return '<strong>' + self.key() + '</strong> is a reserved word';
-                    }
-                }
-                return null;
-            });
-            self.validateQuestion = ko.computed(function () {
-                if (self.path()) {
-                    if (case_transaction.preloadCounts()[self.path()] > 1) {
-                        return "Two properties load to the same question";
-                    }
-                }
-                return null;
-            });
-            return self;
-        }
-    };
-
->>>>>>> a275fbf4
     var DEFAULT_CONDITION = {
         type: 'always',
         question: null,
         answer: null
-<<<<<<< HEAD
     };
 
     var propertyDictToArray = function (required, property_dict, caseConfig, keyIsPath) {
@@ -579,24 +512,6 @@
         return required.concat(property_array);
     };
 
-=======
-    };
-
-    var propertyDictToArray = function (required, property_dict, caseConfig, keyIsPath) {
-        var property_array = _(property_dict).map(function (value, key) {
-            return {
-                path: !keyIsPath ? value : key,
-                key: !keyIsPath ? key : value,
-                required: false
-            };
-        });
-        property_array = _(property_array).sortBy(function (property) {
-            return caseConfig.questionScores[property.path] * 2 + (property.required ? 0 : 1);
-        });
-        return required.concat(property_array);
-    };
-
->>>>>>> a275fbf4
     var propertyArrayToDict = function (required, property_array, keyIsPath) {
         var property_dict = {},
             extra_dict = {};
@@ -656,13 +571,9 @@
                 case_preload: case_preload,
                 condition: self.open_case.condition,
                 close_condition: self.close_case.condition,
-<<<<<<< HEAD
-                suggestedProperties: caseConfig.propertiesMap[caseConfig.caseType]
-=======
                 suggestedProperties: function () {
                     return caseConfig.propertiesMap[this.case_type()]();
                 }
->>>>>>> a275fbf4
             }, caseConfig);
             _.delay(function () {
                 x.allow = {
@@ -750,11 +661,6 @@
                 case_type: self.case_type,
                 case_properties: case_properties,
                 condition: self.condition,
-<<<<<<< HEAD
-                suggestedProperties: _(caseConfig.propertiesMap[self.case_type]).filter(function (property) {
-                    return !_(property).contains('/');
-                }),
-=======
                 suggestedProperties: function () {
                     if (this.case_type()) {
                         return _(caseConfig.propertiesMap[this.case_type()]()).filter(function (property) {
@@ -764,7 +670,6 @@
                         return [];
                     }
                 },
->>>>>>> a275fbf4
                 allow: {
                     condition: function () {
                         return true;
