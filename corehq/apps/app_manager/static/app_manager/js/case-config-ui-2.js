/*globals $, COMMCAREHQ */

var CaseConfig = (function () {
    "use strict";


    var utils = {
        getLabel: function (question, MAXLEN) {
            return utils.truncateLabel((question.repeat ? '- ' : '') + question.label, question.tag == 'hidden' ? ' (Hidden)' : '', MAXLEN);
        },
        truncateLabel: function (label, suffix, MAXLEN) {
            suffix = suffix || "";
            var MAXLEN = MAXLEN || 40,
                maxlen = MAXLEN - suffix.length;
            return ((label.length <= maxlen) ? (label) : (label.slice(0, maxlen) + "...")) + suffix;
        },
        escapeQuotes: function (string) {
            return string.replace(/'/g, "&apos;").replace(/"/g, "&quot;");
        },
        action_is_active: function (action) {
            return action && action.condition && (action.condition.type === "if" || action.condition.type === "always");
        }
    };

    ko.bindingHandlers.questionsSelect = {
        init: function (element, valueAccessor) {
            $(element).addClass('input-large');
            $(element).after('<div class="alert alert-error"></div>');
        },
        update: function (element, valueAccessor, allBindingsAccessor) {
            var optionObjects = ko.utils.unwrapObservable(valueAccessor());
            var allBindings = ko.utils.unwrapObservable(allBindingsAccessor());
            var value = ko.utils.unwrapObservable(allBindings.value);
            var $warning = $(element).next();
            if (value && !_.some(optionObjects, function (option) {
                        return option.value === value;
                    })) {
                var option = {
                    label: 'Unidentified Question (' + value + ')',
                    value: value
                };
                optionObjects = [option].concat(optionObjects);
                $warning.show().text('We cannot find this question in the form. It is likely that you deleted or renamed the question. Please choose a valid question from the dropdown.');
            } else {
                $warning.hide();
            }
            _.delay(function () {
                $(element).select2({
                    placeholder: 'Select a Question',
                    data: {
                        results: _(optionObjects).map(function (o) {
                            return {id: o.value, text: o.label, question: o};
                        })
                    },
                    formatSelection: function (o) {
                        return utils.getLabel(o.question);
                    },
                    formatResult: function (o) {
                        return utils.getLabel(o.question, 90);
                    },
                    dropdownCssClass: 'bigdrop'
                });
            });
            allBindings.optstrText = utils.getLabel;
        }
    };


    var CaseConfig = function (params) {
        var self = this;
        var i;

        self.home = params.home;
        self.actions = (function (a) {
            var actions = {}, i;
            _(action_names).each(function (action_name) {
                actions[action_name] = a[action_name];
            });
            actions.subcases = a.subcases;
            return actions;
        }(params.actions));
        self.questions = params.questions;
        self.edit = params.edit;
        self.save_url = params.save_url;
        // `requires` is a ko observable so it can be read by another UI
        self.requires = params.requires;
        self.caseType = params.caseType;
        self.reserved_words = params.reserved_words;
        self.moduleCaseTypes = params.moduleCaseTypes;
        self.propertiesMap = params.propertiesMap;
        self.utils = utils;

        _(self.moduleCaseTypes).each(function (case_type) {
            if (!_(self.propertiesMap).has(case_type)) {
                self.propertiesMap[case_type] = [];
            }
            self.propertiesMap[case_type].sort();
        });

        self.saveButton = COMMCAREHQ.SaveButton.init({
            unsavedMessage: "You have unchanged case settings",
            save: function () {
                var requires = self.caseConfigViewModel.actionType() === 'update' ? 'case' : 'none';
                var subcases;
                if (self.caseConfigViewModel.actionType() === 'none') {
                    subcases = [];
                } else {
                    subcases = _(self.caseConfigViewModel.subcases()).map(HQOpenSubCaseAction.from_case_transaction);
                }
                var actions = JSON.stringify(_(self.actions).extend(
                    HQFormActions.from_case_transaction(self.caseConfigViewModel.case_transaction),
                    {subcases: subcases}
                ));

                self.saveButton.ajax({
                    type: 'post',
                    url: self.save_url,
                    data: {
                        requires: requires,
                        actions: actions
                    },
                    dataType: 'json',
                    success: function (data) {
                        COMMCAREHQ.app_manager.updateDOM(data.update);
                        self.requires(requires);
                    }
                });
            }
        });

        var questionMap = {};
        _(self.questions).each(function (question) {
            questionMap[question.value] = question;
        });
        self.get_repeat_context = function(path) {
            if (path && questionMap[path]) {
                return questionMap[path].repeat;
            } else {
                return undefined;
            }
        };

        var questionScores = {};
        _(self.questions).each(function (question, i) {
            questionScores[question.value] = i;
        });
        self.questionScores = questionScores;
        self.caseConfigViewModel = new CaseConfigViewModel(self);

        self.ensureBlankProperties = function () {
            self.caseConfigViewModel.case_transaction.ensureBlankProperties();
            _(self.caseConfigViewModel.subcases()).each(function (case_transaction) {
                case_transaction.ensureBlankProperties();
            });
        };

        self.change = function () {
            self.saveButton.fire('change');
            self.ensureBlankProperties();
        };

        self.init = function () {
            var $home = $('#case-config-ko');
            _.delay(function () {
                ko.applyBindings(self, $home.get(0));
                $home.on('change textchange', 'input, select', self.change)
                     .on('click', 'a', self.change);
                self.ensureBlankProperties();
            });
        }
    };
    CaseConfig.prototype = utils;


    var CaseConfigViewModel = function (caseConfig) {
        var self = this;

        self.caseConfig = caseConfig;
        self.edit = ko.observable(self.caseConfig.edit);
        self.moduleCaseTypes = caseConfig.moduleCaseTypes;
        self.caseTypes = _.unique(_(self.moduleCaseTypes).map(function (moduleCaseType) {
            return moduleCaseType.case_type;
        }));

        self.getCaseTypeLabel = function (caseType) {
            var module_names = [], label;
            for (var i = 0; i < self.moduleCaseTypes.length; i++) {
                if (self.moduleCaseTypes[i].case_type === caseType) {
                    module_names.push(self.moduleCaseTypes[i].module_name);
                }
            }
            label = module_names.join(', ');
            if (caseType === self.caseConfig.caseType) {
                label = '*' + label;
            }
            return label
        };
        self.case_transaction = HQFormActions.to_case_transaction(caseConfig.actions, caseConfig);
        self.subcases = ko.observableArray(
            _(caseConfig.actions.subcases).map(function (subcase) {
                return HQOpenSubCaseAction.to_case_transaction(subcase, caseConfig)
            })
        );
        self.addSubCase = function () {
            self.subcases.push(HQOpenSubCaseAction.to_case_transaction({}, caseConfig));
        };
        self.removeSubCase = function (subcase) {
            self.subcases.remove(subcase);
        };

        self.actionType = ko.observable((function () {
                var opens_case = self.case_transaction.condition.type() !== 'never';
                var requires_case = self.caseConfig.requires() === 'case';
                var has_subcases = self.subcases().length;
                if (requires_case) {
                    return 'update';
                } else if (opens_case) {
                    return 'open';
                } else if (has_subcases) {
                    return 'open-other';
                } else {
                    return 'none';
                }
            }()));

        self.actionType.subscribe(function (value) {
            var required;
            if (value === 'open') {
                required = ['name'];
                if (self.case_transaction.condition.type() === 'never') {
                    self.case_transaction.condition.type('always');
                }
            } else {
                required = [];
            }
            self.case_transaction.setRequired(required);
        });
    };


    var CaseTransaction = {
        mapping: function (self) {
            return {
                include: [
                    'case_type',
                    'condition',
                    'case_properties',
                    'case_preload',
                    'close_condition',
                    'allow'
                ],
                case_properties: {
                    create: function (options) {
                        return CaseProperty.wrap(options.data, self);
                    }
                },
                case_preload: {
                    create: function (options) {
                        return CasePreload.wrap(options.data, self);
                    }
                }
            }
        },
        wrap: function (data, caseConfig) {
            var self = {};
            ko.mapping.fromJS(data, CaseTransaction.mapping(self), self);
            self.case_type(self.case_type() || caseConfig.caseType);
            self.caseConfig = caseConfig;

            // link self.case_name to corresponding path observable
            // in case_properties for convenience
            try {
                self.case_name = _(self.case_properties()).find(function (p) {
                    return p.key() === 'name' && p.required();
                }).path;
            } catch (e) {
                self.case_name = null;
            }

            self.addProperty = function () {
                var property = CaseProperty.wrap({
                    path: '',
                    key: '',
                    required: false
                }, self);

                self.case_properties.push(property);
            };

            self.removeProperty = function (property) {
                self.case_properties.remove(property);
            };

            self.propertyCounts = ko.computed(function () {
                var count = {};
                _(self.case_properties()).each(function (p) {
                    var key = p.key();
                    if (!count.hasOwnProperty(key)) {
                        count[key] = 0;
                    }
                    return count[key] += 1;
                });
                return count;
            });

            if (self.case_preload) {
                self.addPreload = function () {
                    var property = CasePreload.wrap({
                        path: '',
                        key: '',
                        required: false
                    }, self);

                    self.case_preload.push(property);
                };

                self.removePreload = function (property) {
                    self.case_preload.remove(property);
                };

                self.preloadCounts = ko.computed(function () {
                    var count = {};
                    _(self.case_preload()).each(function (p) {
                        var path = p.path();
                        if (!count.hasOwnProperty(path)) {
                            count[path] = 0;
                        }
                        return count[path] += 1;
                    });
                    return count;
                });
            }

            self.repeat_context = function () {
                return self.caseConfig.get_repeat_context(self.case_name());
            };

            self.close_case = ko.computed({
                read: function () {
                    if (self.close_condition) {
                        return self.close_condition.type() !== 'never';
                    } else {
                        return false;
                    }

                },
                write: function (value) {
                    self.close_condition.type(value ? 'always' : 'never');
                }
            });

            self.setRequired = function (required) {
                var delete_me = [];
                _(self.case_properties()).each(function (case_property) {
                    var key = case_property.key();
                    if (_(required).contains(key)) {
                        case_property.required(true);
                        required.splice(required.indexOf(key), 1);
                    } else {
                        if (case_property.required()) {
                            case_property.required(false);
                            if (!case_property.path()) {
                                delete_me.push(case_property);
                            }
                        }

                    }
                });
                _(delete_me).each(function (case_property) {
                    self.case_properties.remove(case_property);
                });
                _(required).each(function (key) {
                    self.case_properties.splice(0, 0, CaseProperty.wrap({
                        path: '',
                        key: key,
                        required: true
                    }, self));
                });
            };

            self.unwrap = function () {
                CaseTransaction.unwrap(self);
            };

            self.ensureBlankProperties = function () {
                var items = [{
                    properties: self.case_properties(),
                    addProperty: self.addProperty
                }];
                if (self.case_preload) {
                    items.push({
                        properties: self.case_preload(),
                        addProperty: self.addPreload
                    });
                }
                _(items).each(function (item) {
                    var properties = item.properties;
                    var last = properties[properties.length-1];
                    if (last && !last.isBlank()) {
                        item.addProperty();
                    }
                });
            };

            return self;
        },
        unwrap: function (self) {
            return ko.mapping.toJS(self, CaseTransaction.mapping(self));
        }
    };


    var CasePropertyBase = {
        mapping: {
            include: ['key', 'path', 'required']
        },
        wrap: function (data, case_transaction) {
            var self = ko.mapping.fromJS(data, CaseProperty.mapping);
            self.case_transaction = case_transaction;
            self.isBlank = ko.computed(function () {
                return !self.key() && !self.path();
            });
            return self;
        }
    };

    var CaseProperty = {
        mapping: CasePropertyBase.mapping,
        wrap: function (data, case_transaction) {
            var self = CasePropertyBase.wrap(data, case_transaction);
            self.defaultKey = ko.computed(function () {
                var path = self.path() || '';
                var value = path.split('/');
                value = value[value.length-1];
                return value;
            });
            self.repeat_context = function () {
                return case_transaction.caseConfig.get_repeat_context(self.path());
            };
            self.validate = ko.computed(function () {
                if (self.path() || self.key()) {
                    if (case_transaction.propertyCounts()[self.key()] > 1) {
                        return "Property updated by two questions";
                    } else if (case_transaction.caseConfig.reserved_words.indexOf(self.key()) !== -1) {
                        return '<strong>' + self.key() + '</strong> is a reserved word';
                    } else if (self.repeat_context() && self.repeat_context() !== case_transaction.repeat_context()) {
                        return 'Inside the wrong repeat!'
                    }
                }
                return null;
            });
            return self;
        }
    };

    var CasePreload = {
        wrap: function (data, case_transaction) {
            var self = CasePropertyBase.wrap(data, case_transaction);
            self.defaultKey = ko.computed(function () {
                return '';
            });
            self.validateProperty = ko.computed(function () {
                if (self.path() || self.key()) {
                    if (case_transaction.caseConfig.reserved_words.indexOf(self.key()) !== -1) {
                        return '<strong>' + self.key() + '</strong> is a reserved word';
                    }
                }
                return null;
            });
            self.validateQuestion = ko.computed(function () {
                if (self.path()) {
                    if (case_transaction.preloadCounts()[self.path()] > 1) {
                        return "Two properties load to the same question";
                    }
                }
                return null;
            });
            return self;
        }
    };

    var DEFAULT_CONDITION = {
        type: 'always',
        question: null,
        answer: null
    };

    var propertyDictToArray = function (required, property_dict, caseConfig, keyIsPath) {
        var property_array = _(property_dict).map(function (value, key) {
            return {
                path: !keyIsPath ? value : key,
                key: !keyIsPath ? key : value,
                required: false
            };
        });
        property_array = _(property_array).sortBy(function (property) {
            return caseConfig.questionScores[property.path] * 2 + (property.required ? 0 : 1);
        });
        return required.concat(property_array);
    };

    var propertyArrayToDict = function (required, property_array, keyIsPath) {
        var property_dict = {},
            extra_dict = {};
        _(property_array).each(function (case_property) {
            var key = case_property[!keyIsPath ? 'key' : 'path'];
            var path = case_property[!keyIsPath ? 'path' : 'key'];
            if (key || path) {
                if (_(required).contains(key) && case_property.required) {
                    extra_dict[key] = path;
                } else {
                    property_dict[key] = path;
                }
            }
        });
        return [property_dict, extra_dict];
    };

    var HQFormActions = {
        normalize: function (o) {
            var self = {};
            self.open_case = {
                condition: (o.open_case || {}).condition || DEFAULT_CONDITION,
                name_path: (o.open_case || {}).name_path || ''
            };
            self.update_case = {
                update: (o.update_case || {}).update || {}
            };
            self.case_preload = {
                preload: (o.case_preload || {}).preload || {}
            };
            self.close_case = {
                condition: (o.close_case || {}).condition || DEFAULT_CONDITION
            };
            return self;
        },
        to_case_transaction: function (o, caseConfig) {
            var self = HQFormActions.normalize(o);
            var required_properties = caseConfig.requires() === 'none' && !o.update_case.update.name ? [{
                key: 'name',
                path: self.open_case.name_path,
                required: true
            }] : [];
            var case_properties = propertyDictToArray(
                required_properties,
                self.update_case.update,
                caseConfig
            );
            var case_preload = propertyDictToArray(
                [],
                self.case_preload.preload,
                caseConfig,
                true
            );
            var x = CaseTransaction.wrap({
                case_type: null, // will get overridden by the default
                case_properties: case_properties,
                case_preload: case_preload,
                condition: self.open_case.condition,
<<<<<<< HEAD
                close_condition: self.close_case.condition
=======
                close_condition: self.close_case.condition,
                suggestedProperties: caseConfig.propertiesMap[caseConfig.caseType]
>>>>>>> cdb55819
            }, caseConfig);
            _.delay(function () {
                x.allow = {
                    condition: ko.computed(function () {
                        return caseConfig.caseConfigViewModel.actionType() === 'open';
                    }),
                    close_condition: ko.computed(function () {
                        return caseConfig.caseConfigViewModel.actionType() === 'update';
                    }),
                    case_preload: ko.computed(function () {
                        return caseConfig.caseConfigViewModel.actionType() === 'update';
                    }),
                    repeats: function () {
                        return false;
                    }
                };
            });
            return x;
        },
        from_case_transaction: function (case_transaction) {
            var o = CaseTransaction.unwrap(case_transaction);
            var x = propertyArrayToDict(['name'], o.case_properties);
            var case_properties = x[0], case_name = x[1].name;
            var case_preload = propertyArrayToDict([], o.case_preload, true)[0];
            var open_condition = o.condition;
            var close_condition = o.close_condition;
            var update_condition = DEFAULT_CONDITION;
            var actionType = case_transaction.caseConfig.caseConfigViewModel.actionType();

            if (actionType === 'open') {
                if (open_condition.type === 'never') {
                    open_condition.type = 'always';
                }
            } else {
                open_condition.type = 'never';

            }

            if (actionType === 'update') {
                update_condition.type = 'always';
            } else {
                update_condition.type = 'never';
            }

            return {
                open_case: {
                    condition: open_condition,
                    name_path: case_name
                },
                update_case: {
                    update: case_properties,
                    condition: update_condition
                },
                case_preload: {
                    preload: case_preload,
                    condition: update_condition
                },
                close_case: {
                    condition: close_condition
                }
            };
        }
    };

    var HQOpenSubCaseAction = {
        normalize: function (o) {
            var self = {};
            self.case_type = o.case_type || null;
            self.case_name = o.case_name || null;
            self.case_properties = o.case_properties || {};
            self.condition = o.condition || DEFAULT_CONDITION;
            self.repeat_context = o.repeat_context;
            return self;
        },
        to_case_transaction: function (o, caseConfig) {
            var self = HQOpenSubCaseAction.normalize(o);
            var case_properties = propertyDictToArray([{
                    path: self.case_name,
                    key: 'name',
                    required: true
                }], self.case_properties, caseConfig);


            return CaseTransaction.wrap({
                case_type: self.case_type,
                case_properties: case_properties,
                condition: self.condition,
<<<<<<< HEAD
=======
                suggestedProperties: _(caseConfig.propertiesMap[self.case_type]).filter(function (property) {
                    return !_(property).contains('/');
                }),
>>>>>>> cdb55819
                allow: {
                    condition: function () {
                        return true;
                    },
                    close_condition: function () {
                        return false;
                    },
                    case_preload: function () {
                        return false;
                    },
                    repeats: function () {
                        return true;
<<<<<<< HEAD
=======
                    },
                    parentProperties: function () {
                        return false;
>>>>>>> cdb55819
                    }
                }
            }, caseConfig);
        },
        from_case_transaction: function (case_transaction) {
            var o = CaseTransaction.unwrap(case_transaction);
            var x = propertyArrayToDict(['name'], o.case_properties);
            var case_properties = x[0], case_name = x[1].name;

            return {
                case_name: case_name,
                case_type: o.case_type,
                case_properties: case_properties,
                condition: o.condition,
                repeat_context: case_transaction.repeat_context()
            };
        }
    };

    var action_names = ["open_case", "update_case", "close_case", "case_preload"];
    CaseConfig.prototype.getQuestions = function (filter, excludeHidden, includeRepeat) {
        // filter can be "all", or any of "select1", "select", or "input" separated by spaces
        var i, options = [],
            q;
        excludeHidden = excludeHidden || false;
        includeRepeat = includeRepeat || false;
        filter = filter.split(" ");
        if (!excludeHidden) {
            filter.push('hidden');
        }
        for (i = 0; i < this.questions.length; i += 1) {
            q = this.questions[i];
            if (filter[0] === "all" || filter.indexOf(q.tag) !== -1) {
                if (includeRepeat || !q.repeat) {
                    options.push(q);
                }
            }
        }
        return options;
    };
    CaseConfig.prototype.getAnswers = function (condition) {
        var i, q, o, value = condition.question,
            found = false,
            options = [];
        for (i = 0; i < this.questions.length; i += 1) {
            q = this.questions[i];
            if (q.value === value) {
                found = true;
                break;
            }
        }
        if (found && q.options) {
            for (i = 0; i < q.options.length; i += 1) {
                o = q.options[i];
                options.push(o);
            }
        }
        return options;
    };
    return {
        CaseConfig: CaseConfig
    };
}());<|MERGE_RESOLUTION|>--- conflicted
+++ resolved
@@ -557,12 +557,8 @@
                 case_properties: case_properties,
                 case_preload: case_preload,
                 condition: self.open_case.condition,
-<<<<<<< HEAD
-                close_condition: self.close_case.condition
-=======
                 close_condition: self.close_case.condition,
                 suggestedProperties: caseConfig.propertiesMap[caseConfig.caseType]
->>>>>>> cdb55819
             }, caseConfig);
             _.delay(function () {
                 x.allow = {
@@ -650,12 +646,9 @@
                 case_type: self.case_type,
                 case_properties: case_properties,
                 condition: self.condition,
-<<<<<<< HEAD
-=======
                 suggestedProperties: _(caseConfig.propertiesMap[self.case_type]).filter(function (property) {
                     return !_(property).contains('/');
                 }),
->>>>>>> cdb55819
                 allow: {
                     condition: function () {
                         return true;
@@ -668,12 +661,9 @@
                     },
                     repeats: function () {
                         return true;
-<<<<<<< HEAD
-=======
                     },
                     parentProperties: function () {
                         return false;
->>>>>>> cdb55819
                     }
                 }
             }, caseConfig);
