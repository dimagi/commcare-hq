--- conflicted
+++ resolved
@@ -1,12 +1,8 @@
-<<<<<<< HEAD
-/* eslint-env mocha */
-=======
 import $ from "jquery";
 import sinon from "sinon/pkg/sinon";
 
 import asyncDownloader from "app_manager/js/download_async_modal";
 
->>>>>>> efa045b0
 describe('Async Download Modal', function () {
     var url = 'test_url';
 
@@ -16,13 +12,8 @@
             downloadPollId = '12345';
 
         beforeEach(function () {
-<<<<<<< HEAD
-            downloader = asyncDownloader(modal);
+            downloader = asyncDownloader.asyncDownloader(modal);
             downloader.download_poll_id = downloadPollId;
-=======
-            downloader = asyncDownloader.asyncDownloader(modal);
-            downloader.download_poll_id = download_poll_id;
->>>>>>> efa045b0
         });
 
         var testDone = [
