--- conflicted
+++ resolved
@@ -48,9 +48,6 @@
     - properties.cc-user-mode  # User Login Mode
     - properties.cc-login-images # Login Buttons
 
-<<<<<<< HEAD
-- title: 'Advanced'
-=======
 - title: 'Android Settings'
   id: app-settings-android
   collapse: true
@@ -58,7 +55,6 @@
     - properties.cc-days-form-retain # Days to Retain for Review
 
 - title: 'Advanced (Logging)'
->>>>>>> 0c75ef7b
   id: app-settings-advanced
   collapse: true
   settings:
