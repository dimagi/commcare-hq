--- conflicted
+++ resolved
@@ -223,22 +223,7 @@
             kwargs["search_on_clear"] = (self.module.search_config.search_on_clear
                 and not self.module.is_auto_select())
         return [
-<<<<<<< HEAD
-            RemoteRequestQuery(
-                url=absolute_reverse('app_aware_remote_search', args=[self.app.domain, self.app._id]),
-                storage_instance=self.storage_instance,
-                template='case',
-                title=self.build_title() if self.app.enable_case_search_title_translation else None,
-                description=self.build_description() if self.module.search_config.description != {} else None,
-                data=self._remote_request_query_datums,
-                prompts=self.build_query_prompts(),
-                prompt_groups=self.build_query_prompt_groups(),
-                default_search=self.module.search_config.default_search,
-                dynamic_search=self.app.split_screen_dynamic_search and not self.module.is_auto_select(),
-            )
-=======
             RemoteRequestQuery(**kwargs)
->>>>>>> bf24e9b1
         ]
 
     def build_remote_request_datums(self):
