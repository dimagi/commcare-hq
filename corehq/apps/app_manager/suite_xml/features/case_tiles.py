--- conflicted
+++ resolved
@@ -78,20 +78,12 @@
         # Add case search action if needed
         if module_offers_search(self.module) and not module_uses_inline_search(self.module):
             from corehq.apps.app_manager.suite_xml.sections.details import DetailContributor
-<<<<<<< HEAD
             in_search = module_loads_registry_case(self.module)
             # don't add search again action in split screen
             if not (toggles.SPLIT_SCREEN_CASE_SEARCH.enabled(self.app.domain) and in_search):
                 detail.actions.append(
-                    DetailContributor.get_case_search_action(self.module,
-                                                            self.build_profile_id,
-                                                            in_search=in_search)
+                    DetailContributor.get_case_search_action(self.module, self.build_profile_id, self.detail_id)
                 )
-=======
-            detail.actions.append(
-                DetailContributor.get_case_search_action(self.module, self.build_profile_id, self.detail_id)
-            )
->>>>>>> 94b89361
 
         return detail
 
