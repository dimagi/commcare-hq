--- conflicted
+++ resolved
@@ -78,18 +78,11 @@
 
         # Add case search action if needed
         if module_offers_search(self.module) and not module_uses_inline_search(self.module):
-<<<<<<< HEAD
-            detail.actions.append(
-                DetailContributor.get_case_search_action(self.module, self.build_profile_id, self.detail_id)
-            )
-=======
-            from corehq.apps.app_manager.suite_xml.sections.details import DetailContributor
             # don't add search again action in split screen
             if not toggles.SPLIT_SCREEN_CASE_SEARCH.enabled(self.app.domain):
                 detail.actions.append(
                     DetailContributor.get_case_search_action(self.module, self.build_profile_id, self.detail_id)
                 )
->>>>>>> e4c0715f
 
         DetailContributor.add_no_items_text(self.app, detail, self.detail_type, self.module)
 
