--- conflicted
+++ resolved
@@ -23,13 +23,10 @@
 class CaseTileTemplates(models.TextChoices):
     PERSON_SIMPLE = ("person_simple", _("Person Simple"))
     ONE_ONE_TWO = ("one_one_two", _("Title row, subtitle row, third row with two cells, and map"))
-<<<<<<< HEAD
-    THREE_COLUMNS = ("three_columns", _("Three Columns"))
-=======
     ONE_TWO_ONE = ("one_two_one", _("Title row, second row with two cells, third row, and map"))
     ONE_TWO_ONE_ONE = ("one_two_one_one", _("Title row, second row with two cells, third and "
                                             "fourth rows, and map"))
->>>>>>> 2acb74f7
+    THREE_COLUMNS = ("three_columns", _("Three Columns"))
 
 
 @dataclass
