import json
from dataclasses import dataclass
from django.db import models
from django.utils.translation import gettext_lazy as _
from eulxml.xmlmap.core import load_xmlobject_from_string
from memoized import memoized
from pathlib import Path
from typing import List
from xml.sax.saxutils import escape

from corehq.apps.app_manager import id_strings
from corehq.apps.app_manager.exceptions import SuiteError
from corehq.apps.app_manager.suite_xml.xml_models import Detail, XPathVariable
from corehq.apps.app_manager.util import (
    module_offers_search,
    module_uses_inline_search,
)


TILE_DIR = Path(__file__).parent.parent / "case_tile_templates"


class CaseTileTemplates(models.TextChoices):
    PERSON_SIMPLE = ("person_simple", _("Person Simple"))
    ONE_ONE_TWO = ("one_one_two", _("Title row, subtitle row, third row with two cells, and map"))
<<<<<<< HEAD
    CLINIC_AND_UNIT = ("clinic_and_unit", _("Clinic and Unit"))
=======
    THREE_COLUMNS = ("three_columns", _("Three Columns"))
>>>>>>> 13324457


@dataclass
class CaseTileTemplateConfig:
    slug: str
    filename: str
    fields: List[str]

    @property
    def filepath(self):
        return TILE_DIR / self.filename


@memoized
def case_tile_template_config(template):
    with open(
        TILE_DIR / (template + '.json'),
        encoding='utf-8'
    ) as f:
        data = json.loads(f.read())
    return CaseTileTemplateConfig(**data)


class CaseTileHelper(object):
    def __init__(self, app, module, detail, detail_id, detail_type, build_profile_id):
        self.app = app
        self.module = module
        self.detail = detail
        self.detail_id = detail_id
        self.detail_type = detail_type
        self.cols_by_tile_field = {col.case_tile_field: col for col in self.detail.columns}
        self.build_profile_id = build_profile_id

    def build_case_tile_detail(self):
        from corehq.apps.app_manager.suite_xml.sections.details import DetailContributor
        """
        Return a Detail node from an apps.app_manager.models.Detail that is
        configured to use case tiles.

        This method does so by injecting the appropriate strings into a template
        string.
        """
        # Get template context
        context = self._get_base_context()
        for template_field in case_tile_template_config(self.detail.case_tile_template).fields:
            column = self._get_matched_detail_column(template_field)
            context[template_field] = self._get_column_context(column)

        # Populate the template
        detail_as_string = self._case_tile_template_string.format(**context)
        detail = load_xmlobject_from_string(detail_as_string, xmlclass=Detail)

        # Add case search action if needed
        if module_offers_search(self.module) and not module_uses_inline_search(self.module):
            detail.actions.append(
                DetailContributor.get_case_search_action(self.module, self.build_profile_id, self.detail_id)
            )

        DetailContributor.add_no_items_text_to_detail(detail, self.app, self.detail_type, self.module)

        return detail

    def _get_matched_detail_column(self, case_tile_field):
        """
        Get the detail column that should populate the given case tile field
        """
        column = self.cols_by_tile_field.get(case_tile_field, None)
        if column is None:
            raise SuiteError(
                'No column was mapped to the "{}" case tile field'.format(
                    case_tile_field
                )
            )
        return column

    def _get_base_context(self):
        """
        Get the basic context variables for interpolation into the
        case tile detail template string
        """
        return {
            "detail_id": id_strings.detail(self.module, self.detail_type),
            "title_text_id": id_strings.detail_title_locale(self.detail_type),
        }

    def _get_column_context(self, column):
        from corehq.apps.app_manager.detail_screen import get_column_generator
        default_lang = self.app.default_language if not self.build_profile_id \
            else self.app.build_profiles[self.build_profile_id].langs[0]
        if column.useXpathExpression:
            xpath_function = escape(column.field, {'"': '&quot;'})
        else:
            xpath_function = escape(get_column_generator(
                self.app, self.module, self.detail, column).xpath_function,
                {'"': '&quot;'})
        context = {
            "xpath_function": xpath_function,
            "locale_id": id_strings.detail_column_header_locale(
                self.module, self.detail_type, column,
            ),
            # Just using default language for now
            # The right thing to do would be to reference the app_strings.txt I think
            "prefix": escape(
                column.header.get(default_lang, "")
            ),
            "format": column.format
        }
        if column.enum and column.format != "enum" and column.format != "conditional-enum":
            raise SuiteError(
                'Expected case tile field "{}" to be an id mapping with keys {}.'.format(
                    column.case_tile_field,
                    ", ".join(['"{}"'.format(i.key) for i in column.enum])
                )
            )

        context['variables'] = ''
        if column.format == "enum" or column.format == 'conditional-enum':
            context["variables"] = self._get_enum_variables(column)
        return context

    def _get_enum_variables(self, column):
        variables = []
        for i, mapping in enumerate(column.enum):
            variables.append(
                XPathVariable(
                    name=mapping.key_as_variable,
                    locale_id=id_strings.detail_column_enum_variable(
                        self.module, self.detail_type, column, mapping.key_as_variable
                    )
                ).serialize()
            )
        return ''.join([bytes(variable).decode('utf-8') for variable in variables])

    @property
    @memoized
    def _case_tile_template_string(self):
        """
        Return a string suitable for building a case tile detail node
        through `String.format`.
        """
        with open(case_tile_template_config(self.detail.case_tile_template).filepath, encoding='utf-8') as f:
            return f.read()<|MERGE_RESOLUTION|>--- conflicted
+++ resolved
@@ -23,11 +23,8 @@
 class CaseTileTemplates(models.TextChoices):
     PERSON_SIMPLE = ("person_simple", _("Person Simple"))
     ONE_ONE_TWO = ("one_one_two", _("Title row, subtitle row, third row with two cells, and map"))
-<<<<<<< HEAD
     CLINIC_AND_UNIT = ("clinic_and_unit", _("Clinic and Unit"))
-=======
     THREE_COLUMNS = ("three_columns", _("Three Columns"))
->>>>>>> 13324457
 
 
 @dataclass
