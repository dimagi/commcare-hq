import json
from dataclasses import dataclass
from django.db import models
from django.utils.translation import gettext_lazy as _
from eulxml.xmlmap.core import load_xmlobject_from_string
from memoized import memoized
from pathlib import Path
from typing import List
from xml.sax.saxutils import escape

from corehq import toggles
from corehq.apps.app_manager import id_strings
from corehq.apps.app_manager.exceptions import SuiteError
from corehq.apps.app_manager.suite_xml.xml_models import Detail, XPathVariable
from corehq.apps.app_manager.util import (
    module_offers_search,
    module_uses_inline_search,
)


TILE_DIR = Path(__file__).parent.parent / "case_tile_templates"


class CaseTileTemplates(models.TextChoices):
    PERSON_SIMPLE = ("person_simple", _("Person Simple"))
    ONE_ONE_TWO = ("one_one_two", _("Title row, subtitle row, third row with two cells, and map"))
    ONE_TWO_ONE = ("one_two_one", _("Title row, second row with two cells, third row, and map"))
    ONE_TWO_ONE_ONE = ("one_two_one_one", _("Title row, second row with two cells, third and "
                                            "fourth rows, and map"))


@dataclass
class CaseTileTemplateConfig:
    slug: str
    filename: str
    fields: List[str]

    @property
    def filepath(self):
        return TILE_DIR / self.filename


@memoized
def case_tile_template_config(template):
    with open(
        TILE_DIR / (template + '.json'),
        encoding='utf-8'
    ) as f:
        data = json.loads(f.read())
    return CaseTileTemplateConfig(**data)


class CaseTileHelper(object):
    def __init__(self, app, module, detail, detail_id, detail_type, build_profile_id):
        self.app = app
        self.module = module
        self.detail = detail
        self.detail_id = detail_id
        self.detail_type = detail_type
        self.cols_by_tile_field = {col.case_tile_field: col for col in self.detail.columns}
        self.build_profile_id = build_profile_id

    def build_case_tile_detail(self):
        from corehq.apps.app_manager.suite_xml.sections.details import DetailContributor
        """
        Return a Detail node from an apps.app_manager.models.Detail that is
        configured to use case tiles.

        This method does so by injecting the appropriate strings into a template
        string.
        """
        # Get template context
        context = self._get_base_context()
        for template_field in case_tile_template_config(self.detail.case_tile_template).fields:
            column = self._get_matched_detail_column(template_field)
            context[template_field] = self._get_column_context(column)

        # Populate the template
        detail_as_string = self._case_tile_template_string.format(**context)
        detail = load_xmlobject_from_string(detail_as_string, xmlclass=Detail)

        # Add case search action if needed
        if module_offers_search(self.module) and not module_uses_inline_search(self.module):
            # don't add search again action in split screen
            if not toggles.SPLIT_SCREEN_CASE_SEARCH.enabled(self.app.domain):
                detail.actions.append(
                    DetailContributor.get_case_search_action(self.module, self.build_profile_id, self.detail_id)
                )

        DetailContributor.add_no_items_text_to_detail(detail, self.app, self.detail_type, self.module)

        return detail

    def _get_matched_detail_column(self, case_tile_field):
        """
        Get the detail column that should populate the given case tile field
        """
        column = self.cols_by_tile_field.get(case_tile_field, None)
        if column is None:
            raise SuiteError(
                'No column was mapped to the "{}" case tile field'.format(
                    case_tile_field
                )
            )
        return column

    def _get_base_context(self):
        """
        Get the basic context variables for interpolation into the
        case tile detail template string
        """
        return {
            "detail_id": id_strings.detail(self.module, self.detail_type),
            "title_text_id": id_strings.detail_title_locale(self.detail_type),
        }

    def _get_column_context(self, column):
        from corehq.apps.app_manager.detail_screen import get_column_generator
        default_lang = self.app.default_language if not self.build_profile_id \
            else self.app.build_profiles[self.build_profile_id].langs[0]
        if column.useXpathExpression:
            xpath_function = escape(column.field, {'"': '&quot;'})
        else:
            xpath_function = escape(get_column_generator(
                self.app, self.module, self.detail, column).xpath_function,
                {'"': '&quot;'})
        context = {
            "xpath_function": xpath_function,
            "locale_id": id_strings.detail_column_header_locale(
                self.module, self.detail_type, column,
            ),
            # Just using default language for now
            # The right thing to do would be to reference the app_strings.txt I think
            "prefix": escape(
                column.header.get(default_lang, "")
            ),
            "format": column.format
        }
<<<<<<< HEAD
        if column.enum and column.format not in ["enum", "conditional-enum", "enum-image"]:
            raise SuiteError(
                'Expected case tile field "{}" to be an id mapping with keys {}.'.format(
                    column.case_tile_field,
                    ", ".join(['"{}"'.format(i.key) for i in column.enum])
                )
            )
=======
>>>>>>> ddd04eec

        context['variables'] = ''
        if column.format in ["enum", "conditional-enum", "enum-image"]:
            context["variables"] = self._get_enum_variables(column)
        return context

    def _get_enum_variables(self, column):
        variables = []
        for i, mapping in enumerate(column.enum):
            variables.append(
                XPathVariable(
                    name=mapping.key_as_variable,
                    locale_id=id_strings.detail_column_enum_variable(
                        self.module, self.detail_type, column, mapping.key_as_variable
                    )
                ).serialize()
            )
        return ''.join([bytes(variable).decode('utf-8') for variable in variables])

    @property
    @memoized
    def _case_tile_template_string(self):
        """
        Return a string suitable for building a case tile detail node
        through `String.format`.
        """
        with open(case_tile_template_config(self.detail.case_tile_template).filepath, encoding='utf-8') as f:
            return f.read()<|MERGE_RESOLUTION|>--- conflicted
+++ resolved
@@ -136,16 +136,6 @@
             ),
             "format": column.format
         }
-<<<<<<< HEAD
-        if column.enum and column.format not in ["enum", "conditional-enum", "enum-image"]:
-            raise SuiteError(
-                'Expected case tile field "{}" to be an id mapping with keys {}.'.format(
-                    column.case_tile_field,
-                    ", ".join(['"{}"'.format(i.key) for i in column.enum])
-                )
-            )
-=======
->>>>>>> ddd04eec
 
         context['variables'] = ''
         if column.format in ["enum", "conditional-enum", "enum-image"]:
