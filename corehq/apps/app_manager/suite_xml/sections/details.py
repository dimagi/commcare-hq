--- conflicted
+++ resolved
@@ -651,132 +651,4 @@
                 for column in tab_columns
             ])
 
-<<<<<<< HEAD
-    return columns
-=======
-    return columns
-
-
-class CaseTileHelper(object):
-    tile_fields = ["header", "top_left", "sex", "bottom_left", "date"]
-
-    def __init__(self, app, module, detail, detail_type, build_profile_id):
-        self.app = app
-        self.module = module
-        self.detail = detail
-        self.detail_type = detail_type
-        self.cols_by_tile_field = {col.case_tile_field: col for col in self.detail.columns}
-        self.build_profile_id = build_profile_id
-
-    def build_case_tile_detail(self):
-        """
-        Return a Detail node from an apps.app_manager.models.Detail that is
-        configured to use case tiles.
-
-        This method does so by injecting the appropriate strings into a template
-        string.
-        """
-        # Get template context
-        context = self._get_base_context()
-        for template_field in self.tile_fields:
-            column = self._get_matched_detail_column(template_field)
-            context[template_field] = self._get_column_context(column)
-
-        # Populate the template
-        detail_as_string = self._case_tile_template_string.format(**context)
-        detail = load_xmlobject_from_string(detail_as_string, xmlclass=Detail)
-
-        # Add case search action if needed
-        if module_offers_search(self.module) and not module_uses_inline_search(self.module):
-            in_search = module_loads_registry_case(self.module)
-            detail.actions.append(
-                DetailContributor.get_case_search_action(self.module,
-                                                         self.build_profile_id,
-                                                         in_search=in_search)
-            )
-
-        return detail
-
-    def _get_matched_detail_column(self, case_tile_field):
-        """
-        Get the detail column that should populate the given case tile field
-        """
-        column = self.cols_by_tile_field.get(case_tile_field, None)
-        if column is None:
-            raise SuiteError(
-                'No column was mapped to the "{}" case tile field'.format(
-                    case_tile_field
-                )
-            )
-        return column
-
-    def _get_base_context(self):
-        """
-        Get the basic context variables for interpolation into the
-        case tile detail template string
-        """
-        return {
-            "detail_id": id_strings.detail(self.module, self.detail_type),
-            "title_text_id": id_strings.detail_title_locale(self.detail_type),
-        }
-
-    def _get_column_context(self, column):
-        from corehq.apps.app_manager.detail_screen import get_column_generator
-        default_lang = self.app.default_language if not self.build_profile_id \
-            else self.app.build_profiles[self.build_profile_id].langs[0]
-        if column.useXpathExpression:
-            xpath_function = escape(column.field, {'"': '&quot;'})
-        else:
-            xpath_function = escape(get_column_generator(
-                self.app, self.module, self.detail, column).xpath_function,
-                {'"': '&quot;'})
-        context = {
-            "xpath_function": xpath_function,
-            "locale_id": id_strings.detail_column_header_locale(
-                self.module, self.detail_type, column,
-            ),
-            # Just using default language for now
-            # The right thing to do would be to reference the app_strings.txt I think
-            "prefix": escape(
-                column.header.get(default_lang, "")
-            )
-        }
-        if column.enum and column.format != "enum" and column.format != "conditional-enum":
-            raise SuiteError(
-                'Expected case tile field "{}" to be an id mapping with keys {}.'.format(
-                    column.case_tile_field,
-                    ", ".join(['"{}"'.format(i.key) for i in column.enum])
-                )
-            )
-
-        context['variables'] = ''
-        if column.format == "enum" or column.format == 'conditional-enum':
-            context["variables"] = self._get_enum_variables(column)
-        return context
-
-    def _get_enum_variables(self, column):
-        variables = []
-        for i, mapping in enumerate(column.enum):
-            variables.append(
-                XPathVariable(
-                    name=mapping.key_as_variable,
-                    locale_id=id_strings.detail_column_enum_variable(
-                        self.module, self.detail_type, column, mapping.key_as_variable
-                    )
-                ).serialize()
-            )
-        return ''.join([bytes(variable).decode('utf-8') for variable in variables])
-
-    @property
-    @memoized
-    def _case_tile_template_string(self):
-        """
-        Return a string suitable for building a case tile detail node
-        through `String.format`.
-        """
-        with open(
-            os.path.join(os.path.dirname(os.path.dirname(__file__)), "case_tile_templates", "tdh.txt"),
-            encoding='utf-8'
-        ) as f:
-            return f.read()
->>>>>>> 5332d69f
+    return columns