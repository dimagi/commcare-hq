--- conflicted
+++ resolved
@@ -234,20 +234,12 @@
                         d.actions.append(self._get_case_list_form_action(module))
 
                 if module_offers_search(module) and not module_uses_inline_search(module):
-<<<<<<< HEAD
                     in_search = module_loads_registry_case(module) or "search" in id
                     # don't add search again action in split screen
                     if not (toggles.SPLIT_SCREEN_CASE_SEARCH.enabled(self.app.domain) and in_search):
                         d.actions.append(
-                            DetailContributor.get_case_search_action(module,
-                                                                    self.build_profile_id,
-                                                                    in_search=in_search)
+                            DetailContributor.get_case_search_action(module, self.build_profile_id, id)
                         )
-=======
-                    d.actions.append(
-                        DetailContributor.get_case_search_action(module, self.build_profile_id, id)
-                    )
->>>>>>> 94b89361
 
             try:
                 if not self.app.enable_multi_sort:
