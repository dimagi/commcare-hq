<detail id="{detail_id}">
  <title>
    <text>
      <locale id="{title_text_id}"/>
    </text>
  </title>

  <field>
    <style
        horz-align="left"
        vert-align="center"
        font-size="medium">
      <grid
          grid-height="1"
          grid-width="5"
          grid-x="0"
          grid-y="0"/>
    </style>
    <header>
      <text>
      </text>
    </header>
    <template form="{title[format]}">
      <text>
        <xpath function="{title[xpath_function]}">
          {title[variables]}
        </xpath>
      </text>
    </template>
    <sort type="string" order="-2" direction="ascending">
      <text>
        <xpath function="{title[xpath_function]}">
          {title[variables]}
        </xpath>
      </text>
    </sort>
  </field>

  <field>
    <style
        horz-align="left"
        vert-align="center"
        ont-size="medium">
      <grid
          grid-height="1"
          grid-width="5"
          grid-x="0"
          grid-y="1"/>
    </style>
    <header>
      <text>
      </text>
    </header>
    <template form="{top[format]}">
      <text>
        <xpath function="{top[xpath_function]}">
          {top[variables]}
        </xpath>
      </text>
    </template>
  </field>

  <field>
    <style
        horz-align="left"
        vert-align="center"
        font-size="medium">
      <grid
          grid-height="1"
          grid-width="5"
          grid-x="0"
          grid-y="2"/>
    </style>
    <header>
      <text>
      </text>
    </header>
    <template form="{bottom_left[format]}">
      <text>
        <xpath function="{bottom_left[xpath_function]}">
          {bottom_left[variables]}
        </xpath>
      </text>
    </template>
  </field>

  <field>
    <style
        horz-align="left"
        vert-align="center"
        font-size="medium">
      <grid
          grid-height="1"
          grid-width="5"
          grid-x="6"
          grid-y="2"/>
    </style>
    <header>
      <text>
      </text>
    </header>
    <template form="{bottom_right[format]}">
      <text>
        <xpath function="{bottom_right[xpath_function]}">
          {bottom_right[variables]}
        </xpath>
      </text>
    </template>
  </field>

  <field>
    <style
        horz-align="left"
        vert-align="center"
        font-size="medium">
      <grid
          grid-height="1"
          grid-width="5"
          grid-x="6"
          grid-y="2"/>
    </style>
    <header>
      <text>
      </text>
    </header>
    <template form="address" width="0">
      <text>
        <xpath function="{map[xpath_function]}">
          {map[variables]}
        </xpath>
      </text>
    </template>
  </field>

<<<<<<< HEAD
    <field>
        <style
            horz-align="left"
            vert-align="center"
            font-size="medium">
            <grid
                grid-height="1"
                grid-width="5"
                grid-x="0"
                grid-y="2"/>
        </style>
        <header>
            <text>
            </text>
        </header>
        <template form="{bottom_left[format]}">
            <text>
                <xpath function="{bottom_left[xpath_function]}">
                    {bottom_left[variables]}
                </xpath>
            </text>
        </template>
    </field>
    <field>
        <style
            horz-align="left"
            vert-align="center"
            font-size="medium">
            <grid
                grid-height="1"
                grid-width="5"
                grid-x="6"
                grid-y="2"/>
        </style>
        <header>
            <text>
                <xpath function="here()"/> <!-- Without this sessionStorage.locationLat will not be populated -->
            </text>
        </header>
        <template form="{bottom_right[format]}">
            <text>
                <xpath function="{bottom_right[xpath_function]}">
                    {bottom_right[variables]}
                </xpath>
            </text>
        </template>
    </field>
    <field>
        <style
            horz-align="left"
            vert-align="center"
            font-size="medium">
            <grid
                grid-height="1"
                grid-width="5"
                grid-x="6"
                grid-y="2"/>
        </style>
        <header>
            <text>
            </text>
        </header>
        <template form="address" width="0">
            <text>
                <xpath function="{map[xpath_function]}">
                    {map[variables]}
                </xpath>
            </text>
        </template>
    </field>
=======
>>>>>>> 2acb74f7
</detail><|MERGE_RESOLUTION|>--- conflicted
+++ resolved
@@ -97,6 +97,7 @@
     </style>
     <header>
       <text>
+        <xpath function="here()"/> <!-- Without this sessionStorage.locationLat will not be populated -->
       </text>
     </header>
     <template form="{bottom_right[format]}">
@@ -132,77 +133,4 @@
     </template>
   </field>
 
-<<<<<<< HEAD
-    <field>
-        <style
-            horz-align="left"
-            vert-align="center"
-            font-size="medium">
-            <grid
-                grid-height="1"
-                grid-width="5"
-                grid-x="0"
-                grid-y="2"/>
-        </style>
-        <header>
-            <text>
-            </text>
-        </header>
-        <template form="{bottom_left[format]}">
-            <text>
-                <xpath function="{bottom_left[xpath_function]}">
-                    {bottom_left[variables]}
-                </xpath>
-            </text>
-        </template>
-    </field>
-    <field>
-        <style
-            horz-align="left"
-            vert-align="center"
-            font-size="medium">
-            <grid
-                grid-height="1"
-                grid-width="5"
-                grid-x="6"
-                grid-y="2"/>
-        </style>
-        <header>
-            <text>
-                <xpath function="here()"/> <!-- Without this sessionStorage.locationLat will not be populated -->
-            </text>
-        </header>
-        <template form="{bottom_right[format]}">
-            <text>
-                <xpath function="{bottom_right[xpath_function]}">
-                    {bottom_right[variables]}
-                </xpath>
-            </text>
-        </template>
-    </field>
-    <field>
-        <style
-            horz-align="left"
-            vert-align="center"
-            font-size="medium">
-            <grid
-                grid-height="1"
-                grid-width="5"
-                grid-x="6"
-                grid-y="2"/>
-        </style>
-        <header>
-            <text>
-            </text>
-        </header>
-        <template form="address" width="0">
-            <text>
-                <xpath function="{map[xpath_function]}">
-                    {map[variables]}
-                </xpath>
-            </text>
-        </template>
-    </field>
-=======
->>>>>>> 2acb74f7
 </detail>