{
    "slug": "one_one_two",
    "filename": "one_one_two.xml",
<<<<<<< HEAD
    "fields": ["title", "top", "bottom_left", "bottom_right", "map"],
    "grid": {
        "title": {"x": 0, "y": 0, "width": 5, "height": 1},
        "top": {"x": 0, "y": 1, "width": 5, "height": 1},
        "bottom_left": {"x": 0, "y": 2, "width": 5, "height": 1},
        "bottom_right": {"x": 6, "y": 2, "width": 5, "height": 1}
    }
=======
    "fields": ["title", "top", "bottom_left", "bottom_right", "map", "map_popup"]
>>>>>>> 3f10ca05
}<|MERGE_RESOLUTION|>--- conflicted
+++ resolved
@@ -1,15 +1,11 @@
 {
     "slug": "one_one_two",
     "filename": "one_one_two.xml",
-<<<<<<< HEAD
-    "fields": ["title", "top", "bottom_left", "bottom_right", "map"],
+    "fields": ["title", "top", "bottom_left", "bottom_right", "map", "map_popup"],
     "grid": {
         "title": {"x": 0, "y": 0, "width": 5, "height": 1},
         "top": {"x": 0, "y": 1, "width": 5, "height": 1},
         "bottom_left": {"x": 0, "y": 2, "width": 5, "height": 1},
         "bottom_right": {"x": 6, "y": 2, "width": 5, "height": 1}
     }
-=======
-    "fields": ["title", "top", "bottom_left", "bottom_right", "map", "map_popup"]
->>>>>>> 3f10ca05
 }