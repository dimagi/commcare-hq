{% extends 'hqwebapp/bootstrap3/two_column.html' %}
{% load xforms_extras %}
{% load url_extras %}
{% load hq_shared_tags %}
{% load i18n %}
{% load compress %}

{% block page_sidebar_classes %}
  appmanager-sidebar
{% endblock %}

{% block page_content_classes %}
  appmanager-main-container{% if formdesigner %}formdesigner-content-wrapper{% endif %}
{% endblock %}

{% block title %}{{ module.name|clean_trans:langs }}{% endblock %}

{% block stylesheets %}
  {{ block.super }}
  {% include 'app_manager/partials/apps_stylesheets.html' %}
{% endblock %}

{% block js %}
  {{ block.super }}
  <!--
      jQuery UI needs to be included before Bootstrap's JavaScript, otherwise the two
      tooltip widgets conflict. The B3 base template takes care of that when you use the
      @use_jquery_ui decorator, but app manager doesn't, so instead include only the pieces
      actually used in app manager (no tooltip).
  -->
  {% compress js %}
    <!-- this defines jquery ui ($.ui) so this MUST come first -->
    <script src="{% static 'jquery-ui/ui/version.js' %}"></script>

    <!-- all files originally in core.js, as that file now requires use of an AMD and it will be deprecated in 1.13 -->
    <script src="{% static 'jquery-ui/ui/data.js' %}"></script>
    <script src="{% static 'jquery-ui/ui/disable-selection.js' %}"></script>
    <script src="{% static 'jquery-ui/ui/focusable.js' %}"></script>
    <script src="{% static 'jquery-ui/ui/form.js' %}"></script>
    <script src="{% static 'jquery-ui/ui/ie.js' %}"></script>
    <script src="{% static 'jquery-ui/ui/keycode.js' %}"></script>
    <script src="{% static 'jquery-ui/ui/labels.js' %}"></script>
    <script src="{% static 'jquery-ui/ui/plugin.js' %}"></script>
    <script src="{% static 'jquery-ui/ui/safe-active-element.js' %}"></script>
    <script src="{% static 'jquery-ui/ui/safe-blur.js' %}"></script>
    <script src="{% static 'jquery-ui/ui/scroll-parent.js' %}"></script>
    <script src="{% static 'jquery-ui/ui/tabbable.js' %}"></script>
    <script src="{% static 'jquery-ui/ui/unique-id.js' %}"></script>

    <script src="{% static 'jquery-ui/ui/position.js' %}"></script>

    <script src="{% static 'jquery-ui/ui/widget.js' %}"></script>
    <script src="{% static 'jquery-ui/ui/widgets/mouse.js' %}"></script>
    <script src="{% static 'jquery-ui/ui/widgets/autocomplete.js' %}"></script>
    <script src="{% static 'jquery-ui/ui/widgets/draggable.js' %}"></script>
    <script src="{% static 'jquery-ui/ui/widgets/droppable.js' %}"></script>
    <script src="{% static 'jquery-ui/ui/widgets/menu.js' %}"></script>
    <script src="{% static 'jquery-ui/ui/widgets/sortable.js' %}"></script>
  {% endcompress %}
  {% include 'hqwebapp/includes/atwho.html' %}
  {% include 'hqwebapp/includes/ui_element_js.html' %}
  {% compress js %}
    <script src="{% static 'langcodes/js/langcodes.js' %}"></script>
    <script src="{% static 'jquery-textchange/jquery.textchange.js' %}"></script>
    <script src="{% static 'hqwebapp/js/select2_knockout_bindings.ko.js' %}"></script>
    <script src="{% static 'app_manager/js/section_changer.js' %}"></script>
    <script src="{% static 'app_manager/js/app_manager_utils.js' %}"></script>
    <script src="{% static 'app_manager/js/preview_app.js' %}"></script>
    <script src="{% static 'app_manager/js/menu.js' %}"></script>
<<<<<<< HEAD
    <script src="{% static 'app_manager/js/app_manager.js' %}"></script>
    <!-- depends on menu.js -->
    <script src="{% static 'hqwebapp/js/bootstrap3/rollout_modal.js' %}"></script>
=======
    <script src="{% static 'app_manager/js/app_manager.js' %}"></script><!-- depends on menu.js -->
>>>>>>> 08305b4b
    <script src="{% static 'app_manager/js/custom_assertions.js' %}"></script>
  {% endcompress %}
{% endblock %}

{% block page_navigation %}
  {% if app %}
    <div class="appmanager-loading-container">
      <div class="appmanager-loading appmanager-loading-nav">
        <i class="fa fa-spin fa-spinner"></i>
      </div>
    </div>
    <nav class="appmanager-content">
      {% include 'app_manager/partials/appnav_menu_header.html' with domain=domain app_id=app.id app_name=app.name releases_active=release_manager settings_active=is_app_settings_page linked_name=linked_name linked_version=app.upstream_version %}

      {% if app.get_doc_type == 'Application' %}
        {% if not app.is_remote_app and app.langs|length > 1 %}
          {% include 'app_manager/partials/appnav_menu_langs.html' with app_langs=app.langs langs=langs %}
        {% endif %}
        {% include 'app_manager/partials/menu/appnav_menu.html' %}
      {% endif %}
    </nav>
  {% endif %}
{% endblock %}

{% block page_breadcrumbs %}
{% endblock %}

{% block content %}
  {{ block.super }}
  {% registerurl "dashboard_default" domain %}
  {% include 'app_manager/partials/preview_app.html' %}
{% endblock %}

{% block pre_page_content %}
{% endblock %}

{% block page_content %}
  <div class="appmanager-loading-bg"></div>
  <div
    class="js-unhide-on-unsaved appmanager-content appmanager-content-transition-all{% if not formdesigner %}appmanager-settings-content{% endif %}"
    id="js-appmanager-body"
  >
    {% include 'app_manager/partials/vellum_case_management_warning.html' %}
    {% initial_page_data 'latest_commcare_version' latest_commcare_version %}
    {% initial_page_data 'app_subset' app_subset %}
    {% initial_page_data 'formdesigner' formdesigner %}
    {% initial_page_data 'add_ons' add_ons %}
    {% initial_page_data 'add_ons_layout' add_ons_layout %}
    {% registerurl 'current_app_version' domain app.id %}
    {% registerurl "new_form" domain app.id "---" %}
    {% block pre_form_content %}
    {% endblock %}
    {% block form-view %}
    {% endblock %}
    {% include 'app_manager/partials/add_item_templates.html' %}
  </div>
{% endblock %}

{% block column_style %}
{% endblock %}

{% block modals %}
  {{ block.super }}
  {% if app.is_deleted %}
    {% include 'app_manager/partials/undo_delete_app.html' %}
  {% endif %}
  {% include "hqwebapp/bootstrap3/rollout_revert_modal.html" %}
  {% include 'app_manager/partials/confirm_delete_app.html' %}
  {% include 'app_manager/partials/add_new_module_modal.html' %}
{% endblock modals %}

{% block page_row_classes %}appmanager-content-row{% endblock %}<|MERGE_RESOLUTION|>--- conflicted
+++ resolved
@@ -67,13 +67,7 @@
     <script src="{% static 'app_manager/js/app_manager_utils.js' %}"></script>
     <script src="{% static 'app_manager/js/preview_app.js' %}"></script>
     <script src="{% static 'app_manager/js/menu.js' %}"></script>
-<<<<<<< HEAD
-    <script src="{% static 'app_manager/js/app_manager.js' %}"></script>
-    <!-- depends on menu.js -->
-    <script src="{% static 'hqwebapp/js/bootstrap3/rollout_modal.js' %}"></script>
-=======
     <script src="{% static 'app_manager/js/app_manager.js' %}"></script><!-- depends on menu.js -->
->>>>>>> 08305b4b
     <script src="{% static 'app_manager/js/custom_assertions.js' %}"></script>
   {% endcompress %}
 {% endblock %}
