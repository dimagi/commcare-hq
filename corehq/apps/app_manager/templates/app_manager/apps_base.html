{% extends base_template %}
{% load xforms_extras %}
{% load url_extras %}
{% load permissions %}
{% load i18n %}
{% block head %}
    {% include "imports/jqmodal.html" %}
    <script src="{{ STATIC_URL }}langcodes/js/langcodes.js"></script>
    <script src="{{ STATIC_URL }}hqwebapp/js/dropdown.js"></script>
    <script type="text/javascript" src="{{ STATIC_URL }}app_manager/js/app_manager-6214661a.js"></script>
    <script type="text/javascript">
    $().ready(function() {
        $('#odk-install-placeholder').jqm({ajax: '@href', trigger: 'a.odk_install', 
                                   ajaxText: "Please wait while we load that for you..." });
    });
    $(function() {
        var hidden,
            bootstrap = {% if applications %}false{% else %}true{% endif %},
            $appsMenu = $("#apps-menu"),
            $appsMenuBorder = $("#apps-menu-border"),
            $toggleDiv = $("#apps-menu-toggle"),
            $toggleIcon = $("#apps-menu-toggle div.ui-icon"),
            $toggleLink = $("#apps-menu-toggle a"),
            down = 'ui-icon-carat-1-s',
            up = 'ui-icon-carat-1-n';
        $appsMenu.addClass('ui-corner-top');

        function setHidden(val) {
            hidden = val;
            $.cookie('appsMenuHidden', JSON.stringify(hidden), {path: '/'});
            $toggleIcon.addClass(hidden ? down : up)
                    .removeClass(hidden ? up : down);
            $toggleLink.text(hidden ? "Change Apps" : "Hide");
            if (hidden) {
                $appsMenuBorder.addClass('ui-corner-top');
            } else {
                $appsMenuBorder.removeClass('ui-corner-top');
            }
        }
        setHidden(JSON.parse($.cookie('appsMenuHidden') || "true"));
        $toggleDiv.addClass('ui-corner-bottom');
        $toggleLink.click(function(){
            $("#apps-menu").slideToggle();
            setHidden(!hidden);
            return false;
        });
        $("#new_app_menu").dropdown();
        $(".download-dropdown").each(function () { $(this).dropdown(); });
        if(hidden) {
            $appsMenu.hide();
        } else if (bootstrap) {
            $appsMenu.show();
            $toggleDiv.hide();
        } else {
            $appsMenu.show();
            window.setTimeout(function(){
                $toggleLink.trigger('click');
            }, 400);
        }
    });
    $(function () {
        COMMCAREHQ.app_manager.init({
            lastAppVersion: {% if saved_apps.0.version %}{{ saved_apps.0.version }}{% else %}-1{% endif %},
            appVersion: {% if app.version %}{{ app.version }}{% else %}-1{% endif %}
        });
    });
    </script>
    
    <style type="text/css">
        #main_container {
            padding: 0;
        }
        #apps-menu {
            padding: 1em 1em .5em 1em;
            background-color: #EEE;
            display: none;
        }

        #apps-menu > ul, #app-info > ul {
            display: table-row;
        }
        #apps-menu > ul > li, #app-info > ul > li {
            border-right: 1px solid #CCC;
            padding: 0 .5em;
            display: table-cell;
        }
        #apps-menu > ul > li:last-child, #app-info > ul > li:last-child {
            border-right: none;
        }
        #apps-menu-toggle {
            background-color: #EEE;
            border: 1px solid #CCC;
            border-top: none;
            padding: .5em;
            position: absolute;
            right: 300px;
            top: -1px;
            width: 8em;
        }
        #apps-menu-border {
            background-color: #EEE;
            border-bottom: 1px solid #CCC;
            height: .5em;
        }
        #title-bar {
            position: relative;
        }
        input.sms-autocomplete {
            width: 90%;
        }
        .dialog textarea {
            width: 90%;
            height: 100px;
            padding: 10px;
        }
        #build-errors a {
            color: #0067B1 !important;
        }
        #app-info {
            float: left;
        }
        .jar_download_dialog p {
            padding-top: .5em;
            margin-left: 1em;
        }
        .jar_download_dialog ol li {
            list-style: decimal outside;
            margin-left: 2em;
            padding-bottom: 1em;
        }
    </style>
    <input type="hidden" name="edit_mode" value="{% if edit %}true{% else %}false{% endif %}" />
    {% include "sms/partials/sms_autocomplete.html" %}
{% endblock %}
{% block content %}

    <div id="main_container">
        {% if error %}
        <div id="error">
            {% ifequal error 'app_exists' %}
                {# trans #} Oops! We can't create that application; you already have one with the same name.
            {% endifequal %}
        </div>
        {% endif %}
        <div id="apps-menu">
            <ul>
                {% if request.couch_user|can_edit_apps:domain %}
                <li>
                    <div id="new_app_menu">
                        <span>New Application</span>
                        <ul>
                            <li>
                                <form action="{% url corehq.apps.app_manager.views.new_app domain %}" method="post">
                                    <input type="hidden" name="type" value="Application" />
                                    <a href="#" class="submit">{% trans 'Blank Application' %}</a>
                                </form>
                            </li>
                            <li>
                                <form action="{% url corehq.apps.app_manager.views.import_app domain %}" method="post">
                                    <input type="hidden" name="app_id" value="example--hello-world"/>
                                    <a href="#" class="submit">{% trans 'From Example: Hello World' %}</a>
                                </form>
                            </li>
                            <li>
                                <form action="{% url corehq.apps.app_manager.views.new_app domain %}" method="post">
                                    <input type="hidden" name="type" value="RemoteApp" />
                                    <a href="#" class="submit">{% trans 'Remote App (Advanced Users Only)' %}</a>
                                </form>
                            </li>
                        </ul>
                    </div>
                </li>
                {% endif %}
                {% if applications|length > 1 %}
                <li>
                    {% trans "Go to: " %}
                    <select class="applications">
                    {% if not app %}
                        <option value="#" disabled="" selected="">No Application Selected</option>
                    {% endif %}
                    {% for a in applications %}
                    <option value="{% url corehq.apps.app_manager.views.view_app domain a.id %}"
                            {% ifequal a.id app.id %}selected="" class="variable-app_name" {% endifequal %}>
                        {{ a.name }}{% if a.doc_type == "RemoteApp" %} (remote){% endif %}
                    </option>
                    {% endfor %}
                </select>
                </li>
                {% endif %}
            </ul>
        </div>
        <div id="apps-menu-border"></div>
        <div id="title-bar">
            <div id="apps-menu-toggle"><div class="ui-icon"></div><a href="#"></a></div>
            <div id="app-info">
                {% if app %}
                    <ul>
                        <li>
                            <strong id="app_name" class="variable-app_name">{{ app.name }}{% if app.doc_type == "RemoteApp" %} (remote){% endif %}</strong>
                            version <span id="version" class="variable-version">{{ app.version }}</span>
                        </li>
                        {% if edit %}
                            <li>

                                    <form action="{% url corehq.apps.app_manager.views.delete_app domain app.id %}"
                                          data-title="Delete Application"
                                          method="POST">
                                        <span class="hidden dialog-message">
                                            Are you sure you want to delete application
                                            "<span class="variable-app_name">{{ app.name }}</span>"
                                            and all its modules and forms?</td>
                                        </span>
                                        <a class="confirm-submit" href="#">Delete this Application</a>
                                    </form>
                            </li>
                        {% endif %}
                    </ul>
                {% endif %}
            </div>
            {% if applications and request.couch_user|can_edit_apps:domain %}
                <div id="edit">
                    {% if edit  %}
                        <a class="button" href="{% urlencode request.path request.GET without "edit" %}">
                            Done Editing
                        </a>
                    {% else %}
                        <a class="button" href="{% urlencode request.path request.GET with "edit" as "true" %}">
                            Edit
                        </a>
                    {% endif %}
                </div>
            {% endif %}

        </div>
        {% if app %}
        <div id="form-tabs">
            <ul>
                <li><a href='#forms'>Structure and Configuration</a></li>
                <li><a href='#release'>Release Manager</a></li>
            </ul>
            <div id="forms">
                {% block app-content %}
                {% endblock %}
            </div>
            <div id="release">
                <form id="make-new-build" action="{% url corehq.apps.app_manager.views.save_copy domain app.id %}" method="post">
                    <input type="hidden" name="next" value="{{ request.get_full_path }}" />
                    <input type="hidden" name="comment" value="" />
                    <input type="submit" value="Make New Build" />
                </form>
                {% if build_errors %}
                    <div class="message">
                        Build Failed!
                        <ul id="build-errors">
                            {% for error in build_errors %}
                                <li>
                                    {% if error.type == "invalid xml" %}
                                        {% if eror.form.content %}
                                            Invalid xml in form
                                        {% else %}
                                            Blank form
                                        {% endif %}
                                        <a href="{% urlencode request.path request.GET with "m" as error.module.id with "f" as error.form.id %}">
                                            {{ error.form.name|trans:langs }}</a>
                                        in module "{{ error.module.name|trans:langs }}"
                                    {% else %}
                                    {% if error.type == "no ref detail" %}
                                        Module
                                        <a href="{% urlencode request.path request.GET with "m" as error.module.id without "f" %}">
                                            {{ error.module.name|trans:langs }}</a>
                                        uses referrals but doesn't have
                                        detail screens configured for referrals.
                                    {% else %}
                                    {% if error.type == "no case detail" %}
                                        Module
                                        <a href="{% urlencode request.path request.GET with "m" as error.module.id without "f" %}">
                                            {{ error.module.name|trans:langs }}</a>
                                        uses cases but doesn't have
                                        detail screens configured for cases.
                                    {% else %}
                                    {% if error.type == "no modules" %}
                                        This application has no modules.
                                    {% else %}
                                    {% if error.type == "no forms" %}
                                        Module
                                        <a href="{% urlencode request.path request.GET with "m" as error.module.id without "f" %}">{{ error.module.name|trans:langs }}</a>
                                        has no forms.
                                    {% else %}
                                    {% if error.type == "no case type" %}
                                        Module
                                        <a href="{% urlencode request.path request.GET with "m" as error.module.id without "f" %}">{{ error.module.name|trans:langs }}</a>
                                        uses cases but doesn't have a
                                        case type defined.
                                    {% else %}
                                    {% if error.type == "form error" %}
                                        One or more forms are invalid: check all your forms for error messages.
                                    {% else %}
                                    {% if error.type == "duplicate xmlns" %}
                                        You have two forms with the xmlns "{{ error.xmlns }}"
                                    {% else %}
                                    {% if error.type == "update_case uses reserved word" %}
                                        Case Update uses reserved word "{{ error.word }}"
                                        in form <a href="{% urlencode request.path request.GET with "m" as error.module.id with "f" as error.form.id %}">
                                            {{ error.form.name|trans:langs }}</a>
                                        in module "{{ error.module.name|trans:langs }}"
                                    {% else %}
                                    {% if error.type == "update_case word illegal" %}
                                        Case Update "{{ error.word }}" should start with a letter and only contain letters, numbers, '-', and '_'
                                        in form <a href="{% urlencode request.path request.GET with "m" as error.module.id with "f" as error.form.id %}">
                                            {{ error.form.name|trans:langs }}</a>
                                        in module "{{ error.module.name|trans:langs }}"
                                    {% else %}
                                    {% if error.type == "remote error" %}
                                        Remote Error: {{ error.message }}
                                    {% else %}
                                        {{ error.message }}
                                    {% endif %}
                                    {% endif %}
                                    {% endif %}
                                    {% endif %}
                                    {% endif %} 
                                    {% endif %}
                                    {% endif %}
                                    {% endif %}
                                    {% endif %}
                                    {% endif %}
                                    {% endif %}
                                </li>
                            {% endfor %}
                        </ul>
                    </div>
                {% endif %}
                <table class="config">
                    <tr>
                        {% if edit %}
                            <th></th>
                        {% endif %}
                        <th>Version</th>
                        <th>Build Date</th>
                        <th>CommCare Version</th>
                        <th>Preview (Beta)</th>
                    
                        <th>Download</th>
<<<<<<< HEAD
=======

>>>>>>> 3ea190bf
                        {% if edit %}
                            <th></th>
                        {% endif %}
                        <th>Comment</th>
                    
                    </tr>
                    {% for saved_app in saved_apps %}
                        <tr>
                            {% if edit %}
                                <td>
                                    <form action="{% url corehq.apps.app_manager.views.delete_copy domain app.id %}"
                                          data-title="Delete Build"
                                          data-message="Are you sure you want to delete this build (version {{ saved_app.version }})?"
                                          method="post">
                                        <input type="hidden" name="saved_app" value="{{ saved_app.id }}" />
                                        <input type="hidden" name="next" value="{{ request.get_full_path }}" />
                                        <a class="delete_link confirm-submit" href="#"></a>
                                    </form>
                                </td>
                            {% endif %}
                            <td>{{ saved_app.version }}</td>
                            <td>{{ saved_app.built_on.date }}</td>
                            <td>{% if saved_app.built_with.get_label %}{{ saved_app.built_with.get_label }}{% endif %}</td>
                            <td><a href="{% url emulator domain saved_app.id %}">Preview</a></td>
                            <td>
                                <div class="download-dropdown">
                                    <span>Download</span>
                                    <ul>
                                        <li>
                                            <a class="dialog_opener" href="">CommCare Files</a>
                                            <div class="dialog jar_download_dialog" title="Installing CommCare for J2ME">
                                                <ol>
                                                    <li>
                                                        Download <strong>both</strong> of the following files:
                                                        <p><a href="{% url corehq.apps.app_manager.views.download_jad domain saved_app.id %}">Download CommCare.jad</a></p>
                                                        <p><a href="{% url corehq.apps.app_manager.views.download_jar domain saved_app.id %}">Download CommCare.jar</a></p>
                                                    </li>
                                                    <li>
                                                        Make sure that they are named CommCare.jad and CommCare.jar,
                                                        and not e.g. "CommCare (1).jad", which can happen if you've
                                                        downloaded another version before.
                                                    </li>
                                                    <li>
                                                        Copy these two files onto the phone's memory card.
                                                    </li>
                                                    <li>
                                                        Remove "RMS" files on the phone's memory card, if necessary.
                                                        These are files that end in ".rms".
                                                    </li>
                                                    <li>
                                                        If you have any issues with the installation, please refer to our
                                                        <a href="https://confluence.dimagi.com/display/commcarepublic/CommCare+is+Broken!">CommCare is Broken!</a>
                                                        guide to fixing CommCare issues, and see our
                                                        <a href="https://confluence.dimagi.com/display/commcarepublic/CommCare+is+Broken!">General Documentation</a>
                                                        for more information.
                                                    </li>
                                                </ol>

                                            </div>
                                        </li>
                                        <li>
                                            <a class="dialog_opener" href="">Send to Phones</a>
                                            <div class="dialog send_app_dialog" title="Send Out Version {{ saved_app.version }}">
                                                <form method="post" action="{% url corehq.apps.sms.views.send_to_recipients domain %}">
                                                    <label>Send to: </label>
                                                    <input type="text" name="recipients" class="sms-autocomplete" value="{{ app.recipients }}"/>
                                                    <textarea name="message">Update to CommCare "{{ app.name }}" version {{ saved_app.version }}: {{ saved_app.short_url }}</textarea>
                                                    <input type="submit" value="Send"/>
                                                </form>
                                            </div>
                                        </li>
                                        <li>
                                            <a href="{% url corehq.apps.app_manager.views.odk_install domain saved_app.id %}" class="odk_install">Download to CommCare ODK</a>
                                        </li>


                                    </ul>
                                </div>
                            </td>
                            {% if edit %}
                                <td>
                                    {% if saved_app.version != app.version %}
                                        <form action="{% url corehq.apps.app_manager.views.revert_to_copy domain app.id %}" method="post">
                                            <input type="hidden" name="saved_app" value="{{ saved_app.id }}" />
                                            <input type="submit" value="Revert" />
                                        </form>
                                    {% endif %}
                                </td>
                            {% endif %}
                            <td>{% if saved_app.build_comment %}{{ saved_app.build_comment }}{% endif %}</td>
                        </tr>
                    {% endfor %}
                </table>
            </div>
        </div>
        {% endif %}
    </div>
    <div class="jqmWindow" id="odk-install-placeholder">
    Please wait while that loads... 
    </div>
{% endblock %}<|MERGE_RESOLUTION|>--- conflicted
+++ resolved
@@ -341,10 +341,6 @@
                         <th>Preview (Beta)</th>
                     
                         <th>Download</th>
-<<<<<<< HEAD
-=======
-
->>>>>>> 3ea190bf
                         {% if edit %}
                             <th></th>
                         {% endif %}
