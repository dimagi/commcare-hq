{% extends 'hqwebapp/two_column.html' %}
{% load xforms_extras %}
{% load url_extras %}
{% load hq_shared_tags %}
{% load timezone_tags %}
{% load i18n %}

{% block title %}{% trans "Applications" %}{% endblock %}

{% block page-title %}
    <ul class="breadcrumb">
        <li>
            <a href="{% if app %}{% url view_app domain app.id %}{% else %}#{% endif %}"><strong>{% trans "Applications" %}</strong></a> <span class="divider">&gt;</span>
        </li>
        {% block breadcrumbs %}
        {% endblock %}
    </ul>
{% endblock %}

{% block head %}{{ block.super }}
    <link rel="stylesheet" href="{% static 'hqstyle/css/legacy/app_manager.css' %}"/>
    {% include "imports/jqmodal.html" %}
{% endblock %}

{% block js %}{{ block.super }}
    <script src="{% static 'hqwebapp/js/ui-element.js' %}"></script>
    <script src="{% static 'langcodes/js/langcodes.js' %}"></script>
    <script src="{% static 'app_manager/js/app_manager.js' %}"></script>
    <script src="{% static 'hqwebapp/js/lib/jquery.textchange.min.js' %}"></script>
{% endblock %}

{% block js-inline %}{{ block.super }}
    {# Put here to avoid the .hq-oldstyle styling. (js-inline gets dumped into the end of body) #}
    {% if app.is_deleted %}
    <div id="deleted-app-dialog" class="modal hide fade">
        <div class="modal-header"><h1>{% trans 'Oops! This application was deleted.' %}</h1></div>
        <div class="modal-body">
            <p>{% trans 'If you want your application back, click Restore.' %}</p>
        </div>
        <div class="modal-footer">
            <a href="{% url undo_delete_app domain app.id %}" class="post-link btn btn-primary">
                {% trans "Restore" %}
            </a>
            <a href="#" class="btn" data-dismiss="modal">
                {% trans "No thanks, get me out of here" %}
            </a>
        </div>
    </div>
    {% endif %}
    <script>
    $(function () {
        $('#deleted-app-dialog').modal({
            backdrop: 'static',
            keyboard: false,
            show: true
        }).on('hide', function () {
            window.location = "{% url corehq.apps.app_manager.views.default domain %}";
        });
        $('.hq-help-template').each(function () {
            COMMCAREHQ.makeHqHelp({
                content: $(this).data('content'),
                title: $(this).data('title')
            }, false).insertAfter(this);
            $(this).remove();
        });
        $('.hq-help').hqHelp();
    });
    $(function () {
        COMMCAREHQ.app_manager.init({
            appVersion: {% if app.version %}{{ app.version }}{% else %}-1{% endif %},
            edit: {{ edit|JSON }},
            commcareVersion: {{ app.commcare_minor_release|JSON }}
        });
    });
    $(function () {
        $('.btn-langcode-preprocessed').each( function () {
            langcodeTag.button_tag($(this), $(this).text());
            if ($(this).hasClass('langcode-input')) {
                var $langcodeInput = $(this).parent().find("input");
                var that = this;
                if ($langcodeInput) {
                    $langcodeInput.change(function () {
                        if ($(this).val() == "")
                            $(that).show();
                        else
                            $(that).hide();
                    });
                }
            }
        });
    });
    $(function () {
       $('.app-manager-content').removeClass('hide');
    });
    </script>
{% endblock %}

{% block sidebar %}
{% endblock %}

{% block main_column %}
<<<<<<< HEAD
=======
<div class="app-manager-content hide">
>>>>>>> a91d9de2
    <input type="hidden" name="edit_mode" value="{% if edit %}true{% else %}false{% endif %}" />
    {% if app %}
        {% if error %}
        <div id="error">
            {% ifequal error 'app_exists' %}
                {% trans "Oops! We can't create that application; you already have one with the same name." %}
            {% endifequal %}
        </div>
        {% endif %}

        {% block app-content %}{% endblock %}

    {% else %}
        <div style="padding: 1em; text-align: center">
            <p style="font-size: 1.5em">
<<<<<<< HEAD
                Welcome to the CommCare Application Builder.
                Before you begin, check out the
                <a target="_blank" href="https://confluence.dimagi.com/display/commcarepublic/Beginner+Tutorial">Beginner Tutorial</a>.
=======
                {% blocktrans %}
                Welcome to the CommCare Application Builder.
                Before you begin, check out the
                <a target="_blank" href="https://confluence.dimagi.com/display/commcarepublic/Beginner+Tutorial">Beginner Tutorial</a>.
                {% endblocktrans %}
>>>>>>> a91d9de2
            </p>
            <form action="{% url new_app domain %}">
                <input type="hidden" name="type" value="Application">
                <input type="hidden" name="application_version" value="2.0" />
                {% if request.couch_user.can_edit_apps %}
<<<<<<< HEAD
                <a href="#" class="submit">Create a blank app</a>
                {% else %}
                There are no applications at this time
                {% endif %}
                or <a href="{% url appstore %}">copy an existing app from CommCare Exchange</a>.
            </form>
        </div>
    {% endif %}
=======
                <a href="#" class="submit">{% trans 'Create a blank app' %}</a>
                {% else %}
                {% trans 'There are no applications at this time' %}
                {% endif %}
                {% trans 'or' %} <a href="{% url appstore %}">{% trans 'copy an existing app from CommCare Exchange' %}</a>.
            </form>
        </div>
    {% endif %}
</div>
>>>>>>> a91d9de2
{% endblock %}

{% block column_style %}{% endblock %}<|MERGE_RESOLUTION|>--- conflicted
+++ resolved
@@ -99,10 +99,7 @@
 {% endblock %}
 
 {% block main_column %}
-<<<<<<< HEAD
-=======
 <div class="app-manager-content hide">
->>>>>>> a91d9de2
     <input type="hidden" name="edit_mode" value="{% if edit %}true{% else %}false{% endif %}" />
     {% if app %}
         {% if error %}
@@ -118,32 +115,16 @@
     {% else %}
         <div style="padding: 1em; text-align: center">
             <p style="font-size: 1.5em">
-<<<<<<< HEAD
-                Welcome to the CommCare Application Builder.
-                Before you begin, check out the
-                <a target="_blank" href="https://confluence.dimagi.com/display/commcarepublic/Beginner+Tutorial">Beginner Tutorial</a>.
-=======
                 {% blocktrans %}
                 Welcome to the CommCare Application Builder.
                 Before you begin, check out the
                 <a target="_blank" href="https://confluence.dimagi.com/display/commcarepublic/Beginner+Tutorial">Beginner Tutorial</a>.
                 {% endblocktrans %}
->>>>>>> a91d9de2
             </p>
             <form action="{% url new_app domain %}">
                 <input type="hidden" name="type" value="Application">
                 <input type="hidden" name="application_version" value="2.0" />
                 {% if request.couch_user.can_edit_apps %}
-<<<<<<< HEAD
-                <a href="#" class="submit">Create a blank app</a>
-                {% else %}
-                There are no applications at this time
-                {% endif %}
-                or <a href="{% url appstore %}">copy an existing app from CommCare Exchange</a>.
-            </form>
-        </div>
-    {% endif %}
-=======
                 <a href="#" class="submit">{% trans 'Create a blank app' %}</a>
                 {% else %}
                 {% trans 'There are no applications at this time' %}
@@ -153,7 +134,6 @@
         </div>
     {% endif %}
 </div>
->>>>>>> a91d9de2
 {% endblock %}
 
 {% block column_style %}{% endblock %}