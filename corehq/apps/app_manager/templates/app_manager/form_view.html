--- conflicted
+++ resolved
@@ -181,14 +181,6 @@
                     {% endif %}
                 });
                 caseConfig.init();
-<<<<<<< HEAD
-
-                // tag the 'preview in cloudcare' button with the right url
-                // unfortunately, has to be done in javascript
-                var cloudCareUrl = getCloudCareUrl("{% url cloudcare_main domain '' %}", "{{ app.id }}", "{{ module.id }}", "{{ nav_form.id }}") + "?preview=true";
-                $("#cloudcare-preview-url").attr("href", cloudCareUrl);
-=======
->>>>>>> 5134df4b
             }
 
             // tag the 'preview in cloudcare' button with the right url
