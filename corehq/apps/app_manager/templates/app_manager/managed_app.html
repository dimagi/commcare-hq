{% extends "app_manager/apps_base.html" %}
{% load xforms_extras %}
{% load url_extras %}
{% load hq_shared_tags %}
{% load i18n %}

{% block head %}{{ block.super }}
<link rel="stylesheet" href="{% static 'hqwebapp/js/lib/jquery-ui/jquery-ui-redmond-1.8.16.css' %}"/>
{% include "imports/hq-oldstyle-js.html" %}
<style>
    .edit-form-pencil {
        position: absolute;
        right: -5px;
        top: 2px;
        opacity: 0.5;
    }
    .edit-form-li {
        position: relative;
        width: 110%;
    }
</style>
{% endblock %}

{% block js %}
    {{ block.super }}
    <script src="{% static 'hqwebapp/js/lib/history-1.7.1.js' %}"></script>
    <script src="{% static 'app_manager/js/bootstrap-tab-history.js' %}"></script>
{% endblock %}

{% block js-inline %}
    {{ block.super }}
    {% if app.get_doc_type == "Application" %}
    <script>
        $(function () {
            var show_user_registration = {{ app.show_user_registration|JSON }};
            if (!show_user_registration) {
                $('#user-registration-nav-link').hide();
            }
        });
        $(function () {
            $('.edit-form-pencil').hide().tooltip({
                title: '{% trans "Edit in form designer" %}',
                placement: 'left'
            });
            $('.edit-form-li').each(function () {
                if ($(this).is('.active') && {{ formdesigner|JSON }}) {
                    $(this).find('.edit-form-pencil').show();
                } else {
                    $(this).mouseenter(function () {
                        $(this).find('.edit-form-pencil').show();
                    }).mouseleave(function () {
                        $(this).find('.edit-form-pencil').hide();
                    });
                }
            });
        });
    </script>
    {% endif %}
    <script>
        $(function () {
            // this has to be done after bootstrap does it's magic
            setTimeout(function () {
                // https://github.com/twitter/bootstrap/issues/6122
                $('.collapse, .tab-content').hover(
                        function () {
                            $(this).css('overflow','visible');
                        },
                        function () {
                            $(this).css('overflow','hidden');
                        }
                );
            }, 0);
        });
    </script>
{% endblock %}

{% block breadcrumbs %}
    {% if app %}
    <li><span class="app-manager-title variable-app_name">{{ app.name|html_name }}</span></li>
    {% endif %}
{% endblock %}

{% block sidebar %}
<<<<<<< HEAD
<nav>
=======
<nav class="app-manager-content hide">
>>>>>>> a91d9de2
    <ul class="nav nav-list">
        <li {% if release_manager %}class="active"{% endif %}>
            <a href="{% url release_manager domain app.id %}?edit={{ edit|BOOL }}">
                <i class="icon-download-alt"></i>
                {% trans "Deploy" %}
            </a>
        </li>
        <li class="divider"></li>
        <li {% if not module and not form and not release_manager %}class="app-name-div active"{% endif %}>
            <a href="{% url view_app domain app.id %}?edit={{ edit|BOOL }}#app-settings" data-toggle="tab">
                <i class="icon-cog"></i>
                {% trans "Settings" %}
            </a>
        </li>
        {% if app.get_doc_type == 'Application' %}
        <li>
            <a href="{% url view_app domain app.id %}multimedia/?edit={{ edit|BOOL }}#multimedia" data-toggle="tab">
                <i class="icon-picture"></i>
                {% trans "Multimedia" %}
            </a>
        </li>
        {% endif %}
        <li>
            {% if app.get_doc_type == 'Application' %}
                <span id="langs" class="pull-right">
                    {% if not app.is_remote_app and app.langs|length > 1%}
                        <select name="lang" class="input-mini" style="height: 20px; margin-bottom: 0px; margin-top: 2px; padding: 0;">
                            {% for lang in app.langs %}
                                <option value="{{ lang }}"
                                        {% if lang == langs.0 %}selected=""{% endif %}>
                                    {% if lang == app.langs.0 %}*{% endif %}
                                    {{ lang }}
                                </option>
                            {% endfor %}
                        </select>
                    {% endif %}
                </span>
            {% endif %}
            <a href="{% url view_app domain app.id %}languages/?edit={{ edit|BOOL }}#languages-and-translations" data-toggle="tab"
               style="vertical-align: middle;">
                <i class="icon-globe"></i>
                {% trans "Languages" %}
            </a>
        </li>
        <li class="divider"></li>
    {% if app.get_doc_type == "Application" %}
        <li>
        <ul class="nav nav-list {% if edit %}sortable {% endif %}" style="padding-left: 0">
            {% if edit %}
                <li class="sort-action">
                    <form method="post"
                          action="{% url corehq.apps.app_manager.views.rearrange domain app.id 'modules' %}">
                    </form>
                </li>
            {% endif %}
                <li class="sort-disabled edit-form-li {% if is_user_registration %} active{% endif %}" id="user-registration-nav-link">
                    <a href="{% url view_user_registration domain app.id %}?edit={{ edit|BOOL }}">
                        <i class="icon-file-alt"></i>
                        {% trans "User Registration" %}
                    </a>
                    <div class="edit-form-pencil">
                        <a href="{% url user_registration_source domain app.id %}">
                            <span class="icon icon-pencil"></span>
                        </a>
                    </div>
                </li>
            {% with module as selected_module %}
                {% for module in app.get_modules %}
<<<<<<< HEAD
                    <li class="edit-module-li {% ifequal module.id selected_module.id %}{% if not form %}
                        active{% endif %}{% endifequal %}"
                        data-index="{{ module.id }}">
=======
                    <li {% ifequal module.id selected_module.id %}{% if not form %}
                        class="active"{% endif %}{% endifequal %}>
                        {% if edit %}
                            <div class="index">{{ module.id }}</div>
                        {% endif %}
>>>>>>> a91d9de2
                        <a href="{% url view_module domain app.id module.id %}?edit={{ edit|BOOL }}">
                            {% if edit %}
                                <i class="drag_handle"></i>
                            {% endif %}
                            <i class="icon-folder-open"></i>
                            <span {% if module.id == selected_module.id %}class="variable-module_name"{% endif %}>
                                {{ module.name|html_trans:langs }}
                            </span>
                        </a>
<<<<<<< HEAD
                        <ul class="nav nav-list {% ifequal module.id selected_module.id %}selected{% endifequal %} {% if edit %}sortable-forms sortable{% endif %}">
=======
                        <ul class="nav nav-list {% ifequal module.id selected_module.id %}selected{% endifequal %} {% if edit %}sortable{% endif %}">
>>>>>>> a91d9de2
                            {% if edit %}
                                <li class="sort-action">
                                    <form method="post"
                                          action="{% url corehq.apps.app_manager.views.rearrange domain app.id 'forms' %}">
<<<<<<< HEAD
{#                                        <input type="hidden" name="module_id" value="{{ module.id }}"/>#}
=======
                                        <input type="hidden" name="module_id" value="{{ module.id }}"/>
>>>>>>> a91d9de2
                                    </form>
                                </li>
                            {% endif %}
                            {% with nav_form as selected_form %}
                                {% for form in module.get_forms %}
<<<<<<< HEAD
                                    <li class="edit-form-li{% ifequal form selected_form %} active{% endifequal %}" data-moduleid="{{ module.id }}" data-index="{{ form.id }}">
                                        <!--[F]-->
=======
                                    <li class="edit-form-li{% ifequal form selected_form %} active{% endifequal %}">
                                        <!--[F]-->
                                        {% if edit %}
                                            <div class="index">{{ form.id }}</div>
                                        {% endif %}
>>>>>>> a91d9de2
                                        <a href="{% url view_form domain app.id module.id form.id %}?edit={{ edit|BOOL }}">
                                            {% if edit %}
                                                <i class="drag_handle"></i>
                                            {% endif %}
                                            <span {% if form == selected_form %}class="variable-form_name"{% endif %}>
                                            {{ form.name|html_trans:langs }}
                                            </span>
                                        </a>
                                        {% if edit %}
                                            <div class="edit-form-pencil pull-right">
                                                <a href="{% url form_source domain app.id module.id form.id %}">
                                                    <i class="icon-pencil" {% ifequal form selected_form %}style="color: white"{% endifequal %}"></i>
                                                </a>
                                            </div>
                                        {% endif %}
                                    </li>
                                {% endfor %}
                            {% endwith %}
                            {% if not module.forms and not edit %}
                                <li><p class="warning">No Forms</p></li>
                            {% endif %}
                            {% if edit %}
                                <li class="sort-disabled">
                                    <form action="{% url corehq.apps.app_manager.views.new_form domain app.id module.id %}?edit={{ edit|BOOL }}"
                                          method="post" style="display: none">
                                    </form>
                                    <a class="submit_on_click" href="#">
                                        <i class="icon-plus icon-blue"></i>
                                        <span class="muted">{% trans "Form" %}</span>
                                    </a>
                                </li>
                            {% endif %}
                        </ul>
                    </li>
                {% endfor %}
            {% endwith %}
            {% if edit and app.get_doc_type == "Application" %}
                <li class="sort-disabled">
                    <form action="{% url corehq.apps.app_manager.views.new_module domain app.id %}"
                          method="post" style="display: none">
                    </form>
                    <a href="#" class="submit_on_click" id="new_module">
                        <i class="icon-plus icon-blue"></i>
                        <span class="muted">{% trans "Module" %}</span>
                    </a>
                </li>
            {% endif %}
        </ul>
        </li>
    {% endif %}
    {% if edit %}
        <li class="nav-header">Actions</li>
        <li>
            <a href="{% url view_app domain app.id %}copy/?edit={{ edit|BOOL }}#copy" data-toggle="tab">
                <i class="icon-copy"></i>
                {% trans "Copy Application" %}
            </a>
        </li>
        <li>
            <a href="{% url view_app domain app.id %}delete/?edit={{ edit|BOOL }}#delete" data-toggle="tab">
                <i class="icon-trash"></i>
                {% trans "Delete Application" %}
            </a>
        </li>
    {% endif %}
    </ul>
</nav>
{% endblock %}

{% block app-content %}
    {% block form-view %}{% endblock %}
{% endblock %}<|MERGE_RESOLUTION|>--- conflicted
+++ resolved
@@ -81,11 +81,7 @@
 {% endblock %}
 
 {% block sidebar %}
-<<<<<<< HEAD
-<nav>
-=======
 <nav class="app-manager-content hide">
->>>>>>> a91d9de2
     <ul class="nav nav-list">
         <li {% if release_manager %}class="active"{% endif %}>
             <a href="{% url release_manager domain app.id %}?edit={{ edit|BOOL }}">
@@ -154,17 +150,9 @@
                 </li>
             {% with module as selected_module %}
                 {% for module in app.get_modules %}
-<<<<<<< HEAD
                     <li class="edit-module-li {% ifequal module.id selected_module.id %}{% if not form %}
                         active{% endif %}{% endifequal %}"
                         data-index="{{ module.id }}">
-=======
-                    <li {% ifequal module.id selected_module.id %}{% if not form %}
-                        class="active"{% endif %}{% endifequal %}>
-                        {% if edit %}
-                            <div class="index">{{ module.id }}</div>
-                        {% endif %}
->>>>>>> a91d9de2
                         <a href="{% url view_module domain app.id module.id %}?edit={{ edit|BOOL }}">
                             {% if edit %}
                                 <i class="drag_handle"></i>
@@ -174,35 +162,19 @@
                                 {{ module.name|html_trans:langs }}
                             </span>
                         </a>
-<<<<<<< HEAD
                         <ul class="nav nav-list {% ifequal module.id selected_module.id %}selected{% endifequal %} {% if edit %}sortable-forms sortable{% endif %}">
-=======
-                        <ul class="nav nav-list {% ifequal module.id selected_module.id %}selected{% endifequal %} {% if edit %}sortable{% endif %}">
->>>>>>> a91d9de2
                             {% if edit %}
                                 <li class="sort-action">
                                     <form method="post"
                                           action="{% url corehq.apps.app_manager.views.rearrange domain app.id 'forms' %}">
-<<<<<<< HEAD
 {#                                        <input type="hidden" name="module_id" value="{{ module.id }}"/>#}
-=======
-                                        <input type="hidden" name="module_id" value="{{ module.id }}"/>
->>>>>>> a91d9de2
                                     </form>
                                 </li>
                             {% endif %}
                             {% with nav_form as selected_form %}
                                 {% for form in module.get_forms %}
-<<<<<<< HEAD
                                     <li class="edit-form-li{% ifequal form selected_form %} active{% endifequal %}" data-moduleid="{{ module.id }}" data-index="{{ form.id }}">
                                         <!--[F]-->
-=======
-                                    <li class="edit-form-li{% ifequal form selected_form %} active{% endifequal %}">
-                                        <!--[F]-->
-                                        {% if edit %}
-                                            <div class="index">{{ form.id }}</div>
-                                        {% endif %}
->>>>>>> a91d9de2
                                         <a href="{% url view_form domain app.id module.id form.id %}?edit={{ edit|BOOL }}">
                                             {% if edit %}
                                                 <i class="drag_handle"></i>
