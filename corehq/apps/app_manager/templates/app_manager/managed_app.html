--- conflicted
+++ resolved
@@ -151,11 +151,7 @@
             {% with module as selected_module %}
                 {% for module in app.get_modules %}
                     <li class="edit-module-li {% ifequal module.id selected_module.id %}{% if not form %}
-<<<<<<< HEAD
-+                       active{% endif %}{% endifequal %}"
-=======
                         active{% endif %}{% endifequal %}"
->>>>>>> fb348046
                         data-index="{{ module.id }}">
                         <a href="{% url view_module domain app.id module.id %}?edit={{ edit|BOOL }}">
                             {% if edit %}
@@ -171,11 +167,7 @@
                                 <li class="sort-action">
                                     <form method="post"
                                           action="{% url corehq.apps.app_manager.views.rearrange domain app.id 'forms' %}">
-<<<<<<< HEAD
-                                        <input type="hidden" name="module_id" value="{{ module.id }}"/>
-=======
 {#                                        <input type="hidden" name="module_id" value="{{ module.id }}"/>#}
->>>>>>> fb348046
                                     </form>
                                 </li>
                             {% endif %}
