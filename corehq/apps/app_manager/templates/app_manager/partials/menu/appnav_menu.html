{% load i18n %}
{% load xforms_extras %}
{% load hq_shared_tags %}

<<<<<<< HEAD
{% registerurl 'rearrange' domain app.id '---' %}

<ul class="sortable appmanager-main-menu appnav-menu appnav-module sortable-modules">
    {% with module as selected_module %}
        {% for module in app.get_modules %}
            <li class="edit-module-li js-sorted-li module"
                data-index="{{ module.id }}"
                data-uid="{{ module.unique_id }}"
                data-rootmoduleuid="{{ module.root_module_id|default:"" }}">

                {% include 'app_manager/partials/menu/module_link.html' %}

                <ul class="appnav-menu appnav-menu-nested see sortable sortable-forms
                           {% ifequal module.unique_id selected_module.unique_id %}selected{% endifequal %}
                           {% if module.is_surveys %}appnav-surveys{% else %}appnav-caselist{% endif %}">
                    {% with nav_form as selected_form %}
                        {% for form in module.get_forms %}
                            <li class="edit-form-li js-sorted-li"
                                data-moduleuid="{{ module.unique_id }}"
                                data-index="{{ form.id }}"
                                data-uid="{{ form.unique_id }}"
                                {% if form.get_action_type == 'open' %}data-appear="first"{% endif %}
                            >
                                {% include 'app_manager/partials/menu/form_link.html' %}
                            </li>
                        {% endfor %}
                    {% endwith %}
                </ul>
            </li>
        {% endfor %}
    {% endwith %}
</ul>
<ul class="appnav-menu">
    {% if app.get_doc_type == "Application" %}
        <li class="sort-disabled">
            <div class="appnav-item">
                <form id="new-module-form"
                      action="{% url "new_module" domain app.id %}"
                      method="post"
                      class="hide">
                    {% csrf_token %}
                    <input id="new-module-type" type="hidden" name="module_type" />
                </form>
                <a href="#" class="appnav-add js-add-new-item" data-slug="module">
                    <i class="new-module-icon fa fa-plus"></i>
                    {% trans "Add..." %}
                </a>
            </div>
        </li>
    {% endif %}
</ul>

<div id="reorder_modules_modal" class="modal fade" tabindex="-1" role="dialog">
    <div class="modal-dialog" role="document">
        <div class="modal-content">
            <div class="modal-header">
                <button type="button" class="close" data-dismiss="modal" aria-label="Close">
                    <span aria-hidden="true">&times;</span>
                </button>
                <h4 class="modal-title">
                    {% trans "Your menus were reordered" %}
                </h4>
            </div>
            <form action="{% url "move_child_modules_after_parents" domain app.id %}"
                  method="post">
                {% csrf_token %}
                <div class="modal-body">
                    {% blocktrans %}
                    <p>
                        Child Menus are now displayed nested under their parent menu. The order
                        of your menus has been changed to reflect that.
                    </p>
                    <p>
                        Click "Rearrange" to make this change permanent.  You won't be able to modify the order of your menus until you do so.
                    </p>
                    <p>
                        Please contact support or report an issue if you have any concerns.
                    </p>
                    {% endblocktrans %}
                </div>
                <div class="modal-footer">
                    <button type="button" class="btn btn-default" data-dismiss="modal">
                        {% trans "Not Now" %}
                    </button>
                    <button type="submit" class="disable-on-submit btn btn-primary">
                        {% trans "Rearrange" %}
                    </button>
                </div>
            </form>
        </div><!-- /.modal-content -->
    </div><!-- /.modal-dialog -->
</div><!-- /.modal -->
=======
<ul class="sortable appmanager-main-menu appnav-menu appnav-module js-sortable-module">
  <li class="sort-action">
    <form method="post"
          action="{% url "rearrange" domain app.id 'modules' %}">
      {% csrf_token %}
      <input name="ajax" value="true" type="hidden" />
    </form>
  </li>
  {% with module as selected_module %}
    {% for module in app.get_modules %}
      <li class="edit-module-li js-sorted-li" data-index="{{ module.id }}" data-indexvar="moduleid">

        <div class="appnav-item {% ifequal module.unique_id selected_module.unique_id %}{% if not form %}active{% endif %}{% endifequal %}">
          {% include 'app_manager/partials/menu/confirm_delete_module.html' %}
          {% include 'app_manager/partials/menu/module_link_primary.html' %}
          {% include 'app_manager/partials/menu/module_link_secondary.html' %}
        </div>

        <ul class="appnav-menu appnav-menu-nested see {% ifequal module.unique_id selected_module.unique_id %}selected{% endifequal %} sortable sortable-forms {% if module.is_surveys %}appnav-surveys{% else %}appnav-caselist{% endif %}" data-parentvar="moduleid">
          <li class="sort-action">
            <form method="post"
                  action="{% url "rearrange" domain app.id 'forms' %}">
              {% csrf_token %}
              <input name="ajax" value="true" type="hidden" />
            </form>
          </li>
          {% with nav_form as selected_form %}
            {% for form in module.get_forms %}
              <li class="edit-form-li js-sorted-li"
                  data-moduleid="{{ module.id }}"
                  data-index="{{ form.id }}"
                  data-indexvar="formid"
                  {% if form.get_action_type == 'open' %}data-appear="first"{% endif %}
              >
                <!--[F]-->
                <div class="appnav-item {% ifequal form selected_form %} active{% if not formdesigner %} settings-view{% endif %}{% endifequal %}">
                  {% include 'app_manager/partials/menu/confirm_delete_form.html' %}
                  {% include 'app_manager/partials/menu/form_link_primary.html' %}
                  {% include 'app_manager/partials/menu/form_link_secondary.html' %}
                </div>
              </li>
            {% endfor %}
          {% endwith %}
        </ul>
      </li>
    {% endfor %}
  {% endwith %}
</ul>
<ul class="appnav-menu">
  {% if app.get_doc_type == "Application" %}
    <li class="sort-disabled">
      <div class="appnav-item">
        <form id="new-module-form"
              action="{% url "new_module" domain app.id %}"
              method="post"
              class="hide">
          {% csrf_token %}
          <input id="new-module-type" type="hidden" name="module_type" />
        </form>
        <a href="#" class="appnav-add js-add-new-item" data-slug="module">
          <i class="new-module-icon fa fa-plus"></i>
          {% trans "Add..." %}
        </a>
      </div>
    </li>
  {% endif %}
</ul>
>>>>>>> 5b7ec1f4
<|MERGE_RESOLUTION|>--- conflicted
+++ resolved
@@ -2,57 +2,55 @@
 {% load xforms_extras %}
 {% load hq_shared_tags %}
 
-<<<<<<< HEAD
 {% registerurl 'rearrange' domain app.id '---' %}
 
 <ul class="sortable appmanager-main-menu appnav-menu appnav-module sortable-modules">
-    {% with module as selected_module %}
-        {% for module in app.get_modules %}
-            <li class="edit-module-li js-sorted-li module"
-                data-index="{{ module.id }}"
-                data-uid="{{ module.unique_id }}"
-                data-rootmoduleuid="{{ module.root_module_id|default:"" }}">
+  {% with module as selected_module %}
+    {% for module in app.get_modules %}
+      <li class="edit-module-li js-sorted-li module"
+          data-index="{{ module.id }}"
+          data-uid="{{ module.unique_id }}"
+          data-rootmoduleuid="{{ module.root_module_id|default:"" }}">
 
-                {% include 'app_manager/partials/menu/module_link.html' %}
+        {% include 'app_manager/partials/menu/module_link.html' %}
 
-                <ul class="appnav-menu appnav-menu-nested see sortable sortable-forms
-                           {% ifequal module.unique_id selected_module.unique_id %}selected{% endifequal %}
-                           {% if module.is_surveys %}appnav-surveys{% else %}appnav-caselist{% endif %}">
-                    {% with nav_form as selected_form %}
-                        {% for form in module.get_forms %}
-                            <li class="edit-form-li js-sorted-li"
-                                data-moduleuid="{{ module.unique_id }}"
-                                data-index="{{ form.id }}"
-                                data-uid="{{ form.unique_id }}"
-                                {% if form.get_action_type == 'open' %}data-appear="first"{% endif %}
-                            >
-                                {% include 'app_manager/partials/menu/form_link.html' %}
-                            </li>
-                        {% endfor %}
-                    {% endwith %}
-                </ul>
-            </li>
-        {% endfor %}
-    {% endwith %}
+        <ul class="appnav-menu appnav-menu-nested see sortable sortable-forms
+                   {% ifequal module.unique_id selected_module.unique_id %}selected{% endifequal %}
+                   {% if module.is_surveys %}appnav-surveys{% else %}appnav-caselist{% endif %}">
+          {% with nav_form as selected_form %}
+            {% for form in module.get_forms %}
+              <li class="edit-form-li js-sorted-li"
+                  data-moduleuid="{{ module.unique_id }}"
+                  data-index="{{ form.id }}"
+                  data-uid="{{ form.unique_id }}"
+                  {% if form.get_action_type == 'open' %}data-appear="first"{% endif %}>
+                {% include 'app_manager/partials/menu/form_link.html' %}
+              </li>
+            {% endfor %}
+          {% endwith %}
+        </ul>
+      </li>
+    {% endfor %}
+  {% endwith %}
 </ul>
 <ul class="appnav-menu">
-    {% if app.get_doc_type == "Application" %}
-        <li class="sort-disabled">
-            <div class="appnav-item">
-                <form id="new-module-form"
-                      action="{% url "new_module" domain app.id %}"
-                      method="post"
-                      class="hide">
-                    {% csrf_token %}
-                    <input id="new-module-type" type="hidden" name="module_type" />
-                </form>
-                <a href="#" class="appnav-add js-add-new-item" data-slug="module">
-                    <i class="new-module-icon fa fa-plus"></i>
-                    {% trans "Add..." %}
-                </a>
-            </div>
-        </li>
-    {% endif %}
+  {% if app.get_doc_type == "Application" %}
+    <li class="sort-disabled">
+      <div class="appnav-item">
+        <form id="new-module-form"
+              action="{% url "new_module" domain app.id %}"
+              method="post"
+              class="hide">
+          {% csrf_token %}
+          <input id="new-module-type" type="hidden" name="module_type" />
+        </form>
+        <a href="#" class="appnav-add js-add-new-item" data-slug="module">
+          <i class="new-module-icon fa fa-plus"></i>
+          {% trans "Add..." %}
+        </a>
+      </div>
+    </li>
+  {% endif %}
 </ul>
 
 <div id="reorder_modules_modal" class="modal fade" tabindex="-1" role="dialog">
@@ -94,73 +92,4 @@
             </form>
         </div><!-- /.modal-content -->
     </div><!-- /.modal-dialog -->
-</div><!-- /.modal -->
-=======
-<ul class="sortable appmanager-main-menu appnav-menu appnav-module js-sortable-module">
-  <li class="sort-action">
-    <form method="post"
-          action="{% url "rearrange" domain app.id 'modules' %}">
-      {% csrf_token %}
-      <input name="ajax" value="true" type="hidden" />
-    </form>
-  </li>
-  {% with module as selected_module %}
-    {% for module in app.get_modules %}
-      <li class="edit-module-li js-sorted-li" data-index="{{ module.id }}" data-indexvar="moduleid">
-
-        <div class="appnav-item {% ifequal module.unique_id selected_module.unique_id %}{% if not form %}active{% endif %}{% endifequal %}">
-          {% include 'app_manager/partials/menu/confirm_delete_module.html' %}
-          {% include 'app_manager/partials/menu/module_link_primary.html' %}
-          {% include 'app_manager/partials/menu/module_link_secondary.html' %}
-        </div>
-
-        <ul class="appnav-menu appnav-menu-nested see {% ifequal module.unique_id selected_module.unique_id %}selected{% endifequal %} sortable sortable-forms {% if module.is_surveys %}appnav-surveys{% else %}appnav-caselist{% endif %}" data-parentvar="moduleid">
-          <li class="sort-action">
-            <form method="post"
-                  action="{% url "rearrange" domain app.id 'forms' %}">
-              {% csrf_token %}
-              <input name="ajax" value="true" type="hidden" />
-            </form>
-          </li>
-          {% with nav_form as selected_form %}
-            {% for form in module.get_forms %}
-              <li class="edit-form-li js-sorted-li"
-                  data-moduleid="{{ module.id }}"
-                  data-index="{{ form.id }}"
-                  data-indexvar="formid"
-                  {% if form.get_action_type == 'open' %}data-appear="first"{% endif %}
-              >
-                <!--[F]-->
-                <div class="appnav-item {% ifequal form selected_form %} active{% if not formdesigner %} settings-view{% endif %}{% endifequal %}">
-                  {% include 'app_manager/partials/menu/confirm_delete_form.html' %}
-                  {% include 'app_manager/partials/menu/form_link_primary.html' %}
-                  {% include 'app_manager/partials/menu/form_link_secondary.html' %}
-                </div>
-              </li>
-            {% endfor %}
-          {% endwith %}
-        </ul>
-      </li>
-    {% endfor %}
-  {% endwith %}
-</ul>
-<ul class="appnav-menu">
-  {% if app.get_doc_type == "Application" %}
-    <li class="sort-disabled">
-      <div class="appnav-item">
-        <form id="new-module-form"
-              action="{% url "new_module" domain app.id %}"
-              method="post"
-              class="hide">
-          {% csrf_token %}
-          <input id="new-module-type" type="hidden" name="module_type" />
-        </form>
-        <a href="#" class="appnav-add js-add-new-item" data-slug="module">
-          <i class="new-module-icon fa fa-plus"></i>
-          {% trans "Add..." %}
-        </a>
-      </div>
-    </li>
-  {% endif %}
-</ul>
->>>>>>> 5b7ec1f4
+</div><!-- /.modal -->