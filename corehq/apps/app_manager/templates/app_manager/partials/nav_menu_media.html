--- conflicted
+++ resolved
@@ -1,24 +1,5 @@
 {% load i18n %}
 {% load hq_shared_tags %}
-<<<<<<< HEAD
-<div class="control-group">
-    <label class="control-label">{% trans ICON_LABEL %}</label>
-    <div class="controls commcare-feature" data-since-version="1.3" id="{{ qualifier|default_if_none:"" }}media_image">
-        {% if edit %}
-            <div data-bind="valueOrNoneUI: {
-                value: mediaImage,
-                allowed: true,
-                defaultValue: defaultImageValue,
-                inputName: '{{ qualifier|default_if_none:"" }}media_image',
-                inputCss: {'span6': true, 'jr-resource-field': true},
-                inputAttr: {'data-name': 'media_image'}
-            }">
-                <span data-slug="add">{% trans "Add Icon" %}</span>
-            </div>
-        {% else %}
-            {{ item.media_image }}
-        {% endif %}
-=======
 <div id="media_image">
     <div class="control-group">
         <label class="control-label" for="menu_image_path">{% trans "Icon" %}</label>
@@ -99,27 +80,9 @@
                 {% trans 'Use Default Path' %}
             </button>
         </div>
->>>>>>> b4a45746
     </div>
     {% endif %}
 </div>
-<<<<<<< HEAD
-<div class="control-group">
-    <label class="control-label">{% trans AUDIO_LABEL %}</label>
-    <div class="controls commcare-feature" data-since-version="1.3" id="{{ qualifier|default_if_none:"" }}media_audio">
-        {% if edit %}
-            <div data-bind="valueOrNoneUI: {
-                value: mediaAudio,
-                allowed: true,
-                defaultValue: defaultAudioValue,
-                inputName: '{{ qualifier|default_if_none:"" }}media_audio',
-                inputCss: {'span6': true, 'jr-resource-field': true},
-                inputAttr: {'data-name': 'media_audio'}
-            }">
-                <span data-slug="add">{% trans "Add Audio" %}</span>
-                <span data-slug="whyNotAdd">{% trans "Why can't I add audio?" %}</span>
-                <span data-slug="helpText">{% trans "To hear audio on Java Phones, you must be in CommCare Sense mode or Numeric Selection mode. (On Android it will always work.)" %}</span>
-=======
 <div id="media_audio">
     <div class="control-group">
         <label class="control-label" for="menu_audio_path">{% trans "Audio" %}</label>
@@ -210,7 +173,6 @@
                     <i class="icon icon-remove"></i>
                     {% trans 'Use Default Path' %}
                 </button>
->>>>>>> b4a45746
             </div>
         </div>
         {% endif %}
