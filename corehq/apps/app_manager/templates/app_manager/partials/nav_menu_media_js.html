{% load hq_shared_tags %}
{% include 'hqmedia/partials/multimedia_js.html' %}
<script type="text/javascript" src="{% static 'app_manager/js/app_manager_media.js' %}"></script>
<script type="text/javascript">
    {% with multimedia.upload_managers.icon as uploader %}
    var iconUploader = new HQMediaFileUploadController (
        '{{ uploader.slug }}',
        '{{ uploader.media_type }}',
        {
            allowCloseDuringUpload: true,
            fileFilters: {{ uploader.supported_files|JSON }},
            uploadURL: '{{ uploader.destination }}',
            processingURL: '{{ uploader.processing_url }}',
            swfURL: '{% static 'hqmedia/MediaUploader/flashuploader.swf' %}',
            isMultiFileUpload: {{ uploader.is_multi_file|yesno:"true,false" }},
            {% if uploader.queue_template %}queueTemplate: '{% filter escapejs %}{% include uploader.queue_template %}{% endfilter %}',{% endif %}
            {% if uploader.status_template %}statusTemplate: '{% filter escapejs %}{% include uploader.status_template %}{% endfilter %}',{% endif %}
            {% if uploader.details_template %}detailsTemplate: '{% filter escapejs %}{% include uploader.details_template %}{% endfilter %}',{% endif %}
            {% if uploader.errors_template %}errorsTemplate: '{% filter escapejs %}{% include uploader.errors_template %}{% endfilter %}',{% endif %}
            {% if uploader.existing_file_template %}existingFileTemplate: '{% filter escapejs %}{% include uploader.existing_file_template %}{% endfilter %}',{% endif %}
            uploadParams: {{ uploader.upload_params|JSON }},
            sessionid: {{ request.COOKIES.sessionid|JSON }},
            licensingParams: {{ uploader.licensing_params|JSON }}
        });
    iconUploader.init();
    {% endwith %}

    {% with multimedia.upload_managers.audio as uploader %}
    var audioUploader = new HQMediaFileUploadController (
        '{{ uploader.slug }}',
        '{{ uploader.media_type }}',
        {
            allowCloseDuringUpload: true,
            fileFilters: {{ uploader.supported_files|JSON }},
            uploadURL: '{{ uploader.destination }}',
            processingURL: '{{ uploader.processing_url }}',
            swfURL: '{% static 'hqmedia/MediaUploader/flashuploader.swf' %}',
            isMultiFileUpload: {{ uploader.is_multi_file|yesno:"true,false" }},
            {% if uploader.queue_template %}queueTemplate: '{% filter escapejs %}{% include uploader.queue_template %}{% endfilter %}',{% endif %}
            {% if uploader.status_template %}statusTemplate: '{% filter escapejs %}{% include uploader.status_template %}{% endfilter %}',{% endif %}
            {% if uploader.details_template %}detailsTemplate: '{% filter escapejs %}{% include uploader.details_template %}{% endfilter %}',{% endif %}
            {% if uploader.errors_template %}errorsTemplate: '{% filter escapejs %}{% include uploader.errors_template %}{% endfilter %}',{% endif %}
            {% if uploader.existing_file_template %}existingFileTemplate: '{% filter escapejs %}{% include uploader.existing_file_template %}{% endfilter %}',{% endif %}
            uploadParams: {{ uploader.upload_params|JSON }},
            sessionid: {{ request.COOKIES.sessionid|JSON }},
            licensingParams: {{ uploader.licensing_params|JSON }}
        });
    audioUploader.init();
    {% endwith %}
</script>
<script>
    $(function () {
        var $mediaImage = $('#media_image'),
            $mediaAudio = $('#media_audio');

        var menuImage = new AppMenuMediaManager({
            ref: {{ multimedia.menu_refs.image|JSON }},
            objectMap: {{ multimedia.object_map|JSON }},
            uploadController: iconUploader,
            defaultPath: 'jr://file/commcare/image/' + '{{ multimedia.default_file_name }}' + '.png'
        });

<<<<<<< HEAD
        if ($('#{{ qualifier|default_if_none:"" }}media_image').length) {
            ko.applyBindings(viewModel, $('#{{ qualifier|default_if_none:"" }}media_image').get(0));
        }
        if ($('#{{ qualifier|default_if_none:"" }}media_audio').length) {
            ko.applyBindings(viewModel, $('#{{ qualifier|default_if_none:"" }}media_audio').get(0));
=======
        var menuAudio = new AppMenuMediaManager({
            ref: {{ multimedia.menu_refs.audio|JSON }},
            objectMap: {{ multimedia.object_map|JSON }},
            uploadController: audioUploader,
            defaultPath: 'jr://file/commcare/audio/' + '{{ multimedia.default_file_name }}' + '.mp3'
        });

        if ($mediaImage.length) {
            ko.applyBindings(menuImage, $mediaImage.get(0));
        }
        if ($mediaAudio.length) {
            ko.applyBindings(menuAudio, $mediaAudio.get(0));
>>>>>>> b4a45746
        }

    });
</script><|MERGE_RESOLUTION|>--- conflicted
+++ resolved
@@ -60,13 +60,6 @@
             defaultPath: 'jr://file/commcare/image/' + '{{ multimedia.default_file_name }}' + '.png'
         });
 
-<<<<<<< HEAD
-        if ($('#{{ qualifier|default_if_none:"" }}media_image').length) {
-            ko.applyBindings(viewModel, $('#{{ qualifier|default_if_none:"" }}media_image').get(0));
-        }
-        if ($('#{{ qualifier|default_if_none:"" }}media_audio').length) {
-            ko.applyBindings(viewModel, $('#{{ qualifier|default_if_none:"" }}media_audio').get(0));
-=======
         var menuAudio = new AppMenuMediaManager({
             ref: {{ multimedia.menu_refs.audio|JSON }},
             objectMap: {{ multimedia.object_map|JSON }},
@@ -79,7 +72,6 @@
         }
         if ($mediaAudio.length) {
             ko.applyBindings(menuAudio, $mediaAudio.get(0));
->>>>>>> b4a45746
         }
 
     });
