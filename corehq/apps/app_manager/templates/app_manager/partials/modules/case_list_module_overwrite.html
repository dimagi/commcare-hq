{% load i18n %}
{% load hq_shared_tags %}
{% load xforms_extras %}
<form class="form-inline" method='POST' action='{% url "overwrite_module_case_list" domain app.id module.unique_id %}'>
  {% csrf_token %}
  <fieldset>
       <div>
          <div class="row">
            <div class="col-xs-1 col-md-1">
              <label for="other_module_id">{% trans "Menu(s)" %} </label>
            </div>
            <div class="col-xs-3 col-sm-4">
              <select name='dest_module_unique_ids' class='form-control multiselect-caselist' multiple="multiple" >
                {% for other_mod in available_modules %}
                  <option value="{{ other_mod.unique_id }}">{{ other_mod.name|html_trans:langs }}</option>
                {% endfor %}
              </select>
              <input name="detail_type" type="hidden" value="{{ detail_type }}" />
            </div>
          </div>
            {% if detail_type == 'short' %}
            <br>
            <div class="row">
              <div class="checkbox col-sm-4 col-sm-offset-1">
                <label for="display_properties">
                  <input type="checkbox" name="display_properties" id="display_properties"/>
<<<<<<< HEAD
                  {% trans "Display Properties" %}
                </label><br>
                <label for="case_list_filter">
                  <input type="checkbox" name="case_list_filter" id="case_list_filter"/>
                  {% trans "Case List Filter" %}
                </label><br>
                <label for="other_configuration">
                  <input type="checkbox" name="other_configuration" id="other_configuration"/>
                  {% trans "Other Configuration" %}
                </label>
=======
                  {% trans "Display properties" %}
                </label><br>
                <label for="case_list_filter">
                  <input type="checkbox" name="case_list_filter" id="case_list_filter"/>
                  {% trans "Case list filter" %}
                </label><br>
                <label for="sort_configuration">
                  <input type="checkbox" name="sort_configuration" id="sort_configuration"/>
                  {% trans "Sort configuration" %}
                </label><br>
                {% if request|toggle_enabled:'DETAIL_LIST_TAB_NODESETS' %}
                  <label for="nodeset_sorting">
                    <input type="checkbox" name="nodeset_sorting" id="nodeset_sorting"/>
                    {% trans "Nodeset sorting" %}
                  </label><br>
                {% endif %}
                {% if request|toggle_enabled:'CASE_LIST_CUSTOM_VARIABLES' %}
                  <label for="custom_variables">
                    <input type="checkbox" name="custom_variables" id="custom_variables"/>
                    {% trans "Custom variables" %}
                  </label><br>
                {% endif %}
                {% if request|toggle_enabled:'CASE_LIST_CUSTOM_XML' %}
                  <label for="custom_case_list_xml">
                    <input type="checkbox" name="custom_case_list_xml" id="custom_case_list_xml"/>
                    {% trans "Custom case list XML" %}
                  </label><br>
                {% endif %}
                {% if request|toggle_enabled:'CASE_LIST_TILE' or request|toggle_enabled:'SHOW_PERSIST_CASE_CONTEXT_SETTING' %}
                  <label for="case_tile_configuration">
                    <input type="checkbox" name="case_tile_configuration" id="case_tile_configuration"/>
                    {% trans "Case tile configuration" %}
                  </label><br>
                {% endif %}
                {% if request|toggle_enabled:'CASE_DETAIL_PRINT' %}
                  <label for="print_template">
                    <input type="checkbox" name="print_template" id="print_template"/>
                    {% trans "Print template" %}
                  </label>
                {% endif %}
>>>>>>> 8937d064
            </div>
          </div>
          {% endif %}
          <br>
          <div class="row">
            <div class="col-sm-4 col-sm-offset-1">
<<<<<<< HEAD
              <button class='btn btn-danger' type="submit">
=======
              <button class='btn btn-danger' data-toggle="modal" data-target="#overwrite-confirmation-model" type="button">
>>>>>>> 8937d064
                <i class="fa fa-copy"></i>
                {% if detail_type == 'short' %}
                  {% trans "Overwrite Case List" %}
                {% else %}
                  {% trans "Overwrite Case Detail" %}
                {% endif %}
<<<<<<< HEAD
=======
              </button>
              <div class="modal fade" id="overwrite-confirmation-model">
                <div class="modal-dialog">
                  <div class="modal-content">
                    <div class="modal-header">
                      <button type="button" class="close" data-dismiss="modal"><span aria-hidden="true">&times;</span>
                        <span class="sr-only">{% trans "Close" %}</span></button>
                      <h4 class="modal-title">{% trans "Overwrite Case Lists/Case Details" %}</h4>
                    </div>
                    <div class="modal-body">
                      {% trans "Are you sure you want to overwrite this configuration? This action is irreversible." %}
                    </div>
                    <div class="modal-footer">
                      <button type="button" class="btn btn-default" data-dismiss="modal">
                        {% trans "Cancel" %}
                      </button>
                      <button type="submit" class="btn btn-danger overwrite-danger">
                        <i class="fa fa-copy"></i>
                        {% trans "Overwrite" %}
                      </button>
                    </div>
                  </div>
                </div>
              </div>
>>>>>>> 8937d064
            </div>
          </div>
       </div>
  </fieldset>
</form><|MERGE_RESOLUTION|>--- conflicted
+++ resolved
@@ -24,18 +24,6 @@
               <div class="checkbox col-sm-4 col-sm-offset-1">
                 <label for="display_properties">
                   <input type="checkbox" name="display_properties" id="display_properties"/>
-<<<<<<< HEAD
-                  {% trans "Display Properties" %}
-                </label><br>
-                <label for="case_list_filter">
-                  <input type="checkbox" name="case_list_filter" id="case_list_filter"/>
-                  {% trans "Case List Filter" %}
-                </label><br>
-                <label for="other_configuration">
-                  <input type="checkbox" name="other_configuration" id="other_configuration"/>
-                  {% trans "Other Configuration" %}
-                </label>
-=======
                   {% trans "Display properties" %}
                 </label><br>
                 <label for="case_list_filter">
@@ -76,26 +64,19 @@
                     {% trans "Print template" %}
                   </label>
                 {% endif %}
->>>>>>> 8937d064
             </div>
           </div>
           {% endif %}
           <br>
           <div class="row">
             <div class="col-sm-4 col-sm-offset-1">
-<<<<<<< HEAD
-              <button class='btn btn-danger' type="submit">
-=======
               <button class='btn btn-danger' data-toggle="modal" data-target="#overwrite-confirmation-model" type="button">
->>>>>>> 8937d064
                 <i class="fa fa-copy"></i>
                 {% if detail_type == 'short' %}
                   {% trans "Overwrite Case List" %}
                 {% else %}
                   {% trans "Overwrite Case Detail" %}
                 {% endif %}
-<<<<<<< HEAD
-=======
               </button>
               <div class="modal fade" id="overwrite-confirmation-model">
                 <div class="modal-dialog">
@@ -120,7 +101,6 @@
                   </div>
                 </div>
               </div>
->>>>>>> 8937d064
             </div>
           </div>
        </div>
