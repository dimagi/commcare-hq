--- conflicted
+++ resolved
@@ -28,7 +28,6 @@
         </button>
       </td>
       {% endif %}
-<<<<<<< HEAD
       <td class="col-sm-2">
         <div class="modal fade" data-bind="attr: {'id': 'lookup-table-prompt-' + property.uniqueId}">
           <div class="modal-dialog modal-md">
@@ -44,37 +43,6 @@
                 <div class="form-horizontal">
                   <fieldset>
                     <legend>{% trans "Basic" %}</legend>
-=======
-      {% if js_options.search_prompt_appearance_enabled %}
-        <td class="col-sm-2">
-          <select class="form-control" data-bind="value: property.appearance">
-            <option value="">{% trans "Text" %}</option>
-            <option value="daterange">{% trans "Date Range" %}</option>
-            <option value="barcode_scan">{% trans "Barcode" %}</option>
-            <option value="fixture">{% trans "Lookup Table Selection" %}</option>
-          </select>
-          <button type="button"
-                  class="btn btn-default"
-                  data-bind="
-                        visible: property.appearance() == 'fixture',
-                        attr: {'data-target': '#lookup-table-prompt-' + property.uniqueId}"
-                  data-toggle="modal">
-            <i class="fa fa-pencil"></i>
-            {% trans "Edit" %}
-          </button>
-          <span data-bind="visible: property.itemSet.nodeset, text: property.itemSet.nodeset"></span>
-          <div class="modal fade" data-bind="attr: {'id': 'lookup-table-prompt-' + property.uniqueId}">
-            <div class="modal-dialog modal-md">
-              <div class="modal-content">
-                <div class="modal-header">
-                  <button type="button" class="close" data-dismiss="modal" aria-hidden="true">&times;</button>
-                  <h3>
-                    {% trans "Add Lookup Table" %}
-                  </h3>
-                </div>
-                <div class="modal-body">
-                  <div class="form-horizontal">
->>>>>>> e71c8867
                     <div class="form-group">
                       <label class="control-label col-xs-12 col-sm-3">
                         {% trans "Help Text" %}
@@ -102,6 +70,7 @@
                         <div class="col-xs-12 col-sm-9">
                           <select class="form-control" data-bind="value: property.appearance">
                             <option value="">{% trans "Text" %}</option>
+                            <option value="daterange">{% trans "Date Range" %}</option>
                             <option value="barcode_scan">{% trans "Barcode" %}</option>
                             <option value="fixture">{% trans "Lookup Table Selection" %}</option>
                           </select>
