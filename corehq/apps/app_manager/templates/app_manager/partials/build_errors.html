{% load i18n %}
{% load hq_shared_tags %}
{% load xforms_extras %}

{% comment %}
  This file displays errors found during app validation, which is handled by the validators in corehq.apps.app_manager.helpers.validators.
  Each error is a dict containing:
  - type (required)
  - message (optional)
  - module (optional): a dict containing the module's id, name dict, and unique_id
  - form (optional): possibly a form, possibly just a dict containing id and name dict
  - ...and occasionally other data

  This file is primarily a giant case statement that switches on the error type.
  It's inconsistent. Best practices for new errors:
  - This file is included in several contexts, some general to the whole app and some
    specific to a single form or module. The flag not_actual_build is set when we're
    only looking at part of an app. This is used to make messages less redundant: you
    might say "Form X in menu Y is broken" in an app context, but in a form context
    that can just become "This form is broken."
  - For menu or form-specific errors, always link to the menu or form.
  - For form specific errors, display the menu name ("Form X in menu Y") but only link to
    the place where the user would go to fix the error (probably the form).
  - For form errors, consider whether the message should link to form_source or to
    form_settings (probably form settings).
  - Aim to translate error messages, even though it can get complex to handle the
    not_actual_build flag and links to menus/forms. For this reason, avoid including
    templates like form_error_message.html.
{% endcomment %}

{% if build_errors %}
  <div class="alert alert-warning alert-build">
    <h4 class="alert-heading">
      <i class="fa fa-exclamation-circle"></i>
      {% trans "Cannot make new version" %}</h4>
    <ul class="list-unstyled" id="build-errors">
      {% for error in build_errors %}
        {% if error.module %}
          {% url "view_module" domain app.id error.module.unique_id as module_url %}
        {% endif %}
        {% if error.form %}
          {% url "view_form" domain app.id error.form.unique_id as form_url %}
        {% endif %}
        <li>
          <span>
            {% case error.type "blank form" %}
              <strong>Add a question</strong> to the {% include "app_manager/partials/form_error_message.html" %}
            {% case "invalid xml" %}
              {% if not error.message %}
                {% blocktrans %}
                  If you don't know why this happened, please report an issue.
                {% endblocktrans %}
              {% endif %}
              {% include "app_manager/partials/form_error_message.html" %}
            {% case "validation error" %}
              {{ error.validation_message|linebreaksbr }} in form
              {% include "app_manager/partials/form_error_message.html" %}
            {% case "no form links" %}
              {% blocktrans %}
                Link to other form or menu is selected, but no links have been provided.
              {% endblocktrans %}
              {% include "app_manager/partials/form_error_message.html" %}
            {% case "bad form link" %}
              {% blocktrans %}
                Link to other form or menu is selected, but we don't recognize the form or menu you provided.
              {% endblocktrans %}
              {% include "app_manager/partials/form_error_message.html" %}
            {% case "form link to missing root" %}
              {% blocktrans %}
                Please check that end of form navigation is correct. It appears to be pointing
                to a parent menu form, but the menu doesn't have a parent.
              {% endblocktrans %}
              {% include "app_manager/partials/form_error_message.html" %}
            {% case "form link to display only forms" %}
              {% blocktrans %}
                Please check that end of form navigation is correct. It appears to be pointing
                to a menu using "Display only forms," which makes that menu an invalid choice.
              {% endblocktrans %}
              {% include "app_manager/partials/form_error_message.html" %}
            {% case "mismatch multi select form links" %}
              {% blocktrans %}
                Please check that end of form navigation is correct. It appears to involve both
                a multi-select form and a single select-form, which is not supported.
              {% endblocktrans %}
              {% include "app_manager/partials/form_error_message.html" %}
            {% case "workflow previous inline search" %}
              {% blocktrans %}
                Please check that end of form navigation is correct.
                Modules configured to "make search input available after search" do not support
                the "Previous Screen" workflow.
              {% endblocktrans %}
              {% include "app_manager/partials/form_error_message.html" %}
            {% case "endpoint to display only forms" %}
              {% blocktrans with module_name=error.module.name|trans:langs %}
                <a href="{{ module_url }}">{{ module_name }}</a>
                uses "Display only forms" and also has a Session Endpoint ID.
                Session endpoints cannot be used with "Display only forms."
              {% endblocktrans %}
            {% case "no ref detail" %}
              {% blocktrans with module_name=error.module.name|trans:langs %}
                <a href="{{ module_url }}">{{ module_name }}</a>
                uses referrals but doesn't have detail screens configured for referrals.
              {% endblocktrans %}
            {% case "no case detail" %}
              {% blocktrans with module_name=error.module.name|trans:langs %}
                <a href="{{ module_url }}">{{ module_name }}</a>
                uses cases but doesn't have detail screens configured for cases.
              {% endblocktrans %}
            {% case "no product detail" %}
              {% blocktrans with module_name=error.module.name|trans:langs %}
                <a href="{{ module_url }}">{{ module_name }}</a>
                uses CommCare Supply products but doesn't have detail screens configured for products.
              {% endblocktrans %}
            {% case "invalid id key" %}
              {% blocktrans with module_name=error.module.name|trans:langs key=error.key %}
                <a href="{{ module_url }}">{{ module_name }}</a>
                has an incorrectly formatted ID key ({{ error_key }}).
                Make sure your key has only letters, numbers, space characters, underscores, and dashes.
              {% endblocktrans %}
            {% case "no modules" %}
              {% blocktrans %}
                No menus are available. <br />
                <i class="fa fa-arrow-left"></i>
                Please click
                <i class="fa fa-plus"></i> <strong>Add...</strong> to create
                some menus.
              {% endblocktrans %}
            {% case "missing module" %}
              {% if not_actual_build %}
                {% blocktrans %}
                  This menu references a missing menu.
                {% endblocktrans %}
              {% else %}
                {% blocktrans with module_name=error.module.name|trans:langs %}
                  <a href="{{ module_url }}">{{ module_name }}</a> references a missing menu.
                {% endblocktrans %}
              {% endif %}
              {% if error.message %}
                {% trans "Details:" %}
              {% endif %}
            {% case "no forms or case list" %}
              {% blocktrans with module_name=error.module.name|trans:langs %}
                <a href="{{ module_url }}">{{ module_name }}</a>
                has no forms or case list.
              {% endblocktrans %}
            {% case "training module parent" %}
              {% blocktrans with module_name=error.module.name|trans:langs %}
                <a href="{{ module_url }}">{{ module_name }}</a>
                cannot have a training module as a parent module.
              {% endblocktrans %}
            {% case "training module child" %}
              {% blocktrans with module_name=error.module.name|trans:langs %}
                <a href="{{ module_url }}">{{ module_name }}</a>
                is a training module and therefore cannot have a parent module.
              {% endblocktrans %}
            {% case "no reports" %}
              {% blocktrans with module_name=error.module.name|trans:langs %}
                <a href="{{ module_url }}">{{ module_name }}</a>
                has no reports.
              {% endblocktrans %}
            {% case "smart links missing endpoint" %}
              {% blocktrans with module_name=error.module.name|trans:langs %}
                <a href="{{ module_url }}">{{ module_name }}</a>
                uses smart links but does not have a session endpoint id.
              {% endblocktrans %}
            {% case "smart links select parent first" %}
              {% blocktrans with module_name=error.module.name|trans:langs %}
                <a href="{{ module_url }}">{{ module_name }}</a>
                uses both smart links and Parent Child Selection. These two
                features are not compatible.
              {% endblocktrans %}
            {% case "smart links multi select" %}
              {% blocktrans with module_name=error.module.name|trans:langs %}
                <a href="{{ module_url }}">{{ module_name }}</a>
                uses both smart links and a multi-select case list. These two
                features are not compatible.
              {% endblocktrans %}
            {% case "data registry multi select" %}
              {% blocktrans with module_name=error.module.name|trans:langs %}
                <a href="{{ module_url }}">{{ module_name }}</a>
                loads a case from a data registry and uses a multi-select case list.
                These two features are not compatible.
              {% endblocktrans %}
            {% case "smart links inline search" %}
              {% blocktrans with module_name=error.module.name|trans:langs %}
                <a href="{{ module_url }}">{{ module_name }}</a>
                uses smart links and is configured to make search input available after search.
                These two features are not compatible.
              {% endblocktrans %}
            {% case "non-unique instance name with parent module" %}
              {% blocktrans with module_name=error.module.name|trans:langs %}
              The case list in <a href="{{ module_url }}">{{ module_name }}</a> can not use the same "search input instance name" as its Parent Menu.
              {% endblocktrans %}
            {% case "non-unique instance name with parent select module" %}
              {% blocktrans with module_name=error.module.name|trans:langs %}
              The case list in <a href="{{ module_url }}">{{ module_name }}</a> can not use the same "search input instance name" as its Parent Select Menu.
              {% endblocktrans %}
<<<<<<< HEAD
=======
            {% case "search on clear with auto select" %}
              {% blocktrans with module_name=error.module.name|trans:langs %}
              The case list in <a href="{{ module_url }}">{{ module_name }}</a> uses both multi-select auto select and "Clearing search terms resets search results".
              These two features are not compatible.
              {% endblocktrans %}
>>>>>>> bf24e9b1
            {% case "inline search to display only forms" %}
              {% blocktrans with module_name=error.module.name|trans:langs %}
                <a href="{{ module_url }}">{{ module_name }}</a>
                uses "Display only forms" and is also configured with
                "make search input available after search". This workflow is unsupported.
              {% endblocktrans %}
            {% case "circular case hierarchy" %}
              {% blocktrans with module_name=error.module.name|trans:langs %}
                The case hierarchy for <a href="{{ module_url }}">{{ module_name }}</a> contains a circular reference.
              {% endblocktrans %}
            {% case "no case type" %}
              {% blocktrans with module_name=error.module.name|trans:langs %}
                <a href="{{ module_url }}">{{ module_name }}</a>
                uses cases but doesn't have a case type defined.
              {% endblocktrans %}
            {% case "case list form not registration" %}
              {% blocktrans with module_name=error.module.name|trans:langs form_name=error.form.name|trans:langs %}
                You have selected the <a href="{{ form_url }}">{{ form_name }}</a> form
                as the case registration form for <a href="{{ module_url }}">{{ module_name }}</a>.
                This form is not a registration form. You need to select a form which opens a case and
                does not update an existing case. Please select a different form.
              {% endblocktrans %}
            {% case "invalid case list followup form" %}
              {% blocktrans with module_name=error.module.name|trans:langs form_name=error.form.name|trans:langs %}
                You have selected the <a href="{{ form_url }}">{{ form_name }}</a> form
                as the case list form for <a href="{{ module_url }}">{{ module_name }}</a>.
                To select a followup form as case list form, the module must use the Select Parent First workflow and the form must follow up on the parent case type.
              {% endblocktrans %}
            {% case "case list form missing" %}
              {% blocktrans with module_name=error.module.name|trans:langs %}
                The form you have selected as the case registration form for
                <a href="{{ module_url }}">{{ module_name }}</a> does not exist.
                Please select another form.
              {% endblocktrans %}
            {% case "report config ref invalid" %}
              {% blocktrans with module_name=error.module.name|trans:langs %}
                There are references to reports that are deleted in
                <a href="{{ module_url }}">{{ module_name }}</a>.
                You may re-save <a href="{{ module_url }}">{{ module_name }}</a> to delete them.
              {% endblocktrans %}
            {% case "report config id duplicated" %}
              {% blocktrans with module_name=error.module.name|trans:langs %}
                There are multiple reports with the same report code in
                <a href="{{ module_url }}">{{ module_name }}</a>.
                These codes must be unique.
              {% endblocktrans %}
            {% case "module filter has xpath error" %}
              {% blocktrans with module_name=error.module.name|trans:langs %}
                The filter for <a href="{{ module_url }}">{{ module_name }}</a> has errors.
              {% endblocktrans %}
            {% case "form filter has xpath error" %}
              {% blocktrans with module_name=error.module.name|trans:langs form_name=error.form.name|trans:langs %}
                Display Condition has syntax errors
                in the <a href="{{ form_url }}">{{ form_name }}</a> form
                in <a href="{{ module_url }}">{{ module_name }}</a>.
              {% endblocktrans %}
            {% case "all forms in case list module must load the same cases" %}
              {% blocktrans with module_name=error.module.name|trans:langs form_name=error.form.name|trans:langs %}
                The <a href="{{ form_url }}">{{ form_name }}</a> form in <a href="{{ module_url }}">{{ module_name }}</a>
                loads different case types from the other forms. All forms in a case list that has a case registration form
                selected must load the same case types.
              {% endblocktrans %}
            {% case "case list module form must require case" %}
              {% blocktrans with module_name=error.module.name|trans:langs form_name=error.form.name|trans:langs %}
                The <a href="{{ form_url }}">{{ form_name }}</a> form in <a href="{{ module_url }}">{{ module_name }}</a>
                must update a case. All forms in a case list that has a case registration form selected must update a case.
              {% endblocktrans %}
            {% case "case list module form can only load parent cases" %}
              {% blocktrans with module_name=error.module.name|trans:langs form_name=error.form.name|trans:langs %}
                The <a href="{{ form_url }}">{{ form_name }}</a> form in <a href="{{ module_url }}">{{ module_name }}</a>
                can only load or update a single case and its parents. All forms in a case list that
                has a case registration form selected can only update a single case and its parents.
              {% endblocktrans %}
            {% case "case list module form must match module case type" %}
              {% blocktrans with module_name=error.module.name|trans:langs form_name=error.form.name|trans:langs %}
                The <a href="{{ form_url }}">{{ form_name }}</a> form loads a different case type than
                <a href="{{ module_url }}">{{ module_name }}</a>. All forms in a case list that has a case registration form
                selected must load a case of the same type as the case list.
              {% endblocktrans %}
            {% case "all forms in case list module must have same case management" %}
              {% blocktrans with module_name=error.module.name|trans:langs form_name=error.form.name|trans:langs expected_tag=error.expected_tag %}
                The <a href="{{ form_url }}">{{ form_name }}</a> form in <a href="{{ module_url }}">{{ module_name }}</a>
                loads a case with a different case tag to the other forms in the case list.
                All forms in a case list that has a case registration form selected must use the same case tag.
                Expected case tag: <strong>{{ expected_tag }}</strong>
              {% endblocktrans %}
            {% case "forms in case list module must use modules details" %}
              {% blocktrans with module_name=error.module.name|trans:langs form_name=error.form.name|trans:langs %}
                The <a href="{{ form_url }}">{{ form_name }}</a> form in <a href="{{ module_url }}">{{ module_name }}</a>
                uses a details screen from another case list. All forms in a case list that has a case
                registration form selected must use the details screen from that case list.
              {% endblocktrans %}
            {% case "invalid filter xpath" %}
              {% if error.filter %}
                {% blocktrans with module_name=error.module.name|trans:langs error_filter=error.filter %}
                  Case List has invalid filter xpath <code>{{ error_filter }}</code> in
                  <a href="{{ module_url }}">{{ module_name }}</a>
                {% endblocktrans %}
              {% else %}
                {% blocktrans with module_name=error.module.name|trans:langs %}
                  Case List has blank filter in
                  <a href="{{ module_url }}">{{ module_name }}</a>
                {% endblocktrans %}
              {% endif %}
            {% case "invalid sort field" %}
              {% if error.field %}
                {% blocktrans with module_name=error.module.name|trans:langs error_field=error.field %}
                  Case List has invalid sort field <code>{{ error_field }}</code> in
                  <a href="{{ module_url }}">{{ module_name }}</a>
                {% endblocktrans %}
              {% else %}
                {% blocktrans with module_name=error.module.name|trans:langs %}
                  Case List has blank sort field in
                  <a href="{{ module_url }}">{{ module_name }}</a>
                {% endblocktrans %}
              {% endif %}
            {% case "invalid tile configuration" %}
              {% blocktrans with module_name=error.module.name|trans:langs error_reason=error.reason %}
                The case list in
                <a href="{{ module_url }}">{{ module_name }}</a>
                has an invalid case tile configuration. Reason: {{ error_reason }}
              {% endblocktrans %}
            {% case "deprecated popup configuration" %}
              {% blocktrans with module_name=error.module.name|trans:langs %}
                The case list in
                <a href="{{ module_url }}">{{ module_name }}</a>
                has an address popup configuration that should be moved to case detail.
              {% endblocktrans %}
            {% case "invalid clickable icon configuration" %}
              {% blocktrans with module_name=error.module.name|trans:langs error_reason=error.reason %}
                The case list in
                <a href="{{ module_url }}">{{ module_name }}</a>
                has an invalid clickable icon configuration. Reason: {{ error_reason }}
              {% endblocktrans %}
            {% case "no source module id" %}
              {% blocktrans with module_name=error.module.name|trans:langs %}
                Shadow module
                <a href="{{ module_url }}">{{ module_name }}</a>
                doesn't have a source module specified.
              {% endblocktrans %}
            {% case "invalid parent select id" %}
              {% blocktrans with module_name=error.module.name|trans:langs %}
                <a href="{{ module_url }}">{{ module_name }}</a>
                uses parent case selection but doesn't have a parent case list specified.
              {% endblocktrans %}
            {% case "parent cycle" %}
              {% blocktrans %}
                The app's parent child case selection graph contains a cycle.
              {% endblocktrans %}
            {% case "root cycle" %}
              {% blocktrans %}
                The app's parent child graph contains a cycle.
              {% endblocktrans %}
            {% case "unknown root" %}
              {% blocktrans %}
                A menu points to an unknown Parent Menu.
              {% endblocktrans %}
            {% case "invalid location xpath" %}
              {% blocktrans with module_name=error.module.name|trans:langs property=error.column.field_property details=error.details %}
                Case List has invalid location reference <code>{{ property }}</code>.
                Details: {{ details }}
                <a href="{{ module_url }}">{{ module_name }}</a>
              {% endblocktrans %}
            {% case "case search instance used in casedb case details" %}
              {% blocktrans with module_name=error.module.name|trans:langs property=error.column.field_property details=error.details %}
                Case List uses an instance that is only available for case search <code>{{ property }}</code>.
                Details: The {{ details }} instance(s) are only available in case lists using case search.
                <a href="{{ module_url }}">{{ module_name }}</a>
              {% endblocktrans %}
            {% case "subcase has no case type" %}
              Child case specifies no case list in form {% include "app_manager/partials/form_error_message.html" %}
            {% case "form error" %}
              {% blocktrans %}
                One or more forms are invalid: check all your forms for error messages.
              {% endblocktrans %}
            {% case "missing languages" %}
              {% include "app_manager/partials/form_error_message.html" %} missing languages:
              {% for lang in error.missing_languages %}
                {{ lang }}
              {% endfor %}
            {% case "duplicate xmlns" %}
              {% if error.xmlns %}
                {% blocktrans with xmlns=error.xmlns %}
                  You have two forms with the xmlns "{{ xmlns }}"
                {% endblocktrans %}
              {% endif %}
            {% case "update_case uses reserved word" %}
              Case Update uses reserved word "{{ error.word }}"
              {% if error.case_tag %} for action "{{ error.case_tag }}"{% endif %}
              {% if not not_actual_build %}in form {% include "app_manager/partials/form_error_message.html" %}{% endif %}
            {% case "update_case word illegal" %}
              Case Update "{{ error.word }}" should start with a letter and only contain letters, numbers, '-', and '_'
              {% if error.case_tag %} for action "{{ error.case_tag }}"{% endif %}
              {% if not not_actual_build %}in form {% include "app_manager/partials/form_error_message.html" %}{% endif %}
            {% case "case_name required" %}
              <strong>Every case must have a name.</strong> Please specify a value for the name property under
              "Save data to the following case properties" {% if error.case_tag %} for action "{{ error.case_tag }}"{% endif %}
              {% if not not_actual_build %}in form {% include "app_manager/partials/form_error_message.html" %}{% endif %}
            {% case "path error" %}
              {% if error.path %}
                The case management
                {% if "VISIT_SCHEDULER" in toggles %} or visit scheduler {% endif %}
                in form {% include "app_manager/partials/form_error_message.html" %}
                references a question that no longer exists: "{{ error.path }}". It is likely that
                this question has been renamed or deleted. Please update or delete this question
                reference before you make a new version.
              {% else %}
                The case management
                {% if "VISIT_SCHEDULER" in toggles %} or visit scheduler {% endif %}
                in the form{% include "app_manager/partials/form_error_message.html" with no_form="." %}
                is missing a question.
                Please choose a question from the dropdown next to the case property.
              {% endif %}
            {% case "multimedia case property not supported" %}
              {% blocktrans with path=error.path %}
                Multimedia case property "{{ path }}" is not supported on apps on or before v2.5.
              {% endblocktrans %}
            {% case "empty lang" %}
              {% url "app_settings" domain app.id as app_url %}
              {% blocktrans %}
                One of your languages is empty. Check your <a href="{{ app_url }}">app settings</a>.
              {% endblocktrans %}
            {% case "missing parent tag" %}
              A subcase is referencing a parent case tag that does not exist: "{{ error.case_tag }}"
              {% if not not_actual_build %}in form {% include "app_manager/partials/form_error_message.html" %}{% endif %}
            {% case "missing relationship question" %}
              A subcase's index relationship with parent case tag "{{ error.case_tag }}" is determined by a question,
              but no question is specified.
              {% if not not_actual_build %}in form {% include "app_manager/partials/form_error_message.html" %}{% endif %}
            {% case "subcase repeat context" %}
              The subcase "{{ error.case_tag }}" is in a different repeat context to its parent "{{ error.parent_tag }}"
              {% if not not_actual_build %}in form {% include "app_manager/partials/form_error_message.html" %}{% endif %}
            {% case "auto select key" %}
              The auto-select case action is missing the "{{ error.key_name }}" value
              {% if not not_actual_build %}in form {% include "app_manager/partials/form_error_message.html" %}{% endif %}
            {% case "auto select source" %}
              The auto-select case action is missing the "{{ error.source_name }}" value
              {% if not not_actual_build %}in form {% include "app_manager/partials/form_error_message.html" %}{% endif %}
            {% case "auto select case ref" %}
              The case tag referenced in the auto-select expression of "{{ error.case_tag }}" was not found
              {% if not not_actual_build %}in form {% include "app_manager/partials/form_error_message.html" %}{% endif %}
            {% case "no case type in action" %}
              The form action "{{ error.case_tag }}" does not have a case type selected
              {% if not not_actual_build %}in form {% include "app_manager/partials/form_error_message.html" %}{% endif %}
            {% case "filtering without case" %}
              The form has filtering enabled but no cases are being loaded (excluding auto-loaded cases)
              {% if not not_actual_build %}in form {% include "app_manager/partials/form_error_message.html" %}{% endif %}.
            {% case "invalid case xpath reference" %}
              {% if error.form %}
                {% blocktrans with form_name=error.form.name|trans:langs %}
                  Your form display condition for form <a href="{{ form_url }}">{{ form_name }}</a> refers to a case,
                  but cases are not available for this form. Please either remove the case reference or (1) make sure
                  that the case list is set to display the case list first and then form, and (2) make sure that all forms in
                  this case list update or close a case (which means registration forms must go in a different case list).
                {% endblocktrans %}
              {% else %}
                {% blocktrans %}
                  You have a display condition which refers to a case, but cases are not available. Please either remove
                  the case reference or (1) make sure that the case list is set to display the case list first and then form,
                  and (2) make sure that all forms in this case list update or close a case (which means registration forms
                  must go in a different case list).
                {% endblocktrans %}
              {% endif %}
            {% case "practice user config error" %}
              {% if error.build_profile_id %}
                {% blocktrans with profile=app.build_profiles|getattr:error.build_profile_id %}
                  Error with Practice Mobile Worker in Application Profile {{ profile.name }}.
                {% endblocktrans %}
              {% else %}
                {% blocktrans%}
                  Error with Practice Mobile Worker in Application Settings.
                {% endblocktrans %}
              {% endif %}
            {% case "invalid user property xpath reference" %}
              {% if error.form %}
                {% blocktrans with form_name=error.form.name|trans:langs %}
                  Your form display condition for form <a href="{{ form_url }}">{{ form_name }}</a> refers to a user property,
                  but your project does not use user properties. Please remove the user property reference.
                {% endblocktrans %}
              {% else %}
                {% blocktrans %}
                  You have a display condition which refers to a user property, but your project does not use user properties.
                  Please remove the user property reference.
                {% endblocktrans %}
              {% endif %}
            {% case "subscription" %}
              {% url 'domain_select_plan' domain as domain_url %}
              {% blocktrans %}
                Your application uses a feature that is not available in your current subscription. You
                can <a href="{{ domain_url }}">change your subscription</a>, or
                remove the feature as follows.
              {% endblocktrans %}
            {% case "missing shadow parent" %}
              A shadow parent must be specified
              {% if not not_actual_build %}for form {% include "app_manager/partials/form_error_message.html" %}{% endif %}
              Select a shadow parent in the "Advanced" section of the shadow form's settings tab.
            {% case "shadow parent does not exist" %}
              A shadow parent specified
              {% if not not_actual_build %}for form {% include "app_manager/partials/form_error_message.html" %}{% endif %}
              does not exist. Select a new shadow parent in the "Advanced" section of the shadow form's settings tab.
            {% case "missing shadow parent tag" %}
              Shadow parent form action tags do not appear in the action configuration for the shadow form.
              The missing tags are: {{ error.case_tags|join:", " }}
              {% if not not_actual_build %}The shadow form is {% include "app_manager/partials/form_error_message.html" %}{% endif %}
            {% case "password_format" %}
              {# Do nothing; the full message is contained in error.message #}
            {% case "invalid grouping from ungrouped search property" %}
              {% blocktrans with module_name=error.module.name|trans:langs property=error.property %}
                <a href="{{ module_url }}">{{ module_name }}</a> has a case search property
                <code>{{ property }}</code> that is not assigned to a group.
              {% endblocktrans %}
            {% case "case search nodeset invalid" %}
              {% blocktrans with module_name=error.module.name|trans:langs property=error.property %}
                <a href="{{ module_url }}">{{ module_name }}</a> has a case search property
                <code>{{ property }}</code> that references an invalid instance.
              {% endblocktrans %}
            {% case "case list field action endpoint missing" %}
              {% blocktrans with module_name=error.module.name|trans:langs property=error.property %}
                <a href="{{ module_url }}">{{ module_name }}</a> has a case list property
                that references a missing form endpoint: <code>{{ column.header|trans:langs }}</code>.
              {% endblocktrans %}
            {% case "error" %}
              Details: {{ error.message }}
            {% else %}
              Unknown error: {{ error.type }}
              Details: {{ error }}
            {% endcase %}
            {# And then show the optional `message` regardless #}
            {% if error.type != 'error' %}
              {# Don't show the error message if we already did above #}
              <span>{{ error.message }}</span>
            {% endif %}
          </span>
        </li>
      {% endfor %}
    </ul>
  </div>
{% endif %}<|MERGE_RESOLUTION|>--- conflicted
+++ resolved
@@ -195,14 +195,11 @@
               {% blocktrans with module_name=error.module.name|trans:langs %}
               The case list in <a href="{{ module_url }}">{{ module_name }}</a> can not use the same "search input instance name" as its Parent Select Menu.
               {% endblocktrans %}
-<<<<<<< HEAD
-=======
             {% case "search on clear with auto select" %}
               {% blocktrans with module_name=error.module.name|trans:langs %}
               The case list in <a href="{{ module_url }}">{{ module_name }}</a> uses both multi-select auto select and "Clearing search terms resets search results".
               These two features are not compatible.
               {% endblocktrans %}
->>>>>>> bf24e9b1
             {% case "inline search to display only forms" %}
               {% blocktrans with module_name=error.module.name|trans:langs %}
                 <a href="{{ module_url }}">{{ module_name }}</a>
