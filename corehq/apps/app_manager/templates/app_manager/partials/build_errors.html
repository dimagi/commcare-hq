--- conflicted
+++ resolved
@@ -95,18 +95,17 @@
                 a multi-select case list and the "Previous Screen" workflow, which are not compatible.
               {% endblocktrans %}
               {% include "app_manager/partials/form_error_message.html" %}
-<<<<<<< HEAD
-            {% case "manual form linking required" %}
-              {% blocktrans %}
-                Please check that end of form navigation is correct. It involves a form
-                that requires manual linking which has not been configured.
-=======
             {% case "workflow previous inline search" %}
               {% blocktrans %}
                 Please check that end of form navigation is correct.
                 Modules configured to "make search input available after search" do not support
                 the "Previous Screen" workflow.
->>>>>>> 0793ee6d
+              {% endblocktrans %}
+              {% include "app_manager/partials/form_error_message.html" %}
+            {% case "manual form linking required" %}
+              {% blocktrans %}
+                Please check that end of form navigation is correct. It involves a form
+                that requires manual linking which has not been configured.
               {% endblocktrans %}
               {% include "app_manager/partials/form_error_message.html" %}
             {% case "endpoint to display only forms" %}
