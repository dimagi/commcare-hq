--- conflicted
+++ resolved
@@ -32,6 +32,11 @@
                 $(defaultMessage).hide();
             }
         });
+        $('.showAccordionButton').click(function(e) {
+            $($(this).attr('href')).slideDown();
+            $(this).parent().hide();
+            return false;
+        });
     });
 </script>
 {% endblock %}
@@ -178,73 +183,9 @@
             </td>
             <td class="nowrap">
                 <div class="btn-group">
-                    <span class="btn btn-primary dropdown-toggle" data-toggle="dropdown">
+                    <span class="btn btn-primary" data-toggle="modal" data-target="#{{ saved_app.id }}_modal">
                         Deploy
-                        <span class="caret"></span>
                     </span>
-<<<<<<< HEAD
-                    <ul class="dropdown-menu">
-                        <li>
-                            <a href="{% url emulator domain saved_app.id %}">Preview</a>
-                        </li>
-                        <li class="divider"></li>
-                        <li>
-                            <a class="dialog_opener" href="">CommCare J2ME Files</a>
-                            <div class="dialog jar_download_dialog" title="Install Build {{ saved_app.version }} for J2ME">
-                                <ol>
-                                    <li>
-                                        Download <strong>both</strong> of the following files:
-                                        <p><a href="{% url corehq.apps.app_manager.views.download_jad domain saved_app.id %}">Download CommCare.jad</a></p>
-                                        <p><a href="{% url corehq.apps.app_manager.views.download_jar domain saved_app.id %}">Download CommCare.jar</a></p>
-                                    </li>
-                                    <li>
-                                        For help on how to install, see our <a target="_blank" href="https://confluence.dimagi.com/display/commcarepublic/Set+Up+Mobile+Phone">Set Up Mobile Phone</a>.
-                                    </li>
-                                    <li>
-                                        If you have any issues with the installation, please refer to
-                                        <a target="_blank" href="https://confluence.dimagi.com/display/commcarepublic/Troubleshooting+Phone+Problems">Troubleshooting Phone Problems</a>.
-                                    </li>
-                                </ol>
-
-                            </div>
-                        </li>
-                        <li>
-                            <a class="dialog_opener" href="">Send to Phones by SMS</a>
-                            <div class="dialog send_app_dialog" title="Send Out Version {{ saved_app.version }}">
-                                <form method="post" action="{% url corehq.apps.sms.views.send_to_recipients domain %}">
-                                    <label>Send to: </label>
-                                    <input type="text" name="recipients" class="sms-autocomplete" value="{{ app.recipients }}"/>
-                                    {% if app.name|length <= 12 %}
-                                        <textarea name="message">Update to CommCare: {{ saved_app.short_url }} ("{{ app.name }}" v.{{ saved_app.version }})</textarea>
-                                    {% else %}
-                                        <textarea name="message">Update to CommCare: {{ saved_app.short_url }} ("{{ app.name|slice:":10" }}.." v.{{ saved_app.version }})</textarea>
-                                    {% endif %}
-                                    <input type="submit" value="Send"/>
-                                </form>
-                            </div>
-                        </li>
-                        <li>
-                            <a href="{% url corehq.apps.app_manager.views.odk_install domain saved_app.id %}" class="odk_install">Download to CommCare ODK</a>
-                        </li>
-                        {% if request.user.is_superuser %}
-                            <li class="divider"></li>
-                            <li>
-                                <a href="{% url download_index domain saved_app.id %}">View Source Files</a>
-                            </li>
-                        {% endif %}
-                        {% ifchanged %}
-                            <li class="divider"></li>
-                            {% if multimedia %}
-                                <li>
-                                    <a href="{% if multimedia.notice %}#multimediaIssuesModal{% else %}{% url download_multimedia_zip domain app.id %}{% endif %}" {% if multimedia.notice %}data-toggle="modal" data-target="#multimediaIssuesModal"{% endif %}>Download Multimedia Zip</a>
-                                </li>
-                            {% else %}
-                                <li class="nav-header">(Multimedia Not Available)</li>
-                            {% endif %}
-                        {% endifchanged %}
-                    </ul>
-=======
->>>>>>> e4400515
                 </div>
             </td>
             {% if edit %}
@@ -289,21 +230,13 @@
 
 {% block modals %}
 {{ block.super }}
-    {% if multimedia and multimedia.notice %}
-        <div class="modal hide fade" id="multimediaIssuesModal">
+    {% for saved_app in saved_apps %}
+        <div id="{{ saved_app.id }}_modal" class="modal hide fade">
             <div class="modal-header">
-                <a class="close" data-dismiss="modal">&times;</a>
-                <h3>Issues may exist with your multimedia</h3>
+            <a href="#" class="close" data-dismiss="modal">×</a>
+            <h3>Deploying version {{ saved_app.version }}</h3>
             </div>
             <div class="modal-body">
-<<<<<<< HEAD
-                {% if multimedia.missing_image_refs > 0 or multimedia.missing_audio_refs > 0 %}
-                    <p>
-                        Your multimedia zip is missing {{ multimedia.missing_image_refs }} image reference{{ multimedia.missing_image_refs|pluralize }} and
-                        {{ multimedia.missing_audio_refs }} audio reference{{ multimedia.missing_audio_refs|pluralize }}. Your app will likely crash unless this
-                        is resolved.
-                    </p>
-=======
             {% if saved_app.case_sharing and users_cannot_share|length > 0 %}
                 <p>
                     <span class="label label-important">Warning!</span>
@@ -423,19 +356,12 @@
                     <a class="accordion-toggle" href="{% url download_index domain saved_app.id %}">View Source Files</a>
                   </div>
                 </div>
->>>>>>> e4400515
-                {% endif %}
-                {% if multimedia.errors %}
-                    <p>
-                        Your application contains errors, therefore, your multimedia could not properly be assembled. Please fix your errors and any missing
-                        multimedia references that are found afterward before using this file.
-                    </p>
-                {% endif %}
-                <a class="btn btn-warning" href="{% url download_multimedia_zip domain app.id %}">Download Anyway</a>
+                {% endif %}
+            </div>
             </div>
             <div class="modal-footer">
-                <a class="btn" href="#" data-dismiss="modal">Close</a>
+            <a href="#" class="btn" data-dismiss="modal">Close</a>
             </div>
         </div>
-    {% endif %}
+    {% endfor %}
 {% endblock %}