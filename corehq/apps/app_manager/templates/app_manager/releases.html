{% extends "app_manager/managed_app.html" %}
{% load xforms_extras %}
{% load url_extras %}
{% load timezone_tags %}
{% load hq_shared_tags %}
{% load timezone_tags %}
{% load i18n %}
{% block js %}{{ block.super }}
    <script src="{% static 'hqwebapp/js/lib/knockout.mapping.js' %}"></script>
    <script src="{% static 'hqwebapp/js/knockout-bindings.js' %}"></script>
    <script src="{% static 'app_manager/js/releases.js' %}"></script>
{% endblock %}
{% block js-inline %}{{ block.super }}
<script>
    $(function () {
        // init releases
        {# The '___' in these urls will later be replaced by an app's _id ReleasesMain's url function #}
        var urls = {
            fetch: '{% url paginate_releases domain app.id %}',
            delete: '{% url corehq.apps.app_manager.views.delete_copy domain app.id %}',
            emulator: '{% url emulator domain '___' %}',
            cloudcare: '{% url cloudcare_get_app domain '___' %}',
            jad: '{% url corehq.apps.app_manager.views.download_jad domain '___' %}',
            jar: '{% url corehq.apps.app_manager.views.download_jar domain '___' %}',
            odk: '{% url odk_install domain '___' %}',
            odk_media: '{% url odk_media_install domain '___' %}',
            source: '{% url download_index domain '___' %}',
            release: '{% url release_build domain app.id '___' %}',
            newBuild: '{% url corehq.apps.app_manager.views.save_copy domain app.id %}',
            revertBuild: '{% url corehq.apps.app_manager.views.revert_to_copy domain app.id %}'
        };
        var o = {
            users_cannot_share: {{ users_cannot_share|JSON }},
            urls: urls,
            appVersion: {% if app.version %}{{ app.version }}{% else %}-1{% endif %},
            recipient_contacts: {{ sms_contacts|JSON }}
        };
        var el = $('#releases-table');
        ko.applyBindings(new ReleasesMain(o), el.get(0));
        el.show();
    });
</script>
{% endblock %}
{% block head %}{{ block.super }}
<style>
    .build:hover {
        color: black !important;
    }
    .build.build-unreleased {
        color: #888;
    }
    .build.build-released {
    }
    .build.build-latest-release {
        background-color: #EFEFFF;
    }
    .build.build-latest-release .build-is-released:after{
        content: "Latest";
    }
    .nowrap {
        white-space: nowrap;
    }
    .star, .pending {
        width: 20px;
        height: 20px;
        background-repeat: no-repeat;
    }
    .star.star-true {
        background-image: url("{% static 'app_manager/img/star-filled.svg' %}");
    }
    .star.star-false {
        background-image: url("{% static 'app_manager/img/star-empty.svg' %}");
    }
    .pending, .star-pending {
        background-image: url("{% static 'hqwebapp/img/ajax-loader.gif' %}");
        background-size: 80%;
        background-position: center;
    }
    .star.star-error:after {
        content: "Error";
    }
</style>
{% endblock %}
{% block form-view %}
    <div id="releases-table">
        <div class="alert alert-error" data-bind="visible: brokenBuilds">
            <p>
                <span class="icon icon-exclamation-sign"></span>
                {% blocktrans %}
                    One or more of your versions is broken, please make sure it is
                    not marked as released. Make a new version if needed, and update
                    any live deployments as soon as possible. 
                {% endblocktrans %}
            </p>
            <p><small>
                {% blocktrans %}
                    All new versions should work, so if problems persist, please
                    report the issue.
                {% endblocktrans %}
            </small></p>
        </div>
        <button class="btn btn-primary" data-bind="
            click: makeNewBuild,
            attr: {disabled: !makeNewBuildEnabled() ? 'disabled' : undefined},
            css: {disabled: !makeNewBuildEnabled()}
        ">{% trans 'Make New Version' %}</button>

        <div id="build-errors-wrapper"></div>

        <table class="table">
            <tr>
                <th colspan="2">{% trans "Version" %}</th>
                <th colspan="2">{% trans "Date &amp; Time" %}</th>
                <th>{% trans "CommCare Version" %}</th>
                <th></th>
                {% if edit %}
                <th></th>
                {% endif %}
                <th>{% trans "Comment" %}</th>
                <th>{% trans "Released" %}</th>

            </tr>
            <tbody data-bind="visible: buildState, css: {hide: false}" class="hide">
                <tr data-bind="visible: buildState() == 'pending'">
                    <td colspan="9">
                        <img src="{% static 'hqwebapp/img/ajax-loader.gif' %}"/>
                        <span class="label label-success">
                            {% trans "Please wait while your CommCare Application builds" %}
                        </span>
                    </td>
                </tr>
                <tr data-bind="visible: buildState() == 'error'">
                    <td colspan="9">
                        <div class="alert alert-danger">{% trans "Whoops, that didn't go through. Reload the page and click Make New Version to try again." %}</div>
                    </td>
                </tr>
            </tbody>
            <tbody data-bind="css: {hide: false}, template: {
                foreach: savedApps,
                afterAdd: function(elem) { $(elem).hide().fadeIn() },
                beforeRemove: function(elem) { $(elem).fadeOut() }
            }" class="hide">
                <tr class="build" data-bind="css: {
                    'build-released': is_released(),
                    'build-unreleased': !is_released(),
                    'build-latest-release': id() === $root.latestReleaseId(),
                    'error': build_broken
                }">
                    <td>
                        {% if edit %}
                        <a href="#" data-bind="
                            openModal: 'delete-build-modal-template',
                            visible: !_deleteState()
                        ">
                            <span class="icon icon-remove"></span>
                        </a>
                        <div class="pending" data-bind="
                            visible: _deleteState() == 'pending'
                        "></div>

                        <div class="icon icon-exclamation-sign" data-bind="
                            visible: _deleteState() == 'error'
                        "></div>
                        {% endif %}
                    </td>
                    <td class="nowrap" data-bind="text: version"></td>
                    <td class="nowrap" data-bind="text: built_on_date"></td>
                    <td class="nowrap" data-bind="text: built_on_time"></td>
                    <td class="nowrap">
                        <span data-bind="if: build_label(), text: build_label()"></span>
                        <p data-bind="text: jar_path"></p>
                        <h6 data-bind="if: !built_with.signed()">{% trans "Unsigned Jar" %}</h6>
                    </td>
                    <td class="nowrap">
                        <div class="btn-group">
                            <a class="btn" data-bind="
                                openModal: 'deploy-build-modal-template',
                                css: {'btn-primary': !build_broken(), 'btn-danger': build_broken}
                            ">
                                <span class="icon icon-exclamation-sign" data-bind="visible: build_broken"></span>
                                {% trans "Deploy" %}
                            </a>
                        </div>
                    </td>
                    {% if edit %}
                    <td>
                        <button class="btn" data-bind="
                            openModal: 'revert-build-modal-template',
                            visible: version() !== $root.appVersion()
                        ">{% trans "Revert" %}</button>
                    </td>
                    {% endif %}
                    <td>
                        <b data-bind="visible: comment_user_name, text: comment_user_name"></b>
                        <span data-bind="text: build_comment"></span>
                        <h6 data-bind="visible: !build_comment()">{% trans "(No Comment)" %}</h6>
                    </td>
                    <td class="build-is-released">
                        <div data-bind="starred: is_released{% if edit %}, click: $root.toggleRelease{% endif %}"></div>
                    </td>
                </tr>
            </tbody>
            <tbody>
                <tr>
                    <td colspan="9">
                        <div data-bind="visible: fetchState() === 'pending', css: {hide: false}" class="hide">
                            <img src="{% static 'hqwebapp/img/ajax-loader.gif' %}"/>
                        </div>
                        <div data-bind="visible: fetchState() === 'error', css: {hide: false}" class="hide">
                            <div class="alert alert-error">
                                {% trans "Whoops, we couldn't get those versions for you. Could you try that again?" %}
                            </div>
                        </div>
                        <div data-bind="visible: fetchState() !== 'pending' && !doneFetching(), css: {hide: false}" class="hide">
                            <a href="#" class="btn" data-bind="click: getMoreSavedApps">{% trans "View More" %}</a>
                        </div>
                        <div data-bind="visible: doneFetching() && !savedApps().length, css: {hide: false}" class="hide">
                            <div class="alert alert-info">
                                {% trans 'Use the <strong>Make New Version</strong> button to create and deploy the latest version of your application' %}
                            </div>
                        </div>
                    </td>
                </tr>
            </tbody>
        </table>
        <script type="text/html" id="delete-build-modal-template">
            <div class="modal-header">
                <a href="#" class="close" data-dismiss="modal">×</a>
                <h3>{% trans "Delete Version?" %}</h3>
            </div>
            <div class="modal-body">
                <p>{% trans "Are you sure you want to delete this version" %} (<span data-bind="text: version"></span>)?</p>
            </div>
            <div class="modal-footer">
                <a href="#" class="btn" data-dismiss="modal">Cancel</a>
                <a class="btn btn-danger" href="#" data-bind="click: $root.deleteSavedApp" data-dismiss="modal">{% trans "Delete Version" %}</a>
            </div>
        </script>
        <script type="text/html" id="revert-build-modal-template">
            <div class="modal-header">
                <a href="#" class="close" data-dismiss="modal">×</a>
                <h3>{% trans "Revert to Version?" %}</h3>
            </div>
            <div class="modal-body">
                <p>{% blocktrans %}
                 Are you sure you want to revert to version <span data-bind="text: version"></span>?</p>
                {% endblocktrans %}
            </div>
            <div class="modal-footer">
                <a href="#" class="btn" data-dismiss="modal">Cancel</a>
                <a href="#" class="btn btn-danger" data-bind="click: $root.revertSavedApp" data-dismiss="modal">{% trans "Revert" %}</a>
            </div>
        </script>
        <script type="text/html" id="deploy-build-modal-template">
            <div class="modal-header">
                <a href="#" class="close" data-dismiss="modal">×</a>
                <h3>{% trans "Deploying version" %} <span data-bind="text: version"></span></h3>
            </div>
            <div class="modal-body">
                <div data-bind="visible: case_sharing() && $root.users_cannot_share.length">
                    <p>
                        <span class="label label-important">{% trans "Warning!" %}</span>
                        {% blocktrans %}
                        The following users cannot use this case sharing app because they have either more or less than one group.
                        To fix this, please 
                        {% endblocktrans %}
                        <a href="{% url commcare_users domain %}?cannot_share=true&more_columns=true">{% trans "edit their group settings" %}</a>
                        {% trans "so that they all belong to exactly one group." %}
                    </p>
                    <ul data-bind="foreach: $root.users_cannot_share">
                        <li data-bind="text: username"></li>
                    </ul>
                    <p>
                        <a href="{% url commcare_users domain %}?cannot_share=true&more_columns=true" class="btn">{% trans "Edit mobile users" %}</a>
                        <a class="btn" data-bind="click: function () {return $root.deployAnyway[id()](true);}">{% trans "Deploy anyway" %}</a>
                    </p>
                </div>
                <div class="accordion" data-bind="bootstrapCollapse: true,
                    visible: $root.deployAnyway[id()]() || !(case_sharing() && $root.users_cannot_share.length)
                ">
                    <div class="accordion-group">
                        <div class="accordion-heading">
                            <a class="accordion-toggle" data-bind="attr: {href: $root.url('emulator', id)}">
                                {% trans 'Preview in Emulator' %}
                            </a>
                        </div>
                    </div>

                    <div class="accordion-group">
                        <div class="accordion-heading">
                            <a class="accordion-toggle">
                                {% trans "Download to Java Phone" %}
                            </a>
                        </div>
                        <div class="accordion-body collapse">
                            <div class="accordion-inner">
                                <ol>
                                    <li>
                                        {% trans "Download <strong>both</strong> of the following files:" %}
                                        <p><a data-bind="attr: {href: $root.url('jad', id)}">{% trans "Download" %} CommCare.jad</a></p>
                                        <p><a data-bind="attr: {href: $root.url('jar', id)}">{% trans "Download" %} CommCare.jar</a></p>
                                    </li>
                                    <li>
                                        {% trans "For help on how to install, see" %}
                                        <a target="_blank" href="https://help.commcarehq.org/display/commcarepublic/Set+Up+Feature+Phones">{% trans "Set Up Feature Phones" %}</a>.
                                    </li>
                                    <li>
                                        {% trans "If you have any issues with the installation, please refer to" %}
                                        <a target="_blank" href="https://help.commcarehq.org/display/commcarepublic/Troubleshooting">{% trans "Troubleshooting Phone Problems" %}</a>.
                                    </li>
                                </ol>
                            </div>
                        </div>
                    </div>
                    <div class="accordion-group">
                        <div class="accordion-heading">
                            <a class="accordion-toggle">
                                {% trans "Download to Android" %}
                            </a>
                        </div>
                        <div class="accordion-body collapse">
                            <div class="accordion-inner">
                                <label class="checkbox">
                                    <input type="checkbox" data-bind="checked: include_media">
                                    {% trans "Include Multimedia" %}
                                </label>
                                <p>
                                    <span data-bind="visible: get_short_odk_url()">
                                        {% blocktrans %}
                                            Install by typing the following URL
                                            into the application install screen:
                                        {% endblocktrans %}
                                        <a data-bind="
                                            attr: {href: get_short_odk_url()},
                                            text: get_short_odk_url()
                                        "></a>
                                    </span>
                                    <span class="text-warning" data-bind="visible: !get_short_odk_url()">
<<<<<<< HEAD
                                        {% trans "No short code available; try making another build." %}
=======
                                        {% trans "No short code available; try making another version." %}
>>>>>>> 2c3d5a6d
                                    </span>
                                </p>
                                <p>
                                    {% trans "Or" %}
                                    <a href="#" data-bind="openJqm: get_odk_install_url">
                                    {% trans "scan the bar code" %}
                                    </a>
                                </p>
                            </div>
                        </div>
                    </div>

                    <div class="accordion-group">
                        <div class="accordion-heading">
                            <a class="accordion-toggle">
                                {% trans "Send to phone via SMS" %}
                            </a>
                        </div>

                        <div class="accordion-body collapse">
                            <div class="accordion-inner">
                                <div data-bind="bootstrapTabs: true">
                                    <div class="tabbable">
                                        <ul class="nav nav-pills">
                                            <li class="active">
                                                <a>{% trans "Send Java Phone app" %}</a>
                                            </li>
                                            <li>
                                                <a>{% trans "Send Android app" %}</a>
                                            </li>
                                        </ul>
                                        <div class="tab-content" data-bind="foreach: [short_url(), short_odk_url()]">
                                            <div class="tab-pane">
                                                <div data-bind="visible: $data">
                                                    <label class="checkbox" data-bind="visible: $parent.short_odk_media_url && $index() === 1">
                                                        <input type="checkbox" data-bind="checked: $parent.include_media">
                                                        {% trans "Include Multimedia" %}
                                                    </label>
                                                    <form method="post" action="{% url corehq.apps.sms.views.send_to_recipients domain %}">
                                                        <label>{% trans "Send to:" %}</label>
                                                        <input type="text" name="recipients" data-bind="multiTypeahead: $root.recipients" value=""/>
                                                        <br />
                                                        <textarea name="message" data-bind="text: 'Update to CommCare: ' +
                                                            $parent.sms_url($index()) + ' (&quot;' + $parent.short_name() + '&quot; v. ' + $parent.version() + ')'"></textarea>
                                                        <br />
                                                        <input type="submit" class="btn" value="Send"/>
                                                    </form>
                                                </div>
                                                <div data-bind="visible: !$data">
                                                    <span class="label label-important">
                                                      {% trans "No URL was found for this app, try rebuilding." %}
                                                    </span>
                                                </div>
                                            </div>
                                        </div>
                                    </div>
                                </div>
                            </div>
                        </div>
                    </div>
                    {% if multimedia %}
                        <div class="accordion-group">
                            <div class="accordion-heading">
                                <a class="accordion-toggle" href="#{{ saved_app.id }}_multimedia" data-toggle="collapse" data-target="#{{ saved_app.id }}_multimedia">{% trans 'Download Multimedia' %}</a>
                            </div>
                            <div class="accordion-body collapse" id="{{ saved_app.id }}_multimedia">
                                <div class="accordion-inner">
                                    {% include 'hqmedia/partials/multimedia_zip_notice.html' %}
                                </div>
                            </div>
                        </div>
                    {% endif %}
                    {% if request.user.is_superuser %}
                        <div class="accordion-group">
                            <div class="accordion-heading">
                                <a class="accordion-toggle" data-bind="attr: {href: $root.url('source', id)}">{% trans "View Source Files" %}</a>
                            </div>
                        </div>
                    {% endif %}
                </div>
            </div>
            <div class="modal-footer">
                <a href="#" class="btn" data-dismiss="modal">Close</a>
            </div>
        </script>
    </div>
{% endblock %}<|MERGE_RESOLUTION|>--- conflicted
+++ resolved
@@ -336,11 +336,7 @@
                                         "></a>
                                     </span>
                                     <span class="text-warning" data-bind="visible: !get_short_odk_url()">
-<<<<<<< HEAD
-                                        {% trans "No short code available; try making another build." %}
-=======
                                         {% trans "No short code available; try making another version." %}
->>>>>>> 2c3d5a6d
                                     </span>
                                 </p>
                                 <p>
